/*
 *  Copyright (c) 2017, WSO2 Inc. (http://www.wso2.org) All Rights Reserved.
 *
 *  WSO2 Inc. licenses this file to you under the Apache License,
 *  Version 2.0 (the "License"); you may not use this file except
 *  in compliance with the License.
 *  You may obtain a copy of the License at
 *
 *    http://www.apache.org/licenses/LICENSE-2.0
 *
 *  Unless required by applicable law or agreed to in writing,
 *  software distributed under the License is distributed on an
 *  "AS IS" BASIS, WITHOUT WARRANTIES OR CONDITIONS OF ANY
 *  KIND, either express or implied.  See the License for the
 *  specific language governing permissions and limitations
 *  under the License.
 */
package org.wso2.ballerinalang.compiler.semantics.analyzer;

import io.ballerina.identifier.Utils;
import io.ballerina.tools.diagnostics.DiagnosticCode;
import io.ballerina.tools.diagnostics.Location;
import org.ballerinalang.model.TreeBuilder;
import org.ballerinalang.model.clauses.OrderKeyNode;
import org.ballerinalang.model.elements.AttachPoint;
import org.ballerinalang.model.elements.Flag;
import org.ballerinalang.model.elements.PackageID;
import org.ballerinalang.model.symbols.InvokableSymbol;
import org.ballerinalang.model.symbols.SymbolKind;
import org.ballerinalang.model.symbols.SymbolOrigin;
import org.ballerinalang.model.tree.ActionNode;
import org.ballerinalang.model.tree.IdentifierNode;
import org.ballerinalang.model.tree.NodeKind;
import org.ballerinalang.model.tree.OperatorKind;
import org.ballerinalang.model.tree.expressions.NamedArgNode;
import org.ballerinalang.model.tree.expressions.RecordLiteralNode;
import org.ballerinalang.model.tree.expressions.XMLNavigationAccess;
import org.ballerinalang.model.types.TupleType;
import org.ballerinalang.model.types.Type;
import org.ballerinalang.model.types.TypeKind;
import org.ballerinalang.util.BLangCompilerConstants;
import org.ballerinalang.util.diagnostic.DiagnosticErrorCode;
import org.ballerinalang.util.diagnostic.DiagnosticWarningCode;
import org.wso2.ballerinalang.compiler.desugar.ASTBuilderUtil;
import org.wso2.ballerinalang.compiler.diagnostic.BLangDiagnosticLog;
import org.wso2.ballerinalang.compiler.parser.BLangAnonymousModelHelper;
import org.wso2.ballerinalang.compiler.parser.BLangMissingNodesHelper;
import org.wso2.ballerinalang.compiler.parser.NodeCloner;
import org.wso2.ballerinalang.compiler.semantics.model.Scope;
import org.wso2.ballerinalang.compiler.semantics.model.SymbolEnv;
import org.wso2.ballerinalang.compiler.semantics.model.SymbolTable;
import org.wso2.ballerinalang.compiler.semantics.model.symbols.BAnnotationSymbol;
import org.wso2.ballerinalang.compiler.semantics.model.symbols.BAttachedFunction;
import org.wso2.ballerinalang.compiler.semantics.model.symbols.BConstantSymbol;
import org.wso2.ballerinalang.compiler.semantics.model.symbols.BInvokableSymbol;
import org.wso2.ballerinalang.compiler.semantics.model.symbols.BInvokableTypeSymbol;
import org.wso2.ballerinalang.compiler.semantics.model.symbols.BLetSymbol;
import org.wso2.ballerinalang.compiler.semantics.model.symbols.BObjectTypeSymbol;
import org.wso2.ballerinalang.compiler.semantics.model.symbols.BOperatorSymbol;
import org.wso2.ballerinalang.compiler.semantics.model.symbols.BPackageSymbol;
import org.wso2.ballerinalang.compiler.semantics.model.symbols.BRecordTypeSymbol;
import org.wso2.ballerinalang.compiler.semantics.model.symbols.BResourceFunction;
import org.wso2.ballerinalang.compiler.semantics.model.symbols.BSymbol;
import org.wso2.ballerinalang.compiler.semantics.model.symbols.BTypeSymbol;
import org.wso2.ballerinalang.compiler.semantics.model.symbols.BVarSymbol;
import org.wso2.ballerinalang.compiler.semantics.model.symbols.BXMLNSSymbol;
import org.wso2.ballerinalang.compiler.semantics.model.symbols.SymTag;
import org.wso2.ballerinalang.compiler.semantics.model.symbols.Symbols;
import org.wso2.ballerinalang.compiler.semantics.model.types.BArrayType;
import org.wso2.ballerinalang.compiler.semantics.model.types.BErrorType;
import org.wso2.ballerinalang.compiler.semantics.model.types.BField;
import org.wso2.ballerinalang.compiler.semantics.model.types.BFiniteType;
import org.wso2.ballerinalang.compiler.semantics.model.types.BFutureType;
import org.wso2.ballerinalang.compiler.semantics.model.types.BIntersectionType;
import org.wso2.ballerinalang.compiler.semantics.model.types.BInvokableType;
import org.wso2.ballerinalang.compiler.semantics.model.types.BMapType;
import org.wso2.ballerinalang.compiler.semantics.model.types.BObjectType;
import org.wso2.ballerinalang.compiler.semantics.model.types.BRecordType;
import org.wso2.ballerinalang.compiler.semantics.model.types.BStreamType;
import org.wso2.ballerinalang.compiler.semantics.model.types.BTableType;
import org.wso2.ballerinalang.compiler.semantics.model.types.BTupleType;
import org.wso2.ballerinalang.compiler.semantics.model.types.BType;
import org.wso2.ballerinalang.compiler.semantics.model.types.BTypeIdSet;
import org.wso2.ballerinalang.compiler.semantics.model.types.BTypedescType;
import org.wso2.ballerinalang.compiler.semantics.model.types.BUnionType;
import org.wso2.ballerinalang.compiler.semantics.model.types.BXMLSubType;
import org.wso2.ballerinalang.compiler.semantics.model.types.BXMLType;
import org.wso2.ballerinalang.compiler.tree.BLangAnnotationAttachment;
import org.wso2.ballerinalang.compiler.tree.BLangClassDefinition;
import org.wso2.ballerinalang.compiler.tree.BLangFunction;
import org.wso2.ballerinalang.compiler.tree.BLangIdentifier;
import org.wso2.ballerinalang.compiler.tree.BLangInvokableNode;
import org.wso2.ballerinalang.compiler.tree.BLangNode;
import org.wso2.ballerinalang.compiler.tree.BLangPackage;
import org.wso2.ballerinalang.compiler.tree.BLangSimpleVariable;
import org.wso2.ballerinalang.compiler.tree.BLangTableKeySpecifier;
import org.wso2.ballerinalang.compiler.tree.BLangVariable;
import org.wso2.ballerinalang.compiler.tree.OCEDynamicEnvironmentData;
import org.wso2.ballerinalang.compiler.tree.SimpleBLangNodeAnalyzer;
import org.wso2.ballerinalang.compiler.tree.clauses.BLangDoClause;
import org.wso2.ballerinalang.compiler.tree.clauses.BLangFromClause;
import org.wso2.ballerinalang.compiler.tree.clauses.BLangInputClause;
import org.wso2.ballerinalang.compiler.tree.clauses.BLangJoinClause;
import org.wso2.ballerinalang.compiler.tree.clauses.BLangLetClause;
import org.wso2.ballerinalang.compiler.tree.clauses.BLangLimitClause;
import org.wso2.ballerinalang.compiler.tree.clauses.BLangOnClause;
import org.wso2.ballerinalang.compiler.tree.clauses.BLangOnConflictClause;
import org.wso2.ballerinalang.compiler.tree.clauses.BLangOnFailClause;
import org.wso2.ballerinalang.compiler.tree.clauses.BLangOrderByClause;
import org.wso2.ballerinalang.compiler.tree.clauses.BLangOrderKey;
import org.wso2.ballerinalang.compiler.tree.clauses.BLangSelectClause;
import org.wso2.ballerinalang.compiler.tree.clauses.BLangWhereClause;
import org.wso2.ballerinalang.compiler.tree.expressions.BLangAccessExpression;
import org.wso2.ballerinalang.compiler.tree.expressions.BLangAnnotAccessExpr;
import org.wso2.ballerinalang.compiler.tree.expressions.BLangArrowFunction;
import org.wso2.ballerinalang.compiler.tree.expressions.BLangBinaryExpr;
import org.wso2.ballerinalang.compiler.tree.expressions.BLangCheckPanickedExpr;
import org.wso2.ballerinalang.compiler.tree.expressions.BLangCheckedExpr;
import org.wso2.ballerinalang.compiler.tree.expressions.BLangCommitExpr;
import org.wso2.ballerinalang.compiler.tree.expressions.BLangConstRef;
import org.wso2.ballerinalang.compiler.tree.expressions.BLangElvisExpr;
import org.wso2.ballerinalang.compiler.tree.expressions.BLangErrorConstructorExpr;
import org.wso2.ballerinalang.compiler.tree.expressions.BLangErrorVarRef;
import org.wso2.ballerinalang.compiler.tree.expressions.BLangExpression;
import org.wso2.ballerinalang.compiler.tree.expressions.BLangFieldBasedAccess;
import org.wso2.ballerinalang.compiler.tree.expressions.BLangGroupExpr;
import org.wso2.ballerinalang.compiler.tree.expressions.BLangIndexBasedAccess;
import org.wso2.ballerinalang.compiler.tree.expressions.BLangInferredTypedescDefaultNode;
import org.wso2.ballerinalang.compiler.tree.expressions.BLangInvocation;
import org.wso2.ballerinalang.compiler.tree.expressions.BLangLambdaFunction;
import org.wso2.ballerinalang.compiler.tree.expressions.BLangLetExpression;
import org.wso2.ballerinalang.compiler.tree.expressions.BLangListConstructorExpr;
import org.wso2.ballerinalang.compiler.tree.expressions.BLangListConstructorExpr.BLangListConstructorSpreadOpExpr;
import org.wso2.ballerinalang.compiler.tree.expressions.BLangLiteral;
import org.wso2.ballerinalang.compiler.tree.expressions.BLangNamedArgsExpression;
import org.wso2.ballerinalang.compiler.tree.expressions.BLangNumericLiteral;
import org.wso2.ballerinalang.compiler.tree.expressions.BLangObjectConstructorExpression;
import org.wso2.ballerinalang.compiler.tree.expressions.BLangQueryAction;
import org.wso2.ballerinalang.compiler.tree.expressions.BLangQueryExpr;
import org.wso2.ballerinalang.compiler.tree.expressions.BLangRawTemplateLiteral;
import org.wso2.ballerinalang.compiler.tree.expressions.BLangRecordLiteral;
import org.wso2.ballerinalang.compiler.tree.expressions.BLangRecordLiteral.BLangRecordKey;
import org.wso2.ballerinalang.compiler.tree.expressions.BLangRecordLiteral.BLangRecordKeyValueField;
import org.wso2.ballerinalang.compiler.tree.expressions.BLangRecordLiteral.BLangRecordVarNameField;
import org.wso2.ballerinalang.compiler.tree.expressions.BLangRecordVarRef;
import org.wso2.ballerinalang.compiler.tree.expressions.BLangRestArgsExpression;
import org.wso2.ballerinalang.compiler.tree.expressions.BLangServiceConstructorExpr;
import org.wso2.ballerinalang.compiler.tree.expressions.BLangSimpleVarRef;
import org.wso2.ballerinalang.compiler.tree.expressions.BLangStringTemplateLiteral;
import org.wso2.ballerinalang.compiler.tree.expressions.BLangTableConstructorExpr;
import org.wso2.ballerinalang.compiler.tree.expressions.BLangTernaryExpr;
import org.wso2.ballerinalang.compiler.tree.expressions.BLangTransactionalExpr;
import org.wso2.ballerinalang.compiler.tree.expressions.BLangTrapExpr;
import org.wso2.ballerinalang.compiler.tree.expressions.BLangTupleVarRef;
import org.wso2.ballerinalang.compiler.tree.expressions.BLangTypeConversionExpr;
import org.wso2.ballerinalang.compiler.tree.expressions.BLangTypeInit;
import org.wso2.ballerinalang.compiler.tree.expressions.BLangTypeTestExpr;
import org.wso2.ballerinalang.compiler.tree.expressions.BLangTypedescExpr;
import org.wso2.ballerinalang.compiler.tree.expressions.BLangUnaryExpr;
import org.wso2.ballerinalang.compiler.tree.expressions.BLangValueExpression;
import org.wso2.ballerinalang.compiler.tree.expressions.BLangVariableReference;
import org.wso2.ballerinalang.compiler.tree.expressions.BLangWaitExpr;
import org.wso2.ballerinalang.compiler.tree.expressions.BLangWaitForAllExpr;
import org.wso2.ballerinalang.compiler.tree.expressions.BLangWorkerFlushExpr;
import org.wso2.ballerinalang.compiler.tree.expressions.BLangWorkerReceive;
import org.wso2.ballerinalang.compiler.tree.expressions.BLangWorkerSyncSendExpr;
import org.wso2.ballerinalang.compiler.tree.expressions.BLangXMLAttribute;
import org.wso2.ballerinalang.compiler.tree.expressions.BLangXMLCommentLiteral;
import org.wso2.ballerinalang.compiler.tree.expressions.BLangXMLElementAccess;
import org.wso2.ballerinalang.compiler.tree.expressions.BLangXMLElementFilter;
import org.wso2.ballerinalang.compiler.tree.expressions.BLangXMLElementLiteral;
import org.wso2.ballerinalang.compiler.tree.expressions.BLangXMLNavigationAccess;
import org.wso2.ballerinalang.compiler.tree.expressions.BLangXMLProcInsLiteral;
import org.wso2.ballerinalang.compiler.tree.expressions.BLangXMLQName;
import org.wso2.ballerinalang.compiler.tree.expressions.BLangXMLQuotedString;
import org.wso2.ballerinalang.compiler.tree.expressions.BLangXMLSequenceLiteral;
import org.wso2.ballerinalang.compiler.tree.expressions.BLangXMLTextLiteral;
import org.wso2.ballerinalang.compiler.tree.statements.BLangDo;
import org.wso2.ballerinalang.compiler.tree.types.BLangLetVariable;
import org.wso2.ballerinalang.compiler.tree.types.BLangRecordTypeNode;
import org.wso2.ballerinalang.compiler.tree.types.BLangType;
import org.wso2.ballerinalang.compiler.tree.types.BLangUserDefinedType;
import org.wso2.ballerinalang.compiler.tree.types.BLangValueType;
import org.wso2.ballerinalang.compiler.util.BArrayState;
import org.wso2.ballerinalang.compiler.util.ClosureVarSymbol;
import org.wso2.ballerinalang.compiler.util.CompilerContext;
import org.wso2.ballerinalang.compiler.util.FieldKind;
import org.wso2.ballerinalang.compiler.util.ImmutableTypeCloner;
import org.wso2.ballerinalang.compiler.util.Name;
import org.wso2.ballerinalang.compiler.util.Names;
import org.wso2.ballerinalang.compiler.util.NumericLiteralSupport;
import org.wso2.ballerinalang.compiler.util.TypeDefBuilderHelper;
import org.wso2.ballerinalang.compiler.util.TypeTags;
import org.wso2.ballerinalang.compiler.util.Unifier;
import org.wso2.ballerinalang.util.Flags;
import org.wso2.ballerinalang.util.Lists;

import java.util.ArrayList;
import java.util.Collections;
import java.util.HashMap;
import java.util.HashSet;
import java.util.Iterator;
import java.util.LinkedHashMap;
import java.util.LinkedHashSet;
import java.util.LinkedList;
import java.util.List;
import java.util.Map;
import java.util.Set;
import java.util.Stack;
import java.util.function.BinaryOperator;
import java.util.function.Function;
import java.util.stream.Collector;
import java.util.stream.Collectors;

import javax.xml.XMLConstants;

import static org.ballerinalang.model.symbols.SymbolOrigin.SOURCE;
import static org.ballerinalang.model.symbols.SymbolOrigin.VIRTUAL;
import static org.ballerinalang.util.diagnostic.DiagnosticErrorCode.INVALID_NUM_INSERTIONS;
import static org.ballerinalang.util.diagnostic.DiagnosticErrorCode.INVALID_NUM_STRINGS;
import static org.wso2.ballerinalang.compiler.tree.BLangInvokableNode.DEFAULT_WORKER_NAME;

/**
 * @since 0.94
 */
public class TypeChecker extends SimpleBLangNodeAnalyzer<TypeChecker.AnalyzerData> {

    private static final CompilerContext.Key<TypeChecker> TYPE_CHECKER_KEY = new CompilerContext.Key<>();
    private static Set<String> listLengthModifierFunctions = new HashSet<>();
    private static Map<String, HashSet<String>> modifierFunctions = new HashMap<>();

    private static final String LIST_LANG_LIB = "lang.array";
    private static final String MAP_LANG_LIB = "lang.map";
    private static final String TABLE_LANG_LIB = "lang.table";
    private static final String VALUE_LANG_LIB = "lang.value";
    private static final String XML_LANG_LIB = "lang.xml";

    private static final String FUNCTION_NAME_PUSH = "push";
    private static final String FUNCTION_NAME_POP = "pop";
    private static final String FUNCTION_NAME_SHIFT = "shift";
    private static final String FUNCTION_NAME_UNSHIFT = "unshift";
    private static final String FUNCTION_NAME_ENSURE_TYPE = "ensureType";

    private final BLangAnonymousModelHelper anonymousModelHelper;
    private final BLangDiagnosticLog dlog;
    private final BLangMissingNodesHelper missingNodesHelper;
    private final Names names;
    private final NodeCloner nodeCloner;
    private final SemanticAnalyzer semanticAnalyzer;
    private final SymbolEnter symbolEnter;
    private final SymbolResolver symResolver;
    private final SymbolTable symTable;
    private final TypeNarrower typeNarrower;
    private final TypeParamAnalyzer typeParamAnalyzer;
    private final Types types;
    private final Unifier unifier;

    static {
        listLengthModifierFunctions.add(FUNCTION_NAME_PUSH);
        listLengthModifierFunctions.add(FUNCTION_NAME_POP);
        listLengthModifierFunctions.add(FUNCTION_NAME_SHIFT);
        listLengthModifierFunctions.add(FUNCTION_NAME_UNSHIFT);

        modifierFunctions.put(LIST_LANG_LIB, new HashSet<String>() {{
            add("remove");
            add("removeAll");
            add("setLength");
            add("reverse");
            add("sort");
            add("pop");
            add("push");
            add("shift");
            add("unshift");
        }});

        modifierFunctions.put(MAP_LANG_LIB, new HashSet<String>() {{
            add("remove");
            add("removeIfHasKey");
            add("removeAll");
        }});

        modifierFunctions.put(TABLE_LANG_LIB, new HashSet<String>() {{
            add("put");
            add("add");
            add("remove");
            add("removeIfHasKey");
            add("removeAll");
        }});

        modifierFunctions.put(VALUE_LANG_LIB, new HashSet<String>() {{
            add("mergeJson");
        }});

        modifierFunctions.put(XML_LANG_LIB, new HashSet<String>() {{
            add("setName");
            add("setChildren");
            add("strip");
        }});
    }

    public static TypeChecker getInstance(CompilerContext context) {
        TypeChecker typeChecker = context.get(TYPE_CHECKER_KEY);
        if (typeChecker == null) {
            typeChecker = new TypeChecker(context);
        }

        return typeChecker;
    }

    public TypeChecker(CompilerContext context) {
        context.put(TYPE_CHECKER_KEY, this);

        this.names = Names.getInstance(context);
        this.symTable = SymbolTable.getInstance(context);
        this.symbolEnter = SymbolEnter.getInstance(context);
        this.symResolver = SymbolResolver.getInstance(context);
        this.nodeCloner = NodeCloner.getInstance(context);
        this.types = Types.getInstance(context);
        this.dlog = BLangDiagnosticLog.getInstance(context);
        this.typeNarrower = TypeNarrower.getInstance(context);
        this.typeParamAnalyzer = TypeParamAnalyzer.getInstance(context);
        this.anonymousModelHelper = BLangAnonymousModelHelper.getInstance(context);
        this.semanticAnalyzer = SemanticAnalyzer.getInstance(context);
        this.missingNodesHelper = BLangMissingNodesHelper.getInstance(context);
        this.unifier = new Unifier();
    }

    private BType checkExpr(BLangExpression expr, SymbolEnv env, AnalyzerData data) {
        return checkExpr(expr, env, symTable.noType, data);
    }

    private BType checkExpr(BLangExpression expr, AnalyzerData data) {
        return checkExpr(expr, data.env, symTable.noType, data);
    }

    private BType checkExpr(BLangExpression expr, SymbolEnv env, BType expType, AnalyzerData data) {
        return checkExpr(expr, env, expType, DiagnosticErrorCode.INCOMPATIBLE_TYPES, data);
    }

    private BType checkExpr(BLangExpression expr, BType expType, AnalyzerData data) {
        return checkExpr(expr, data.env, expType, DiagnosticErrorCode.INCOMPATIBLE_TYPES, data);
    }

    public BType checkExpr(BLangExpression expr, SymbolEnv env) {
        return checkExpr(expr, env, symTable.noType, new Stack<>());
    }

    public BType checkExpr(BLangExpression expr, SymbolEnv env, Stack<SymbolEnv> prevEnvs,
                           Types.CommonAnalyzerData commonAnalyzerData) {
        return checkExpr(expr, env, symTable.noType, prevEnvs, commonAnalyzerData);
    }

    public BType checkExpr(BLangExpression expr, SymbolEnv env, BType expType, Stack<SymbolEnv> prevEnvs) {
        final AnalyzerData data = new AnalyzerData();
        data.env = env;
        data.prevEnvs = prevEnvs;
        data.commonAnalyzerData.queryFinalClauses = new Stack<>();
        data.commonAnalyzerData.queryEnvs = new Stack<>();
        return checkExpr(expr, env, expType, DiagnosticErrorCode.INCOMPATIBLE_TYPES, data);
    }

    public BType checkExpr(BLangExpression expr, SymbolEnv env, BType expType, Stack<SymbolEnv> prevEnvs,
                           Types.CommonAnalyzerData commonAnalyzerData) {
        final AnalyzerData data = new AnalyzerData();
        data.env = env;
        data.prevEnvs = prevEnvs;
        data.commonAnalyzerData = commonAnalyzerData;
        return checkExpr(expr, env, expType, DiagnosticErrorCode.INCOMPATIBLE_TYPES, data);
    }

    @Override
    public void analyzeNode(BLangNode node, AnalyzerData data) {
        // Ignore
    }

    @Override
    public void visit(BLangPackage node, AnalyzerData data) {
    }

    public BType checkExpr(BLangExpression expr, SymbolEnv env, BType expType, DiagnosticCode diagCode,
                           AnalyzerData data) {
        if (expr.typeChecked) {
            return expr.getBType();
        }

        if (expType.tag == TypeTags.INTERSECTION) {
            expType = ((BIntersectionType) expType).effectiveType;
        }

        SymbolEnv prevEnv = data.env;
        BType preExpType = data.expType;
        DiagnosticCode preDiagCode = data.diagCode;
        data.env = env;
        data.diagCode = diagCode;
        data.expType = expType;
        data.isTypeChecked = true;

        expr.expectedType = expType;

        expr.accept(this, data);

        BType resultRefType = Types.getReferredType(data.resultType);
        if (resultRefType.tag == TypeTags.INTERSECTION) {
            data.resultType = ((BIntersectionType) resultRefType).effectiveType;
        }

        expr.setTypeCheckedType(data.resultType);
        expr.typeChecked = data.isTypeChecked;
        data.env = prevEnv;
        data.expType = preExpType;
        data.diagCode = preDiagCode;

        validateAndSetExprExpectedType(expr, data);

        return data.resultType;
    }

    private void analyzeObjectConstructor(BLangNode node, SymbolEnv env, AnalyzerData data) {
        if (!data.commonAnalyzerData.nonErrorLoggingCheck) {
            semanticAnalyzer.analyzeNode(node, env, data.commonAnalyzerData);
        }
    }

    private void validateAndSetExprExpectedType(BLangExpression expr, AnalyzerData data) {
        if (data.resultType.tag == TypeTags.SEMANTIC_ERROR) {
            return;
        }

        // If the expected type is a map, but a record type is inferred due to the presence of `readonly` fields in
        // the mapping constructor expression, we don't override the expected type.
        if (expr.getKind() == NodeKind.RECORD_LITERAL_EXPR && expr.expectedType != null &&
                Types.getReferredType(expr.expectedType).tag == TypeTags.MAP
                && Types.getReferredType(expr.getBType()).tag == TypeTags.RECORD) {
            return;
        }

        expr.expectedType = data.resultType;
    }


    // Expressions

    public void visit(BLangLiteral literalExpr, AnalyzerData data) {

        BType literalType = setLiteralValueAndGetType(literalExpr, data.expType, data);
        if (literalType == symTable.semanticError || literalExpr.isFiniteContext) {
            return;
        }
        data.resultType = types.checkType(literalExpr, literalType, data.expType);
    }

    @Override
    public void visit(BLangXMLElementAccess xmlElementAccess, AnalyzerData data) {
        // check for undeclared namespaces.
        checkXMLNamespacePrefixes(xmlElementAccess.filters, data);
        checkExpr(xmlElementAccess.expr, symTable.xmlType, data);
        data.resultType = types.checkType(xmlElementAccess, symTable.xmlElementSeqType, data.expType);
    }

    @Override
    public void visit(BLangXMLNavigationAccess xmlNavigation, AnalyzerData data) {
        checkXMLNamespacePrefixes(xmlNavigation.filters, data);
        if (xmlNavigation.childIndex != null) {
            checkExpr(xmlNavigation.childIndex, symTable.intType, data);
        }
        BType exprType = checkExpr(xmlNavigation.expr, symTable.xmlType, data);

        if (Types.getReferredType(exprType).tag == TypeTags.UNION) {
            dlog.error(xmlNavigation.pos, DiagnosticErrorCode.TYPE_DOES_NOT_SUPPORT_XML_NAVIGATION_ACCESS,
                       xmlNavigation.expr.getBType());
        }

        BType actualType = xmlNavigation.navAccessType == XMLNavigationAccess.NavAccessType.CHILDREN
                ? symTable.xmlType : symTable.xmlElementSeqType;

        types.checkType(xmlNavigation, actualType, data.expType);
        if (xmlNavigation.navAccessType == XMLNavigationAccess.NavAccessType.CHILDREN) {
            data.resultType = symTable.xmlType;
        } else {
            data.resultType = symTable.xmlElementSeqType;
        }
    }

    private void checkXMLNamespacePrefixes(List<BLangXMLElementFilter> filters, AnalyzerData data) {
        for (BLangXMLElementFilter filter : filters) {
            if (!filter.namespace.isEmpty()) {
                Name nsName = names.fromString(filter.namespace);
                BSymbol nsSymbol = symResolver.lookupSymbolInPrefixSpace(data.env, nsName);
                filter.namespaceSymbol = nsSymbol;
                if (nsSymbol == symTable.notFoundSymbol) {
                    dlog.error(filter.nsPos, DiagnosticErrorCode.CANNOT_FIND_XML_NAMESPACE, nsName);
                }
            }
        }
    }

    private int getPreferredMemberTypeTag(BFiniteType finiteType) {
        for (BLangExpression valueExpr : finiteType.getValueSpace()) {
            int typeTag = Types.getReferredType(valueExpr.getBType()).tag;
            if (typeTag > TypeTags.DECIMAL) {
                continue;
            }
            for (int i = TypeTags.INT; i <= TypeTags.DECIMAL; i++) {
                if (typeTag == i) {
                    return i;
                }
            }
        }
        return TypeTags.NONE;
    }

    private BType getFiniteTypeMatchWithIntType(BLangLiteral literalExpr, BFiniteType finiteType, AnalyzerData data) {
        if (literalAssignableToFiniteType(literalExpr, finiteType, TypeTags.INT)) {
            setLiteralValueForFiniteType(literalExpr, symTable.intType, data);
            return symTable.intType;
        } else if (literalAssignableToFiniteType(literalExpr, finiteType, TypeTags.BYTE)) {
            setLiteralValueForFiniteType(literalExpr, symTable.byteType, data);
            return symTable.byteType;

        } else {
            for (int tag = TypeTags.SIGNED32_INT; tag <= TypeTags.UNSIGNED8_INT; tag++) {
                if (literalAssignableToFiniteType(literalExpr, finiteType, tag)) {
                    setLiteralValueForFiniteType(literalExpr, symTable.getTypeFromTag(tag), data);
                    return symTable.getTypeFromTag(tag);
                }
            }
        }
        return symTable.noType;
    }

    private BType getFiniteTypeMatchWithIntLiteral(BLangLiteral literalExpr, BFiniteType finiteType,
                                                   Object literalValue, AnalyzerData data) {
        BType intLiteralType = getFiniteTypeMatchWithIntType(literalExpr, finiteType, data);
        if (intLiteralType != symTable.noType) {
            return intLiteralType;
        }
        int typeTag = getPreferredMemberTypeTag(finiteType);
        if (typeTag == TypeTags.NONE) {
            return symTable.intType;
        }
        if (literalAssignableToFiniteType(literalExpr, finiteType, typeTag)) {
            BType type = symTable.getTypeFromTag(typeTag);
            setLiteralValueForFiniteType(literalExpr, type, data);
            literalExpr.value = String.valueOf(literalValue);
            return type;
        }
        // Handle out of range ints
        if (literalValue instanceof Double) {
            return symTable.floatType;
        }
        if (literalValue instanceof String) {
            return symTable.decimalType;
        }
        return symTable.intType;
    }

    private BType silentIntTypeCheck(BLangLiteral literalExpr, Object literalValue, BType expType,
                                       AnalyzerData data) {
        boolean prevNonErrorLoggingCheck = data.commonAnalyzerData.nonErrorLoggingCheck;
        data.commonAnalyzerData.nonErrorLoggingCheck = true;
        int prevErrorCount = this.dlog.errorCount();
        this.dlog.resetErrorCount();
        this.dlog.mute();

        BType exprCompatibleType = getIntegerLiteralType(nodeCloner.cloneNode(literalExpr), literalValue, expType,
                data);
        data.commonAnalyzerData.nonErrorLoggingCheck = prevNonErrorLoggingCheck;
        this.dlog.setErrorCount(prevErrorCount);

        if (!prevNonErrorLoggingCheck) {
            this.dlog.unmute();
        }
        return exprCompatibleType;
    }

    private BType silentCompatibleLiteralTypeCheck(BFiniteType finiteType, BLangLiteral literalExpr,
                                                      Object literalValue, AnalyzerData data) {
        BType resIntType = symTable.semanticError;
        for (BLangExpression valueExpr : finiteType.getValueSpace()) {
            resIntType = silentIntTypeCheck(literalExpr, literalValue, valueExpr.getBType(), data);
            if (resIntType != symTable.semanticError) {
                return resIntType;
            }
        }
        return resIntType;
    }

    private BType checkIfOutOfRangeAndReturnType(BFiniteType finiteType, BLangLiteral literalExpr, Object literalValue,
                                               AnalyzerData data) {
        BType compatibleType = silentCompatibleLiteralTypeCheck(finiteType, literalExpr, literalValue, data);
        if (compatibleType == symTable.semanticError) {
            dlog.error(literalExpr.pos, DiagnosticErrorCode.OUT_OF_RANGE, literalExpr.originalValue,
                    literalExpr.getBType());
        }
        return compatibleType;
    }

    private BType getIntegerLiteralType(BLangLiteral literalExpr, Object literalValue, BType expType,
                                        AnalyzerData data) {
        BType expectedType = Types.getReferredType(expType);
        if (expectedType.tag == TypeTags.BYTE || TypeTags.isIntegerTypeTag(expectedType.tag)) {
            BType resultType = getIntLiteralType(expType, literalValue, data);
            if (resultType == symTable.semanticError) {
                dlog.error(literalExpr.pos, DiagnosticErrorCode.OUT_OF_RANGE, literalExpr.originalValue, expType);
            }
            return resultType;
        } else if (expectedType.tag == TypeTags.FLOAT) {
            // The literalValue will be a string if it was not within the bounds of what is supported by Java Long
            // or Double when it was parsed in BLangNodeBuilder
            if (literalValue instanceof String) {
                dlog.error(literalExpr.pos, DiagnosticErrorCode.OUT_OF_RANGE, literalExpr.originalValue,
                        expectedType);
                data.resultType = symTable.semanticError;
                return symTable.semanticError;
            }
            if (literalValue instanceof Double) {
                literalExpr.value = ((Double) literalValue).doubleValue();
            } else {
                literalExpr.value = ((Long) literalValue).doubleValue();
            }
            return symTable.floatType;
        } else if (expectedType.tag == TypeTags.DECIMAL) {
            literalExpr.value = String.valueOf(literalValue);
            return symTable.decimalType;
        } else if (expectedType.tag == TypeTags.FINITE) {
            BFiniteType finiteType = (BFiniteType) expectedType;
            BType compatibleType = checkIfOutOfRangeAndReturnType(finiteType, literalExpr, literalValue, data);
            if (compatibleType == symTable.semanticError) {
                data.resultType = symTable.semanticError;
                return compatibleType;
            } else {
                return getFiniteTypeMatchWithIntLiteral(literalExpr, finiteType, literalValue, data);
            }
        } else if (expectedType.tag == TypeTags.UNION) {
            BUnionType expectedUnionType = (BUnionType) expectedType;
            List<BType> memberTypes = types.getAllReferredTypes(expectedUnionType);
            for (BType memType : memberTypes) {
                int tag = memType.tag;
                if (TypeTags.isIntegerTypeTag(tag) || tag == TypeTags.BYTE) {
                    BType intLiteralType = getIntLiteralType(memType, literalValue, data);
                    if (intLiteralType == memType) {
                        return intLiteralType;
                    }
                } else if (tag == TypeTags.JSON || tag == TypeTags.ANYDATA || tag == TypeTags.ANY) {
                    if (literalValue instanceof Double) {
                        return symTable.floatType;
                    }
                    if (literalValue instanceof String) {
                        return symTable.decimalType;
                    }
                    return symTable.intType;
                }
            }

            BType finiteType = getFiniteTypeWithValuesOfSingleType(expectedUnionType, symTable.intType);
            if (finiteType != symTable.semanticError) {
                BType setType = setLiteralValueAndGetType(literalExpr, finiteType, data);
                if (literalExpr.isFiniteContext) {
                    // i.e., a match was found for a finite type
                    return setType;
                }
            }
            BType finiteTypeMatchingByte = getFiniteTypeWithValuesOfSingleType(expectedUnionType, symTable.byteType);
            if (finiteTypeMatchingByte != symTable.semanticError) {
                finiteType = finiteTypeMatchingByte;
                BType setType = setLiteralValueAndGetType(literalExpr, finiteType, data);
                if (literalExpr.isFiniteContext) {
                    // i.e., a match was found for a finite type
                    return setType;
                }
            }
            return getTypeMatchingFloatOrDecimal(finiteType, memberTypes, literalExpr, expectedUnionType, data);
        }
        if (!(literalValue instanceof Long)) {
            dlog.error(literalExpr.pos, DiagnosticErrorCode.OUT_OF_RANGE, literalExpr.originalValue,
                    literalExpr.getBType());
            data.resultType = symTable.semanticError;
            return symTable.semanticError;
        }
        return symTable.intType;
    }

    private BType getTypeOfLiteralWithFloatDiscriminator(BLangLiteral literalExpr, Object literalValue,
                                                         BType expType, AnalyzerData data) {
        String numericLiteral = NumericLiteralSupport.stripDiscriminator(String.valueOf(literalValue));
        if (!types.validateFloatLiteral(literalExpr.pos, numericLiteral)) {
            data.resultType = symTable.semanticError;
            return symTable.semanticError;
        }
        literalExpr.value = Double.parseDouble(numericLiteral);
        BType referredType = Types.getReferredType(expType);
        if (referredType.tag == TypeTags.FINITE) {
            BFiniteType finiteType = (BFiniteType) referredType;
            if (literalAssignableToFiniteType(literalExpr, finiteType, TypeTags.FLOAT)) {
                setLiteralValueForFiniteType(literalExpr, symTable.floatType, data);
                return symTable.floatType;
            }
        } else if (referredType.tag == TypeTags.UNION) {
            BUnionType unionType = (BUnionType) referredType;
            BType unionMember = getAndSetAssignableUnionMember(literalExpr, unionType, symTable.floatType, data);
            if (unionMember != symTable.noType) {
                return unionMember;
            }
        }
        return symTable.floatType;
    }

    private BType getTypeOfLiteralWithDecimalDiscriminator(BLangLiteral literalExpr, Object literalValue,
                                                           BType expType, AnalyzerData data) {
        literalExpr.value = NumericLiteralSupport.stripDiscriminator(String.valueOf(literalValue));
        BType referredType = Types.getReferredType(expType);
        if (referredType.tag == TypeTags.FINITE) {
            BFiniteType finiteType = (BFiniteType) referredType;
            if (literalAssignableToFiniteType(literalExpr, finiteType, TypeTags.DECIMAL)) {
                setLiteralValueForFiniteType(literalExpr, symTable.decimalType, data);
                return symTable.decimalType;
            }
        } else if (referredType.tag == TypeTags.UNION) {
            BUnionType unionType = (BUnionType) expType;
            BType unionMember = getAndSetAssignableUnionMember(literalExpr, unionType, symTable.decimalType, data);
            if (unionMember != symTable.noType) {
                return unionMember;
            }
        }
        return symTable.decimalType;
    }

    private BType getTypeOfDecimalFloatingPointLiteral(BLangLiteral literalExpr, Object literalValue, BType expType,
                                                       AnalyzerData data) {
        BType expectedType = Types.getReferredType(expType);
        String numericLiteral = String.valueOf(literalValue);
        if (expectedType.tag == TypeTags.DECIMAL) {
            return symTable.decimalType;
        } else if (expectedType.tag == TypeTags.FLOAT) {
            if (!types.validateFloatLiteral(literalExpr.pos, numericLiteral)) {
                data.resultType = symTable.semanticError;
                return symTable.semanticError;
            }
            return symTable.floatType;
        } else if (expectedType.tag == TypeTags.FINITE) {
            BFiniteType finiteType = (BFiniteType) expectedType;
            for (int tag = TypeTags.FLOAT; tag <= TypeTags.DECIMAL; tag++) {
                if (literalAssignableToFiniteType(literalExpr, finiteType, tag)) {
                    BType valueType = setLiteralValueAndGetType(literalExpr,  symTable.getTypeFromTag(tag), data);
                    setLiteralValueForFiniteType(literalExpr, valueType, data);
                    return valueType;
                }
            }
        } else if (expectedType.tag == TypeTags.UNION) {
            BUnionType unionType = (BUnionType) expectedType;
            for (int tag = TypeTags.FLOAT; tag <= TypeTags.DECIMAL; tag++) {
                BType unionMember =
                        getAndSetAssignableUnionMember(literalExpr, unionType, symTable.getTypeFromTag(tag), data);
                if (unionMember == symTable.floatType && !types.validateFloatLiteral(literalExpr.pos, numericLiteral)) {
                    data.resultType = symTable.semanticError;
                    return symTable.semanticError;
                } else if (unionMember != symTable.noType) {
                    return unionMember;
                }
            }
        }
        if (!types.validateFloatLiteral(literalExpr.pos, numericLiteral)) {
            data.resultType = symTable.semanticError;
            return symTable.semanticError;
        }
        return symTable.floatType;
    }

    private BType getTypeOfHexFloatingPointLiteral(BLangLiteral literalExpr, Object literalValue, BType expType,
                                                   AnalyzerData data) {
        String numericLiteral = String.valueOf(literalValue);
        if (!types.validateFloatLiteral(literalExpr.pos, numericLiteral)) {
            data.resultType = symTable.semanticError;
            return symTable.semanticError;
        }
        literalExpr.value = Double.parseDouble(numericLiteral);
        BType referredType = Types.getReferredType(expType);
        if (referredType.tag == TypeTags.FINITE) {
            BFiniteType finiteType = (BFiniteType) referredType;
            if (literalAssignableToFiniteType(literalExpr, finiteType, TypeTags.FLOAT)) {
                setLiteralValueForFiniteType(literalExpr, symTable.floatType, data);
                return symTable.floatType;
            }
        } else if (referredType.tag == TypeTags.UNION) {
            BUnionType unionType = (BUnionType) referredType;
            BType unionMember = getAndSetAssignableUnionMember(literalExpr, unionType, symTable.floatType, data);
            if (unionMember != symTable.noType) {
                return unionMember;
            }
        }
        return symTable.floatType;
    }

    public BType setLiteralValueAndGetType(BLangLiteral literalExpr, BType expType, AnalyzerData data) {
        literalExpr.isFiniteContext = false;
        Object literalValue = literalExpr.value;
        BType expectedType = Types.getReferredType(expType);

        if (literalExpr.getKind() == NodeKind.NUMERIC_LITERAL) {
            NodeKind kind = ((BLangNumericLiteral) literalExpr).kind;
            if (kind == NodeKind.INTEGER_LITERAL) {
                return getIntegerLiteralType(literalExpr, literalValue, expectedType, data);
            } else if (kind == NodeKind.DECIMAL_FLOATING_POINT_LITERAL) {
                if (NumericLiteralSupport.isFloatDiscriminated(literalExpr.originalValue)) {
                    return getTypeOfLiteralWithFloatDiscriminator(literalExpr, literalValue, expectedType, data);
                } else if (NumericLiteralSupport.isDecimalDiscriminated(literalExpr.originalValue)) {
                    return getTypeOfLiteralWithDecimalDiscriminator(literalExpr, literalValue, expectedType, data);
                } else {
                    return getTypeOfDecimalFloatingPointLiteral(literalExpr, literalValue, expectedType, data);
                }
            } else {
                return getTypeOfHexFloatingPointLiteral(literalExpr, literalValue, expectedType, data);
            }
        }

        // Get the type matching to the tag from the symbol table.
        BType literalType = symTable.getTypeFromTag(literalExpr.getBType().tag);
        if (literalType.tag == TypeTags.STRING && types.isCharLiteralValue((String) literalValue)) {
            if (expectedType.tag == TypeTags.CHAR_STRING) {
                return symTable.charStringType;
            }
            if (expectedType.tag == TypeTags.UNION) {
                Set<BType> memberTypes = new HashSet<>(types.getAllTypes(expectedType, true));
                for (BType memType : memberTypes) {
                    memType = Types.getReferredType(memType);
                    if (TypeTags.isStringTypeTag(memType.tag)) {
                        return setLiteralValueAndGetType(literalExpr, memType, data);
                    } else if (memType.tag == TypeTags.JSON || memType.tag == TypeTags.ANYDATA ||
                            memType.tag == TypeTags.ANY) {
                        return setLiteralValueAndGetType(literalExpr, symTable.charStringType, data);
                    } else if (memType.tag == TypeTags.FINITE && types.isAssignableToFiniteType(memType,
                            literalExpr)) {
                        setLiteralValueForFiniteType(literalExpr, symTable.charStringType, data);
                        return literalType;
                    }
                }
            }
            boolean foundMember = types.isAssignableToFiniteType(expectedType, literalExpr);
            if (foundMember) {
                setLiteralValueForFiniteType(literalExpr, literalType, data);
                return literalType;
            }
        } else {
            if (expectedType.tag == TypeTags.FINITE) {
                boolean foundMember = types.isAssignableToFiniteType(expectedType, literalExpr);
                if (foundMember) {
                    setLiteralValueForFiniteType(literalExpr, literalType, data);
                    return literalType;
                }
            } else if (expectedType.tag == TypeTags.UNION) {
                BUnionType unionType = (BUnionType) expectedType;
                boolean foundMember = types.getAllTypes(unionType, true)
                        .stream()
                        .anyMatch(memberType -> types.isAssignableToFiniteType(memberType, literalExpr));
                if (foundMember) {
                    setLiteralValueForFiniteType(literalExpr, literalType, data);
                    return literalType;
                }
            }
        }

        if (literalExpr.getBType().tag == TypeTags.BYTE_ARRAY) {
            // check whether this is a byte array
            literalType = new BArrayType(symTable.byteType);
        }

        return literalType;
    }

    private BType getTypeMatchingFloatOrDecimal(BType finiteType, List<BType> memberTypes, BLangLiteral literalExpr,
                                                BUnionType expType, AnalyzerData data) {
        for (int tag = TypeTags.FLOAT; tag <= TypeTags.DECIMAL; tag++) {
            if (finiteType == symTable.semanticError) {
                BType type = symTable.getTypeFromTag(tag);
                for (BType memType : memberTypes) {
                    if (memType.tag == tag) {
                        return setLiteralValueAndGetType(literalExpr, type, data);
                    }
                }

                finiteType = getFiniteTypeWithValuesOfSingleType((BUnionType) expType, type);
                if (finiteType != symTable.semanticError) {
                    BType setType = setLiteralValueAndGetType(literalExpr, finiteType, data);
                    if (literalExpr.isFiniteContext) {
                        // i.e., a match was found for a finite type
                        return setType;
                    }
                }
            }
        }
        return symTable.intType;
    }

    private BType getAndSetAssignableUnionMember(BLangLiteral literalExpr, BUnionType expType, BType desiredType,
                                                 AnalyzerData data) {
        List<BType> members = types.getAllTypes(expType, true);
        Set<BType> memberTypes = new HashSet<>();
        members.forEach(member -> memberTypes.addAll(members));
        if (memberTypes.stream()
                .anyMatch(memType -> memType.tag == desiredType.tag
                        || memType.tag == TypeTags.JSON
                        || memType.tag == TypeTags.ANYDATA
                        || memType.tag == TypeTags.ANY)) {
            return desiredType;
        }

        BType finiteType = getFiniteTypeWithValuesOfSingleType(expType, desiredType);
        if (finiteType != symTable.semanticError) {
            BType setType = setLiteralValueAndGetType(literalExpr, finiteType, data);
            if (literalExpr.isFiniteContext) {
                // i.e., a match was found for a finite type
                return setType;
            }
        }
        return symTable.noType;
    }

    private boolean literalAssignableToFiniteType(BLangLiteral literalExpr, BFiniteType finiteType,
                                                  int targetMemberTypeTag) {
        for (BLangExpression valueExpr : finiteType.getValueSpace()) {
            if (valueExpr.getBType().tag == targetMemberTypeTag &&
                    types.checkLiteralAssignabilityBasedOnType((BLangLiteral) valueExpr, literalExpr)) {
                return true;
            }
        }
        return false;
    }

    private void setLiteralValueForFiniteType(BLangLiteral literalExpr, BType type, AnalyzerData data) {
        types.setImplicitCastExpr(literalExpr, type, data.expType);
        data.resultType = type;
        literalExpr.isFiniteContext = true;
    }

    private BType getFiniteTypeWithValuesOfSingleType(BUnionType unionType, BType matchType) {
        List<BFiniteType> finiteTypeMembers = types.getAllTypes(unionType, true).stream()
                .filter(memType -> memType.tag == TypeTags.FINITE)
                .map(memFiniteType -> (BFiniteType) memFiniteType)
                .collect(Collectors.toList());

        if (finiteTypeMembers.isEmpty()) {
            return symTable.semanticError;
        }

        int tag = matchType.tag;
        Set<BLangExpression> matchedValueSpace = new LinkedHashSet<>();

        for (BFiniteType finiteType : finiteTypeMembers) {
            Set<BLangExpression> set = new HashSet<>();
            for (BLangExpression expression : finiteType.getValueSpace()) {
                if (expression.getBType().tag == tag) {
                    set.add(expression);
                }
            }
            matchedValueSpace.addAll(set);
        }

        if (matchedValueSpace.isEmpty()) {
            return symTable.semanticError;
        }

        return new BFiniteType(null, matchedValueSpace);
    }

    private BType getIntLiteralType(BType expType, Object literalValue, AnalyzerData data) {
        // The literalValue will be a string if it is not within the bounds of what is supported by Java Long,
        // indicating that it is an overflown Ballerina int
        if (!(literalValue instanceof Long)) {
            data.resultType = symTable.semanticError;
            return symTable.semanticError;
        }
        switch (expType.tag) {
            case TypeTags.INT:
                return symTable.intType;
            case TypeTags.BYTE:
                if (types.isByteLiteralValue((Long) literalValue)) {
                    return symTable.byteType;
                }
                break;
            case TypeTags.SIGNED32_INT:
                if (types.isSigned32LiteralValue((Long) literalValue)) {
                    return symTable.signed32IntType;
                }
                break;
            case TypeTags.SIGNED16_INT:
                if (types.isSigned16LiteralValue((Long) literalValue)) {
                    return symTable.signed16IntType;
                }
                break;
            case TypeTags.SIGNED8_INT:
                if (types.isSigned8LiteralValue((Long) literalValue)) {
                    return symTable.signed8IntType;
                }
                break;
            case TypeTags.UNSIGNED32_INT:
                if (types.isUnsigned32LiteralValue((Long) literalValue)) {
                    return symTable.unsigned32IntType;
                }
                break;
            case TypeTags.UNSIGNED16_INT:
                if (types.isUnsigned16LiteralValue((Long) literalValue)) {
                    return symTable.unsigned16IntType;
                }
                break;
            case TypeTags.UNSIGNED8_INT:
                if (types.isUnsigned8LiteralValue((Long) literalValue)) {
                    return symTable.unsigned8IntType;
                }
                break;
            default:
        }
        return symTable.intType;
    }

    @Override
    public void visit(BLangListConstructorExpr listConstructor, AnalyzerData data) {
        BType expType = data.expType;
        if (expType.tag == TypeTags.NONE || expType.tag == TypeTags.READONLY) {
            BType inferredType = getInferredTupleType(listConstructor, expType, data);
            data.resultType = inferredType == symTable.semanticError ?
                    symTable.semanticError : types.checkType(listConstructor, inferredType, expType);
            return;
        }

        data.resultType = checkListConstructorCompatibility(expType, listConstructor, data);
    }

    @Override
    public void visit(BLangTableConstructorExpr tableConstructorExpr, AnalyzerData data) {
        BType expType = data.expType;
        if (expType.tag == TypeTags.NONE || expType.tag == TypeTags.ANY || expType.tag == TypeTags.ANYDATA) {
            InferredTupleDetails inferredTupleDetails =
                    checkExprList(new ArrayList<>(tableConstructorExpr.recordLiteralList), data);

            // inferredTupleDetails cannot have restMemberTypes as it does not support spread operator yet.
            List<BType> memTypes = inferredTupleDetails.fixedMemberTypes;
            for (BType memType : memTypes) {
                if (memType == symTable.semanticError) {
                    data.resultType = symTable.semanticError;
                    return;
                }
            }

            // If we don't have a contextually applicable type and don't have members in the table constructor expr,
            // we cannot derive the table type
            if (expType.tag == TypeTags.NONE && tableConstructorExpr.recordLiteralList.size() == 0) {
                dlog.error(tableConstructorExpr.pos, DiagnosticErrorCode.CANNOT_INFER_MEMBER_TYPE_FOR_TABLE);
                data.resultType = symTable.semanticError;
                return;
            }

            // if the contextually expected type is `any` and the key specifier is defined,
            // then we cannot derive a table type
            if (expType.tag == TypeTags.ANY && tableConstructorExpr.tableKeySpecifier != null) {
                dlog.error(tableConstructorExpr.tableKeySpecifier.pos,
                        DiagnosticErrorCode.KEY_SPECIFIER_NOT_ALLOWED_FOR_TARGET_ANY);
                data.resultType = symTable.semanticError;
                return;
            }

            BType inherentMemberType;
            if (tableConstructorExpr.tableKeySpecifier == null && expType.tag != TypeTags.NONE) {
                inherentMemberType = getMappingConstructorCompatibleNonUnionType(expType, data);
            } else {
                inherentMemberType = inferTableMemberType(memTypes, tableConstructorExpr, data);
                for (BLangRecordLiteral recordLiteral : tableConstructorExpr.recordLiteralList) {
                    recordLiteral.setBType(inherentMemberType);
                }
            }
            BTableType tableType = new BTableType(TypeTags.TABLE, inherentMemberType, null);
            if (!validateTableConstructorExpr(tableConstructorExpr, tableType, data)) {
                data.resultType = symTable.semanticError;
                return;
            }
            if (checkKeySpecifier(tableConstructorExpr, tableType, data)) {
                return;
            }
            data.resultType = tableType;
            return;
        }

        BType applicableExpType = Types.getReferredType(expType);

        applicableExpType = applicableExpType.tag == TypeTags.INTERSECTION ?
                ((BIntersectionType) applicableExpType).effectiveType : applicableExpType;

        if (applicableExpType.tag == TypeTags.TABLE) {
            List<BType> memTypes = new ArrayList<>();
            for (BLangRecordLiteral recordLiteral : tableConstructorExpr.recordLiteralList) {
                BLangRecordLiteral clonedExpr = recordLiteral;
                if (data.commonAnalyzerData.nonErrorLoggingCheck) {
                    clonedExpr.cloneAttempt++;
                    clonedExpr = nodeCloner.cloneNode(recordLiteral);
                }
                BType recordType = checkExpr(clonedExpr, ((BTableType) applicableExpType).constraint, data);
                if (recordType == symTable.semanticError) {
                    data.resultType = symTable.semanticError;
                    return;
                }
                memTypes.add(recordType);
            }

            if (!(validateKeySpecifierInTableConstructor((BTableType) applicableExpType,
                    tableConstructorExpr.recordLiteralList, data) &&
                    validateTableConstructorExpr(tableConstructorExpr, (BTableType) applicableExpType, data))) {
                data.resultType = symTable.semanticError;
                return;
            }

            BTableType expectedTableType = (BTableType) applicableExpType;
            if (expectedTableType.constraint.tag == TypeTags.MAP && expectedTableType.isTypeInlineDefined) {
                if (validateMapConstraintTable(applicableExpType)) {
                    data.resultType = symTable.semanticError;
                    return;
                }
                data.resultType = expType;
                return;
            }

            BTableType tableType = new BTableType(TypeTags.TABLE, inferTableMemberType(memTypes, applicableExpType),
                                                  null);

            if (Symbols.isFlagOn(applicableExpType.flags, Flags.READONLY)) {
                tableType.flags |= Flags.READONLY;
            }

            if (checkKeySpecifier(tableConstructorExpr, tableType, data)) {
                return;
            }

            if (!expectedTableType.fieldNameList.isEmpty() && tableType.fieldNameList.isEmpty()) {
                tableType.fieldNameList = expectedTableType.fieldNameList;
            }

<<<<<<< HEAD
            if (((BTableType) applicableExpType).keyTypeConstraint != symTable.neverType &&
                    tableType.constraint.equals(((BTableType) applicableExpType).constraint) &&
                    tableType.fieldNameList.equals(((BTableType) applicableExpType).fieldNameList)) {
=======
            if (isSameTableType(tableType, (BTableType) applicableExpType)) {
>>>>>>> 728f07f3
                data.resultType = expType;
            } else {
                data.resultType = tableType;
            }
        } else if (applicableExpType.tag == TypeTags.UNION) {

            boolean prevNonErrorLoggingCheck = data.commonAnalyzerData.nonErrorLoggingCheck;
            data.commonAnalyzerData.nonErrorLoggingCheck = true;
            int errorCount = this.dlog.errorCount();
            this.dlog.mute();

            List<BType> matchingTypes = new ArrayList<>();
            BUnionType expectedType = (BUnionType) applicableExpType;
            for (BType memType : expectedType.getMemberTypes()) {
                dlog.resetErrorCount();

                BLangTableConstructorExpr clonedTableExpr = tableConstructorExpr;
                if (data.commonAnalyzerData.nonErrorLoggingCheck) {
                    tableConstructorExpr.cloneAttempt++;
                    clonedTableExpr = nodeCloner.cloneNode(tableConstructorExpr);
                }

                BType resultType = checkExpr(clonedTableExpr, memType, data);
                if (resultType != symTable.semanticError && dlog.errorCount() == 0 &&
                        isUniqueType(matchingTypes, resultType)) {
                    matchingTypes.add(resultType);
                }
            }

            data.commonAnalyzerData.nonErrorLoggingCheck = prevNonErrorLoggingCheck;
            this.dlog.setErrorCount(errorCount);
            if (!prevNonErrorLoggingCheck) {
                this.dlog.unmute();
            }

            if (matchingTypes.isEmpty()) {
                BLangTableConstructorExpr exprToLog = tableConstructorExpr;
                if (data.commonAnalyzerData.nonErrorLoggingCheck) {
                    tableConstructorExpr.cloneAttempt++;
                    exprToLog = nodeCloner.cloneNode(tableConstructorExpr);
                }

                dlog.error(tableConstructorExpr.pos, DiagnosticErrorCode.INCOMPATIBLE_TYPES, expType,
                        getInferredTableType(exprToLog, data));

            } else if (matchingTypes.size() != 1) {
                dlog.error(tableConstructorExpr.pos, DiagnosticErrorCode.AMBIGUOUS_TYPES,
                        expType);
            } else {
                data.resultType = checkExpr(tableConstructorExpr, matchingTypes.get(0), data);
                return;
            }
            data.resultType = symTable.semanticError;
        } else {
            data.resultType = types.checkType(tableConstructorExpr.pos,
                    getInferredTableType(nodeCloner.cloneNode(tableConstructorExpr), data), expType,
                    DiagnosticErrorCode.INCOMPATIBLE_TYPES);
        }
    }

    private BType getInferredTableType(BLangTableConstructorExpr exprToLog, AnalyzerData data) {
        InferredTupleDetails inferredTupleDetails =
                checkExprList(new ArrayList<>(exprToLog.recordLiteralList), data);

        // inferredTupleDetails cannot have restMemberTypes as it does not support spread operator yet.
        List<BType> memTypes = inferredTupleDetails.fixedMemberTypes;
        for (BType memType : memTypes) {
            if (memType == symTable.semanticError) {
                return  symTable.semanticError;
            }
        }

        return new BTableType(TypeTags.TABLE, inferTableMemberType(memTypes, exprToLog, data), null);
    }

    private boolean checkKeySpecifier(BLangTableConstructorExpr tableConstructorExpr, BTableType tableType,
                                      AnalyzerData data) {
        if (tableConstructorExpr.tableKeySpecifier != null) {
            if (!(validateTableKeyValue(getTableKeyNameList(tableConstructorExpr.
                    tableKeySpecifier), tableConstructorExpr.recordLiteralList, data))) {
                data.resultType = symTable.semanticError;
                return true;
            }
            tableType.fieldNameList = getTableKeyNameList(tableConstructorExpr.tableKeySpecifier);
        }
        return false;
    }

    private BType inferTableMemberType(List<BType> memTypes, BType expType) {

        if (memTypes.isEmpty()) {
            return ((BTableType) expType).constraint;
        }

        LinkedHashSet<BType> result = new LinkedHashSet<>();

        result.add(memTypes.get(0));

        BUnionType unionType = BUnionType.create(null, result);
        for (int i = 1; i < memTypes.size(); i++) {
            BType source = memTypes.get(i);
            if (!types.isAssignable(source, unionType)) {
                result.add(source);
                unionType = BUnionType.create(null, result);
            }
        }

        if (unionType.getMemberTypes().size() == 1) {
            return memTypes.get(0);
        }

        return unionType;
    }

    private BType inferTableMemberType(List<BType> memTypes, BLangTableConstructorExpr tableConstructorExpr,
                                       AnalyzerData data) {
        BLangTableKeySpecifier keySpecifier = tableConstructorExpr.tableKeySpecifier;
        List<String> keySpecifierFieldNames = new ArrayList<>();
        List<BType> restFieldTypes = new ArrayList<>();


        if (keySpecifier != null) {
            for (IdentifierNode identifierNode : keySpecifier.fieldNameIdentifierList) {
                keySpecifierFieldNames.add(((BLangIdentifier) identifierNode).value);
            }
        }

        LinkedHashMap<String, List<BField>> fieldNameToFields = new LinkedHashMap<>();
        for (BType memType : memTypes) {
            BRecordType member = (BRecordType) memType;
            for (Map.Entry<String, BField> entry : member.fields.entrySet()) {
                String key = entry.getKey();
                BField field = entry.getValue();

                if (fieldNameToFields.containsKey(key)) {
                    fieldNameToFields.get(key).add(field);
                } else {
                    fieldNameToFields.put(key, new ArrayList<>() {{
                        add(field);
                    }});
                }
            }

            if (!member.sealed) {
                restFieldTypes.add(member.restFieldType);
            }
        }

        LinkedHashSet<BField> inferredFields = new LinkedHashSet<>();
        int memTypesSize = memTypes.size();

        for (Map.Entry<String, List<BField>> entry : fieldNameToFields.entrySet()) {
            String fieldName = entry.getKey();
            List<BField> fields = entry.getValue();

            List<BType> types = new ArrayList<>();
            for (BField field : fields) {
                types.add(field.getType());
            }

            for (BType memType : memTypes) {
                BRecordType bMemType = (BRecordType) memType;
                if (bMemType.sealed || bMemType.fields.containsKey(fieldName)) {
                    continue;
                }

                BType restFieldType = bMemType.restFieldType;
                types.add(restFieldType);
            }

            BField resultantField = createFieldWithType(fields.get(0), types);
            boolean isOptional = hasOptionalFields(fields) || fields.size() != memTypesSize;

            if (isOptional) {
                resultantField.symbol.flags = Flags.OPTIONAL;
            } else if (keySpecifierFieldNames.contains(fieldName)) {
                resultantField.symbol.flags = Flags.REQUIRED | Flags.READONLY;
            } else {
                resultantField.symbol.flags = Flags.REQUIRED;
            }

            inferredFields.add(resultantField);
        }

        return createTableConstraintRecordType(inferredFields, restFieldTypes, tableConstructorExpr.pos, data);
    }

    private boolean isSameTableType(BTableType source, BTableType target) {
        return target.keyTypeConstraint != symTable.neverType && source.constraint.equals(target.constraint) &&
                source.fieldNameList.equals(target.fieldNameList);
    }

    /**
     * Create a new {@code BField} out of existing {@code BField}, while changing its type.
     * The new type is derived from the given list of bTypes.
     *
     * @param field  - existing {@code BField}
     * @param bTypes - list of bTypes
     * @return a {@code BField}
     */
    private BField createFieldWithType(BField field, List<BType> bTypes) {
        BType resultantType = getResultantType(bTypes);

        BVarSymbol originalSymbol = field.symbol;
        BVarSymbol fieldSymbol = new BVarSymbol(originalSymbol.flags, originalSymbol.name, originalSymbol.pkgID,
                resultantType, originalSymbol.owner, originalSymbol.pos, VIRTUAL);

        return new BField(field.name, field.pos, fieldSymbol);
    }

    /**
     * Get the resultant type from a {@code List<BType>}.
     *
     * @param bTypes bType list (size > 0)
     * @return {@code BUnionType} if effective members in list is > 1. {@code BType} Otherwise.
     */
    private BType getResultantType(List<BType> bTypes) {
        LinkedHashSet<BType> bTypeSet = new LinkedHashSet<>(bTypes);
        List<BType> flattenBTypes = new ArrayList<>(bTypes.size());
        addFlattenMemberTypes(flattenBTypes, bTypeSet);

        return getRepresentativeBroadType(flattenBTypes);
    }

    private void addFlattenMemberTypes(List<BType> flattenBTypes, LinkedHashSet<BType> bTypes) {
        for (BType memberType : bTypes) {
            BType bType;
            switch (memberType.tag) {
                case TypeTags.UNION:
                    addFlattenMemberTypes(flattenBTypes, ((BUnionType) memberType).getMemberTypes());
                    continue;
                case TypeTags.TYPEREFDESC:
                    BType constraint = Types.getReferredType(memberType);
                    if (constraint.tag == TypeTags.UNION) {
                        addFlattenMemberTypes(flattenBTypes, ((BUnionType) constraint).getMemberTypes());
                        continue;
                    }
                    bType = constraint;
                    break;
                default:
                    bType = memberType;
                    break;
            }

            flattenBTypes.add(bType);
        }
    }

    private boolean hasOptionalFields(List<BField> fields) {
        for (BField field : fields) {
            if (field.symbol.getFlags().contains(Flag.OPTIONAL)) {
                return true;
            }
        }
        return false;
    }

    private BRecordType createTableConstraintRecordType(Set<BField> inferredFields, List<BType> restFieldTypes,
                                                        Location pos, AnalyzerData data) {
        PackageID pkgID = data.env.enclPkg.symbol.pkgID;
        BRecordTypeSymbol recordSymbol = createRecordTypeSymbol(pkgID, pos, VIRTUAL, data);

        for (BField field : inferredFields) {
            recordSymbol.scope.define(field.name, field.symbol);
        }

        BRecordType recordType = new BRecordType(recordSymbol);
        recordType.fields = inferredFields.stream().collect(getFieldCollector());

        recordSymbol.type = recordType;
        recordType.tsymbol = recordSymbol;

        BLangRecordTypeNode recordTypeNode = TypeDefBuilderHelper.createRecordTypeNode(recordType, pkgID, symTable,
                pos);
        recordTypeNode.initFunction = TypeDefBuilderHelper.createInitFunctionForRecordType(recordTypeNode, data.env,
                                                                                           names, symTable);
        TypeDefBuilderHelper.createTypeDefinitionForTSymbol(recordType, recordSymbol, recordTypeNode, data.env);

        if (restFieldTypes.isEmpty()) {
            recordType.sealed = true;
            recordType.restFieldType = symTable.noType;
        } else {
            recordType.restFieldType = getResultantType(restFieldTypes);
        }

        return recordType;
    }

    private Collector<BField, ?, LinkedHashMap<String, BField>> getFieldCollector() {
        BinaryOperator<BField> mergeFunc = (u, v) -> {
            throw new IllegalStateException(String.format("Duplicate key %s", u));
        };
        return Collectors.toMap(field -> field.name.value, Function.identity(), mergeFunc, LinkedHashMap::new);
    }

    private boolean validateTableType(BTableType tableType, AnalyzerData data) {
        BType constraint = Types.getReferredType(tableType.constraint);
        if (tableType.isTypeInlineDefined && !types.isAssignable(constraint, symTable.mapAllType)) {
            dlog.error(tableType.constraintPos, DiagnosticErrorCode.TABLE_CONSTRAINT_INVALID_SUBTYPE, constraint);
            data.resultType = symTable.semanticError;
            return false;
        }
        return true;
    }

    private boolean validateKeySpecifierInTableConstructor(BTableType tableType,
                                                         List<BLangRecordLiteral> recordLiterals, AnalyzerData data) {
        List<String> fieldNameList = tableType.fieldNameList;
        if (!fieldNameList.isEmpty()) {
            return validateTableKeyValue(fieldNameList, recordLiterals, data);
        }
        return true;
    }

    private boolean validateTableKeyValue(List<String> keySpecifierFieldNames,
                                                           List<BLangRecordLiteral> recordLiterals, AnalyzerData data) {

        for (String fieldName : keySpecifierFieldNames) {
            for (BLangRecordLiteral recordLiteral : recordLiterals) {
                BLangExpression recordKeyValueField = getRecordKeyValueField(recordLiteral, fieldName);
                if (recordKeyValueField != null && isConstExpression(recordKeyValueField)) {
                    continue;
                }

                dlog.error(recordLiteral.pos,
                        DiagnosticErrorCode.KEY_SPECIFIER_FIELD_VALUE_MUST_BE_CONSTANT_EXPR, fieldName);
                data.resultType = symTable.semanticError;
            }
        }

        return data.resultType != symTable.semanticError;
    }

    private boolean isConstExpression(BLangExpression expression) {
        switch(expression.getKind()) {
            case LITERAL:
            case NUMERIC_LITERAL:
            case STRING_TEMPLATE_LITERAL:
            case XML_ELEMENT_LITERAL:
            case XML_TEXT_LITERAL:
            case LIST_CONSTRUCTOR_EXPR:
            case TABLE_CONSTRUCTOR_EXPR:
            case RECORD_LITERAL_EXPR:
            case TYPE_CONVERSION_EXPR:
            case UNARY_EXPR:
            case BINARY_EXPR:
            case TYPE_TEST_EXPR:
            case TERNARY_EXPR:
                return true;
            case SIMPLE_VARIABLE_REF:
                return (((BLangSimpleVarRef) expression).symbol.tag & SymTag.CONSTANT) == SymTag.CONSTANT;
            case GROUP_EXPR:
                return isConstExpression(((BLangGroupExpr) expression).expression);
            default:
                return false;
        }
    }

    private BLangExpression getRecordKeyValueField(BLangRecordLiteral recordLiteral,
                                                            String fieldName) {
        for (RecordLiteralNode.RecordField recordField : recordLiteral.fields) {
            if (recordField.isKeyValueField()) {
                BLangRecordLiteral.BLangRecordKeyValueField recordKeyValueField =
                        (BLangRecordLiteral.BLangRecordKeyValueField) recordField;
                if (fieldName.equals(recordKeyValueField.key.toString())) {
                    return recordKeyValueField.valueExpr;
                }
            } else if (recordField.getKind() == NodeKind.SIMPLE_VARIABLE_REF) {
                if (fieldName.equals(((BLangRecordVarNameField) recordField).variableName.value)) {
                    return (BLangRecordLiteral.BLangRecordVarNameField) recordField;
                }
            }
        }

        return null;
    }

    public boolean validateKeySpecifier(List<String> fieldNameList, BType constraint,
                                         Location pos) {
        for (String fieldName : fieldNameList) {
            BField field = types.getTableConstraintField(constraint, fieldName);
            if (field == null) {
                dlog.error(pos,
                        DiagnosticErrorCode.INVALID_FIELD_NAMES_IN_KEY_SPECIFIER, fieldName, constraint);
                return true;
            }

            if (!Symbols.isFlagOn(field.symbol.flags, Flags.READONLY)) {
                dlog.error(pos,
                        DiagnosticErrorCode.KEY_SPECIFIER_FIELD_MUST_BE_READONLY, fieldName);
                return true;
            }

            if (!Symbols.isFlagOn(field.symbol.flags, Flags.REQUIRED)) {
                dlog.error(pos,
                        DiagnosticErrorCode.KEY_SPECIFIER_FIELD_MUST_BE_REQUIRED, fieldName);
                return true;
            }

            if (!types.isAssignable(field.type, symTable.anydataType)) {
                dlog.error(pos,
                        DiagnosticErrorCode.KEY_SPECIFIER_FIELD_MUST_BE_ANYDATA, fieldName, constraint);
                return true;
            }
        }
        return false;
    }

    private boolean validateTableConstructorExpr(BLangTableConstructorExpr tableConstructorExpr, BTableType tableType,
                                                 AnalyzerData data) {
        BType constraintType = Types.getReferredType(tableType.constraint);
        List<String> fieldNameList = new ArrayList<>();
        boolean isKeySpecifierEmpty = tableConstructorExpr.tableKeySpecifier == null;
        if (!isKeySpecifierEmpty) {
            fieldNameList.addAll(getTableKeyNameList(tableConstructorExpr.tableKeySpecifier));

            if (tableType.fieldNameList.isEmpty() && validateKeySpecifier(fieldNameList,
                    constraintType.tag != TypeTags.INTERSECTION ? constraintType :
                            ((BIntersectionType) constraintType).effectiveType,
                    tableConstructorExpr.tableKeySpecifier.pos)) {
                data.resultType = symTable.semanticError;
                return false;
            }

            if (!tableType.fieldNameList.isEmpty() && !tableType.fieldNameList.equals(fieldNameList)) {
                dlog.error(tableConstructorExpr.tableKeySpecifier.pos, DiagnosticErrorCode.TABLE_KEY_SPECIFIER_MISMATCH,
                        tableType.fieldNameList.toString(), fieldNameList.toString());
                data.resultType = symTable.semanticError;
                return false;
            }
        }

        BType keyTypeConstraint = tableType.keyTypeConstraint;
        if (keyTypeConstraint != null) {
            keyTypeConstraint = Types.getReferredType(keyTypeConstraint);
            List<BType> memberTypes = new ArrayList<>();

            switch (keyTypeConstraint.tag) {
                case TypeTags.TUPLE:
                    for (Type type : ((TupleType) keyTypeConstraint).getTupleTypes()) {
                        memberTypes.add((BType) type);
                    }
                    break;
                case TypeTags.RECORD:
                    Map<String, BField> fieldList = ((BRecordType) keyTypeConstraint).getFields();
                    memberTypes = fieldList.entrySet().stream()
                            .filter(e -> fieldNameList.contains(e.getKey())).map(entry -> entry.getValue().type)
                            .collect(Collectors.toList());
                    if (memberTypes.isEmpty()) {
                        memberTypes.add(keyTypeConstraint);
                    }
                    break;
                default:
                    memberTypes.add(keyTypeConstraint);
            }

            if (isKeySpecifierEmpty && keyTypeConstraint.tag == TypeTags.NEVER) {
                return true;
            }

            if (isKeySpecifierEmpty ||
                    tableConstructorExpr.tableKeySpecifier.fieldNameIdentifierList.size() != memberTypes.size()) {
                if (isKeySpecifierEmpty) {
                    dlog.error(tableConstructorExpr.pos,
                            DiagnosticErrorCode.KEY_SPECIFIER_EMPTY_FOR_PROVIDED_KEY_CONSTRAINT, memberTypes);
                } else {
                    dlog.error(tableConstructorExpr.pos,
                            DiagnosticErrorCode.KEY_SPECIFIER_SIZE_MISMATCH_WITH_KEY_CONSTRAINT,
                            memberTypes, tableConstructorExpr.tableKeySpecifier.fieldNameIdentifierList);
                }
                data.resultType = symTable.semanticError;
                return false;
            }

            List<IdentifierNode> fieldNameIdentifierList = tableConstructorExpr.tableKeySpecifier.
                    fieldNameIdentifierList;

            int index = 0;
            for (IdentifierNode identifier : fieldNameIdentifierList) {
                BField field = types.getTableConstraintField(constraintType, ((BLangIdentifier) identifier).value);
                if (field == null || !types.isAssignable(field.type, memberTypes.get(index))) {
                    dlog.error(tableConstructorExpr.tableKeySpecifier.pos,
                            DiagnosticErrorCode.KEY_SPECIFIER_MISMATCH_WITH_KEY_CONSTRAINT,
                            fieldNameIdentifierList.toString(), memberTypes.toString());
                    data.resultType = symTable.semanticError;
                    return false;
                }
                index++;
            }
        }

        return true;
    }

    public boolean validateMapConstraintTable(BType expType) {
        if (expType != null && (!((BTableType) expType).fieldNameList.isEmpty() ||
                ((BTableType) expType).keyTypeConstraint != null) &&
                !expType.tsymbol.owner.getFlags().contains(Flag.LANG_LIB)) {
            dlog.error(((BTableType) expType).keyPos,
                    DiagnosticErrorCode.KEY_CONSTRAINT_NOT_SUPPORTED_FOR_TABLE_WITH_MAP_CONSTRAINT);
            return true;
        }
        return false;
    }

    private List<String> getTableKeyNameList(BLangTableKeySpecifier tableKeySpecifier) {
        List<String> fieldNamesList = new ArrayList<>();
        for (IdentifierNode identifier : tableKeySpecifier.fieldNameIdentifierList) {
            fieldNamesList.add(((BLangIdentifier) identifier).value);
        }

        return fieldNamesList;
    }

    private BType createTableKeyConstraint(List<String> fieldNames, BType constraintType) {
        if (fieldNames.isEmpty()) {
            return symTable.semanticError;
        }

        List<BType> memTypes = new ArrayList<>();
        for (String fieldName : fieldNames) {
            //null is not possible for field
            BField tableConstraintField = types.getTableConstraintField(constraintType, fieldName);

            if (tableConstraintField == null) {
                return symTable.semanticError;
            }

            BType fieldType = tableConstraintField.type;
            memTypes.add(fieldType);
        }

        if (memTypes.size() == 1) {
            return memTypes.get(0);
        }

        return new BTupleType(memTypes);
    }

    private BType checkListConstructorCompatibility(BType bType, BLangListConstructorExpr listConstructor,
                                                    AnalyzerData data) {
        int tag = bType.tag;
        if (tag == TypeTags.UNION) {
            boolean prevNonErrorLoggingCheck = data.commonAnalyzerData.nonErrorLoggingCheck;
            int errorCount = this.dlog.errorCount();
            data.commonAnalyzerData.nonErrorLoggingCheck = true;
            this.dlog.mute();

            List<BType> compatibleTypes = new ArrayList<>();
            boolean erroredExpType = false;
            for (BType memberType : ((BUnionType) bType).getMemberTypes()) {
                if (memberType == symTable.semanticError) {
                    if (!erroredExpType) {
                        erroredExpType = true;
                    }
                    continue;
                }

                BType listCompatibleMemType = getListConstructorCompatibleNonUnionType(memberType, data);
                if (listCompatibleMemType == symTable.semanticError) {
                    continue;
                }

                dlog.resetErrorCount();
                BType memCompatibiltyType = checkListConstructorCompatibility(listCompatibleMemType, listConstructor,
                                                                              data);
                if (memCompatibiltyType != symTable.semanticError && dlog.errorCount() == 0 &&
                        isUniqueType(compatibleTypes, memCompatibiltyType)) {
                    compatibleTypes.add(memCompatibiltyType);
                }
            }

            data.commonAnalyzerData.nonErrorLoggingCheck = prevNonErrorLoggingCheck;
            this.dlog.setErrorCount(errorCount);
            if (!prevNonErrorLoggingCheck) {
                this.dlog.unmute();
            }

            if (compatibleTypes.isEmpty()) {
                BLangListConstructorExpr exprToLog = listConstructor;
                if (data.commonAnalyzerData.nonErrorLoggingCheck) {
                    listConstructor.cloneAttempt++;
                    exprToLog = nodeCloner.cloneNode(listConstructor);
                }

                BType inferredTupleType = getInferredTupleType(exprToLog, symTable.noType, data);

                if (!erroredExpType && inferredTupleType != symTable.semanticError) {
                    dlog.error(listConstructor.pos, DiagnosticErrorCode.INCOMPATIBLE_TYPES, data.expType,
                               inferredTupleType);
                }
                return symTable.semanticError;
            } else if (compatibleTypes.size() != 1) {
                dlog.error(listConstructor.pos, DiagnosticErrorCode.AMBIGUOUS_TYPES,
                        data.expType);
                return symTable.semanticError;
            }

            return checkListConstructorCompatibility(compatibleTypes.get(0), listConstructor, data);
        }

        if (tag == TypeTags.TYPEREFDESC) {
            BType refType = Types.getReferredType(bType);
            BType compatibleType = checkListConstructorCompatibility(refType, listConstructor, data);
            return compatibleType == refType ? bType : compatibleType;
        }

        if (tag == TypeTags.INTERSECTION) {
            return checkListConstructorCompatibility(((BIntersectionType) bType).effectiveType, listConstructor, data);
        }

        BType possibleType = getListConstructorCompatibleNonUnionType(bType, data);

        switch (possibleType.tag) {
            case TypeTags.ARRAY:
                return checkArrayType(listConstructor, (BArrayType) possibleType, data);
            case TypeTags.TUPLE:
                return checkTupleType(listConstructor, (BTupleType) possibleType, data);
            case TypeTags.READONLY:
                return checkReadOnlyListType(listConstructor, data);
            case TypeTags.TYPEDESC:
                // i.e typedesc t = [int, string]
                listConstructor.isTypedescExpr = true;
                InferredTupleDetails inferredTupleDetails = new InferredTupleDetails();
                for (BLangExpression expr : listConstructor.exprs) {
                    if (expr.getKind() == NodeKind.LIST_CONSTRUCTOR_SPREAD_OP) {
                        BLangExpression spreadOpExpr = ((BLangListConstructorSpreadOpExpr) expr).expr;
                        BType spreadOpExprType = checkExpr(spreadOpExpr, symTable.noType, data);
                        updateInferredTupleDetailsFromSpreadMember(expr.pos, spreadOpExprType, inferredTupleDetails);
                        continue;
                    }

                    BType resultType = checkExpr(expr, symTable.noType, data);

                    BType memberType = resultType;
                    if (expr.getKind() == NodeKind.TYPEDESC_EXPRESSION) {
                        memberType = ((BLangTypedescExpr) expr).resolvedType;
                    } else if (expr.getKind() == NodeKind.SIMPLE_VARIABLE_REF) {
                        memberType = ((BLangSimpleVarRef) expr).symbol.type;
                    }

                    if (inferredTupleDetails.restMemberTypes.isEmpty()) {
                        inferredTupleDetails.fixedMemberTypes.add(memberType);
                    } else {
                        inferredTupleDetails.restMemberTypes.add(memberType);
                    }
                }

                BTupleType tupleType = new BTupleType(inferredTupleDetails.fixedMemberTypes);
                if (!inferredTupleDetails.restMemberTypes.isEmpty()) {
                    tupleType.restType = getRepresentativeBroadType(inferredTupleDetails.restMemberTypes);
                }

                listConstructor.typedescType = tupleType;
                return new BTypedescType(listConstructor.typedescType, null);
        }

        BLangListConstructorExpr exprToLog = listConstructor;
        if (data.commonAnalyzerData.nonErrorLoggingCheck) {
            listConstructor.cloneAttempt++;
            exprToLog = nodeCloner.cloneNode(listConstructor);
        }

        if (bType == symTable.semanticError) {
            // Ignore the return value, we only need to visit the expressions.
            getInferredTupleType(exprToLog, symTable.semanticError, data);
        } else {
            dlog.error(listConstructor.pos, DiagnosticErrorCode.INCOMPATIBLE_TYPES, bType,
                    getInferredTupleType(exprToLog, symTable.noType, data));
        }

        return symTable.semanticError;
    }

    private void updateInferredTupleDetailsFromSpreadMember(Location spreadMemberPos, BType spreadOpExprType,
                                                            InferredTupleDetails inferredTupleDetails) {
        BType originalExprType = spreadOpExprType;
        spreadOpExprType = Types.getReferredType(spreadOpExprType);

        if (!inferredTupleDetails.restMemberTypes.isEmpty()) {
            if (spreadOpExprType.tag == TypeTags.TUPLE) {
                BTupleType bTupleType = (BTupleType) spreadOpExprType;
                inferredTupleDetails.restMemberTypes.addAll(bTupleType.tupleTypes);
                if (!types.isFixedLengthTuple(bTupleType)) {
                    inferredTupleDetails.restMemberTypes.add(bTupleType.restType);
                }
            } else if (spreadOpExprType.tag == TypeTags.ARRAY) {
                BArrayType bArrayType = (BArrayType) spreadOpExprType;
                inferredTupleDetails.restMemberTypes.add(bArrayType.eType);
            } else {
                dlog.error(spreadMemberPos, DiagnosticErrorCode.CANNOT_INFER_TYPE_FROM_SPREAD_OP, originalExprType);
                inferredTupleDetails.restMemberTypes.add(symTable.semanticError);
            }
            return;
        }

        if (spreadOpExprType.tag == TypeTags.TUPLE) {
            BTupleType bTupleType = (BTupleType) spreadOpExprType;
            inferredTupleDetails.fixedMemberTypes.addAll(bTupleType.tupleTypes);
            if (!types.isFixedLengthTuple(bTupleType)) {
                inferredTupleDetails.restMemberTypes.add(bTupleType.restType);
            }
        } else if (spreadOpExprType.tag == TypeTags.ARRAY) {
            BArrayType bArrayType = (BArrayType) spreadOpExprType;
            if (bArrayType.state == BArrayState.CLOSED) {
                for (int i = 0; i < bArrayType.size; i++) {
                    inferredTupleDetails.fixedMemberTypes.add(bArrayType.eType);
                }
            } else {
                inferredTupleDetails.restMemberTypes.add(bArrayType.eType);
            }
        } else {
            dlog.error(spreadMemberPos, DiagnosticErrorCode.CANNOT_INFER_TYPE_FROM_SPREAD_OP, originalExprType);
            inferredTupleDetails.fixedMemberTypes.add(symTable.semanticError);
        }
    }

    private BType getListConstructorCompatibleNonUnionType(BType type, AnalyzerData data) {
        switch (type.tag) {
            case TypeTags.ARRAY:
            case TypeTags.TUPLE:
            case TypeTags.READONLY:
            case TypeTags.TYPEDESC:
                return type;
            case TypeTags.JSON:
                return !Symbols.isFlagOn(type.flags, Flags.READONLY) ? symTable.arrayJsonType :
                        ImmutableTypeCloner.getEffectiveImmutableType(null, types, symTable.arrayJsonType,
                                data.env, symTable, anonymousModelHelper, names);
            case TypeTags.ANYDATA:
                return !Symbols.isFlagOn(type.flags, Flags.READONLY) ? symTable.arrayAnydataType :
                        ImmutableTypeCloner.getEffectiveImmutableType(null, types, symTable.arrayAnydataType,
                                data.env, symTable, anonymousModelHelper, names);
            case TypeTags.ANY:
                return !Symbols.isFlagOn(type.flags, Flags.READONLY) ? symTable.arrayAllType :
                        ImmutableTypeCloner.getEffectiveImmutableType(null, types, symTable.arrayAllType, data.env,
                                                                      symTable, anonymousModelHelper, names);
            case TypeTags.INTERSECTION:
                return ((BIntersectionType) type).effectiveType;
            case TypeTags.TYPEREFDESC:
                return type;
        }
        return symTable.semanticError;
    }

    private BType checkArrayType(BLangListConstructorExpr listConstructor, BArrayType arrayType, AnalyzerData data) {
        int listExprSize = 0;
        if (arrayType.state != BArrayState.OPEN) {
            for (BLangExpression expr : listConstructor.exprs) {
                if (expr.getKind() != NodeKind.LIST_CONSTRUCTOR_SPREAD_OP) {
                    listExprSize++;
                    continue;
                }

                BLangExpression spreadOpExpr = ((BLangListConstructorSpreadOpExpr) expr).expr;
                BType spreadOpType = checkExpr(spreadOpExpr, data);
                spreadOpType = Types.getReferredType(spreadOpType);

                switch (spreadOpType.tag) {
                    case TypeTags.ARRAY:
                        int arraySize = ((BArrayType) spreadOpType).size;
                        if (arraySize >= 0) {
                            listExprSize += arraySize;
                            continue;
                        }

                        dlog.error(spreadOpExpr.pos,
                                DiagnosticErrorCode.INVALID_SPREAD_OP_FIXED_LENGTH_LIST_EXPECTED);
                        return symTable.semanticError;
                    case TypeTags.TUPLE:
                        BTupleType tType = (BTupleType) spreadOpType;
                        if (types.isFixedLengthTuple(tType)) {
                            listExprSize += tType.tupleTypes.size();
                            continue;
                        }

                        dlog.error(spreadOpExpr.pos,
                                DiagnosticErrorCode.INVALID_SPREAD_OP_FIXED_LENGTH_LIST_EXPECTED);
                        return symTable.semanticError;
                }
            }
        }

        BType eType = arrayType.eType;

        if (arrayType.state == BArrayState.INFERRED) {
            arrayType.size = listExprSize;
            arrayType.state = BArrayState.CLOSED;
        } else if (arrayType.state != BArrayState.OPEN && arrayType.size != listExprSize) {
            if (arrayType.size < listExprSize) {
                dlog.error(listConstructor.pos, DiagnosticErrorCode.MISMATCHING_ARRAY_LITERAL_VALUES, arrayType.size,
                        listExprSize);
                return symTable.semanticError;
            }

            if (!types.hasFillerValue(eType)) {
                dlog.error(listConstructor.pos, DiagnosticErrorCode.INVALID_LIST_CONSTRUCTOR_ELEMENT_TYPE,
                        data.expType);
                return symTable.semanticError;
            }
        }

        boolean errored = false;
        for (BLangExpression expr : listConstructor.exprs) {
            if (expr.getKind() != NodeKind.LIST_CONSTRUCTOR_SPREAD_OP) {
                errored |= exprIncompatible(eType, expr, data);
                continue;
            }

            BLangExpression spreadOpExpr = ((BLangListConstructorSpreadOpExpr) expr).expr;
            BType spreadOpType = checkExpr(spreadOpExpr, data);
            BType spreadOpReferredType = Types.getReferredType(spreadOpType);

            switch (spreadOpReferredType.tag) {
                case TypeTags.ARRAY:
                    BType spreadOpeType = ((BArrayType) spreadOpReferredType).eType;
                    if (types.typeIncompatible(spreadOpExpr.pos, spreadOpeType, eType)) {
                        return symTable.semanticError;
                    }
                    break;
                case TypeTags.TUPLE:
                    BTupleType spreadOpTuple = (BTupleType) spreadOpReferredType;
                    List<BType> tupleTypes = spreadOpTuple.tupleTypes;
                    for (BType tupleMemberType : tupleTypes) {
                        if (types.typeIncompatible(spreadOpExpr.pos, tupleMemberType, eType)) {
                            return symTable.semanticError;
                        }
                    }

                    if (!types.isFixedLengthTuple(spreadOpTuple)) {
                        if (types.typeIncompatible(spreadOpExpr.pos, spreadOpTuple.restType, eType)) {
                            return symTable.semanticError;
                        }
                    }
                    break;
                default:
                    dlog.error(spreadOpExpr.pos, DiagnosticErrorCode.INCOMPATIBLE_TYPES_LIST_SPREAD_OP, spreadOpType);
                    return symTable.semanticError;
            }
        }

        return errored ? symTable.semanticError : arrayType;
    }

    private BType checkTupleType(BLangListConstructorExpr listConstructor, BTupleType tupleType, AnalyzerData data) {
        List<BLangExpression> exprs = listConstructor.exprs;
        List<BType> memberTypes = tupleType.tupleTypes;
        int memberTypeSize = memberTypes.size();
        BType restType = tupleType.restType;

        if (types.isFixedLengthTuple(tupleType)) {
            int listExprSize = 0;
            for (BLangExpression expr : exprs) {
                if (expr.getKind() != NodeKind.LIST_CONSTRUCTOR_SPREAD_OP) {
                    listExprSize++;
                    continue;
                }

                BLangExpression spreadOpExpr = ((BLangListConstructorSpreadOpExpr) expr).expr;
                BType spreadOpType = checkExpr(spreadOpExpr, data);
                spreadOpType = Types.getReferredType(spreadOpType);

                switch (spreadOpType.tag) {
                    case TypeTags.ARRAY:
                        int arraySize = ((BArrayType) spreadOpType).size;
                        if (arraySize >= 0) {
                            listExprSize += arraySize;
                            continue;
                        }

                        dlog.error(spreadOpExpr.pos, DiagnosticErrorCode.INVALID_SPREAD_OP_FIXED_LENGTH_LIST_EXPECTED);
                        return symTable.semanticError;
                    case TypeTags.TUPLE:
                        BTupleType tType = (BTupleType) spreadOpType;
                        if (types.isFixedLengthTuple(tType)) {
                            listExprSize += tType.tupleTypes.size();
                            continue;
                        }

                        dlog.error(spreadOpExpr.pos, DiagnosticErrorCode.INVALID_SPREAD_OP_FIXED_LENGTH_LIST_EXPECTED);
                        return symTable.semanticError;
                }
            }

            if (listExprSize < memberTypeSize) {
                for (int i = listExprSize; i < memberTypeSize; i++) {
                    // Skip filler values for resourceAccessPathSegments
                    if (data.isResourceAccessPathSegments || !types.hasFillerValue(memberTypes.get(i))) {
                        dlog.error(listConstructor.pos, DiagnosticErrorCode.INVALID_LIST_CONSTRUCTOR_ELEMENT_TYPE,
                                memberTypes.get(i));
                        return symTable.semanticError;
                    }
                }
            } else if (listExprSize > memberTypeSize) {
                dlog.error(listConstructor.pos, DiagnosticErrorCode.TUPLE_AND_EXPRESSION_SIZE_DOES_NOT_MATCH);
                return symTable.semanticError;
            }
        }

        boolean errored = false;
        int nonRestTypeIndex = 0;

        for (BLangExpression expr : exprs) {
            int remainNonRestCount = memberTypeSize - nonRestTypeIndex;

            if (expr.getKind() != NodeKind.LIST_CONSTRUCTOR_SPREAD_OP) {
                if (remainNonRestCount > 0) {
                    errored |= exprIncompatible(memberTypes.get(nonRestTypeIndex), expr, data);
                    nonRestTypeIndex++;
                } else {
                    errored |= exprIncompatible(restType, expr, data);
                }
                continue;
            }

            BLangExpression spreadOpExpr = ((BLangListConstructorSpreadOpExpr) expr).expr;
            BType spreadOpType = checkExpr(spreadOpExpr, data);
            BType spreadOpReferredType = Types.getReferredType(spreadOpType);

            switch (spreadOpReferredType.tag) {
                case TypeTags.ARRAY:
                    BArrayType spreadOpArray = (BArrayType) spreadOpReferredType;
                    if (spreadOpArray.state == BArrayState.CLOSED) {
                        for (int i = 0; i < spreadOpArray.size && nonRestTypeIndex < memberTypeSize;
                             i++, nonRestTypeIndex++) {
                            if (types.typeIncompatible(spreadOpExpr.pos, spreadOpArray.eType,
                                    memberTypes.get(nonRestTypeIndex))) {
                                return symTable.semanticError;
                            }
                        }

                        if (remainNonRestCount < spreadOpArray.size) {
                            if (types.typeIncompatible(spreadOpExpr.pos, spreadOpArray.eType, restType)) {
                                return symTable.semanticError;
                            }
                        }
                        continue;
                    }

                    if (remainNonRestCount > 0) {
                        dlog.error(spreadOpExpr.pos, DiagnosticErrorCode.INVALID_SPREAD_OP_FIXED_MEMBER_EXPECTED,
                                memberTypes.get(nonRestTypeIndex));
                        return symTable.semanticError;
                    }

                    if (types.typeIncompatible(spreadOpExpr.pos, spreadOpArray.eType, restType)) {
                        return symTable.semanticError;
                    }
                    break;
                case TypeTags.TUPLE:
                    BTupleType spreadOpTuple = (BTupleType) spreadOpReferredType;
                    int spreadOpMemberTypeSize = spreadOpTuple.tupleTypes.size();

                    if (types.isFixedLengthTuple(spreadOpTuple)) {
                        for (int i = 0; i < spreadOpMemberTypeSize && nonRestTypeIndex < memberTypeSize;
                             i++, nonRestTypeIndex++) {
                            if (types.typeIncompatible(spreadOpExpr.pos, spreadOpTuple.tupleTypes.get(i),
                                    memberTypes.get(nonRestTypeIndex))) {
                                return symTable.semanticError;
                            }
                        }

                        for (int i = remainNonRestCount; i < spreadOpMemberTypeSize; i++) {
                            if (types.typeIncompatible(spreadOpExpr.pos, spreadOpTuple.tupleTypes.get(i), restType)) {
                                return symTable.semanticError;
                            }
                        }
                        continue;
                    }

                    if (spreadOpMemberTypeSize < remainNonRestCount) {
                        dlog.error(spreadOpExpr.pos, DiagnosticErrorCode.INVALID_SPREAD_OP_FIXED_MEMBER_EXPECTED,
                                memberTypes.get(nonRestTypeIndex + spreadOpMemberTypeSize));
                        return symTable.semanticError;
                    }

                    for (int i = 0; nonRestTypeIndex < memberTypeSize; i++, nonRestTypeIndex++) {
                        if (types.typeIncompatible(spreadOpExpr.pos, spreadOpTuple.tupleTypes.get(i),
                                memberTypes.get(nonRestTypeIndex))) {
                            return symTable.semanticError;
                        }
                    }

                    for (int i = nonRestTypeIndex; i < spreadOpMemberTypeSize; i++) {
                        if (types.typeIncompatible(spreadOpExpr.pos, spreadOpTuple.tupleTypes.get(i), restType)) {
                            return symTable.semanticError;
                        }
                    }

                    if (types.typeIncompatible(spreadOpExpr.pos, spreadOpTuple.restType, restType)) {
                        return symTable.semanticError;
                    }
                    break;
                default:
                    dlog.error(spreadOpExpr.pos, DiagnosticErrorCode.INCOMPATIBLE_TYPES_LIST_SPREAD_OP, spreadOpType);
                    return symTable.semanticError;
            }
        }

        while (nonRestTypeIndex < memberTypeSize) {
            // Skip filler values for resourceAccessPathSegments
            if (data.isResourceAccessPathSegments || !types.hasFillerValue(memberTypes.get(nonRestTypeIndex))) {
                dlog.error(listConstructor.pos, DiagnosticErrorCode.INVALID_LIST_CONSTRUCTOR_ELEMENT_TYPE,
                        memberTypes.get(nonRestTypeIndex));
                return symTable.semanticError;
            }
            nonRestTypeIndex++;
        }

        return errored ? symTable.semanticError : tupleType;
    }

    private BType checkReadOnlyListType(BLangListConstructorExpr listConstructor, AnalyzerData data) {
        if (!data.commonAnalyzerData.nonErrorLoggingCheck) {
            BType inferredType = getInferredTupleType(listConstructor, symTable.readonlyType, data);

            if (inferredType == symTable.semanticError) {
                return symTable.semanticError;
            }
            return types.checkType(listConstructor, inferredType, symTable.readonlyType);
        }

        for (BLangExpression expr : listConstructor.exprs) {
            if (expr.getKind() == NodeKind.LIST_CONSTRUCTOR_SPREAD_OP) {
                expr = ((BLangListConstructorSpreadOpExpr) expr).expr;
            }

            if (exprIncompatible(symTable.readonlyType, expr, data)) {
                return symTable.semanticError;
            }
        }

        return symTable.readonlyType;
    }

    private boolean exprIncompatible(BType eType, BLangExpression expr, AnalyzerData data) {
        if (expr.typeChecked) {
            return expr.getBType() == symTable.semanticError;
        }

        BLangExpression exprToCheck = expr;

        if (data.commonAnalyzerData.nonErrorLoggingCheck) {
            expr.cloneAttempt++;
            exprToCheck = nodeCloner.cloneNode(expr);
        }

        return checkExpr(exprToCheck, eType, data) == symTable.semanticError;
    }

    private InferredTupleDetails checkExprList(List<BLangExpression> exprs, AnalyzerData data) {
        return checkExprList(exprs, symTable.noType, data);
    }

    private InferredTupleDetails checkExprList(List<BLangExpression> exprs, BType expType, AnalyzerData data) {
        InferredTupleDetails inferredTupleDetails = new InferredTupleDetails();
        SymbolEnv prevEnv = data.env;
        BType preExpType = data.expType;
        data.expType = expType;
        for (BLangExpression e : exprs) {
            if (e.getKind() == NodeKind.LIST_CONSTRUCTOR_SPREAD_OP) {
                BLangExpression spreadOpExpr = ((BLangListConstructorSpreadOpExpr) e).expr;
                BType spreadOpExprType = checkExpr(spreadOpExpr, expType, data);
                updateInferredTupleDetailsFromSpreadMember(e.pos, spreadOpExprType, inferredTupleDetails);
                continue;
            }

            checkExpr(e, expType, data);
            if (inferredTupleDetails.restMemberTypes.isEmpty()) {
                inferredTupleDetails.fixedMemberTypes.add(data.resultType);
            } else {
                inferredTupleDetails.restMemberTypes.add(data.resultType);
            }
        }
        data.env = prevEnv;
        data.expType = preExpType;
        return inferredTupleDetails;
    }

    private static class InferredTupleDetails {
        List<BType> fixedMemberTypes = new ArrayList<>();
        List<BType> restMemberTypes = new ArrayList<>();
    }

    private BType getInferredTupleType(BLangListConstructorExpr listConstructor, BType expType, AnalyzerData data) {
        InferredTupleDetails inferredTupleDetails = checkExprList(listConstructor.exprs, expType, data);
        List<BType> fixedMemberTypes = inferredTupleDetails.fixedMemberTypes;
        List<BType> restMemberTypes = inferredTupleDetails.restMemberTypes;

        for (BType memType : fixedMemberTypes) {
            if (memType == symTable.semanticError) {
                return symTable.semanticError;
            }
        }

        for (BType memType : restMemberTypes) {
            if (memType == symTable.semanticError) {
                return symTable.semanticError;
            }
        }

        BTupleType tupleType = new BTupleType(fixedMemberTypes);
        if (!restMemberTypes.isEmpty()) {
            tupleType.restType = getRepresentativeBroadType(restMemberTypes);
        }

        if (expType.tag != TypeTags.READONLY) {
            return tupleType;
        }

        tupleType.flags |= Flags.READONLY;
        return tupleType;
    }


    public void visit(BLangRecordLiteral recordLiteral, AnalyzerData data) {
        BType expType = data.expType;
        int expTypeTag = Types.getReferredType(expType).tag;

        if (expTypeTag == TypeTags.NONE || expTypeTag == TypeTags.READONLY) {
            expType = defineInferredRecordType(recordLiteral, expType, data);
        } else if (expTypeTag == TypeTags.OBJECT) {
            dlog.error(recordLiteral.pos, DiagnosticErrorCode.INVALID_RECORD_LITERAL, expType);
            data.resultType = symTable.semanticError;
            return;
        }

        data.resultType = getEffectiveMappingType(recordLiteral,
                                             checkMappingConstructorCompatibility(expType, recordLiteral, data), data);
    }

    private BType getEffectiveMappingType(BLangRecordLiteral recordLiteral, BType applicableMappingType,
                                          AnalyzerData data) {
        BType refType = Types.getReferredType(applicableMappingType);
        if (applicableMappingType == symTable.semanticError ||
                (refType.tag == TypeTags.RECORD && Symbols.isFlagOn(applicableMappingType.flags,
                                                                                  Flags.READONLY))) {
            return applicableMappingType;
        }

        Map<String, RecordLiteralNode.RecordField> readOnlyFields = new LinkedHashMap<>();
        LinkedHashMap<String, BField> applicableTypeFields =
                refType.tag == TypeTags.RECORD ? ((BRecordType) refType).fields :
                        new LinkedHashMap<>();

        for (RecordLiteralNode.RecordField field : recordLiteral.fields) {
            if (field.getKind() == NodeKind.RECORD_LITERAL_SPREAD_OP) {
                continue;
            }

            String name;
            if (field.isKeyValueField()) {
                BLangRecordKeyValueField keyValueField = (BLangRecordKeyValueField) field;

                if (!keyValueField.readonly) {
                    continue;
                }

                BLangExpression keyExpr = keyValueField.key.expr;
                if (keyExpr.getKind() == NodeKind.SIMPLE_VARIABLE_REF) {
                    name = ((BLangSimpleVarRef) keyExpr).variableName.value;
                } else {
                    name = (String) ((BLangLiteral) keyExpr).value;
                }
            } else {
                BLangRecordVarNameField varNameField = (BLangRecordVarNameField) field;

                if (!varNameField.readonly) {
                    continue;
                }
                name = varNameField.variableName.value;
            }

            if (applicableTypeFields.containsKey(name) &&
                    Symbols.isFlagOn(applicableTypeFields.get(name).symbol.flags, Flags.READONLY)) {
                continue;
            }

            readOnlyFields.put(name, field);
        }

        if (readOnlyFields.isEmpty()) {
            return applicableMappingType;
        }

        PackageID pkgID = data.env.enclPkg.symbol.pkgID;
        Location pos = recordLiteral.pos;
        BRecordTypeSymbol recordSymbol = createRecordTypeSymbol(pkgID, pos, VIRTUAL, data);

        LinkedHashMap<String, BField> newFields = new LinkedHashMap<>();

        for (Map.Entry<String, RecordLiteralNode.RecordField> readOnlyEntry : readOnlyFields.entrySet()) {
            RecordLiteralNode.RecordField field = readOnlyEntry.getValue();

            String key = readOnlyEntry.getKey();
            Name fieldName = names.fromString(key);

            BType readOnlyFieldType;
            if (field.isKeyValueField()) {
                readOnlyFieldType = ((BLangRecordKeyValueField) field).valueExpr.getBType();
            } else {
                // Has to be a varname field.
                readOnlyFieldType = ((BLangRecordVarNameField) field).getBType();
            }

            BVarSymbol fieldSymbol = new BVarSymbol(Flags.asMask(new HashSet<Flag>() {{
                add(Flag.REQUIRED);
                add(Flag.READONLY);
            }}), fieldName, pkgID, readOnlyFieldType, recordSymbol,
                                                    ((BLangNode) field).pos, VIRTUAL);
            newFields.put(key, new BField(fieldName, null, fieldSymbol));
            recordSymbol.scope.define(fieldName, fieldSymbol);
        }

        BRecordType recordType = new BRecordType(recordSymbol, recordSymbol.flags);
        if (refType.tag == TypeTags.MAP) {
            recordType.sealed = false;
            recordType.restFieldType = ((BMapType) refType).constraint;
        } else {
            BRecordType applicableRecordType = (BRecordType) refType;
            boolean allReadOnlyFields = true;

            for (Map.Entry<String, BField> origEntry : applicableRecordType.fields.entrySet()) {
                String fieldName = origEntry.getKey();
                BField field = origEntry.getValue();

                if (readOnlyFields.containsKey(fieldName)) {
                    // Already defined.
                    continue;
                }

                BVarSymbol origFieldSymbol = field.symbol;
                long origFieldFlags = origFieldSymbol.flags;

                if (allReadOnlyFields && !Symbols.isFlagOn(origFieldFlags, Flags.READONLY)) {
                    allReadOnlyFields = false;
                }

                BVarSymbol fieldSymbol = new BVarSymbol(origFieldFlags, field.name, pkgID,
                                                        origFieldSymbol.type, recordSymbol, field.pos, VIRTUAL);
                newFields.put(fieldName, new BField(field.name, null, fieldSymbol));
                recordSymbol.scope.define(field.name, fieldSymbol);
            }

            recordType.sealed = applicableRecordType.sealed;
            recordType.restFieldType = applicableRecordType.restFieldType;

            if (recordType.sealed && allReadOnlyFields) {
                recordType.flags |= Flags.READONLY;
                recordType.tsymbol.flags |= Flags.READONLY;
            }

        }

        recordType.fields = newFields;
        recordSymbol.type = recordType;
        recordType.tsymbol = recordSymbol;

        BLangRecordTypeNode recordTypeNode = TypeDefBuilderHelper.createRecordTypeNode(recordType, pkgID, symTable,
                                                                                       pos);
        recordTypeNode.initFunction = TypeDefBuilderHelper.createInitFunctionForRecordType(recordTypeNode, data.env,
                                                                                           names, symTable);
        TypeDefBuilderHelper.createTypeDefinitionForTSymbol(recordType, recordSymbol, recordTypeNode, data.env);

        if (refType.tag == TypeTags.RECORD) {
            BRecordType applicableRecordType = (BRecordType) refType;
            BTypeSymbol applicableRecordTypeSymbol = applicableRecordType.tsymbol;
            BLangUserDefinedType origTypeRef = new BLangUserDefinedType(
                    ASTBuilderUtil.createIdentifier(
                            pos,
                            TypeDefBuilderHelper.getPackageAlias(data.env, pos.lineRange().filePath(),
                                                                 applicableRecordTypeSymbol.pkgID)),
                    ASTBuilderUtil.createIdentifier(pos, applicableRecordTypeSymbol.name.value));
            origTypeRef.pos = pos;
            origTypeRef.setBType(applicableRecordType);
            recordTypeNode.typeRefs.add(origTypeRef);
        } else if (refType.tag == TypeTags.MAP) {
            recordLiteral.expectedType = applicableMappingType;
        }

        return recordType;
    }

    private BType checkMappingConstructorCompatibility(BType bType, BLangRecordLiteral mappingConstructor,
                                                       AnalyzerData data) {
        int tag = bType.tag;
        if (tag == TypeTags.UNION) {
            boolean prevNonErrorLoggingCheck = data.commonAnalyzerData.nonErrorLoggingCheck;
            data.commonAnalyzerData.nonErrorLoggingCheck = true;
            int errorCount = this.dlog.errorCount();
            this.dlog.mute();

            List<BType> compatibleTypes = new ArrayList<>();
            boolean erroredExpType = false;
            for (BType memberType : ((BUnionType) bType).getMemberTypes()) {
                if (memberType == symTable.semanticError) {
                    if (!erroredExpType) {
                        erroredExpType = true;
                    }
                    continue;
                }

                BType listCompatibleMemType = getMappingConstructorCompatibleNonUnionType(memberType, data);
                if (listCompatibleMemType == symTable.semanticError) {
                    continue;
                }

                dlog.resetErrorCount();
                BType memCompatibiltyType = checkMappingConstructorCompatibility(listCompatibleMemType,
                                                                                 mappingConstructor, data);

                if (memCompatibiltyType != symTable.semanticError && dlog.errorCount() == 0 &&
                        isUniqueType(compatibleTypes, memCompatibiltyType)) {
                    compatibleTypes.add(memCompatibiltyType);
                }
            }

            data.commonAnalyzerData.nonErrorLoggingCheck = prevNonErrorLoggingCheck;
            dlog.setErrorCount(errorCount);
            if (!prevNonErrorLoggingCheck) {
                this.dlog.unmute();
            }

            if (compatibleTypes.isEmpty()) {
                if (!erroredExpType) {
                    reportIncompatibleMappingConstructorError(mappingConstructor, bType, data);
                }
                validateSpecifiedFields(mappingConstructor, symTable.semanticError, data);
                return symTable.semanticError;
            } else if (compatibleTypes.size() != 1) {
                dlog.error(mappingConstructor.pos, DiagnosticErrorCode.AMBIGUOUS_TYPES, bType);
                validateSpecifiedFields(mappingConstructor, symTable.semanticError, data);
                return symTable.semanticError;
            }

            return checkMappingConstructorCompatibility(compatibleTypes.get(0), mappingConstructor, data);
        }

        if (tag == TypeTags.TYPEREFDESC) {
            BType refType = Types.getReferredType(bType);
            BType compatibleType = checkMappingConstructorCompatibility(refType, mappingConstructor, data);
            return compatibleType == refType ? bType : compatibleType;
        }

        if (tag == TypeTags.INTERSECTION) {
            return checkMappingConstructorCompatibility(((BIntersectionType) bType).effectiveType, mappingConstructor,
                                                        data);
        }

        BType possibleType = getMappingConstructorCompatibleNonUnionType(bType, data);

        switch (possibleType.tag) {
            case TypeTags.MAP:
                return validateSpecifiedFields(mappingConstructor, possibleType, data) ? possibleType :
                        symTable.semanticError;
            case TypeTags.RECORD:
                boolean isSpecifiedFieldsValid = validateSpecifiedFields(mappingConstructor, possibleType, data);

                boolean hasAllRequiredFields = validateRequiredFields((BRecordType) possibleType,
                                                                      mappingConstructor.fields,
                                                                      mappingConstructor.pos, data);

                return isSpecifiedFieldsValid && hasAllRequiredFields ? possibleType : symTable.semanticError;
            case TypeTags.READONLY:
                return checkReadOnlyMappingType(mappingConstructor, data);
        }
        reportIncompatibleMappingConstructorError(mappingConstructor, bType, data);
        validateSpecifiedFields(mappingConstructor, symTable.semanticError, data);
        return symTable.semanticError;
    }

    private BType checkReadOnlyMappingType(BLangRecordLiteral mappingConstructor, AnalyzerData data) {
        if (!data.commonAnalyzerData.nonErrorLoggingCheck) {
            BType inferredType = defineInferredRecordType(mappingConstructor, symTable.readonlyType, data);

            if (inferredType == symTable.semanticError) {
                return symTable.semanticError;
            }
            return checkMappingConstructorCompatibility(inferredType, mappingConstructor, data);
        }

        for (RecordLiteralNode.RecordField field : mappingConstructor.fields) {
            BLangExpression exprToCheck;

            if (field.isKeyValueField()) {
                exprToCheck = ((BLangRecordKeyValueField) field).valueExpr;
            } else if (field.getKind() == NodeKind.RECORD_LITERAL_SPREAD_OP) {
                exprToCheck = ((BLangRecordLiteral.BLangRecordSpreadOperatorField) field).expr;
            } else {
                exprToCheck = (BLangRecordVarNameField) field;
            }

            if (exprIncompatible(symTable.readonlyType, exprToCheck, data)) {
                return symTable.semanticError;
            }
        }

        return symTable.readonlyType;
    }

    private BType getMappingConstructorCompatibleNonUnionType(BType type, AnalyzerData data) {
        switch (type.tag) {
            case TypeTags.MAP:
            case TypeTags.RECORD:
            case TypeTags.READONLY:
                return type;
            case TypeTags.JSON:
                return !Symbols.isFlagOn(type.flags, Flags.READONLY) ? symTable.mapJsonType :
                        ImmutableTypeCloner.getEffectiveImmutableType(null, types, symTable.mapJsonType, data.env,
                                                                      symTable, anonymousModelHelper, names);
            case TypeTags.ANYDATA:
                return !Symbols.isFlagOn(type.flags, Flags.READONLY) ? symTable.mapAnydataType :
                        ImmutableTypeCloner.getEffectiveImmutableType(null, types, symTable.mapAnydataType,
                                data.env, symTable, anonymousModelHelper, names);
            case TypeTags.ANY:
                return !Symbols.isFlagOn(type.flags, Flags.READONLY) ? symTable.mapAllType :
                        ImmutableTypeCloner.getEffectiveImmutableType(null, types, symTable.mapAllType, data.env,
                                                                      symTable, anonymousModelHelper, names);
            case TypeTags.INTERSECTION:
                return ((BIntersectionType) type).effectiveType;
            case TypeTags.TYPEREFDESC:
                BType refType = Types.getReferredType(type);
                BType compatibleType = getMappingConstructorCompatibleNonUnionType(refType, data);
                return compatibleType == refType ? type : compatibleType;
        }
        return symTable.semanticError;
    }

    private boolean isMappingConstructorCompatibleType(BType type) {
        return Types.getReferredType(type).tag == TypeTags.RECORD
                || Types.getReferredType(type).tag == TypeTags.MAP;
    }

    private void reportIncompatibleMappingConstructorError(BLangRecordLiteral mappingConstructorExpr, BType expType,
                                                           AnalyzerData data) {
        if (expType == symTable.semanticError) {
            return;
        }

        if (expType.tag != TypeTags.UNION) {
            dlog.error(mappingConstructorExpr.pos,
                    DiagnosticErrorCode.MAPPING_CONSTRUCTOR_COMPATIBLE_TYPE_NOT_FOUND, expType);
            return;
        }

        BUnionType unionType = (BUnionType) expType;
        BType[] memberTypes = types.getAllTypes(unionType, true).toArray(new BType[0]);

        // Special case handling for `T?` where T is a record type. This is done to give more user friendly error
        // messages for this common scenario.
        if (memberTypes.length == 2) {
            BRecordType recType = null;

            if (memberTypes[0].tag == TypeTags.RECORD && memberTypes[1].tag == TypeTags.NIL) {
                recType = (BRecordType) memberTypes[0];
            } else if (memberTypes[1].tag == TypeTags.RECORD && memberTypes[0].tag == TypeTags.NIL) {
                recType = (BRecordType) memberTypes[1];
            }

            if (recType != null) {
                validateSpecifiedFields(mappingConstructorExpr, recType, data);
                validateRequiredFields(recType, mappingConstructorExpr.fields, mappingConstructorExpr.pos, data);
                return;
            }
        }

        // By this point, we know there aren't any types to which we can assign the mapping constructor. If this is
        // case where there is at least one type with which we can use mapping constructors, but this particular
        // mapping constructor is incompatible, we give an incompatible mapping constructor error.
        for (BType bType : memberTypes) {
            if (isMappingConstructorCompatibleType(bType)) {
                dlog.error(mappingConstructorExpr.pos, DiagnosticErrorCode.INCOMPATIBLE_MAPPING_CONSTRUCTOR,
                        unionType);
                return;
            }
        }

        dlog.error(mappingConstructorExpr.pos,
                DiagnosticErrorCode.MAPPING_CONSTRUCTOR_COMPATIBLE_TYPE_NOT_FOUND, unionType);
    }

    private boolean validateSpecifiedFields(BLangRecordLiteral mappingConstructor, BType possibleType,
                                            AnalyzerData data) {
        boolean isFieldsValid = true;

        for (RecordLiteralNode.RecordField field : mappingConstructor.fields) {
            BType checkedType = checkMappingField(field, Types.getReferredType(possibleType), data);
            if (isFieldsValid && checkedType == symTable.semanticError) {
                isFieldsValid = false;
            }
        }

        return isFieldsValid;
    }

    private boolean validateRequiredFields(BRecordType type, List<RecordLiteralNode.RecordField> specifiedFields,
                                           Location pos, AnalyzerData data) {
        HashSet<String> specFieldNames = getFieldNames(specifiedFields, data);
        boolean hasAllRequiredFields = true;

        for (BField field : type.fields.values()) {
            String fieldName = field.name.value;
            if (!specFieldNames.contains(fieldName) && Symbols.isFlagOn(field.symbol.flags, Flags.REQUIRED)
                    && !types.isNeverTypeOrStructureTypeWithARequiredNeverMember(field.type)) {
                // Check if `field` is explicitly assigned a value in the record literal
                // If a required field is missing, it's a compile error
                dlog.error(pos, DiagnosticErrorCode.MISSING_REQUIRED_RECORD_FIELD, field.name);
                if (hasAllRequiredFields) {
                    hasAllRequiredFields = false;
                }
            }
        }
        return hasAllRequiredFields;
    }

    private HashSet<String> getFieldNames(List<RecordLiteralNode.RecordField> specifiedFields, AnalyzerData data) {
        HashSet<String> fieldNames = new HashSet<>();

        for (RecordLiteralNode.RecordField specifiedField : specifiedFields) {
            if (specifiedField.isKeyValueField()) {
                String name = getKeyValueFieldName((BLangRecordKeyValueField) specifiedField);
                if (name == null) {
                    continue; // computed key
                }

                fieldNames.add(name);
            } else if (specifiedField.getKind() == NodeKind.SIMPLE_VARIABLE_REF) {
                fieldNames.add(getVarNameFieldName((BLangRecordVarNameField) specifiedField));
            } else {
                fieldNames.addAll(getSpreadOpFieldRequiredFieldNames(
                        (BLangRecordLiteral.BLangRecordSpreadOperatorField) specifiedField, data));
            }
        }

        return fieldNames;
    }

    private String getKeyValueFieldName(BLangRecordKeyValueField field) {
        BLangRecordKey key = field.key;
        if (key.computedKey) {
            return null;
        }

        BLangExpression keyExpr = key.expr;

        if (keyExpr.getKind() == NodeKind.SIMPLE_VARIABLE_REF) {
            return ((BLangSimpleVarRef) keyExpr).variableName.value;
        } else if (keyExpr.getKind() == NodeKind.LITERAL) {
            return (String) ((BLangLiteral) keyExpr).value;
        }
        return null;
    }

    private String getVarNameFieldName(BLangRecordVarNameField field) {
        return field.variableName.value;
    }

    private List<String> getSpreadOpFieldRequiredFieldNames(BLangRecordLiteral.BLangRecordSpreadOperatorField field,
                                                            AnalyzerData data) {
        BType spreadType = Types.getReferredType(checkExpr(field.expr, data));

        if (spreadType.tag != TypeTags.RECORD) {
            return Collections.emptyList();
        }

        List<String> fieldNames = new ArrayList<>();
        for (BField bField : ((BRecordType) spreadType).getFields().values()) {
            if (!Symbols.isOptional(bField.symbol)) {
                fieldNames.add(bField.name.value);
            }
        }
        return fieldNames;
    }

    @Override
    public void visit(BLangWorkerFlushExpr workerFlushExpr, AnalyzerData data) {
        if (workerFlushExpr.workerIdentifier != null) {
            String workerName = workerFlushExpr.workerIdentifier.getValue();
            if (!this.workerExists(data.env, workerName)) {
                this.dlog.error(workerFlushExpr.pos, DiagnosticErrorCode.UNDEFINED_WORKER, workerName);
            } else {
                BSymbol symbol = symResolver.lookupSymbolInMainSpace(data.env, names.fromString(workerName));
                if (symbol != symTable.notFoundSymbol) {
                    workerFlushExpr.workerSymbol = symbol;
                }
            }
        }
        BType actualType = BUnionType.create(null, symTable.errorType, symTable.nilType);
        data.resultType = types.checkType(workerFlushExpr, actualType, data.expType);
    }

    @Override
    public void visit(BLangWorkerSyncSendExpr syncSendExpr, AnalyzerData data) {
        BSymbol symbol = symResolver.lookupSymbolInMainSpace(data.env, names.fromIdNode(syncSendExpr.workerIdentifier));

        if (symTable.notFoundSymbol.equals(symbol)) {
            syncSendExpr.workerType = symTable.semanticError;
        } else {
            syncSendExpr.workerType = symbol.type;
            syncSendExpr.workerSymbol = symbol;
        }

        // TODO Need to remove this cached env
        syncSendExpr.env = data.env;
        checkExpr(syncSendExpr.expr, data);

        // Validate if the send expression type is cloneableType
        if (!types.isAssignable(syncSendExpr.expr.getBType(), symTable.cloneableType)) {
            this.dlog.error(syncSendExpr.pos, DiagnosticErrorCode.INVALID_TYPE_FOR_SEND,
                            syncSendExpr.expr.getBType());
        }

        String workerName = syncSendExpr.workerIdentifier.getValue();
        if (!this.workerExists(data.env, workerName)) {
            this.dlog.error(syncSendExpr.pos, DiagnosticErrorCode.UNDEFINED_WORKER, workerName);
        }

        syncSendExpr.expectedType = data.expType;

        // Type checking against the matching receive is done during code analysis.
        // When the expected type is noType, set the result type as nil to avoid variable assignment is required errors.
        data.resultType = data.expType == symTable.noType ? symTable.nilType : data.expType;
    }

    @Override
    public void visit(BLangWorkerReceive workerReceiveExpr, AnalyzerData data) {
        BSymbol symbol =
                symResolver.lookupSymbolInMainSpace(data.env, names.fromIdNode(workerReceiveExpr.workerIdentifier));

        // TODO Need to remove this cached env
        workerReceiveExpr.env = data.env;

        if (symTable.notFoundSymbol.equals(symbol)) {
            workerReceiveExpr.workerType = symTable.semanticError;
        } else {
            workerReceiveExpr.workerType = symbol.type;
            workerReceiveExpr.workerSymbol = symbol;
        }
        // The receive expression cannot be assigned to var, since we cannot infer the type.
        if (symTable.noType == data.expType) {
            this.dlog.error(workerReceiveExpr.pos, DiagnosticErrorCode.INVALID_USAGE_OF_RECEIVE_EXPRESSION);
        }
        // We cannot predict the type of the receive expression as it depends on the type of the data sent by the other
        // worker/channel. Since receive is an expression now we infer the type of it from the lhs of the statement.
        workerReceiveExpr.setBType(data.expType);
        data.resultType = data.expType;
    }

    private boolean workerExists(SymbolEnv env, String workerName) {
        //TODO: move this method to CodeAnalyzer
        if (workerName.equals(DEFAULT_WORKER_NAME)) {
           return true;
        }
        BSymbol symbol = this.symResolver.lookupSymbolInMainSpace(env, new Name(workerName));
        return symbol != this.symTable.notFoundSymbol &&
               symbol.type.tag == TypeTags.FUTURE &&
               ((BFutureType) symbol.type).workerDerivative;
    }

    @Override
    public void visit(BLangConstRef constRef, AnalyzerData data) {
        constRef.symbol = symResolver.lookupMainSpaceSymbolInPackage(constRef.pos, data.env,
                names.fromIdNode(constRef.pkgAlias), names.fromIdNode(constRef.variableName));

        types.setImplicitCastExpr(constRef, constRef.getBType(), data.expType);
        data.resultType = constRef.getBType();
    }

    public void visit(BLangSimpleVarRef varRefExpr, AnalyzerData data) {
        // Set error type as the actual type.
        BType actualType = symTable.semanticError;

        Name varName = names.fromIdNode(varRefExpr.variableName);
        if (varName == Names.IGNORE) {
            varRefExpr.setBType(this.symTable.anyType);

            // If the variable name is a wildcard('_'), the symbol should be ignorable.
            varRefExpr.symbol = new BVarSymbol(0, true, varName,
                                               names.originalNameFromIdNode(varRefExpr.variableName),
                    data.env.enclPkg.symbol.pkgID, varRefExpr.getBType(), data.env.scope.owner,
                                               varRefExpr.pos, VIRTUAL);

            data.resultType = varRefExpr.getBType();
            return;
        }

        Name compUnitName = getCurrentCompUnit(varRefExpr);
        varRefExpr.pkgSymbol =
                symResolver.resolvePrefixSymbol(data.env, names.fromIdNode(varRefExpr.pkgAlias), compUnitName);
        if (varRefExpr.pkgSymbol == symTable.notFoundSymbol) {
            varRefExpr.symbol = symTable.notFoundSymbol;
            dlog.error(varRefExpr.pos, DiagnosticErrorCode.UNDEFINED_MODULE, varRefExpr.pkgAlias);
        }

        if (varRefExpr.pkgSymbol.tag == SymTag.XMLNS) {
            actualType = symTable.stringType;
        } else if (varRefExpr.pkgSymbol != symTable.notFoundSymbol) {
            BSymbol symbol = symResolver.lookupMainSpaceSymbolInPackage(varRefExpr.pos, data.env,
                    names.fromIdNode(varRefExpr.pkgAlias), varName);
            // if no symbol, check same for object attached function
            if (symbol == symTable.notFoundSymbol && data.env.enclType != null) {
                Name objFuncName = names.fromString(Symbols
                        .getAttachedFuncSymbolName(data.env.enclType.getBType().tsymbol.name.value, varName.value));
                symbol = symResolver.resolveStructField(varRefExpr.pos, data.env, objFuncName,
                        data.env.enclType.getBType().tsymbol);
            }

            // TODO: call to isInLocallyDefinedRecord() is a temporary fix done to disallow local var references in
            //  locally defined record type defs. This check should be removed once local var referencing is supported.
            if (((symbol.tag & SymTag.VARIABLE) == SymTag.VARIABLE)) {
                BVarSymbol varSym = (BVarSymbol) symbol;
                checkSelfReferences(varRefExpr.pos, data.env, varSym);
                varRefExpr.symbol = varSym;
                actualType = varSym.type;
                markAndRegisterClosureVariable(symbol, varRefExpr.pos, data.env, data);
            } else if ((symbol.tag & SymTag.TYPE_DEF) == SymTag.TYPE_DEF) {
                actualType = symbol.type.tag == TypeTags.TYPEDESC ? symbol.type : new BTypedescType(symbol.type, null);
                varRefExpr.symbol = symbol;
            } else if ((symbol.tag & SymTag.CONSTANT) == SymTag.CONSTANT) {
                BConstantSymbol constSymbol = (BConstantSymbol) symbol;
                varRefExpr.symbol = constSymbol;
                BType symbolType = symbol.type;
                BType expectedType = Types.getReferredType(data.expType);
                if (symbolType != symTable.noType && expectedType.tag == TypeTags.FINITE ||
                        (expectedType.tag == TypeTags.UNION && types.getAllTypes(expectedType, true).stream()
                                .anyMatch(memType -> memType.tag == TypeTags.FINITE &&
                                        types.isAssignable(symbolType, memType)))) {
                    actualType = symbolType;
                } else {
                    actualType = constSymbol.literalType;
                }

                // If the constant is on the LHS, modifications are not allowed.
                // E.g. m.k = "10"; // where `m` is a constant.
                if (varRefExpr.isLValue || varRefExpr.isCompoundAssignmentLValue) {
                    actualType = symTable.semanticError;
                    dlog.error(varRefExpr.pos, DiagnosticErrorCode.CANNOT_UPDATE_CONSTANT_VALUE);
                }
            } else {
                varRefExpr.symbol = symbol; // Set notFoundSymbol
                logUndefinedSymbolError(varRefExpr.pos, varName.value);
            }
        }

        // Check type compatibility
        if (data.expType.tag == TypeTags.ARRAY && isArrayOpenSealedType((BArrayType) data.expType)) {
            dlog.error(varRefExpr.pos, DiagnosticErrorCode.CANNOT_INFER_SIZE_ARRAY_SIZE_FROM_THE_CONTEXT);
            data.resultType = symTable.semanticError;
            return;

        }

        data.resultType = types.checkType(varRefExpr, actualType, data.expType);
    }

    @Override
    public void visit(BLangRecordVarRef varRefExpr, AnalyzerData data) {
        LinkedHashMap<String, BField> fields = new LinkedHashMap<>();

        String recordName = this.anonymousModelHelper.getNextAnonymousTypeKey(data.env.enclPkg.symbol.pkgID);
        BRecordTypeSymbol recordSymbol = Symbols.createRecordSymbol(Flags.ANONYMOUS, names.fromString(recordName),
                data.env.enclPkg.symbol.pkgID, null, data.env.scope.owner,
                                                                    varRefExpr.pos, SOURCE);
        symbolEnter.defineSymbol(varRefExpr.pos, recordSymbol, data.env);

        boolean unresolvedReference = false;
        for (BLangRecordVarRef.BLangRecordVarRefKeyValue recordRefField : varRefExpr.recordRefFields) {
            BLangVariableReference bLangVarReference = (BLangVariableReference) recordRefField.variableReference;
            bLangVarReference.isLValue = true;
            checkExpr(recordRefField.variableReference, data);
            if (bLangVarReference.symbol == null || bLangVarReference.symbol == symTable.notFoundSymbol ||
                    !isValidVariableReference(recordRefField.variableReference)) {
                unresolvedReference = true;
                continue;
            }
            BVarSymbol bVarSymbol = (BVarSymbol) bLangVarReference.symbol;
            BField field = new BField(names.fromIdNode(recordRefField.variableName), varRefExpr.pos,
                                      new BVarSymbol(0, names.fromIdNode(recordRefField.variableName),
                                                     names.originalNameFromIdNode(recordRefField.variableName),
                                              data.env.enclPkg.symbol.pkgID, bVarSymbol.type, recordSymbol,
                                                     varRefExpr.pos, SOURCE));
            fields.put(field.name.value, field);
        }

        BLangExpression restParam = (BLangExpression) varRefExpr.restParam;
        if (restParam != null) {
            checkExpr(restParam, data);
            unresolvedReference = !isValidVariableReference(restParam);
        }

        if (unresolvedReference) {
            data.resultType = symTable.semanticError;
            return;
        }

        BRecordType bRecordType = new BRecordType(recordSymbol);
        bRecordType.fields = fields;
        recordSymbol.type = bRecordType;
        varRefExpr.symbol = new BVarSymbol(0, recordSymbol.name, recordSymbol.getOriginalName(),
                data.env.enclPkg.symbol.pkgID, bRecordType, data.env.scope.owner, varRefExpr.pos,
                                           SOURCE);

        if (restParam == null) {
            bRecordType.sealed = true;
            bRecordType.restFieldType = symTable.noType;
        } else if (restParam.getBType() == symTable.semanticError) {
            bRecordType.restFieldType = symTable.mapType;
        } else {
            // Rest variable type of Record ref (record destructuring assignment) is a record where T is the broad
            // type of all fields that are not specified in the destructuring pattern. Here we set the rest type of
            // record type to T.
            BType restFieldType;
            if (restParam.getBType().tag == TypeTags.RECORD) {
                restFieldType = ((BRecordType) restParam.getBType()).restFieldType;
            } else if (restParam.getBType().tag == TypeTags.MAP) {
                restFieldType = ((BMapType) restParam.getBType()).constraint;
            } else {
                restFieldType = restParam.getBType();
            }
            bRecordType.restFieldType = restFieldType;
        }

        data.resultType = bRecordType;
    }

    @Override
    public void visit(BLangErrorVarRef varRefExpr, AnalyzerData data) {
        if (varRefExpr.typeNode != null) {
            BType bType = symResolver.resolveTypeNode(varRefExpr.typeNode, data.env);
            varRefExpr.setBType(bType);
            checkIndirectErrorVarRef(varRefExpr, data);
            data.resultType = bType;
            return;
        }

        if (varRefExpr.message != null) {
            varRefExpr.message.isLValue = true;
            checkExpr(varRefExpr.message, data);
            if (!types.isAssignable(symTable.stringType, varRefExpr.message.getBType())) {
                dlog.error(varRefExpr.message.pos, DiagnosticErrorCode.INCOMPATIBLE_TYPES, symTable.stringType,
                           varRefExpr.message.getBType());
            }
        }

        if (varRefExpr.cause != null) {
            varRefExpr.cause.isLValue = true;
            checkExpr(varRefExpr.cause, data);
            if (!types.isAssignable(symTable.errorOrNilType, varRefExpr.cause.getBType())) {
                dlog.error(varRefExpr.cause.pos, DiagnosticErrorCode.INCOMPATIBLE_TYPES, symTable.errorOrNilType,
                           varRefExpr.cause.getBType());
            }
        }

        boolean unresolvedReference = false;

        for (BLangNamedArgsExpression detailItem : varRefExpr.detail) {
            BLangVariableReference refItem = (BLangVariableReference) detailItem.expr;
            refItem.isLValue = true;
            checkExpr(refItem, data);

            if (!isValidVariableReference(refItem)) {
                unresolvedReference = true;
                continue;
            }

            if (refItem.getKind() == NodeKind.FIELD_BASED_ACCESS_EXPR
                    || refItem.getKind() == NodeKind.INDEX_BASED_ACCESS_EXPR) {
                dlog.error(refItem.pos, DiagnosticErrorCode.INVALID_VARIABLE_REFERENCE_IN_BINDING_PATTERN,
                        refItem);
                unresolvedReference = true;
                continue;
            }

            if (refItem.symbol == null) {
                unresolvedReference = true;
            }
        }

        if (varRefExpr.restVar != null) {
            varRefExpr.restVar.isLValue = true;
            if (varRefExpr.restVar.getKind() == NodeKind.SIMPLE_VARIABLE_REF) {
                checkExpr(varRefExpr.restVar, data);
                unresolvedReference = unresolvedReference
                        || varRefExpr.restVar.symbol == null
                        || !isValidVariableReference(varRefExpr.restVar);
            }
        }

        if (unresolvedReference) {
            data.resultType = symTable.semanticError;
            return;
        }

        BType errorRefRestFieldType;
        if (varRefExpr.restVar == null) {
            errorRefRestFieldType = symTable.anydataOrReadonly;
        } else if (varRefExpr.restVar.getKind() == NodeKind.SIMPLE_VARIABLE_REF
                && ((BLangSimpleVarRef) varRefExpr.restVar).variableName.value.equals(Names.IGNORE.value)) {
            errorRefRestFieldType = symTable.anydataOrReadonly;
        } else if (varRefExpr.restVar.getKind() == NodeKind.INDEX_BASED_ACCESS_EXPR
            || varRefExpr.restVar.getKind() == NodeKind.FIELD_BASED_ACCESS_EXPR) {
            errorRefRestFieldType = varRefExpr.restVar.getBType();
        } else if (varRefExpr.restVar.getBType().tag == TypeTags.MAP) {
            errorRefRestFieldType = ((BMapType) varRefExpr.restVar.getBType()).constraint;
        } else {
            dlog.error(varRefExpr.restVar.pos, DiagnosticErrorCode.INCOMPATIBLE_TYPES,
                       varRefExpr.restVar.getBType(), symTable.detailType);
            data.resultType = symTable.semanticError;
            return;
        }

        BType errorDetailType = errorRefRestFieldType == symTable.anydataOrReadonly
                ? symTable.errorType.detailType
                : new BMapType(TypeTags.MAP, errorRefRestFieldType, null, Flags.PUBLIC);
        data.resultType = new BErrorType(symTable.errorType.tsymbol, errorDetailType);
    }

    private void checkIndirectErrorVarRef(BLangErrorVarRef varRefExpr, AnalyzerData data) {
        for (BLangNamedArgsExpression detailItem : varRefExpr.detail) {
            checkExpr(detailItem.expr, data);
            checkExpr(detailItem, detailItem.expr.getBType(), data);
        }

        if (varRefExpr.restVar != null) {
            checkExpr(varRefExpr.restVar, data);
        }

        if (varRefExpr.message != null) {
            varRefExpr.message.isLValue = true;
            checkExpr(varRefExpr.message, data);
        }

        if (varRefExpr.cause != null) {
            varRefExpr.cause.isLValue = true;
            checkExpr(varRefExpr.cause, data);
        }
    }

    @Override
    public void visit(BLangTupleVarRef varRefExpr, AnalyzerData data) {
        List<BType> results = new ArrayList<>();
        for (int i = 0; i < varRefExpr.expressions.size(); i++) {
            ((BLangVariableReference) varRefExpr.expressions.get(i)).isLValue = true;
            results.add(checkExpr(varRefExpr.expressions.get(i), symTable.noType, data));
        }
        BTupleType actualType = new BTupleType(results);
        if (varRefExpr.restParam != null) {
            BLangExpression restExpr = varRefExpr.restParam;
            ((BLangVariableReference) restExpr).isLValue = true;
            BType checkedType = checkExpr(restExpr, symTable.noType, data);
            if (!(checkedType.tag == TypeTags.ARRAY || checkedType.tag == TypeTags.TUPLE)) {
                dlog.error(varRefExpr.pos, DiagnosticErrorCode.INVALID_TYPE_FOR_REST_DESCRIPTOR, checkedType);
                data.resultType = symTable.semanticError;
                return;
            }
            if (checkedType.tag == TypeTags.ARRAY) {
                actualType.restType = ((BArrayType) checkedType).eType;
            } else {
                actualType.restType = checkedType;
            }
        }
        data.resultType = types.checkType(varRefExpr, actualType, data.expType);
    }

    /**
     * This method will recursively check if a multidimensional array has at least one open sealed dimension.
     *
     * @param arrayType array to check if open sealed
     * @return true if at least one dimension is open sealed
     */
    public boolean isArrayOpenSealedType(BArrayType arrayType) {
        if (arrayType.state == BArrayState.INFERRED) {
            return true;
        }
        if (arrayType.eType.tag == TypeTags.ARRAY) {
            return isArrayOpenSealedType((BArrayType) arrayType.eType);
        }
        return false;
    }

    /**
     * This method will recursively traverse and find the symbol environment of a lambda node (which is given as the
     * enclosing invokable node) which is needed to lookup closure variables. The variable lookup will start from the
     * enclosing invokable node's environment, which are outside of the scope of a lambda function.
     */
    private SymbolEnv findEnclosingInvokableEnv(SymbolEnv env, BLangInvokableNode encInvokable) {
        if (env.enclEnv.node == null) {
            return env;
        }
        NodeKind kind = env.enclEnv.node.getKind();
        if (kind == NodeKind.ARROW_EXPR || kind == NodeKind.ON_FAIL) {
            // TODO : check if we need ON_FAIL now
            return env.enclEnv;
        }

        if (kind == NodeKind.CLASS_DEFN) {
            return env.enclEnv.enclEnv;
        }

        if (env.enclInvokable != null && env.enclInvokable == encInvokable) {
            return findEnclosingInvokableEnv(env.enclEnv, encInvokable);
        }
        return env;
    }

    private SymbolEnv findEnclosingInvokableEnv(SymbolEnv env, BLangRecordTypeNode recordTypeNode) {
        if (env.enclEnv.node != null) {
            NodeKind kind = env.enclEnv.node.getKind();
            if (kind == NodeKind.ARROW_EXPR || kind == NodeKind.ON_FAIL || kind == NodeKind.CLASS_DEFN) {
                return env.enclEnv;
            }
        }

        if (env.enclType != null && env.enclType == recordTypeNode) {
            return findEnclosingInvokableEnv(env.enclEnv, recordTypeNode);
        }
        return env;
    }

    private boolean isFunctionArgument(BSymbol symbol, List<BLangSimpleVariable> params) {
        return params.stream().anyMatch(param -> (param.symbol.name.equals(symbol.name) &&
                param.getBType().tag == symbol.type.tag));
    }

    @Override
    public void visit(BLangFieldBasedAccess.BLangNSPrefixedFieldBasedAccess nsPrefixedFieldBasedAccess,
                      AnalyzerData data) {
        checkFieldBasedAccess(nsPrefixedFieldBasedAccess, true, data);
    }

    public void visit(BLangFieldBasedAccess fieldAccessExpr, AnalyzerData data) {
        checkFieldBasedAccess(fieldAccessExpr, false, data);
    }

    private void checkFieldBasedAccess(BLangFieldBasedAccess fieldAccessExpr, boolean isNsPrefixed, AnalyzerData data) {
        markLeafNode(fieldAccessExpr);

        // First analyze the accessible expression.
        BLangExpression containerExpression = fieldAccessExpr.expr;

        if (containerExpression instanceof BLangValueExpression) {
            ((BLangValueExpression) containerExpression).isLValue = fieldAccessExpr.isLValue;
            ((BLangValueExpression) containerExpression).isCompoundAssignmentLValue =
                    fieldAccessExpr.isCompoundAssignmentLValue;
        }

        BType varRefType = types.getTypeWithEffectiveIntersectionTypes(checkExpr(containerExpression, data));

        // Disallow `expr.ns:attrname` syntax on non xml expressions.
        if (isNsPrefixed && !isXmlAccess(fieldAccessExpr)) {
            dlog.error(fieldAccessExpr.pos, DiagnosticErrorCode.INVALID_FIELD_ACCESS_EXPRESSION);
            data.resultType = symTable.semanticError;
            return;
        }

        BType actualType;
        if (fieldAccessExpr.optionalFieldAccess) {
            if (fieldAccessExpr.isLValue || fieldAccessExpr.isCompoundAssignmentLValue) {
                dlog.error(fieldAccessExpr.pos, DiagnosticErrorCode.OPTIONAL_FIELD_ACCESS_NOT_REQUIRED_ON_LHS);
                data.resultType = symTable.semanticError;
                return;
            }
            actualType = checkOptionalFieldAccessExpr(fieldAccessExpr, varRefType,
                    names.fromIdNode(fieldAccessExpr.field), data);
        } else {
            actualType = checkFieldAccessExpr(fieldAccessExpr, varRefType, names.fromIdNode(fieldAccessExpr.field),
                                              data);

            if (actualType != symTable.semanticError &&
                    (fieldAccessExpr.isLValue || fieldAccessExpr.isCompoundAssignmentLValue)) {
                if (isAllReadonlyTypes(varRefType)) {
                    if (varRefType.tag != TypeTags.OBJECT || !isInitializationInInit(varRefType, data)) {
                        dlog.error(fieldAccessExpr.pos, DiagnosticErrorCode.CANNOT_UPDATE_READONLY_VALUE_OF_TYPE,
                                varRefType);
                        data.resultType = symTable.semanticError;
                        return;
                    }

                } else if (types.isSubTypeOfBaseType(varRefType, TypeTags.RECORD) &&
                        isInvalidReadonlyFieldUpdate(varRefType, fieldAccessExpr.field.value)) {
                    dlog.error(fieldAccessExpr.pos, DiagnosticErrorCode.CANNOT_UPDATE_READONLY_RECORD_FIELD,
                            fieldAccessExpr.field.value, varRefType);
                    data.resultType = symTable.semanticError;
                    return;
                }
                // Object final field updates will be analyzed at dataflow analysis.
            }
        }

        data.resultType = types.checkType(fieldAccessExpr, actualType, data.expType);
    }

    private boolean isAllReadonlyTypes(BType type) {
        if (type.tag != TypeTags.UNION) {
            return Symbols.isFlagOn(type.flags, Flags.READONLY);
        }

        for (BType memberType : ((BUnionType) type).getMemberTypes()) {
            if (!isAllReadonlyTypes(memberType)) {
                return false;
            }
        }
        return true;
    }

    private boolean isInitializationInInit(BType type, AnalyzerData data) {
        BObjectType objectType = (BObjectType) type;
        BObjectTypeSymbol objectTypeSymbol = (BObjectTypeSymbol) objectType.tsymbol;
        BAttachedFunction initializerFunc = objectTypeSymbol.initializerFunc;

        return data.env.enclInvokable != null && initializerFunc != null &&
                data.env.enclInvokable.symbol == initializerFunc.symbol;
    }

    private boolean isInvalidReadonlyFieldUpdate(BType type, String fieldName) {
        if (Types.getReferredType(type).tag == TypeTags.RECORD) {
            if (Symbols.isFlagOn(type.flags, Flags.READONLY)) {
                return true;
            }

            BRecordType recordType = (BRecordType) Types.getReferredType(type);
            for (BField field : recordType.fields.values()) {
                if (!field.name.value.equals(fieldName)) {
                    continue;
                }

                return Symbols.isFlagOn(field.symbol.flags, Flags.READONLY);
            }
            return recordType.sealed;
        }

        // For unions, we consider this an invalid update only if it is invalid for all member types. If for at least
        // one member this is valid, we allow this at compile time with the potential to fail at runtime.
        boolean allInvalidUpdates = true;
        for (BType memberType : ((BUnionType) Types.getReferredType(type)).getMemberTypes()) {
            if (!isInvalidReadonlyFieldUpdate(memberType, fieldName)) {
                allInvalidUpdates = false;
            }
        }
        return allInvalidUpdates;
    }

    private boolean isXmlAccess(BLangFieldBasedAccess fieldAccessExpr) {
        BLangExpression expr = fieldAccessExpr.expr;
        BType exprType = Types.getReferredType(expr.getBType());

        if (exprType.tag == TypeTags.XML || exprType.tag == TypeTags.XML_ELEMENT) {
            return true;
        }

        if (expr.getKind() == NodeKind.FIELD_BASED_ACCESS_EXPR  && hasLaxOriginalType((BLangFieldBasedAccess) expr)
                && exprType.tag == TypeTags.UNION) {
            Set<BType> memberTypes = ((BUnionType) exprType).getMemberTypes();
            return memberTypes.contains(symTable.xmlType) || memberTypes.contains(symTable.xmlElementType);
          }

        return false;
    }

    public void visit(BLangIndexBasedAccess indexBasedAccessExpr, AnalyzerData data) {
        markLeafNode(indexBasedAccessExpr);

        // First analyze the variable reference expression.
        BLangExpression containerExpression = indexBasedAccessExpr.expr;
        if (containerExpression.getKind() ==  NodeKind.TYPEDESC_EXPRESSION) {
            dlog.error(indexBasedAccessExpr.pos, DiagnosticErrorCode.OPERATION_DOES_NOT_SUPPORT_MEMBER_ACCESS,
                    ((BLangTypedescExpr) containerExpression).typeNode);
            data.resultType = symTable.semanticError;
            return;
        }

        if (containerExpression instanceof BLangValueExpression) {
            ((BLangValueExpression) containerExpression).isLValue = indexBasedAccessExpr.isLValue;
            ((BLangValueExpression) containerExpression).isCompoundAssignmentLValue =
                    indexBasedAccessExpr.isCompoundAssignmentLValue;
        }

        boolean isStringValue = containerExpression.getBType() != null
                && Types.getReferredType(containerExpression.getBType()).tag == TypeTags.STRING;
        if (!isStringValue) {
            checkExpr(containerExpression, symTable.noType, data);
        }

        BType exprType = containerExpression.getBType();
        BLangExpression indexExpr = indexBasedAccessExpr.indexExpr;

        if (indexExpr.getKind() == NodeKind.LIST_CONSTRUCTOR_EXPR &&
                Types.getReferredType(exprType).tag != TypeTags.TABLE) {
            dlog.error(indexBasedAccessExpr.pos, DiagnosticErrorCode.MULTI_KEY_MEMBER_ACCESS_NOT_SUPPORTED, exprType);
            data.resultType = symTable.semanticError;
            return;
        }

        BType actualType = checkIndexAccessExpr(indexBasedAccessExpr, data);
        if (actualType != symTable.semanticError &&
                (indexBasedAccessExpr.isLValue || indexBasedAccessExpr.isCompoundAssignmentLValue)) {
            if (isAllReadonlyTypes(exprType)) {
                dlog.error(indexBasedAccessExpr.pos, DiagnosticErrorCode.CANNOT_UPDATE_READONLY_VALUE_OF_TYPE,
                        exprType);
                data.resultType = symTable.semanticError;
                return;
            } else if (types.isSubTypeOfBaseType(exprType, TypeTags.RECORD) && isConstExpr(indexExpr) &&
                    isInvalidReadonlyFieldUpdate(exprType, getConstFieldName(indexExpr))) {
                dlog.error(indexBasedAccessExpr.pos, DiagnosticErrorCode.CANNOT_UPDATE_READONLY_RECORD_FIELD,
                        getConstFieldName(indexExpr), exprType);
                data.resultType = symTable.semanticError;
                return;
            }
        }

        // If this is on lhs, no need to do type checking further. And null/error
        // will not propagate from parent expressions
        if (indexBasedAccessExpr.isLValue) {
            indexBasedAccessExpr.originalType = actualType;
            indexBasedAccessExpr.setBType(actualType);
            data.resultType = actualType;
            return;
        }

        data.resultType = this.types.checkType(indexBasedAccessExpr, actualType, data.expType);
    }

    public void visit(BLangInvocation iExpr, AnalyzerData data) {
        // Variable ref expression null means this is the leaf node of the variable ref expression tree
        // e.g. foo();, foo(), foo().k;
        if (iExpr.expr == null) {
            // This is a function invocation expression. e.g. foo()
            checkFunctionInvocationExpr(iExpr, data);
            return;
        }

        // Module aliases cannot be used with methods
        if (invalidModuleAliasUsage(iExpr)) {
            return;
        }

        // Find the variable reference expression type
        checkExpr(iExpr.expr, symTable.noType, data);

        BType varRefType = iExpr.expr.getBType();
        visitInvocation(iExpr, varRefType, data);
    }

    private void visitInvocation(BLangInvocation iExpr, BType varRefType, AnalyzerData data) {
        switch (varRefType.tag) {
            case TypeTags.OBJECT:
                // Invoking a function bound to an object
                // First check whether there exist a function with this name
                // Then perform arg and param matching
                checkObjectFunctionInvocationExpr(iExpr, (BObjectType) varRefType, data);
                break;
            case TypeTags.RECORD:
                checkFieldFunctionPointer(iExpr, data);
                break;
            case TypeTags.NONE:
                dlog.error(iExpr.pos, DiagnosticErrorCode.UNDEFINED_FUNCTION, iExpr.name);
                break;
            case TypeTags.TYPEREFDESC:
                visitInvocation(iExpr, Types.getReferredType(varRefType), data);
                break;
            case TypeTags.INTERSECTION:
                visitInvocation(iExpr, ((BIntersectionType) varRefType).effectiveType, data);
                break;
            case TypeTags.SEMANTIC_ERROR:
                break;
            default:
                checkInLangLib(iExpr, varRefType, data);
        }
    }

    public void visit(BLangErrorConstructorExpr errorConstructorExpr, AnalyzerData data) {
        BLangUserDefinedType userProvidedTypeRef = errorConstructorExpr.errorTypeRef;
        if (userProvidedTypeRef != null) {
            symResolver.resolveTypeNode(userProvidedTypeRef, data.env,
                                        DiagnosticErrorCode.UNDEFINED_ERROR_TYPE_DESCRIPTOR);
        }
        validateErrorConstructorPositionalArgs(errorConstructorExpr, data);

        List<BType> expandedCandidates = getTypeCandidatesForErrorConstructor(errorConstructorExpr, data);

        List<BType> errorDetailTypes = new ArrayList<>(expandedCandidates.size());
        for (BType expandedCandidate : expandedCandidates) {
            BType detailType = ((BErrorType) Types.getReferredType(expandedCandidate)).detailType;
            errorDetailTypes.add(Types.getReferredType(detailType));
        }

        BType detailCandidate;
        if (errorDetailTypes.size() == 1) {
            detailCandidate = errorDetailTypes.get(0);
        } else {
            detailCandidate = BUnionType.create(null, new LinkedHashSet<>(errorDetailTypes));
        }

        BLangRecordLiteral recordLiteral = createRecordLiteralForErrorConstructor(errorConstructorExpr);
        BType inferredDetailType = checkExprSilent(recordLiteral, detailCandidate, data);

        int index = errorDetailTypes.indexOf(inferredDetailType);
        BType selectedCandidate = index < 0 ? symTable.semanticError : expandedCandidates.get(index);

        if (selectedCandidate != symTable.semanticError
                && (userProvidedTypeRef == null
                || Types.getReferredType(userProvidedTypeRef.getBType()) == Types.getReferredType(selectedCandidate))) {
            checkProvidedErrorDetails(errorConstructorExpr, inferredDetailType, data);
            // TODO: When the `userProvidedTypeRef` is present diagnostic message is provided for just `error`
            // https://github.com/ballerina-platform/ballerina-lang/issues/33574
            data.resultType = types.checkType(errorConstructorExpr.pos, selectedCandidate, data.expType,
                    DiagnosticErrorCode.INCOMPATIBLE_TYPES);
            return;
        }

        if (userProvidedTypeRef == null && errorDetailTypes.size() > 1) {
            dlog.error(errorConstructorExpr.pos, DiagnosticErrorCode.CANNOT_INFER_ERROR_TYPE, data.expType);
        }

        boolean validTypeRefFound = false;
        // Error details provided does not match the contextually expected error type.
        // if type reference is not provided let's take the `ballerina/lang.error:error` as the expected type.
        BErrorType errorType;
        if (userProvidedTypeRef != null
                && Types.getReferredType(userProvidedTypeRef.getBType()).tag == TypeTags.ERROR) {
            errorType = (BErrorType) Types.getReferredType(userProvidedTypeRef.getBType());
            validTypeRefFound = true;
        } else if (expandedCandidates.size() == 1) {
            errorType = (BErrorType) Types.getReferredType(expandedCandidates.get(0));
        } else {
            errorType = symTable.errorType;
        }
        List<BLangNamedArgsExpression> namedArgs =
                checkProvidedErrorDetails(errorConstructorExpr, errorType.detailType, data);

        BType detailType = errorType.detailType;

        if (Types.getReferredType(detailType).tag == TypeTags.MAP) {
            BType errorDetailTypeConstraint = ((BMapType) Types.getReferredType(detailType)).constraint;
            for (BLangNamedArgsExpression namedArgExpr: namedArgs) {
                if (Types.getReferredType(errorDetailTypeConstraint).tag == TypeTags.UNION &&
                        !types.isAssignable(namedArgExpr.expr.getBType(), errorDetailTypeConstraint)) {
                    dlog.error(namedArgExpr.pos, DiagnosticErrorCode.INVALID_ERROR_DETAIL_ARG_TYPE,
                               namedArgExpr.name, errorDetailTypeConstraint, namedArgExpr.expr.getBType());
                }
            }
        } else if (Types.getReferredType(detailType).tag == TypeTags.RECORD) {
            BRecordType targetErrorDetailRec = (BRecordType) Types.getReferredType(errorType.detailType);

            LinkedList<String> missingRequiredFields = targetErrorDetailRec.fields.values().stream()
                    .filter(f -> (f.symbol.flags & Flags.REQUIRED) == Flags.REQUIRED)
                    .map(f -> f.name.value)
                    .collect(Collectors.toCollection(LinkedList::new));

            LinkedHashMap<String, BField> targetFields = targetErrorDetailRec.fields;
            for (BLangNamedArgsExpression namedArg : namedArgs) {
                BField field = targetFields.get(namedArg.name.value);
                Location pos = namedArg.pos;
                if (field == null) {
                    if (targetErrorDetailRec.sealed) {
                        dlog.error(pos, DiagnosticErrorCode.UNKNOWN_DETAIL_ARG_TO_CLOSED_ERROR_DETAIL_REC,
                                namedArg.name, targetErrorDetailRec);
                    } else if (targetFields.isEmpty()
                            && !types.isAssignable(namedArg.expr.getBType(), targetErrorDetailRec.restFieldType)) {
                        dlog.error(pos, DiagnosticErrorCode.INVALID_ERROR_DETAIL_REST_ARG_TYPE,
                                namedArg.name, targetErrorDetailRec);
                    }
                } else {
                    missingRequiredFields.remove(namedArg.name.value);
                    if (Types.getReferredType(field.type).tag == TypeTags.UNION &&
                            !types.isAssignable(namedArg.expr.getBType(), field.type)) {
                        dlog.error(pos, DiagnosticErrorCode.INVALID_ERROR_DETAIL_ARG_TYPE,
                                   namedArg.name, field.type, namedArg.expr.getBType());
                    }
                }
            }

            for (String requiredField : missingRequiredFields) {
                dlog.error(errorConstructorExpr.pos, DiagnosticErrorCode.MISSING_ERROR_DETAIL_ARG, requiredField);
            }
        }

        if (userProvidedTypeRef != null) {
            errorConstructorExpr.setBType(Types.getReferredType(userProvidedTypeRef.getBType()));
        } else {
            errorConstructorExpr.setBType(errorType);
        }

        BType resolvedType = errorConstructorExpr.getBType();
        if (resolvedType != symTable.semanticError && data.expType != symTable.noType &&
                !types.isAssignable(resolvedType, data.expType)) {
            if (validTypeRefFound) {
                dlog.error(errorConstructorExpr.pos, DiagnosticErrorCode.INCOMPATIBLE_TYPES,
                        data.expType, userProvidedTypeRef);
            } else {
                dlog.error(errorConstructorExpr.pos,
                        DiagnosticErrorCode.ERROR_CONSTRUCTOR_COMPATIBLE_TYPE_NOT_FOUND, data.expType);
            }
            data.resultType = symTable.semanticError;
            return;
        }
        data.resultType = resolvedType;
    }

    private void validateErrorConstructorPositionalArgs(BLangErrorConstructorExpr errorConstructorExpr,
                                                        AnalyzerData data) {
        // Parser handle the missing error message case, and too many positional argument cases.
        if (errorConstructorExpr.positionalArgs.isEmpty()) {
            return;
        }

        checkExpr(errorConstructorExpr.positionalArgs.get(0), symTable.stringType, data);

        int positionalArgCount = errorConstructorExpr.positionalArgs.size();
        if (positionalArgCount > 1) {
            checkExpr(errorConstructorExpr.positionalArgs.get(1), symTable.errorOrNilType, data);
        }

        // todo: Need to add type-checking when fixing #29247 for positional args beyond second arg.
    }

    private BType checkExprSilent(BLangExpression expr, BType expType, AnalyzerData data) {
        boolean prevNonErrorLoggingCheck = data.commonAnalyzerData.nonErrorLoggingCheck;
        data.commonAnalyzerData.nonErrorLoggingCheck = true;
        int errorCount = this.dlog.errorCount();
        this.dlog.mute();

        BType type = checkExpr(expr, expType, data);

        data.commonAnalyzerData.nonErrorLoggingCheck = prevNonErrorLoggingCheck;
        dlog.setErrorCount(errorCount);
        if (!prevNonErrorLoggingCheck) {
            this.dlog.unmute();
        }

        return type;
    }

    private BLangRecordLiteral createRecordLiteralForErrorConstructor(BLangErrorConstructorExpr errorConstructorExpr) {
        BLangRecordLiteral recordLiteral = (BLangRecordLiteral) TreeBuilder.createRecordLiteralNode();
        for (NamedArgNode namedArg : errorConstructorExpr.getNamedArgs()) {
            BLangRecordKeyValueField field =
                    (BLangRecordKeyValueField) TreeBuilder.createRecordKeyValue();
            field.valueExpr = (BLangExpression) namedArg.getExpression();
            BLangLiteral expr = new BLangLiteral();
            expr.value = namedArg.getName().value;
            expr.setBType(symTable.stringType);
            field.key = new BLangRecordKey(expr);
            recordLiteral.fields.add(field);
        }
        return recordLiteral;
    }

    private List<BType> getTypeCandidatesForErrorConstructor(BLangErrorConstructorExpr errorConstructorExpr,
                                                             AnalyzerData data) {
        BLangUserDefinedType errorTypeRef = errorConstructorExpr.errorTypeRef;
        if (errorTypeRef == null) {
            // If contextually expected type for error constructor without type-ref contain errors take it.
            // Else take default error type as the contextually expected type.
            if (Types.getReferredType(data.expType).tag == TypeTags.ERROR) {
                return List.of(data.expType);
            } else if (types.isAssignable(data.expType, symTable.errorType) || data.expType.tag == TypeTags.UNION) {
                return expandExpectedErrorTypes(data.expType);
            }
        } else {
            // if `errorTypeRef.type == semanticError` then an error is already logged.
            BType errorType = Types.getReferredType(errorTypeRef.getBType());
            if (errorType.tag != TypeTags.ERROR) {
                if (errorType.tag != TypeTags.SEMANTIC_ERROR) {
                    dlog.error(errorTypeRef.pos, DiagnosticErrorCode.INVALID_ERROR_TYPE_REFERENCE, errorTypeRef);
                    errorConstructorExpr.errorTypeRef.setBType(symTable.semanticError);
                }
            } else {
                return List.of(errorTypeRef.getBType());
            }
        }

        return List.of(symTable.errorType);
    }

    private List<BType> expandExpectedErrorTypes(BType candidateType) {
        BType referredType = Types.getReferredType(candidateType);
        List<BType> expandedCandidates = new ArrayList<>();
        if (referredType.tag == TypeTags.UNION) {
            for (BType memberType : ((BUnionType) referredType).getMemberTypes()) {
                memberType = Types.getReferredType(memberType);
                if (types.isAssignable(memberType, symTable.errorType)) {
                    if (memberType.tag == TypeTags.INTERSECTION) {
                        expandedCandidates.add(((BIntersectionType) memberType).effectiveType);
                    } else {
                        expandedCandidates.add(memberType);
                    }
                }
            }
        } else if (types.isAssignable(candidateType, symTable.errorType)) {
            if (referredType.tag == TypeTags.INTERSECTION) {
                expandedCandidates.add(((BIntersectionType) referredType).effectiveType);
            } else {
                expandedCandidates.add(candidateType);
            }
        }
        return expandedCandidates;
    }

    public void visit(BLangInvocation.BLangActionInvocation aInv, AnalyzerData data) {
        // For an action invocation, this will only be satisfied when it's an async call of a function.
        // e.g., start foo();
        if (aInv.expr == null) {
            checkFunctionInvocationExpr(aInv, data);
            return;
        }

        // Module aliases cannot be used with remote method call actions
        if (invalidModuleAliasUsage(aInv)) {
            return;
        }

        // Find the variable reference expression type
        checkExpr(aInv.expr, symTable.noType, data);
        BLangExpression varRef = aInv.expr;

        checkActionInvocation(aInv, varRef.getBType(), data);
    }

    @Override
    public void visit(BLangInvocation.BLangResourceAccessInvocation resourceAccessInvocation, AnalyzerData data) {
        // Find the lhs expression type
        checkExpr(resourceAccessInvocation.expr, data);
        BType lhsExprType = resourceAccessInvocation.expr.getBType();
        BType referredLhsExprType = Types.getReferredType(lhsExprType);
        
        if (referredLhsExprType.tag != TypeTags.OBJECT || 
                !Symbols.isFlagOn(referredLhsExprType.tsymbol.flags, Flags.CLIENT)) {
            dlog.error(resourceAccessInvocation.expr.pos, 
                    DiagnosticErrorCode.CLIENT_RESOURCE_ACCESS_ACTION_IS_ONLY_ALLOWED_ON_CLIENT_OBJECTS);
            data.resultType = symTable.semanticError;
            return;
        }
        
        BObjectTypeSymbol objectTypeSym = (BObjectTypeSymbol) referredLhsExprType.tsymbol;

        if (!validateResourceAccessPathSegmentTypes(resourceAccessInvocation.resourceAccessPathSegments, data)) {
            // Should not resolve the target resource method if the resource path segment types are invalid
            return;
        }
                
        // Filter all the resource methods defined on target resource path
        List<BResourceFunction> resourceFunctions = new ArrayList<>();
        data.isResourceAccessPathSegments = true;
        for (BAttachedFunction targetFunc : objectTypeSym.attachedFuncs) {
            if (Symbols.isResource(targetFunc.symbol)) {
                BResourceFunction resourceFunction = (BResourceFunction) targetFunc;
                BLangExpression clonedResourceAccPathSeg = 
                        nodeCloner.cloneNode(resourceAccessInvocation.resourceAccessPathSegments);
                BType resolvedType = checkExprSilent(clonedResourceAccPathSeg, resourceFunction.resourcePathType, data);
                if (resolvedType != symTable.semanticError) {
                    resourceFunctions.add(resourceFunction);
                }
            }
        }
        
        if (resourceFunctions.size() == 0) {
            dlog.error(resourceAccessInvocation.resourceAccessPathSegments.pos, DiagnosticErrorCode.UNDEFINED_RESOURCE,
                    lhsExprType);
            data.resultType = symTable.semanticError;
            return;
        }
        
        // Filter the resource methods in the list by resource access method name
        resourceFunctions.removeIf(func -> !func.accessor.value.equals(resourceAccessInvocation.name.value));
        int targetResourceFuncCount = resourceFunctions.size();
        if (targetResourceFuncCount == 0) {
            dlog.error(resourceAccessInvocation.name.pos, 
                    DiagnosticErrorCode.UNDEFINED_RESOURCE_METHOD, resourceAccessInvocation.name, lhsExprType);
            data.resultType = symTable.semanticError;
        } else if (targetResourceFuncCount > 1) {
            dlog.error(resourceAccessInvocation.pos, DiagnosticErrorCode.AMBIGUOUS_RESOURCE_ACCESS_NOT_YET_SUPPORTED);
            data.resultType = symTable.semanticError;
        } else {
            BResourceFunction targetResourceFunc = resourceFunctions.get(0);
            checkExpr(resourceAccessInvocation.resourceAccessPathSegments, targetResourceFunc.resourcePathType, data);
            resourceAccessInvocation.symbol = targetResourceFunc.symbol;
            resourceAccessInvocation.targetResourceFunc = targetResourceFunc;
            checkResourceAccessParamAndReturnType(resourceAccessInvocation, targetResourceFunc, data);
        }
    }

    /**
     * Validate resource access path segment types.
     * 
     * @return true if the path segment types are valid. False otherwise
     */
    public boolean validateResourceAccessPathSegmentTypes(BLangListConstructorExpr rAPathSegments, AnalyzerData data) {
        // We should type check `pathSegments` against the resourcePathType. This method is just to validate
        // allowed types for resource access segments hence use clones of nodes
        boolean isValidResourceAccessPathSegmentTypes = true;
        BLangListConstructorExpr clonedRAPathSegments = nodeCloner.cloneNode(rAPathSegments);
        for (BLangExpression pathSegment : clonedRAPathSegments.exprs) {
            BLangExpression clonedPathSegment = nodeCloner.cloneNode(pathSegment);
            if (clonedPathSegment.getKind() == NodeKind.LIST_CONSTRUCTOR_SPREAD_OP) {
                BLangExpression spreadOpExpr = ((BLangListConstructorSpreadOpExpr) clonedPathSegment).expr;
                BType pathSegmentType = checkExpr(spreadOpExpr, data);
                if (!types.isAssignable(pathSegmentType, new BArrayType(symTable.pathParamAllowedType))) {
                    dlog.error(clonedPathSegment.getPosition(),
                            DiagnosticErrorCode.UNSUPPORTED_RESOURCE_ACCESS_REST_SEGMENT_TYPE, pathSegmentType);
                    isValidResourceAccessPathSegmentTypes = false;
                }
                continue;
            }

            BType pathSegmentType = checkExpr(clonedPathSegment, data);
            if (!types.isAssignable(pathSegmentType, symTable.pathParamAllowedType)) {
                dlog.error(clonedPathSegment.getPosition(), 
                        DiagnosticErrorCode.UNSUPPORTED_COMPUTED_RESOURCE_ACCESS_PATH_SEGMENT_TYPE, pathSegmentType);
                isValidResourceAccessPathSegmentTypes = false;
            }
        }

        return isValidResourceAccessPathSegmentTypes;
    }
    
    public void checkResourceAccessParamAndReturnType(BLangInvocation.BLangResourceAccessInvocation resourceAccessInvoc,
                                                      BResourceFunction targetResourceFunc, AnalyzerData data) {
        // targetResourceFunc symbol params will contain path params and rest path params as well, 
        // hence we need to remove path params from the list before calling to `checkInvocationParamAndReturnType` 
        // method otherwise we get `missing required parameter` error
        BInvokableSymbol targetResourceSym = targetResourceFunc.symbol;
        BInvokableType targetResourceSymType = targetResourceSym.getType();
        List<BVarSymbol> originalInvocableTSymParams =
                ((BInvokableTypeSymbol) targetResourceSymType.tsymbol).params;
        List<BType> originalInvocableSymParamTypes = targetResourceSymType.paramTypes;
        int pathParamCount = targetResourceFunc.pathParams.size() + (targetResourceFunc.restPathParam == null ? 0 : 1);
        int totalParamsCount = originalInvocableSymParamTypes.size();
        int functionParamCount = totalParamsCount - pathParamCount;

        List<BVarSymbol> params = new ArrayList<>(functionParamCount);
        List<BType> paramTypes = new ArrayList<>(functionParamCount);

        params.addAll(originalInvocableTSymParams.subList(pathParamCount, totalParamsCount));
        paramTypes.addAll(originalInvocableSymParamTypes.subList(pathParamCount, totalParamsCount));

        ((BInvokableTypeSymbol) targetResourceSymType.tsymbol).params = params;
        targetResourceSym.params = params;
        targetResourceSymType.paramTypes = paramTypes;

        checkInvocationParamAndReturnType(resourceAccessInvoc, data);

        ((BInvokableTypeSymbol) targetResourceSymType.tsymbol).params = originalInvocableTSymParams;
        targetResourceSym.params = originalInvocableTSymParams;
        targetResourceSymType.paramTypes = originalInvocableSymParamTypes;
    }

    private void checkActionInvocation(BLangInvocation.BLangActionInvocation aInv, BType type, AnalyzerData data) {
        switch (type.tag) {
            case TypeTags.OBJECT:
                checkActionInvocation(aInv, (BObjectType) type, data);
                break;
            case TypeTags.RECORD:
                checkFieldFunctionPointer(aInv, data);
                break;
            case TypeTags.NONE:
                dlog.error(aInv.pos, DiagnosticErrorCode.UNDEFINED_FUNCTION, aInv.name);
                data.resultType = symTable.semanticError;
                break;
            case TypeTags.TYPEREFDESC:
                checkActionInvocation(aInv, Types.getReferredType(type), data);
                break;
            case TypeTags.SEMANTIC_ERROR:
            default:
                dlog.error(aInv.pos, DiagnosticErrorCode.INVALID_ACTION_INVOCATION, type);
                data.resultType = symTable.semanticError;
                break;
        }
    }

    private boolean invalidModuleAliasUsage(BLangInvocation invocation) {
        Name pkgAlias = names.fromIdNode(invocation.pkgAlias);
        if (pkgAlias != Names.EMPTY) {
            dlog.error(invocation.pos, DiagnosticErrorCode.PKG_ALIAS_NOT_ALLOWED_HERE);
            return true;
        }
        return false;
    }

    public void visit(BLangLetExpression letExpression, AnalyzerData data) {
        BLetSymbol letSymbol = new BLetSymbol(SymTag.LET, Flags.asMask(new HashSet<>(Lists.of())),
                                              new Name(String.format("$let_symbol_%d$",
                                                      data.commonAnalyzerData.letCount++)),
                data.env.enclPkg.symbol.pkgID, letExpression.getBType(), data.env.scope.owner,
                                              letExpression.pos);
        letExpression.env = SymbolEnv.createExprEnv(letExpression, data.env, letSymbol);
        for (BLangLetVariable letVariable : letExpression.letVarDeclarations) {
            semanticAnalyzer.analyzeNode((BLangNode) letVariable.definitionNode, letExpression.env,
                    data.commonAnalyzerData);
        }
        BType exprType = checkExpr(letExpression.expr, letExpression.env, data.expType, data);
        types.checkType(letExpression, exprType, data.expType);
    }

    private void checkInLangLib(BLangInvocation iExpr, BType varRefType, AnalyzerData data) {
        BSymbol langLibMethodSymbol = getLangLibMethod(iExpr, Types.getReferredType(varRefType), data);
        if (langLibMethodSymbol == symTable.notFoundSymbol) {
            dlog.error(iExpr.name.pos, DiagnosticErrorCode.UNDEFINED_FUNCTION_IN_TYPE, iExpr.name.value,
                       iExpr.expr.getBType());
            data.resultType = symTable.semanticError;
            return;
        }

        if (checkInvalidImmutableValueUpdate(iExpr, varRefType, langLibMethodSymbol, data)) {
            return;
        }

        checkIllegalStorageSizeChangeMethodCall(iExpr, varRefType, data);
    }

    private boolean checkInvalidImmutableValueUpdate(BLangInvocation iExpr, BType varRefType,
                                                     BSymbol langLibMethodSymbol, AnalyzerData data) {
        if (!Symbols.isFlagOn(varRefType.flags, Flags.READONLY)) {
            return false;
        }

        String packageId = langLibMethodSymbol.pkgID.name.value;

        if (!modifierFunctions.containsKey(packageId)) {
            return false;
        }

        String funcName = langLibMethodSymbol.name.value;
        if (!modifierFunctions.get(packageId).contains(funcName)) {
            return false;
        }

        if (funcName.equals("mergeJson") && Types.getReferredType(varRefType).tag != TypeTags.MAP) {
            return false;
        }
        if (funcName.equals("strip") && TypeTags.isXMLTypeTag(Types.getReferredType(varRefType).tag)) {
            return false;
        }

        dlog.error(iExpr.pos, DiagnosticErrorCode.CANNOT_UPDATE_READONLY_VALUE_OF_TYPE, varRefType);
        data.resultType = symTable.semanticError;
        return true;
    }

    private boolean isFixedLengthList(BType type) {
        switch(type.tag) {
            case TypeTags.ARRAY:
                return (((BArrayType) type).state != BArrayState.OPEN);
            case TypeTags.TUPLE:
                return (((BTupleType) type).restType == null);
            case TypeTags.UNION:
                BUnionType unionType = (BUnionType) type;
                for (BType member : unionType.getMemberTypes()) {
                    if (!isFixedLengthList(member)) {
                        return false;
                    }
                }
                return true;
            default:
                return false;
        }
    }

    private void checkIllegalStorageSizeChangeMethodCall(BLangInvocation iExpr, BType varRefType, AnalyzerData data) {
        String invocationName = iExpr.name.getValue();
        if (!listLengthModifierFunctions.contains(invocationName)) {
            return;
        }

        if (isFixedLengthList(varRefType)) {
            dlog.error(iExpr.name.pos, DiagnosticErrorCode.ILLEGAL_FUNCTION_CHANGE_LIST_SIZE, invocationName,
                       varRefType);
            data.resultType = symTable.semanticError;
            return;
        }

        if (isShiftOnIncompatibleTuples(varRefType, invocationName)) {
            dlog.error(iExpr.name.pos, DiagnosticErrorCode.ILLEGAL_FUNCTION_CHANGE_TUPLE_SHAPE, invocationName,
                    varRefType);
            data.resultType = symTable.semanticError;
            return;
        }
    }

    private boolean isShiftOnIncompatibleTuples(BType varRefType, String invocationName) {
        if ((varRefType.tag == TypeTags.TUPLE) && (invocationName.compareTo(FUNCTION_NAME_SHIFT) == 0) &&
                hasDifferentTypeThanRest((BTupleType) varRefType)) {
            return true;
        }

        if ((varRefType.tag == TypeTags.UNION) && (invocationName.compareTo(FUNCTION_NAME_SHIFT) == 0)) {
            BUnionType unionVarRef = (BUnionType) varRefType;
            boolean allMemberAreFixedShapeTuples = true;
            for (BType member : unionVarRef.getMemberTypes()) {
                if (member.tag != TypeTags.TUPLE) {
                    allMemberAreFixedShapeTuples = false;
                    break;
                }
                if (!hasDifferentTypeThanRest((BTupleType) member)) {
                    allMemberAreFixedShapeTuples = false;
                    break;
                }
            }
            return allMemberAreFixedShapeTuples;
        }
        return false;
    }

    private boolean hasDifferentTypeThanRest(BTupleType tupleType) {
        if (tupleType.restType == null) {
            return false;
        }

        for (BType member : tupleType.getTupleTypes()) {
            if (!types.isSameType(tupleType.restType, member)) {
                return true;
            }
        }
        return false;
    }

    private void checkFieldFunctionPointer(BLangInvocation iExpr, AnalyzerData data) {
        BType type = checkExpr(iExpr.expr, data);

        BLangIdentifier invocationIdentifier = iExpr.name;

        if (type == symTable.semanticError) {
            return;
        }
        BSymbol fieldSymbol = symResolver.resolveStructField(iExpr.pos, data.env,
                                                             names.fromIdNode(invocationIdentifier),
                                                             Types.getReferredType(type).tsymbol);

        if (fieldSymbol == symTable.notFoundSymbol) {
            checkIfLangLibMethodExists(iExpr, type, iExpr.name.pos, DiagnosticErrorCode.UNDEFINED_FIELD_IN_RECORD, data,
                                       invocationIdentifier, type);
            return;
        }

        if (fieldSymbol.kind != SymbolKind.FUNCTION) {
            checkIfLangLibMethodExists(iExpr, type, iExpr.pos, DiagnosticErrorCode.INVALID_METHOD_CALL_EXPR_ON_FIELD,
                                       data, fieldSymbol.type);
            return;
        }

        iExpr.symbol = fieldSymbol;
        iExpr.setBType(((BInvokableSymbol) fieldSymbol).retType);
        checkInvocationParamAndReturnType(iExpr, data);
        iExpr.functionPointerInvocation = true;
    }

    private void checkIfLangLibMethodExists(BLangInvocation iExpr, BType varRefType, Location pos,
                                            DiagnosticErrorCode errCode, AnalyzerData data, Object... diagMsgArgs) {
        BSymbol langLibMethodSymbol = getLangLibMethod(iExpr, varRefType, data);
        if (langLibMethodSymbol == symTable.notFoundSymbol) {
            dlog.error(pos, errCode, diagMsgArgs);
            data.resultType = symTable.semanticError;
        } else {
            checkInvalidImmutableValueUpdate(iExpr, varRefType, langLibMethodSymbol, data);
        }
    }

    @Override
    public void visit(BLangObjectConstructorExpression objectCtorExpression, AnalyzerData data) {
        BLangClassDefinition classNode = objectCtorExpression.classNode;
        classNode.oceEnvData.capturedClosureEnv = data.env;
        BLangClassDefinition originalClass = classNode.oceEnvData.originalClass;
        if (originalClass.cloneRef != null && !objectCtorExpression.defined) {
            classNode = (BLangClassDefinition) originalClass.cloneRef;
            symbolEnter.defineClassDefinition(classNode, data.env);
            objectCtorExpression.defined = true;
        }

        // TODO: check referenced type
        BObjectType objectType;
        if (objectCtorExpression.referenceType == null && objectCtorExpression.expectedType != null) {
            objectType = (BObjectType) objectCtorExpression.classNode.getBType();
            BType effectiveType = Types.getEffectiveType(Types.getReferredType(objectCtorExpression.expectedType));
            if (effectiveType.tag == TypeTags.OBJECT) {
                BObjectType expObjType = (BObjectType) Types.getReferredType(effectiveType);
                objectType.typeIdSet = expObjType.typeIdSet;
            } else if (effectiveType.tag != TypeTags.NONE) {
                if (!checkAndLoadTypeIdSet(objectCtorExpression.expectedType, objectType)) {
                    dlog.error(objectCtorExpression.pos, DiagnosticErrorCode.INVALID_TYPE_OBJECT_CONSTRUCTOR,
                            objectCtorExpression.expectedType);
                    data.resultType = symTable.semanticError;
                    return;
                }
            }
        }
        BLangTypeInit cIExpr = objectCtorExpression.typeInit;
        BType actualType = symResolver.resolveTypeNode(cIExpr.userDefinedType, data.env);
        if (actualType == symTable.semanticError) {
            data.resultType = symTable.semanticError;
            return;
        }

        BObjectType actualObjectType = (BObjectType) actualType;
        List<BLangType> typeRefs = classNode.typeRefs;
        SymbolEnv typeDefEnv = SymbolEnv.createObjectConstructorObjectEnv(classNode, data.env);
        classNode.oceEnvData.typeInit = objectCtorExpression.typeInit;

        dlog.unmute();
        if (Symbols.isFlagOn(data.expType.flags, Flags.READONLY)) {
            handleObjectConstrExprForReadOnly(objectCtorExpression, actualObjectType, typeDefEnv, false, data);
        } else if (!typeRefs.isEmpty() && Symbols.isFlagOn(typeRefs.get(0).getBType().flags,
                Flags.READONLY)) {
            handleObjectConstrExprForReadOnly(objectCtorExpression, actualObjectType, typeDefEnv, true, data);
        } else {
            semanticAnalyzer.analyzeNode(classNode, typeDefEnv);
        }
        dlog.unmute();
        markConstructedObjectIsolatedness(actualObjectType);

        if (((BObjectTypeSymbol) actualType.tsymbol).initializerFunc != null) {
            cIExpr.initInvocation.symbol = ((BObjectTypeSymbol) actualType.tsymbol).initializerFunc.symbol;
            checkInvocationParam(cIExpr.initInvocation, data);
            cIExpr.initInvocation.setBType(((BInvokableSymbol) cIExpr.initInvocation.symbol).retType);
        } else {
            // If the initializerFunc is null then this is a default constructor invocation. Hence should not
            // pass any arguments.
            if (!isValidInitInvocation(cIExpr, (BObjectType) actualType, data)) {
                return;
            }
        }
        if (cIExpr.initInvocation.getBType() == null) {
            cIExpr.initInvocation.setBType(symTable.nilType);
        }
        BType actualTypeInitType = getObjectConstructorReturnType(actualType, cIExpr.initInvocation.getBType(), data);
        data.resultType = types.checkType(cIExpr, actualTypeInitType, data.expType);
    }

    private boolean isDefiniteObjectType(BType bType, Set<BTypeIdSet> typeIdSets) {
        BType type = Types.getReferredType(bType);
        if (type.tag != TypeTags.OBJECT && type.tag != TypeTags.UNION) {
            return false;
        }

        Set<BType> visitedTypes = new HashSet<>();
        if (!collectObjectTypeIds(type, typeIdSets, visitedTypes)) {
            return false;
        }
        return typeIdSets.size() <= 1;
    }

    private boolean collectObjectTypeIds(BType type, Set<BTypeIdSet> typeIdSets, Set<BType> visitedTypes) {
        if (type.tag == TypeTags.OBJECT) {
            var objectType = (BObjectType) type;
            typeIdSets.add(objectType.typeIdSet);
            return true;
        }
        if (type.tag == TypeTags.UNION) {
            if (!visitedTypes.add(type)) {
                return true;
            }
            for (BType member : ((BUnionType) type).getMemberTypes()) {
                if (!collectObjectTypeIds(member, typeIdSets, visitedTypes)) {
                    return false;
                }
            }
            return true;
        }
        return false;
    }

    private boolean checkAndLoadTypeIdSet(BType type, BObjectType objectType) {
        Set<BTypeIdSet> typeIdSets = new HashSet<>();
        if (!isDefiniteObjectType(type, typeIdSets)) {
            return false;
        }
        if (typeIdSets.isEmpty()) {
            objectType.typeIdSet = BTypeIdSet.emptySet();
            return true;
        }
        var typeIdIterator = typeIdSets.iterator();
        if (typeIdIterator.hasNext()) {
            BTypeIdSet typeIdSet = typeIdIterator.next();
            objectType.typeIdSet = typeIdSet;
            return true;
        }
        return true;
    }

    public void visit(BLangTypeInit cIExpr, AnalyzerData data) {
        if ((data.expType.tag == TypeTags.ANY && cIExpr.userDefinedType == null) ||
                data.expType.tag == TypeTags.RECORD) {
            dlog.error(cIExpr.pos, DiagnosticErrorCode.INVALID_TYPE_NEW_LITERAL, data.expType);
            data.resultType = symTable.semanticError;
            return;
        }

        BType actualType;
        if (cIExpr.userDefinedType != null) {
            actualType = symResolver.resolveTypeNode(cIExpr.userDefinedType, data.env);
        } else {
            actualType = data.expType;
        }

        if (actualType == symTable.semanticError) {
            //TODO dlog error?
            data.resultType = symTable.semanticError;
            return;
        }

        data.resultType = checkObjectCompatibility(actualType, cIExpr, data);
    }

    private BType checkObjectCompatibility(BType actualType, BLangTypeInit cIExpr, AnalyzerData data) {
        actualType = checkObjectType(actualType, cIExpr, data);

        if (actualType == symTable.semanticError) {
            return actualType;
        }
        if (cIExpr.initInvocation.getBType() == null) {
            cIExpr.initInvocation.setBType(symTable.nilType);
        }
        BType actualTypeInitType = getObjectConstructorReturnType(actualType, cIExpr.initInvocation.getBType(), data);
        return types.checkType(cIExpr, actualTypeInitType, data.expType);
    }

    private BType checkObjectType(BType actualType, BLangTypeInit cIExpr, AnalyzerData data) {
        switch (actualType.tag) {
            case TypeTags.OBJECT:
                BObjectType actualObjectType = (BObjectType) actualType;

                if ((actualType.tsymbol.flags & Flags.CLASS) != Flags.CLASS) {
                    dlog.error(cIExpr.pos, DiagnosticErrorCode.CANNOT_INITIALIZE_ABSTRACT_OBJECT,
                            actualType.tsymbol);
                    cIExpr.initInvocation.argExprs.forEach(expr -> checkExpr(expr, symTable.noType, data));
                    return symTable.semanticError;
                }

                if (actualObjectType.classDef != null && actualObjectType.classDef.flagSet.contains(Flag.OBJECT_CTOR)) {
                    if (cIExpr.initInvocation != null && actualObjectType.classDef.oceEnvData.typeInit != null) {
                        actualObjectType.classDef.oceEnvData.typeInit = cIExpr;
                    }
                    markConstructedObjectIsolatedness(actualObjectType);
                }
                if (((BObjectTypeSymbol) actualType.tsymbol).initializerFunc != null) {
                    cIExpr.initInvocation.symbol = ((BObjectTypeSymbol) actualType.tsymbol).initializerFunc.symbol;
                    checkInvocationParam(cIExpr.initInvocation, data);
                    cIExpr.initInvocation.setBType(((BInvokableSymbol) cIExpr.initInvocation.symbol).retType);
                } else {
                    // If the initializerFunc is null then this is a default constructor invocation. Hence should not
                    // pass any arguments.
                    if (!isValidInitInvocation(cIExpr, (BObjectType) actualType, data)) {
                        return symTable.semanticError;
                    }
                }
                break;
            case TypeTags.STREAM:
                if (cIExpr.initInvocation.argExprs.size() > 1) {
                    dlog.error(cIExpr.pos, DiagnosticErrorCode.INVALID_STREAM_CONSTRUCTOR, cIExpr.initInvocation);
                    return symTable.semanticError;
                }

                BStreamType actualStreamType = (BStreamType) actualType;
                if (actualStreamType.completionType != null) {
                    BType completionType = actualStreamType.completionType;
                    if (!types.isAssignable(completionType, symTable.errorOrNilType)) {
                        dlog.error(cIExpr.pos, DiagnosticErrorCode.ERROR_TYPE_EXPECTED, completionType.toString());
                        return symTable.semanticError;
                    }
                }

                BUnionType expectedNextReturnType =
                        createNextReturnType(cIExpr.pos, (BStreamType) actualType, data);
                if (cIExpr.initInvocation.argExprs.isEmpty()) {
                    if (!types.containsNilType(actualStreamType.completionType)) {
                        dlog.error(cIExpr.pos, DiagnosticErrorCode.INVALID_UNBOUNDED_STREAM_CONSTRUCTOR_ITERATOR,
                                expectedNextReturnType);
                        return symTable.semanticError;
                    }
                } else {
                    BLangExpression iteratorExpr = cIExpr.initInvocation.argExprs.get(0);
                    BType constructType = checkExpr(iteratorExpr, symTable.noType, data);
                    if (constructType.tag != TypeTags.OBJECT) {
                        dlog.error(iteratorExpr.pos, DiagnosticErrorCode.INVALID_STREAM_CONSTRUCTOR_ITERATOR,
                                expectedNextReturnType, constructType);
                        return symTable.semanticError;
                    }
                    BAttachedFunction closeFunc = types.getAttachedFuncFromObject((BObjectType) constructType,
                            BLangCompilerConstants.CLOSE_FUNC);
                    if (closeFunc != null) {
                        BType closeableIteratorType = symTable.langQueryModuleSymbol.scope
                                .lookup(Names.ABSTRACT_STREAM_CLOSEABLE_ITERATOR).symbol.type;
                        if (!types.isAssignable(constructType, closeableIteratorType)) {
                            dlog.error(iteratorExpr.pos,
                                    DiagnosticErrorCode.INVALID_STREAM_CONSTRUCTOR_CLOSEABLE_ITERATOR,
                                    expectedNextReturnType, constructType);
                            return symTable.semanticError;
                        }
                    } else {
                        BType iteratorType = symTable.langQueryModuleSymbol.scope
                                .lookup(Names.ABSTRACT_STREAM_ITERATOR).symbol.type;
                        if (!types.isAssignable(constructType, iteratorType)) {
                            dlog.error(iteratorExpr.pos, DiagnosticErrorCode.INVALID_STREAM_CONSTRUCTOR_ITERATOR,
                                    expectedNextReturnType, constructType);
                            return symTable.semanticError;
                        }
                    }
                    BUnionType nextReturnType = types.getVarTypeFromIteratorFuncReturnType(constructType);
                    if (nextReturnType != null) {
                        types.checkType(iteratorExpr.pos, nextReturnType, expectedNextReturnType,
                                DiagnosticErrorCode.INCOMPATIBLE_TYPES);
                    } else {
                        dlog.error(constructType.tsymbol.getPosition(),
                                DiagnosticErrorCode.INVALID_NEXT_METHOD_RETURN_TYPE, expectedNextReturnType);
                    }
                }
                if (data.expType.tag != TypeTags.NONE && !types.isAssignable(actualType, data.expType)) {
                    dlog.error(cIExpr.pos, DiagnosticErrorCode.INCOMPATIBLE_TYPES, data.expType,
                            actualType);
                    return symTable.semanticError;
                }
                return actualType;
            case TypeTags.UNION:
                List<BType> matchingMembers = findMembersWithMatchingInitFunc(cIExpr, (BUnionType) actualType, data);
                BType matchedType = getMatchingType(matchingMembers, cIExpr, actualType, data);
                cIExpr.initInvocation.setBType(symTable.nilType);

                BType referredMatchedType = Types.getReferredType(matchedType);
                if (referredMatchedType.tag == TypeTags.OBJECT) {
                    if (((BObjectTypeSymbol) referredMatchedType.tsymbol).initializerFunc != null) {
                        cIExpr.initInvocation.symbol =
                                ((BObjectTypeSymbol) referredMatchedType.tsymbol).initializerFunc.symbol;
                        checkInvocationParam(cIExpr.initInvocation, data);
                        cIExpr.initInvocation.setBType(((BInvokableSymbol) cIExpr.initInvocation.symbol).retType);
                        actualType = matchedType;
                        break;
                    } else {
                        if (!isValidInitInvocation(cIExpr, (BObjectType) referredMatchedType, data)) {
                            return symTable.semanticError;
                        }
                    }
                }
                types.checkType(cIExpr, matchedType, data.expType);
                cIExpr.setBType(matchedType);
                return matchedType;
            case TypeTags.TYPEREFDESC:
                BType refType = Types.getReferredType(actualType);
                BType compatibleType = checkObjectType(refType, cIExpr, data);
                return compatibleType == refType ? actualType : compatibleType;
            case TypeTags.INTERSECTION:
                return checkObjectType(((BIntersectionType) actualType).effectiveType, cIExpr, data);
            default:
                dlog.error(cIExpr.pos, DiagnosticErrorCode.CANNOT_INFER_OBJECT_TYPE_FROM_LHS, actualType);
                return symTable.semanticError;
        }
        return actualType;
    }

    private BUnionType createNextReturnType(Location pos, BStreamType streamType, AnalyzerData data) {
        BRecordType recordType = new BRecordType(null, Flags.ANONYMOUS);
        recordType.restFieldType = symTable.noType;
        recordType.sealed = true;

        Name fieldName = Names.VALUE;
        BField field = new BField(fieldName, pos, new BVarSymbol(Flags.PUBLIC,
                                                                 fieldName, data.env.enclPkg.packageID,
                                                                 streamType.constraint, data.env.scope.owner, pos,
                                                                 VIRTUAL));
        field.type = streamType.constraint;
        recordType.fields.put(field.name.value, field);

        recordType.tsymbol = Symbols.createRecordSymbol(Flags.ANONYMOUS, Names.EMPTY, data.env.enclPkg.packageID,
                                                        recordType, data.env.scope.owner, pos, VIRTUAL);
        recordType.tsymbol.scope = new Scope(data.env.scope.owner);
        recordType.tsymbol.scope.define(fieldName, field.symbol);

        LinkedHashSet<BType> retTypeMembers = new LinkedHashSet<>();
        retTypeMembers.add(recordType);
        retTypeMembers.addAll(types.getAllTypes(streamType.completionType, false));

        BUnionType unionType = BUnionType.create(null);
        unionType.addAll(retTypeMembers);
        unionType.tsymbol = Symbols.createTypeSymbol(SymTag.UNION_TYPE, 0, Names.EMPTY,
                data.env.enclPkg.symbol.pkgID, unionType, data.env.scope.owner, pos, VIRTUAL);

        return unionType;
    }

    private boolean isValidInitInvocation(BLangTypeInit cIExpr, BObjectType objType, AnalyzerData data) {

        if (!cIExpr.initInvocation.argExprs.isEmpty()
                && ((BObjectTypeSymbol) objType.tsymbol).initializerFunc == null) {
            dlog.error(cIExpr.pos, DiagnosticErrorCode.TOO_MANY_ARGS_FUNC_CALL,
                    cIExpr.initInvocation.name.value);
            cIExpr.initInvocation.argExprs.forEach(expr -> checkExpr(expr, symTable.noType, data));
            data.resultType = symTable.semanticError;
            return false;
        }
        return true;
    }

    private BType getObjectConstructorReturnType(BType objType, BType initRetType, AnalyzerData data) {
        if (initRetType.tag == TypeTags.UNION) {
            LinkedHashSet<BType> retTypeMembers = new LinkedHashSet<>();
            retTypeMembers.add(objType);

            retTypeMembers.addAll(((BUnionType) initRetType).getMemberTypes());
            retTypeMembers.remove(symTable.nilType);

            BUnionType unionType = BUnionType.create(null, retTypeMembers);
            unionType.tsymbol = Symbols.createTypeSymbol(SymTag.UNION_TYPE, 0,
                                                         Names.EMPTY, data.env.enclPkg.symbol.pkgID, unionType,
                    data.env.scope.owner, symTable.builtinPos, VIRTUAL);
            return unionType;
        } else if (initRetType.tag == TypeTags.NIL) {
            return objType;
        }
        return symTable.semanticError;
    }

    private List<BType> findMembersWithMatchingInitFunc(BLangTypeInit cIExpr, BUnionType lhsUnionType,
                                                        AnalyzerData data) {
        int objectCount = 0;

        for (BType type : lhsUnionType.getMemberTypes()) {
            BType memberType = Types.getReferredType(type);
            int tag = memberType.tag;

            if (tag == TypeTags.OBJECT) {
                objectCount++;
                continue;
            }

            if (tag != TypeTags.INTERSECTION) {
                continue;
            }

            if (((BIntersectionType) memberType).effectiveType.tag == TypeTags.OBJECT) {
                objectCount++;
            }
        }

        boolean containsSingleObject = objectCount == 1;

        List<BType> matchingLhsMemberTypes = new ArrayList<>();
        for (BType type : lhsUnionType.getMemberTypes()) {
            BType memberType = Types.getReferredType(type);
            if (memberType.tag != TypeTags.OBJECT) {
                // member is not an object.
                continue;
            }
            if ((memberType.tsymbol.flags & Flags.CLASS) != Flags.CLASS) {
                dlog.error(cIExpr.pos, DiagnosticErrorCode.CANNOT_INITIALIZE_ABSTRACT_OBJECT,
                        lhsUnionType.tsymbol);
            }

            if (containsSingleObject) {
                return Collections.singletonList(type);
            }

            BAttachedFunction initializerFunc = ((BObjectTypeSymbol) memberType.tsymbol).initializerFunc;
            if (isArgsMatchesFunction(cIExpr.argsExpr, initializerFunc, data)) {
                matchingLhsMemberTypes.add(type);
            }
        }
        return matchingLhsMemberTypes;
    }

    private BType getMatchingType(List<BType> matchingLhsMembers, BLangTypeInit cIExpr, BType lhsUnion,
                                  AnalyzerData data) {
        if (matchingLhsMembers.isEmpty()) {
            // No union type member found which matches with initializer expression.
            dlog.error(cIExpr.pos, DiagnosticErrorCode.CANNOT_INFER_OBJECT_TYPE_FROM_LHS, lhsUnion);
            data.resultType = symTable.semanticError;
            return symTable.semanticError;
        } else if (matchingLhsMembers.size() == 1) {
            // We have a correct match.
            return matchingLhsMembers.get(0);
        } else {
            // Multiple matches found.
            dlog.error(cIExpr.pos, DiagnosticErrorCode.AMBIGUOUS_TYPES, lhsUnion);
            data.resultType = symTable.semanticError;
            return symTable.semanticError;
        }
    }

    private boolean isArgsMatchesFunction(List<BLangExpression> invocationArguments, BAttachedFunction function,
                                          AnalyzerData data) {
        invocationArguments.forEach(expr -> checkExpr(expr, symTable.noType, data));

        if (function == null) {
            return invocationArguments.isEmpty();
        }

        if (function.symbol.params.isEmpty() && invocationArguments.isEmpty()) {
            return true;
        }

        List<BLangNamedArgsExpression> namedArgs = new ArrayList<>();
        List<BLangExpression> positionalArgs = new ArrayList<>();
        for (BLangExpression argument : invocationArguments) {
            if (argument.getKind() == NodeKind.NAMED_ARGS_EXPR) {
                namedArgs.add((BLangNamedArgsExpression) argument);
            } else {
                positionalArgs.add(argument);
            }
        }

        List<BVarSymbol> requiredParams = function.symbol.params.stream()
                .filter(param -> !param.isDefaultable)
                .collect(Collectors.toList());
        // Given named and positional arguments are less than required parameters.
        if (requiredParams.size() > invocationArguments.size()) {
            return false;
        }

        List<BVarSymbol> defaultableParams = function.symbol.params.stream()
                .filter(param -> param.isDefaultable)
                .collect(Collectors.toList());

        int givenRequiredParamCount = 0;
        for (int i = 0; i < positionalArgs.size(); i++) {
            if (function.symbol.params.size() > i) {
                givenRequiredParamCount++;
                BVarSymbol functionParam = function.symbol.params.get(i);
                // check the type compatibility of positional args against function params.
                if (!types.isAssignable(positionalArgs.get(i).getBType(), functionParam.type)) {
                    return false;
                }
                requiredParams.remove(functionParam);
                defaultableParams.remove(functionParam);
                continue;
            }

            if (function.symbol.restParam != null) {
                BType restParamType = ((BArrayType) function.symbol.restParam.type).eType;
                if (!types.isAssignable(positionalArgs.get(i).getBType(), restParamType)) {
                    return false;
                }
                continue;
            }

            // additional positional args given for function with no rest param
            return false;
        }

        for (BLangNamedArgsExpression namedArg : namedArgs) {
            boolean foundNamedArg = false;
            // check the type compatibility of named args against function params.
            List<BVarSymbol> params = function.symbol.params;
            for (int i = givenRequiredParamCount; i < params.size(); i++) {
                BVarSymbol functionParam = params.get(i);
                if (!namedArg.name.value.equals(functionParam.name.value)) {
                    continue;
                }
                foundNamedArg = true;
                BType namedArgExprType = checkExpr(namedArg.expr, data);
                if (!types.isAssignable(functionParam.type, namedArgExprType)) {
                    // Name matched, type mismatched.
                    return false;
                }
                requiredParams.remove(functionParam);
                defaultableParams.remove(functionParam);
            }
            if (!foundNamedArg) {
                return false;
            }
        }

        // all required params are not given by positional or named args.
        return requiredParams.size() <= 0;
    }

    public void visit(BLangWaitForAllExpr waitForAllExpr, AnalyzerData data) {
        setResultTypeForWaitForAllExpr(waitForAllExpr, data.expType, data);
        waitForAllExpr.setBType(data.resultType);

        if (data.resultType != null && data.resultType != symTable.semanticError) {
            types.setImplicitCastExpr(waitForAllExpr, waitForAllExpr.getBType(), data.expType);
        }
    }

    private void setResultTypeForWaitForAllExpr(BLangWaitForAllExpr waitForAllExpr, BType expType, AnalyzerData data) {
        switch (expType.tag) {
            case TypeTags.RECORD:
                checkTypesForRecords(waitForAllExpr, data);
                break;
            case TypeTags.MAP:
                checkTypesForMap(waitForAllExpr, ((BMapType) expType).constraint, data);
                LinkedHashSet<BType> memberTypesForMap = collectWaitExprTypes(waitForAllExpr.keyValuePairs);
                if (memberTypesForMap.size() == 1) {
                    data.resultType = new BMapType(TypeTags.MAP,
                            memberTypesForMap.iterator().next(), symTable.mapType.tsymbol);
                    break;
                }
                BUnionType constraintTypeForMap = BUnionType.create(null, memberTypesForMap);
                data.resultType = new BMapType(TypeTags.MAP, constraintTypeForMap, symTable.mapType.tsymbol);
                break;
            case TypeTags.NONE:
            case TypeTags.ANY:
                checkTypesForMap(waitForAllExpr, expType, data);
                LinkedHashSet<BType> memberTypes = collectWaitExprTypes(waitForAllExpr.keyValuePairs);
                if (memberTypes.size() == 1) {
                    data.resultType =
                            new BMapType(TypeTags.MAP, memberTypes.iterator().next(), symTable.mapType.tsymbol);
                    break;
                }
                BUnionType constraintType = BUnionType.create(null, memberTypes);
                data.resultType = new BMapType(TypeTags.MAP, constraintType, symTable.mapType.tsymbol);
                break;
            case TypeTags.TYPEREFDESC:
                setResultTypeForWaitForAllExpr(waitForAllExpr, Types.getReferredType(expType), data);
                break;
            default:
                dlog.error(waitForAllExpr.pos, DiagnosticErrorCode.INCOMPATIBLE_TYPES, expType,
                        getWaitForAllExprReturnType(waitForAllExpr, waitForAllExpr.pos, data));
                data.resultType = symTable.semanticError;
                break;
        }
    }

    private BRecordType getWaitForAllExprReturnType(BLangWaitForAllExpr waitExpr,
                                                    Location pos, AnalyzerData data) {
        BRecordType retType = new BRecordType(null, Flags.ANONYMOUS);
        List<BLangWaitForAllExpr.BLangWaitKeyValue> keyVals = waitExpr.keyValuePairs;

        for (BLangWaitForAllExpr.BLangWaitKeyValue keyVal : keyVals) {
            BLangIdentifier fieldName;
            if (keyVal.valueExpr == null || keyVal.valueExpr.getKind() != NodeKind.SIMPLE_VARIABLE_REF) {
                fieldName = keyVal.key;
            } else {
                fieldName = ((BLangSimpleVarRef) keyVal.valueExpr).variableName;
            }

            BSymbol symbol = symResolver.lookupSymbolInMainSpace(data.env, names.fromIdNode(fieldName));
            BType fieldType = symbol.type.tag == TypeTags.FUTURE ? ((BFutureType) symbol.type).constraint : symbol.type;
            BField field = new BField(names.fromIdNode(keyVal.key), null,
                                      new BVarSymbol(0, names.fromIdNode(keyVal.key),
                                                     names.originalNameFromIdNode(keyVal.key),
                                                     data.env.enclPkg.packageID, fieldType, null, keyVal.pos, VIRTUAL));
            retType.fields.put(field.name.value, field);
        }

        retType.restFieldType = symTable.noType;
        retType.sealed = true;
        retType.tsymbol = Symbols.createRecordSymbol(Flags.ANONYMOUS, Names.EMPTY, data.env.enclPkg.packageID, retType,
                                                     null, pos, VIRTUAL);
        return retType;
    }

    private LinkedHashSet<BType> collectWaitExprTypes(List<BLangWaitForAllExpr.BLangWaitKeyValue> keyVals) {
        LinkedHashSet<BType> memberTypes = new LinkedHashSet<>();
        for (BLangWaitForAllExpr.BLangWaitKeyValue keyVal : keyVals) {
            BType bType = keyVal.keyExpr != null ? keyVal.keyExpr.getBType() : keyVal.valueExpr.getBType();
            if (bType.tag == TypeTags.FUTURE) {
                memberTypes.add(((BFutureType) bType).constraint);
            } else {
                memberTypes.add(bType);
            }
        }
        return memberTypes;
    }

    private void checkTypesForMap(BLangWaitForAllExpr waitForAllExpr, BType expType, AnalyzerData data) {
        List<BLangWaitForAllExpr.BLangWaitKeyValue> keyValuePairs = waitForAllExpr.keyValuePairs;
        keyValuePairs.forEach(keyVal -> checkWaitKeyValExpr(keyVal, expType, data));
    }

    private void checkTypesForRecords(BLangWaitForAllExpr waitExpr, AnalyzerData data) {
        List<BLangWaitForAllExpr.BLangWaitKeyValue> rhsFields = waitExpr.getKeyValuePairs();
        Map<String, BField> lhsFields = ((BRecordType) Types.getReferredType(data.expType)).fields;

        // check if the record is sealed, if so check if the fields in wait collection is more than the fields expected
        // by the lhs record
        if (((BRecordType) Types.getReferredType(data.expType)).sealed &&
                rhsFields.size() > lhsFields.size()) {
            dlog.error(waitExpr.pos, DiagnosticErrorCode.INCOMPATIBLE_TYPES, data.expType,
                    getWaitForAllExprReturnType(waitExpr, waitExpr.pos, data));
            data.resultType = symTable.semanticError;
            return;
        }

        for (BLangWaitForAllExpr.BLangWaitKeyValue keyVal : rhsFields) {
            String key = keyVal.key.value;
            if (!lhsFields.containsKey(key)) {
                // Check if the field is sealed if so you cannot have dynamic fields
                if (((BRecordType) Types.getReferredType(data.expType)).sealed) {
                    dlog.error(waitExpr.pos, DiagnosticErrorCode.INVALID_FIELD_NAME_RECORD_LITERAL, key, data.expType);
                    data.resultType = symTable.semanticError;
                } else {
                    // Else if the record is an open record, then check if the rest field type matches the expression
                    BType restFieldType = ((BRecordType) Types.getReferredType(data.expType)).restFieldType;
                    checkWaitKeyValExpr(keyVal, restFieldType, data);
                }
            } else {
                checkWaitKeyValExpr(keyVal, lhsFields.get(key).type, data);
                keyVal.keySymbol = lhsFields.get(key).symbol;
            }
        }
        // If the record literal is of record type and types are validated for the fields, check if there are any
        // required fields missing.
        checkMissingReqFieldsForWait(((BRecordType) Types.getReferredType(data.expType)),
                rhsFields, waitExpr.pos);

        if (symTable.semanticError != data.resultType) {
            data.resultType = data.expType;
        }
    }

    private void checkMissingReqFieldsForWait(BRecordType type, List<BLangWaitForAllExpr.BLangWaitKeyValue> keyValPairs,
                                              Location pos) {
        type.fields.values().forEach(field -> {
            // Check if `field` is explicitly assigned a value in the record literal
            boolean hasField = keyValPairs.stream().anyMatch(keyVal -> field.name.value.equals(keyVal.key.value));

            // If a required field is missing, it's a compile error
            if (!hasField && Symbols.isFlagOn(field.symbol.flags, Flags.REQUIRED)) {
                dlog.error(pos, DiagnosticErrorCode.MISSING_REQUIRED_RECORD_FIELD, field.name);
            }
        });
    }

    private void checkWaitKeyValExpr(BLangWaitForAllExpr.BLangWaitKeyValue keyVal, BType type, AnalyzerData data) {
        BLangExpression expr;
        if (keyVal.keyExpr != null) {
            BSymbol symbol = symResolver.lookupSymbolInMainSpace(data.env, names.fromIdNode
                    (((BLangSimpleVarRef) keyVal.keyExpr).variableName));
            keyVal.keyExpr.setBType(symbol.type);
            expr = keyVal.keyExpr;
        } else {
            expr = keyVal.valueExpr;
        }
        BFutureType futureType = new BFutureType(TypeTags.FUTURE, type, null);
        checkExpr(expr, futureType, data);
        setEventualTypeForExpression(expr, type, data);
    }

    // eventual type if not directly referring a worker is T|error. future<T> --> T|error
    private void setEventualTypeForExpression(BLangExpression expression,
                                              BType currentExpectedType, AnalyzerData data) {
        if (expression == null) {
            return;
        }
        if (isSimpleWorkerReference(expression, data)) {
            return;
        }
        BFutureType futureType = (BFutureType) expression.expectedType;
        BType currentType = futureType.constraint;
        if (types.containsErrorType(currentType)) {
            return;
        }

        BUnionType eventualType = BUnionType.create(null, currentType, symTable.errorType);
        if (((currentExpectedType.tag != TypeTags.NONE) && (currentExpectedType.tag != TypeTags.NIL)) &&
                !types.isAssignable(eventualType, currentExpectedType)) {
            dlog.error(expression.pos, DiagnosticErrorCode.INCOMPATIBLE_TYPE_WAIT_FUTURE_EXPR,
                    currentExpectedType, eventualType, expression);
        }
        futureType.constraint = eventualType;
    }

    private void setEventualTypeForWaitExpression(BLangExpression expression, Location pos, AnalyzerData data) {
        if ((data.resultType == symTable.semanticError) ||
                (types.containsErrorType(data.resultType))) {
            return;
        }
        if (isSimpleWorkerReference(expression, data)) {
            return;
        }
        BType currentExpectedType = ((BFutureType) data.expType).constraint;
        BUnionType eventualType = BUnionType.create(null, data.resultType, symTable.errorType);
        if ((currentExpectedType.tag == TypeTags.NONE) || (currentExpectedType.tag == TypeTags.NIL)) {
            data.resultType = eventualType;
            return;
        }

        if (!types.isAssignable(eventualType, currentExpectedType)) {
            dlog.error(pos, DiagnosticErrorCode.INCOMPATIBLE_TYPE_WAIT_FUTURE_EXPR, currentExpectedType,
                    eventualType, expression);
            data.resultType = symTable.semanticError;
            return;
        }
        if (data.resultType.tag == TypeTags.FUTURE) {
            ((BFutureType) data.resultType).constraint = eventualType;
        } else {
            data.resultType = eventualType;
        }
    }

    private void setEventualTypeForAlternateWaitExpression(BLangExpression expression, Location pos,
                                                           AnalyzerData data) {
        if ((data.resultType == symTable.semanticError) ||
                (expression.getKind() != NodeKind.BINARY_EXPR) ||
                (types.containsErrorType(data.resultType))) {
            return;
        }
        if (types.containsErrorType(data.resultType)) {
            return;
        }
        if (!isReferencingNonWorker((BLangBinaryExpr) expression, data)) {
            return;
        }

        BType currentExpectedType = ((BFutureType) data.expType).constraint;
        BUnionType eventualType = BUnionType.create(null, data.resultType, symTable.errorType);
        if ((currentExpectedType.tag == TypeTags.NONE) || (currentExpectedType.tag == TypeTags.NIL)) {
            data.resultType = eventualType;
            return;
        }

        if (!types.isAssignable(eventualType, currentExpectedType)) {
            dlog.error(pos, DiagnosticErrorCode.INCOMPATIBLE_TYPE_WAIT_FUTURE_EXPR, currentExpectedType,
                    eventualType, expression);
            data.resultType = symTable.semanticError;
            return;
        }
        if (data.resultType.tag == TypeTags.FUTURE) {
            ((BFutureType) data.resultType).constraint = eventualType;
        } else {
            data.resultType = eventualType;
        }
    }

    private boolean isSimpleWorkerReference(BLangExpression expression, AnalyzerData data) {
        if (expression.getKind() != NodeKind.SIMPLE_VARIABLE_REF) {
            return false;
        }
        BLangSimpleVarRef simpleVarRef = ((BLangSimpleVarRef) expression);
        BSymbol varRefSymbol = simpleVarRef.symbol;
        if (varRefSymbol == null) {
            return false;
        }
        if (workerExists(data.env, simpleVarRef.variableName.value)) {
            return true;
        }
        return false;
    }

    private boolean isReferencingNonWorker(BLangBinaryExpr binaryExpr, AnalyzerData data) {
        BLangExpression lhsExpr = binaryExpr.lhsExpr;
        BLangExpression rhsExpr = binaryExpr.rhsExpr;
        if (isReferencingNonWorker(lhsExpr, data)) {
            return true;
        }
        return isReferencingNonWorker(rhsExpr, data);
    }

    private boolean isReferencingNonWorker(BLangExpression expression, AnalyzerData data) {
        if (expression.getKind() == NodeKind.BINARY_EXPR) {
            return isReferencingNonWorker((BLangBinaryExpr) expression, data);
        } else if (expression.getKind() == NodeKind.SIMPLE_VARIABLE_REF) {
            BLangSimpleVarRef simpleVarRef = (BLangSimpleVarRef) expression;
            BSymbol varRefSymbol = simpleVarRef.symbol;
            String varRefSymbolName = varRefSymbol.getName().value;
            if (workerExists(data.env, varRefSymbolName)) {
                return false;
            }
        }
        return true;
    }


    public void visit(BLangTernaryExpr ternaryExpr, AnalyzerData data) {
        BType condExprType = checkExpr(ternaryExpr.expr, this.symTable.booleanType, data);

        SymbolEnv thenEnv = typeNarrower.evaluateTruth(ternaryExpr.expr, ternaryExpr.thenExpr, data.env);
        BType thenType = checkExpr(ternaryExpr.thenExpr, thenEnv, data.expType, data);

        SymbolEnv elseEnv = typeNarrower.evaluateFalsity(ternaryExpr.expr, ternaryExpr.elseExpr, data.env, false);
        BType elseType = checkExpr(ternaryExpr.elseExpr, elseEnv, data.expType, data);

        if (condExprType == symTable.semanticError || thenType == symTable.semanticError ||
                elseType == symTable.semanticError) {
            data.resultType = symTable.semanticError;
        } else if (data.expType == symTable.noType) {
            if (types.isAssignable(elseType, thenType)) {
                data.resultType = thenType;
            } else if (types.isAssignable(thenType, elseType)) {
                data.resultType = elseType;
            } else {
                data.resultType = BUnionType.create(null, thenType, elseType);
            }
        } else {
            data.resultType = data.expType;
        }
    }

    public void visit(BLangWaitExpr waitExpr, AnalyzerData data) {
        data.expType = new BFutureType(TypeTags.FUTURE, data.expType, null);
        checkExpr(waitExpr.getExpression(), data.expType, data);
        // Handle union types in lhs
        if (data.resultType.tag == TypeTags.UNION) {
            LinkedHashSet<BType> memberTypes = collectMemberTypes((BUnionType) data.resultType, new LinkedHashSet<>());
            if (memberTypes.size() == 1) {
                data.resultType = memberTypes.toArray(new BType[0])[0];
            } else {
                data.resultType = BUnionType.create(null, memberTypes);
            }
        } else if (data.resultType != symTable.semanticError) {
            // Handle other types except for semantic errors
            data.resultType = ((BFutureType) data.resultType).constraint;
        }

        BLangExpression waitFutureExpression = waitExpr.getExpression();
        if (waitFutureExpression.getKind() == NodeKind.BINARY_EXPR) {
            setEventualTypeForAlternateWaitExpression(waitFutureExpression, waitExpr.pos, data);
        } else {
            setEventualTypeForWaitExpression(waitFutureExpression, waitExpr.pos, data);
        }
        waitExpr.setBType(data.resultType);

        if (data.resultType != null && data.resultType != symTable.semanticError) {
            types.setImplicitCastExpr(waitExpr, waitExpr.getBType(), ((BFutureType) data.expType).constraint);
        }
    }

    private LinkedHashSet<BType> collectMemberTypes(BUnionType unionType, LinkedHashSet<BType> memberTypes) {
        for (BType memberType : unionType.getMemberTypes()) {
            if (memberType.tag == TypeTags.FUTURE) {
                memberTypes.add(((BFutureType) memberType).constraint);
            } else {
                memberTypes.add(memberType);
            }
        }
        return memberTypes;
    }

    @Override
    public void visit(BLangTrapExpr trapExpr, AnalyzerData data) {
        boolean firstVisit = trapExpr.expr.getBType() == null;
        BType actualType;
        BType exprType = checkExpr(trapExpr.expr, data.expType, data);
        boolean definedWithVar = data.expType == symTable.noType;

        if (trapExpr.expr.getKind() == NodeKind.WORKER_RECEIVE) {
            if (firstVisit) {
                data.isTypeChecked = false;
                data.resultType = data.expType;
                return;
            } else {
                data.expType = trapExpr.getBType();
                exprType = trapExpr.expr.getBType();
            }
        }

        if (data.expType == symTable.semanticError || exprType == symTable.semanticError) {
            actualType = symTable.semanticError;
        } else {
            LinkedHashSet<BType> resultTypes = new LinkedHashSet<>();
            if (exprType.tag == TypeTags.UNION) {
                resultTypes.addAll(((BUnionType) exprType).getMemberTypes());
            } else {
                resultTypes.add(exprType);
            }
            resultTypes.add(symTable.errorType);
            actualType = BUnionType.create(null, resultTypes);
        }

        data.resultType = types.checkType(trapExpr, actualType, data.expType);
        if (definedWithVar && data.resultType != null && data.resultType != symTable.semanticError) {
            types.setImplicitCastExpr(trapExpr.expr, trapExpr.expr.getBType(), data.resultType);
        }
    }

    public void visit(BLangBinaryExpr binaryExpr, AnalyzerData data) {
        // Bitwise operator should be applied for the future types in the wait expression
        if (data.expType.tag == TypeTags.FUTURE && binaryExpr.opKind == OperatorKind.BITWISE_OR) {
            BType lhsResultType = checkExpr(binaryExpr.lhsExpr, data.expType, data);
            BType rhsResultType = checkExpr(binaryExpr.rhsExpr, data.expType, data);
            // Return if both or atleast one of lhs and rhs types are errors
            if (lhsResultType == symTable.semanticError || rhsResultType == symTable.semanticError) {
                data.resultType = symTable.semanticError;
                return;
            }
            data.resultType = BUnionType.create(null, lhsResultType, rhsResultType);
            return;
        }

        SymbolEnv rhsExprEnv;
        BType lhsType;
        BType referredExpType = Types.getReferredType(binaryExpr.expectedType);
        if (referredExpType.tag == TypeTags.FLOAT || referredExpType.tag == TypeTags.DECIMAL ||
                isOptionalFloatOrDecimal(referredExpType)) {
            lhsType = checkAndGetType(binaryExpr.lhsExpr, data.env, binaryExpr, data);
        } else {
            lhsType = checkExpr(binaryExpr.lhsExpr, data);
        }

        if (binaryExpr.opKind == OperatorKind.AND) {
            rhsExprEnv = typeNarrower.evaluateTruth(binaryExpr.lhsExpr, binaryExpr.rhsExpr, data.env, true);
        } else if (binaryExpr.opKind == OperatorKind.OR) {
            rhsExprEnv = typeNarrower.evaluateFalsity(binaryExpr.lhsExpr, binaryExpr.rhsExpr, data.env, true);
        } else {
            rhsExprEnv = data.env;
        }

        BType rhsType;

        if (referredExpType.tag == TypeTags.FLOAT || referredExpType.tag == TypeTags.DECIMAL ||
                isOptionalFloatOrDecimal(referredExpType)) {
            rhsType = checkAndGetType(binaryExpr.rhsExpr, rhsExprEnv, binaryExpr, data);
        } else {
            rhsType = checkExpr(binaryExpr.rhsExpr, rhsExprEnv, data);
        }

        // Set error type as the actual type.
        BType actualType = symTable.semanticError;

        //noinspection SwitchStatementWithTooFewBranches
        switch (binaryExpr.opKind) {
            // Do not lookup operator symbol for xml sequence additions
            case ADD:
                BType leftConstituent = getXMLConstituents(lhsType);
                BType rightConstituent = getXMLConstituents(rhsType);

                if (leftConstituent != null && rightConstituent != null) {
                    actualType = new BXMLType(BUnionType.create(null, leftConstituent, rightConstituent), null);
                    break;
                }
                // Fall through
            default:
                if (lhsType != symTable.semanticError && rhsType != symTable.semanticError) {
                    // Look up operator symbol if both rhs and lhs types aren't error or xml types
                    BSymbol opSymbol = symResolver.resolveBinaryOperator(binaryExpr.opKind, lhsType, rhsType);

                    if (opSymbol == symTable.notFoundSymbol) {
                        opSymbol = symResolver.getBitwiseShiftOpsForTypeSets(binaryExpr.opKind, lhsType, rhsType);
                    }

                    if (opSymbol == symTable.notFoundSymbol) {
                        opSymbol = symResolver.getBinaryBitwiseOpsForTypeSets(binaryExpr.opKind, lhsType, rhsType);
                    }

                    if (opSymbol == symTable.notFoundSymbol) {
                        opSymbol = symResolver.getArithmeticOpsForTypeSets(binaryExpr.opKind, lhsType, rhsType);
                    }

                    if (opSymbol == symTable.notFoundSymbol) {
                        opSymbol = symResolver.getBinaryEqualityForTypeSets(binaryExpr.opKind, lhsType, rhsType,
                                binaryExpr, data.env);
                    }

                    if (opSymbol == symTable.notFoundSymbol) {
                        opSymbol = symResolver.getBinaryComparisonOpForTypeSets(binaryExpr.opKind, lhsType, rhsType);
                    }

                    if (opSymbol == symTable.notFoundSymbol) {
                        opSymbol = symResolver.getRangeOpsForTypeSets(binaryExpr.opKind, lhsType, rhsType);
                    }

                    if (opSymbol == symTable.notFoundSymbol) {
                        DiagnosticErrorCode errorCode = DiagnosticErrorCode.BINARY_OP_INCOMPATIBLE_TYPES;

                        if ((binaryExpr.opKind == OperatorKind.DIV || binaryExpr.opKind == OperatorKind.MOD) &&
                                lhsType.tag == TypeTags.INT &&
                                (rhsType.tag == TypeTags.DECIMAL || rhsType.tag == TypeTags.FLOAT)) {
                            errorCode = DiagnosticErrorCode.BINARY_OP_INCOMPATIBLE_TYPES_INT_FLOAT_DIVISION;
                        }

                        dlog.error(binaryExpr.pos, errorCode, binaryExpr.opKind, lhsType, rhsType);
                    } else {
                        binaryExpr.opSymbol = (BOperatorSymbol) opSymbol;
                        actualType = opSymbol.type.getReturnType();
                    }
                }
        }

        data.resultType = types.checkType(binaryExpr, actualType, data.expType);
    }

    private boolean isOptionalFloatOrDecimal(BType expectedType) {
        if (expectedType.tag == TypeTags.UNION && expectedType.isNullable() && expectedType.tag != TypeTags.ANY) {
            Iterator<BType> memberTypeIterator = ((BUnionType) expectedType).getMemberTypes().iterator();
            while (memberTypeIterator.hasNext()) {
                BType memberType = memberTypeIterator.next();
                if (memberType.tag == TypeTags.FLOAT || memberType.tag == TypeTags.DECIMAL) {
                    return true;
                }
            }

        }
        return false;
    }

    private BType checkAndGetType(BLangExpression expr, SymbolEnv env, BLangBinaryExpr binaryExpr, AnalyzerData data) {
        boolean prevNonErrorLoggingCheck = data.commonAnalyzerData.nonErrorLoggingCheck;
        data.commonAnalyzerData.nonErrorLoggingCheck = true;
        int prevErrorCount = this.dlog.errorCount();
        this.dlog.resetErrorCount();
        this.dlog.mute();

        expr.cloneAttempt++;
        BType exprCompatibleType = checkExpr(nodeCloner.cloneNode(expr), env, binaryExpr.expectedType, data);
        data.commonAnalyzerData.nonErrorLoggingCheck = prevNonErrorLoggingCheck;
        int errorCount = this.dlog.errorCount();
        this.dlog.setErrorCount(prevErrorCount);
        if (!prevNonErrorLoggingCheck) {
            this.dlog.unmute();
        }
        if (errorCount == 0 && exprCompatibleType != symTable.semanticError) {
            return checkExpr(expr, env, binaryExpr.expectedType, data);
        } else {
            return checkExpr(expr, env, data);
        }
    }

    private SymbolEnv getEnvBeforeInputNode(SymbolEnv env, BLangNode node) {
        while (env != null && env.node != node) {
            env = env.enclEnv;
        }
        return env != null && env.enclEnv != null
                ? env.enclEnv.createClone()
                : new SymbolEnv(node, null);
    }

    private SymbolEnv getEnvAfterJoinNode(SymbolEnv env, BLangNode node) {
        SymbolEnv clone = env.createClone();
        while (clone != null && clone.node != node) {
            clone = clone.enclEnv;
        }
        if (clone != null) {
            clone.enclEnv = getEnvBeforeInputNode(clone.enclEnv, getLastInputNodeFromEnv(clone.enclEnv));
        } else {
            clone = new SymbolEnv(node, null);
        }
        return clone;
    }

    private BLangNode getLastInputNodeFromEnv(SymbolEnv env) {
        while (env != null && (env.node.getKind() != NodeKind.FROM && env.node.getKind() != NodeKind.JOIN)) {
            env = env.enclEnv;
        }
        return env != null ? env.node : null;
    }

    public void visit(BLangTransactionalExpr transactionalExpr, AnalyzerData data) {
        data.resultType = types.checkType(transactionalExpr, symTable.booleanType, data.expType);
    }

    public void visit(BLangCommitExpr commitExpr, AnalyzerData data) {
        BType actualType = BUnionType.create(null, symTable.errorType, symTable.nilType);
        data.resultType = types.checkType(commitExpr, actualType, data.expType);
    }

    private BType getXMLConstituents(BType bType) {
        BType type = Types.getReferredType(bType);
        BType constituent = null;
        if (type.tag == TypeTags.XML) {
            constituent = ((BXMLType) type).constraint;
        } else if (TypeTags.isXMLNonSequenceType(type.tag)) {
            constituent = type;
        }
        return constituent;
    }

    public void visit(BLangElvisExpr elvisExpr, AnalyzerData data) {
        BType lhsType = checkExpr(elvisExpr.lhsExpr, data);
        BType actualType = symTable.semanticError;
        if (lhsType != symTable.semanticError) {
            if (lhsType.tag == TypeTags.UNION && lhsType.isNullable()) {
                BUnionType unionType = (BUnionType) lhsType;
                LinkedHashSet<BType> memberTypes = unionType.getMemberTypes().stream()
                        .filter(type -> type.tag != TypeTags.NIL)
                        .collect(Collectors.toCollection(LinkedHashSet::new));

                if (memberTypes.size() == 1) {
                    actualType = memberTypes.toArray(new BType[0])[0];
                } else {
                    actualType = BUnionType.create(null, memberTypes);
                }
            } else {
                dlog.error(elvisExpr.pos, DiagnosticErrorCode.OPERATOR_NOT_SUPPORTED, OperatorKind.ELVIS,
                        lhsType);
            }
        }
        BType rhsReturnType = checkExpr(elvisExpr.rhsExpr, data.expType, data);
        BType lhsReturnType = types.checkType(elvisExpr.lhsExpr.pos, actualType, data.expType,
                DiagnosticErrorCode.INCOMPATIBLE_TYPES);
        if (rhsReturnType == symTable.semanticError || lhsReturnType == symTable.semanticError) {
            data.resultType = symTable.semanticError;
        } else if (data.expType == symTable.noType) {
            if (types.isAssignable(rhsReturnType, lhsReturnType)) {
                data.resultType = lhsReturnType;
            } else if (types.isAssignable(lhsReturnType, rhsReturnType)) {
                data.resultType = rhsReturnType;
            } else {
                data.resultType = BUnionType.create(null, lhsReturnType, rhsReturnType);
            }
        } else {
            data.resultType = data.expType;
        }
    }

    @Override
    public void visit(BLangGroupExpr groupExpr, AnalyzerData data) {
        data.resultType = checkExpr(groupExpr.expression, data.expType, data);
    }

    public void visit(BLangTypedescExpr accessExpr, AnalyzerData data) {
        if (accessExpr.resolvedType == null) {
            accessExpr.resolvedType = symResolver.resolveTypeNode(accessExpr.typeNode, data.env);
        }

        int resolveTypeTag = accessExpr.resolvedType.tag;
        final BType actualType;
        if (resolveTypeTag != TypeTags.TYPEDESC && resolveTypeTag != TypeTags.NONE) {
            actualType = new BTypedescType(accessExpr.resolvedType, null);
        } else {
            actualType = accessExpr.resolvedType;
        }
        data.resultType = types.checkType(accessExpr, actualType, data.expType);
    }

    public LinkedHashSet<BType> getBasicNumericTypes(LinkedHashSet<BType> memberTypes) {
        LinkedHashSet<BType> basicNumericTypes = new LinkedHashSet<>(memberTypes.size());

        for (BType value : memberTypes) {
            BType referredType = types.getReferredType(value);
            int typeTag = referredType.tag;
            if (TypeTags.isIntegerTypeTag(typeTag)) {
                basicNumericTypes.add(symTable.intType);
            } else if (typeTag == TypeTags.FLOAT || typeTag == TypeTags.DECIMAL) {
                basicNumericTypes.add(value);
            } else if (typeTag == TypeTags.JSON || typeTag == TypeTags.ANYDATA || typeTag == TypeTags.ANY) {
                basicNumericTypes.add(symTable.intType);
                basicNumericTypes.add(symTable.floatType);
                basicNumericTypes.add(symTable.decimalType);
                break;
            } else if (typeTag == TypeTags.FINITE) {
                LinkedHashSet<BType> typesInValueSpace = getTypesInFiniteValueSpace((BFiniteType) referredType);
                basicNumericTypes.addAll(getBasicNumericTypes(typesInValueSpace));
            }
        }
        return basicNumericTypes;
    }

    public BType createFiniteTypeForNumericUnaryExpr(BLangUnaryExpr unaryExpr, AnalyzerData data) {
        BLangNumericLiteral newNumericLiteral = Types.constructNumericLiteralFromUnaryExpr(unaryExpr);
        BTypeSymbol finiteTypeSymbol = Symbols.createTypeSymbol(SymTag.FINITE_TYPE,
                0, Names.EMPTY, data.env.enclPkg.symbol.pkgID, null, data.env.scope.owner,
                unaryExpr.pos, SOURCE);
        BFiniteType finiteType = new BFiniteType(finiteTypeSymbol);
        finiteType.addValue(newNumericLiteral);
        finiteTypeSymbol.type = finiteType;

        types.setImplicitCastExpr(unaryExpr, unaryExpr.expr.getBType(), data.expType);
        return finiteType;
    }

    public LinkedHashSet<BType> getTypesInFiniteValueSpace(BFiniteType referredType) {
        Set<BLangExpression> valueSpace = referredType.getValueSpace();
        LinkedHashSet<BType> typesInValueSpace = new LinkedHashSet<>(valueSpace.size());
        for (BLangExpression expr : valueSpace) {
            typesInValueSpace.add(expr.getBType());
        }
        return typesInValueSpace;
    }

    public BType getNewExpectedTypeForFiniteAndUnion(LinkedHashSet<BType> numericTypes, BType newExpectedType) {
        LinkedHashSet<BType> basicNumericTypes = getBasicNumericTypes(numericTypes);
        if (basicNumericTypes.size() == 1) {
            newExpectedType = basicNumericTypes.iterator().next();
        } else if (basicNumericTypes.size() > 1) {
            newExpectedType = BUnionType.create(null, basicNumericTypes);
        }
        return newExpectedType;
    }

    public BType setExpectedTypeForSubtractionOperator(AnalyzerData data) {
        BType newExpectedType = data.expType;
        BType referredType = types.getReferredType(newExpectedType);
        int referredTypeTag = referredType.tag;

        if (TypeTags.isIntegerTypeTag(referredTypeTag)) {
            newExpectedType =
                    types.getTypeIntersection(Types.IntersectionContext.compilerInternalIntersectionTestContext(),
                            BUnionType.create(null, symTable.intType, symTable.floatType, symTable.decimalType),
                            symTable.intType, data.env);
        } else if (referredTypeTag == TypeTags.FLOAT || referredTypeTag == TypeTags.DECIMAL) {
            newExpectedType =
                    types.getTypeIntersection(Types.IntersectionContext.compilerInternalIntersectionTestContext(),
                            BUnionType.create(null, symTable.intType, symTable.floatType, symTable.decimalType),
                            referredType, data.env);
        } else if (referredTypeTag == TypeTags.FINITE) {
            LinkedHashSet<BType> typesInValueSpace = getTypesInFiniteValueSpace((BFiniteType) referredType);
            newExpectedType = getNewExpectedTypeForFiniteAndUnion(typesInValueSpace, newExpectedType);
        } else if (referredTypeTag == TypeTags.UNION) {
            newExpectedType = getNewExpectedTypeForFiniteAndUnion(((BUnionType) referredType).getMemberTypes(),
                    newExpectedType);
        } else if (referredTypeTag == TypeTags.JSON || referredTypeTag == TypeTags.ANYDATA ||
                referredTypeTag == TypeTags.ANY) {
            newExpectedType = BUnionType.create(null, symTable.intType, symTable.floatType,
                    symTable.decimalType);
        }
        return newExpectedType;
    }

    public BType getActualTypeForOtherUnaryExpr(BLangUnaryExpr unaryExpr, AnalyzerData data) {
        BType actualType = symTable.semanticError;
        BType newExpectedType = data.expType;
        BType referredType = types.getReferredType(newExpectedType);
        int referredTypeTag = referredType.tag;

        //Allow subtraction and add (to resolve ex: byte x = +7) operators to get expected type
        boolean isAddOrSubOperator = OperatorKind.SUB.equals(unaryExpr.operator) ||
                OperatorKind.ADD.equals(unaryExpr.operator);

        if (OperatorKind.SUB.equals(unaryExpr.operator)) {
            newExpectedType = setExpectedTypeForSubtractionOperator(data);
        }

        newExpectedType = silentTypeCheckExpr(unaryExpr.expr, newExpectedType, data);

        BType exprType;
        if (newExpectedType != symTable.semanticError) {
            exprType = isAddOrSubOperator ? checkExpr(unaryExpr.expr, newExpectedType, data) :
                    checkExpr(unaryExpr.expr, data);
        } else {
            exprType = isAddOrSubOperator ? checkExpr(unaryExpr.expr, data.expType, data) :
                    checkExpr(unaryExpr.expr, data);
        }

        if (exprType != symTable.semanticError) {
            BSymbol symbol = symResolver.resolveUnaryOperator(unaryExpr.operator, exprType);
            if (symbol == symTable.notFoundSymbol) {
                symbol = symResolver.getUnaryOpsForTypeSets(unaryExpr.operator, exprType);
            }
            if (symbol == symTable.notFoundSymbol) {
                dlog.error(unaryExpr.pos, DiagnosticErrorCode.UNARY_OP_INCOMPATIBLE_TYPES,
                        unaryExpr.operator, exprType);
            } else {
                unaryExpr.opSymbol = (BOperatorSymbol) symbol;
                actualType = symbol.type.getReturnType();
            }
        }

        // Explicitly set actual type
        if (isAddOrSubOperator && exprType != symTable.semanticError && types.isExpressionInUnaryValid(unaryExpr.expr)
                && (referredTypeTag == TypeTags.FINITE || referredTypeTag == TypeTags.UNION)) {
            if (referredTypeTag == TypeTags.FINITE) {
                actualType = createFiniteTypeForNumericUnaryExpr(unaryExpr, data);
            } else {
                if (silentCompatibleFiniteMembersInUnionTypeCheck(unaryExpr, (BUnionType) referredType, data)) {
                    return createFiniteTypeForNumericUnaryExpr(unaryExpr, data);
                }
                // We need to specifically check for int subtypes to set the correct actual type because we use the
                // basic type (int) when checking the expression.
                LinkedHashSet<BType> intTypesInUnion = getIntSubtypesInUnionType((BUnionType) referredType);
                if (!intTypesInUnion.isEmpty()) {
                    BType newReferredType = BUnionType.create(null, intTypesInUnion);
                    BType tempActualType = checkCompatibilityWithConstructedNumericLiteral(unaryExpr, newReferredType,
                            data);
                    if (tempActualType != symTable.semanticError) {
                        return  tempActualType;
                    }
                }
            }
        } else if (isAddOrSubOperator && exprType != symTable.semanticError &&
                TypeTags.isIntegerTypeTag(referredTypeTag) && referredTypeTag != TypeTags.INT
                && unaryExpr.expr.getKind() == NodeKind.NUMERIC_LITERAL) {
            BType tempActualType = checkCompatibilityWithConstructedNumericLiteral(unaryExpr, referredType, data);
            if (tempActualType != symTable.semanticError) {
                return  tempActualType;
            }
        }
        return actualType;
    }

    public BType checkCompatibilityWithConstructedNumericLiteral(BLangUnaryExpr unaryExpr, BType referredType,
                                                                 AnalyzerData data) {
        if (!types.isExpressionInUnaryValid(unaryExpr.expr)) {
            return silentTypeCheckExpr(unaryExpr.expr, referredType, data);
        }
        BLangNumericLiteral numericLiteral = Types.constructNumericLiteralFromUnaryExpr(unaryExpr);
        // To check value with sign against expected type
        return silentTypeCheckExpr(numericLiteral, referredType, data);
    }

    public LinkedHashSet getIntSubtypesInUnionType(BUnionType expectedType) {
        LinkedHashSet<BType> intTypesInUnion = new LinkedHashSet<>(expectedType.getMemberTypes().size());
        for (BType type : expectedType.getMemberTypes()) {
            BType referredType = types.getReferredType(type);
            if (type.tag != TypeTags.INT && TypeTags.isIntegerTypeTag(referredType.tag)) {
                intTypesInUnion.add(referredType);
            }
        }
        return intTypesInUnion;
    }

    public boolean silentCompatibleFiniteMembersInUnionTypeCheck(BLangUnaryExpr unaryExpr, BUnionType expectedType,
                                                              AnalyzerData data) {
        boolean prevNonErrorLoggingCheck = data.commonAnalyzerData.nonErrorLoggingCheck;
        data.commonAnalyzerData.nonErrorLoggingCheck = true;
        int prevErrorCount = this.dlog.errorCount();
        this.dlog.resetErrorCount();
        this.dlog.mute();

        BType compatibleTypeOfUnaryExpression;
        for (BType type : expectedType.getMemberTypes()) {
            compatibleTypeOfUnaryExpression = checkExpr(nodeCloner.cloneNode(unaryExpr), types.getReferredType(type),
                    data);
            if (compatibleTypeOfUnaryExpression.tag == TypeTags.FINITE) {
                unmuteDlog(data, prevNonErrorLoggingCheck, prevErrorCount);
                return true;
            }
        }
        unmuteDlog(data, prevNonErrorLoggingCheck, prevErrorCount);
        return false;
    }

    private void unmuteDlog(AnalyzerData data, boolean prevNonErrorLoggingCheck, int prevErrorCount) {
        data.commonAnalyzerData.nonErrorLoggingCheck = prevNonErrorLoggingCheck;
        this.dlog.setErrorCount(prevErrorCount);
        if (!prevNonErrorLoggingCheck) {
            this.dlog.unmute();
        }
    }

    public BType silentTypeCheckExpr(BLangExpression expr, BType referredType, AnalyzerData data) {
        boolean prevNonErrorLoggingCheck = data.commonAnalyzerData.nonErrorLoggingCheck;
        data.commonAnalyzerData.nonErrorLoggingCheck = true;
        int prevErrorCount = this.dlog.errorCount();
        this.dlog.resetErrorCount();
        this.dlog.mute();

        BType exprCompatibleType = checkExpr(nodeCloner.cloneNode(expr), referredType, data);

        unmuteDlog(data, prevNonErrorLoggingCheck, prevErrorCount);
        return exprCompatibleType;
    }

    public void visit(BLangUnaryExpr unaryExpr, AnalyzerData data) {
        BType exprType;

        BType actualType = symTable.semanticError;
        if (OperatorKind.UNTAINT.equals(unaryExpr.operator)) {
            exprType = checkExpr(unaryExpr.expr, data);
            if (exprType != symTable.semanticError) {
                actualType = exprType;
            }
        } else if (OperatorKind.TYPEOF.equals(unaryExpr.operator)) {
            exprType = checkExpr(unaryExpr.expr, data);
            if (exprType != symTable.semanticError) {
                actualType = new BTypedescType(exprType, null);
            }
        } else {
            actualType = getActualTypeForOtherUnaryExpr(unaryExpr, data);
        }
        data.resultType = types.checkType(unaryExpr, actualType, data.expType);
    }

    public void visit(BLangTypeConversionExpr conversionExpr, AnalyzerData data) {
        // Set error type as the actual type.
        BType actualType = symTable.semanticError;

        for (BLangAnnotationAttachment annAttachment : conversionExpr.annAttachments) {
            annAttachment.attachPoints.add(AttachPoint.Point.TYPE);
            semanticAnalyzer.analyzeNode(annAttachment, data.env);
        }

        // Annotation such as <@untainted [T]>, where T is not provided,
        // it's merely a annotation on contextually expected type.
        BLangExpression expr = conversionExpr.expr;
        if (conversionExpr.typeNode == null) {
            if (!conversionExpr.annAttachments.isEmpty()) {
                data.resultType = checkExpr(expr, data.expType, data);
            }
            return;
        }

        // If typeNode is of finite type with unary expressions in the value space, we need to
        // convert them into numeric literals.
        if (conversionExpr.typeNode.getKind() == NodeKind.FINITE_TYPE_NODE) {
            semanticAnalyzer.analyzeNode(conversionExpr.typeNode, data.env);
        }

        BType targetType = getEffectiveReadOnlyType(conversionExpr.typeNode.pos,
                                                  symResolver.resolveTypeNode(conversionExpr.typeNode, data.env), data);

        conversionExpr.targetType = targetType;

        boolean prevNonErrorLoggingCheck = data.commonAnalyzerData.nonErrorLoggingCheck;
        data.commonAnalyzerData.nonErrorLoggingCheck = true;
        int prevErrorCount = this.dlog.errorCount();
        this.dlog.resetErrorCount();
        this.dlog.mute();

        BType exprCompatibleType = checkExpr(nodeCloner.cloneNode(expr), targetType, data);
        data.commonAnalyzerData.nonErrorLoggingCheck = prevNonErrorLoggingCheck;
        int errorCount = this.dlog.errorCount();
        this.dlog.setErrorCount(prevErrorCount);

        if (!prevNonErrorLoggingCheck) {
            this.dlog.unmute();
        }

        if ((errorCount == 0 && exprCompatibleType != symTable.semanticError) || requireTypeInference(expr, false)) {
            checkExpr(expr, targetType, data);
        } else {
            checkExpr(expr, symTable.noType, data);
        }

        BType exprType = expr.getBType();
        if (types.isTypeCastable(expr, exprType, targetType, data.env)) {
            // We reach this block only if the cast is valid, so we set the target type as the actual type.
            actualType = targetType;
        } else if (exprType != symTable.semanticError && exprType != symTable.noType) {
            dlog.error(conversionExpr.pos, DiagnosticErrorCode.INCOMPATIBLE_TYPES_CAST, exprType, targetType);
        }
        data.resultType = types.checkType(conversionExpr, actualType, data.expType);
    }

    @Override
    public void visit(BLangLambdaFunction bLangLambdaFunction, AnalyzerData data) {
        bLangLambdaFunction.setBType(bLangLambdaFunction.function.getBType());
        // creating a copy of the env to visit the lambda function later
        bLangLambdaFunction.capturedClosureEnv = data.env.createClone();

        BLangFunction function = bLangLambdaFunction.function;
        symResolver.checkRedeclaredSymbols(bLangLambdaFunction);

        if (!data.commonAnalyzerData.nonErrorLoggingCheck) {
            data.env.enclPkg.lambdaFunctions.add(bLangLambdaFunction);
        }

        data.resultType = types.checkType(bLangLambdaFunction, bLangLambdaFunction.getBType(), data.expType);
    }

    @Override
    public void visit(BLangArrowFunction bLangArrowFunction, AnalyzerData data) {
        BType expectedType = Types.getReferredType(data.expType);
        if (expectedType.tag == TypeTags.UNION) {
            BUnionType unionType = (BUnionType) expectedType;
            BType invokableType = unionType.getMemberTypes().stream().filter(type -> type.tag == TypeTags.INVOKABLE)
                    .collect(Collectors.collectingAndThen(Collectors.toList(), list -> {
                                if (list.size() != 1) {
                                    return null;
                                }
                                return list.get(0);
                            }
                    ));

            if (invokableType != null) {
                expectedType = invokableType;
            }
        }
        if (expectedType.tag != TypeTags.INVOKABLE || Symbols.isFlagOn(expectedType.flags, Flags.ANY_FUNCTION)) {
            dlog.error(bLangArrowFunction.pos,
                    DiagnosticErrorCode.ARROW_EXPRESSION_CANNOT_INFER_TYPE_FROM_LHS);
            data.resultType = symTable.semanticError;
            return;
        }

        BInvokableType expectedInvocation = (BInvokableType) expectedType;
        populateArrowExprParamTypes(bLangArrowFunction, expectedInvocation.paramTypes, data);
        bLangArrowFunction.body.expr.setBType(populateArrowExprReturn(bLangArrowFunction, expectedInvocation.retType,
                                              data));
        // if function return type is none, assign the inferred return type
        if (expectedInvocation.retType.tag == TypeTags.NONE) {
            expectedInvocation.retType = bLangArrowFunction.body.expr.getBType();
        }
        for (BLangSimpleVariable simpleVariable : bLangArrowFunction.params) {
            if (simpleVariable.symbol != null) {
                symResolver.checkForUniqueSymbol(simpleVariable.pos, data.env, simpleVariable.symbol);
            }
        }
        data.resultType = bLangArrowFunction.funcType = expectedInvocation;
    }

    public void visit(BLangXMLQName bLangXMLQName, AnalyzerData data) {
        String prefix = bLangXMLQName.prefix.value;
        data.resultType = types.checkType(bLangXMLQName, symTable.stringType, data.expType);
        // TODO: check isLHS

        if (data.env.node.getKind() == NodeKind.XML_ATTRIBUTE && prefix.isEmpty()
                && bLangXMLQName.localname.value.equals(XMLConstants.XMLNS_ATTRIBUTE)) {
            ((BLangXMLAttribute) data.env.node).isNamespaceDeclr = true;
            return;
        }

        if (data.env.node.getKind() == NodeKind.XML_ATTRIBUTE && prefix.equals(XMLConstants.XMLNS_ATTRIBUTE)) {
            ((BLangXMLAttribute) data.env.node).isNamespaceDeclr = true;
            return;
        }

        if (prefix.equals(XMLConstants.XMLNS_ATTRIBUTE)) {
            dlog.error(bLangXMLQName.pos, DiagnosticErrorCode.INVALID_NAMESPACE_PREFIX, prefix);
            bLangXMLQName.setBType(symTable.semanticError);
            return;
        }

        // XML attributes without a namespace prefix does not inherit default namespace
        // https://www.w3.org/TR/xml-names/#defaulting
        if (bLangXMLQName.prefix.value.isEmpty()) {
            return;
        }

        BSymbol xmlnsSymbol = symResolver.lookupSymbolInPrefixSpace(data.env, names.fromIdNode(bLangXMLQName.prefix));
        if (prefix.isEmpty() && xmlnsSymbol == symTable.notFoundSymbol) {
            return;
        }

        if (!prefix.isEmpty() && xmlnsSymbol == symTable.notFoundSymbol) {
            logUndefinedSymbolError(bLangXMLQName.pos, prefix);
            bLangXMLQName.setBType(symTable.semanticError);
            return;
        }

        if (xmlnsSymbol.getKind() == SymbolKind.PACKAGE) {
            xmlnsSymbol = findXMLNamespaceFromPackageConst(bLangXMLQName.localname.value, bLangXMLQName.prefix.value,
                    (BPackageSymbol) xmlnsSymbol, bLangXMLQName.pos, data);
        }

        if (xmlnsSymbol == null || xmlnsSymbol.getKind() != SymbolKind.XMLNS) {
            data.resultType = symTable.semanticError;
            return;
        }

        bLangXMLQName.nsSymbol = (BXMLNSSymbol) xmlnsSymbol;
        bLangXMLQName.namespaceURI = bLangXMLQName.nsSymbol.namespaceURI;
    }

    private BSymbol findXMLNamespaceFromPackageConst(String localname, String prefix,
                                                     BPackageSymbol pkgSymbol, Location pos, AnalyzerData data) {
        // Resolve a const from module scope.
        BSymbol constSymbol = symResolver.lookupMemberSymbol(pos, pkgSymbol.scope, data.env,
                names.fromString(localname), SymTag.CONSTANT);
        if (constSymbol == symTable.notFoundSymbol) {
            if (!missingNodesHelper.isMissingNode(prefix) && !missingNodesHelper.isMissingNode(localname)) {
                dlog.error(pos, DiagnosticErrorCode.UNDEFINED_SYMBOL, prefix + ":" + localname);
            }
            return null;
        }

        // If Resolved const is not a string, it is an error.
        BConstantSymbol constantSymbol = (BConstantSymbol) constSymbol;
        if (constantSymbol.literalType.tag != TypeTags.STRING) {
            dlog.error(pos, DiagnosticErrorCode.INCOMPATIBLE_TYPES, symTable.stringType, constantSymbol.literalType);
            return null;
        }

        // If resolve const contain a string in {namespace url}local form extract namespace uri and local part.
        String constVal = (String) constantSymbol.value.value;
        int s = constVal.indexOf('{');
        int e = constVal.lastIndexOf('}');
        if (e > s + 1) {
            pkgSymbol.isUsed = true;
            String nsURI = constVal.substring(s + 1, e);
            String local = constVal.substring(e);
            return new BXMLNSSymbol(names.fromString(local), nsURI, constantSymbol.pkgID, constantSymbol.owner, pos,
                                    SOURCE);
        }

        // Resolved const string is not in valid format.
        dlog.error(pos, DiagnosticErrorCode.INVALID_ATTRIBUTE_REFERENCE, prefix + ":" + localname);
        return null;
    }

    public void visit(BLangXMLAttribute bLangXMLAttribute, AnalyzerData data) {
        SymbolEnv xmlAttributeEnv = SymbolEnv.getXMLAttributeEnv(bLangXMLAttribute, data.env);

        // check attribute name
        BLangXMLQName name = (BLangXMLQName) bLangXMLAttribute.name;
        checkExpr(name, xmlAttributeEnv, symTable.stringType, data);
        // XML attributes without a prefix does not belong to enclosing elements default namespace.
        // https://www.w3.org/TR/xml-names/#uniqAttrs
        if (name.prefix.value.isEmpty()) {
            name.namespaceURI = null;
        }

        // check attribute value
        checkExpr(bLangXMLAttribute.value, xmlAttributeEnv, symTable.stringType, data);

        symbolEnter.defineNode(bLangXMLAttribute, data.env);
    }

    public void visit(BLangXMLElementLiteral bLangXMLElementLiteral, AnalyzerData data) {
        SymbolEnv xmlElementEnv = SymbolEnv.getXMLElementEnv(bLangXMLElementLiteral, data.env);

        // Keep track of used namespace prefixes in this element and only add namespace attr for those used ones.
        Set<String> usedPrefixes = new HashSet<>();
        BLangIdentifier elemNamePrefix = ((BLangXMLQName) bLangXMLElementLiteral.startTagName).prefix;
        if (elemNamePrefix != null && !elemNamePrefix.value.isEmpty()) {
            usedPrefixes.add(elemNamePrefix.value);
        }

        // Visit in-line namespace declarations and define the namespace.
        for (BLangXMLAttribute attribute : bLangXMLElementLiteral.attributes) {
            if (attribute.name.getKind() == NodeKind.XML_QNAME && isXmlNamespaceAttribute(attribute)) {
                BLangXMLQuotedString value = attribute.value;
                if (value.getKind() == NodeKind.XML_QUOTED_STRING && value.textFragments.size() > 1) {
                    dlog.error(value.pos, DiagnosticErrorCode.INVALID_XML_NS_INTERPOLATION);
                }
                checkExpr(attribute, xmlElementEnv, symTable.noType, data);
            }
            BLangIdentifier prefix = ((BLangXMLQName) attribute.name).prefix;
            if (prefix != null && !prefix.value.isEmpty()) {
                usedPrefixes.add(prefix.value);
            }
        }

        // Visit attributes, this may depend on the namespace defined in previous attribute iteration.
        bLangXMLElementLiteral.attributes.forEach(attribute -> {
            if (!(attribute.name.getKind() == NodeKind.XML_QNAME && isXmlNamespaceAttribute(attribute))) {
                checkExpr(attribute, xmlElementEnv, symTable.noType, data);
            }
        });

        Map<Name, BXMLNSSymbol> namespaces = symResolver.resolveAllNamespaces(xmlElementEnv);
        Name defaultNs = names.fromString(XMLConstants.DEFAULT_NS_PREFIX);
        if (namespaces.containsKey(defaultNs)) {
            bLangXMLElementLiteral.defaultNsSymbol = namespaces.remove(defaultNs);
        }
        for (Map.Entry<Name, BXMLNSSymbol> nsEntry : namespaces.entrySet()) {
            if (usedPrefixes.contains(nsEntry.getKey().value)) {
                bLangXMLElementLiteral.namespacesInScope.put(nsEntry.getKey(), nsEntry.getValue());
            }
        }

        // Visit the tag names
        validateTags(bLangXMLElementLiteral, xmlElementEnv, data);

        // Visit the children
        bLangXMLElementLiteral.modifiedChildren =
                concatSimilarKindXMLNodes(bLangXMLElementLiteral.children, xmlElementEnv, data);

        if (data.expType == symTable.noType) {
            data.resultType = types.checkType(bLangXMLElementLiteral, symTable.xmlElementType, data.expType);
            return;
        }

        data.resultType = checkXmlSubTypeLiteralCompatibility(bLangXMLElementLiteral.pos, symTable.xmlElementType,
                                                         data.expType, data);

        if (Symbols.isFlagOn(data.resultType.flags, Flags.READONLY)) {
            markChildrenAsImmutable(bLangXMLElementLiteral, data);
        }
    }

    private boolean isXmlNamespaceAttribute(BLangXMLAttribute attribute) {
        BLangXMLQName attrName = (BLangXMLQName) attribute.name;
        return (attrName.prefix.value.isEmpty()
                    && attrName.localname.value.equals(XMLConstants.XMLNS_ATTRIBUTE))
                || attrName.prefix.value.equals(XMLConstants.XMLNS_ATTRIBUTE);
    }

    public BType getXMLTypeFromLiteralKind(BLangExpression childXMLExpressions) {
        if (childXMLExpressions.getKind() == NodeKind.XML_ELEMENT_LITERAL) {
            return symTable.xmlElementType;
        }
        if (childXMLExpressions.getKind() == NodeKind.XML_TEXT_LITERAL) {
            return symTable.xmlTextType;
        }
        if (childXMLExpressions.getKind() == NodeKind.XML_PI_LITERAL) {
            return symTable.xmlPIType;
        }
        return symTable.xmlCommentType;
    }

    public BType getXMLSequenceType(BType xmlSubType) {
        switch (xmlSubType.tag) {
            case TypeTags.XML_ELEMENT:
                return new BXMLType(symTable.xmlElementType,  null);
            case TypeTags.XML_COMMENT:
                return new BXMLType(symTable.xmlCommentType,  null);
            case TypeTags.XML_PI:
                return new BXMLType(symTable.xmlPIType,  null);
            default:
                // Since 'xml:Text is same as xml<'xml:Text>
                return symTable.xmlTextType;
        }
    }

    public void visit(BLangXMLSequenceLiteral bLangXMLSequenceLiteral, AnalyzerData data) {
        BType expType = Types.getReferredType(data.expType);
        if (expType.tag != TypeTags.XML && expType.tag != TypeTags.UNION && expType.tag != TypeTags.XML_TEXT
        && expType != symTable.noType) {
            dlog.error(bLangXMLSequenceLiteral.pos, DiagnosticErrorCode.INCOMPATIBLE_TYPES, data.expType,
                    "XML Sequence");
            data.resultType = symTable.semanticError;
            return;
        }

        List<BType> xmlTypesInSequence = new ArrayList<>();

        for (BLangExpression expressionItem : bLangXMLSequenceLiteral.xmlItems) {
            data.resultType = checkExpr(expressionItem, data.expType, data);
            if (!xmlTypesInSequence.contains(data.resultType)) {
                xmlTypesInSequence.add(data.resultType);
            }
        }

        // Set type according to items in xml sequence and expected type
        if (expType.tag == TypeTags.XML || expType == symTable.noType) {
            if (xmlTypesInSequence.size() == 1) {
                data.resultType = getXMLSequenceType(xmlTypesInSequence.get(0));
                return;
            }
            data.resultType = symTable.xmlType;
            return;
        }
        // Since 'xml:Text is same as xml<'xml:Text>
        if (expType.tag == TypeTags.XML_TEXT) {
            data.resultType = symTable.xmlTextType;
            return;
        }
        // Disallow unions with 'xml:T (singleton) items
         for (BType item : ((BUnionType) expType).getMemberTypes()) {
             item = Types.getReferredType(item);
             if (item.tag != TypeTags.XML_TEXT && item.tag != TypeTags.XML) {
                 dlog.error(bLangXMLSequenceLiteral.pos, DiagnosticErrorCode.INCOMPATIBLE_TYPES,
                         expType, symTable.xmlType);
                 data.resultType = symTable.semanticError;
                 return;
             }
         }
        data.resultType = symTable.xmlType;
    }

    public void visit(BLangXMLTextLiteral bLangXMLTextLiteral, AnalyzerData data) {
        List<BLangExpression> literalValues = bLangXMLTextLiteral.textFragments;
        checkStringTemplateExprs(literalValues, data);
        BLangExpression xmlExpression = literalValues.get(0);
        if (literalValues.size() == 1 && xmlExpression.getKind() == NodeKind.LITERAL &&
                ((String) ((BLangLiteral) xmlExpression).value).isEmpty()) {
            data.resultType = types.checkType(bLangXMLTextLiteral, symTable.xmlNeverType, data.expType);
            return;
        }
        data.resultType = types.checkType(bLangXMLTextLiteral, symTable.xmlTextType, data.expType);
    }

    public void visit(BLangXMLCommentLiteral bLangXMLCommentLiteral, AnalyzerData data) {
        checkStringTemplateExprs(bLangXMLCommentLiteral.textFragments, data);

        if (data.expType == symTable.noType) {
            data.resultType = types.checkType(bLangXMLCommentLiteral, symTable.xmlCommentType, data.expType);
            return;
        }
        data.resultType = checkXmlSubTypeLiteralCompatibility(bLangXMLCommentLiteral.pos, symTable.xmlCommentType,
                                                         data.expType, data);
    }

    public void visit(BLangXMLProcInsLiteral bLangXMLProcInsLiteral, AnalyzerData data) {
        checkExpr(bLangXMLProcInsLiteral.target, symTable.stringType, data);
        checkStringTemplateExprs(bLangXMLProcInsLiteral.dataFragments, data);
        if (data.expType == symTable.noType) {
            data.resultType = types.checkType(bLangXMLProcInsLiteral, symTable.xmlPIType, data.expType);
            return;
        }
        data.resultType =
                checkXmlSubTypeLiteralCompatibility(bLangXMLProcInsLiteral.pos, symTable.xmlPIType, data.expType, data);
    }

    public void visit(BLangXMLQuotedString bLangXMLQuotedString, AnalyzerData data) {
        checkStringTemplateExprs(bLangXMLQuotedString.textFragments, data);
        data.resultType = types.checkType(bLangXMLQuotedString, symTable.stringType, data.expType);
    }

    public void visit(BLangStringTemplateLiteral stringTemplateLiteral, AnalyzerData data) {
        checkStringTemplateExprs(stringTemplateLiteral.exprs, data);
        data.resultType = types.checkType(stringTemplateLiteral, symTable.stringType, data.expType);
    }

    @Override
    public void visit(BLangRawTemplateLiteral rawTemplateLiteral, AnalyzerData data) {
        // First, ensure that the contextually expected type is compatible with the RawTemplate type.
        // The RawTemplate type should have just two fields: strings and insertions. There shouldn't be any methods.
        BType type = determineRawTemplateLiteralType(rawTemplateLiteral, data.expType);

        if (type == symTable.semanticError) {
            data.resultType = type;
            return;
        }

        // Once we ensure the types are compatible, need to ensure that the types of the strings and insertions are
        // compatible with the types of the strings and insertions fields.
        BObjectType literalType = (BObjectType) Types.getReferredType(type);
        BType stringsType = literalType.fields.get("strings").type;

        if (evaluateRawTemplateExprs(rawTemplateLiteral.strings, stringsType, INVALID_NUM_STRINGS,
                                     rawTemplateLiteral.pos, data)) {
            type = symTable.semanticError;
        }

        BType insertionsType = literalType.fields.get("insertions").type;

        if (evaluateRawTemplateExprs(rawTemplateLiteral.insertions, insertionsType, INVALID_NUM_INSERTIONS,
                                     rawTemplateLiteral.pos, data)) {
            type = symTable.semanticError;
        }

        data.resultType = type;
    }

    private BType determineRawTemplateLiteralType(BLangRawTemplateLiteral rawTemplateLiteral, BType expType) {
        // Contextually expected type is NoType when `var` is used. When `var` is used, the literal is considered to
        // be of type `RawTemplate`.
        if (expType == symTable.noType || containsAnyType(expType)) {
            return symTable.rawTemplateType;
        }

        BType compatibleType = getCompatibleRawTemplateType(expType, rawTemplateLiteral.pos);
        BType type = types.checkType(rawTemplateLiteral, compatibleType, symTable.rawTemplateType,
                DiagnosticErrorCode.INVALID_RAW_TEMPLATE_TYPE);

        if (type == symTable.semanticError) {
            return type;
        }

        // Raw template literals can be directly assigned only to abstract object types
        if (Symbols.isFlagOn(type.tsymbol.flags, Flags.CLASS)) {
            dlog.error(rawTemplateLiteral.pos, DiagnosticErrorCode.INVALID_RAW_TEMPLATE_ASSIGNMENT, type);
            return symTable.semanticError;
        }

        // Ensure that only the two fields, strings and insertions, are there
        BObjectType litObjType = (BObjectType) Types.getReferredType(type);
        BObjectTypeSymbol objTSymbol = (BObjectTypeSymbol) litObjType.tsymbol;

        if (litObjType.fields.size() > 2) {
            dlog.error(rawTemplateLiteral.pos, DiagnosticErrorCode.INVALID_NUM_FIELDS, litObjType);
            type = symTable.semanticError;
        }

        if (!objTSymbol.attachedFuncs.isEmpty()) {
            dlog.error(rawTemplateLiteral.pos, DiagnosticErrorCode.METHODS_NOT_ALLOWED, litObjType);
            type = symTable.semanticError;
        }

        return type;
    }

    private boolean evaluateRawTemplateExprs(List<? extends BLangExpression> exprs, BType fieldType,
                                             DiagnosticCode code, Location pos, AnalyzerData data) {
        BType listType = Types.getReferredType(fieldType);

        listType = listType.tag != TypeTags.INTERSECTION ? listType :
                ((BIntersectionType) listType).effectiveType;

        boolean errored = false;

        if (listType.tag == TypeTags.ARRAY) {
            BArrayType arrayType = (BArrayType) listType;

            if (arrayType.state == BArrayState.CLOSED && (exprs.size() != arrayType.size)) {
                dlog.error(pos, code, arrayType.size, exprs.size());
                return false;
            }

            for (BLangExpression expr : exprs) {
                errored = (checkExpr(expr, arrayType.eType, data) == symTable.semanticError) || errored;
            }
        } else if (listType.tag == TypeTags.TUPLE) {
            BTupleType tupleType = (BTupleType) listType;
            final int size = exprs.size();
            final int requiredItems = tupleType.tupleTypes.size();

            if (size < requiredItems || (size > requiredItems && tupleType.restType == null)) {
                dlog.error(pos, code, requiredItems, size);
                return false;
            }

            int i;
            List<BType> memberTypes = tupleType.tupleTypes;
            for (i = 0; i < requiredItems; i++) {
                errored = (checkExpr(exprs.get(i), memberTypes.get(i), data) == symTable.semanticError) ||
                                                                                                                errored;
            }

            if (size > requiredItems) {
                for (; i < size; i++) {
                    errored = (checkExpr(exprs.get(i), tupleType.restType, data) == symTable.semanticError) ||
                                                                                                                errored;
                }
            }
        } else {
            throw new IllegalStateException("Expected a list type, but found: " + listType);
        }

        return errored;
    }

    private boolean containsAnyType(BType bType) {
        BType type = Types.getReferredType(bType);
        if (type == symTable.anyType) {
            return true;
        }

        if (type.tag == TypeTags.UNION) {
            return ((BUnionType) type).getMemberTypes().contains(symTable.anyType);
        }

        return false;
    }

    private BType getCompatibleRawTemplateType(BType bType, Location pos) {
        BType expType = Types.getReferredType(bType);
        if (expType.tag != TypeTags.UNION) {
            return bType;
        }

        BUnionType unionType = (BUnionType) expType;
        List<BType> compatibleTypes = new ArrayList<>();

        for (BType type : unionType.getMemberTypes()) {
            if (types.isAssignable(type, symTable.rawTemplateType)) {
                compatibleTypes.add(type);
            }
        }

        if (compatibleTypes.size() == 0) {
            return expType;
        }

        if (compatibleTypes.size() > 1) {
            dlog.error(pos, DiagnosticErrorCode.MULTIPLE_COMPATIBLE_RAW_TEMPLATE_TYPES, symTable.rawTemplateType,
                       expType);
            return symTable.semanticError;
        }

        return compatibleTypes.get(0);
    }

    @Override
    public void visit(BLangRestArgsExpression bLangRestArgExpression, AnalyzerData data) {
        data.resultType = checkExpr(bLangRestArgExpression.expr, data.expType, data);
    }

    @Override
    public void visit(BLangInferredTypedescDefaultNode inferTypedescExpr, AnalyzerData data) {
        BType referredType = Types.getReferredType(data.expType);
        if (referredType.tag != TypeTags.TYPEDESC) {
            dlog.error(inferTypedescExpr.pos, DiagnosticErrorCode.INCOMPATIBLE_TYPES, data.expType, symTable.typeDesc);
            data.resultType = symTable.semanticError;
            return;
        }
        data.resultType = referredType;
    }

    @Override
    public void visit(BLangNamedArgsExpression bLangNamedArgsExpression, AnalyzerData data) {
        data.resultType = checkExpr(bLangNamedArgsExpression.expr, data.env, data.expType, data);
        bLangNamedArgsExpression.setBType(bLangNamedArgsExpression.expr.getBType());
    }

    @Override
    public void visit(BLangCheckedExpr checkedExpr, AnalyzerData data) {
        Types.CommonAnalyzerData typeCheckerData = data.commonAnalyzerData;
        typeCheckerData.checkWithinQueryExpr = isWithinQuery(data);
        visitCheckAndCheckPanicExpr(checkedExpr, data);
    }

    @Override
    public void visit(BLangCheckPanickedExpr checkedExpr, AnalyzerData data) {
        visitCheckAndCheckPanicExpr(checkedExpr, data);
    }

    @Override
    public void visit(BLangQueryExpr queryExpr, AnalyzerData data) {
        Types.CommonAnalyzerData typeCheckerData = data.commonAnalyzerData;

        //reset common analyzer data
        boolean prevCheckWithinQueryExpr = typeCheckerData.checkWithinQueryExpr;
        typeCheckerData.checkWithinQueryExpr = false;

        HashSet<BType> prevCheckedErrorList = typeCheckerData.checkedErrorList;
        typeCheckerData.checkedErrorList = new HashSet<>();

        Stack<BLangNode> prevQueryFinalClauses = typeCheckerData.queryFinalClauses;
        typeCheckerData.queryFinalClauses = new Stack<>();

        int prevLetCount = typeCheckerData.letCount;
        typeCheckerData.letCount = 0;

        if (typeCheckerData.breakToParallelQueryEnv) {
            typeCheckerData.queryEnvs.push(data.prevEnvs.peek());
        } else {
            typeCheckerData.queryEnvs.push(data.env);
            data.prevEnvs.push(data.env);
        }
        typeCheckerData.queryFinalClauses.push(queryExpr.getSelectClause());
        List<BLangNode> clauses = queryExpr.getQueryClauses();
        BLangExpression collectionNode = (BLangExpression) ((BLangFromClause) clauses.get(0)).getCollection();
        clauses.forEach(clause -> clause.accept(this, data));
        BType actualType = resolveQueryType(typeCheckerData.queryEnvs.peek(),
                                            ((BLangSelectClause) typeCheckerData.queryFinalClauses.peek()).expression,
                                            collectionNode.getBType(), data.expType, queryExpr, data);
        actualType = (actualType == symTable.semanticError) ? actualType :
                types.checkType(queryExpr.pos, actualType, data.expType, DiagnosticErrorCode.INCOMPATIBLE_TYPES);
        typeCheckerData.queryFinalClauses.pop();
        typeCheckerData.queryEnvs.pop();
        if (!typeCheckerData.breakToParallelQueryEnv) {
            data.prevEnvs.pop();
        }

        if (actualType.tag == TypeTags.TABLE) {
            BTableType tableType = (BTableType) actualType;
            tableType.constraintPos = queryExpr.pos;
            tableType.isTypeInlineDefined = true;
            if (!validateTableType(tableType, data)) {
                data.resultType = symTable.semanticError;
                return;
            }
        }

        //re-assign common analyzer data
        typeCheckerData.checkWithinQueryExpr = prevCheckWithinQueryExpr;
        typeCheckerData.checkedErrorList = prevCheckedErrorList;
        typeCheckerData.queryFinalClauses = prevQueryFinalClauses;
        typeCheckerData.letCount = prevLetCount;

        data.resultType = actualType;
    }

    private boolean isWithinQuery(AnalyzerData data) {
        return !data.commonAnalyzerData.queryEnvs.isEmpty()
                && !data.commonAnalyzerData.queryFinalClauses.isEmpty();
    }

    private BType resolveQueryType(SymbolEnv env, BLangExpression selectExp, BType collectionType,
                                   BType targetType, BLangQueryExpr queryExpr, AnalyzerData data) {
        List<BType> safeResultTypes = types.getAllTypes(targetType, true).stream()
                .filter(t -> !types.isAssignable(t, symTable.errorType))
                .filter(t -> !types.isAssignable(t, symTable.nilType))
                .collect(Collectors.toList());
        // resultTypes will be empty if the targetType is `error?`
        if (safeResultTypes.isEmpty()) {
            safeResultTypes.add(symTable.noType);
        }
        BType actualType = symTable.semanticError;
        List<BType> selectTypes = new ArrayList<>();
        List<BType> resolvedTypes = new ArrayList<>();
        BType selectType;
        LinkedHashSet<BType> memberTypes = new LinkedHashSet<>();

        for (BType type : safeResultTypes) {
            solveSelectTypeAndResolveType(queryExpr, selectExp, type, collectionType, selectTypes, resolvedTypes, env,
                    data, false, memberTypes);
        }

        if (selectTypes.size() == 1) {
            BType completionType = getCompletionType(collectionType, queryExpr, data);
            selectType = selectTypes.get(0);
            if (queryExpr.isStream) {
                return new BStreamType(TypeTags.STREAM, selectType, completionType, null);
            } else if (queryExpr.isTable) {
                actualType = getQueryTableType(queryExpr, selectType, resolvedTypes.get(0), env);
            } else if (queryExpr.isMap) {
                BType mapConstraintType = getTypeOfTypeParameter(selectType,
                        queryExpr.getSelectClause().expression.pos);
                if (mapConstraintType != symTable.semanticError) {
                    actualType = new BMapType(TypeTags.MAP, mapConstraintType, null);
                    if (Symbols.isFlagOn(resolvedTypes.get(0).flags, Flags.READONLY)) {
                        actualType = ImmutableTypeCloner.getImmutableIntersectionType(null, types, actualType, env,
                                symTable, anonymousModelHelper, names, null);
                    }
                }
            } else {
                actualType = resolvedTypes.get(0);
            }

            if (completionType != null && completionType.tag != TypeTags.NIL) {
                return BUnionType.create(null, actualType, types.getSafeType(completionType, true, false));
            } else {
                return actualType;
            }
        } else if (selectTypes.size() > 1) {
            dlog.error(selectExp.pos, DiagnosticErrorCode.AMBIGUOUS_TYPES, selectTypes);
            return actualType;
        } else {
            return actualType;
        }
    }

    void solveSelectTypeAndResolveType(BLangQueryExpr queryExpr, BLangExpression selectExp, BType type,
                                       BType collectionType, List<BType> selectTypes, List<BType> resolvedTypes,
                                       SymbolEnv env, AnalyzerData data, boolean isReadonly,
                                       LinkedHashSet<BType> memberTypes) {
        BType selectType, resolvedType;
        type = Types.getReferredType(type);
        switch (type.tag) {
            case TypeTags.ARRAY:
                BType elementType = ((BArrayType) type).eType;
                selectType = checkExpr(selectExp, env, elementType, data);
                BType queryResultType = new BArrayType(selectType);
                resolvedType = getResolvedType(queryResultType, type, isReadonly, env);
                break;
            case TypeTags.TABLE:
                selectType = checkExpr(selectExp, env, types.getSafeType(((BTableType) type).constraint,
                        true, true), data);
                resolvedType = getResolvedType(symTable.tableType, type, isReadonly, env);
                break;
            case TypeTags.STREAM:
                selectType = checkExpr(selectExp, env, types.getSafeType(((BStreamType) type).constraint,
                        true, true), data);
                resolvedType = symTable.streamType;
                break;
            case TypeTags.MAP:
                List<BType> memberTypeList = new ArrayList<>(2);
                memberTypeList.add(symTable.stringType);
                memberTypeList.add(((BMapType) type).getConstraint());
                BTupleType newExpType = new BTupleType(null, memberTypeList);
                selectType = checkExpr(selectExp, env, newExpType, data);
                resolvedType = getResolvedType(selectType, type, isReadonly, env);
                break;
            case TypeTags.STRING:
            case TypeTags.XML:
            case TypeTags.XML_COMMENT:
            case TypeTags.XML_ELEMENT:
            case TypeTags.XML_PI:
            case TypeTags.XML_TEXT:
                selectType = checkExpr(selectExp, env, type, data);
                resolvedType = selectType;
                break;
            case TypeTags.INTERSECTION:
                type = ((BIntersectionType) type).effectiveType;
                solveSelectTypeAndResolveType(queryExpr, selectExp, type, collectionType, selectTypes,
                        resolvedTypes, env, data, Symbols.isFlagOn(type.flags, Flags.READONLY), memberTypes);
                return;
            case TypeTags.NONE:
            default:
                // contextually expected type not given (i.e var).
                selectType = checkExpr(selectExp, env, type, data);
                if (queryExpr.isMap) { // A query-expr that constructs a mapping must start with the map keyword.
                    resolvedType = symTable.mapType;
                } else {
                    resolvedType = getNonContextualQueryType(selectType, collectionType);
                }
                break;
        }
        if (selectType != symTable.semanticError) {
            if (resolvedType.tag == TypeTags.STREAM) {
                queryExpr.isStream = true;
            }
            if (resolvedType.tag == TypeTags.TABLE) {
                queryExpr.isTable = true;
            }
            selectTypes.add(selectType);
            resolvedTypes.add(resolvedType);
        }
    }

    private BType getResolvedType(BType initType, BType expType, boolean isReadonly, SymbolEnv env) {
        if (initType.tag != TypeTags.SEMANTIC_ERROR && (isReadonly ||
                Symbols.isFlagOn(expType.flags, Flags.READONLY))) {
            return ImmutableTypeCloner.getImmutableIntersectionType(null, types, initType, env,
                    symTable, anonymousModelHelper, names, null);
        }
        return initType;
    }

    private BType getTypeOfTypeParameter(BType selectType, Location pos) {
        BType referredType = Types.getReferredType(selectType);
        if (referredType.tag == TypeTags.INTERSECTION) {
            referredType = ((BIntersectionType) referredType).effectiveType;
        }

        if (referredType.tag == TypeTags.UNION) {
            BUnionType unionType = (BUnionType) referredType;
            LinkedHashSet<BType> memberTypes = new LinkedHashSet<>(unionType.getMemberTypes().size());
            for (BType type : unionType.getMemberTypes()) {
                BType mapType = getTypeOfTypeParameter(type, pos);
                if (mapType == symTable.semanticError) {
                    return symTable.semanticError;
                }
                memberTypes.add(mapType);
            }
            return new BUnionType(null, memberTypes, false, false);
        } else {
            return getQueryMapConstraintType(referredType, pos);
        }
    }

    private BType getQueryMapConstraintType(BType type, Location pos) {
        if (type.tag == TypeTags.ARRAY) {
            BArrayType arrayType = (BArrayType) type;
            if (arrayType.state != BArrayState.OPEN && arrayType.size == 2 &&
                    types.isAssignable(arrayType.eType, symTable.stringType)) {
                return arrayType.eType;
            }
        } else if (type.tag == TypeTags.TUPLE) {
            List<BType> tupleTypeList = ((BTupleType) type).tupleTypes;
            if (tupleTypeList.size() == 2 && types.isAssignable(tupleTypeList.get(0), symTable.stringType)) {
                return tupleTypeList.get(1);
            }
        }
        dlog.error(pos, DiagnosticErrorCode.INCOMPATIBLE_TYPE_IN_SELECT_CLAUSE, type);
        return symTable.semanticError;
    }

    private BType getQueryTableType(BLangQueryExpr queryExpr, BType constraintType, BType resolvedType, SymbolEnv env) {
        final BTableType tableType = new BTableType(TypeTags.TABLE, constraintType, null);
        if (!queryExpr.fieldNameIdentifierList.isEmpty()) {
            validateKeySpecifier(queryExpr.fieldNameIdentifierList, constraintType);
            markReadOnlyForConstraintType(constraintType);
            tableType.fieldNameList = queryExpr.fieldNameIdentifierList.stream()
                    .map(identifier -> ((BLangIdentifier) identifier).value).collect(Collectors.toList());
        }
        if (Symbols.isFlagOn(resolvedType.flags, Flags.READONLY)) {
            BIntersectionType immutableTableType = ImmutableTypeCloner.getImmutableIntersectionType(null, types,
                    tableType, env, symTable, anonymousModelHelper, names, null);
            return immutableTableType;
        }
        return tableType;
    }

    private void validateKeySpecifier(List<IdentifierNode> fieldList, BType constraintType) {
        for (IdentifierNode identifier : fieldList) {
            BField field = types.getTableConstraintField(constraintType, identifier.getValue());
            if (field == null) {
                dlog.error(identifier.getPosition(), DiagnosticErrorCode.INVALID_FIELD_NAMES_IN_KEY_SPECIFIER,
                        identifier.getValue(), constraintType);
            } else if (!Symbols.isFlagOn(field.symbol.flags, Flags.READONLY)) {
                field.symbol.flags |= Flags.READONLY;
            }
        }
    }

    private void markReadOnlyForConstraintType(BType constraintType) {
        if (constraintType.tag != TypeTags.RECORD) {
            return;
        }
        BRecordType recordType = (BRecordType) constraintType;
        for (BField field : recordType.fields.values()) {
            if (!Symbols.isFlagOn(field.symbol.flags, Flags.READONLY)) {
                return;
            }
        }
        if (recordType.sealed) {
            recordType.flags |= Flags.READONLY;
            recordType.tsymbol.flags |= Flags.READONLY;
        }
    }

    private BType getCompletionType(BType collectionType, BLangQueryExpr queryExpr, AnalyzerData data) {
        if (collectionType.tag == TypeTags.SEMANTIC_ERROR) {
            return null;
        }
        BType returnType = null, completionType = null;
        switch (collectionType.tag) {
            case TypeTags.STREAM:
                completionType = ((BStreamType) collectionType).completionType;
                break;
            case TypeTags.OBJECT:
                returnType = types.getVarTypeFromIterableObject((BObjectType) collectionType);
                break;
            default:
                BSymbol itrSymbol = symResolver.lookupLangLibMethod(collectionType,
                        names.fromString(BLangCompilerConstants.ITERABLE_COLLECTION_ITERATOR_FUNC), data.env);
                if (itrSymbol == this.symTable.notFoundSymbol) {
                    return null;
                }
                BInvokableSymbol invokableSymbol = (BInvokableSymbol) itrSymbol;
                returnType = types.getResultTypeOfNextInvocation(
                        (BObjectType) Types.getReferredType(invokableSymbol.retType));
        }
        Set<BType> completionTypes = new LinkedHashSet<>();
        if (returnType != null) {
            if (queryExpr.isStream) {
                types.getAllTypes(returnType, true).stream()
                        .filter(t -> (types.isAssignable(t, symTable.errorType)
                                || types.isAssignable(t, symTable.nilType)))
                        .forEach(completionTypes::add);
            } else {
                types.getAllTypes(returnType, true).stream()
                        .filter(t -> types.isAssignable(t, symTable.errorType))
                        .forEach(completionTypes::add);
            }
        }

        if (data.commonAnalyzerData.checkWithinQueryExpr) {
            if (queryExpr.isTable || queryExpr.isMap) {
                completionTypes.addAll(data.commonAnalyzerData.checkedErrorList);
            }
            if (completionTypes.isEmpty()) {
                // if there's no completion type at this point,
                // then () gets added as a valid completion type for streams.
                completionTypes.add(symTable.nilType);
            }
        }
        if (!completionTypes.isEmpty()) {
            if (completionTypes.size() == 1) {
                completionType = completionTypes.iterator().next();
            } else {
                completionType = BUnionType.create(null, completionTypes.toArray(new BType[0]));
            }
        }
        return completionType;
    }

    private BType getNonContextualQueryType(BType staticType, BType basicType) {
        BType resultType;
        switch (basicType.tag) {
            case TypeTags.TABLE:
                resultType = symTable.tableType;
                break;
            case TypeTags.STREAM:
                resultType = symTable.streamType;
                break;
            case TypeTags.XML:
                resultType = new BXMLType(staticType, null);
                break;
            case TypeTags.STRING:
                resultType = symTable.stringType;
                break;
            default:
                resultType = new BArrayType(staticType);
                break;
        }
        return resultType;
    }

    @Override
    public void visit(BLangQueryAction queryAction, AnalyzerData data) {
        Types.CommonAnalyzerData typeCheckerData = data.commonAnalyzerData;

        //reset common analyzer data
        boolean prevCheckWithinQueryExpr = typeCheckerData.checkWithinQueryExpr;
        typeCheckerData.checkWithinQueryExpr = false;

        Stack<BLangNode> prevQueryFinalClauses = typeCheckerData.queryFinalClauses;
        typeCheckerData.queryFinalClauses = new Stack<>();

        int prevLetCount = typeCheckerData.letCount;
        typeCheckerData.letCount = 0;

        if (typeCheckerData.breakToParallelQueryEnv) {
            typeCheckerData.queryEnvs.push(data.prevEnvs.peek());
        } else {
            typeCheckerData.queryEnvs.push(data.env);
            data.prevEnvs.push(data.env);
        }
        BLangDoClause doClause = queryAction.getDoClause();
        typeCheckerData.queryFinalClauses.push(doClause);
        List<BLangNode> clauses = queryAction.getQueryClauses();
        clauses.forEach(clause -> clause.accept(this, data));
        // Analyze foreach node's statements.
        semanticAnalyzer.analyzeNode(doClause.body, SymbolEnv.createBlockEnv(doClause.body,
                typeCheckerData.queryEnvs.peek()), data.prevEnvs, typeCheckerData);
        BType actualType = BUnionType.create(null, symTable.errorType, symTable.nilType);
        data.resultType =
                types.checkType(doClause.pos, actualType, data.expType, DiagnosticErrorCode.INCOMPATIBLE_TYPES);
        typeCheckerData.queryFinalClauses.pop();
        typeCheckerData.queryEnvs.pop();
        if (!typeCheckerData.breakToParallelQueryEnv) {
            data.prevEnvs.pop();
        }

        //re-assign common analyzer data
        typeCheckerData.checkWithinQueryExpr = prevCheckWithinQueryExpr;
        typeCheckerData.queryFinalClauses = prevQueryFinalClauses;
        typeCheckerData.letCount = prevLetCount;
    }

    @Override
    public void visit(BLangFromClause fromClause, AnalyzerData data) {
        boolean prevBreakToParallelEnv = data.commonAnalyzerData.breakToParallelQueryEnv;
        BLangExpression collection = fromClause.collection;
        if (collection.getKind() == NodeKind.QUERY_EXPR ||
                (collection.getKind() == NodeKind.GROUP_EXPR
                        && ((BLangGroupExpr) collection).expression.getKind() == NodeKind.QUERY_EXPR)) {
            data.commonAnalyzerData.breakToParallelQueryEnv = true;
        }
        SymbolEnv fromEnv = SymbolEnv.createTypeNarrowedEnv(fromClause, data.commonAnalyzerData.queryEnvs.pop());
        fromClause.env = fromEnv;
        data.commonAnalyzerData.queryEnvs.push(fromEnv);
        checkExpr(fromClause.collection, data.commonAnalyzerData.queryEnvs.peek(), data);
        // Set the type of the foreach node's type node.
        types.setInputClauseTypedBindingPatternType(fromClause);
        handleInputClauseVariables(fromClause, data.commonAnalyzerData.queryEnvs.peek());
        data.commonAnalyzerData.breakToParallelQueryEnv = prevBreakToParallelEnv;
    }

    @Override
    public void visit(BLangJoinClause joinClause, AnalyzerData data) {
        boolean prevBreakEnv = data.commonAnalyzerData.breakToParallelQueryEnv;
        BLangExpression collection = joinClause.collection;
        if (collection.getKind() == NodeKind.QUERY_EXPR ||
                (collection.getKind() == NodeKind.GROUP_EXPR
                        && ((BLangGroupExpr) collection).expression.getKind() == NodeKind.QUERY_EXPR)) {
            data.commonAnalyzerData.breakToParallelQueryEnv = true;
        }
        SymbolEnv joinEnv = SymbolEnv.createTypeNarrowedEnv(joinClause, data.commonAnalyzerData.queryEnvs.pop());
        joinClause.env = joinEnv;
        data.commonAnalyzerData.queryEnvs.push(joinEnv);
        checkExpr(joinClause.collection, data.commonAnalyzerData.queryEnvs.peek(), data);
        // Set the type of the foreach node's type node.
        types.setInputClauseTypedBindingPatternType(joinClause);
        handleInputClauseVariables(joinClause, data.commonAnalyzerData.queryEnvs.peek());
        if (joinClause.onClause != null) {
            ((BLangOnClause) joinClause.onClause).accept(this, data);
        }
        data.commonAnalyzerData.breakToParallelQueryEnv = prevBreakEnv;
    }

    @Override
    public void visit(BLangLetClause letClause, AnalyzerData data) {
        SymbolEnv letEnv = SymbolEnv.createTypeNarrowedEnv(letClause, data.commonAnalyzerData.queryEnvs.pop());
        letClause.env = letEnv;
        data.commonAnalyzerData.queryEnvs.push(letEnv);
        for (BLangLetVariable letVariable : letClause.letVarDeclarations) {
            semanticAnalyzer.analyzeNode((BLangNode) letVariable.definitionNode, letEnv, data.commonAnalyzerData);
        }
    }

    @Override
    public void visit(BLangWhereClause whereClause, AnalyzerData data) {
        whereClause.env = handleFilterClauses(whereClause.expression, data);
    }

    @Override
    public void visit(BLangSelectClause selectClause, AnalyzerData data) {
        SymbolEnv selectEnv = SymbolEnv.createTypeNarrowedEnv(selectClause,
                data.commonAnalyzerData.queryEnvs.pop());
        selectClause.env = selectEnv;
        data.commonAnalyzerData.queryEnvs.push(selectEnv);
    }

    @Override
    public void visit(BLangDoClause doClause, AnalyzerData data) {
        SymbolEnv letEnv = SymbolEnv.createTypeNarrowedEnv(doClause, data.commonAnalyzerData.queryEnvs.pop());
        doClause.env = letEnv;
        data.commonAnalyzerData.queryEnvs.push(letEnv);
    }

    @Override
    public void visit(BLangOnConflictClause onConflictClause, AnalyzerData data) {
        Types.CommonAnalyzerData typeCheckerData = data.commonAnalyzerData;
        BType type = checkExpr(onConflictClause.expression, data.commonAnalyzerData.queryEnvs.peek(),
                symTable.errorOrNilType, data);
        if (types.containsErrorType(type)) {
            data.commonAnalyzerData.checkWithinQueryExpr = true;
            if (typeCheckerData.checkedErrorList != null) {
                BType possibleErrorType = type.tag == TypeTags.UNION ?
                        types.getErrorType((BUnionType) type) :
                        types.getErrorType(BUnionType.create(null, type));
                typeCheckerData.checkedErrorList.add(possibleErrorType);
            }
        }
    }

    @Override
    public void visit(BLangLimitClause limitClause, AnalyzerData data) {
        BType exprType = checkExpr(limitClause.expression, data.commonAnalyzerData.queryEnvs.peek(), data);
        if (!types.isAssignable(exprType, symTable.intType)) {
            dlog.error(limitClause.expression.pos, DiagnosticErrorCode.INCOMPATIBLE_TYPES,
                    symTable.intType, exprType);
        }
    }

    @Override
    public void visit(BLangOnClause onClause, AnalyzerData data) {
        BType lhsType, rhsType;
        BLangNode joinNode = getLastInputNodeFromEnv(data.commonAnalyzerData.queryEnvs.peek());
        // lhsExprEnv should only contain scope entries before join condition.
        onClause.lhsEnv = getEnvBeforeInputNode(data.commonAnalyzerData.queryEnvs.peek(), joinNode);
        lhsType = checkExpr(onClause.lhsExpr, onClause.lhsEnv, data);
        // rhsExprEnv should only contain scope entries after join condition.
        onClause.rhsEnv = getEnvAfterJoinNode(data.commonAnalyzerData.queryEnvs.peek(), joinNode);
        rhsType = checkExpr(onClause.rhsExpr,
                onClause.rhsEnv != null ? onClause.rhsEnv : data.commonAnalyzerData.queryEnvs.peek(), data);
        if (!types.isAssignable(lhsType, rhsType)) {
            dlog.error(onClause.rhsExpr.pos, DiagnosticErrorCode.INCOMPATIBLE_TYPES, lhsType, rhsType);
        }
    }

    @Override
    public void visit(BLangOrderByClause orderByClause, AnalyzerData data) {
        orderByClause.env = data.commonAnalyzerData.queryEnvs.peek();
        for (OrderKeyNode orderKeyNode : orderByClause.getOrderKeyList()) {
            BType exprType = checkExpr((BLangExpression) orderKeyNode.getOrderKey(), orderByClause.env, data);
            if (!types.isOrderedType(exprType, false)) {
                dlog.error(((BLangOrderKey) orderKeyNode).expression.pos, DiagnosticErrorCode.ORDER_BY_NOT_SUPPORTED);
            }
        }
    }

    @Override
    public void visit(BLangDo doNode, AnalyzerData data) {
        if (doNode.onFailClause != null) {
            doNode.onFailClause.accept(this, data);
        }
    }

    public void visit(BLangOnFailClause onFailClause, AnalyzerData data) {
        onFailClause.body.stmts.forEach(stmt -> stmt.accept(this, data));
    }

    private SymbolEnv handleFilterClauses (BLangExpression filterExpression, AnalyzerData data) {
        checkExpr(filterExpression, data.commonAnalyzerData.queryEnvs.peek(), symTable.booleanType, data);
        BType actualType = filterExpression.getBType();
        if (TypeTags.TUPLE == actualType.tag) {
            dlog.error(filterExpression.pos, DiagnosticErrorCode.INCOMPATIBLE_TYPES,
                    symTable.booleanType, actualType);
        }
        SymbolEnv filterEnv = typeNarrower.evaluateTruth(filterExpression,
                data.commonAnalyzerData.queryFinalClauses.peek(),
                data.commonAnalyzerData.queryEnvs.pop());
        data.commonAnalyzerData.queryEnvs.push(filterEnv);
        return filterEnv;
    }

    private void handleInputClauseVariables(BLangInputClause bLangInputClause, SymbolEnv blockEnv) {
        if (bLangInputClause.variableDefinitionNode == null) {
            //not-possible
            return;
        }

        BLangVariable variableNode = (BLangVariable) bLangInputClause.variableDefinitionNode.getVariable();
        // Check whether the foreach node's variables are declared with var.
        if (bLangInputClause.isDeclaredWithVar) {
            // If the foreach node's variables are declared with var, type is `varType`.
            semanticAnalyzer.handleDeclaredVarInForeach(variableNode, bLangInputClause.varType, blockEnv);
            return;
        }
        // If the type node is available, we get the type from it.
        BType typeNodeType = symResolver.resolveTypeNode(variableNode.typeNode, blockEnv);
        // Then we need to check whether the RHS type is assignable to LHS type.
        if (types.isAssignable(bLangInputClause.varType, typeNodeType)) {
            // If assignable, we set types to the variables.
            semanticAnalyzer.handleDeclaredVarInForeach(variableNode, bLangInputClause.varType, blockEnv);
            return;
        }
        // Log an error and define a symbol with the node's type to avoid undeclared symbol errors.
        if (typeNodeType != symTable.semanticError) {
            dlog.error(variableNode.typeNode.pos, DiagnosticErrorCode.INCOMPATIBLE_TYPES,
                    bLangInputClause.varType, typeNodeType);
        }
        semanticAnalyzer.handleDeclaredVarInForeach(variableNode, typeNodeType, blockEnv);
    }

    private void visitCheckAndCheckPanicExpr(BLangCheckedExpr checkedExpr, AnalyzerData data) {
        String operatorType = checkedExpr.getKind() == NodeKind.CHECK_EXPR ? "check" : "checkpanic";
        BLangExpression exprWithCheckingKeyword = checkedExpr.expr;
        boolean firstVisit = exprWithCheckingKeyword.getBType() == null;

        BType checkExprCandidateType;
        if (data.expType == symTable.noType) {
            checkExprCandidateType = symTable.noType;
        } else {
            BType exprType = getCandidateType(checkedExpr, data.expType, data);
            if (exprType == symTable.semanticError) {
                checkExprCandidateType = BUnionType.create(null, data.expType, symTable.errorType);
            } else {
                checkExprCandidateType = addDefaultErrorIfNoErrorComponentFound(data.expType);
            }
        }

        if (checkedExpr.getKind() == NodeKind.CHECK_EXPR && types.isUnionOfSimpleBasicTypes(data.expType)) {
            rewriteWithEnsureTypeFunc(checkedExpr, checkExprCandidateType, data);
        }

        BType exprType = checkExpr(checkedExpr.expr, checkExprCandidateType, data);
        if (checkedExpr.expr.getKind() == NodeKind.WORKER_RECEIVE) {
            if (firstVisit) {
                data.isTypeChecked = false;
                data.resultType = data.expType;
                return;
            } else {
                data.expType = checkedExpr.getBType();
                exprType = checkedExpr.expr.getBType();
            }
        }

        boolean isErrorType = types.isAssignable(Types.getReferredType(exprType), symTable.errorType);
        if (Types.getReferredType(exprType).tag != TypeTags.UNION && !isErrorType) {
            if (exprType.tag == TypeTags.READONLY) {
                checkedExpr.equivalentErrorTypeList = new ArrayList<>(1) {{
                    add(symTable.errorType);
                }};
                data.resultType = symTable.anyAndReadonly;
                return;
            } else if (exprType != symTable.semanticError) {
                dlog.warning(checkedExpr.expr.pos,
                        DiagnosticWarningCode.CHECKED_EXPR_INVALID_USAGE_NO_ERROR_TYPE_IN_RHS,
                        operatorType);
                checkedExpr.isRedundantChecking = true;
                data.resultType = checkedExpr.expr.getBType();

                // Reset impConversionExpr as it was previously based on default error added union type
                resetImpConversionExpr(checkedExpr.expr, data.resultType, data.expType);
            }
            checkedExpr.setBType(symTable.semanticError);
            return;
        }

        // Filter out the list of types which are not equivalent with the error type.
        List<BType> errorTypes = new ArrayList<>();
        List<BType> nonErrorTypes = new ArrayList<>();
        if (!isErrorType) {
            for (BType memberType : types.getAllTypes(exprType, true)) {
                if (memberType.tag == TypeTags.READONLY) {
                    errorTypes.add(symTable.errorType);
                    nonErrorTypes.add(symTable.anyAndReadonly);
                    continue;
                }
                if (types.isAssignable(memberType, symTable.errorType)) {
                    errorTypes.add(memberType);
                    continue;
                }
                nonErrorTypes.add(memberType);
            }
        } else {
            errorTypes.add(exprType);
        }

        // This list will be used in the desugar phase
        checkedExpr.equivalentErrorTypeList = errorTypes;
        if (errorTypes.isEmpty()) {
            // No member types in this union is equivalent to the error type
            dlog.warning(checkedExpr.expr.pos,
                    DiagnosticWarningCode.CHECKED_EXPR_INVALID_USAGE_NO_ERROR_TYPE_IN_RHS, operatorType);
            checkedExpr.isRedundantChecking = true;

            // Reset impConversionExpr as it was previously based on default error added union type
            resetImpConversionExpr(checkedExpr.expr, data.resultType, data.expType);

            checkedExpr.setBType(symTable.semanticError);
            return;
        }

        BType actualType;
        if (nonErrorTypes.size() == 0) {
            actualType = symTable.neverType;
        } else if (nonErrorTypes.size() == 1) {
            actualType = nonErrorTypes.get(0);
        } else {
            actualType = BUnionType.create(null, new LinkedHashSet<>(nonErrorTypes));
        }

        data.resultType = types.checkType(checkedExpr, actualType, data.expType);
    }

    private void resetImpConversionExpr(BLangExpression expr, BType actualType, BType targetType) {
        expr.impConversionExpr = null;
        types.setImplicitCastExpr(expr, actualType, targetType);
    }

    private void rewriteWithEnsureTypeFunc(BLangCheckedExpr checkedExpr, BType type, AnalyzerData data) {
        BType rhsType = getCandidateType(checkedExpr, type, data);
        if (rhsType == symTable.semanticError) {
            rhsType = getCandidateType(checkedExpr, rhsType, data);
        }
        BType candidateLaxType = getCandidateLaxType(checkedExpr.expr, rhsType);
        if (!types.isLax(candidateLaxType)) {
            return;
        }
        ArrayList<BLangExpression> argExprs = new ArrayList<>();
        BType typedescType = new BTypedescType(data.expType, null);
        BLangTypedescExpr typedescExpr = new BLangTypedescExpr();
        typedescExpr.resolvedType = data.expType;
        typedescExpr.setBType(typedescType);
        argExprs.add(typedescExpr);
        BLangInvocation invocation = ASTBuilderUtil.createLangLibInvocationNode(FUNCTION_NAME_ENSURE_TYPE,
                argExprs, checkedExpr.expr, checkedExpr.pos);
        invocation.symbol = symResolver.lookupLangLibMethod(type, names.fromString(invocation.name.value), data.env);
        invocation.pkgAlias = (BLangIdentifier) TreeBuilder.createIdentifierNode();
        checkedExpr.expr = invocation;
    }

    private BType getCandidateLaxType(BLangNode expr, BType rhsType) {
        if (expr.getKind() == NodeKind.FIELD_BASED_ACCESS_EXPR) {
            return types.getSafeType(rhsType, false, true);
        }
        return rhsType;
    }

    private BType getCandidateType(BLangCheckedExpr checkedExpr, BType checkExprCandidateType, AnalyzerData data) {
        boolean prevNonErrorLoggingCheck = data.commonAnalyzerData.nonErrorLoggingCheck;
        data.commonAnalyzerData.nonErrorLoggingCheck = true;
        int prevErrorCount = this.dlog.errorCount();
        this.dlog.resetErrorCount();
        this.dlog.mute();

        checkedExpr.expr.cloneAttempt++;
        BLangExpression clone = nodeCloner.cloneNode(checkedExpr.expr);
        BType rhsType;
        if (checkExprCandidateType == symTable.semanticError) {
            rhsType = checkExpr(clone, data);
        } else {
            rhsType = checkExpr(clone, checkExprCandidateType, data);
        }
        data.commonAnalyzerData.nonErrorLoggingCheck = prevNonErrorLoggingCheck;
        this.dlog.setErrorCount(prevErrorCount);
        if (!prevNonErrorLoggingCheck) {
            this.dlog.unmute();
        }
        return rhsType;
    }

    private BType addDefaultErrorIfNoErrorComponentFound(BType type) {
        for (BType t : types.getAllTypes(type, false)) {
            if (types.isAssignable(t, symTable.errorType)) {
                return type;
            }
        }
        return BUnionType.create(null, type, symTable.errorType);
    }

    @Override
    public void visit(BLangServiceConstructorExpr serviceConstructorExpr, AnalyzerData data) {
        data.resultType = serviceConstructorExpr.serviceNode.symbol.type;
    }

    @Override
    public void visit(BLangTypeTestExpr typeTestExpr, AnalyzerData data) {
        typeTestExpr.typeNode.setBType(symResolver.resolveTypeNode(typeTestExpr.typeNode, data.env));
        checkExpr(typeTestExpr.expr, data);

        data.resultType = types.checkType(typeTestExpr, symTable.booleanType, data.expType);
    }

    public void visit(BLangAnnotAccessExpr annotAccessExpr, AnalyzerData data) {
        checkExpr(annotAccessExpr.expr, symTable.typeDesc, data);

        BType actualType = symTable.semanticError;
        BSymbol symbol =
                this.symResolver.resolveAnnotation(annotAccessExpr.pos, data.env,
                        names.fromString(annotAccessExpr.pkgAlias.getValue()),
                        names.fromString(annotAccessExpr.annotationName.getValue()));
        if (symbol == this.symTable.notFoundSymbol) {
            this.dlog.error(annotAccessExpr.pos, DiagnosticErrorCode.UNDEFINED_ANNOTATION,
                    annotAccessExpr.annotationName.getValue());
        } else {
            annotAccessExpr.annotationSymbol = (BAnnotationSymbol) symbol;
            BType annotType = ((BAnnotationSymbol) symbol).attachedType == null ? symTable.trueType :
                    ((BAnnotationSymbol) symbol).attachedType;
            actualType = BUnionType.create(null, annotType, symTable.nilType);
        }

        data.resultType = this.types.checkType(annotAccessExpr, actualType, data.expType);
    }

    // Private methods

    private boolean isValidVariableReference(BLangExpression varRef) {
        switch (varRef.getKind()) {
            case SIMPLE_VARIABLE_REF:
            case RECORD_VARIABLE_REF:
            case TUPLE_VARIABLE_REF:
            case ERROR_VARIABLE_REF:
            case FIELD_BASED_ACCESS_EXPR:
            case INDEX_BASED_ACCESS_EXPR:
            case XML_ATTRIBUTE_ACCESS_EXPR:
                return true;
            default:
                dlog.error(varRef.pos, DiagnosticErrorCode.INVALID_RECORD_BINDING_PATTERN, varRef.getBType());
                return false;
        }
    }

    private BType getEffectiveReadOnlyType(Location pos, BType type, AnalyzerData data) {
        BType origTargetType = Types.getReferredType(type);
        if (origTargetType == symTable.readonlyType) {
            if (types.isInherentlyImmutableType(data.expType) ||
                    !types.isSelectivelyImmutableType(data.expType, data.env.enclPkg.packageID)) {
                return origTargetType;
            }

            return ImmutableTypeCloner.getImmutableIntersectionType(pos, types, data.expType, data.env, symTable,
                    anonymousModelHelper, names, new HashSet<>());
        }

        if (origTargetType.tag != TypeTags.UNION) {
            return origTargetType;
        }

        boolean hasReadOnlyType = false;

        LinkedHashSet<BType> nonReadOnlyTypes = new LinkedHashSet<>();

        for (BType memberType : ((BUnionType) origTargetType).getMemberTypes()) {
            if (memberType == symTable.readonlyType) {
                hasReadOnlyType = true;
                continue;
            }

            nonReadOnlyTypes.add(memberType);
        }

        if (!hasReadOnlyType) {
            return origTargetType;
        }

        if (types.isInherentlyImmutableType(data.expType) ||
                !types.isSelectivelyImmutableType(data.expType, data.env.enclPkg.packageID)) {
            return origTargetType;
        }

        BUnionType nonReadOnlyUnion = BUnionType.create(null, nonReadOnlyTypes);

        nonReadOnlyUnion.add(ImmutableTypeCloner.getImmutableIntersectionType(pos, types, data.expType, data.env,
                             symTable, anonymousModelHelper, names, new HashSet<>()));
        return nonReadOnlyUnion;
    }

    private BType populateArrowExprReturn(BLangArrowFunction bLangArrowFunction, BType expectedRetType,
                                          AnalyzerData data) {
        SymbolEnv arrowFunctionEnv = SymbolEnv.createArrowFunctionSymbolEnv(bLangArrowFunction, data.env);
        bLangArrowFunction.params.forEach(param -> symbolEnter.defineNode(param, arrowFunctionEnv));
        return checkExpr(bLangArrowFunction.body.expr, arrowFunctionEnv, expectedRetType, data);
    }

    private void populateArrowExprParamTypes(BLangArrowFunction bLangArrowFunction, List<BType> paramTypes,
                                             AnalyzerData data) {
        if (paramTypes.size() != bLangArrowFunction.params.size()) {
            dlog.error(bLangArrowFunction.pos,
                    DiagnosticErrorCode.ARROW_EXPRESSION_MISMATCHED_PARAMETER_LENGTH,
                    paramTypes.size(), bLangArrowFunction.params.size());
            data.resultType = symTable.semanticError;
            bLangArrowFunction.params.forEach(param -> param.setBType(symTable.semanticError));
            return;
        }

        for (int i = 0; i < bLangArrowFunction.params.size(); i++) {
            BLangSimpleVariable paramIdentifier = bLangArrowFunction.params.get(i);
            BType bType = paramTypes.get(i);
            BLangValueType valueTypeNode = (BLangValueType) TreeBuilder.createValueTypeNode();
            valueTypeNode.setTypeKind(bType.getKind());
            valueTypeNode.pos = symTable.builtinPos;
            paramIdentifier.setTypeNode(valueTypeNode);
            paramIdentifier.setBType(bType);
        }
    }

    public void checkSelfReferences(Location pos, SymbolEnv env, BVarSymbol varSymbol) {
        if (env.enclVarSym == varSymbol) {
            dlog.error(pos, DiagnosticErrorCode.SELF_REFERENCE_VAR, varSymbol.name);
        }
    }

    public List<BType> getListWithErrorTypes(int count) {
        List<BType> list = new ArrayList<>(count);
        for (int i = 0; i < count; i++) {
            list.add(symTable.semanticError);
        }

        return list;
    }

    private void checkFunctionInvocationExpr(BLangInvocation iExpr, AnalyzerData data) {
        Name funcName = names.fromIdNode(iExpr.name);
        Name pkgAlias = names.fromIdNode(iExpr.pkgAlias);
        BSymbol funcSymbol = symTable.notFoundSymbol;

        BSymbol pkgSymbol = symResolver.resolvePrefixSymbol(data.env, pkgAlias, getCurrentCompUnit(iExpr));
        if (pkgSymbol == symTable.notFoundSymbol) {
            dlog.error(iExpr.pos, DiagnosticErrorCode.UNDEFINED_MODULE, pkgAlias);
        } else {
            if (funcSymbol == symTable.notFoundSymbol) {
                BSymbol symbol = symResolver.lookupMainSpaceSymbolInPackage(iExpr.pos, data.env, pkgAlias, funcName);
                if ((symbol.tag & SymTag.VARIABLE) == SymTag.VARIABLE) {
                    funcSymbol = symbol;
                }
                if (symTable.rootPkgSymbol.pkgID.equals(symbol.pkgID) &&
                        (symbol.tag & SymTag.VARIABLE_NAME) == SymTag.VARIABLE_NAME) {
                    funcSymbol = symbol;
                }
            }
            if (funcSymbol == symTable.notFoundSymbol || ((funcSymbol.tag & SymTag.TYPE) == SymTag.TYPE)) {
                BSymbol ctor =
                        symResolver.lookupConstructorSpaceSymbolInPackage(iExpr.pos, data.env, pkgAlias, funcName);
                funcSymbol = ctor != symTable.notFoundSymbol ? ctor : funcSymbol;
            }
        }

        if (funcSymbol == symTable.notFoundSymbol || isNotFunction(funcSymbol)) {
            if (!missingNodesHelper.isMissingNode(funcName)) {
                dlog.error(iExpr.pos, DiagnosticErrorCode.UNDEFINED_FUNCTION, funcName);
            }
            iExpr.argExprs.forEach(arg -> checkExpr(arg, data));
            data.resultType = symTable.semanticError;
            return;
        }
        if (isFunctionPointer(funcSymbol)) {
            iExpr.functionPointerInvocation = true;
            markAndRegisterClosureVariable(funcSymbol, iExpr.pos, data.env, data);
        }
        if (Symbols.isFlagOn(funcSymbol.flags, Flags.REMOTE)) {
            dlog.error(iExpr.pos, DiagnosticErrorCode.INVALID_ACTION_INVOCATION_SYNTAX, iExpr.name.value);
        }
        if (Symbols.isFlagOn(funcSymbol.flags, Flags.RESOURCE)) {
            dlog.error(iExpr.pos, DiagnosticErrorCode.INVALID_RESOURCE_FUNCTION_INVOCATION);
        }

        boolean langLibPackageID = PackageID.isLangLibPackageID(pkgSymbol.pkgID);

        if (langLibPackageID) {
            // This will enable, type param support, if the function is called directly.
            data.env = SymbolEnv.createInvocationEnv(iExpr, data.env);
        }
        // Set the resolved function symbol in the invocation expression.
        // This is used in the code generation phase.
        iExpr.symbol = funcSymbol;
        checkInvocationParamAndReturnType(iExpr, data);

        if (langLibPackageID && !iExpr.argExprs.isEmpty()) {
            checkInvalidImmutableValueUpdate(iExpr, iExpr.argExprs.get(0).getBType(), funcSymbol, data);
        }
    }

    protected void markAndRegisterClosureVariable(BSymbol symbol, Location pos, SymbolEnv env, AnalyzerData data) {
        BLangInvokableNode encInvokable = env.enclInvokable;
        BLangNode bLangNode = env.node;
        if ((symbol.owner.tag & SymTag.PACKAGE) == SymTag.PACKAGE &&
                bLangNode.getKind() != NodeKind.ARROW_EXPR && bLangNode.getKind() != NodeKind.EXPR_FUNCTION_BODY &&
                encInvokable != null && !encInvokable.flagSet.contains(Flag.LAMBDA) &&
                !encInvokable.flagSet.contains(Flag.OBJECT_CTOR)) {
            return;
        }
        if (!symbol.closure) {
            if (searchClosureVariableInExpressions(symbol, pos, env, encInvokable, bLangNode)) {
                return;
            }
        }

        BLangNode node = bLangNode;
        if (isObjectCtorClass(node))  {
            BLangClassDefinition classDef = (BLangClassDefinition) node;
            OCEDynamicEnvironmentData oceData = classDef.oceEnvData;
            BLangFunction currentFunc = (BLangFunction) encInvokable;
            if ((currentFunc != null) && !currentFunc.attachedFunction &&
                    !(currentFunc.symbol.receiverSymbol == symbol)) {
                BSymbol resolvedSymbol = symResolver.lookupClosureVarSymbol(oceData.capturedClosureEnv, symbol.name,
                        SymTag.VARIABLE);
                if (resolvedSymbol != symTable.notFoundSymbol && !resolvedSymbol.closure) {
                    if (resolvedSymbol.owner.getKind() != SymbolKind.PACKAGE) {
                        updateObjectCtorClosureSymbols(pos, currentFunc, resolvedSymbol, classDef, data);
                        return;
                    }
                }
            }
        }

        SymbolEnv cEnv = env;
        while (node != null) {
            if (node.getKind() == NodeKind.FUNCTION) {
                BLangFunction function = (BLangFunction) node;
                if (!function.flagSet.contains(Flag.OBJECT_CTOR) && !function.flagSet.contains(Flag.ATTACHED)) {
                    break;
                }
            }
            if (!symbol.closure) {
                if (searchClosureVariableInExpressions(symbol, pos, env, encInvokable, node)) {
                    return;
                }
            }
            if (isObjectCtorClass(node)) {
                BLangFunction currentFunction = (BLangFunction) encInvokable;
                if ((currentFunction != null) && currentFunction.attachedFunction &&
                        (currentFunction.symbol.receiverSymbol == symbol)) {
                    // self symbol
                    return;
                }
                SymbolEnv encInvokableEnv = findEnclosingInvokableEnv(env, encInvokable);
                BSymbol resolvedSymbol = symResolver.lookupClosureVarSymbol(encInvokableEnv, symbol.name,
                        SymTag.VARIABLE);
                BLangClassDefinition classDef = (BLangClassDefinition) node;
                if (resolvedSymbol != symTable.notFoundSymbol) {
                    if (resolvedSymbol.owner.getKind() == SymbolKind.PACKAGE) {
                        break;
                    }
                    updateObjectCtorClosureSymbols(pos, currentFunction, resolvedSymbol, classDef, data);
                    return;
                }
                break;
            }
            SymbolEnv enclEnv = cEnv.enclEnv;
            if (enclEnv == null) {
                break;
            }
            cEnv = enclEnv;
            node = cEnv.node;
        }
    }

    private boolean isObjectCtorClass(BLangNode node) {
        return node.getKind() == NodeKind.CLASS_DEFN &&
                ((BLangClassDefinition) node).flagSet.contains(Flag.OBJECT_CTOR);
    }

    private boolean searchClosureVariableInExpressions(BSymbol symbol, Location pos, SymbolEnv env,
                                                       BLangInvokableNode encInvokable, BLangNode bLangNode) {
        if (encInvokable != null && encInvokable.flagSet.contains(Flag.LAMBDA)
                && !isFunctionArgument(symbol, encInvokable.requiredParams)) {
            SymbolEnv encInvokableEnv = findEnclosingInvokableEnv(env, encInvokable);
            BSymbol resolvedSymbol =
                    symResolver.lookupClosureVarSymbol(encInvokableEnv, symbol.name, SymTag.VARIABLE);
            if (resolvedSymbol != symTable.notFoundSymbol && !encInvokable.flagSet.contains(Flag.ATTACHED)) {
                resolvedSymbol.closure = true;
                ((BLangFunction) encInvokable).closureVarSymbols.add(new ClosureVarSymbol(resolvedSymbol, pos));
                return true;
            }
        }

        if (bLangNode.getKind() == NodeKind.ARROW_EXPR
                && !isFunctionArgument(symbol, ((BLangArrowFunction) bLangNode).params)) {
            SymbolEnv encInvokableEnv = findEnclosingInvokableEnv(env, encInvokable);
            BSymbol resolvedSymbol =
                    symResolver.lookupClosureVarSymbol(encInvokableEnv, symbol.name, SymTag.VARIABLE);
            if (resolvedSymbol != symTable.notFoundSymbol) {
                resolvedSymbol.closure = true;
                ((BLangArrowFunction) bLangNode).closureVarSymbols.add(new ClosureVarSymbol(resolvedSymbol, pos));
                return true;
            }
        }

        if (env.enclType != null && env.enclType.getKind() == NodeKind.RECORD_TYPE) {
            SymbolEnv encInvokableEnv = findEnclosingInvokableEnv(env, (BLangRecordTypeNode) env.enclType);
            BSymbol resolvedSymbol =
                    symResolver.lookupClosureVarSymbol(encInvokableEnv, symbol.name, SymTag.VARIABLE);
            if (resolvedSymbol != symTable.notFoundSymbol && encInvokable != null &&
                    !encInvokable.flagSet.contains(Flag.ATTACHED)) {
                resolvedSymbol.closure = true;
                ((BLangFunction) encInvokable).closureVarSymbols.add(new ClosureVarSymbol(resolvedSymbol, pos));
                return true;
            }
        }
        return false;
    }

    private void updateObjectCtorClosureSymbols(Location pos, BLangFunction currentFunction, BSymbol resolvedSymbol,
                                                BLangClassDefinition classDef, AnalyzerData data) {
        classDef.hasClosureVars = true;
        resolvedSymbol.closure = true;
        if (currentFunction != null) {
            currentFunction.closureVarSymbols.add(new ClosureVarSymbol(resolvedSymbol, pos));
            // TODO: can identify if attached here
        }
        OCEDynamicEnvironmentData oceEnvData = classDef.oceEnvData;
        if (currentFunction != null && (currentFunction.symbol.params.contains(resolvedSymbol)
                || (currentFunction.symbol.restParam == resolvedSymbol))) {
            oceEnvData.closureFuncSymbols.add(resolvedSymbol);
        } else {
             oceEnvData.closureBlockSymbols.add(resolvedSymbol);
        }
        updateProceedingClasses(data.env.enclEnv, oceEnvData, classDef);
    }

    private void updateProceedingClasses(SymbolEnv envArg, OCEDynamicEnvironmentData oceEnvData,
                                         BLangClassDefinition origClassDef) {
        SymbolEnv localEnv = envArg;
        while (localEnv != null) {
            BLangNode node = localEnv.node;
            if (node.getKind() == NodeKind.PACKAGE) {
                break;
            }

            if (node.getKind() == NodeKind.CLASS_DEFN) {
                BLangClassDefinition classDef = (BLangClassDefinition) node;
                if (classDef != origClassDef) {
                    classDef.hasClosureVars = true;
                    OCEDynamicEnvironmentData parentOceData = classDef.oceEnvData;
                    oceEnvData.parents.push(classDef);
                    parentOceData.closureFuncSymbols.addAll(oceEnvData.closureFuncSymbols);
                    parentOceData.closureBlockSymbols.addAll(oceEnvData.closureBlockSymbols);
                }
            }
            localEnv = localEnv.enclEnv;
        }
    }

    private boolean isNotFunction(BSymbol funcSymbol) {
        if ((funcSymbol.tag & SymTag.FUNCTION) == SymTag.FUNCTION
                || (funcSymbol.tag & SymTag.CONSTRUCTOR) == SymTag.CONSTRUCTOR) {
            return false;
        }

        if (isFunctionPointer(funcSymbol)) {
            return false;
        }

        return true;
    }

    private boolean isFunctionPointer(BSymbol funcSymbol) {
        if ((funcSymbol.tag & SymTag.FUNCTION) == SymTag.FUNCTION) {
            return false;
        }
        return (funcSymbol.tag & SymTag.FUNCTION) == SymTag.VARIABLE
                && funcSymbol.kind == SymbolKind.FUNCTION
                && !Symbols.isNative(funcSymbol);
    }

    private List<BLangNamedArgsExpression> checkProvidedErrorDetails(BLangErrorConstructorExpr errorConstructorExpr,
                                                                     BType expectedType, AnalyzerData data) {
        List<BLangNamedArgsExpression> namedArgs = new ArrayList<>(errorConstructorExpr.namedArgs.size());
        for (BLangNamedArgsExpression namedArgsExpression : errorConstructorExpr.namedArgs) {
            BType target = checkErrCtrTargetTypeAndSetSymbol(namedArgsExpression, expectedType);

            if (Types.getReferredType(target).tag != TypeTags.UNION) {
                checkExpr(namedArgsExpression, target, data);
            } else {
                checkExpr(namedArgsExpression, data);
            }

            namedArgs.add(namedArgsExpression);
        }
        return namedArgs;
    }

    private BType checkErrCtrTargetTypeAndSetSymbol(BLangNamedArgsExpression namedArgsExpression, BType expectedType) {
        BType type = Types.getReferredType(expectedType);
        if (type == symTable.semanticError) {
            return symTable.semanticError;
        }

        if (type.tag == TypeTags.MAP) {
            return ((BMapType) type).constraint;
        }

        if (type.tag != TypeTags.RECORD) {
            return symTable.semanticError;
        }

        BRecordType recordType = (BRecordType) type;
        BField targetField = recordType.fields.get(namedArgsExpression.name.value);
        if (targetField != null) {
            // Set the symbol of the namedArgsExpression, with the matching record field symbol.
            namedArgsExpression.varSymbol = targetField.symbol;
            return targetField.type;
        }

        if (!recordType.sealed && !recordType.fields.isEmpty()) {
            dlog.error(namedArgsExpression.pos, DiagnosticErrorCode.INVALID_REST_DETAIL_ARG, namedArgsExpression.name,
                    recordType);
        }

        return recordType.sealed ? symTable.noType : recordType.restFieldType;
    }

    private void checkObjectFunctionInvocationExpr(BLangInvocation iExpr, BObjectType objectType, AnalyzerData data) {
        if (objectType.getKind() == TypeKind.SERVICE &&
                !(iExpr.expr.getKind() == NodeKind.SIMPLE_VARIABLE_REF &&
                (Names.SELF.equals(((BLangSimpleVarRef) iExpr.expr).symbol.name)))) {
            dlog.error(iExpr.pos, DiagnosticErrorCode.SERVICE_FUNCTION_INVALID_INVOCATION);
            return;
        }
        // check for object attached function
        Name funcName =
                names.fromString(Symbols.getAttachedFuncSymbolName(objectType.tsymbol.name.value, iExpr.name.value));
        BSymbol funcSymbol =
                symResolver.resolveObjectMethod(iExpr.pos, data.env, funcName, (BObjectTypeSymbol) objectType.tsymbol);

        if (funcSymbol == symTable.notFoundSymbol) {
            BSymbol invocableField = symResolver.resolveInvocableObjectField(
                    iExpr.pos, data.env, names.fromIdNode(iExpr.name), (BObjectTypeSymbol) objectType.tsymbol);

            if (invocableField != symTable.notFoundSymbol && invocableField.kind == SymbolKind.FUNCTION) {
                funcSymbol = invocableField;
                iExpr.functionPointerInvocation = true;
            }
        }

        if (funcSymbol == symTable.notFoundSymbol || Types.getReferredType(funcSymbol.type).tag != TypeTags.INVOKABLE) {
            if (!checkLangLibMethodInvocationExpr(iExpr, objectType, data)) {
                dlog.error(iExpr.name.pos, DiagnosticErrorCode.UNDEFINED_METHOD_IN_OBJECT, iExpr.name.value,
                        objectType);
                data.resultType = symTable.semanticError;
                return;
            }
        } else {
            iExpr.symbol = funcSymbol;
        }

        // init method can be called in a method-call-expr only when the expression
        // preceding the . is self
        if (iExpr.name.value.equals(Names.USER_DEFINED_INIT_SUFFIX.value) &&
                !(iExpr.expr.getKind() == NodeKind.SIMPLE_VARIABLE_REF &&
                (Names.SELF.equals(((BLangSimpleVarRef) iExpr.expr).symbol.name)))) {
            dlog.error(iExpr.pos, DiagnosticErrorCode.INVALID_INIT_INVOCATION);
        }

        if (Symbols.isFlagOn(funcSymbol.flags, Flags.REMOTE)) {
            dlog.error(iExpr.pos, DiagnosticErrorCode.INVALID_ACTION_INVOCATION_SYNTAX, iExpr.name.value);
        }
        if (Symbols.isFlagOn(funcSymbol.flags, Flags.RESOURCE)) {
            dlog.error(iExpr.pos, DiagnosticErrorCode.INVALID_RESOURCE_FUNCTION_INVOCATION);
        }
        checkInvocationParamAndReturnType(iExpr, data);
    }

    // Here, an action invocation can be either of the following three forms:
    // - foo->bar();
    // - start foo.bar(); or start foo->bar(); or start (new Foo()).foo();
    private void checkActionInvocation(BLangInvocation.BLangActionInvocation aInv, BObjectType expType,
                                       AnalyzerData data) {

        if (checkInvalidActionInvocation(aInv)) {
            dlog.error(aInv.pos, DiagnosticErrorCode.INVALID_ACTION_INVOCATION, aInv.expr.getBType());
            data.resultType = symTable.semanticError;
            aInv.symbol = symTable.notFoundSymbol;
            return;
        }

        Name remoteMethodQName = names
                .fromString(Symbols.getAttachedFuncSymbolName(expType.tsymbol.name.value, aInv.name.value));
        Name actionName = names.fromIdNode(aInv.name);
        BSymbol remoteFuncSymbol = symResolver.resolveObjectMethod(aInv.pos, data.env,
            remoteMethodQName, (BObjectTypeSymbol) Types.getReferredType(expType).tsymbol);

        if (remoteFuncSymbol == symTable.notFoundSymbol) {
            BSymbol invocableField = symResolver.resolveInvocableObjectField(
                    aInv.pos, data.env, names.fromIdNode(aInv.name), (BObjectTypeSymbol) expType.tsymbol);

            if (invocableField != symTable.notFoundSymbol && invocableField.kind == SymbolKind.FUNCTION) {
                remoteFuncSymbol = invocableField;
                aInv.functionPointerInvocation = true;
            }
        }

        if (remoteFuncSymbol == symTable.notFoundSymbol && !checkLangLibMethodInvocationExpr(aInv, expType, data)) {
            dlog.error(aInv.name.pos, DiagnosticErrorCode.UNDEFINED_METHOD_IN_OBJECT, aInv.name.value, expType);
            data.resultType = symTable.semanticError;
            return;
        }

        if (!Symbols.isFlagOn(remoteFuncSymbol.flags, Flags.REMOTE) && !aInv.async) {
            dlog.error(aInv.pos, DiagnosticErrorCode.INVALID_METHOD_INVOCATION_SYNTAX, actionName);
            data.resultType = symTable.semanticError;
            return;
        }
        if (Symbols.isFlagOn(remoteFuncSymbol.flags, Flags.REMOTE) &&
                Symbols.isFlagOn(expType.flags, Flags.CLIENT) &&
                types.isNeverTypeOrStructureTypeWithARequiredNeverMember
                        ((BType) ((InvokableSymbol) remoteFuncSymbol).getReturnType())) {
            dlog.error(aInv.pos, DiagnosticErrorCode.INVALID_CLIENT_REMOTE_METHOD_CALL);
        }

        aInv.symbol = remoteFuncSymbol;
        checkInvocationParamAndReturnType(aInv, data);
    }

    private boolean checkInvalidActionInvocation(BLangInvocation.BLangActionInvocation aInv) {
        return aInv.expr.getKind() == NodeKind.SIMPLE_VARIABLE_REF &&
                (((((BLangSimpleVarRef) aInv.expr).symbol.tag & SymTag.ENDPOINT) !=
                        SymTag.ENDPOINT) && !aInv.async);
    }

    private boolean checkLangLibMethodInvocationExpr(BLangInvocation iExpr, BType bType, AnalyzerData data) {
        return getLangLibMethod(iExpr, bType, data) != symTable.notFoundSymbol;
    }

    private BSymbol getLangLibMethod(BLangInvocation iExpr, BType bType, AnalyzerData data) {

        Name funcName = names.fromString(iExpr.name.value);
        BSymbol funcSymbol = symResolver.lookupLangLibMethod(bType, funcName, data.env);

        if (funcSymbol == symTable.notFoundSymbol) {
            return symTable.notFoundSymbol;
        }

        iExpr.symbol = funcSymbol;
        iExpr.langLibInvocation = true;
        SymbolEnv enclEnv = data.env;
        data.env = SymbolEnv.createInvocationEnv(iExpr, data.env);
        iExpr.argExprs.add(0, iExpr.expr);
        checkInvocationParamAndReturnType(iExpr, data);
        data.env = enclEnv;

        return funcSymbol;
    }

    private void checkInvocationParamAndReturnType(BLangInvocation iExpr, AnalyzerData data) {
        BType actualType = checkInvocationParam(iExpr, data);
        data.resultType = types.checkType(iExpr, actualType, data.expType);
    }

    private BVarSymbol incRecordParamAllowAdditionalFields(List<BVarSymbol> openIncRecordParams,
                                                           Set<String> requiredParamNames) {
        if (openIncRecordParams.size() != 1) {
            return null;
        }
        LinkedHashMap<String, BField> fields =
                ((BRecordType) Types.getReferredType(openIncRecordParams.get(0).type)).fields;
        for (String paramName : requiredParamNames) {
            if (!fields.containsKey(paramName)) {
                return null;
            }
        }
        return openIncRecordParams.get(0);
    }

    private BVarSymbol checkForIncRecordParamAllowAdditionalFields(BInvokableSymbol invokableSymbol,
                                                                   List<BVarSymbol> incRecordParams) {
        Set<String> requiredParamNames = new HashSet<>();
        List<BVarSymbol> openIncRecordParams = new ArrayList<>();
        for (BVarSymbol paramSymbol : invokableSymbol.params) {
            BType paramType = Types.getReferredType(paramSymbol.type);
            if (Symbols.isFlagOn(Flags.asMask(paramSymbol.getFlags()), Flags.INCLUDED) &&
                    paramType.getKind() == TypeKind.RECORD) {
                boolean recordWithDisallowFieldsOnly = true;
                LinkedHashMap<String, BField> fields = ((BRecordType) paramType).fields;
                for (String fieldName : fields.keySet()) {
                    BField field = fields.get(fieldName);
                    if (field.symbol.type.tag != TypeTags.NEVER) {
                        recordWithDisallowFieldsOnly = false;
                        incRecordParams.add(field.symbol);
                        requiredParamNames.add(fieldName);
                    }
                }
                if (recordWithDisallowFieldsOnly && ((BRecordType) paramType).restFieldType != symTable.noType) {
                    openIncRecordParams.add(paramSymbol);
                }
            } else {
                requiredParamNames.add(paramSymbol.name.value);
            }
        }
        return incRecordParamAllowAdditionalFields(openIncRecordParams, requiredParamNames);
    }

    private BType checkInvocationParam(BLangInvocation iExpr, AnalyzerData data) {
        if (Symbols.isFlagOn(iExpr.symbol.type.flags, Flags.ANY_FUNCTION)) {
            dlog.error(iExpr.pos, DiagnosticErrorCode.INVALID_FUNCTION_POINTER_INVOCATION_WITH_TYPE);
            return symTable.semanticError;
        }
        BType invocableType = Types.getReferredType(iExpr.symbol.type);
        if (invocableType.tag != TypeTags.INVOKABLE) {
            dlog.error(iExpr.pos, DiagnosticErrorCode.INVALID_FUNCTION_INVOCATION, iExpr.symbol.type);
            return symTable.noType;
        }

        BInvokableSymbol invokableSymbol = ((BInvokableSymbol) iExpr.symbol);
        List<BType> paramTypes = ((BInvokableType) invocableType).getParameterTypes();
        List<BVarSymbol> incRecordParams = new ArrayList<>();
        BVarSymbol incRecordParamAllowAdditionalFields = checkForIncRecordParamAllowAdditionalFields(invokableSymbol,
                                                                                                     incRecordParams);
        int parameterCountForPositionalArgs = paramTypes.size();
        int parameterCountForNamedArgs = parameterCountForPositionalArgs + incRecordParams.size();
        iExpr.requiredArgs = new ArrayList<>();
        for (BVarSymbol symbol : invokableSymbol.params) {
            if (!Symbols.isFlagOn(Flags.asMask(symbol.getFlags()), Flags.INCLUDED) ||
                    Types.getReferredType(symbol.type).tag != TypeTags.RECORD) {
                continue;
            }
            LinkedHashMap<String, BField> fields =
                    ((BRecordType) Types.getReferredType(symbol.type)).fields;
            if (fields.isEmpty()) {
                continue;
            }
            for (String field : fields.keySet()) {
                if (Types.getReferredType(fields.get(field).type).tag != TypeTags.NEVER) {
                    parameterCountForNamedArgs = parameterCountForNamedArgs - 1;
                    break;
                }
            }
        }

        // Split the different argument types: required args, named args and rest args
        int i = 0;
        BLangExpression vararg = null;
        boolean foundNamedArg = false;
        for (BLangExpression expr : iExpr.argExprs) {
            switch (expr.getKind()) {
                case NAMED_ARGS_EXPR:
                    foundNamedArg = true;
                    if (i < parameterCountForNamedArgs || incRecordParamAllowAdditionalFields != null) {
                        iExpr.requiredArgs.add(expr);
                    } else {
                        // can not provide a rest parameters as named args
                        dlog.error(expr.pos, DiagnosticErrorCode.TOO_MANY_ARGS_FUNC_CALL, iExpr.name.value);
                    }
                    i++;
                    break;
                case REST_ARGS_EXPR:
                    if (foundNamedArg) {
                        dlog.error(expr.pos, DiagnosticErrorCode.REST_ARG_DEFINED_AFTER_NAMED_ARG);
                        continue;
                    }
                    vararg = expr;
                    break;
                default: // positional args
                    if (foundNamedArg) {
                        dlog.error(expr.pos, DiagnosticErrorCode.POSITIONAL_ARG_DEFINED_AFTER_NAMED_ARG);
                    }
                    if (i < parameterCountForPositionalArgs) {
                        iExpr.requiredArgs.add(expr);
                    } else {
                        iExpr.restArgs.add(expr);
                    }
                    i++;
                    break;
            }
        }

        return checkInvocationArgs(iExpr, paramTypes, vararg, incRecordParams,
                                    incRecordParamAllowAdditionalFields, data);
    }

    private BType checkInvocationArgs(BLangInvocation iExpr, List<BType> paramTypes, BLangExpression vararg,
                                      List<BVarSymbol> incRecordParams,
                                      BVarSymbol incRecordParamAllowAdditionalFields, AnalyzerData data) {
        BInvokableSymbol invokableSymbol = (BInvokableSymbol) iExpr.symbol;
        BInvokableType bInvokableType = (BInvokableType) Types.getReferredType(invokableSymbol.type);
        BInvokableTypeSymbol invokableTypeSymbol = (BInvokableTypeSymbol) bInvokableType.tsymbol;
        List<BVarSymbol> nonRestParams = new ArrayList<>(invokableTypeSymbol.params);

        List<BLangExpression> nonRestArgs = iExpr.requiredArgs;
        List<BVarSymbol> valueProvidedParams = new ArrayList<>();

        int nonRestArgCount = nonRestArgs.size();
        List<BVarSymbol> requiredParams = new ArrayList<>(nonRestParams.size() + nonRestArgCount);
        List<BVarSymbol> requiredIncRecordParams = new ArrayList<>(incRecordParams.size() + nonRestArgCount);

        for (BVarSymbol nonRestParam : nonRestParams) {
            if (nonRestParam.isDefaultable) {
                continue;
            }

            requiredParams.add(nonRestParam);
        }

        List<String> includedRecordParamFieldNames = new ArrayList<>(incRecordParams.size());
        for (BVarSymbol incRecordParam : incRecordParams) {
            if (Symbols.isFlagOn(Flags.asMask(incRecordParam.getFlags()), Flags.REQUIRED)) {
                requiredIncRecordParams.add(incRecordParam);
            }
            includedRecordParamFieldNames.add(incRecordParam.name.value);
        }

        HashSet<String> includedRecordFields = new HashSet<>();
        List<BLangExpression> namedArgs = new ArrayList<>();
        int i = 0;
        for (; i < nonRestArgCount; i++) {
            BLangExpression arg = nonRestArgs.get(i);

            // Special case handling for the first param because for parameterized invocations, we have added the
            // value on which the function is invoked as the first param of the function call. If we run checkExpr()
            // on it, it will recursively add the first param to argExprs again, resulting in a too many args in
            // function call error.
            if (i == 0 && arg.typeChecked && iExpr.expr != null && iExpr.expr == arg) {
                BType expectedType = paramTypes.get(i);
                BType actualType = arg.getBType();
                if (Types.getReferredType(expectedType) == symTable.charStringType) {
                    arg.cloneAttempt++;
                    BLangExpression clonedArg = nodeCloner.cloneNode(arg);
                    BType argType = checkExprSilent(clonedArg, expectedType, data);
                    if (argType != symTable.semanticError) {
                        actualType = argType;
                    }
                }
                types.checkType(arg.pos, actualType, expectedType, DiagnosticErrorCode.INCOMPATIBLE_TYPES);
                types.setImplicitCastExpr(arg, arg.getBType(), expectedType);
            }

            if (arg.getKind() != NodeKind.NAMED_ARGS_EXPR) {
                // if arg is positional, corresponding parameter in the same position should be of same type.
                if (i < nonRestParams.size()) {
                    BVarSymbol param = nonRestParams.get(i);
                    if (Symbols.isFlagOn(param.flags, Flags.INCLUDED)) {
                        populateIncludedRecordParams(param, includedRecordFields, includedRecordParamFieldNames);
                    }
                    checkTypeParamExpr(arg, param.type, iExpr.langLibInvocation, data);
                    valueProvidedParams.add(param);
                    requiredParams.remove(param);
                    continue;
                }
                // Arg count > required + defaultable param count.
                break;
            }

            if (arg.getKind() == NodeKind.NAMED_ARGS_EXPR) {
                // if arg is named, function should have a parameter with this name.
                BLangIdentifier argName = ((NamedArgNode) arg).getName();
                BVarSymbol varSym = checkParameterNameForDefaultArgument(argName, ((BLangNamedArgsExpression) arg).expr,
                                            nonRestParams, incRecordParams, incRecordParamAllowAdditionalFields, data);

                if (varSym == null) {
                    dlog.error(arg.pos, DiagnosticErrorCode.UNDEFINED_PARAMETER, argName);
                    break;
                }
                if (Symbols.isFlagOn(varSym.flags, Flags.INCLUDED)) {
                    populateIncludedRecordParams(varSym, includedRecordFields, includedRecordParamFieldNames);
                } else {
                    namedArgs.add(arg);
                }
                requiredParams.remove(varSym);
                requiredIncRecordParams.remove(varSym);
                if (valueProvidedParams.contains(varSym)) {
                    dlog.error(arg.pos, DiagnosticErrorCode.DUPLICATE_NAMED_ARGS, varSym.name.value);
                    continue;
                }
                checkTypeParamExpr(arg, varSym.type, iExpr.langLibInvocation, data);
                ((BLangNamedArgsExpression) arg).varSymbol = varSym;
                valueProvidedParams.add(varSym);
            }
        }
        checkSameNamedArgsInIncludedRecords(namedArgs, includedRecordFields);
        BVarSymbol restParam = invokableTypeSymbol.restParam;

        boolean errored = false;

        if (!requiredParams.isEmpty() && vararg == null) {
            // Log errors if any required parameters are not given as positional/named args and there is
            // no vararg either.
            for (BVarSymbol requiredParam : requiredParams) {
                if (!Symbols.isFlagOn(Flags.asMask(requiredParam.getFlags()), Flags.INCLUDED)) {
                    dlog.error(iExpr.pos, DiagnosticErrorCode.MISSING_REQUIRED_PARAMETER, requiredParam.name,
                            iExpr.name.value);
                    errored = true;
                }
            }
        }

        if (!requiredIncRecordParams.isEmpty() && !requiredParams.isEmpty()) {
            // Log errors if any non-defaultable required record fields of included record parameters are not given as
            // named args.
            for (BVarSymbol requiredIncRecordParam : requiredIncRecordParams) {
                for (BVarSymbol requiredParam : requiredParams) {
                    if (Types.getReferredType(requiredParam.type) ==
                            Types.getReferredType(requiredIncRecordParam.owner.type)) {
                        dlog.error(iExpr.pos, DiagnosticErrorCode.MISSING_REQUIRED_PARAMETER,
                                requiredIncRecordParam.name, iExpr.name.value);
                        errored = true;
                    }
                }
            }
        }

        if (restParam == null &&
                (!iExpr.restArgs.isEmpty() ||
                         (vararg != null && valueProvidedParams.size() == nonRestParams.size()))) {
            dlog.error(iExpr.pos, DiagnosticErrorCode.TOO_MANY_ARGS_FUNC_CALL, iExpr.name.value);
            errored = true;
        }

        if (errored) {
            return symTable.semanticError;
        }

        BType listTypeRestArg = restParam == null ? null : restParam.type;
        BRecordType mappingTypeRestArg = null;

        if (vararg != null && nonRestArgs.size() < nonRestParams.size()) {
            // We only reach here if there are no named args and there is a vararg, and part of the non-rest params
            // are provided via the vararg.
            // Create a new tuple type and a closed record type as the expected rest param type with expected
            // required/defaultable paramtypes as members.
            PackageID pkgID = data.env.enclPkg.symbol.pkgID;
            List<BType> tupleMemberTypes = new ArrayList<>();
            BRecordTypeSymbol recordSymbol = createRecordTypeSymbol(pkgID, null, VIRTUAL, data);
            mappingTypeRestArg = new BRecordType(recordSymbol);
            LinkedHashMap<String, BField> fields = new LinkedHashMap<>();
            BType tupleRestType = null;
            BVarSymbol fieldSymbol;

            for (int j = nonRestArgs.size(); j < nonRestParams.size(); j++) {
                BType paramType = paramTypes.get(j);
                BVarSymbol nonRestParam = nonRestParams.get(j);
                Name paramName = nonRestParam.name;
                tupleMemberTypes.add(paramType);
                boolean required = requiredParams.contains(nonRestParam);
                fieldSymbol = new BVarSymbol(Flags.asMask(new HashSet<Flag>() {{
                                            add(required ? Flag.REQUIRED : Flag.OPTIONAL); }}), paramName,
                                            nonRestParam.getOriginalName(), pkgID, paramType, recordSymbol,
                                            symTable.builtinPos, VIRTUAL);
                fields.put(paramName.value, new BField(paramName, null, fieldSymbol));
            }

            if (listTypeRestArg != null) {
                if (listTypeRestArg.tag == TypeTags.ARRAY) {
                    tupleRestType = ((BArrayType) listTypeRestArg).eType;
                } else if (listTypeRestArg.tag == TypeTags.TUPLE) {
                    BTupleType restTupleType = (BTupleType) listTypeRestArg;
                    tupleMemberTypes.addAll(restTupleType.tupleTypes);
                    if (restTupleType.restType != null) {
                        tupleRestType = restTupleType.restType;
                    }
                }
            }

            BTupleType tupleType = new BTupleType(tupleMemberTypes);
            tupleType.restType = tupleRestType;
            listTypeRestArg = tupleType;
            mappingTypeRestArg.sealed = true;
            mappingTypeRestArg.restFieldType = symTable.noType;
            mappingTypeRestArg.fields = fields;
            recordSymbol.type = mappingTypeRestArg;
            mappingTypeRestArg.tsymbol = recordSymbol;
        }

        // Check whether the expected param count and the actual args counts are matching.
        if (listTypeRestArg == null && (vararg != null || !iExpr.restArgs.isEmpty())) {
            dlog.error(iExpr.pos, DiagnosticErrorCode.TOO_MANY_ARGS_FUNC_CALL, iExpr.name.value);
            return symTable.semanticError;
        }

        BType restType = null;
        if (vararg != null && !iExpr.restArgs.isEmpty()) {
            // We reach here if args are provided for the rest param as both individual rest args and a vararg.
            // Thus, the rest param type is the original rest param type which is an array type.
            BType elementType = ((BArrayType) listTypeRestArg).eType;

            for (BLangExpression restArg : iExpr.restArgs) {
                checkTypeParamExpr(restArg, elementType, true, data);
            }

            checkTypeParamExpr(vararg, listTypeRestArg, iExpr.langLibInvocation, data);
            iExpr.restArgs.add(vararg);
            restType = data.resultType;
        } else if (vararg != null) {
            iExpr.restArgs.add(vararg);
            if (mappingTypeRestArg != null) {
                LinkedHashSet<BType> restTypes = new LinkedHashSet<>();
                restTypes.add(listTypeRestArg);
                restTypes.add(mappingTypeRestArg);
                BType actualType = BUnionType.create(null, restTypes);
                checkTypeParamExpr(vararg, actualType, iExpr.langLibInvocation, data);
            } else {
                checkTypeParamExpr(vararg, listTypeRestArg, iExpr.langLibInvocation, data);
            }
            restType = data.resultType;
        } else if (!iExpr.restArgs.isEmpty()) {
            if (listTypeRestArg.tag == TypeTags.ARRAY) {
                BType elementType = ((BArrayType) listTypeRestArg).eType;
                for (BLangExpression restArg : iExpr.restArgs) {
                    checkTypeParamExpr(restArg, elementType, true, data);
                    if (restType != symTable.semanticError && data.resultType == symTable.semanticError) {
                        restType = data.resultType;
                    }
                }
            } else if (listTypeRestArg.tag == TypeTags.TUPLE) {
                BTupleType tupleType = (BTupleType) listTypeRestArg;
                List<BType> tupleMemberTypes = tupleType.tupleTypes;
                BType tupleRestType = tupleType.restType;

                int tupleMemCount = tupleMemberTypes.size();

                for (int j = 0; j < iExpr.restArgs.size(); j++) {
                    BLangExpression restArg = iExpr.restArgs.get(j);
                    BType memType = j < tupleMemCount ? tupleMemberTypes.get(j) : tupleRestType;
                    checkTypeParamExpr(restArg, memType, true, data);
                    if (restType != symTable.semanticError && data.resultType == symTable.semanticError) {
                        restType = data.resultType;
                    }
                }
            } else {
                for (BLangExpression restArg : iExpr.restArgs) {
                    checkExpr(restArg, symTable.semanticError, data);
                }
                data.resultType = symTable.semanticError;
            }
        }

        BType retType = typeParamAnalyzer.getReturnTypeParams(data.env, bInvokableType.getReturnType());
        long invokableSymbolFlags = invokableSymbol.flags;
        if (restType != symTable.semanticError && (Symbols.isFlagOn(invokableSymbolFlags, Flags.INTERFACE)
                || Symbols.isFlagOn(invokableSymbolFlags, Flags.NATIVE)) &&
                Symbols.isFlagOn(retType.flags, Flags.PARAMETERIZED)) {
            retType = unifier.build(retType, data.expType, iExpr, types, symTable, dlog);
        }

        // check argument types in arr:sort function
        boolean langLibPackageID = PackageID.isLangLibPackageID(iExpr.symbol.pkgID);
        String sortFuncName = "sort";
        if (langLibPackageID && sortFuncName.equals(iExpr.name.value)) {
            checkArrayLibSortFuncArgs(iExpr);
        }

        if (iExpr instanceof ActionNode && (iExpr).async) {
            return this.generateFutureType(invokableSymbol, retType);
        } else {
            return retType;
        }
    }

    private void populateIncludedRecordParams(BVarSymbol param, HashSet<String> includedRecordFields,
                                              List<String> includedRecordParamNames) {
        Set<String> fields = ((BRecordType) Types.getReferredType(param.type)).fields.keySet();
        for (String field : fields) {
            if (includedRecordParamNames.contains(field)) {
                includedRecordFields.add(field);
            }
        }
    }

    // If there is a named-arg or positional-arg corresponding to an included-record-param,
    // it is an error for a named-arg to specify a field of that included-record-param.
    private void checkSameNamedArgsInIncludedRecords(List<BLangExpression> namedArgs,
                                                      HashSet<String> incRecordFields) {
        if (incRecordFields.isEmpty()) {
            return;
        }
        for (BLangExpression namedArg : namedArgs) {
            String argName = ((NamedArgNode) namedArg).getName().value;
            if (incRecordFields.contains(argName)) {
                dlog.error(namedArg.pos,
                        DiagnosticErrorCode.
                        CANNOT_SPECIFY_NAMED_ARG_FOR_FIELD_OF_INCLUDED_RECORD_WHEN_ARG_SPECIFIED_FOR_INCLUDED_RECORD);
            }
        }
    }

    private void checkArrayLibSortFuncArgs(BLangInvocation iExpr) {
        List<BLangExpression> argExprs = iExpr.argExprs;
        BLangExpression keyFunction = null;

        for (int i = 0; i < argExprs.size(); i++) {
            BLangExpression arg = argExprs.get(i);
            if (arg.getKind() == NodeKind.NAMED_ARGS_EXPR) {
                BLangNamedArgsExpression argExpr = (BLangNamedArgsExpression) arg;
                if (argExpr.name.value.equals("key")) {
                    keyFunction = argExpr.expr;
                    break;
                }
            } else if (i == 2) {
                keyFunction = arg;
                break;
            }
        }

        BLangExpression arrExpr = argExprs.get(0);
        BType arrType = arrExpr.getBType();
        boolean isOrderedType = types.isOrderedType(arrType, false);
        if (keyFunction == null) {
            if (!isOrderedType) {
                dlog.error(arrExpr.pos, DiagnosticErrorCode.INVALID_SORT_ARRAY_MEMBER_TYPE, arrType);
            }
            return;
        }

        BType keyFunctionType = keyFunction.getBType();

        if (keyFunctionType.tag == TypeTags.SEMANTIC_ERROR) {
            return;
        }

        if (keyFunctionType.tag == TypeTags.NIL) {
            if (!isOrderedType) {
                dlog.error(arrExpr.pos, DiagnosticErrorCode.INVALID_SORT_ARRAY_MEMBER_TYPE, arrType);
            }
            return;
        }

        Location pos;
        BType returnType;

        if (keyFunction.getKind() == NodeKind.SIMPLE_VARIABLE_REF) {
            pos = keyFunction.pos;
            returnType = keyFunction.getBType().getReturnType();
        } else if (keyFunction.getKind() == NodeKind.ARROW_EXPR) {
            BLangArrowFunction arrowFunction = ((BLangArrowFunction) keyFunction);
            pos = arrowFunction.body.expr.pos;
            returnType = arrowFunction.body.expr.getBType();
            if (returnType.tag == TypeTags.SEMANTIC_ERROR) {
                return;
            }
        } else {
            BLangLambdaFunction keyLambdaFunction = (BLangLambdaFunction) keyFunction;
            pos = keyLambdaFunction.function.pos;
            returnType = keyLambdaFunction.function.getBType().getReturnType();
        }

        if (!types.isOrderedType(returnType, false)) {
            dlog.error(pos, DiagnosticErrorCode.INVALID_SORT_FUNC_RETURN_TYPE, returnType);
        }
    }

    private BVarSymbol checkParameterNameForDefaultArgument(BLangIdentifier argName, BLangExpression expr,
                                                            List<BVarSymbol> nonRestParams,
                                                            List<BVarSymbol> incRecordParams,
                                                            BVarSymbol incRecordParamAllowAdditionalFields,
                                                            AnalyzerData data) {
        for (BVarSymbol nonRestParam : nonRestParams) {
            if (nonRestParam.getName().value.equals(argName.value)) {
                return nonRestParam;
            }
        }
        for (BVarSymbol incRecordParam : incRecordParams) {
            if (incRecordParam.getName().value.equals(argName.value)) {
                return incRecordParam;
            }
        }
        if (incRecordParamAllowAdditionalFields != null) {
            BRecordType incRecordType =
                    (BRecordType) Types.getReferredType(incRecordParamAllowAdditionalFields.type);
            checkExpr(expr, incRecordType.restFieldType, data);
            if (!incRecordType.fields.containsKey(argName.value)) {
                return new BVarSymbol(0, names.fromIdNode(argName), names.originalNameFromIdNode(argName),
                                      null, symTable.noType, null, argName.pos, VIRTUAL);
            }
        }
        return null;
    }

    private BFutureType generateFutureType(BInvokableSymbol invocableSymbol, BType retType) {
        boolean isWorkerStart = Symbols.isFlagOn(invocableSymbol.flags, Flags.WORKER);
        return new BFutureType(TypeTags.FUTURE, retType, null, isWorkerStart);
    }

    private void checkTypeParamExpr(BLangExpression arg, BType expectedType,
                                    boolean inferTypeForNumericLiteral, AnalyzerData data) {
        checkTypeParamExpr(arg.pos, arg, expectedType, inferTypeForNumericLiteral, data);
    }

    private void checkTypeParamExpr(Location pos, BLangExpression arg, BType expectedType,
                                    boolean inferTypeForNumericLiteral, AnalyzerData data) {

        SymbolEnv env = data.env;
        if (typeParamAnalyzer.notRequireTypeParams(env)) {
            checkExpr(arg, expectedType, data);
            return;
        }
        if (requireTypeInference(arg, inferTypeForNumericLiteral)) {
            // Need to infer the type. Calculate matching bound type, with no type.
            BType expType = typeParamAnalyzer.getMatchingBoundType(expectedType, env);
            BType inferredType = checkExpr(arg, expType, data);
            typeParamAnalyzer.checkForTypeParamsInArg(arg, pos, inferredType, data.env, expectedType);
            types.checkType(arg.pos, inferredType, expectedType, DiagnosticErrorCode.INCOMPATIBLE_TYPES);
            return;
        }
        checkExpr(arg, expectedType, data);
        typeParamAnalyzer.checkForTypeParamsInArg(arg, pos, arg.getBType(), data.env, expectedType);
    }

    private boolean requireTypeInference(BLangExpression expr, boolean inferTypeForNumericLiteral) {

        switch (expr.getKind()) {
            case GROUP_EXPR:
                return requireTypeInference(((BLangGroupExpr) expr).expression, inferTypeForNumericLiteral);
            case ARROW_EXPR:
            case LIST_CONSTRUCTOR_EXPR:
            case RECORD_LITERAL_EXPR:
                return true;
            case ELVIS_EXPR:
            case TERNARY_EXPR:
            case NUMERIC_LITERAL:
                return inferTypeForNumericLiteral;
            default:
                return false;
        }
    }

    private BType checkMappingField(RecordLiteralNode.RecordField field, BType mappingType, AnalyzerData data) {
        BType fieldType = symTable.semanticError;
        boolean keyValueField = field.isKeyValueField();
        boolean spreadOpField = field.getKind() == NodeKind.RECORD_LITERAL_SPREAD_OP;

        boolean readOnlyConstructorField = false;
        String fieldName = null;
        Location pos = null;

        BLangExpression valueExpr = null;

        if (keyValueField) {
            valueExpr = ((BLangRecordKeyValueField) field).valueExpr;
        } else if (!spreadOpField) {
            valueExpr = (BLangRecordVarNameField) field;
        }

        switch (mappingType.tag) {
            case TypeTags.RECORD:
                if (keyValueField) {
                    BLangRecordKeyValueField keyValField = (BLangRecordKeyValueField) field;
                    BLangRecordKey key = keyValField.key;
                    TypeSymbolPair typeSymbolPair = checkRecordLiteralKeyExpr(key.expr, key.computedKey,
                                                                              (BRecordType) mappingType, data);
                    fieldType = typeSymbolPair.determinedType;
                    key.fieldSymbol = typeSymbolPair.fieldSymbol;
                    readOnlyConstructorField = keyValField.readonly;
                    pos = key.expr.pos;
                    fieldName = getKeyValueFieldName(keyValField);
                } else if (spreadOpField) {
                    BLangExpression spreadExpr = ((BLangRecordLiteral.BLangRecordSpreadOperatorField) field).expr;
                    checkExpr(spreadExpr, data);

                    BType spreadExprType = Types.getReferredType(spreadExpr.getBType());
                    if (spreadExprType.tag == TypeTags.MAP) {
                        return types.checkType(spreadExpr.pos, ((BMapType) spreadExprType).constraint,
                                getAllFieldType((BRecordType) mappingType),
                                DiagnosticErrorCode.INCOMPATIBLE_TYPES);
                    }

                    if (spreadExprType.tag != TypeTags.RECORD) {
                        dlog.error(spreadExpr.pos, DiagnosticErrorCode.INCOMPATIBLE_TYPES_SPREAD_OP,
                                spreadExprType);
                        return symTable.semanticError;
                    }

                    boolean errored = false;
                    for (BField bField : ((BRecordType) spreadExprType).fields.values()) {
                        BType specFieldType = bField.type;
                        BSymbol fieldSymbol = symResolver.resolveStructField(spreadExpr.pos, data.env, bField.name,
                                                                             mappingType.tsymbol);
                        BType expectedFieldType = checkRecordLiteralKeyByName(spreadExpr.pos, fieldSymbol, bField.name,
                                                                              (BRecordType) mappingType);
                        if (expectedFieldType != symTable.semanticError &&
                                !types.isAssignable(specFieldType, expectedFieldType)) {
                            dlog.error(spreadExpr.pos, DiagnosticErrorCode.INCOMPATIBLE_TYPES_FIELD,
                                       expectedFieldType, bField.name, specFieldType);
                            if (!errored) {
                                errored = true;
                            }
                        }
                    }
                    return errored ? symTable.semanticError : symTable.noType;
                } else {
                    BLangRecordVarNameField varNameField = (BLangRecordVarNameField) field;
                    TypeSymbolPair typeSymbolPair = checkRecordLiteralKeyExpr(varNameField, false,
                                                                              (BRecordType) mappingType, data);
                    fieldType = typeSymbolPair.determinedType;
                    readOnlyConstructorField = varNameField.readonly;
                    pos = varNameField.pos;
                    fieldName = getVarNameFieldName(varNameField);
                }
                break;
            case TypeTags.MAP:
                if (spreadOpField) {
                    BLangExpression spreadExp = ((BLangRecordLiteral.BLangRecordSpreadOperatorField) field).expr;
                    BType spreadOpType = checkExpr(spreadExp, data);
                    BType spreadOpMemberType = checkSpreadFieldWithMapType(spreadOpType);
                    if (spreadOpMemberType.tag == symTable.semanticError.tag) {
                        dlog.error(spreadExp.pos, DiagnosticErrorCode.INCOMPATIBLE_TYPES_SPREAD_OP,
                                spreadOpType);
                        return symTable.semanticError;
                    }

                    return types.checkType(spreadExp.pos, spreadOpMemberType, ((BMapType) mappingType).constraint,
                            DiagnosticErrorCode.INCOMPATIBLE_TYPES);
                }

                boolean validMapKey;
                if (keyValueField) {
                    BLangRecordKeyValueField keyValField = (BLangRecordKeyValueField) field;
                    BLangRecordKey key = keyValField.key;
                    validMapKey = checkValidJsonOrMapLiteralKeyExpr(key.expr, key.computedKey, data);
                    readOnlyConstructorField = keyValField.readonly;
                    pos = key.pos;
                    fieldName = getKeyValueFieldName(keyValField);
                } else {
                    BLangRecordVarNameField varNameField = (BLangRecordVarNameField) field;
                    validMapKey = checkValidJsonOrMapLiteralKeyExpr(varNameField, false, data);
                    readOnlyConstructorField = varNameField.readonly;
                    pos = varNameField.pos;
                    fieldName = getVarNameFieldName(varNameField);
                }

                fieldType = validMapKey ? ((BMapType) mappingType).constraint : symTable.semanticError;
                break;
        }


        if (readOnlyConstructorField) {
            if (types.isSelectivelyImmutableType(fieldType, data.env.enclPkg.packageID)) {
                fieldType =
                        ImmutableTypeCloner.getImmutableIntersectionType(pos, types, fieldType, data.env, symTable,
                                anonymousModelHelper, names, new HashSet<>());
            } else if (!types.isInherentlyImmutableType(fieldType)) {
                dlog.error(pos, DiagnosticErrorCode.INVALID_READONLY_MAPPING_FIELD, fieldName, fieldType);
                fieldType = symTable.semanticError;
            }
        }

        if (spreadOpField) {
            // If we reach this point for a spread operator it is due to the mapping type being a semantic error.
            // In such a scenario, valueExpr would be null here, and fieldType would be symTable.semanticError.
            // We set the spread op expression as the valueExpr here, to check it against symTable.semanticError.
            valueExpr = ((BLangRecordLiteral.BLangRecordSpreadOperatorField) field).expr;
        }

        BLangExpression exprToCheck = valueExpr;
        if (data.commonAnalyzerData.nonErrorLoggingCheck) {
            exprToCheck = nodeCloner.cloneNode(valueExpr);
        } else {
            ((BLangNode) field).setBType(fieldType);
        }

        return checkExpr(exprToCheck, data.env, fieldType, data);
    }

    private BType checkSpreadFieldWithMapType(BType spreadOpType) {
        switch (spreadOpType.tag) {
            case TypeTags.RECORD:
                List<BType> types = new ArrayList<>();
                BRecordType recordType = (BRecordType) spreadOpType;

                for (BField recField : recordType.fields.values()) {
                    types.add(recField.type);
                }

                if (!recordType.sealed) {
                    types.add(recordType.restFieldType);
                }

                return getRepresentativeBroadType(types);
            case TypeTags.MAP:
                return ((BMapType) spreadOpType).constraint;
            case TypeTags.TYPEREFDESC:
                BType refType = Types.getReferredType(spreadOpType);
                BType compatibleType = checkSpreadFieldWithMapType(refType);
                return compatibleType == refType ? spreadOpType : compatibleType;
            default:
                return symTable.semanticError;
        }
    }

    private TypeSymbolPair checkRecordLiteralKeyExpr(BLangExpression keyExpr, boolean computedKey,
                                                     BRecordType recordType, AnalyzerData data) {
        Name fieldName;

        if (computedKey) {
            checkExpr(keyExpr, symTable.stringType, data);

            if (keyExpr.getBType() == symTable.semanticError) {
                return new TypeSymbolPair(null, symTable.semanticError);
            }

            LinkedHashSet<BType> fieldTypes = recordType.fields.values().stream()
                    .map(field -> field.type)
                    .collect(Collectors.toCollection(LinkedHashSet::new));

            if (recordType.restFieldType.tag != TypeTags.NONE) {
                fieldTypes.add(recordType.restFieldType);
            }

            return new TypeSymbolPair(null, BUnionType.create(null, fieldTypes));
        } else if (keyExpr.getKind() == NodeKind.SIMPLE_VARIABLE_REF) {
            BLangSimpleVarRef varRef = (BLangSimpleVarRef) keyExpr;
            fieldName = names.fromIdNode(varRef.variableName);
        } else if (keyExpr.getKind() == NodeKind.LITERAL && keyExpr.getBType().tag == TypeTags.STRING) {
            fieldName = names.fromString((String) ((BLangLiteral) keyExpr).value);
        } else {
            dlog.error(keyExpr.pos, DiagnosticErrorCode.INVALID_RECORD_LITERAL_KEY);
            return new TypeSymbolPair(null, symTable.semanticError);
        }

        // Check whether the struct field exists
        BSymbol fieldSymbol = symResolver.resolveStructField(keyExpr.pos, data.env, fieldName, recordType.tsymbol);
        BType type = checkRecordLiteralKeyByName(keyExpr.pos, fieldSymbol, fieldName, recordType);

        return new TypeSymbolPair(fieldSymbol instanceof BVarSymbol ? (BVarSymbol) fieldSymbol : null, type);
    }

    private BType checkRecordLiteralKeyByName(Location location, BSymbol fieldSymbol, Name key,
                                              BRecordType recordType) {
        if (fieldSymbol != symTable.notFoundSymbol) {
            return fieldSymbol.type;
        }

        if (recordType.sealed) {
            dlog.error(location, DiagnosticErrorCode.UNDEFINED_STRUCTURE_FIELD_WITH_TYPE, key,
                       recordType.tsymbol.type.getKind().typeName(), recordType);
            return symTable.semanticError;
        }

        return recordType.restFieldType;
    }

    private BType getAllFieldType(BRecordType recordType) {
        LinkedHashSet<BType> possibleTypes = new LinkedHashSet<>();

        for (BField field : recordType.fields.values()) {
            possibleTypes.add(field.type);
        }

        BType restFieldType = recordType.restFieldType;

        if (restFieldType != null && restFieldType != symTable.noType) {
            possibleTypes.add(restFieldType);
        }

        return BUnionType.create(null, possibleTypes);
    }

    private boolean checkValidJsonOrMapLiteralKeyExpr(BLangExpression keyExpr, boolean computedKey, AnalyzerData data) {
        if (computedKey) {
            checkExpr(keyExpr, symTable.stringType, data);

            if (keyExpr.getBType() == symTable.semanticError) {
                return false;
            }
            return true;
        } else if (keyExpr.getKind() == NodeKind.SIMPLE_VARIABLE_REF ||
                (keyExpr.getKind() == NodeKind.LITERAL && ((BLangLiteral) keyExpr).getBType().tag == TypeTags.STRING)) {
            return true;
        }
        dlog.error(keyExpr.pos, DiagnosticErrorCode.INVALID_RECORD_LITERAL_KEY);
        return false;
    }

    private BType addNilForNillableAccessType(BType actualType) {
        // index based map/record access always returns a nil-able type for optional/rest fields.
        if (actualType.isNullable()) {
            return actualType;
        }

        return BUnionType.create(null, actualType, symTable.nilType);
    }

    private BType checkRecordRequiredFieldAccess(BLangAccessExpression varReferExpr, Name fieldName,
                                                 BRecordType recordType, AnalyzerData data) {
        BSymbol fieldSymbol = symResolver.resolveStructField(varReferExpr.pos, data.env, fieldName, recordType.tsymbol);

        if (Symbols.isOptional(fieldSymbol) || fieldSymbol == symTable.notFoundSymbol) {
            return symTable.semanticError;
        }

        // Set the field symbol to use during the code generation phase.
        varReferExpr.symbol = fieldSymbol;
        return fieldSymbol.type;
    }

    private BType checkRecordOptionalFieldAccess(BLangAccessExpression varReferExpr, Name fieldName,
                                                 BRecordType recordType, AnalyzerData data) {
        BSymbol fieldSymbol = symResolver.resolveStructField(varReferExpr.pos, data.env, fieldName, recordType.tsymbol);

        if (fieldSymbol == symTable.notFoundSymbol || !Symbols.isOptional(fieldSymbol)) {
            return symTable.semanticError;
        }

        // Set the field symbol to use during the code generation phase.
        varReferExpr.symbol = fieldSymbol;
        return fieldSymbol.type;
    }

    private BType checkRecordRestFieldAccess(BLangAccessExpression varReferExpr, Name fieldName,
                                             BRecordType recordType, AnalyzerData data) {
        BSymbol fieldSymbol = symResolver.resolveStructField(varReferExpr.pos, data.env, fieldName, recordType.tsymbol);

        if (fieldSymbol != symTable.notFoundSymbol) {
            // The field should not exist as a required or optional field.
            return symTable.semanticError;
        }

        if (recordType.sealed) {
            return symTable.semanticError;
        }

        return recordType.restFieldType;
    }

    private BType checkObjectFieldAccess(BLangFieldBasedAccess bLangFieldBasedAccess,
                                         Name fieldName, BObjectType objectType, AnalyzerData data) {
        BSymbol fieldSymbol = symResolver.resolveStructField(bLangFieldBasedAccess.pos,
                data.env, fieldName, objectType.tsymbol);

        if (fieldSymbol != symTable.notFoundSymbol) {
            // Setting the field symbol. This is used during the code generation phase
            bLangFieldBasedAccess.symbol = fieldSymbol;
            return fieldSymbol.type;
        }

        // check if it is an attached function pointer call
        Name objFuncName = names.fromString(Symbols.getAttachedFuncSymbolName(objectType.tsymbol.name.value,
                fieldName.value));
        fieldSymbol =
                symResolver.resolveObjectField(bLangFieldBasedAccess.pos, data.env, objFuncName, objectType.tsymbol);

        if (fieldSymbol == symTable.notFoundSymbol) {
            dlog.error(bLangFieldBasedAccess.field.pos,
                    DiagnosticErrorCode.UNDEFINED_STRUCTURE_FIELD_WITH_TYPE, fieldName,
                    objectType.tsymbol.type.getKind().typeName(), objectType.tsymbol);
            return symTable.semanticError;
        }

        if (Symbols.isFlagOn(fieldSymbol.type.flags, Flags.ISOLATED) &&
                !Symbols.isFlagOn(objectType.flags, Flags.ISOLATED)) {
            fieldSymbol = ASTBuilderUtil.duplicateInvokableSymbol((BInvokableSymbol) fieldSymbol);

            fieldSymbol.flags &= ~Flags.ISOLATED;
            fieldSymbol.type.flags &= ~Flags.ISOLATED;
        }

        // Setting the field symbol. This is used during the code generation phase
        bLangFieldBasedAccess.symbol = fieldSymbol;
        return fieldSymbol.type;
    }

    private BType checkTupleFieldType(BType tupleType, int indexValue) {
        BTupleType bTupleType = (BTupleType) tupleType;
        if (bTupleType.tupleTypes.size() <= indexValue && bTupleType.restType != null) {
            return bTupleType.restType;
        } else if (indexValue < 0 || bTupleType.tupleTypes.size() <= indexValue) {
            return symTable.semanticError;
        }
        return bTupleType.tupleTypes.get(indexValue);
    }

    private void validateTags(BLangXMLElementLiteral bLangXMLElementLiteral, SymbolEnv xmlElementEnv,
                              AnalyzerData data) {
        // check type for start and end tags
        BLangExpression startTagName = bLangXMLElementLiteral.startTagName;
        checkExpr(startTagName, xmlElementEnv, symTable.stringType, data);
        BLangExpression endTagName = bLangXMLElementLiteral.endTagName;
        if (endTagName == null) {
            return;
        }

        checkExpr(endTagName, xmlElementEnv, symTable.stringType, data);
        if (startTagName.getKind() == NodeKind.XML_QNAME && endTagName.getKind() == NodeKind.XML_QNAME &&
                startTagName.equals(endTagName)) {
            return;
        }

        if (startTagName.getKind() != NodeKind.XML_QNAME && endTagName.getKind() != NodeKind.XML_QNAME) {
            return;
        }

        dlog.error(bLangXMLElementLiteral.pos, DiagnosticErrorCode.XML_TAGS_MISMATCH);
    }

    private void checkStringTemplateExprs(List<? extends BLangExpression> exprs, AnalyzerData data) {
        for (BLangExpression expr : exprs) {
            checkExpr(expr, data);

            BType type = expr.getBType();

            if (type == symTable.semanticError) {
                continue;
            }

            if (!types.isNonNilSimpleBasicTypeOrString(type)) {
                dlog.error(expr.pos, DiagnosticErrorCode.INCOMPATIBLE_TYPES,
                        BUnionType.create(null, symTable.intType, symTable.floatType,
                                symTable.decimalType, symTable.stringType,
                                symTable.booleanType), type);
            }
        }
    }

    /**
     * Concatenate the consecutive text type nodes, and get the reduced set of children.
     *
     * @param exprs         Child nodes
     * @param xmlElementEnv
     * @return Reduced set of children
     */
    private List<BLangExpression> concatSimilarKindXMLNodes(List<BLangExpression> exprs, SymbolEnv xmlElementEnv,
                                                            AnalyzerData data) {
        List<BLangExpression> newChildren = new ArrayList<>();
        List<BLangExpression> tempConcatExpressions = new ArrayList<>();

        for (BLangExpression expr : exprs) {
            boolean prevNonErrorLoggingCheck = data.commonAnalyzerData.nonErrorLoggingCheck;
            data.commonAnalyzerData.nonErrorLoggingCheck = true;
            int prevErrorCount = this.dlog.errorCount();
            this.dlog.resetErrorCount();
            this.dlog.mute();

            BType exprType = checkExpr(nodeCloner.cloneNode(expr), xmlElementEnv, symTable.xmlType, data);

            data.commonAnalyzerData.nonErrorLoggingCheck = prevNonErrorLoggingCheck;
            int errorCount = this.dlog.errorCount();
            this.dlog.setErrorCount(prevErrorCount);

            if (!prevNonErrorLoggingCheck) {
                this.dlog.unmute();
            }

            if (errorCount == 0 && exprType != symTable.semanticError) {
                exprType = checkExpr(expr, xmlElementEnv, symTable.xmlType, data);
            } else {
                exprType = checkExpr(expr, xmlElementEnv, data);
            }

            if (TypeTags.isXMLTypeTag(Types.getReferredType(exprType).tag)) {
                if (!tempConcatExpressions.isEmpty()) {
                    newChildren.add(getXMLTextLiteral(tempConcatExpressions));
                    tempConcatExpressions = new ArrayList<>();
                }
                newChildren.add(expr);
                continue;
            }

            BType type = expr.getBType();
            BType referredType = Types.getReferredType(type);
            if (referredType.tag >= TypeTags.JSON &&
                    !TypeTags.isIntegerTypeTag(referredType.tag) && !TypeTags.isStringTypeTag(referredType.tag)) {
                if (referredType != symTable.semanticError && !TypeTags.isXMLTypeTag(referredType.tag)) {
                    dlog.error(expr.pos, DiagnosticErrorCode.INCOMPATIBLE_TYPES,
                            BUnionType.create(null, symTable.intType, symTable.floatType,
                                    symTable.decimalType, symTable.stringType,
                                    symTable.booleanType, symTable.xmlType), type);
                }
                continue;
            }

            tempConcatExpressions.add(expr);
        }

        // Add remaining concatenated text nodes as children
        if (!tempConcatExpressions.isEmpty()) {
            newChildren.add(getXMLTextLiteral(tempConcatExpressions));
        }

        return newChildren;
    }

    private BLangExpression getXMLTextLiteral(List<BLangExpression> exprs) {
        BLangXMLTextLiteral xmlTextLiteral = (BLangXMLTextLiteral) TreeBuilder.createXMLTextLiteralNode();
        xmlTextLiteral.textFragments = exprs;
        xmlTextLiteral.pos = exprs.get(0).pos;
        xmlTextLiteral.setBType(symTable.xmlType);
        return xmlTextLiteral;
    }

    private BType getAccessExprFinalType(BLangAccessExpression accessExpr, BType actualType) {

        // Cache the actual type of the field. This will be used in desuagr phase to create safe navigation.
        accessExpr.originalType = actualType;

        BUnionType unionType = BUnionType.create(null, actualType);

        if (returnsNull(accessExpr)) {
            unionType.add(symTable.nilType);
        }

        BType parentType = accessExpr.expr.getBType();
        if (accessExpr.errorSafeNavigation
                && (parentType.tag == TypeTags.SEMANTIC_ERROR || (parentType.tag == TypeTags.UNION
                && ((BUnionType) parentType).getMemberTypes().contains(symTable.errorType)))) {
            unionType.add(symTable.errorType);
        }

        // If there's only one member, and the one an only member is:
        //    a) nilType OR
        //    b) not-nullable
        // then return that only member, as the return type.
        if (unionType.getMemberTypes().size() == 1) {
            return unionType.getMemberTypes().toArray(new BType[0])[0];
        }

        return unionType;
    }

    private boolean returnsNull(BLangAccessExpression accessExpr) {
        BType parentType = accessExpr.expr.getBType();
        if (parentType.isNullable() && parentType.tag != TypeTags.JSON) {
            return true;
        }

        // Check whether this is a map access by index. If not, null is not a possible return type.
        if (parentType.tag != TypeTags.MAP) {
            return false;
        }

        // A map access with index, returns nullable type
        if (accessExpr.getKind() == NodeKind.INDEX_BASED_ACCESS_EXPR
                && accessExpr.expr.getBType().tag == TypeTags.MAP) {
            BType constraintType = ((BMapType) accessExpr.expr.getBType()).constraint;

            // JSON and any is special cased here, since those are two union types, with null within them.
            // Therefore return 'type' will not include null.
            return constraintType != null && constraintType.tag != TypeTags.ANY && constraintType.tag != TypeTags.JSON;
        }

        return false;
    }

    private BType checkObjectFieldAccessExpr(BLangFieldBasedAccess fieldAccessExpr, BType varRefType, Name fieldName,
                                             AnalyzerData data) {
        if (varRefType.tag == TypeTags.OBJECT) {
            return checkObjectFieldAccess(fieldAccessExpr, fieldName, (BObjectType) varRefType, data);
        }

        // If the type is not an object, it needs to be a union of objects.
        // Resultant field type is calculated here.
        Set<BType> memberTypes = ((BUnionType) varRefType).getMemberTypes();

        LinkedHashSet<BType> fieldTypeMembers = new LinkedHashSet<>();

        for (BType memType : memberTypes) {
            BType individualFieldType = checkObjectFieldAccess(fieldAccessExpr, fieldName, (BObjectType) memType, data);

            if (individualFieldType == symTable.semanticError) {
                return individualFieldType;
            }

            fieldTypeMembers.add(individualFieldType);
        }

        if (fieldTypeMembers.size() == 1) {
            return fieldTypeMembers.iterator().next();
        }

        return BUnionType.create(null, fieldTypeMembers);
    }

    private BType checkRecordFieldAccessExpr(BLangFieldBasedAccess fieldAccessExpr, BType type, Name fieldName,
                                             AnalyzerData data) {
        BType varRefType = Types.getReferredType(type);
        if (varRefType.tag == TypeTags.RECORD) {
            BSymbol fieldSymbol = symResolver.resolveStructField(fieldAccessExpr.pos, data.env,
                    fieldName, varRefType.tsymbol);

            if (Symbols.isOptional(fieldSymbol) && !fieldSymbol.type.isNullable() && !fieldAccessExpr.isLValue) {
                fieldAccessExpr.symbol = fieldSymbol;
                return addNilForNillableAccessType(fieldSymbol.type);
            }
            return checkRecordRequiredFieldAccess(fieldAccessExpr, fieldName, (BRecordType) varRefType, data);
        }

        // If the type is not a record, it needs to be a union of records.
        // Resultant field type is calculated here.
        Set<BType> memberTypes = ((BUnionType) varRefType).getMemberTypes();

        // checks whether if the field symbol type is nilable and the field is optional in other records
        for (BType memType : memberTypes) {
            BSymbol fieldSymbol = symResolver.resolveStructField(fieldAccessExpr.pos, data.env,
                    fieldName, memType.tsymbol);
            if (fieldSymbol.type.isNullable() &&
                    isFieldOptionalInRecords(((BUnionType) varRefType), fieldName, fieldAccessExpr, data)) {
                return symTable.semanticError;
            }
        }

        LinkedHashSet<BType> fieldTypeMembers = new LinkedHashSet<>();

        for (BType memType : memberTypes) {
            BType individualFieldType = checkRecordFieldAccessExpr(fieldAccessExpr, memType, fieldName, data);

            if (individualFieldType == symTable.semanticError) {
                return individualFieldType;
            }

            fieldTypeMembers.add(individualFieldType);
        }

        if (fieldTypeMembers.size() == 1) {
            return fieldTypeMembers.iterator().next();
        }

        return BUnionType.create(null, fieldTypeMembers);
    }

    private boolean isFieldOptionalInRecords(BUnionType unionType, Name fieldName,
                                             BLangFieldBasedAccess fieldAccessExpr, AnalyzerData data) {
        Set<BType> memberTypes = unionType.getMemberTypes();
        for (BType memType: memberTypes) {
            BSymbol fieldSymbol = symResolver.resolveStructField(fieldAccessExpr.pos, data.env,
                    fieldName, memType.tsymbol);
            if (Symbols.isOptional(fieldSymbol)) {
                return true;
            }
        }
        return false;
    }

    private BType checkRecordFieldAccessLhsExpr(BLangFieldBasedAccess fieldAccessExpr, BType varRefType,
                                                Name fieldName, AnalyzerData data) {
        if (varRefType.tag == TypeTags.RECORD) {
            BType fieldType =
                    checkRecordRequiredFieldAccess(fieldAccessExpr, fieldName, (BRecordType) varRefType, data);
            if (fieldType != symTable.semanticError) {
                return fieldType;
            }

            // For the LHS, the field could be optional.
            return checkRecordOptionalFieldAccess(fieldAccessExpr, fieldName, (BRecordType) varRefType, data);
        }

        // If the type is not an record, it needs to be a union of records.
        // Resultant field type is calculated here.
        Set<BType> memberTypes = ((BUnionType) varRefType).getMemberTypes();

        LinkedHashSet<BType> fieldTypeMembers = new LinkedHashSet<>();

        for (BType memType : memberTypes) {
            BType individualFieldType = checkRecordFieldAccessLhsExpr(fieldAccessExpr, memType, fieldName, data);

            if (individualFieldType == symTable.semanticError) {
                return symTable.semanticError;
            }

            fieldTypeMembers.add(individualFieldType);
        }

        if (fieldTypeMembers.size() == 1) {
            return fieldTypeMembers.iterator().next();
        }

        return BUnionType.create(null, fieldTypeMembers);
    }

    private BType checkOptionalRecordFieldAccessExpr(BLangFieldBasedAccess fieldAccessExpr, BType varRefType,
                                                     Name fieldName, AnalyzerData data) {
        BType refType = Types.getReferredType(varRefType);
        if (refType.tag == TypeTags.RECORD) {
            BType fieldType = checkRecordRequiredFieldAccess(fieldAccessExpr, fieldName, (BRecordType) refType, data);
            if (fieldType != symTable.semanticError) {
                return fieldType;
            }

            fieldType = checkRecordOptionalFieldAccess(fieldAccessExpr, fieldName, (BRecordType) refType, data);
            if (fieldType == symTable.semanticError) {
                return fieldType;
            }
            return addNilForNillableAccessType(fieldType);
        }

        // If the type is not an record, it needs to be a union of records.
        // Resultant field type is calculated here.
        Set<BType> memberTypes = ((BUnionType) refType).getMemberTypes();

        BType fieldType;

        boolean nonMatchedRecordExists = false;

        LinkedHashSet<BType> fieldTypeMembers = new LinkedHashSet<>();

        for (BType memType : memberTypes) {
            BType individualFieldType = checkOptionalRecordFieldAccessExpr(fieldAccessExpr, memType, fieldName, data);

            if (individualFieldType == symTable.semanticError) {
                nonMatchedRecordExists = true;
                continue;
            }

            fieldTypeMembers.add(individualFieldType);
        }

        if (fieldTypeMembers.isEmpty()) {
            return symTable.semanticError;
        }

        if (fieldTypeMembers.size() == 1) {
            fieldType = fieldTypeMembers.iterator().next();
        } else {
            fieldType = BUnionType.create(null, fieldTypeMembers);
        }

        return nonMatchedRecordExists ? addNilForNillableAccessType(fieldType) : fieldType;
    }

    private RecordUnionDiagnostics checkRecordUnion(BLangFieldBasedAccess fieldAccessExpr, Set<BType> memberTypes,
                                                    Name fieldName, AnalyzerData data) {

        RecordUnionDiagnostics recordUnionDiagnostics = new RecordUnionDiagnostics();

        for (BType memberType : memberTypes) {
            BRecordType recordMember = (BRecordType) Types.getReferredType(memberType);

            if (recordMember.getFields().containsKey(fieldName.getValue())) {

                if (isNilableType(fieldAccessExpr, memberType, fieldName, data)) {
                    recordUnionDiagnostics.nilableInRecords.add(recordMember);
                }

            } else {
                // The field being accessed is not declared in this record member type
                recordUnionDiagnostics.undeclaredInRecords.add(recordMember);
            }

        }

        return recordUnionDiagnostics;
    }

    private boolean isNilableType(BLangFieldBasedAccess fieldAccessExpr, BType memberType,
                              Name fieldName, AnalyzerData data) {
        BSymbol fieldSymbol = symResolver.resolveStructField(fieldAccessExpr.pos, data.env,
                fieldName, memberType.tsymbol);
        return fieldSymbol.type.isNullable();
    }

    private void logRhsFieldAccExprErrors(BLangFieldBasedAccess fieldAccessExpr, BType varRefType, Name fieldName,
                                          AnalyzerData data) {
        if (varRefType.tag == TypeTags.RECORD) {

            BRecordType recordVarRefType = (BRecordType) varRefType;
            boolean isFieldDeclared = recordVarRefType.getFields().containsKey(fieldName.getValue());

            if (isFieldDeclared) {
                // The field being accessed using the field access expression is declared as an optional field
                dlog.error(fieldAccessExpr.pos,
                        DiagnosticErrorCode.FIELD_ACCESS_CANNOT_BE_USED_TO_ACCESS_OPTIONAL_FIELDS);
            } else if (recordVarRefType.sealed) {
                // Accessing an undeclared field in a close record
                dlog.error(fieldAccessExpr.pos, DiagnosticErrorCode.UNDECLARED_FIELD_IN_RECORD, fieldName, varRefType);

            } else {
                // The field accessed is either not declared or maybe declared as a rest field in an open record
                dlog.error(fieldAccessExpr.pos, DiagnosticErrorCode.INVALID_FIELD_ACCESS_IN_RECORD_TYPE, fieldName,
                        varRefType);
            }

        } else {
            // If the type is not a record, it needs to be a union of records
            LinkedHashSet<BType> memberTypes = ((BUnionType) varRefType).getMemberTypes();
            RecordUnionDiagnostics recUnionInfo = checkRecordUnion(fieldAccessExpr, memberTypes, fieldName, data);

            if (recUnionInfo.hasNilableAndUndeclared()) {

                dlog.error(fieldAccessExpr.pos,
                        DiagnosticErrorCode.UNDECLARED_AND_NILABLE_FIELDS_IN_UNION_OF_RECORDS, fieldName,
                        recUnionInfo.recordsToString(recUnionInfo.undeclaredInRecords),
                        recUnionInfo.recordsToString(recUnionInfo.nilableInRecords));
            } else if (recUnionInfo.hasUndeclared()) {

                dlog.error(fieldAccessExpr.pos, DiagnosticErrorCode.UNDECLARED_FIELD_IN_UNION_OF_RECORDS, fieldName,
                        recUnionInfo.recordsToString(recUnionInfo.undeclaredInRecords));
            } else if (recUnionInfo.hasNilable()) {

                dlog.error(fieldAccessExpr.pos, DiagnosticErrorCode.NILABLE_FIELD_IN_UNION_OF_RECORDS, fieldName,
                        recUnionInfo.recordsToString(recUnionInfo.nilableInRecords));
            }
        }
    }

    private BType checkFieldAccessExpr(BLangFieldBasedAccess fieldAccessExpr, BType varRefType, Name fieldName,
                                       AnalyzerData data) {
        BType actualType = symTable.semanticError;
        varRefType = Types.getReferredType(varRefType);

        if (types.isSubTypeOfBaseType(varRefType, TypeTags.OBJECT)) {
            actualType = checkObjectFieldAccessExpr(fieldAccessExpr, varRefType, fieldName, data);
            fieldAccessExpr.originalType = actualType;
        } else if (types.isSubTypeOfBaseType(varRefType, TypeTags.RECORD)) {
            actualType = checkRecordFieldAccessExpr(fieldAccessExpr, varRefType, fieldName, data);

            if (actualType != symTable.semanticError) {
                fieldAccessExpr.originalType = actualType;
                return actualType;
            }

            if (!fieldAccessExpr.isLValue) {
                logRhsFieldAccExprErrors(fieldAccessExpr, varRefType, fieldName, data);
                return actualType;
            }

            // If this is an LHS expression, check if there is a required and/ optional field by the specified field
            // name in all records.
            actualType = checkRecordFieldAccessLhsExpr(fieldAccessExpr, varRefType, fieldName, data);
            fieldAccessExpr.originalType = actualType;
            if (actualType == symTable.semanticError) {
                dlog.error(fieldAccessExpr.pos, DiagnosticErrorCode.UNDEFINED_STRUCTURE_FIELD_WITH_TYPE,
                        fieldName,
                        varRefType.getKind() == TypeKind.UNION ? "union" : varRefType.getKind().typeName(), varRefType);
            }
        } else if (types.isLax(varRefType)) {
            if (fieldAccessExpr.isLValue) {
                dlog.error(fieldAccessExpr.pos,
                        DiagnosticErrorCode.OPERATION_DOES_NOT_SUPPORT_FIELD_ACCESS_FOR_ASSIGNMENT,
                        varRefType);
                return symTable.semanticError;
            }
            if (fieldAccessExpr.fieldKind == FieldKind.WITH_NS) {
                resolveXMLNamespace((BLangFieldBasedAccess.BLangNSPrefixedFieldBasedAccess) fieldAccessExpr, data);
            }
            BType laxFieldAccessType = getLaxFieldAccessType(varRefType);
            actualType = BUnionType.create(null, laxFieldAccessType, symTable.errorType);
            fieldAccessExpr.originalType = laxFieldAccessType;
        } else if (fieldAccessExpr.expr.getKind() == NodeKind.FIELD_BASED_ACCESS_EXPR &&
                hasLaxOriginalType(((BLangFieldBasedAccess) fieldAccessExpr.expr))) {
            BType laxFieldAccessType =
                    getLaxFieldAccessType(((BLangFieldBasedAccess) fieldAccessExpr.expr).originalType);
            if (fieldAccessExpr.fieldKind == FieldKind.WITH_NS) {
                resolveXMLNamespace((BLangFieldBasedAccess.BLangNSPrefixedFieldBasedAccess) fieldAccessExpr, data);
            }
            actualType = BUnionType.create(null, laxFieldAccessType, symTable.errorType);
            fieldAccessExpr.errorSafeNavigation = true;
            fieldAccessExpr.originalType = laxFieldAccessType;
        } else if (TypeTags.isXMLTypeTag(varRefType.tag)) {
            if (fieldAccessExpr.isLValue) {
                dlog.error(fieldAccessExpr.pos, DiagnosticErrorCode.CANNOT_UPDATE_XML_SEQUENCE);
            }
            // todo: field access on a xml value is not attribute access, return type should be string?
            // `_` is a special field that refer to the element name.
            actualType = symTable.xmlType;
            fieldAccessExpr.originalType = actualType;
        } else if (varRefType.tag != TypeTags.SEMANTIC_ERROR) {
            dlog.error(fieldAccessExpr.pos, DiagnosticErrorCode.OPERATION_DOES_NOT_SUPPORT_FIELD_ACCESS,
                    varRefType);
        }

        return actualType;
    }

    private void resolveXMLNamespace(BLangFieldBasedAccess.BLangNSPrefixedFieldBasedAccess fieldAccessExpr,
                                     AnalyzerData data) {
        BLangFieldBasedAccess.BLangNSPrefixedFieldBasedAccess nsPrefixedFieldAccess = fieldAccessExpr;
        String nsPrefix = nsPrefixedFieldAccess.nsPrefix.value;
        BSymbol nsSymbol = symResolver.lookupSymbolInPrefixSpace(data.env, names.fromString(nsPrefix));

        if (nsSymbol == symTable.notFoundSymbol) {
            dlog.error(nsPrefixedFieldAccess.nsPrefix.pos, DiagnosticErrorCode.CANNOT_FIND_XML_NAMESPACE,
                    nsPrefixedFieldAccess.nsPrefix);
        } else if (nsSymbol.getKind() == SymbolKind.PACKAGE) {
            nsPrefixedFieldAccess.nsSymbol = (BXMLNSSymbol) findXMLNamespaceFromPackageConst(
                    nsPrefixedFieldAccess.field.value, nsPrefixedFieldAccess.nsPrefix.value,
                    (BPackageSymbol) nsSymbol, fieldAccessExpr.pos, data);
        } else {
            nsPrefixedFieldAccess.nsSymbol = (BXMLNSSymbol) nsSymbol;
        }
    }

    private boolean hasLaxOriginalType(BLangFieldBasedAccess fieldBasedAccess) {
        return fieldBasedAccess.originalType != null && types.isLax(fieldBasedAccess.originalType);
    }

    private BType getLaxFieldAccessType(BType exprType) {
        switch (exprType.tag) {
            case TypeTags.JSON:
                return symTable.jsonType;
            case TypeTags.XML:
            case TypeTags.XML_ELEMENT:
                return symTable.stringType;
            case TypeTags.MAP:
                return ((BMapType) exprType).constraint;
            case TypeTags.UNION:
                BUnionType unionType = (BUnionType) exprType;
                if (types.isSameType(symTable.jsonType, unionType)) {
                    return symTable.jsonType;
                }
                LinkedHashSet<BType> memberTypes = new LinkedHashSet<>();
                unionType.getMemberTypes().forEach(bType -> memberTypes.add(getLaxFieldAccessType(bType)));
                return memberTypes.size() == 1 ? memberTypes.iterator().next() : BUnionType.create(null, memberTypes);
            case TypeTags.TYPEREFDESC:
                BType refType = Types.getReferredType(exprType);
                BType compatibleType = getLaxFieldAccessType(refType);
                return compatibleType == refType ? exprType : compatibleType;
        }
        return symTable.semanticError;
    }

    private BType checkOptionalFieldAccessExpr(BLangFieldBasedAccess fieldAccessExpr, BType varRefType, Name fieldName,
                                               AnalyzerData data) {
        BType actualType = symTable.semanticError;
        BType referredType = Types.getReferredType(varRefType);

        boolean nillableExprType = false;
        BType effectiveType = Types.getReferredType(varRefType);

        if (referredType.tag == TypeTags.UNION) {
            Set<BType> memTypes = ((BUnionType) referredType).getMemberTypes();

            if (memTypes.contains(symTable.nilType)) {
                LinkedHashSet<BType> nilRemovedSet = new LinkedHashSet<>();
                for (BType bType : memTypes) {
                    if (bType != symTable.nilType) {
                        nilRemovedSet.add(bType);
                    } else {
                        nillableExprType = true;
                    }
                }

                effectiveType = nilRemovedSet.size() == 1 ? nilRemovedSet.iterator().next() :
                        BUnionType.create(null, nilRemovedSet);
            }
        }

        if (types.isSubTypeOfBaseType(effectiveType, TypeTags.RECORD)) {
            actualType = checkOptionalRecordFieldAccessExpr(fieldAccessExpr, effectiveType, fieldName, data);
            if (actualType == symTable.semanticError) {
                dlog.error(fieldAccessExpr.pos,
                        DiagnosticErrorCode.OPERATION_DOES_NOT_SUPPORT_OPTIONAL_FIELD_ACCESS_FOR_FIELD,
                        varRefType, fieldName);
            }
            fieldAccessExpr.nilSafeNavigation = nillableExprType;
            fieldAccessExpr.originalType = fieldAccessExpr.leafNode || !nillableExprType ? actualType :
                    types.getTypeWithoutNil(actualType);
        } else if (types.isLax(effectiveType)) {
            BType laxFieldAccessType = getLaxFieldAccessType(effectiveType);
            actualType = accessCouldResultInError(effectiveType) ?
                    BUnionType.create(null, laxFieldAccessType, symTable.errorType) : laxFieldAccessType;
            if (fieldAccessExpr.fieldKind == FieldKind.WITH_NS) {
                resolveXMLNamespace((BLangFieldBasedAccess.BLangNSPrefixedFieldBasedAccess) fieldAccessExpr, data);
            }
            fieldAccessExpr.originalType = laxFieldAccessType;
            fieldAccessExpr.nilSafeNavigation = true;
            nillableExprType = true;
        } else if (fieldAccessExpr.expr.getKind() == NodeKind.FIELD_BASED_ACCESS_EXPR &&
                hasLaxOriginalType(((BLangFieldBasedAccess) fieldAccessExpr.expr))) {
            BType laxFieldAccessType =
                    getLaxFieldAccessType(((BLangFieldBasedAccess) fieldAccessExpr.expr).originalType);
            actualType = accessCouldResultInError(effectiveType) ?
                    BUnionType.create(null, laxFieldAccessType, symTable.errorType) : laxFieldAccessType;
            if (fieldAccessExpr.fieldKind == FieldKind.WITH_NS) {
                resolveXMLNamespace((BLangFieldBasedAccess.BLangNSPrefixedFieldBasedAccess) fieldAccessExpr, data);
            }
            fieldAccessExpr.errorSafeNavigation = true;
            fieldAccessExpr.originalType = laxFieldAccessType;
            fieldAccessExpr.nilSafeNavigation = true;
            nillableExprType = true;
        } else if (varRefType.tag != TypeTags.SEMANTIC_ERROR) {
            dlog.error(fieldAccessExpr.pos,
                    DiagnosticErrorCode.OPERATION_DOES_NOT_SUPPORT_OPTIONAL_FIELD_ACCESS, varRefType);
        }

        if (nillableExprType && actualType != symTable.semanticError && !actualType.isNullable()) {
            actualType = BUnionType.create(null, actualType, symTable.nilType);
        }

        return actualType;
    }

    private boolean accessCouldResultInError(BType bType) {
        BType type = Types.getReferredType(bType);
        if (type.tag == TypeTags.JSON) {
            return true;
        }

        if (type.tag == TypeTags.MAP) {
            return false;
        }

        if (type.tag == TypeTags.XML) {
            return true;
        }

        if (type.tag == TypeTags.UNION) {
            return ((BUnionType) type).getMemberTypes().stream().anyMatch(this::accessCouldResultInError);
        } else {
            return false;
        }
    }

    private BType checkIndexAccessExpr(BLangIndexBasedAccess indexBasedAccessExpr, AnalyzerData data) {
        BType effectiveType = types.getTypeWithEffectiveIntersectionTypes(indexBasedAccessExpr.expr.getBType());
        BType varRefType = Types.getReferredType(effectiveType);
        boolean nillableExprType = false;

        if (varRefType.tag == TypeTags.UNION) {
            Set<BType> memTypes = ((BUnionType) varRefType).getMemberTypes();

            if (memTypes.contains(symTable.nilType)) {
                LinkedHashSet<BType> nilRemovedSet = new LinkedHashSet<>();
                for (BType bType : memTypes) {
                    if (bType != symTable.nilType) {
                        nilRemovedSet.add(bType);
                    } else {
                        nillableExprType = true;
                    }
                }

                if (nillableExprType) {
                    varRefType = nilRemovedSet.size() == 1 ? nilRemovedSet.iterator().next() :
                            BUnionType.create(null, nilRemovedSet);

                    if (!types.isSubTypeOfMapping(varRefType)) {
                        // Member access is allowed on optional types only with mappings.
                        dlog.error(indexBasedAccessExpr.pos,
                                DiagnosticErrorCode.OPERATION_DOES_NOT_SUPPORT_MEMBER_ACCESS,
                                   indexBasedAccessExpr.expr.getBType());
                        return symTable.semanticError;
                    }

                    if (indexBasedAccessExpr.isLValue || indexBasedAccessExpr.isCompoundAssignmentLValue) {
                        dlog.error(indexBasedAccessExpr.pos,
                                DiagnosticErrorCode.OPERATION_DOES_NOT_SUPPORT_MEMBER_ACCESS_FOR_ASSIGNMENT,
                                   indexBasedAccessExpr.expr.getBType());
                        return symTable.semanticError;
                    }
                }
            }
        }


        BLangExpression indexExpr = indexBasedAccessExpr.indexExpr;
        BType actualType = symTable.semanticError;

        if (types.isSubTypeOfMapping(varRefType)) {
            checkExpr(indexExpr, symTable.stringType, data);

            if (indexExpr.getBType() == symTable.semanticError) {
                return symTable.semanticError;
            }

            actualType = checkMappingIndexBasedAccess(indexBasedAccessExpr, varRefType, data);

            if (actualType == symTable.semanticError) {
                if (isConstExpr(indexExpr)) {
                    String fieldName = getConstFieldName(indexExpr);
                    dlog.error(indexBasedAccessExpr.pos, DiagnosticErrorCode.UNDEFINED_STRUCTURE_FIELD,
                            fieldName, indexBasedAccessExpr.expr.getBType());
                    return actualType;
                }

                dlog.error(indexExpr.pos, DiagnosticErrorCode.INVALID_RECORD_MEMBER_ACCESS_EXPR, indexExpr.getBType());
                return actualType;
            }

            indexBasedAccessExpr.nilSafeNavigation = nillableExprType;
            indexBasedAccessExpr.originalType = indexBasedAccessExpr.leafNode || !nillableExprType ? actualType :
                    types.getTypeWithoutNil(actualType);
        } else if (types.isSubTypeOfList(varRefType)) {
            checkExpr(indexExpr, symTable.intType, data);

            if (indexExpr.getBType() == symTable.semanticError) {
                return symTable.semanticError;
            }

            actualType = checkListIndexBasedAccess(indexBasedAccessExpr, varRefType);
            indexBasedAccessExpr.originalType = actualType;

            if (actualType == symTable.semanticError) {
                if (isConstExpr(indexExpr)) {
                    dlog.error(indexBasedAccessExpr.indexExpr.pos,
                            DiagnosticErrorCode.LIST_INDEX_OUT_OF_RANGE, getConstIndex(indexExpr));
                    return actualType;
                }
                dlog.error(indexExpr.pos, DiagnosticErrorCode.INVALID_LIST_MEMBER_ACCESS_EXPR, indexExpr.getBType());
                return actualType;
            }
        } else if (types.isAssignable(varRefType, symTable.stringType)) {
            if (indexBasedAccessExpr.isLValue) {
                dlog.error(indexBasedAccessExpr.pos,
                        DiagnosticErrorCode.OPERATION_DOES_NOT_SUPPORT_MEMBER_ACCESS_FOR_ASSIGNMENT,
                           indexBasedAccessExpr.expr.getBType());
                return symTable.semanticError;
            }

            checkExpr(indexExpr, symTable.intType, data);

            if (indexExpr.getBType() == symTable.semanticError) {
                return symTable.semanticError;
            }

            indexBasedAccessExpr.originalType = symTable.charStringType;
            actualType = symTable.charStringType;
        } else if (TypeTags.isXMLTypeTag(varRefType.tag)) {
            if (indexBasedAccessExpr.isLValue) {
                indexExpr.setBType(symTable.semanticError);
                dlog.error(indexBasedAccessExpr.pos, DiagnosticErrorCode.CANNOT_UPDATE_XML_SEQUENCE);
                return actualType;
            }

            BType type = checkExpr(indexExpr, symTable.intType, data);
            if (type == symTable.semanticError) {
                return type;
            }
            // Note: out of range member access returns empty xml value unlike lists
            // hence, this needs to be set to xml type
            indexBasedAccessExpr.originalType = varRefType;
            actualType = varRefType;
        } else if (varRefType.tag == TypeTags.TABLE) {
            if (indexBasedAccessExpr.isLValue) {
                dlog.error(indexBasedAccessExpr.pos, DiagnosticErrorCode.CANNOT_UPDATE_TABLE_USING_MEMBER_ACCESS,
                        varRefType);
                return symTable.semanticError;
            }
            BTableType tableType = (BTableType) Types.getReferredType(indexBasedAccessExpr.expr.getBType());
            BType keyTypeConstraint = tableType.keyTypeConstraint;
            if (tableType.keyTypeConstraint == null) {
                keyTypeConstraint = createTableKeyConstraint(tableType.fieldNameList, tableType.constraint);

                if (keyTypeConstraint == symTable.semanticError) {
                    dlog.error(indexBasedAccessExpr.pos,
                               DiagnosticErrorCode.MEMBER_ACCESS_NOT_SUPPORTED_FOR_KEYLESS_TABLE,
                               indexBasedAccessExpr.expr);
                    return symTable.semanticError;
                }
            }

            BType indexExprType = checkExpr(indexExpr, keyTypeConstraint, data);
            if (indexExprType == symTable.semanticError) {
                return symTable.semanticError;
            }

            if (data.expType.tag != TypeTags.NONE) {
                BType resultType = checkExpr(indexBasedAccessExpr.expr, data.expType, data);
                if (resultType == symTable.semanticError) {
                    return symTable.semanticError;
                }
            }
            BType constraint = tableType.constraint;
            actualType = addNilForNillableAccessType(constraint);
            indexBasedAccessExpr.originalType = indexBasedAccessExpr.leafNode || !nillableExprType ? actualType :
                    types.getTypeWithoutNil(actualType);
        } else if (varRefType == symTable.semanticError) {
            indexBasedAccessExpr.indexExpr.setBType(symTable.semanticError);
            return symTable.semanticError;
        } else {
            indexBasedAccessExpr.indexExpr.setBType(symTable.semanticError);
            dlog.error(indexBasedAccessExpr.pos, DiagnosticErrorCode.OPERATION_DOES_NOT_SUPPORT_MEMBER_ACCESS,
                       indexBasedAccessExpr.expr.getBType());
            return symTable.semanticError;
        }

        if (nillableExprType && !actualType.isNullable()) {
            actualType = BUnionType.create(null, actualType, symTable.nilType);
        }

        return actualType;
    }

    private Long getConstIndex(BLangExpression indexExpr) {
        switch (indexExpr.getKind()) {
            case GROUP_EXPR:
                BLangGroupExpr groupExpr = (BLangGroupExpr) indexExpr;
                return getConstIndex(groupExpr.expression);
            case NUMERIC_LITERAL:
                return (Long) ((BLangLiteral) indexExpr).value;
            case UNARY_EXPR:
                BLangNumericLiteral numericLiteral =
                        Types.constructNumericLiteralFromUnaryExpr((BLangUnaryExpr) indexExpr);
                return (Long) numericLiteral.value;
            default:
                return (Long) ((BConstantSymbol) ((BLangSimpleVarRef) indexExpr).symbol).value.value;
        }
    }

    private String getConstFieldName(BLangExpression indexExpr) {
        switch (indexExpr.getKind()) {
            case GROUP_EXPR:
                BLangGroupExpr groupExpr = (BLangGroupExpr) indexExpr;
                return getConstFieldName(groupExpr.expression);
            case LITERAL:
                return (String) ((BLangLiteral) indexExpr).value;
            default:
                return (String) ((BConstantSymbol) ((BLangSimpleVarRef) indexExpr).symbol).value.value;
        }
    }

    private BType checkArrayIndexBasedAccess(BLangIndexBasedAccess indexBasedAccess, BType indexExprType,
                                             BArrayType arrayType) {
        BType actualType = symTable.semanticError;

        int tag = indexExprType.tag;

        if (tag == TypeTags.BYTE || TypeTags.isIntegerTypeTag(tag)) {
            BLangExpression indexExpr = indexBasedAccess.indexExpr;
            if (!isConstExpr(indexExpr) || arrayType.state == BArrayState.OPEN) {
                return arrayType.eType;
            }
            Long indexVal = getConstIndex(indexExpr);
            return indexVal >= arrayType.size || indexVal < 0 ? symTable.semanticError : arrayType.eType;
        }

        switch (tag) {
            case TypeTags.FINITE:
                BFiniteType finiteIndexExpr = (BFiniteType) indexExprType;
                boolean validIndexExists = false;
                for (BLangExpression finiteMember : finiteIndexExpr.getValueSpace()) {
                    int indexValue = ((Long) ((BLangLiteral) finiteMember).value).intValue();
                    if (indexValue >= 0 &&
                            (arrayType.state == BArrayState.OPEN || indexValue < arrayType.size)) {
                        validIndexExists = true;
                        break;
                    }
                }
                if (!validIndexExists) {
                    return symTable.semanticError;
                }
                actualType = arrayType.eType;
                break;
            case TypeTags.UNION:
                // address the case where we have a union of finite types
                List<BFiniteType> finiteTypes = ((BUnionType) indexExprType).getMemberTypes().stream()
                        .filter(memType -> Types.getReferredType(memType).tag == TypeTags.FINITE)
                        .map(matchedType -> (BFiniteType) Types.getReferredType(matchedType))
                        .collect(Collectors.toList());

                BFiniteType finiteType;
                if (finiteTypes.size() == 1) {
                    finiteType = finiteTypes.get(0);
                } else {
                    Set<BLangExpression> valueSpace = new LinkedHashSet<>();
                    finiteTypes.forEach(constituent -> valueSpace.addAll(constituent.getValueSpace()));
                    finiteType = new BFiniteType(null, valueSpace);
                }

                BType elementType = checkArrayIndexBasedAccess(indexBasedAccess, finiteType, arrayType);
                if (elementType == symTable.semanticError) {
                    return symTable.semanticError;
                }
                actualType = arrayType.eType;
                break;
            case TypeTags.TYPEREFDESC:
                return checkArrayIndexBasedAccess(indexBasedAccess, Types.getReferredType(indexExprType),
                        arrayType);
        }
        return actualType;
    }

    private BType checkListIndexBasedAccess(BLangIndexBasedAccess accessExpr, BType type) {
        if (type.tag == TypeTags.ARRAY) {
            return checkArrayIndexBasedAccess(accessExpr, accessExpr.indexExpr.getBType(), (BArrayType) type);
        }

        if (type.tag == TypeTags.TUPLE) {
            return checkTupleIndexBasedAccess(accessExpr, (BTupleType) type, accessExpr.indexExpr.getBType());
        }

        LinkedHashSet<BType> fieldTypeMembers = new LinkedHashSet<>();

        for (BType memType : ((BUnionType) type).getMemberTypes()) {
            BType individualFieldType = checkListIndexBasedAccess(accessExpr, memType);

            if (individualFieldType == symTable.semanticError) {
                continue;
            }

            fieldTypeMembers.add(individualFieldType);
        }

        if (fieldTypeMembers.size() == 0) {
            return symTable.semanticError;
        }

        if (fieldTypeMembers.size() == 1) {
            return fieldTypeMembers.iterator().next();
        }
        return BUnionType.create(null, fieldTypeMembers);
    }

    private BType checkTupleIndexBasedAccess(BLangIndexBasedAccess accessExpr, BTupleType tuple, BType currentType) {
        BType actualType = symTable.semanticError;
        BLangExpression indexExpr = accessExpr.indexExpr;

        int tag = currentType.tag;

        if (tag == TypeTags.BYTE || TypeTags.isIntegerTypeTag(tag)) {
            if (isConstExpr(indexExpr)) {
                return checkTupleFieldType(tuple, getConstIndex(indexExpr).intValue());
            }

            LinkedHashSet<BType> tupleTypes = collectTupleFieldTypes(tuple, new LinkedHashSet<>());
            return tupleTypes.size() == 1 ? tupleTypes.iterator().next() : BUnionType.create(null, tupleTypes);
        }

        switch (tag) {
            case TypeTags.FINITE:
                BFiniteType finiteIndexExpr = (BFiniteType) currentType;
                LinkedHashSet<BType> possibleTypes = new LinkedHashSet<>();
                for (BLangExpression finiteMember : finiteIndexExpr.getValueSpace()) {
                    int indexValue = ((Long) ((BLangLiteral) finiteMember).value).intValue();
                    BType fieldType = checkTupleFieldType(tuple, indexValue);
                    if (fieldType.tag != TypeTags.SEMANTIC_ERROR) {
                        possibleTypes.add(fieldType);
                    }
                }
                if (possibleTypes.size() == 0) {
                    return symTable.semanticError;
                }
                actualType = possibleTypes.size() == 1 ? possibleTypes.iterator().next() :
                        BUnionType.create(null, possibleTypes);
                break;

            case TypeTags.UNION:
                LinkedHashSet<BType> possibleTypesByMember = new LinkedHashSet<>();
                List<BFiniteType> finiteTypes = new ArrayList<>();
                ((BUnionType) currentType).getMemberTypes().forEach(memType -> {
                    memType = Types.getReferredType(memType);
                    if (memType.tag == TypeTags.FINITE) {
                        finiteTypes.add((BFiniteType) memType);
                    } else {
                        BType possibleType = checkTupleIndexBasedAccess(accessExpr, tuple, memType);
                        if (possibleType.tag == TypeTags.UNION) {
                            possibleTypesByMember.addAll(((BUnionType) possibleType).getMemberTypes());
                        } else {
                            possibleTypesByMember.add(possibleType);
                        }
                    }
                });

                BFiniteType finiteType;
                if (finiteTypes.size() == 1) {
                    finiteType = finiteTypes.get(0);
                } else {
                    Set<BLangExpression> valueSpace = new LinkedHashSet<>();
                    finiteTypes.forEach(constituent -> valueSpace.addAll(constituent.getValueSpace()));
                    finiteType = new BFiniteType(null, valueSpace);
                }

                BType possibleType = checkTupleIndexBasedAccess(accessExpr, tuple, finiteType);
                if (possibleType.tag == TypeTags.UNION) {
                    possibleTypesByMember.addAll(((BUnionType) possibleType).getMemberTypes());
                } else {
                    possibleTypesByMember.add(possibleType);
                }

                if (possibleTypesByMember.contains(symTable.semanticError)) {
                    return symTable.semanticError;
                }
                actualType = possibleTypesByMember.size() == 1 ? possibleTypesByMember.iterator().next() :
                        BUnionType.create(null, possibleTypesByMember);
                break;
            case TypeTags.TYPEREFDESC:
                BType refType = Types.getReferredType(currentType);
                BType compatibleType = checkTupleIndexBasedAccess(accessExpr, tuple, refType);
                return compatibleType == refType ? currentType : compatibleType;
        }
        return actualType;
    }

    private LinkedHashSet<BType> collectTupleFieldTypes(BTupleType tupleType, LinkedHashSet<BType> memberTypes) {
        tupleType.tupleTypes
                .forEach(memberType -> {
                    if (memberType.tag == TypeTags.UNION) {
                        collectMemberTypes((BUnionType) memberType, memberTypes);
                    } else {
                        memberTypes.add(memberType);
                    }
                });
        BType tupleRestType = tupleType.restType;
        if (tupleRestType != null) {
            memberTypes.add(tupleRestType);
        }
        return memberTypes;
    }

    private BType checkMappingIndexBasedAccess(BLangIndexBasedAccess accessExpr, BType bType, AnalyzerData data) {
        BType type = Types.getReferredType(bType);
        if (type.tag == TypeTags.MAP) {
            BType constraint = Types.getReferredType(((BMapType) type).constraint);
            return accessExpr.isLValue ? constraint : addNilForNillableAccessType(constraint);
        }

        if (type.tag == TypeTags.RECORD) {
            return checkRecordIndexBasedAccess(accessExpr, (BRecordType) type, accessExpr.indexExpr.getBType(), data);
        }

        BType fieldType;

        boolean nonMatchedRecordExists = false;

        LinkedHashSet<BType> fieldTypeMembers = new LinkedHashSet<>();

        for (BType memType : ((BUnionType) type).getMemberTypes()) {
            BType individualFieldType = checkMappingIndexBasedAccess(accessExpr, memType, data);

            if (individualFieldType == symTable.semanticError) {
                nonMatchedRecordExists = true;
                continue;
            }

            fieldTypeMembers.add(individualFieldType);
        }

        if (fieldTypeMembers.size() == 0) {
            return symTable.semanticError;
        }

        if (fieldTypeMembers.size() == 1) {
            fieldType = fieldTypeMembers.iterator().next();
        } else {
            fieldType = BUnionType.create(null, fieldTypeMembers);
        }

        return nonMatchedRecordExists ? addNilForNillableAccessType(fieldType) : fieldType;
    }

    private BType checkRecordIndexBasedAccess(BLangIndexBasedAccess accessExpr, BRecordType record, BType currentType,
                                              AnalyzerData data) {
        BType actualType = symTable.semanticError;
        BLangExpression indexExpr = accessExpr.indexExpr;
        switch (currentType.tag) {
            case TypeTags.STRING:
            case TypeTags.CHAR_STRING:
                if (isConstExpr(indexExpr)) {
                    String fieldName = Utils.escapeSpecialCharacters(getConstFieldName(indexExpr));
                    actualType = checkRecordRequiredFieldAccess(accessExpr, names.fromString(fieldName), record, data);
                    if (actualType != symTable.semanticError) {
                        return actualType;
                    }

                    actualType = checkRecordOptionalFieldAccess(accessExpr, names.fromString(fieldName), record, data);
                    if (actualType == symTable.semanticError) {
                        actualType = checkRecordRestFieldAccess(accessExpr, names.fromString(fieldName), record, data);
                        if (actualType == symTable.semanticError) {
                            return actualType;
                        }
                        if (actualType == symTable.neverType) {
                            return actualType;
                        }
                        return addNilForNillableAccessType(actualType);
                    }

                    if (accessExpr.isLValue) {
                        return actualType;
                    }
                    return addNilForNillableAccessType(actualType);
                }

                LinkedHashSet<BType> fieldTypes = record.fields.values().stream()
                        .map(field -> field.type)
                        .collect(Collectors.toCollection(LinkedHashSet::new));

                if (record.restFieldType.tag != TypeTags.NONE) {
                    fieldTypes.add(record.restFieldType);
                }

                if (fieldTypes.stream().noneMatch(BType::isNullable)) {
                    fieldTypes.add(symTable.nilType);
                }

                actualType = BUnionType.create(null, fieldTypes);
                break;
            case TypeTags.FINITE:
                BFiniteType finiteIndexExpr = (BFiniteType) currentType;
                LinkedHashSet<BType> possibleTypes = new LinkedHashSet<>();
                for (BLangExpression finiteMember : finiteIndexExpr.getValueSpace()) {
                    String fieldName = (String) ((BLangLiteral) finiteMember).value;
                    BType fieldType =
                            checkRecordRequiredFieldAccess(accessExpr, names.fromString(fieldName), record, data);
                    if (fieldType == symTable.semanticError) {
                        fieldType =
                                checkRecordOptionalFieldAccess(accessExpr, names.fromString(fieldName), record, data);
                        if (fieldType == symTable.semanticError) {
                            fieldType =
                                    checkRecordRestFieldAccess(accessExpr, names.fromString(fieldName), record, data);
                        }

                        if (fieldType != symTable.semanticError) {
                            fieldType = addNilForNillableAccessType(fieldType);
                        }
                    }

                    if (fieldType.tag == TypeTags.SEMANTIC_ERROR) {
                        continue;
                    }
                    possibleTypes.add(fieldType);
                }

                if (possibleTypes.isEmpty()) {
                    return symTable.semanticError;
                }

                if (possibleTypes.stream().noneMatch(BType::isNullable)) {
                    possibleTypes.add(symTable.nilType);
                }

                actualType = possibleTypes.size() == 1 ? possibleTypes.iterator().next() :
                        BUnionType.create(null, possibleTypes);
                break;
            case TypeTags.UNION:
                LinkedHashSet<BType> possibleTypesByMember = new LinkedHashSet<>();
                List<BFiniteType> finiteTypes = new ArrayList<>();
                types.getAllTypes(currentType, true).forEach(memType -> {
                    if (memType.tag == TypeTags.FINITE) {
                        finiteTypes.add((BFiniteType) memType);
                    } else {
                        BType possibleType = checkRecordIndexBasedAccess(accessExpr, record, memType, data);
                        if (possibleType.tag == TypeTags.UNION) {
                            possibleTypesByMember.addAll(((BUnionType) possibleType).getMemberTypes());
                        } else {
                            possibleTypesByMember.add(possibleType);
                        }
                    }
                });

                BFiniteType finiteType;
                if (finiteTypes.size() == 1) {
                    finiteType = finiteTypes.get(0);
                } else {
                    Set<BLangExpression> valueSpace = new LinkedHashSet<>();
                    finiteTypes.forEach(constituent -> valueSpace.addAll(constituent.getValueSpace()));
                    finiteType = new BFiniteType(null, valueSpace);
                }

                BType possibleType = checkRecordIndexBasedAccess(accessExpr, record, finiteType, data);
                if (possibleType.tag == TypeTags.UNION) {
                    possibleTypesByMember.addAll(((BUnionType) possibleType).getMemberTypes());
                } else {
                    possibleTypesByMember.add(possibleType);
                }

                if (possibleTypesByMember.contains(symTable.semanticError)) {
                    return symTable.semanticError;
                }
                actualType = possibleTypesByMember.size() == 1 ? possibleTypesByMember.iterator().next() :
                        BUnionType.create(null, possibleTypesByMember);
                break;
            case TypeTags.TYPEREFDESC:
                return checkRecordIndexBasedAccess(accessExpr, record,
                        Types.getReferredType(currentType), data);
        }
        return actualType;
    }

    private List<BType> getTypesList(BType type) {
        if (type.tag == TypeTags.UNION) {
            BUnionType unionType = (BUnionType) type;
            return new ArrayList<>(unionType.getMemberTypes());
        } else {
            return Lists.of(type);
        }
    }

    private boolean couldHoldTableValues(BType type, List<BType> encounteredTypes) {
        if (encounteredTypes.contains(type)) {
            return false;
        }
        encounteredTypes.add(type);

        switch (type.tag) {
            case TypeTags.UNION:
                for (BType bType1 : ((BUnionType) type).getMemberTypes()) {
                    if (couldHoldTableValues(bType1, encounteredTypes)) {
                        return true;
                    }
                }
                return false;
            case TypeTags.MAP:
                return couldHoldTableValues(((BMapType) type).constraint, encounteredTypes);
            case TypeTags.RECORD:
                BRecordType recordType = (BRecordType) type;
                for (BField field : recordType.fields.values()) {
                    if (couldHoldTableValues(field.type, encounteredTypes)) {
                        return true;
                    }
                }
                return !recordType.sealed && couldHoldTableValues(recordType.restFieldType, encounteredTypes);
            case TypeTags.ARRAY:
                return couldHoldTableValues(((BArrayType) type).eType, encounteredTypes);
            case TypeTags.TUPLE:
                for (BType bType : ((BTupleType) type).getTupleTypes()) {
                    if (couldHoldTableValues(bType, encounteredTypes)) {
                        return true;
                    }
                }
                return false;
        }
        return false;
    }

    private boolean isConstExpr(BLangExpression expression) {
        switch (expression.getKind()) {
            case LITERAL:
            case NUMERIC_LITERAL:
                return true;
            case GROUP_EXPR:
                BLangGroupExpr groupExpr = (BLangGroupExpr) expression;
                return isConstExpr(groupExpr.expression);
            case SIMPLE_VARIABLE_REF:
                return (((BLangSimpleVarRef) expression).symbol.tag & SymTag.CONSTANT) == SymTag.CONSTANT;
            case UNARY_EXPR:
                BLangUnaryExpr unaryExpr = (BLangUnaryExpr) expression;
                if (types.isLiteralInUnaryAllowed(unaryExpr)) {
                    return isConstExpr(unaryExpr.expr);
                } else {
                    return false;
                }
            default:
                return false;
        }
    }

    private Name getCurrentCompUnit(BLangNode node) {
        return names.fromString(node.pos.lineRange().filePath());
    }

    private BType getRepresentativeBroadType(List<BType> inferredTypeList) {
        for (int i = 0; i < inferredTypeList.size(); i++) {
            BType type = inferredTypeList.get(i);
            if (type.tag == TypeTags.SEMANTIC_ERROR) {
                return type;
            }

            for (int j = i + 1; j < inferredTypeList.size(); j++) {
                BType otherType = inferredTypeList.get(j);

                if (otherType.tag == TypeTags.SEMANTIC_ERROR) {
                    return otherType;
                }

                if (types.isAssignable(otherType, type)) {
                    inferredTypeList.remove(j);
                    j -= 1;
                    continue;
                }

                if (types.isAssignable(type, otherType)) {
                    inferredTypeList.remove(i);
                    i -= 1;
                    break;
                }
            }
        }

        if (inferredTypeList.size() == 1) {
            return inferredTypeList.get(0);
        }

        return BUnionType.create(null, inferredTypeList.toArray(new BType[0]));
    }

    private BType defineInferredRecordType(BLangRecordLiteral recordLiteral, BType expType, AnalyzerData data) {
        SymbolEnv env = data.env;
        PackageID pkgID = env.enclPkg.symbol.pkgID;
        BRecordTypeSymbol recordSymbol = createRecordTypeSymbol(pkgID, recordLiteral.pos, VIRTUAL, data);

        Map<String, FieldInfo> nonRestFieldTypes = new LinkedHashMap<>();
        List<BType> restFieldTypes = new ArrayList<>();

        for (RecordLiteralNode.RecordField field : recordLiteral.fields) {
            if (field.isKeyValueField()) {
                BLangRecordKeyValueField keyValue = (BLangRecordKeyValueField) field;
                BLangRecordKey key = keyValue.key;
                BLangExpression expression = keyValue.valueExpr;
                BLangExpression keyExpr = key.expr;
                if (key.computedKey) {
                    checkExpr(keyExpr, symTable.stringType, data);
                    BType exprType = checkExpr(expression, expType, data);
                    if (isUniqueType(restFieldTypes, exprType)) {
                        restFieldTypes.add(exprType);
                    }
                } else {
                    addToNonRestFieldTypes(nonRestFieldTypes, getKeyName(keyExpr),
                                           keyValue.readonly ? checkExpr(expression, symTable.readonlyType, data) :
                                                   checkExpr(expression, expType, data),
                                           true, keyValue.readonly);
                }
            } else if (field.getKind() == NodeKind.RECORD_LITERAL_SPREAD_OP) {
                BType spreadOpType = checkExpr(((BLangRecordLiteral.BLangRecordSpreadOperatorField) field).expr,
                                                expType, data);
                BType type = Types.getReferredType(spreadOpType);

                if (type.tag == TypeTags.MAP) {
                    BType constraintType = ((BMapType) type).constraint;

                    if (isUniqueType(restFieldTypes, constraintType)) {
                        restFieldTypes.add(constraintType);
                    }
                }

                if (type.tag != TypeTags.RECORD) {
                    continue;
                }

                BRecordType recordType = (BRecordType) type;
                for (BField recField : recordType.fields.values()) {
                    addToNonRestFieldTypes(nonRestFieldTypes, recField.name.value, recField.type,
                                           !Symbols.isOptional(recField.symbol), false);
                }

                if (!recordType.sealed) {
                    BType restFieldType = recordType.restFieldType;
                    if (isUniqueType(restFieldTypes, restFieldType)) {
                        restFieldTypes.add(restFieldType);
                    }
                }
            } else {
                BLangRecordVarNameField varNameField = (BLangRecordVarNameField) field;
                addToNonRestFieldTypes(nonRestFieldTypes, getKeyName(varNameField), varNameField.readonly ?
                                       checkExpr(varNameField, symTable.readonlyType, data) :
                                       checkExpr(varNameField, expType, data),
                                       true, varNameField.readonly);
            }
        }

        LinkedHashMap<String, BField> fields = new LinkedHashMap<>();
        boolean allReadOnlyNonRestFields = true;

        for (Map.Entry<String, FieldInfo> entry : nonRestFieldTypes.entrySet()) {
            FieldInfo fieldInfo = entry.getValue();
            List<BType> types = fieldInfo.types;

            if (types.contains(symTable.semanticError)) {
                return symTable.semanticError;
            }

            String key = entry.getKey();
            Name fieldName = names.fromString(key);
            BType type = types.size() == 1 ? types.get(0) : BUnionType.create(null, types.toArray(new BType[0]));

            Set<Flag> flags = new HashSet<>();

            if (fieldInfo.required) {
                flags.add(Flag.REQUIRED);
            } else {
                flags.add(Flag.OPTIONAL);
            }

            if (fieldInfo.readonly) {
                flags.add(Flag.READONLY);
            } else if (allReadOnlyNonRestFields) {
                allReadOnlyNonRestFields = false;
            }

            BVarSymbol fieldSymbol = new BVarSymbol(Flags.asMask(flags), fieldName, pkgID, type, recordSymbol,
                                                    symTable.builtinPos, VIRTUAL);
            fields.put(fieldName.value, new BField(fieldName, null, fieldSymbol));
            recordSymbol.scope.define(fieldName, fieldSymbol);
        }

        BRecordType recordType = new BRecordType(recordSymbol);
        recordType.fields = fields;

        if (restFieldTypes.contains(symTable.semanticError)) {
            return symTable.semanticError;
        }

        if (restFieldTypes.isEmpty()) {
            recordType.sealed = true;
            recordType.restFieldType = symTable.noType;
        } else if (restFieldTypes.size() == 1) {
            recordType.restFieldType = restFieldTypes.get(0);
        } else {
            recordType.restFieldType = BUnionType.create(null, restFieldTypes.toArray(new BType[0]));
        }
        recordSymbol.type = recordType;
        recordType.tsymbol = recordSymbol;

        if (expType == symTable.readonlyType || (recordType.sealed && allReadOnlyNonRestFields)) {
            recordType.flags |= Flags.READONLY;
            recordSymbol.flags |= Flags.READONLY;
        }

        BLangRecordTypeNode recordTypeNode = TypeDefBuilderHelper.createRecordTypeNode(recordType, pkgID, symTable,
                                                                                       recordLiteral.pos);
        recordTypeNode.initFunction = TypeDefBuilderHelper.createInitFunctionForRecordType(recordTypeNode, env,
                                                                                           names, symTable);
        TypeDefBuilderHelper.createTypeDefinitionForTSymbol(recordType, recordSymbol, recordTypeNode, env);

        return recordType;
    }

    private BRecordTypeSymbol createRecordTypeSymbol(PackageID pkgID, Location location,
                                                     SymbolOrigin origin, AnalyzerData data) {
        SymbolEnv env = data.env;
        BRecordTypeSymbol recordSymbol =
                Symbols.createRecordSymbol(Flags.ANONYMOUS,
                                           names.fromString(anonymousModelHelper.getNextAnonymousTypeKey(pkgID)),
                                           pkgID, null, env.scope.owner, location, origin);

        BInvokableType bInvokableType = new BInvokableType(new ArrayList<>(), symTable.nilType, null);
        BInvokableSymbol initFuncSymbol = Symbols.createFunctionSymbol(
                Flags.PUBLIC, Names.EMPTY, Names.EMPTY, env.enclPkg.symbol.pkgID, bInvokableType, env.scope.owner,
                false, symTable.builtinPos, VIRTUAL);
        initFuncSymbol.retType = symTable.nilType;
        recordSymbol.initializerFunc = new BAttachedFunction(Names.INIT_FUNCTION_SUFFIX, initFuncSymbol,
                                                             bInvokableType, location);

        recordSymbol.scope = new Scope(recordSymbol);
        recordSymbol.scope.define(
                names.fromString(recordSymbol.name.value + "." + recordSymbol.initializerFunc.funcName.value),
                recordSymbol.initializerFunc.symbol);
        return recordSymbol;
    }

    private String getKeyName(BLangExpression key) {
        return key.getKind() == NodeKind.SIMPLE_VARIABLE_REF ?
                ((BLangSimpleVarRef) key).variableName.value : (String) ((BLangLiteral) key).value;
    }

    private void addToNonRestFieldTypes(Map<String, FieldInfo> nonRestFieldTypes, String keyString,
                                        BType exprType, boolean required, boolean readonly) {
        if (!nonRestFieldTypes.containsKey(keyString)) {
            nonRestFieldTypes.put(keyString, new FieldInfo(new ArrayList<BType>() {{ add(exprType); }}, required,
                                                           readonly));
            return;
        }

        FieldInfo fieldInfo = nonRestFieldTypes.get(keyString);
        List<BType> typeList = fieldInfo.types;

        if (isUniqueType(typeList, exprType)) {
            typeList.add(exprType);
        }

        if (required && !fieldInfo.required) {
            fieldInfo.required = true;
        }
    }

    private boolean isUniqueType(Iterable<BType> typeList, BType type) {
        boolean isRecord = type.tag == TypeTags.RECORD;

        for (BType bType : typeList) {

            if (isRecord) {
                if (type == bType) {
                    return false;
                }
            } else if (types.isSameType(type, bType)) {
                return false;
            }
        }
        return true;
    }

    private BType checkXmlSubTypeLiteralCompatibility(Location location, BXMLSubType mutableXmlSubType,
                                                      BType expType, AnalyzerData data) {
        if (expType == symTable.semanticError) {
            return expType;
        }

        boolean unionExpType = expType.tag == TypeTags.UNION;

        if (expType == mutableXmlSubType) {
            return expType;
        }

        if (!unionExpType && types.isAssignable(mutableXmlSubType, expType)) {
            return mutableXmlSubType;
        }

        BXMLSubType immutableXmlSubType = (BXMLSubType)
                ImmutableTypeCloner.getEffectiveImmutableType(location, types, mutableXmlSubType, data.env, symTable,
                                                              anonymousModelHelper, names);

        if (expType == immutableXmlSubType) {
            return expType;
        }

        if (!unionExpType && types.isAssignable(immutableXmlSubType, expType)) {
            return immutableXmlSubType;
        }

        if (!unionExpType) {
            dlog.error(location, DiagnosticErrorCode.INCOMPATIBLE_TYPES, expType, mutableXmlSubType);
            return symTable.semanticError;
        }

        List<BType> compatibleTypes = new ArrayList<>();
        for (BType memberType : ((BUnionType) expType).getMemberTypes()) {
            if (compatibleTypes.contains(memberType)) {
                continue;
            }

            if (memberType == mutableXmlSubType || memberType == immutableXmlSubType) {
                compatibleTypes.add(memberType);
                continue;
            }

            if (types.isAssignable(mutableXmlSubType, memberType) && !compatibleTypes.contains(mutableXmlSubType)) {
                compatibleTypes.add(mutableXmlSubType);
                continue;
            }

            if (types.isAssignable(immutableXmlSubType, memberType) && !compatibleTypes.contains(immutableXmlSubType)) {
                compatibleTypes.add(immutableXmlSubType);
            }
        }

        if (compatibleTypes.isEmpty()) {
            dlog.error(location, DiagnosticErrorCode.INCOMPATIBLE_TYPES, expType, mutableXmlSubType);
            return symTable.semanticError;
        }

        if (compatibleTypes.size() == 1) {
            return compatibleTypes.get(0);
        }

        dlog.error(location, DiagnosticErrorCode.AMBIGUOUS_TYPES, expType);
        return symTable.semanticError;
    }

    private void markChildrenAsImmutable(BLangXMLElementLiteral bLangXMLElementLiteral, AnalyzerData data) {
        for (BLangExpression modifiedChild : bLangXMLElementLiteral.modifiedChildren) {
            BType childType = modifiedChild.getBType();
            if (Symbols.isFlagOn(childType.flags, Flags.READONLY) ||
                    !types.isSelectivelyImmutableType(childType, data.env.enclPkg.packageID)) {
                continue;
            }
            modifiedChild.setBType(ImmutableTypeCloner.getEffectiveImmutableType(modifiedChild.pos, types, childType,
                    data.env, symTable, anonymousModelHelper, names));

            if (modifiedChild.getKind() == NodeKind.XML_ELEMENT_LITERAL) {
                markChildrenAsImmutable((BLangXMLElementLiteral) modifiedChild, data);
            }
        }
    }

    private void logUndefinedSymbolError(Location pos, String name) {
        if (!missingNodesHelper.isMissingNode(name)) {
            dlog.error(pos, DiagnosticErrorCode.UNDEFINED_SYMBOL, name);
        }
    }

    private void markTypeAsIsolated(BType actualType) {
        actualType.flags |= Flags.ISOLATED;
        actualType.tsymbol.flags |= Flags.ISOLATED;
    }

    private void handleObjectConstrExprForReadOnly(
            BLangObjectConstructorExpression objectCtorExpr, BObjectType actualObjectType, SymbolEnv env,
            boolean logErrors, AnalyzerData data) {

        BLangClassDefinition classDefForConstructor = objectCtorExpr.classNode;
        boolean hasNeverReadOnlyField = false;

        for (BField field : actualObjectType.fields.values()) {
            BType fieldType = field.type;
            if (!types.isInherentlyImmutableType(fieldType) &&
                    !types.isSelectivelyImmutableType(fieldType, false, data.env.enclPkg.packageID)) {
                analyzeObjectConstructor(classDefForConstructor, env, data);
                hasNeverReadOnlyField = true;

                if (!logErrors) {
                    return;
                }

                dlog.error(field.pos,
                           DiagnosticErrorCode.INVALID_FIELD_IN_OBJECT_CONSTUCTOR_EXPR_WITH_READONLY_REFERENCE,
                           fieldType);
            }
        }

        if (hasNeverReadOnlyField) {
            return;
        }

        classDefForConstructor.flagSet.add(Flag.READONLY);
        actualObjectType.flags |= Flags.READONLY;
        actualObjectType.tsymbol.flags |= Flags.READONLY;

        ImmutableTypeCloner.markFieldsAsImmutable(classDefForConstructor, env, actualObjectType, types,
                                                  anonymousModelHelper, symTable, names, objectCtorExpr.pos);

        analyzeObjectConstructor(classDefForConstructor, env, data);
    }

    private void markConstructedObjectIsolatedness(BObjectType actualObjectType) {
        if (actualObjectType.markedIsolatedness) {
            return;
        }
        if (Symbols.isFlagOn(actualObjectType.flags, Flags.READONLY)) {
            markTypeAsIsolated(actualObjectType);
            return;
        }

        for (BField field : actualObjectType.fields.values()) {
            if (!Symbols.isFlagOn(field.symbol.flags, Flags.FINAL) ||
                    !types.isSubTypeOfReadOnlyOrIsolatedObjectUnion(field.type)) {
                return;
            }
        }

        markTypeAsIsolated(actualObjectType);
        actualObjectType.markedIsolatedness = true;
    }

    private void markLeafNode(BLangAccessExpression accessExpression) {
        BLangNode parent = accessExpression.parent;
        if (parent == null) {
            accessExpression.leafNode = true;
            return;
        }

        NodeKind kind = parent.getKind();

        while (kind == NodeKind.GROUP_EXPR) {
            parent = parent.parent;

            if (parent == null) {
                accessExpression.leafNode = true;
                break;
            }

            kind = parent.getKind();
        }

        if (kind != NodeKind.FIELD_BASED_ACCESS_EXPR && kind != NodeKind.INDEX_BASED_ACCESS_EXPR) {
            accessExpression.leafNode = true;
        }
    }

    private static class FieldInfo {
        List<BType> types;
        boolean required;
        boolean readonly;

        private FieldInfo(List<BType> types, boolean required, boolean readonly) {
            this.types = types;
            this.required = required;
            this.readonly = readonly;
        }
    }

    private static class TypeSymbolPair {
        private BVarSymbol fieldSymbol;
        private BType determinedType;

        public TypeSymbolPair(BVarSymbol fieldSymbol, BType determinedType) {
            this.fieldSymbol = fieldSymbol;
            this.determinedType = determinedType;
        }
    }

    private static class RecordUnionDiagnostics {
        // Set of record types which doesn't have the field name declared
        Set<BRecordType> undeclaredInRecords = new LinkedHashSet<>();

        // Set of record types which has the field type that includes nil
        Set<BRecordType> nilableInRecords = new LinkedHashSet<>();

        boolean hasUndeclared() {
            return undeclaredInRecords.size() > 0;
        }

        boolean hasNilable() {
            return nilableInRecords.size() > 0;
        }

        boolean hasNilableAndUndeclared() {
            return nilableInRecords.size() > 0 && undeclaredInRecords.size() > 0;
        }

        String recordsToString(Set<BRecordType> recordTypeSet) {
            StringBuilder recordNames = new StringBuilder();
            int recordSetSize = recordTypeSet.size();
            int index = 0;

            for (BRecordType recordType : recordTypeSet) {
                index++;
                recordNames.append(recordType.tsymbol.getName().getValue());

                if (recordSetSize > 1) {

                    if (index == recordSetSize - 1) {
                        recordNames.append("', and '");
                    } else if (index < recordSetSize) {
                        recordNames.append("', '");
                    }
                }
            }

            return recordNames.toString();
        }
    }

    /**
     * @since 2.0.0
     */
    public static class AnalyzerData {
        public SymbolEnv env;
        boolean isTypeChecked;
        Stack<SymbolEnv> prevEnvs;
        Types.CommonAnalyzerData commonAnalyzerData = new Types.CommonAnalyzerData();
        DiagnosticCode diagCode;
        BType expType;
        BType resultType;
        boolean isResourceAccessPathSegments = false;
    }
}<|MERGE_RESOLUTION|>--- conflicted
+++ resolved
@@ -1132,13 +1132,7 @@
                 tableType.fieldNameList = expectedTableType.fieldNameList;
             }
 
-<<<<<<< HEAD
-            if (((BTableType) applicableExpType).keyTypeConstraint != symTable.neverType &&
-                    tableType.constraint.equals(((BTableType) applicableExpType).constraint) &&
-                    tableType.fieldNameList.equals(((BTableType) applicableExpType).fieldNameList)) {
-=======
             if (isSameTableType(tableType, (BTableType) applicableExpType)) {
->>>>>>> 728f07f3
                 data.resultType = expType;
             } else {
                 data.resultType = tableType;
