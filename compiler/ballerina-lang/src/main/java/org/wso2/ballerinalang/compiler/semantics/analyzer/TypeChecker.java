/*
 *  Copyright (c) 2017, WSO2 Inc. (http://www.wso2.org) All Rights Reserved.
 *
 *  WSO2 Inc. licenses this file to you under the Apache License,
 *  Version 2.0 (the "License"); you may not use this file except
 *  in compliance with the License.
 *  You may obtain a copy of the License at
 *
 *    http://www.apache.org/licenses/LICENSE-2.0
 *
 *  Unless required by applicable law or agreed to in writing,
 *  software distributed under the License is distributed on an
 *  "AS IS" BASIS, WITHOUT WARRANTIES OR CONDITIONS OF ANY
 *  KIND, either express or implied.  See the License for the
 *  specific language governing permissions and limitations
 *  under the License.
 */
package org.wso2.ballerinalang.compiler.semantics.analyzer;

import io.ballerina.runtime.api.utils.IdentifierUtils;
import io.ballerina.tools.diagnostics.DiagnosticCode;
import io.ballerina.tools.diagnostics.Location;
import org.ballerinalang.model.TreeBuilder;
import org.ballerinalang.model.clauses.OrderKeyNode;
import org.ballerinalang.model.elements.AttachPoint;
import org.ballerinalang.model.elements.Flag;
import org.ballerinalang.model.elements.PackageID;
import org.ballerinalang.model.symbols.InvokableSymbol;
import org.ballerinalang.model.symbols.SymbolKind;
import org.ballerinalang.model.symbols.SymbolOrigin;
import org.ballerinalang.model.tree.ActionNode;
import org.ballerinalang.model.tree.IdentifierNode;
import org.ballerinalang.model.tree.NodeKind;
import org.ballerinalang.model.tree.OperatorKind;
import org.ballerinalang.model.tree.expressions.NamedArgNode;
import org.ballerinalang.model.tree.expressions.RecordLiteralNode;
import org.ballerinalang.model.tree.expressions.XMLNavigationAccess;
import org.ballerinalang.model.types.SelectivelyImmutableReferenceType;
import org.ballerinalang.model.types.TupleType;
import org.ballerinalang.model.types.Type;
import org.ballerinalang.model.types.TypeKind;
import org.ballerinalang.util.BLangCompilerConstants;
import org.ballerinalang.util.diagnostic.DiagnosticErrorCode;
import org.wso2.ballerinalang.compiler.desugar.ASTBuilderUtil;
import org.wso2.ballerinalang.compiler.diagnostic.BLangDiagnosticLog;
import org.wso2.ballerinalang.compiler.parser.BLangAnonymousModelHelper;
import org.wso2.ballerinalang.compiler.parser.BLangMissingNodesHelper;
import org.wso2.ballerinalang.compiler.parser.NodeCloner;
import org.wso2.ballerinalang.compiler.semantics.model.Scope;
import org.wso2.ballerinalang.compiler.semantics.model.SymbolEnv;
import org.wso2.ballerinalang.compiler.semantics.model.SymbolTable;
import org.wso2.ballerinalang.compiler.semantics.model.symbols.BAnnotationSymbol;
import org.wso2.ballerinalang.compiler.semantics.model.symbols.BAttachedFunction;
import org.wso2.ballerinalang.compiler.semantics.model.symbols.BConstantSymbol;
import org.wso2.ballerinalang.compiler.semantics.model.symbols.BInvokableSymbol;
import org.wso2.ballerinalang.compiler.semantics.model.symbols.BInvokableTypeSymbol;
import org.wso2.ballerinalang.compiler.semantics.model.symbols.BLetSymbol;
import org.wso2.ballerinalang.compiler.semantics.model.symbols.BObjectTypeSymbol;
import org.wso2.ballerinalang.compiler.semantics.model.symbols.BOperatorSymbol;
import org.wso2.ballerinalang.compiler.semantics.model.symbols.BPackageSymbol;
import org.wso2.ballerinalang.compiler.semantics.model.symbols.BRecordTypeSymbol;
import org.wso2.ballerinalang.compiler.semantics.model.symbols.BSymbol;
import org.wso2.ballerinalang.compiler.semantics.model.symbols.BVarSymbol;
import org.wso2.ballerinalang.compiler.semantics.model.symbols.BXMLNSSymbol;
import org.wso2.ballerinalang.compiler.semantics.model.symbols.SymTag;
import org.wso2.ballerinalang.compiler.semantics.model.symbols.Symbols;
import org.wso2.ballerinalang.compiler.semantics.model.types.BArrayType;
import org.wso2.ballerinalang.compiler.semantics.model.types.BErrorType;
import org.wso2.ballerinalang.compiler.semantics.model.types.BField;
import org.wso2.ballerinalang.compiler.semantics.model.types.BFiniteType;
import org.wso2.ballerinalang.compiler.semantics.model.types.BFutureType;
import org.wso2.ballerinalang.compiler.semantics.model.types.BIntersectionType;
import org.wso2.ballerinalang.compiler.semantics.model.types.BInvokableType;
import org.wso2.ballerinalang.compiler.semantics.model.types.BMapType;
import org.wso2.ballerinalang.compiler.semantics.model.types.BObjectType;
import org.wso2.ballerinalang.compiler.semantics.model.types.BRecordType;
import org.wso2.ballerinalang.compiler.semantics.model.types.BStreamType;
import org.wso2.ballerinalang.compiler.semantics.model.types.BTableType;
import org.wso2.ballerinalang.compiler.semantics.model.types.BTupleType;
import org.wso2.ballerinalang.compiler.semantics.model.types.BType;
import org.wso2.ballerinalang.compiler.semantics.model.types.BTypeIdSet;
import org.wso2.ballerinalang.compiler.semantics.model.types.BTypedescType;
import org.wso2.ballerinalang.compiler.semantics.model.types.BUnionType;
import org.wso2.ballerinalang.compiler.semantics.model.types.BXMLSubType;
import org.wso2.ballerinalang.compiler.semantics.model.types.BXMLType;
import org.wso2.ballerinalang.compiler.tree.BLangAnnotationAttachment;
import org.wso2.ballerinalang.compiler.tree.BLangClassDefinition;
import org.wso2.ballerinalang.compiler.tree.BLangFunction;
import org.wso2.ballerinalang.compiler.tree.BLangIdentifier;
import org.wso2.ballerinalang.compiler.tree.BLangInvokableNode;
import org.wso2.ballerinalang.compiler.tree.BLangNode;
import org.wso2.ballerinalang.compiler.tree.BLangNodeVisitor;
import org.wso2.ballerinalang.compiler.tree.BLangSimpleVariable;
import org.wso2.ballerinalang.compiler.tree.BLangTableKeySpecifier;
import org.wso2.ballerinalang.compiler.tree.BLangVariable;
import org.wso2.ballerinalang.compiler.tree.clauses.BLangDoClause;
import org.wso2.ballerinalang.compiler.tree.clauses.BLangFromClause;
import org.wso2.ballerinalang.compiler.tree.clauses.BLangInputClause;
import org.wso2.ballerinalang.compiler.tree.clauses.BLangJoinClause;
import org.wso2.ballerinalang.compiler.tree.clauses.BLangLetClause;
import org.wso2.ballerinalang.compiler.tree.clauses.BLangLimitClause;
import org.wso2.ballerinalang.compiler.tree.clauses.BLangOnClause;
import org.wso2.ballerinalang.compiler.tree.clauses.BLangOnConflictClause;
import org.wso2.ballerinalang.compiler.tree.clauses.BLangOnFailClause;
import org.wso2.ballerinalang.compiler.tree.clauses.BLangOrderByClause;
import org.wso2.ballerinalang.compiler.tree.clauses.BLangOrderKey;
import org.wso2.ballerinalang.compiler.tree.clauses.BLangSelectClause;
import org.wso2.ballerinalang.compiler.tree.clauses.BLangWhereClause;
import org.wso2.ballerinalang.compiler.tree.expressions.BLangAccessExpression;
import org.wso2.ballerinalang.compiler.tree.expressions.BLangAnnotAccessExpr;
import org.wso2.ballerinalang.compiler.tree.expressions.BLangArrowFunction;
import org.wso2.ballerinalang.compiler.tree.expressions.BLangBinaryExpr;
import org.wso2.ballerinalang.compiler.tree.expressions.BLangCheckPanickedExpr;
import org.wso2.ballerinalang.compiler.tree.expressions.BLangCheckedExpr;
import org.wso2.ballerinalang.compiler.tree.expressions.BLangCommitExpr;
import org.wso2.ballerinalang.compiler.tree.expressions.BLangConstRef;
import org.wso2.ballerinalang.compiler.tree.expressions.BLangElvisExpr;
import org.wso2.ballerinalang.compiler.tree.expressions.BLangErrorConstructorExpr;
import org.wso2.ballerinalang.compiler.tree.expressions.BLangErrorVarRef;
import org.wso2.ballerinalang.compiler.tree.expressions.BLangExpression;
import org.wso2.ballerinalang.compiler.tree.expressions.BLangFieldBasedAccess;
import org.wso2.ballerinalang.compiler.tree.expressions.BLangGroupExpr;
import org.wso2.ballerinalang.compiler.tree.expressions.BLangIndexBasedAccess;
import org.wso2.ballerinalang.compiler.tree.expressions.BLangInferredTypedescDefaultNode;
import org.wso2.ballerinalang.compiler.tree.expressions.BLangIntRangeExpression;
import org.wso2.ballerinalang.compiler.tree.expressions.BLangInvocation;
import org.wso2.ballerinalang.compiler.tree.expressions.BLangLambdaFunction;
import org.wso2.ballerinalang.compiler.tree.expressions.BLangLetExpression;
import org.wso2.ballerinalang.compiler.tree.expressions.BLangListConstructorExpr;
import org.wso2.ballerinalang.compiler.tree.expressions.BLangLiteral;
import org.wso2.ballerinalang.compiler.tree.expressions.BLangMatchExpression;
import org.wso2.ballerinalang.compiler.tree.expressions.BLangMatchExpression.BLangMatchExprPatternClause;
import org.wso2.ballerinalang.compiler.tree.expressions.BLangNamedArgsExpression;
import org.wso2.ballerinalang.compiler.tree.expressions.BLangObjectConstructorExpression;
import org.wso2.ballerinalang.compiler.tree.expressions.BLangQueryAction;
import org.wso2.ballerinalang.compiler.tree.expressions.BLangQueryExpr;
import org.wso2.ballerinalang.compiler.tree.expressions.BLangRawTemplateLiteral;
import org.wso2.ballerinalang.compiler.tree.expressions.BLangRecordLiteral;
import org.wso2.ballerinalang.compiler.tree.expressions.BLangRecordLiteral.BLangRecordKey;
import org.wso2.ballerinalang.compiler.tree.expressions.BLangRecordLiteral.BLangRecordKeyValueField;
import org.wso2.ballerinalang.compiler.tree.expressions.BLangRecordLiteral.BLangRecordVarNameField;
import org.wso2.ballerinalang.compiler.tree.expressions.BLangRecordVarRef;
import org.wso2.ballerinalang.compiler.tree.expressions.BLangRestArgsExpression;
import org.wso2.ballerinalang.compiler.tree.expressions.BLangServiceConstructorExpr;
import org.wso2.ballerinalang.compiler.tree.expressions.BLangSimpleVarRef;
import org.wso2.ballerinalang.compiler.tree.expressions.BLangStringTemplateLiteral;
import org.wso2.ballerinalang.compiler.tree.expressions.BLangTableConstructorExpr;
import org.wso2.ballerinalang.compiler.tree.expressions.BLangTableMultiKeyExpr;
import org.wso2.ballerinalang.compiler.tree.expressions.BLangTernaryExpr;
import org.wso2.ballerinalang.compiler.tree.expressions.BLangTransactionalExpr;
import org.wso2.ballerinalang.compiler.tree.expressions.BLangTrapExpr;
import org.wso2.ballerinalang.compiler.tree.expressions.BLangTupleVarRef;
import org.wso2.ballerinalang.compiler.tree.expressions.BLangTypeConversionExpr;
import org.wso2.ballerinalang.compiler.tree.expressions.BLangTypeInit;
import org.wso2.ballerinalang.compiler.tree.expressions.BLangTypeTestExpr;
import org.wso2.ballerinalang.compiler.tree.expressions.BLangTypedescExpr;
import org.wso2.ballerinalang.compiler.tree.expressions.BLangUnaryExpr;
import org.wso2.ballerinalang.compiler.tree.expressions.BLangValueExpression;
import org.wso2.ballerinalang.compiler.tree.expressions.BLangVariableReference;
import org.wso2.ballerinalang.compiler.tree.expressions.BLangWaitExpr;
import org.wso2.ballerinalang.compiler.tree.expressions.BLangWaitForAllExpr;
import org.wso2.ballerinalang.compiler.tree.expressions.BLangWorkerFlushExpr;
import org.wso2.ballerinalang.compiler.tree.expressions.BLangWorkerReceive;
import org.wso2.ballerinalang.compiler.tree.expressions.BLangWorkerSyncSendExpr;
import org.wso2.ballerinalang.compiler.tree.expressions.BLangXMLAttribute;
import org.wso2.ballerinalang.compiler.tree.expressions.BLangXMLAttributeAccess;
import org.wso2.ballerinalang.compiler.tree.expressions.BLangXMLCommentLiteral;
import org.wso2.ballerinalang.compiler.tree.expressions.BLangXMLElementAccess;
import org.wso2.ballerinalang.compiler.tree.expressions.BLangXMLElementFilter;
import org.wso2.ballerinalang.compiler.tree.expressions.BLangXMLElementLiteral;
import org.wso2.ballerinalang.compiler.tree.expressions.BLangXMLNavigationAccess;
import org.wso2.ballerinalang.compiler.tree.expressions.BLangXMLProcInsLiteral;
import org.wso2.ballerinalang.compiler.tree.expressions.BLangXMLQName;
import org.wso2.ballerinalang.compiler.tree.expressions.BLangXMLQuotedString;
import org.wso2.ballerinalang.compiler.tree.expressions.BLangXMLSequenceLiteral;
import org.wso2.ballerinalang.compiler.tree.expressions.BLangXMLTextLiteral;
import org.wso2.ballerinalang.compiler.tree.statements.BLangBlockStmt;
import org.wso2.ballerinalang.compiler.tree.statements.BLangDo;
import org.wso2.ballerinalang.compiler.tree.types.BLangLetVariable;
import org.wso2.ballerinalang.compiler.tree.types.BLangRecordTypeNode;
import org.wso2.ballerinalang.compiler.tree.types.BLangType;
import org.wso2.ballerinalang.compiler.tree.types.BLangUserDefinedType;
import org.wso2.ballerinalang.compiler.tree.types.BLangValueType;
import org.wso2.ballerinalang.compiler.util.BArrayState;
import org.wso2.ballerinalang.compiler.util.ClosureVarSymbol;
import org.wso2.ballerinalang.compiler.util.CompilerContext;
import org.wso2.ballerinalang.compiler.util.FieldKind;
import org.wso2.ballerinalang.compiler.util.ImmutableTypeCloner;
import org.wso2.ballerinalang.compiler.util.Name;
import org.wso2.ballerinalang.compiler.util.Names;
import org.wso2.ballerinalang.compiler.util.NumericLiteralSupport;
import org.wso2.ballerinalang.compiler.util.TypeDefBuilderHelper;
import org.wso2.ballerinalang.compiler.util.TypeTags;
import org.wso2.ballerinalang.compiler.util.Unifier;
import org.wso2.ballerinalang.util.Flags;
import org.wso2.ballerinalang.util.Lists;

import javax.xml.XMLConstants;
import java.util.ArrayList;
import java.util.Collections;
import java.util.EnumSet;
import java.util.HashMap;
import java.util.HashSet;
import java.util.Iterator;
import java.util.LinkedHashMap;
import java.util.LinkedHashSet;
import java.util.LinkedList;
import java.util.List;
import java.util.Map;
import java.util.Set;
import java.util.Stack;
import java.util.function.BinaryOperator;
import java.util.function.Function;
import java.util.stream.Collector;
import java.util.stream.Collectors;

import static org.ballerinalang.model.symbols.SymbolOrigin.SOURCE;
import static org.ballerinalang.model.symbols.SymbolOrigin.VIRTUAL;
import static org.ballerinalang.util.diagnostic.DiagnosticErrorCode.INVALID_NUM_INSERTIONS;
import static org.ballerinalang.util.diagnostic.DiagnosticErrorCode.INVALID_NUM_STRINGS;
import static org.wso2.ballerinalang.compiler.tree.BLangInvokableNode.DEFAULT_WORKER_NAME;
import static org.wso2.ballerinalang.compiler.util.Constants.WORKER_LAMBDA_VAR_PREFIX;

/**
 * @since 0.94
 */
public class TypeChecker extends BLangNodeVisitor {

    private static final CompilerContext.Key<TypeChecker> TYPE_CHECKER_KEY = new CompilerContext.Key<>();
    private static Set<String> listLengthModifierFunctions = new HashSet<>();
    private static Map<String, HashSet<String>> modifierFunctions = new HashMap<>();

    private static final String LIST_LANG_LIB = "lang.array";
    private static final String MAP_LANG_LIB = "lang.map";
    private static final String TABLE_LANG_LIB = "lang.table";
    private static final String VALUE_LANG_LIB = "lang.value";
    private static final String XML_LANG_LIB = "lang.xml";

    private static final String FUNCTION_NAME_PUSH = "push";
    private static final String FUNCTION_NAME_POP = "pop";
    private static final String FUNCTION_NAME_SHIFT = "shift";
    private static final String FUNCTION_NAME_UNSHIFT = "unshift";
    private static final String FUNCTION_NAME_ENSURE_TYPE = "ensureType";

    private Names names;
    private SymbolTable symTable;
    private SymbolEnter symbolEnter;
    private SymbolResolver symResolver;
    private NodeCloner nodeCloner;
    private Types types;
    private BLangDiagnosticLog dlog;
    private SymbolEnv env;
    private boolean isTypeChecked;
    private TypeNarrower typeNarrower;
    private TypeParamAnalyzer typeParamAnalyzer;
    private BLangAnonymousModelHelper anonymousModelHelper;
    private SemanticAnalyzer semanticAnalyzer;
    private Unifier unifier;
    private boolean nonErrorLoggingCheck = false;
    private int letCount = 0;
    private Stack<SymbolEnv> queryEnvs, prevEnvs;
    private Stack<BLangNode> queryFinalClauses;
    private boolean checkWithinQueryExpr = false;
    private BLangMissingNodesHelper missingNodesHelper;
    private boolean breakToParallelQueryEnv = false;

    /**
     * Expected types or inherited types.
     */
    private BType expType;
    private BType resultType;

    private DiagnosticCode diagCode;

    static {
        listLengthModifierFunctions.add(FUNCTION_NAME_PUSH);
        listLengthModifierFunctions.add(FUNCTION_NAME_POP);
        listLengthModifierFunctions.add(FUNCTION_NAME_SHIFT);
        listLengthModifierFunctions.add(FUNCTION_NAME_UNSHIFT);

        modifierFunctions.put(LIST_LANG_LIB, new HashSet<String>() {{
            add("remove");
            add("removeAll");
            add("setLength");
            add("reverse");
            add("sort");
            add("pop");
            add("push");
            add("shift");
            add("unshift");
        }});

        modifierFunctions.put(MAP_LANG_LIB, new HashSet<String>() {{
            add("remove");
            add("removeIfHasKey");
            add("removeAll");
        }});

        modifierFunctions.put(TABLE_LANG_LIB, new HashSet<String>() {{
            add("put");
            add("add");
            add("remove");
            add("removeIfHasKey");
            add("removeAll");
        }});

        modifierFunctions.put(VALUE_LANG_LIB, new HashSet<String>() {{
            add("mergeJson");
        }});

        modifierFunctions.put(XML_LANG_LIB, new HashSet<String>() {{
            add("setName");
            add("setChildren");
            add("strip");
        }});
    }

    public static TypeChecker getInstance(CompilerContext context) {
        TypeChecker typeChecker = context.get(TYPE_CHECKER_KEY);
        if (typeChecker == null) {
            typeChecker = new TypeChecker(context);
        }

        return typeChecker;
    }

    public TypeChecker(CompilerContext context) {
        context.put(TYPE_CHECKER_KEY, this);

        this.names = Names.getInstance(context);
        this.symTable = SymbolTable.getInstance(context);
        this.symbolEnter = SymbolEnter.getInstance(context);
        this.symResolver = SymbolResolver.getInstance(context);
        this.nodeCloner = NodeCloner.getInstance(context);
        this.types = Types.getInstance(context);
        this.dlog = BLangDiagnosticLog.getInstance(context);
        this.typeNarrower = TypeNarrower.getInstance(context);
        this.typeParamAnalyzer = TypeParamAnalyzer.getInstance(context);
        this.anonymousModelHelper = BLangAnonymousModelHelper.getInstance(context);
        this.semanticAnalyzer = SemanticAnalyzer.getInstance(context);
        this.missingNodesHelper = BLangMissingNodesHelper.getInstance(context);
        this.queryFinalClauses = new Stack<>();
        this.queryEnvs = new Stack<>();
        this.prevEnvs = new Stack<>();
        this.unifier = new Unifier();
    }

    public BType checkExpr(BLangExpression expr, SymbolEnv env) {
        return checkExpr(expr, env, symTable.noType);
    }

    public BType checkExpr(BLangExpression expr, SymbolEnv env, BType expType) {
        return checkExpr(expr, env, expType, DiagnosticErrorCode.INCOMPATIBLE_TYPES);
    }

    public BType checkExpr(BLangExpression expr, SymbolEnv env, BType expType, DiagnosticCode diagCode) {
        if (expr.typeChecked) {
            return expr.getBType();
        }

        if (expType.tag == TypeTags.INTERSECTION) {
            expType = ((BIntersectionType) expType).effectiveType;
        }

        SymbolEnv prevEnv = this.env;
        BType preExpType = this.expType;
        DiagnosticCode preDiagCode = this.diagCode;
        this.env = env;
        this.diagCode = diagCode;
        this.expType = expType;
        this.isTypeChecked = true;
        expr.expectedType = expType;

        expr.accept(this);

        if (resultType.tag == TypeTags.INTERSECTION) {
            resultType = ((BIntersectionType) resultType).effectiveType;
        }

        expr.setTypeCheckedType(resultType);
        expr.typeChecked = isTypeChecked;
        this.env = prevEnv;
        this.expType = preExpType;
        this.diagCode = preDiagCode;

        validateAndSetExprExpectedType(expr);

        return resultType;
    }

    private void analyzeObjectConstructor(BLangNode node, SymbolEnv env) {
        if (!nonErrorLoggingCheck) {
            semanticAnalyzer.analyzeNode(node, env);
        }
    }

    private void validateAndSetExprExpectedType(BLangExpression expr) {
        if (resultType.tag == TypeTags.SEMANTIC_ERROR) {
            return;
        }

        // If the expected type is a map, but a record type is inferred due to the presence of `readonly` fields in
        // the mapping constructor expression, we don't override the expected type.
        if (expr.getKind() == NodeKind.RECORD_LITERAL_EXPR && expr.expectedType != null &&
                expr.expectedType.tag == TypeTags.MAP && expr.getBType().tag == TypeTags.RECORD) {
            return;
        }

        expr.expectedType = resultType;
    }


    // Expressions

    public void visit(BLangLiteral literalExpr) {

        BType literalType = setLiteralValueAndGetType(literalExpr, expType);
        if (literalType == symTable.semanticError || literalExpr.isFiniteContext) {
            return;
        }
        resultType = types.checkType(literalExpr, literalType, expType);
    }

    @Override
    public void visit(BLangXMLElementAccess xmlElementAccess) {
        // check for undeclared namespaces.
        checkXMLNamespacePrefixes(xmlElementAccess.filters);
        checkExpr(xmlElementAccess.expr, env, symTable.xmlType);
        resultType = types.checkType(xmlElementAccess, symTable.xmlElementSeqType, expType);
    }

    @Override
    public void visit(BLangXMLNavigationAccess xmlNavigation) {
        checkXMLNamespacePrefixes(xmlNavigation.filters);
        if (xmlNavigation.childIndex != null) {
            checkExpr(xmlNavigation.childIndex, env, symTable.intType);
        }
        BType exprType = checkExpr(xmlNavigation.expr, env, symTable.xmlType);

        if (exprType.tag == TypeTags.UNION) {
            dlog.error(xmlNavigation.pos, DiagnosticErrorCode.TYPE_DOES_NOT_SUPPORT_XML_NAVIGATION_ACCESS,
                       xmlNavigation.expr.getBType());
        }

        BType actualType = xmlNavigation.navAccessType == XMLNavigationAccess.NavAccessType.CHILDREN
                ? symTable.xmlType : symTable.xmlElementSeqType;

        types.checkType(xmlNavigation, actualType, expType);
        if (xmlNavigation.navAccessType == XMLNavigationAccess.NavAccessType.CHILDREN) {
            resultType = symTable.xmlType;
        } else {
            resultType = symTable.xmlElementSeqType;
        }
    }

    private void checkXMLNamespacePrefixes(List<BLangXMLElementFilter> filters) {
        for (BLangXMLElementFilter filter : filters) {
            if (!filter.namespace.isEmpty()) {
                Name nsName = names.fromString(filter.namespace);
                BSymbol nsSymbol = symResolver.lookupSymbolInPrefixSpace(env, nsName);
                filter.namespaceSymbol = nsSymbol;
                if (nsSymbol == symTable.notFoundSymbol) {
                    dlog.error(filter.nsPos, DiagnosticErrorCode.CANNOT_FIND_XML_NAMESPACE, nsName);
                }
            }
        }
    }

    private BType setLiteralValueAndGetType(BLangLiteral literalExpr, BType expType) {
        // Get the type matching to the tag from the symbol table.
        BType literalType = symTable.getTypeFromTag(literalExpr.getBType().tag);
        Object literalValue = literalExpr.value;

        if (literalType.tag == TypeTags.INT || literalType.tag == TypeTags.BYTE) {
            if (expType.tag == TypeTags.FLOAT) {
                literalType = symTable.floatType;
                literalExpr.value = ((Long) literalValue).doubleValue();
            } else if (expType.tag == TypeTags.DECIMAL &&
                    !NumericLiteralSupport.hasHexIndicator(literalExpr.originalValue)) {
                literalType = symTable.decimalType;
                literalExpr.value = String.valueOf(literalValue);
            } else if (TypeTags.isIntegerTypeTag(expType.tag) || expType.tag == TypeTags.BYTE) {
                literalType = getIntLiteralType(literalExpr.pos, expType, literalType, literalValue);
                if (literalType == symTable.semanticError) {
                    return symTable.semanticError;
                }
            } else if (expType.tag == TypeTags.FINITE && types.isAssignableToFiniteType(expType, literalExpr)) {
                BFiniteType finiteType = (BFiniteType) expType;
                if (literalAssignableToFiniteType(literalExpr, finiteType, TypeTags.INT)) {
                    BType valueType = setLiteralValueAndGetType(literalExpr, symTable.intType);
                    setLiteralValueForFiniteType(literalExpr, valueType);
                    return valueType;
                } else if (literalAssignableToFiniteType(literalExpr, finiteType, TypeTags.BYTE)) {
                    BType valueType = setLiteralValueAndGetType(literalExpr, symTable.byteType);
                    setLiteralValueForFiniteType(literalExpr, valueType);
                    return valueType;
                } else if (literalAssignableToFiniteType(literalExpr, finiteType, TypeTags.FLOAT)) {
                    BType valueType = setLiteralValueAndGetType(literalExpr, symTable.floatType);
                    setLiteralValueForFiniteType(literalExpr, valueType);
                    return valueType;
                } else if (literalAssignableToFiniteType(literalExpr, finiteType, TypeTags.DECIMAL)) {
                    BType valueType = setLiteralValueAndGetType(literalExpr, symTable.decimalType);
                    setLiteralValueForFiniteType(literalExpr, valueType);
                    return valueType;
                } else if (literalAssignableToFiniteType(literalExpr, finiteType, TypeTags.SIGNED32_INT)) {
                    BType valueType = setLiteralValueAndGetType(literalExpr, symTable.signed32IntType);
                    setLiteralValueForFiniteType(literalExpr, valueType);
                    return valueType;
                } else if (literalAssignableToFiniteType(literalExpr, finiteType, TypeTags.SIGNED16_INT)) {
                    BType valueType = setLiteralValueAndGetType(literalExpr, symTable.signed16IntType);
                    setLiteralValueForFiniteType(literalExpr, valueType);
                    return valueType;
                } else if (literalAssignableToFiniteType(literalExpr, finiteType, TypeTags.SIGNED8_INT)) {
                    BType valueType = setLiteralValueAndGetType(literalExpr, symTable.signed8IntType);
                    setLiteralValueForFiniteType(literalExpr, valueType);
                    return valueType;
                } else if (literalAssignableToFiniteType(literalExpr, finiteType, TypeTags.UNSIGNED32_INT)) {
                    BType valueType = setLiteralValueAndGetType(literalExpr, symTable.unsigned32IntType);
                    setLiteralValueForFiniteType(literalExpr, valueType);
                    return valueType;
                } else if (literalAssignableToFiniteType(literalExpr, finiteType, TypeTags.UNSIGNED16_INT)) {
                    BType valueType = setLiteralValueAndGetType(literalExpr, symTable.unsigned16IntType);
                    setLiteralValueForFiniteType(literalExpr, valueType);
                    return valueType;
                } else if (literalAssignableToFiniteType(literalExpr, finiteType, TypeTags.UNSIGNED8_INT)) {
                    BType valueType = setLiteralValueAndGetType(literalExpr, symTable.unsigned8IntType);
                    setLiteralValueForFiniteType(literalExpr, valueType);
                    return valueType;
                }
            } else if (expType.tag == TypeTags.UNION) {
                Set<BType> memberTypes = ((BUnionType) expType).getMemberTypes();
                BType intSubType = null;
                boolean intOrIntCompatibleTypeFound = false;
                for (BType memType : memberTypes) {
                    if ((memType.tag != TypeTags.INT && TypeTags.isIntegerTypeTag(memType.tag)) ||
                            memType.tag == TypeTags.BYTE) {
                        intSubType = memType;
                    } else if (memType.tag == TypeTags.INT || memType.tag == TypeTags.JSON ||
                            memType.tag == TypeTags.ANYDATA || memType.tag == TypeTags.ANY) {
                        intOrIntCompatibleTypeFound = true;
                    }
                }
                if (intOrIntCompatibleTypeFound) {
                    return setLiteralValueAndGetType(literalExpr, symTable.intType);
                }
                if (intSubType != null) {
                    return setLiteralValueAndGetType(literalExpr, intSubType);
                }

                BType finiteType = getFiniteTypeWithValuesOfSingleType((BUnionType) expType, symTable.intType);
                if (finiteType != symTable.semanticError) {
                    BType setType = setLiteralValueAndGetType(literalExpr, finiteType);
                    if (literalExpr.isFiniteContext) {
                        // i.e., a match was found for a finite type
                        return setType;
                    }
                }

                if (memberTypes.stream().anyMatch(memType -> memType.tag == TypeTags.BYTE)) {
                    return setLiteralValueAndGetType(literalExpr, symTable.byteType);
                }

                finiteType = getFiniteTypeWithValuesOfSingleType((BUnionType) expType, symTable.byteType);
                if (finiteType != symTable.semanticError) {
                    BType setType = setLiteralValueAndGetType(literalExpr, finiteType);
                    if (literalExpr.isFiniteContext) {
                        // i.e., a match was found for a finite type
                        return setType;
                    }
                }

                if (memberTypes.stream().anyMatch(memType -> memType.tag == TypeTags.FLOAT)) {
                    return setLiteralValueAndGetType(literalExpr, symTable.floatType);
                }

                finiteType = getFiniteTypeWithValuesOfSingleType((BUnionType) expType, symTable.floatType);
                if (finiteType != symTable.semanticError) {
                    BType setType = setLiteralValueAndGetType(literalExpr, finiteType);
                    if (literalExpr.isFiniteContext) {
                        // i.e., a match was found for a finite type
                        return setType;
                    }
                }

                if (memberTypes.stream().anyMatch(memType -> memType.tag == TypeTags.DECIMAL)) {
                    return setLiteralValueAndGetType(literalExpr, symTable.decimalType);
                }

                finiteType = getFiniteTypeWithValuesOfSingleType((BUnionType) expType, symTable.decimalType);
                if (finiteType != symTable.semanticError) {
                    BType setType = setLiteralValueAndGetType(literalExpr, finiteType);
                    if (literalExpr.isFiniteContext) {
                        // i.e., a match was found for a finite type
                        return setType;
                    }
                }
            }
        } else if (literalType.tag == TypeTags.FLOAT) {
            String literal = String.valueOf(literalValue);
            String numericLiteral = NumericLiteralSupport.stripDiscriminator(literal);
            boolean isDiscriminatedFloat = NumericLiteralSupport.isFloatDiscriminated(literal);

            if (expType.tag == TypeTags.DECIMAL) {
                // It's illegal to assign discriminated float literal or hex literal to a decimal LHS.
                if (isDiscriminatedFloat || NumericLiteralSupport.isHexLiteral(numericLiteral)) {
                    dlog.error(literalExpr.pos, DiagnosticErrorCode.INCOMPATIBLE_TYPES, expType,
                            symTable.floatType);
                    resultType = symTable.semanticError;
                    return resultType;
                }
                // LHS expecting decimal value and RHS offer non discriminated float, consider RHS as decimal.
                literalType = symTable.decimalType;
                literalExpr.value = numericLiteral;
            } else if (expType.tag == TypeTags.FLOAT) {
                literalExpr.value = Double.parseDouble(String.valueOf(numericLiteral));
            } else if (expType.tag == TypeTags.FINITE && types.isAssignableToFiniteType(expType, literalExpr)) {
                BFiniteType finiteType = (BFiniteType) expType;
                if (literalAssignableToFiniteType(literalExpr, finiteType, TypeTags.FLOAT)) {
                    BType valueType = setLiteralValueAndGetType(literalExpr, symTable.floatType);
                    setLiteralValueForFiniteType(literalExpr, valueType);
                    return valueType;
                } else if (!isDiscriminatedFloat
                        && literalAssignableToFiniteType(literalExpr, finiteType, TypeTags.DECIMAL)) {
                    BType valueType = setLiteralValueAndGetType(literalExpr, symTable.decimalType);
                    setLiteralValueForFiniteType(literalExpr, valueType);
                    return valueType;
                }
            } else if (expType.tag == TypeTags.UNION) {
                BUnionType unionType = (BUnionType) expType;
                BType unionMember = getAndSetAssignableUnionMember(literalExpr, unionType, symTable.floatType);
                if (unionMember != symTable.noType) {
                    return unionMember;
                }
            }
        } else if (literalType.tag == TypeTags.DECIMAL) {
            return decimalLiteral(literalValue, literalExpr, expType);
        } else if (literalType.tag == TypeTags.STRING && types.isCharLiteralValue((String) literalValue)) {
            if (expType.tag == TypeTags.CHAR_STRING) {
                return symTable.charStringType;
            }
            if (expType.tag == TypeTags.UNION) {
                Set<BType> memberTypes = ((BUnionType) expType).getMemberTypes();
                for (BType memType : memberTypes) {
                    if (TypeTags.isStringTypeTag(memType.tag)) {
                        return setLiteralValueAndGetType(literalExpr, memType);
                    } else if (memType.tag == TypeTags.JSON || memType.tag == TypeTags.ANYDATA ||
                            memType.tag == TypeTags.ANY) {
                        return setLiteralValueAndGetType(literalExpr, symTable.charStringType);
                    } else if (memType.tag == TypeTags.FINITE && types.isAssignableToFiniteType(memType,
                            literalExpr)) {
                        setLiteralValueForFiniteType(literalExpr, symTable.charStringType);
                        return literalType;
                    }
                }
            }
            boolean foundMember = types.isAssignableToFiniteType(expType, literalExpr);
            if (foundMember) {
                setLiteralValueForFiniteType(literalExpr, literalType);
                return literalType;
            }
        } else {
            if (this.expType.tag == TypeTags.FINITE) {
                boolean foundMember = types.isAssignableToFiniteType(this.expType, literalExpr);
                if (foundMember) {
                    setLiteralValueForFiniteType(literalExpr, literalType);
                    return literalType;
                }
            } else if (this.expType.tag == TypeTags.UNION) {
                BUnionType unionType = (BUnionType) this.expType;
                boolean foundMember = unionType.getMemberTypes()
                        .stream()
                        .anyMatch(memberType -> types.isAssignableToFiniteType(memberType, literalExpr));
                if (foundMember) {
                    setLiteralValueForFiniteType(literalExpr, literalType);
                    return literalType;
                }
            }
        }

        if (literalExpr.getBType().tag == TypeTags.BYTE_ARRAY) {
            // check whether this is a byte array
            literalType = new BArrayType(symTable.byteType);
        }

        return literalType;
    }

    private BType getAndSetAssignableUnionMember(BLangLiteral literalExpr, BUnionType expType, BType desiredType) {
        Set<BType> memberTypes = expType.getMemberTypes();
        if (memberTypes.stream()
                .anyMatch(memType -> memType.tag == desiredType.tag
                        || memType.tag == TypeTags.JSON
                        || memType.tag == TypeTags.ANYDATA
                        || memType.tag == TypeTags.ANY)) {
            return setLiteralValueAndGetType(literalExpr, desiredType);
        }

        BType finiteType = getFiniteTypeWithValuesOfSingleType(expType, symTable.floatType);
        if (finiteType != symTable.semanticError) {
            BType setType = setLiteralValueAndGetType(literalExpr, finiteType);
            if (literalExpr.isFiniteContext) {
                // i.e., a match was found for a finite type
                return setType;
            }
        }

        if (memberTypes.stream().anyMatch(memType -> memType.tag == TypeTags.DECIMAL)) {
            return setLiteralValueAndGetType(literalExpr, symTable.decimalType);
        }

        finiteType = getFiniteTypeWithValuesOfSingleType(expType, symTable.decimalType);
        if (finiteType != symTable.semanticError) {
            BType setType = setLiteralValueAndGetType(literalExpr, finiteType);
            if (literalExpr.isFiniteContext) {
                // i.e., a match was found for a finite type
                return setType;
            }
        }
        return symTable.noType;
    }

    private boolean literalAssignableToFiniteType(BLangLiteral literalExpr, BFiniteType finiteType,
                                                  int targetMemberTypeTag) {

        for (BLangExpression valueExpr : finiteType.getValueSpace()) {
            if (valueExpr.getBType().tag == targetMemberTypeTag &&
                    types.checkLiteralAssignabilityBasedOnType((BLangLiteral) valueExpr, literalExpr)) {
                return true;
            }
        }
        return false;
    }

    private BType decimalLiteral(Object literalValue, BLangLiteral literalExpr, BType expType) {
        String literal = String.valueOf(literalValue);
        if (expType.tag == TypeTags.FLOAT && NumericLiteralSupport.isDecimalDiscriminated(literal)) {
            dlog.error(literalExpr.pos, DiagnosticErrorCode.INCOMPATIBLE_TYPES, expType,
                    symTable.decimalType);
            resultType = symTable.semanticError;
            return resultType;
        }
        if (expType.tag == TypeTags.FINITE && types.isAssignableToFiniteType(expType, literalExpr)) {
            BFiniteType finiteType = (BFiniteType) expType;
            if (literalAssignableToFiniteType(literalExpr, finiteType, TypeTags.DECIMAL)) {
                BType valueType = setLiteralValueAndGetType(literalExpr, symTable.decimalType);
                setLiteralValueForFiniteType(literalExpr, valueType);
                return valueType;
            }
        } else if (expType.tag == TypeTags.UNION) {
            BUnionType unionType = (BUnionType) expType;
            BType unionMember = getAndSetAssignableUnionMember(literalExpr, unionType, symTable.decimalType);
            if (unionMember != symTable.noType) {
                return unionMember;
            }
        }
        literalExpr.value = NumericLiteralSupport.stripDiscriminator(literal);
        resultType = symTable.decimalType;
        return symTable.decimalType;
    }

    private void setLiteralValueForFiniteType(BLangLiteral literalExpr, BType type) {
        types.setImplicitCastExpr(literalExpr, type, this.expType);
        this.resultType = type;
        literalExpr.isFiniteContext = true;
    }

    private BType getFiniteTypeWithValuesOfSingleType(BUnionType unionType, BType matchType) {
        List<BFiniteType> finiteTypeMembers = unionType.getMemberTypes().stream()
                .filter(memType -> memType.tag == TypeTags.FINITE)
                .map(memFiniteType -> (BFiniteType) memFiniteType)
                .collect(Collectors.toList());

        if (finiteTypeMembers.isEmpty()) {
            return symTable.semanticError;
        }

        int tag = matchType.tag;
        Set<BLangExpression> matchedValueSpace = new LinkedHashSet<>();

        for (BFiniteType finiteType : finiteTypeMembers) {
            Set<BLangExpression> set = new HashSet<>();
            for (BLangExpression expression : finiteType.getValueSpace()) {
                if (expression.getBType().tag == tag) {
                    set.add(expression);
                }
            }
            matchedValueSpace.addAll(set);
        }

        if (matchedValueSpace.isEmpty()) {
            return symTable.semanticError;
        }

        return new BFiniteType(null, matchedValueSpace);
    }

    private BType getIntLiteralType(Location location, BType expType, BType literalType,
                                    Object literalValue) {

        switch (expType.tag) {
            case TypeTags.INT:
                return symTable.intType;
            case TypeTags.BYTE:
                if (types.isByteLiteralValue((Long) literalValue)) {
                    return symTable.byteType;
                }
                break;
            case TypeTags.SIGNED32_INT:
                if (types.isSigned32LiteralValue((Long) literalValue)) {
                    return symTable.signed32IntType;
                }
                break;
            case TypeTags.SIGNED16_INT:
                if (types.isSigned16LiteralValue((Long) literalValue)) {
                    return symTable.signed16IntType;
                }
                break;
            case TypeTags.SIGNED8_INT:
                if (types.isSigned8LiteralValue((Long) literalValue)) {
                    return symTable.signed8IntType;
                }
                break;
            case TypeTags.UNSIGNED32_INT:
                if (types.isUnsigned32LiteralValue((Long) literalValue)) {
                    return symTable.unsigned32IntType;
                }
                break;
            case TypeTags.UNSIGNED16_INT:
                if (types.isUnsigned16LiteralValue((Long) literalValue)) {
                    return symTable.unsigned16IntType;
                }
                break;
            case TypeTags.UNSIGNED8_INT:
                if (types.isUnsigned8LiteralValue((Long) literalValue)) {
                    return symTable.unsigned8IntType;
                }
                break;
            default:
        }
        dlog.error(location, DiagnosticErrorCode.INCOMPATIBLE_TYPES, expType, literalType);
        resultType = symTable.semanticError;
        return resultType;
    }

    @Override
    public void visit(BLangListConstructorExpr listConstructor) {
        if (expType.tag == TypeTags.NONE || expType.tag == TypeTags.READONLY) {
            BType inferredType = getInferredTupleType(listConstructor, expType);
            resultType = inferredType == symTable.semanticError ?
                    symTable.semanticError : types.checkType(listConstructor, inferredType, expType);
            return;
        }

        resultType = checkListConstructorCompatibility(expType, listConstructor);
    }

    @Override
    public void visit(BLangTableConstructorExpr tableConstructorExpr) {
        if (expType.tag == TypeTags.NONE || expType.tag == TypeTags.ANY || expType.tag == TypeTags.ANYDATA) {
            List<BType> memTypes = checkExprList(new ArrayList<>(tableConstructorExpr.recordLiteralList), env);
            for (BType memType : memTypes) {
                if (memType == symTable.semanticError) {
                    resultType = symTable.semanticError;
                    return;
                }
            }

            if (tableConstructorExpr.recordLiteralList.size() == 0) {
                dlog.error(tableConstructorExpr.pos, DiagnosticErrorCode.CANNOT_INFER_MEMBER_TYPE_FOR_TABLE);
                resultType = symTable.semanticError;
                return;
            }

            BType inherentMemberType = inferTableMemberType(memTypes, tableConstructorExpr);
            BTableType tableType = new BTableType(TypeTags.TABLE, inherentMemberType, null);
            for (BLangRecordLiteral recordLiteral : tableConstructorExpr.recordLiteralList) {
                recordLiteral.setBType(inherentMemberType);
            }

            if (!validateTableConstructorExpr(tableConstructorExpr, tableType)) {
                resultType = symTable.semanticError;
                return;
            }

            if (checkKeySpecifier(tableConstructorExpr, tableType)) {
                return;
            }
            resultType = tableType;
            return;
        }

        BType applicableExpType = expType.tag == TypeTags.INTERSECTION ?
                ((BIntersectionType) expType).effectiveType : expType;

        if (applicableExpType.tag == TypeTags.TABLE) {
            List<BType> memTypes = new ArrayList<>();
            for (BLangRecordLiteral recordLiteral : tableConstructorExpr.recordLiteralList) {
                BLangRecordLiteral clonedExpr = recordLiteral;
                if (this.nonErrorLoggingCheck) {
                    clonedExpr.cloneAttempt++;
                    clonedExpr = nodeCloner.cloneNode(recordLiteral);
                }
                BType recordType = checkExpr(clonedExpr, env, ((BTableType) applicableExpType).constraint);
                if (recordType == symTable.semanticError) {
                    resultType = symTable.semanticError;
                    return;
                }
                memTypes.add(recordType);
            }

            BTableType expectedTableType = (BTableType) applicableExpType;
            if (expectedTableType.constraint.tag == TypeTags.MAP && expectedTableType.isTypeInlineDefined) {
                validateMapConstraintTable(applicableExpType);
                return;
            }

            if (!(validateKeySpecifierInTableConstructor((BTableType) applicableExpType,
                    tableConstructorExpr.recordLiteralList) &&
                    validateTableConstructorExpr(tableConstructorExpr, (BTableType) applicableExpType))) {
                resultType = symTable.semanticError;
                return;
            }

            BTableType tableType = new BTableType(TypeTags.TABLE, inferTableMemberType(memTypes, applicableExpType),
                                                  null);

            if (Symbols.isFlagOn(applicableExpType.flags, Flags.READONLY)) {
                tableType.flags |= Flags.READONLY;
            }

            if (checkKeySpecifier(tableConstructorExpr, tableType)) {
                return;
            }

            if (expectedTableType.fieldNameList != null && tableType.fieldNameList == null) {
                tableType.fieldNameList = expectedTableType.fieldNameList;
            }
            resultType = tableType;
        } else if (applicableExpType.tag == TypeTags.UNION) {

            boolean prevNonErrorLoggingCheck = this.nonErrorLoggingCheck;
            this.nonErrorLoggingCheck = true;
            int errorCount = this.dlog.errorCount();
            this.dlog.mute();

            List<BType> matchingTypes = new ArrayList<>();
            BUnionType expectedType = (BUnionType) applicableExpType;
            for (BType memType : expectedType.getMemberTypes()) {
                dlog.resetErrorCount();

                BLangTableConstructorExpr clonedTableExpr = tableConstructorExpr;
                if (this.nonErrorLoggingCheck) {
                    tableConstructorExpr.cloneAttempt++;
                    clonedTableExpr = nodeCloner.cloneNode(tableConstructorExpr);
                }

                BType resultType = checkExpr(clonedTableExpr, env, memType);
                if (resultType != symTable.semanticError && dlog.errorCount() == 0 &&
                        isUniqueType(matchingTypes, resultType)) {
                    matchingTypes.add(resultType);
                }
            }

            this.nonErrorLoggingCheck = prevNonErrorLoggingCheck;
            this.dlog.setErrorCount(errorCount);
            if (!prevNonErrorLoggingCheck) {
                this.dlog.unmute();
            }

            if (matchingTypes.isEmpty()) {
                BLangTableConstructorExpr exprToLog = tableConstructorExpr;
                if (this.nonErrorLoggingCheck) {
                    tableConstructorExpr.cloneAttempt++;
                    exprToLog = nodeCloner.cloneNode(tableConstructorExpr);
                }

                dlog.error(tableConstructorExpr.pos, DiagnosticErrorCode.INCOMPATIBLE_TYPES, expType,
                        getInferredTableType(exprToLog));

            } else if (matchingTypes.size() != 1) {
                dlog.error(tableConstructorExpr.pos, DiagnosticErrorCode.AMBIGUOUS_TYPES,
                        expType);
            } else {
                resultType = checkExpr(tableConstructorExpr, env, matchingTypes.get(0));
                return;
            }
            resultType = symTable.semanticError;
        } else {
            resultType = symTable.semanticError;
        }
    }

    private BType getInferredTableType(BLangTableConstructorExpr exprToLog) {
        List<BType> memTypes = checkExprList(new ArrayList<>(exprToLog.recordLiteralList), env);
        for (BType memType : memTypes) {
            if (memType == symTable.semanticError) {
                return  symTable.semanticError;
            }
        }

        return new BTableType(TypeTags.TABLE, inferTableMemberType(memTypes, exprToLog), null);
    }

    private boolean checkKeySpecifier(BLangTableConstructorExpr tableConstructorExpr, BTableType tableType) {
        if (tableConstructorExpr.tableKeySpecifier != null) {
            if (!(validateTableKeyValue(getTableKeyNameList(tableConstructorExpr.
                    tableKeySpecifier), tableConstructorExpr.recordLiteralList))) {
                resultType = symTable.semanticError;
                return true;
            }
            tableType.fieldNameList = getTableKeyNameList(tableConstructorExpr.tableKeySpecifier);
        }
        return false;
    }

    private BType inferTableMemberType(List<BType> memTypes, BType expType) {

        if (memTypes.isEmpty()) {
            return ((BTableType) expType).constraint;
        }

        LinkedHashSet<BType> result = new LinkedHashSet<>();

        result.add(memTypes.get(0));

        BUnionType unionType = BUnionType.create(null, result);
        for (int i = 1; i < memTypes.size(); i++) {
            BType source = memTypes.get(i);
            if (!types.isAssignable(source, unionType)) {
                result.add(source);
                unionType = BUnionType.create(null, result);
            }
        }

        if (unionType.getMemberTypes().size() == 1) {
            return memTypes.get(0);
        }

        return unionType;
    }

    private BType inferTableMemberType(List<BType> memTypes, BLangTableConstructorExpr tableConstructorExpr) {
        BLangTableKeySpecifier keySpecifier = tableConstructorExpr.tableKeySpecifier;
        List<String> keySpecifierFieldNames = new ArrayList<>();
        Set<BField> allFieldSet = new LinkedHashSet<>();
        for (BType memType : memTypes) {
            allFieldSet.addAll(((BRecordType) memType).fields.values());
        }

        Set<BField> commonFieldSet = new LinkedHashSet<>(allFieldSet);
        for (BType memType : memTypes) {
            commonFieldSet.retainAll(((BRecordType) memType).fields.values());
        }

        List<String> requiredFieldNames = new ArrayList<>();
        if (keySpecifier != null) {
            for (IdentifierNode identifierNode : keySpecifier.fieldNameIdentifierList) {
                requiredFieldNames.add(((BLangIdentifier) identifierNode).value);
                keySpecifierFieldNames.add(((BLangIdentifier) identifierNode).value);
            }
        }

        List<String> fieldNames = new ArrayList<>();
        for (BField field : allFieldSet) {
            String fieldName = field.name.value;

            if (fieldNames.contains(fieldName)) {
                dlog.error(tableConstructorExpr.pos,
                        DiagnosticErrorCode.CANNOT_INFER_MEMBER_TYPE_FOR_TABLE_DUE_AMBIGUITY,
                        fieldName);
                return symTable.semanticError;
            }
            fieldNames.add(fieldName);

            boolean isOptional = true;
            for (BField commonField : commonFieldSet) {
                if (commonField.name.value.equals(fieldName)) {
                    isOptional = false;
                    requiredFieldNames.add(commonField.name.value);
                }
            }

            if (isOptional) {
                field.symbol.flags = Flags.asMask(EnumSet.of(Flag.OPTIONAL));
            } else if (requiredFieldNames.contains(fieldName) && keySpecifierFieldNames.contains(fieldName)) {
                field.symbol.flags = Flags.asMask(EnumSet.of(Flag.REQUIRED)) + Flags.asMask(EnumSet.of(Flag.READONLY));
            } else if (requiredFieldNames.contains(fieldName)) {
                field.symbol.flags = Flags.asMask(EnumSet.of(Flag.REQUIRED));
            }
        }

        return createTableConstraintRecordType(allFieldSet, tableConstructorExpr.pos);
    }

    private BRecordType createTableConstraintRecordType(Set<BField> allFieldSet, Location pos) {
        PackageID pkgID = env.enclPkg.symbol.pkgID;
        BRecordTypeSymbol recordSymbol = createRecordTypeSymbol(pkgID, pos, VIRTUAL);

        for (BField field : allFieldSet) {
            recordSymbol.scope.define(field.name, field.symbol);
        }

        BRecordType recordType = new BRecordType(recordSymbol);
        recordType.fields = allFieldSet.stream().collect(getFieldCollector());

        recordSymbol.type = recordType;
        recordType.tsymbol = recordSymbol;

        BLangRecordTypeNode recordTypeNode = TypeDefBuilderHelper.createRecordTypeNode(recordType, pkgID, symTable,
                pos);
        recordTypeNode.initFunction = TypeDefBuilderHelper.createInitFunctionForRecordType(recordTypeNode, env,
                                                                                           names, symTable);
        TypeDefBuilderHelper.addTypeDefinition(recordType, recordSymbol, recordTypeNode, env);
        recordType.sealed = true;
        recordType.restFieldType = symTable.noType;
        return recordType;
    }

    private Collector<BField, ?, LinkedHashMap<String, BField>> getFieldCollector() {
        BinaryOperator<BField> mergeFunc = (u, v) -> {
            throw new IllegalStateException(String.format("Duplicate key %s", u));
        };
        return Collectors.toMap(field -> field.name.value, Function.identity(), mergeFunc, LinkedHashMap::new);
    }

    private boolean validateTableType(BTableType tableType) {
        BType constraint = tableType.constraint;
        if (tableType.isTypeInlineDefined && !types.isAssignable(constraint, symTable.mapAllType)) {
            dlog.error(tableType.constraintPos, DiagnosticErrorCode.TABLE_CONSTRAINT_INVALID_SUBTYPE, constraint);
            resultType = symTable.semanticError;
            return false;
        }
        return true;
    }

    private boolean validateKeySpecifierInTableConstructor(BTableType tableType,
                                                         List<BLangRecordLiteral> recordLiterals) {
        List<String> fieldNameList = tableType.fieldNameList;
        if (fieldNameList != null) {
            return validateTableKeyValue(fieldNameList, recordLiterals);
        }
        return true;
    }

    private boolean validateTableKeyValue(List<String> keySpecifierFieldNames,
                                                           List<BLangRecordLiteral> recordLiterals) {

        for (String fieldName : keySpecifierFieldNames) {
            for (BLangRecordLiteral recordLiteral : recordLiterals) {
                BLangRecordKeyValueField recordKeyValueField = getRecordKeyValueField(recordLiteral, fieldName);
                if (recordKeyValueField != null && isConstExpression(recordKeyValueField.getValue())) {
                    continue;
                }

                dlog.error(recordLiteral.pos,
                        DiagnosticErrorCode.KEY_SPECIFIER_FIELD_VALUE_MUST_BE_CONSTANT_EXPR, fieldName);
                resultType = symTable.semanticError;
                return false;
            }
        }

        return true;
    }

    private boolean isConstExpression(BLangExpression expression) {
        switch(expression.getKind()) {
            case LITERAL:
            case NUMERIC_LITERAL:
            case STRING_TEMPLATE_LITERAL:
            case XML_ELEMENT_LITERAL:
            case XML_TEXT_LITERAL:
            case LIST_CONSTRUCTOR_EXPR:
            case TABLE_CONSTRUCTOR_EXPR:
            case RECORD_LITERAL_EXPR:
            case TYPE_CONVERSION_EXPR:
            case UNARY_EXPR:
            case BINARY_EXPR:
            case TYPE_TEST_EXPR:
            case TERNARY_EXPR:
                return true;
            case SIMPLE_VARIABLE_REF:
                return (((BLangSimpleVarRef) expression).symbol.tag & SymTag.CONSTANT) == SymTag.CONSTANT;
            case GROUP_EXPR:
                return isConstExpression(((BLangGroupExpr) expression).expression);
            default:
                return false;
        }
    }

    private BLangRecordKeyValueField getRecordKeyValueField(BLangRecordLiteral recordLiteral,
                                                            String fieldName) {
        for (RecordLiteralNode.RecordField recordField : recordLiteral.fields) {
            BLangRecordKeyValueField recordKeyValueField = (BLangRecordKeyValueField) recordField;
            if (fieldName.equals(recordKeyValueField.key.toString())) {
                return recordKeyValueField;
            }
        }

        return null;
    }

    public boolean validateKeySpecifier(List<String> fieldNameList, BType constraint,
                                         Location pos) {
        for (String fieldName : fieldNameList) {
            BField field = types.getTableConstraintField(constraint, fieldName);
            if (field == null) {
                dlog.error(pos,
                        DiagnosticErrorCode.INVALID_FIELD_NAMES_IN_KEY_SPECIFIER, fieldName, constraint);
                resultType = symTable.semanticError;
                return false;
            }

            if (!Symbols.isFlagOn(field.symbol.flags, Flags.READONLY)) {
                dlog.error(pos,
                        DiagnosticErrorCode.KEY_SPECIFIER_FIELD_MUST_BE_READONLY, fieldName);
                resultType = symTable.semanticError;
                return false;
            }

            if (!Symbols.isFlagOn(field.symbol.flags, Flags.REQUIRED)) {
                dlog.error(pos,
                        DiagnosticErrorCode.KEY_SPECIFIER_FIELD_MUST_BE_REQUIRED, fieldName);
                resultType = symTable.semanticError;
                return false;
            }

            if (!types.isAssignable(field.type, symTable.anydataType)) {
                dlog.error(pos,
                        DiagnosticErrorCode.KEY_SPECIFIER_FIELD_MUST_BE_ANYDATA, fieldName, constraint);
                resultType = symTable.semanticError;
                return false;
            }
        }
        return true;
    }

    private boolean validateTableConstructorExpr(BLangTableConstructorExpr tableConstructorExpr,
                                                 BTableType tableType) {
        BType constraintType = tableType.constraint;
        List<String> fieldNameList = new ArrayList<>();
        boolean isKeySpecifierEmpty = tableConstructorExpr.tableKeySpecifier == null;
        if (!isKeySpecifierEmpty) {
            fieldNameList.addAll(getTableKeyNameList(tableConstructorExpr.tableKeySpecifier));

            if (tableType.fieldNameList == null &&
                    !validateKeySpecifier(fieldNameList,
                                          constraintType.tag != TypeTags.INTERSECTION ? constraintType :
                                                  ((BIntersectionType) constraintType).effectiveType,
                                          tableConstructorExpr.tableKeySpecifier.pos)) {
                return false;
            }

            if (tableType.fieldNameList != null && !tableType.fieldNameList.equals(fieldNameList)) {
                dlog.error(tableConstructorExpr.tableKeySpecifier.pos, DiagnosticErrorCode.TABLE_KEY_SPECIFIER_MISMATCH,
                        tableType.fieldNameList.toString(), fieldNameList.toString());
                resultType = symTable.semanticError;
                return false;
            }
        }

        BType keyTypeConstraint = tableType.keyTypeConstraint;
        if (keyTypeConstraint != null) {
            List<BType> memberTypes = new ArrayList<>();

            switch (keyTypeConstraint.tag) {
                case TypeTags.TUPLE:
                    for (Type type : ((TupleType) keyTypeConstraint).getTupleTypes()) {
                        memberTypes.add((BType) type);
                    }
                    break;
                case TypeTags.RECORD:
                    Map<String, BField> fieldList = ((BRecordType) keyTypeConstraint).getFields();
                    memberTypes = fieldList.entrySet().stream()
                            .filter(e -> fieldNameList.contains(e.getKey())).map(entry -> entry.getValue().type)
                            .collect(Collectors.toList());
                    if (memberTypes.isEmpty()) {
                        memberTypes.add(keyTypeConstraint);
                    }
                    break;
                default:
                    memberTypes.add(keyTypeConstraint);
            }

            if (isKeySpecifierEmpty && keyTypeConstraint.tag == TypeTags.NEVER) {
                return true;
            }

            if (isKeySpecifierEmpty ||
                    tableConstructorExpr.tableKeySpecifier.fieldNameIdentifierList.size() != memberTypes.size()) {
                if (isKeySpecifierEmpty) {
                    dlog.error(tableConstructorExpr.pos,
                            DiagnosticErrorCode.KEY_SPECIFIER_EMPTY_FOR_PROVIDED_KEY_CONSTRAINT, memberTypes);
                } else {
                    dlog.error(tableConstructorExpr.pos,
                            DiagnosticErrorCode.KEY_SPECIFIER_SIZE_MISMATCH_WITH_KEY_CONSTRAINT,
                            memberTypes, tableConstructorExpr.tableKeySpecifier.fieldNameIdentifierList);
                }
                resultType = symTable.semanticError;
                return false;
            }

            List<IdentifierNode> fieldNameIdentifierList = tableConstructorExpr.tableKeySpecifier.
                    fieldNameIdentifierList;

            int index = 0;
            for (IdentifierNode identifier : fieldNameIdentifierList) {
                BField field = types.getTableConstraintField(constraintType, ((BLangIdentifier) identifier).value);
                if (field == null || !types.isAssignable(field.type, memberTypes.get(index))) {
                    dlog.error(tableConstructorExpr.tableKeySpecifier.pos,
                            DiagnosticErrorCode.KEY_SPECIFIER_MISMATCH_WITH_KEY_CONSTRAINT,
                            fieldNameIdentifierList.toString(), memberTypes.toString());
                    resultType = symTable.semanticError;
                    return false;
                }
                index++;
            }
        }

        return true;
    }

    public void validateMapConstraintTable(BType expType) {
        if (expType != null && (((BTableType) expType).fieldNameList != null ||
                ((BTableType) expType).keyTypeConstraint != null) &&
                !expType.tsymbol.owner.getFlags().contains(Flag.LANG_LIB)) {
            dlog.error(((BTableType) expType).keyPos,
                    DiagnosticErrorCode.KEY_CONSTRAINT_NOT_SUPPORTED_FOR_TABLE_WITH_MAP_CONSTRAINT);
            resultType = symTable.semanticError;
            return;
        }
        resultType = expType;
    }

    private List<String> getTableKeyNameList(BLangTableKeySpecifier tableKeySpecifier) {
        List<String> fieldNamesList = new ArrayList<>();
        for (IdentifierNode identifier : tableKeySpecifier.fieldNameIdentifierList) {
            fieldNamesList.add(((BLangIdentifier) identifier).value);
        }

        return fieldNamesList;
    }

    private BType createTableKeyConstraint(List<String> fieldNames, BType constraintType) {
        if (fieldNames == null) {
            return symTable.semanticError;
        }

        List<BType> memTypes = new ArrayList<>();
        for (String fieldName : fieldNames) {
            //null is not possible for field
            BField tableConstraintField = types.getTableConstraintField(constraintType, fieldName);

            if (tableConstraintField == null) {
                return symTable.semanticError;
            }

            BType fieldType = tableConstraintField.type;
            memTypes.add(fieldType);
        }

        if (memTypes.size() == 1) {
            return memTypes.get(0);
        }

        return new BTupleType(memTypes);
    }

    private BType checkListConstructorCompatibility(BType bType, BLangListConstructorExpr listConstructor) {
        int tag = bType.tag;
        if (tag == TypeTags.UNION) {
            boolean prevNonErrorLoggingCheck = this.nonErrorLoggingCheck;
            int errorCount = this.dlog.errorCount();
            this.nonErrorLoggingCheck = true;
            this.dlog.mute();

            List<BType> compatibleTypes = new ArrayList<>();
            boolean erroredExpType = false;
            for (BType memberType : ((BUnionType) bType).getMemberTypes()) {
                if (memberType == symTable.semanticError) {
                    if (!erroredExpType) {
                        erroredExpType = true;
                    }
                    continue;
                }

                BType listCompatibleMemType = getListConstructorCompatibleNonUnionType(memberType);
                if (listCompatibleMemType == symTable.semanticError) {
                    continue;
                }

                dlog.resetErrorCount();
                BType memCompatibiltyType = checkListConstructorCompatibility(listCompatibleMemType, listConstructor);
                if (memCompatibiltyType != symTable.semanticError && dlog.errorCount() == 0 &&
                        isUniqueType(compatibleTypes, memCompatibiltyType)) {
                    compatibleTypes.add(memCompatibiltyType);
                }
            }

            this.nonErrorLoggingCheck = prevNonErrorLoggingCheck;
            this.dlog.setErrorCount(errorCount);
            if (!prevNonErrorLoggingCheck) {
                this.dlog.unmute();
            }

            if (compatibleTypes.isEmpty()) {
                BLangListConstructorExpr exprToLog = listConstructor;
                if (this.nonErrorLoggingCheck) {
                    listConstructor.cloneAttempt++;
                    exprToLog = nodeCloner.cloneNode(listConstructor);
                }

                BType inferredTupleType = getInferredTupleType(exprToLog, symTable.noType);

                if (!erroredExpType && inferredTupleType != symTable.semanticError) {
                    dlog.error(listConstructor.pos, DiagnosticErrorCode.INCOMPATIBLE_TYPES, expType, inferredTupleType);
                }
                return symTable.semanticError;
            } else if (compatibleTypes.size() != 1) {
                dlog.error(listConstructor.pos, DiagnosticErrorCode.AMBIGUOUS_TYPES,
                        expType);
                return symTable.semanticError;
            }

            return checkListConstructorCompatibility(compatibleTypes.get(0), listConstructor);
        }

        if (tag == TypeTags.INTERSECTION) {
            return checkListConstructorCompatibility(((BIntersectionType) bType).effectiveType, listConstructor);
        }

        BType possibleType = getListConstructorCompatibleNonUnionType(bType);

        switch (possibleType.tag) {
            case TypeTags.ARRAY:
                return checkArrayType(listConstructor, (BArrayType) possibleType);
            case TypeTags.TUPLE:
                return checkTupleType(listConstructor, (BTupleType) possibleType);
            case TypeTags.READONLY:
                return checkReadOnlyListType(listConstructor);
            case TypeTags.TYPEDESC:
                // i.e typedesc t = [int, string]
                List<BType> results = new ArrayList<>();
                listConstructor.isTypedescExpr = true;
                for (int i = 0; i < listConstructor.exprs.size(); i++) {
                    results.add(checkExpr(listConstructor.exprs.get(i), env, symTable.noType));
                }
                List<BType> actualTypes = new ArrayList<>();
                for (int i = 0; i < listConstructor.exprs.size(); i++) {
                    final BLangExpression expr = listConstructor.exprs.get(i);
                    if (expr.getKind() == NodeKind.TYPEDESC_EXPRESSION) {
                        actualTypes.add(((BLangTypedescExpr) expr).resolvedType);
                    } else if (expr.getKind() == NodeKind.SIMPLE_VARIABLE_REF) {
                        actualTypes.add(((BLangSimpleVarRef) expr).symbol.type);
                    } else {
                        actualTypes.add(results.get(i));
                    }
                }
                if (actualTypes.size() == 1) {
                    listConstructor.typedescType = actualTypes.get(0);
                } else {
                    listConstructor.typedescType = new BTupleType(actualTypes);
                }
                return new BTypedescType(listConstructor.typedescType, null);
        }

        BLangListConstructorExpr exprToLog = listConstructor;
        if (this.nonErrorLoggingCheck) {
            listConstructor.cloneAttempt++;
            exprToLog = nodeCloner.cloneNode(listConstructor);
        }

        if (bType == symTable.semanticError) {
            // Ignore the return value, we only need to visit the expressions.
            getInferredTupleType(exprToLog, symTable.semanticError);
        } else {
            dlog.error(listConstructor.pos, DiagnosticErrorCode.INCOMPATIBLE_TYPES, bType,
                    getInferredTupleType(exprToLog, symTable.noType));
        }

        return symTable.semanticError;
    }

    private BType getListConstructorCompatibleNonUnionType(BType type) {
        switch (type.tag) {
            case TypeTags.ARRAY:
            case TypeTags.TUPLE:
            case TypeTags.READONLY:
            case TypeTags.TYPEDESC:
                return type;
            case TypeTags.JSON:
                return !Symbols.isFlagOn(type.flags, Flags.READONLY) ? symTable.arrayJsonType :
                        ImmutableTypeCloner.getEffectiveImmutableType(null, types, symTable.arrayJsonType,
                                                                      env, symTable, anonymousModelHelper, names);
            case TypeTags.ANYDATA:
                return !Symbols.isFlagOn(type.flags, Flags.READONLY) ? symTable.arrayAnydataType :
                        ImmutableTypeCloner.getEffectiveImmutableType(null, types, symTable.arrayAnydataType,
                                                                      env, symTable, anonymousModelHelper, names);
            case TypeTags.ANY:
                return !Symbols.isFlagOn(type.flags, Flags.READONLY) ? symTable.arrayType :
                        ImmutableTypeCloner.getEffectiveImmutableType(null, types, symTable.arrayType, env,
                                                                      symTable, anonymousModelHelper, names);
            case TypeTags.INTERSECTION:
                return ((BIntersectionType) type).effectiveType;
        }
        return symTable.semanticError;
    }

    private BType checkArrayType(BLangListConstructorExpr listConstructor, BArrayType arrayType) {
        BType eType = arrayType.eType;

        if (arrayType.state == BArrayState.INFERRED) {
            arrayType.size = listConstructor.exprs.size();
            arrayType.state = BArrayState.CLOSED;
        } else if ((arrayType.state != BArrayState.OPEN) && (arrayType.size != listConstructor.exprs.size())) {
            if (arrayType.size < listConstructor.exprs.size()) {
                dlog.error(listConstructor.pos,
                        DiagnosticErrorCode.MISMATCHING_ARRAY_LITERAL_VALUES, arrayType.size,
                        listConstructor.exprs.size());
                return symTable.semanticError;
            }

            if (!types.hasFillerValue(eType)) {
                dlog.error(listConstructor.pos,
                        DiagnosticErrorCode.INVALID_LIST_CONSTRUCTOR_ELEMENT_TYPE, expType);
                return symTable.semanticError;
            }
        }

        boolean errored = false;
        for (BLangExpression expr : listConstructor.exprs) {
            if (exprIncompatible(eType, expr) && !errored) {
                errored = true;
            }
        }

        return errored ? symTable.semanticError : arrayType;
    }

    private BType checkTupleType(BLangListConstructorExpr listConstructor, BTupleType tupleType) {
        List<BLangExpression> exprs = listConstructor.exprs;
        List<BType> memberTypes = tupleType.tupleTypes;
        BType restType = tupleType.restType;

        int listExprSize = exprs.size();
        int memberTypeSize = memberTypes.size();

        if (listExprSize < memberTypeSize) {
            for (int i = listExprSize; i < memberTypeSize; i++) {
                if (!types.hasFillerValue(memberTypes.get(i))) {
                    dlog.error(listConstructor.pos, DiagnosticErrorCode.SYNTAX_ERROR,
                            "tuple and expression size does not match");
                    return symTable.semanticError;
                }
            }
        } else if (listExprSize > memberTypeSize && restType == null) {
            dlog.error(listConstructor.pos, DiagnosticErrorCode.SYNTAX_ERROR,
                    "tuple and expression size does not match");
            return symTable.semanticError;
        }

        boolean errored = false;

        int nonRestCountToCheck = listExprSize < memberTypeSize ? listExprSize : memberTypeSize;

        for (int i = 0; i < nonRestCountToCheck; i++) {
            if (exprIncompatible(memberTypes.get(i), exprs.get(i)) && !errored) {
                errored = true;
            }
        }

        for (int i = nonRestCountToCheck; i < exprs.size(); i++) {
            if (exprIncompatible(restType, exprs.get(i)) && !errored) {
                errored = true;
            }
        }
        return errored ? symTable.semanticError : tupleType;
    }

    private BType checkReadOnlyListType(BLangListConstructorExpr listConstructor) {
        if (!this.nonErrorLoggingCheck) {
            BType inferredType = getInferredTupleType(listConstructor, symTable.readonlyType);

            if (inferredType == symTable.semanticError) {
                return symTable.semanticError;
            }
            return types.checkType(listConstructor, inferredType, symTable.readonlyType);
        }

        for (BLangExpression expr : listConstructor.exprs) {
            if (exprIncompatible(symTable.readonlyType, expr)) {
                return symTable.semanticError;
            }
        }

        return symTable.readonlyType;
    }

    private boolean exprIncompatible(BType eType, BLangExpression expr) {
        if (expr.typeChecked) {
            return expr.getBType() == symTable.semanticError;
        }

        BLangExpression exprToCheck = expr;

        if (this.nonErrorLoggingCheck) {
            expr.cloneAttempt++;
            exprToCheck = nodeCloner.cloneNode(expr);
        }

        return checkExpr(exprToCheck, this.env, eType) == symTable.semanticError;
    }

    private List<BType> checkExprList(List<BLangExpression> exprs, SymbolEnv env) {
        return checkExprList(exprs, env, symTable.noType);
    }

    private List<BType> checkExprList(List<BLangExpression> exprs, SymbolEnv env, BType expType) {
        List<BType> types = new ArrayList<>();
        SymbolEnv prevEnv = this.env;
        BType preExpType = this.expType;
        this.env = env;
        this.expType = expType;
        for (BLangExpression e : exprs) {
            checkExpr(e, this.env, expType);
            types.add(resultType);
        }
        this.env = prevEnv;
        this.expType = preExpType;
        return types;
    }

    private BType getInferredTupleType(BLangListConstructorExpr listConstructor, BType expType) {
        List<BType> memTypes = checkExprList(listConstructor.exprs, env, expType);

        for (BType memType : memTypes) {
            if (memType == symTable.semanticError) {
                return symTable.semanticError;
            }
        }

        BTupleType tupleType = new BTupleType(memTypes);

        if (expType.tag != TypeTags.READONLY) {
            return tupleType;
        }

        tupleType.flags |= Flags.READONLY;
        return tupleType;
    }

    public void visit(BLangRecordLiteral recordLiteral) {
        int expTypeTag = expType.tag;

        if (expTypeTag == TypeTags.NONE || expTypeTag == TypeTags.READONLY) {
            expType = defineInferredRecordType(recordLiteral, expType);
        } else if (expTypeTag == TypeTags.OBJECT) {
            dlog.error(recordLiteral.pos, DiagnosticErrorCode.INVALID_RECORD_LITERAL, expType);
            resultType = symTable.semanticError;
            return;
        }

        resultType = getEffectiveMappingType(recordLiteral,
                                             checkMappingConstructorCompatibility(expType, recordLiteral));
    }

    private BType getEffectiveMappingType(BLangRecordLiteral recordLiteral, BType applicableMappingType) {
        if (applicableMappingType == symTable.semanticError ||
                (applicableMappingType.tag == TypeTags.RECORD && Symbols.isFlagOn(applicableMappingType.flags,
                                                                                  Flags.READONLY))) {
            return applicableMappingType;
        }

        Map<String, RecordLiteralNode.RecordField> readOnlyFields = new LinkedHashMap<>();
        LinkedHashMap<String, BField> applicableTypeFields =
                applicableMappingType.tag == TypeTags.RECORD ? ((BRecordType) applicableMappingType).fields :
                        new LinkedHashMap<>();

        for (RecordLiteralNode.RecordField field : recordLiteral.fields) {
            if (field.getKind() == NodeKind.RECORD_LITERAL_SPREAD_OP) {
                continue;
            }

            String name;
            if (field.isKeyValueField()) {
                BLangRecordKeyValueField keyValueField = (BLangRecordKeyValueField) field;

                if (!keyValueField.readonly) {
                    continue;
                }

                BLangExpression keyExpr = keyValueField.key.expr;
                if (keyExpr.getKind() == NodeKind.SIMPLE_VARIABLE_REF) {
                    name = ((BLangSimpleVarRef) keyExpr).variableName.value;
                } else {
                    name = (String) ((BLangLiteral) keyExpr).value;
                }
            } else {
                BLangRecordVarNameField varNameField = (BLangRecordVarNameField) field;

                if (!varNameField.readonly) {
                    continue;
                }
                name = varNameField.variableName.value;
            }

            if (applicableTypeFields.containsKey(name) &&
                    Symbols.isFlagOn(applicableTypeFields.get(name).symbol.flags, Flags.READONLY)) {
                continue;
            }

            readOnlyFields.put(name, field);
        }

        if (readOnlyFields.isEmpty()) {
            return applicableMappingType;
        }

        PackageID pkgID = env.enclPkg.symbol.pkgID;
        BRecordTypeSymbol recordSymbol = createRecordTypeSymbol(pkgID, recordLiteral.pos, VIRTUAL);

        LinkedHashMap<String, BField> newFields = new LinkedHashMap<>();

        for (Map.Entry<String, RecordLiteralNode.RecordField> readOnlyEntry : readOnlyFields.entrySet()) {
            RecordLiteralNode.RecordField field = readOnlyEntry.getValue();

            String key = readOnlyEntry.getKey();
            Name fieldName = names.fromString(key);

            BType readOnlyFieldType;
            if (field.isKeyValueField()) {
                readOnlyFieldType = ((BLangRecordKeyValueField) field).valueExpr.getBType();
            } else {
                // Has to be a varname field.
                readOnlyFieldType = ((BLangRecordVarNameField) field).getBType();
            }

            BVarSymbol fieldSymbol = new BVarSymbol(Flags.asMask(new HashSet<Flag>() {{
                add(Flag.REQUIRED);
                add(Flag.READONLY);
            }}), fieldName, pkgID, readOnlyFieldType, recordSymbol,
                                                    ((BLangNode) field).pos, VIRTUAL);
            newFields.put(key, new BField(fieldName, null, fieldSymbol));
            recordSymbol.scope.define(fieldName, fieldSymbol);
        }

        BRecordType recordType = new BRecordType(recordSymbol, recordSymbol.flags);
        if (applicableMappingType.tag == TypeTags.MAP) {
            recordType.sealed = false;
            recordType.restFieldType = ((BMapType) applicableMappingType).constraint;
        } else {
            BRecordType applicableRecordType = (BRecordType) applicableMappingType;
            boolean allReadOnlyFields = true;

            for (Map.Entry<String, BField> origEntry : applicableRecordType.fields.entrySet()) {
                String fieldName = origEntry.getKey();
                BField field = origEntry.getValue();

                if (readOnlyFields.containsKey(fieldName)) {
                    // Already defined.
                    continue;
                }

                BVarSymbol origFieldSymbol = field.symbol;
                long origFieldFlags = origFieldSymbol.flags;

                if (allReadOnlyFields && !Symbols.isFlagOn(origFieldFlags, Flags.READONLY)) {
                    allReadOnlyFields = false;
                }

                BVarSymbol fieldSymbol = new BVarSymbol(origFieldFlags, field.name, pkgID,
                                                        origFieldSymbol.type, recordSymbol, field.pos, VIRTUAL);
                newFields.put(fieldName, new BField(field.name, null, fieldSymbol));
                recordSymbol.scope.define(field.name, fieldSymbol);
            }

            recordType.sealed = applicableRecordType.sealed;
            recordType.restFieldType = applicableRecordType.restFieldType;

            if (recordType.sealed && allReadOnlyFields) {
                recordType.flags |= Flags.READONLY;
                recordType.tsymbol.flags |= Flags.READONLY;
            }

        }

        recordType.fields = newFields;
        recordSymbol.type = recordType;
        recordType.tsymbol = recordSymbol;

        BLangRecordTypeNode recordTypeNode = TypeDefBuilderHelper.createRecordTypeNode(recordType, pkgID, symTable,
                                                                                       recordLiteral.pos);
        recordTypeNode.initFunction = TypeDefBuilderHelper.createInitFunctionForRecordType(recordTypeNode, env,
                                                                                           names, symTable);
        TypeDefBuilderHelper.addTypeDefinition(recordType, recordSymbol, recordTypeNode, env);

        if (applicableMappingType.tag == TypeTags.MAP) {
            recordLiteral.expectedType = applicableMappingType;
        }

        return recordType;
    }

    private BType checkMappingConstructorCompatibility(BType bType, BLangRecordLiteral mappingConstructor) {
        int tag = bType.tag;
        if (tag == TypeTags.UNION) {
            boolean prevNonErrorLoggingCheck = this.nonErrorLoggingCheck;
            this.nonErrorLoggingCheck = true;
            int errorCount = this.dlog.errorCount();
            this.dlog.mute();

            List<BType> compatibleTypes = new ArrayList<>();
            boolean erroredExpType = false;
            for (BType memberType : ((BUnionType) bType).getMemberTypes()) {
                if (memberType == symTable.semanticError) {
                    if (!erroredExpType) {
                        erroredExpType = true;
                    }
                    continue;
                }

                BType listCompatibleMemType = getMappingConstructorCompatibleNonUnionType(memberType);
                if (listCompatibleMemType == symTable.semanticError) {
                    continue;
                }

                dlog.resetErrorCount();
                BType memCompatibiltyType = checkMappingConstructorCompatibility(listCompatibleMemType,
                                                                                 mappingConstructor);

                if (memCompatibiltyType != symTable.semanticError && dlog.errorCount() == 0 &&
                        isUniqueType(compatibleTypes, memCompatibiltyType)) {
                    compatibleTypes.add(memCompatibiltyType);
                }
            }

            this.nonErrorLoggingCheck = prevNonErrorLoggingCheck;
            dlog.setErrorCount(errorCount);
            if (!prevNonErrorLoggingCheck) {
                this.dlog.unmute();
            }

            if (compatibleTypes.isEmpty()) {
                if (!erroredExpType) {
                    reportIncompatibleMappingConstructorError(mappingConstructor, bType);
                }
                validateSpecifiedFields(mappingConstructor, symTable.semanticError);
                return symTable.semanticError;
            } else if (compatibleTypes.size() != 1) {
                dlog.error(mappingConstructor.pos, DiagnosticErrorCode.AMBIGUOUS_TYPES, bType);
                validateSpecifiedFields(mappingConstructor, symTable.semanticError);
                return symTable.semanticError;
            }

            return checkMappingConstructorCompatibility(compatibleTypes.get(0), mappingConstructor);
        }

        if (tag == TypeTags.INTERSECTION) {
            return checkMappingConstructorCompatibility(((BIntersectionType) bType).effectiveType, mappingConstructor);
        }

        BType possibleType = getMappingConstructorCompatibleNonUnionType(bType);

        switch (possibleType.tag) {
            case TypeTags.MAP:
                return validateSpecifiedFields(mappingConstructor, possibleType) ? possibleType :
                        symTable.semanticError;
            case TypeTags.RECORD:
                boolean isSpecifiedFieldsValid = validateSpecifiedFields(mappingConstructor, possibleType);

                boolean hasAllRequiredFields = validateRequiredFields((BRecordType) possibleType,
                                                                      mappingConstructor.fields,
                                                                      mappingConstructor.pos);

                return isSpecifiedFieldsValid && hasAllRequiredFields ? possibleType : symTable.semanticError;
            case TypeTags.READONLY:
                return checkReadOnlyMappingType(mappingConstructor);
        }
        reportIncompatibleMappingConstructorError(mappingConstructor, bType);
        validateSpecifiedFields(mappingConstructor, symTable.semanticError);
        return symTable.semanticError;
    }

    private BType checkReadOnlyMappingType(BLangRecordLiteral mappingConstructor) {
        if (!this.nonErrorLoggingCheck) {
            BType inferredType = defineInferredRecordType(mappingConstructor, symTable.readonlyType);

            if (inferredType == symTable.semanticError) {
                return symTable.semanticError;
            }
            return checkMappingConstructorCompatibility(inferredType, mappingConstructor);
        }

        for (RecordLiteralNode.RecordField field : mappingConstructor.fields) {
            BLangExpression exprToCheck;

            if (field.isKeyValueField()) {
                exprToCheck = ((BLangRecordKeyValueField) field).valueExpr;
            } else if (field.getKind() == NodeKind.RECORD_LITERAL_SPREAD_OP) {
                exprToCheck = ((BLangRecordLiteral.BLangRecordSpreadOperatorField) field).expr;
            } else {
                exprToCheck = (BLangRecordVarNameField) field;
            }

            if (exprIncompatible(symTable.readonlyType, exprToCheck)) {
                return symTable.semanticError;
            }
        }

        return symTable.readonlyType;
    }

    private BType getMappingConstructorCompatibleNonUnionType(BType type) {
        switch (type.tag) {
            case TypeTags.MAP:
            case TypeTags.RECORD:
            case TypeTags.READONLY:
                return type;
            case TypeTags.JSON:
                return !Symbols.isFlagOn(type.flags, Flags.READONLY) ? symTable.mapJsonType :
                        ImmutableTypeCloner.getEffectiveImmutableType(null, types, symTable.mapJsonType, env,
                                                                      symTable, anonymousModelHelper, names);
            case TypeTags.ANYDATA:
                return !Symbols.isFlagOn(type.flags, Flags.READONLY) ? symTable.mapAnydataType :
                        ImmutableTypeCloner.getEffectiveImmutableType(null, types, symTable.mapAnydataType,
                                                                      env, symTable, anonymousModelHelper, names);
            case TypeTags.ANY:
                return !Symbols.isFlagOn(type.flags, Flags.READONLY) ? symTable.mapType :
                        ImmutableTypeCloner.getEffectiveImmutableType(null, types, symTable.mapType, env,
                                                                      symTable, anonymousModelHelper, names);
            case TypeTags.INTERSECTION:
                return ((BIntersectionType) type).effectiveType;
        }
        return symTable.semanticError;
    }

    private boolean isMappingConstructorCompatibleType(BType type) {
        return type.tag == TypeTags.RECORD || type.tag == TypeTags.MAP;
    }

    private void reportIncompatibleMappingConstructorError(BLangRecordLiteral mappingConstructorExpr, BType expType) {
        if (expType == symTable.semanticError) {
            return;
        }

        if (expType.tag != TypeTags.UNION) {
            dlog.error(mappingConstructorExpr.pos,
                    DiagnosticErrorCode.MAPPING_CONSTRUCTOR_COMPATIBLE_TYPE_NOT_FOUND, expType);
            return;
        }

        BUnionType unionType = (BUnionType) expType;
        BType[] memberTypes = unionType.getMemberTypes().toArray(new BType[0]);

        // Special case handling for `T?` where T is a record type. This is done to give more user friendly error
        // messages for this common scenario.
        if (memberTypes.length == 2) {
            BRecordType recType = null;

            if (memberTypes[0].tag == TypeTags.RECORD && memberTypes[1].tag == TypeTags.NIL) {
                recType = (BRecordType) memberTypes[0];
            } else if (memberTypes[1].tag == TypeTags.RECORD && memberTypes[0].tag == TypeTags.NIL) {
                recType = (BRecordType) memberTypes[1];
            }

            if (recType != null) {
                validateSpecifiedFields(mappingConstructorExpr, recType);
                validateRequiredFields(recType, mappingConstructorExpr.fields, mappingConstructorExpr.pos);
                return;
            }
        }

        // By this point, we know there aren't any types to which we can assign the mapping constructor. If this is
        // case where there is at least one type with which we can use mapping constructors, but this particular
        // mapping constructor is incompatible, we give an incompatible mapping constructor error.
        for (BType bType : memberTypes) {
            if (isMappingConstructorCompatibleType(bType)) {
                dlog.error(mappingConstructorExpr.pos, DiagnosticErrorCode.INCOMPATIBLE_MAPPING_CONSTRUCTOR,
                        unionType);
                return;
            }
        }

        dlog.error(mappingConstructorExpr.pos,
                DiagnosticErrorCode.MAPPING_CONSTRUCTOR_COMPATIBLE_TYPE_NOT_FOUND, unionType);
    }

    private boolean validateSpecifiedFields(BLangRecordLiteral mappingConstructor, BType possibleType) {
        boolean isFieldsValid = true;

        for (RecordLiteralNode.RecordField field : mappingConstructor.fields) {
            BType checkedType = checkMappingField(field, possibleType);
            if (isFieldsValid && checkedType == symTable.semanticError) {
                isFieldsValid = false;
            }
        }

        return isFieldsValid;
    }

    private boolean validateRequiredFields(BRecordType type, List<RecordLiteralNode.RecordField> specifiedFields,
                                           Location pos) {
        HashSet<String> specFieldNames = getFieldNames(specifiedFields);
        boolean hasAllRequiredFields = true;

        for (BField field : type.fields.values()) {
            String fieldName = field.name.value;
            if (!specFieldNames.contains(fieldName) && Symbols.isFlagOn(field.symbol.flags, Flags.REQUIRED)
                    && !types.isNeverTypeOrStructureTypeWithARequiredNeverMember(field.type)) {
                // Check if `field` is explicitly assigned a value in the record literal
                // If a required field is missing, it's a compile error
                dlog.error(pos, DiagnosticErrorCode.MISSING_REQUIRED_RECORD_FIELD, field.name);
                if (hasAllRequiredFields) {
                    hasAllRequiredFields = false;
                }
            }
        }
        return hasAllRequiredFields;
    }

    private HashSet<String> getFieldNames(List<RecordLiteralNode.RecordField> specifiedFields) {
        HashSet<String> fieldNames = new HashSet<>();

        for (RecordLiteralNode.RecordField specifiedField : specifiedFields) {
            if (specifiedField.isKeyValueField()) {
                String name = getKeyValueFieldName((BLangRecordKeyValueField) specifiedField);
                if (name == null) {
                    continue; // computed key
                }

                fieldNames.add(name);
            } else if (specifiedField.getKind() == NodeKind.SIMPLE_VARIABLE_REF) {
                fieldNames.add(getVarNameFieldName((BLangRecordVarNameField) specifiedField));
            } else {
                fieldNames.addAll(getSpreadOpFieldRequiredFieldNames(
                        (BLangRecordLiteral.BLangRecordSpreadOperatorField) specifiedField));
            }
        }

        return fieldNames;
    }

    private String getKeyValueFieldName(BLangRecordKeyValueField field) {
        BLangRecordKey key = field.key;
        if (key.computedKey) {
            return null;
        }

        BLangExpression keyExpr = key.expr;

        if (keyExpr.getKind() == NodeKind.SIMPLE_VARIABLE_REF) {
            return ((BLangSimpleVarRef) keyExpr).variableName.value;
        } else if (keyExpr.getKind() == NodeKind.LITERAL) {
            return (String) ((BLangLiteral) keyExpr).value;
        }
        return null;
    }

    private String getVarNameFieldName(BLangRecordVarNameField field) {
        return field.variableName.value;
    }

    private List<String> getSpreadOpFieldRequiredFieldNames(BLangRecordLiteral.BLangRecordSpreadOperatorField field) {
        BType spreadType = checkExpr(field.expr, env);

        if (spreadType.tag != TypeTags.RECORD) {
            return Collections.emptyList();
        }

        List<String> fieldNames = new ArrayList<>();
        for (BField bField : ((BRecordType) spreadType).getFields().values()) {
            if (!Symbols.isOptional(bField.symbol)) {
                fieldNames.add(bField.name.value);
            }
        }
        return fieldNames;
    }

    @Override
    public void visit(BLangWorkerFlushExpr workerFlushExpr) {
        if (workerFlushExpr.workerIdentifier != null) {
            String workerName = workerFlushExpr.workerIdentifier.getValue();
            if (!this.workerExists(this.env, workerName)) {
                this.dlog.error(workerFlushExpr.pos, DiagnosticErrorCode.UNDEFINED_WORKER, workerName);
            } else {
                BSymbol symbol = symResolver.lookupSymbolInMainSpace(env, names.fromString(workerName));
                if (symbol != symTable.notFoundSymbol) {
                    workerFlushExpr.workerSymbol = symbol;
                }
            }
        }
        BType actualType = BUnionType.create(null, symTable.errorType, symTable.nilType);
        resultType = types.checkType(workerFlushExpr, actualType, expType);
    }

    @Override
    public void visit(BLangWorkerSyncSendExpr syncSendExpr) {
        BSymbol symbol = symResolver.lookupSymbolInMainSpace(env, names.fromIdNode(syncSendExpr.workerIdentifier));

        if (symTable.notFoundSymbol.equals(symbol)) {
            syncSendExpr.workerType = symTable.semanticError;
        } else {
            syncSendExpr.workerType = symbol.type;
            syncSendExpr.workerSymbol = symbol;
        }

        // TODO Need to remove this cached env
        syncSendExpr.env = this.env;
        checkExpr(syncSendExpr.expr, this.env);

        // Validate if the send expression type is cloneableType
        if (!types.isAssignable(syncSendExpr.expr.getBType(), symTable.cloneableType)) {
            this.dlog.error(syncSendExpr.pos, DiagnosticErrorCode.INVALID_TYPE_FOR_SEND,
                            syncSendExpr.expr.getBType());
        }

        String workerName = syncSendExpr.workerIdentifier.getValue();
        if (!this.workerExists(this.env, workerName)) {
            this.dlog.error(syncSendExpr.pos, DiagnosticErrorCode.UNDEFINED_WORKER, workerName);
        }

        syncSendExpr.expectedType = expType;

        // Type checking against the matching receive is done during code analysis.
        // When the expected type is noType, set the result type as nil to avoid variable assignment is required errors.
        resultType = expType == symTable.noType ? symTable.nilType : expType;
    }

    @Override
    public void visit(BLangWorkerReceive workerReceiveExpr) {
        BSymbol symbol = symResolver.lookupSymbolInMainSpace(env, names.fromIdNode(workerReceiveExpr.workerIdentifier));

        // TODO Need to remove this cached env
        workerReceiveExpr.env = this.env;

        if (symTable.notFoundSymbol.equals(symbol)) {
            workerReceiveExpr.workerType = symTable.semanticError;
        } else {
            workerReceiveExpr.workerType = symbol.type;
            workerReceiveExpr.workerSymbol = symbol;
        }
        // The receive expression cannot be assigned to var, since we cannot infer the type.
        if (symTable.noType == this.expType) {
            this.dlog.error(workerReceiveExpr.pos, DiagnosticErrorCode.INVALID_USAGE_OF_RECEIVE_EXPRESSION);
        }
        // We cannot predict the type of the receive expression as it depends on the type of the data sent by the other
        // worker/channel. Since receive is an expression now we infer the type of it from the lhs of the statement.
        workerReceiveExpr.setBType(this.expType);
        resultType = this.expType;
    }

    private boolean workerExists(SymbolEnv env, String workerName) {
        //TODO: move this method to CodeAnalyzer
        if (workerName.equals(DEFAULT_WORKER_NAME)) {
           return true;
        }
        BSymbol symbol = this.symResolver.lookupSymbolInMainSpace(env, new Name(workerName));
        return symbol != this.symTable.notFoundSymbol &&
               symbol.type.tag == TypeTags.FUTURE &&
               ((BFutureType) symbol.type).workerDerivative;
    }

    @Override
    public void visit(BLangConstRef constRef) {
        constRef.symbol = symResolver.lookupMainSpaceSymbolInPackage(constRef.pos, env,
                names.fromIdNode(constRef.pkgAlias), names.fromIdNode(constRef.variableName));

        types.setImplicitCastExpr(constRef, constRef.getBType(), expType);
        resultType = constRef.getBType();
    }

    public void visit(BLangSimpleVarRef varRefExpr) {
        // Set error type as the actual type.
        BType actualType = symTable.semanticError;

        Name varName = names.fromIdNode(varRefExpr.variableName);
        if (varName == Names.IGNORE) {
            if (varRefExpr.isLValue) {
                varRefExpr.setBType(this.symTable.anyType);
            } else {
                varRefExpr.setBType(this.symTable.semanticError);
                dlog.error(varRefExpr.pos, DiagnosticErrorCode.UNDERSCORE_NOT_ALLOWED);
            }

            // If the variable name is a wildcard('_'), the symbol should be ignorable.
            varRefExpr.symbol = new BVarSymbol(0, true, varName,
                                               names.originalNameFromIdNode(varRefExpr.variableName),
                                               env.enclPkg.symbol.pkgID, varRefExpr.getBType(), env.scope.owner,
                                               varRefExpr.pos, VIRTUAL);

            resultType = varRefExpr.getBType();
            return;
        }

        Name compUnitName = getCurrentCompUnit(varRefExpr);
        varRefExpr.pkgSymbol =
                symResolver.resolvePrefixSymbol(env, names.fromIdNode(varRefExpr.pkgAlias), compUnitName);
        if (varRefExpr.pkgSymbol == symTable.notFoundSymbol) {
            varRefExpr.symbol = symTable.notFoundSymbol;
            dlog.error(varRefExpr.pos, DiagnosticErrorCode.UNDEFINED_MODULE, varRefExpr.pkgAlias);
        }

        if (varRefExpr.pkgSymbol.tag == SymTag.XMLNS) {
            actualType = symTable.stringType;
        } else if (varRefExpr.pkgSymbol != symTable.notFoundSymbol) {
            BSymbol symbol = symResolver.lookupMainSpaceSymbolInPackage(varRefExpr.pos, env,
                    names.fromIdNode(varRefExpr.pkgAlias), varName);
            // if no symbol, check same for object attached function
            if (symbol == symTable.notFoundSymbol && env.enclType != null) {
                Name objFuncName = names.fromString(Symbols
                        .getAttachedFuncSymbolName(env.enclType.getBType().tsymbol.name.value, varName.value));
                symbol = symResolver.resolveStructField(varRefExpr.pos, env, objFuncName,
                                                        env.enclType.getBType().tsymbol);
            }

            // TODO: call to isInLocallyDefinedRecord() is a temporary fix done to disallow local var references in
            //  locally defined record type defs. This check should be removed once local var referencing is supported.
            if (((symbol.tag & SymTag.VARIABLE) == SymTag.VARIABLE)) {
                BVarSymbol varSym = (BVarSymbol) symbol;
                checkSelfReferences(varRefExpr.pos, env, varSym);
                varRefExpr.symbol = varSym;
                actualType = varSym.type;
                markAndRegisterClosureVariable(symbol, varRefExpr.pos, env);
            } else if ((symbol.tag & SymTag.TYPE_DEF) == SymTag.TYPE_DEF) {
                actualType = symbol.type.tag == TypeTags.TYPEDESC ? symbol.type : new BTypedescType(symbol.type, null);
                varRefExpr.symbol = symbol;
            } else if ((symbol.tag & SymTag.CONSTANT) == SymTag.CONSTANT) {
                BConstantSymbol constSymbol = (BConstantSymbol) symbol;
                varRefExpr.symbol = constSymbol;
                BType symbolType = symbol.type;
                if (symbolType != symTable.noType && expType.tag == TypeTags.FINITE ||
                        (expType.tag == TypeTags.UNION && ((BUnionType) expType).getMemberTypes().stream()
                                .anyMatch(memType -> memType.tag == TypeTags.FINITE &&
                                        types.isAssignable(symbolType, memType)))) {
                    actualType = symbolType;
                } else {
                    actualType = constSymbol.literalType;
                }

                // If the constant is on the LHS, modifications are not allowed.
                // E.g. m.k = "10"; // where `m` is a constant.
                if (varRefExpr.isLValue || varRefExpr.isCompoundAssignmentLValue) {
                    actualType = symTable.semanticError;
                    dlog.error(varRefExpr.pos, DiagnosticErrorCode.CANNOT_UPDATE_CONSTANT_VALUE);
                }
            } else {
                varRefExpr.symbol = symbol; // Set notFoundSymbol
                logUndefinedSymbolError(varRefExpr.pos, varName.value);
            }
        }

        // Check type compatibility
        if (expType.tag == TypeTags.ARRAY && isArrayOpenSealedType((BArrayType) expType)) {
            dlog.error(varRefExpr.pos, DiagnosticErrorCode.CLOSED_ARRAY_TYPE_CAN_NOT_INFER_SIZE);
            return;

        }
        resultType = types.checkType(varRefExpr, actualType, expType);
    }

    @Override
    public void visit(BLangRecordVarRef varRefExpr) {
        LinkedHashMap<String, BField> fields = new LinkedHashMap<>();

        String recordName = this.anonymousModelHelper.getNextAnonymousTypeKey(env.enclPkg.symbol.pkgID);
        BRecordTypeSymbol recordSymbol = Symbols.createRecordSymbol(Flags.ANONYMOUS, names.fromString(recordName),
                                                                    env.enclPkg.symbol.pkgID, null, env.scope.owner,
                                                                    varRefExpr.pos, SOURCE);
        symbolEnter.defineSymbol(varRefExpr.pos, recordSymbol, env);

        boolean unresolvedReference = false;
        for (BLangRecordVarRef.BLangRecordVarRefKeyValue recordRefField : varRefExpr.recordRefFields) {
            BLangVariableReference bLangVarReference = (BLangVariableReference) recordRefField.variableReference;
            bLangVarReference.isLValue = true;
            checkExpr(recordRefField.variableReference, env);
            if (bLangVarReference.symbol == null || bLangVarReference.symbol == symTable.notFoundSymbol ||
                    !isValidVariableReference(recordRefField.variableReference)) {
                unresolvedReference = true;
                continue;
            }
            BVarSymbol bVarSymbol = (BVarSymbol) bLangVarReference.symbol;
            BField field = new BField(names.fromIdNode(recordRefField.variableName), varRefExpr.pos,
                                      new BVarSymbol(0, names.fromIdNode(recordRefField.variableName),
                                                     names.originalNameFromIdNode(recordRefField.variableName),
                                                     env.enclPkg.symbol.pkgID, bVarSymbol.type, recordSymbol,
                                                     varRefExpr.pos, SOURCE));
            fields.put(field.name.value, field);
        }

        BLangExpression restParam = (BLangExpression) varRefExpr.restParam;
        if (restParam != null) {
            checkExpr(restParam, env);
            unresolvedReference = !isValidVariableReference(restParam);
        }

        if (unresolvedReference) {
            resultType = symTable.semanticError;
            return;
        }

        BRecordType bRecordType = new BRecordType(recordSymbol);
        bRecordType.fields = fields;
        recordSymbol.type = bRecordType;
        varRefExpr.symbol = new BVarSymbol(0, recordSymbol.name, recordSymbol.getOriginalName(),
                                           env.enclPkg.symbol.pkgID, bRecordType, env.scope.owner, varRefExpr.pos,
                                           SOURCE);

        if (restParam == null) {
            bRecordType.sealed = true;
            bRecordType.restFieldType = symTable.noType;
        } else if (restParam.getBType() == symTable.semanticError) {
            bRecordType.restFieldType = symTable.mapType;
        } else {
            // Rest variable type of Record ref (record destructuring assignment) is a record where T is the broad
            // type of all fields that are not specified in the destructuring pattern. Here we set the rest type of
            // record type to T.
            BType restFieldType;
            if (restParam.getBType().tag == TypeTags.RECORD) {
                restFieldType = ((BRecordType) restParam.getBType()).restFieldType;
            } else if (restParam.getBType().tag == TypeTags.MAP) {
                restFieldType = ((BMapType) restParam.getBType()).constraint;
            } else {
                restFieldType = restParam.getBType();
            }
            bRecordType.restFieldType = restFieldType;
        }

        resultType = bRecordType;
    }

    @Override
    public void visit(BLangErrorVarRef varRefExpr) {
        if (varRefExpr.typeNode != null) {
            BType bType = symResolver.resolveTypeNode(varRefExpr.typeNode, env);
            varRefExpr.setBType(bType);
            checkIndirectErrorVarRef(varRefExpr);
            resultType = bType;
            return;
        }

        if (varRefExpr.message != null) {
            varRefExpr.message.isLValue = true;
            checkExpr(varRefExpr.message, env);
            if (!types.isAssignable(symTable.stringType, varRefExpr.message.getBType())) {
                dlog.error(varRefExpr.message.pos, DiagnosticErrorCode.INCOMPATIBLE_TYPES, symTable.stringType,
                           varRefExpr.message.getBType());
            }
        }

        if (varRefExpr.cause != null) {
            varRefExpr.cause.isLValue = true;
            checkExpr(varRefExpr.cause, env);
            if (!types.isAssignable(symTable.errorOrNilType, varRefExpr.cause.getBType())) {
                dlog.error(varRefExpr.cause.pos, DiagnosticErrorCode.INCOMPATIBLE_TYPES, symTable.errorOrNilType,
                           varRefExpr.cause.getBType());
            }
        }

        boolean unresolvedReference = false;

        for (BLangNamedArgsExpression detailItem : varRefExpr.detail) {
            BLangVariableReference refItem = (BLangVariableReference) detailItem.expr;
            refItem.isLValue = true;
            checkExpr(refItem, env);

            if (!isValidVariableReference(refItem)) {
                unresolvedReference = true;
                continue;
            }

            if (refItem.getKind() == NodeKind.FIELD_BASED_ACCESS_EXPR
                    || refItem.getKind() == NodeKind.INDEX_BASED_ACCESS_EXPR) {
                dlog.error(refItem.pos, DiagnosticErrorCode.INVALID_VARIABLE_REFERENCE_IN_BINDING_PATTERN,
                        refItem);
                unresolvedReference = true;
                continue;
            }

            if (refItem.symbol == null) {
                unresolvedReference = true;
            }
        }

        if (varRefExpr.restVar != null) {
            varRefExpr.restVar.isLValue = true;
            if (varRefExpr.restVar.getKind() == NodeKind.SIMPLE_VARIABLE_REF) {
                checkExpr(varRefExpr.restVar, env);
                unresolvedReference = unresolvedReference
                        || varRefExpr.restVar.symbol == null
                        || !isValidVariableReference(varRefExpr.restVar);
            }
        }

        if (unresolvedReference) {
            resultType = symTable.semanticError;
            return;
        }

        BType errorRefRestFieldType;
        if (varRefExpr.restVar == null) {
            errorRefRestFieldType = symTable.anydataOrReadonly;
        } else if (varRefExpr.restVar.getKind() == NodeKind.SIMPLE_VARIABLE_REF
                && ((BLangSimpleVarRef) varRefExpr.restVar).variableName.value.equals(Names.IGNORE.value)) {
            errorRefRestFieldType = symTable.anydataOrReadonly;
        } else if (varRefExpr.restVar.getKind() == NodeKind.INDEX_BASED_ACCESS_EXPR
            || varRefExpr.restVar.getKind() == NodeKind.FIELD_BASED_ACCESS_EXPR) {
            errorRefRestFieldType = varRefExpr.restVar.getBType();
        } else if (varRefExpr.restVar.getBType().tag == TypeTags.MAP) {
            errorRefRestFieldType = ((BMapType) varRefExpr.restVar.getBType()).constraint;
        } else {
            dlog.error(varRefExpr.restVar.pos, DiagnosticErrorCode.INCOMPATIBLE_TYPES,
                       varRefExpr.restVar.getBType(), symTable.detailType);
            resultType = symTable.semanticError;
            return;
        }

        BType errorDetailType = errorRefRestFieldType == symTable.anydataOrReadonly
                ? symTable.errorType.detailType
                : new BMapType(TypeTags.MAP, errorRefRestFieldType, null, Flags.PUBLIC);
        resultType = new BErrorType(symTable.errorType.tsymbol, errorDetailType);
    }

    private void checkIndirectErrorVarRef(BLangErrorVarRef varRefExpr) {
        for (BLangNamedArgsExpression detailItem : varRefExpr.detail) {
            checkExpr(detailItem.expr, env);
            checkExpr(detailItem, env, detailItem.expr.getBType());
        }

        if (varRefExpr.restVar != null) {
            checkExpr(varRefExpr.restVar, env);
        }

        if (varRefExpr.message != null) {
            varRefExpr.message.isLValue = true;
            checkExpr(varRefExpr.message, env);
        }

        if (varRefExpr.cause != null) {
            varRefExpr.cause.isLValue = true;
            checkExpr(varRefExpr.cause, env);
        }
    }

    @Override
    public void visit(BLangTupleVarRef varRefExpr) {
        List<BType> results = new ArrayList<>();
        for (int i = 0; i < varRefExpr.expressions.size(); i++) {
            ((BLangVariableReference) varRefExpr.expressions.get(i)).isLValue = true;
            results.add(checkExpr(varRefExpr.expressions.get(i), env, symTable.noType));
        }
        BTupleType actualType = new BTupleType(results);
        if (varRefExpr.restParam != null) {
            BLangExpression restExpr = (BLangExpression) varRefExpr.restParam;
            ((BLangVariableReference) restExpr).isLValue = true;
            BType checkedType = checkExpr(restExpr, env, symTable.noType);
            if (!(checkedType.tag == TypeTags.ARRAY || checkedType.tag == TypeTags.TUPLE)) {
                dlog.error(varRefExpr.pos, DiagnosticErrorCode.INVALID_TYPE_FOR_REST_DESCRIPTOR, checkedType);
                resultType = symTable.semanticError;
                return;
            }
            if (checkedType.tag == TypeTags.ARRAY) {
                actualType.restType = ((BArrayType) checkedType).eType;
            } else {
                actualType.restType = checkedType;
            }
        }
        resultType = types.checkType(varRefExpr, actualType, expType);
    }

    /**
     * This method will recursively check if a multidimensional array has at least one open sealed dimension.
     *
     * @param arrayType array to check if open sealed
     * @return true if at least one dimension is open sealed
     */
    public boolean isArrayOpenSealedType(BArrayType arrayType) {
        if (arrayType.state == BArrayState.INFERRED) {
            return true;
        }
        if (arrayType.eType.tag == TypeTags.ARRAY) {
            return isArrayOpenSealedType((BArrayType) arrayType.eType);
        }
        return false;
    }

    /**
     * This method will recursively traverse and find the symbol environment of a lambda node (which is given as the
     * enclosing invokable node) which is needed to lookup closure variables. The variable lookup will start from the
     * enclosing invokable node's environment, which are outside of the scope of a lambda function.
     */
    private SymbolEnv findEnclosingInvokableEnv(SymbolEnv env, BLangInvokableNode encInvokable) {
        if (env.enclEnv.node != null && env.enclEnv.node.getKind() == NodeKind.ARROW_EXPR) {
            // if enclosing env's node is arrow expression
            return env.enclEnv;
        }

        if (env.enclEnv.node != null && (env.enclEnv.node.getKind() == NodeKind.ON_FAIL)) {
            // if enclosing env's node is a transaction, retry or a on-fail
            return env.enclEnv;
        }

        if (env.enclInvokable != null && env.enclInvokable == encInvokable) {
            return findEnclosingInvokableEnv(env.enclEnv, encInvokable);
        }
        return env;
    }

    private SymbolEnv findEnclosingInvokableEnv(SymbolEnv env, BLangRecordTypeNode recordTypeNode) {
        if (env.enclEnv.node != null && env.enclEnv.node.getKind() == NodeKind.ARROW_EXPR) {
            // if enclosing env's node is arrow expression
            return env.enclEnv;
        }

        if (env.enclEnv.node != null && (env.enclEnv.node.getKind() == NodeKind.ON_FAIL)) {
            // if enclosing env's node is a transaction, retry or on-fail
            return env.enclEnv;
        }

        if (env.enclType != null && env.enclType == recordTypeNode) {
            return findEnclosingInvokableEnv(env.enclEnv, recordTypeNode);
        }
        return env;
    }

    private boolean isFunctionArgument(BSymbol symbol, List<BLangSimpleVariable> params) {
        return params.stream().anyMatch(param -> (param.symbol.name.equals(symbol.name) &&
                param.getBType().tag == symbol.type.tag));
    }

    @Override
    public void visit(BLangFieldBasedAccess.BLangNSPrefixedFieldBasedAccess nsPrefixedFieldBasedAccess) {
        checkFieldBasedAccess(nsPrefixedFieldBasedAccess, true);
    }

    public void visit(BLangFieldBasedAccess fieldAccessExpr) {
        checkFieldBasedAccess(fieldAccessExpr, false);
    }

    private void checkFieldBasedAccess(BLangFieldBasedAccess fieldAccessExpr, boolean isNsPrefixed) {
        markLeafNode(fieldAccessExpr);

        // First analyze the accessible expression.
        BLangExpression containerExpression = fieldAccessExpr.expr;

        if (containerExpression instanceof BLangValueExpression) {
            ((BLangValueExpression) containerExpression).isLValue = fieldAccessExpr.isLValue;
            ((BLangValueExpression) containerExpression).isCompoundAssignmentLValue =
                    fieldAccessExpr.isCompoundAssignmentLValue;
        }

        BType varRefType = types.getTypeWithEffectiveIntersectionTypes(checkExpr(containerExpression, env));

        // Disallow `expr.ns:attrname` syntax on non xml expressions.
        if (isNsPrefixed && !isXmlAccess(fieldAccessExpr)) {
            dlog.error(fieldAccessExpr.pos, DiagnosticErrorCode.INVALID_FIELD_ACCESS_EXPRESSION);
            resultType = symTable.semanticError;
            return;
        }

        BType actualType;
        if (fieldAccessExpr.optionalFieldAccess) {
            if (fieldAccessExpr.isLValue || fieldAccessExpr.isCompoundAssignmentLValue) {
                dlog.error(fieldAccessExpr.pos, DiagnosticErrorCode.OPTIONAL_FIELD_ACCESS_NOT_REQUIRED_ON_LHS);
                resultType = symTable.semanticError;
                return;
            }
            actualType = checkOptionalFieldAccessExpr(fieldAccessExpr, varRefType,
                    names.fromIdNode(fieldAccessExpr.field));
        } else {
            actualType = checkFieldAccessExpr(fieldAccessExpr, varRefType, names.fromIdNode(fieldAccessExpr.field));

            if (actualType != symTable.semanticError &&
                    (fieldAccessExpr.isLValue || fieldAccessExpr.isCompoundAssignmentLValue)) {
                if (isAllReadonlyTypes(varRefType)) {
                    if (varRefType.tag != TypeTags.OBJECT || !isInitializationInInit(varRefType)) {
                        dlog.error(fieldAccessExpr.pos, DiagnosticErrorCode.CANNOT_UPDATE_READONLY_VALUE_OF_TYPE,
                                varRefType);
                        resultType = symTable.semanticError;
                        return;
                    }

                } else if (types.isSubTypeOfBaseType(varRefType, TypeTags.RECORD) &&
                        isInvalidReadonlyFieldUpdate(varRefType, fieldAccessExpr.field.value)) {
                    dlog.error(fieldAccessExpr.pos, DiagnosticErrorCode.CANNOT_UPDATE_READONLY_RECORD_FIELD,
                            fieldAccessExpr.field.value, varRefType);
                    resultType = symTable.semanticError;
                    return;
                }
                // Object final field updates will be analyzed at dataflow analysis.
            }
        }

        resultType = types.checkType(fieldAccessExpr, actualType, this.expType);
    }

    private boolean isAllReadonlyTypes(BType type) {
        if (type.tag != TypeTags.UNION) {
            return Symbols.isFlagOn(type.flags, Flags.READONLY);
        }

        for (BType memberType : ((BUnionType) type).getMemberTypes()) {
            if (!isAllReadonlyTypes(memberType)) {
                return false;
            }
        }
        return true;
    }

    private boolean isInitializationInInit(BType type) {
        BObjectType objectType = (BObjectType) type;
        BObjectTypeSymbol objectTypeSymbol = (BObjectTypeSymbol) objectType.tsymbol;
        BAttachedFunction initializerFunc = objectTypeSymbol.initializerFunc;

        return env.enclInvokable != null && initializerFunc != null &&
                env.enclInvokable.symbol == initializerFunc.symbol;
    }

    private boolean isInvalidReadonlyFieldUpdate(BType type, String fieldName) {
        if (type.tag == TypeTags.RECORD) {
            if (Symbols.isFlagOn(type.flags, Flags.READONLY)) {
                return true;
            }

            BRecordType recordType = (BRecordType) type;
            for (BField field : recordType.fields.values()) {
                if (!field.name.value.equals(fieldName)) {
                    continue;
                }

                return Symbols.isFlagOn(field.symbol.flags, Flags.READONLY);
            }
            return recordType.sealed;
        }

        // For unions, we consider this an invalid update only if it is invalid for all member types. If for at least
        // one member this is valid, we allow this at compile time with the potential to fail at runtime.
        boolean allInvalidUpdates = true;
        for (BType memberType : ((BUnionType) type).getMemberTypes()) {
            if (!isInvalidReadonlyFieldUpdate(memberType, fieldName)) {
                allInvalidUpdates = false;
            }
        }
        return allInvalidUpdates;
    }

    private boolean isXmlAccess(BLangFieldBasedAccess fieldAccessExpr) {
        BLangExpression expr = fieldAccessExpr.expr;
        BType exprType = expr.getBType();

        if (exprType.tag == TypeTags.XML || exprType.tag == TypeTags.XML_ELEMENT) {
            return true;
        }

        if (expr.getKind() == NodeKind.FIELD_BASED_ACCESS_EXPR  && hasLaxOriginalType((BLangFieldBasedAccess) expr)
                && exprType.tag == TypeTags.UNION) {
            Set<BType> memberTypes = ((BUnionType) exprType).getMemberTypes();
            return memberTypes.contains(symTable.xmlType) || memberTypes.contains(symTable.xmlElementType);
          }

        return false;
    }

    public void visit(BLangIndexBasedAccess indexBasedAccessExpr) {
        markLeafNode(indexBasedAccessExpr);

        // First analyze the variable reference expression.
        BLangExpression containerExpression = indexBasedAccessExpr.expr;
        if (containerExpression.getKind() ==  NodeKind.TYPEDESC_EXPRESSION) {
            dlog.error(indexBasedAccessExpr.pos, DiagnosticErrorCode.OPERATION_DOES_NOT_SUPPORT_MEMBER_ACCESS,
                    ((BLangTypedescExpr) containerExpression).typeNode);
            resultType = symTable.semanticError;
            return;
        }

        if (containerExpression instanceof BLangValueExpression) {
            ((BLangValueExpression) containerExpression).isLValue = indexBasedAccessExpr.isLValue;
            ((BLangValueExpression) containerExpression).isCompoundAssignmentLValue =
                    indexBasedAccessExpr.isCompoundAssignmentLValue;
        }

        boolean isStringValue = containerExpression.getBType() != null
                && containerExpression.getBType().tag == TypeTags.STRING;
        if (!isStringValue) {
            checkExpr(containerExpression, this.env, symTable.noType);
        }

        if (indexBasedAccessExpr.indexExpr.getKind() == NodeKind.TABLE_MULTI_KEY &&
                containerExpression.getBType().tag != TypeTags.TABLE) {
            dlog.error(indexBasedAccessExpr.pos, DiagnosticErrorCode.MULTI_KEY_MEMBER_ACCESS_NOT_SUPPORTED,
                       containerExpression.getBType());
            resultType = symTable.semanticError;
            return;
        }

        BType actualType = checkIndexAccessExpr(indexBasedAccessExpr);

        BType exprType = containerExpression.getBType();
        BLangExpression indexExpr = indexBasedAccessExpr.indexExpr;

        if (actualType != symTable.semanticError &&
                (indexBasedAccessExpr.isLValue || indexBasedAccessExpr.isCompoundAssignmentLValue)) {
            if (isAllReadonlyTypes(exprType)) {
                dlog.error(indexBasedAccessExpr.pos, DiagnosticErrorCode.CANNOT_UPDATE_READONLY_VALUE_OF_TYPE,
                        exprType);
                resultType = symTable.semanticError;
                return;
            } else if (types.isSubTypeOfBaseType(exprType, TypeTags.RECORD) &&
                    (indexExpr.getKind() == NodeKind.LITERAL || isConst(indexExpr)) &&
                    isInvalidReadonlyFieldUpdate(exprType, getConstFieldName(indexExpr))) {
                dlog.error(indexBasedAccessExpr.pos, DiagnosticErrorCode.CANNOT_UPDATE_READONLY_RECORD_FIELD,
                        getConstFieldName(indexExpr), exprType);
                resultType = symTable.semanticError;
                return;
            }
        }

        // If this is on lhs, no need to do type checking further. And null/error
        // will not propagate from parent expressions
        if (indexBasedAccessExpr.isLValue) {
            indexBasedAccessExpr.originalType = actualType;
            indexBasedAccessExpr.setBType(actualType);
            resultType = actualType;
            return;
        }

        this.resultType = this.types.checkType(indexBasedAccessExpr, actualType, this.expType);
    }

    public void visit(BLangInvocation iExpr) {
        // Variable ref expression null means this is the leaf node of the variable ref expression tree
        // e.g. foo();, foo(), foo().k;
        if (iExpr.expr == null) {
            // This is a function invocation expression. e.g. foo()
            checkFunctionInvocationExpr(iExpr);
            return;
        }

        // Module aliases cannot be used with methods
        if (invalidModuleAliasUsage(iExpr)) {
            return;
        }

        // Find the variable reference expression type
        checkExpr(iExpr.expr, this.env, symTable.noType);

        BType varRefType = iExpr.expr.getBType();

        switch (varRefType.tag) {
            case TypeTags.OBJECT:
                // Invoking a function bound to an object
                // First check whether there exist a function with this name
                // Then perform arg and param matching
                checkObjectFunctionInvocationExpr(iExpr, (BObjectType) varRefType);
                break;
            case TypeTags.RECORD:
                checkFieldFunctionPointer(iExpr, this.env);
                break;
            case TypeTags.NONE:
                dlog.error(iExpr.pos, DiagnosticErrorCode.UNDEFINED_FUNCTION, iExpr.name);
                break;
            case TypeTags.SEMANTIC_ERROR:
                break;
            default:
                checkInLangLib(iExpr, varRefType);
        }
    }

    public void visit(BLangErrorConstructorExpr errorConstructorExpr) {
        BLangUserDefinedType userProvidedTypeRef = errorConstructorExpr.errorTypeRef;
        if (userProvidedTypeRef != null) {
            symResolver.resolveTypeNode(userProvidedTypeRef, env, DiagnosticErrorCode.UNDEFINED_ERROR_TYPE_DESCRIPTOR);
        }
        validateErrorConstructorPositionalArgs(errorConstructorExpr);

        List<BType> expandedCandidates = getTypeCandidatesForErrorConstructor(errorConstructorExpr);

        List<BType> errorDetailTypes = new ArrayList<>();
        for (BType expandedCandidate : expandedCandidates) {
            BType detailType = ((BErrorType) expandedCandidate).detailType;
            errorDetailTypes.add(detailType);
        }

        BType detailCandidate;
        if (errorDetailTypes.size() == 1) {
            detailCandidate = errorDetailTypes.get(0);
        } else {
            detailCandidate = BUnionType.create(null, new LinkedHashSet<>(errorDetailTypes));
        }

        BLangRecordLiteral recordLiteral = createRecordLiteralForErrorConstructor(errorConstructorExpr);
        BType inferredDetailType = checkExprSilent(recordLiteral, detailCandidate, env);

        int index = errorDetailTypes.indexOf(inferredDetailType);
        BType selectedCandidate = index < 0 ? symTable.semanticError : expandedCandidates.get(index);

        if (selectedCandidate != symTable.semanticError
                && (userProvidedTypeRef == null || userProvidedTypeRef.getBType() == selectedCandidate)) {
            checkProvidedErrorDetails(errorConstructorExpr, inferredDetailType);
            resultType = types.checkType(errorConstructorExpr.pos, selectedCandidate, expType,
                    DiagnosticErrorCode.INCOMPATIBLE_TYPES);
            return;
        }

        if (userProvidedTypeRef == null && errorDetailTypes.size() > 1) {
            dlog.error(errorConstructorExpr.pos, DiagnosticErrorCode.CANNOT_INFER_ERROR_TYPE, expType);
        }

        // Error details provided does not match the contextually expected error type.
        // if type reference is not provided let's take the `ballerina/lang.error:error` as the expected type.
        BErrorType errorType;
        if (userProvidedTypeRef != null && userProvidedTypeRef.getBType().tag == TypeTags.ERROR) {
            errorType = (BErrorType) userProvidedTypeRef.getBType();
        } else if (expandedCandidates.size() == 1) {
            errorType = (BErrorType) expandedCandidates.get(0);
        } else {
            errorType = symTable.errorType;
        }
        List<BLangNamedArgsExpression> namedArgs =
                checkProvidedErrorDetails(errorConstructorExpr, errorType.detailType);

        BType detailType = errorType.detailType;

        if (detailType.tag == TypeTags.MAP) {
            BType errorDetailTypeConstraint = ((BMapType) detailType).constraint;
            for (BLangNamedArgsExpression namedArgExpr: namedArgs) {
                if (!types.isAssignable(namedArgExpr.expr.getBType(), errorDetailTypeConstraint)) {
                    dlog.error(namedArgExpr.pos, DiagnosticErrorCode.INVALID_ERROR_DETAIL_ARG_TYPE,
                               namedArgExpr.name, errorDetailTypeConstraint, namedArgExpr.expr.getBType());
                }
            }
        } else if (detailType.tag == TypeTags.RECORD) {
            BRecordType targetErrorDetailRec = (BRecordType) errorType.detailType;

            LinkedList<String> missingRequiredFields = targetErrorDetailRec.fields.values().stream()
                    .filter(f -> (f.symbol.flags & Flags.REQUIRED) == Flags.REQUIRED)
                    .map(f -> f.name.value)
                    .collect(Collectors.toCollection(LinkedList::new));

            LinkedHashMap<String, BField> targetFields = targetErrorDetailRec.fields;
            for (BLangNamedArgsExpression namedArg : namedArgs) {
                BField field = targetFields.get(namedArg.name.value);
                Location pos = namedArg.pos;
                if (field == null) {
                    if (targetErrorDetailRec.sealed) {
                        dlog.error(pos, DiagnosticErrorCode.UNKNOWN_DETAIL_ARG_TO_CLOSED_ERROR_DETAIL_REC,
                                namedArg.name, targetErrorDetailRec);
                    } else if (targetFields.isEmpty()
                            && !types.isAssignable(namedArg.expr.getBType(), targetErrorDetailRec.restFieldType)) {
                        dlog.error(pos, DiagnosticErrorCode.INVALID_ERROR_DETAIL_REST_ARG_TYPE,
                                namedArg.name, targetErrorDetailRec);
                    }
                } else {
                    missingRequiredFields.remove(namedArg.name.value);
                    if (!types.isAssignable(namedArg.expr.getBType(), field.type)) {
                        dlog.error(pos, DiagnosticErrorCode.INVALID_ERROR_DETAIL_ARG_TYPE,
                                   namedArg.name, field.type, namedArg.expr.getBType());
                    }
                }
            }

            for (String requiredField : missingRequiredFields) {
                dlog.error(errorConstructorExpr.pos, DiagnosticErrorCode.MISSING_ERROR_DETAIL_ARG, requiredField);
            }
        }

        if (userProvidedTypeRef != null) {
            errorConstructorExpr.setBType(userProvidedTypeRef.getBType());
        } else {
            errorConstructorExpr.setBType(errorType);
        }

        resultType = errorConstructorExpr.getBType();
    }

    private void validateErrorConstructorPositionalArgs(BLangErrorConstructorExpr errorConstructorExpr) {
        // Parser handle the missing error message case, and too many positional argument cases.
        if (errorConstructorExpr.positionalArgs.isEmpty()) {
            return;
        }

        checkExpr(errorConstructorExpr.positionalArgs.get(0), this.env, symTable.stringType);

        int positionalArgCount = errorConstructorExpr.positionalArgs.size();
        if (positionalArgCount > 1) {
            checkExpr(errorConstructorExpr.positionalArgs.get(1), this.env, symTable.errorOrNilType);
        }

        // todo: Need to add type-checking when fixing #29247 for positional args beyond second arg.
    }

    private BType checkExprSilent(BLangExpression expr, BType expType, SymbolEnv env) {
        boolean prevNonErrorLoggingCheck = this.nonErrorLoggingCheck;
        this.nonErrorLoggingCheck = true;
        int errorCount = this.dlog.errorCount();
        this.dlog.mute();

        BType type = checkExpr(expr, env, expType);

        this.nonErrorLoggingCheck = prevNonErrorLoggingCheck;
        dlog.setErrorCount(errorCount);
        if (!prevNonErrorLoggingCheck) {
            this.dlog.unmute();
        }

        return type;
    }

    private BLangRecordLiteral createRecordLiteralForErrorConstructor(BLangErrorConstructorExpr errorConstructorExpr) {
        BLangRecordLiteral recordLiteral = (BLangRecordLiteral) TreeBuilder.createRecordLiteralNode();
        for (NamedArgNode namedArg : errorConstructorExpr.getNamedArgs()) {
            BLangRecordKeyValueField field =
                    (BLangRecordKeyValueField) TreeBuilder.createRecordKeyValue();
            field.valueExpr = (BLangExpression) namedArg.getExpression();
            BLangLiteral expr = new BLangLiteral();
            expr.value = namedArg.getName().value;
            expr.setBType(symTable.stringType);
            field.key = new BLangRecordKey(expr);
            recordLiteral.fields.add(field);
        }
        return recordLiteral;
    }

    private List<BType> getTypeCandidatesForErrorConstructor(BLangErrorConstructorExpr errorConstructorExpr) {
        BLangUserDefinedType errorTypeRef = errorConstructorExpr.errorTypeRef;
        if (errorTypeRef == null) {
            // If contextually expected type for error constructor without type-ref contain errors take it.
            // Else take default error type as the contextually expected type.
            if (expType.tag == TypeTags.ERROR) {
                return List.of(expType);
            } else if (types.isAssignable(expType, symTable.errorType) || expType.tag == TypeTags.UNION) {
                return expandExpectedErrorTypes(expType);
            }
        } else {
            // if `errorTypeRef.type == semanticError` then an error is already logged.
            if (errorTypeRef.getBType().tag != TypeTags.ERROR) {
                if (errorTypeRef.getBType().tag != TypeTags.SEMANTIC_ERROR) {
                    dlog.error(errorTypeRef.pos, DiagnosticErrorCode.INVALID_ERROR_TYPE_REFERENCE, errorTypeRef);
                }
            } else {
                return List.of(errorTypeRef.getBType());
            }
        }

        return List.of(symTable.errorType);
    }

    private List<BType> expandExpectedErrorTypes(BType candidateType) {
        List<BType> expandedCandidates = new ArrayList<>();
        if (candidateType.tag == TypeTags.UNION) {
            for (BType memberType : ((BUnionType) candidateType).getMemberTypes()) {
                if (types.isAssignable(memberType, symTable.errorType)) {
                    if (memberType.tag == TypeTags.INTERSECTION) {
                        expandedCandidates.add(((BIntersectionType) memberType).effectiveType);
                    } else {
                        expandedCandidates.add(memberType);
                    }
                }
            }
        } else if (types.isAssignable(candidateType, symTable.errorType)) {
            if (candidateType.tag == TypeTags.INTERSECTION) {
                expandedCandidates.add(((BIntersectionType) candidateType).effectiveType);
            } else {
                expandedCandidates.add(candidateType);
            }
        }
        return expandedCandidates;
    }

    public void visit(BLangInvocation.BLangActionInvocation aInv) {
        // For an action invocation, this will only be satisfied when it's an async call of a function.
        // e.g., start foo();
        if (aInv.expr == null) {
            checkFunctionInvocationExpr(aInv);
            return;
        }

        // Module aliases cannot be used with remote method call actions
        if (invalidModuleAliasUsage(aInv)) {
            return;
        }

        // Find the variable reference expression type
        checkExpr(aInv.expr, this.env, symTable.noType);
        BLangExpression varRef = aInv.expr;

        switch (varRef.getBType().tag) {
            case TypeTags.OBJECT:
                checkActionInvocation(aInv, (BObjectType) varRef.getBType());
                break;
            case TypeTags.RECORD:
                checkFieldFunctionPointer(aInv, this.env);
                break;
            case TypeTags.NONE:
                dlog.error(aInv.pos, DiagnosticErrorCode.UNDEFINED_FUNCTION, aInv.name);
                resultType = symTable.semanticError;
                break;
            case TypeTags.SEMANTIC_ERROR:
            default:
                dlog.error(aInv.pos, DiagnosticErrorCode.INVALID_ACTION_INVOCATION, varRef.getBType());
                resultType = symTable.semanticError;
                break;
        }
    }

    private boolean invalidModuleAliasUsage(BLangInvocation invocation) {
        Name pkgAlias = names.fromIdNode(invocation.pkgAlias);
        if (pkgAlias != Names.EMPTY) {
            dlog.error(invocation.pos, DiagnosticErrorCode.PKG_ALIAS_NOT_ALLOWED_HERE);
            return true;
        }
        return false;
    }

    public void visit(BLangLetExpression letExpression) {
        BLetSymbol letSymbol = new BLetSymbol(SymTag.LET, Flags.asMask(new HashSet<>(Lists.of())),
                                              new Name(String.format("$let_symbol_%d$", letCount++)),
                                              env.enclPkg.symbol.pkgID, letExpression.getBType(), env.scope.owner,
                                              letExpression.pos);
        letExpression.env = SymbolEnv.createExprEnv(letExpression, env, letSymbol);
        for (BLangLetVariable letVariable : letExpression.letVarDeclarations) {
            semanticAnalyzer.analyzeDef((BLangNode) letVariable.definitionNode, letExpression.env);
        }
        BType exprType = checkExpr(letExpression.expr, letExpression.env, this.expType);
        types.checkType(letExpression, exprType, this.expType);
    }

    private void checkInLangLib(BLangInvocation iExpr, BType varRefType) {
        BSymbol langLibMethodSymbol = getLangLibMethod(iExpr, varRefType);
        if (langLibMethodSymbol == symTable.notFoundSymbol) {
            dlog.error(iExpr.name.pos, DiagnosticErrorCode.UNDEFINED_FUNCTION_IN_TYPE, iExpr.name.value,
                       iExpr.expr.getBType());
            resultType = symTable.semanticError;
            return;
        }

        if (checkInvalidImmutableValueUpdate(iExpr, varRefType, langLibMethodSymbol)) {
            return;
        }

        checkIllegalStorageSizeChangeMethodCall(iExpr, varRefType);
    }

    private boolean checkInvalidImmutableValueUpdate(BLangInvocation iExpr, BType varRefType,
                                                     BSymbol langLibMethodSymbol) {
        if (!Symbols.isFlagOn(varRefType.flags, Flags.READONLY)) {
            return false;
        }

        String packageId = langLibMethodSymbol.pkgID.name.value;

        if (!modifierFunctions.containsKey(packageId)) {
            return false;
        }

        String funcName = langLibMethodSymbol.name.value;
        if (!modifierFunctions.get(packageId).contains(funcName)) {
            return false;
        }

        if (funcName.equals("mergeJson") && varRefType.tag != TypeTags.MAP) {
            return false;
        }
        if (funcName.equals("strip") && TypeTags.isXMLTypeTag(varRefType.tag)) {
            return false;
        }

        dlog.error(iExpr.pos, DiagnosticErrorCode.CANNOT_UPDATE_READONLY_VALUE_OF_TYPE, varRefType);
        resultType = symTable.semanticError;
        return true;
    }

    private boolean isFixedLengthList(BType type) {
        switch(type.tag) {
            case TypeTags.ARRAY:
                return (((BArrayType) type).state != BArrayState.OPEN);
            case TypeTags.TUPLE:
                return (((BTupleType) type).restType == null);
            case TypeTags.UNION:
                BUnionType unionType = (BUnionType) type;
                for (BType member : unionType.getMemberTypes()) {
                    if (!isFixedLengthList(member)) {
                        return false;
                    }
                }
                return true;
            default:
                return false;
        }
    }

    private void checkIllegalStorageSizeChangeMethodCall(BLangInvocation iExpr, BType varRefType) {
        String invocationName = iExpr.name.getValue();
        if (!listLengthModifierFunctions.contains(invocationName)) {
            return;
        }

        if (isFixedLengthList(varRefType)) {
            dlog.error(iExpr.name.pos, DiagnosticErrorCode.ILLEGAL_FUNCTION_CHANGE_LIST_SIZE, invocationName,
                       varRefType);
            resultType = symTable.semanticError;
            return;
        }

        if (isShiftOnIncompatibleTuples(varRefType, invocationName)) {
            dlog.error(iExpr.name.pos, DiagnosticErrorCode.ILLEGAL_FUNCTION_CHANGE_TUPLE_SHAPE, invocationName,
                    varRefType);
            resultType = symTable.semanticError;
            return;
        }
    }

    private boolean isShiftOnIncompatibleTuples(BType varRefType, String invocationName) {
        if ((varRefType.tag == TypeTags.TUPLE) && (invocationName.compareTo(FUNCTION_NAME_SHIFT) == 0) &&
                hasDifferentTypeThanRest((BTupleType) varRefType)) {
            return true;
        }

        if ((varRefType.tag == TypeTags.UNION) && (invocationName.compareTo(FUNCTION_NAME_SHIFT) == 0)) {
            BUnionType unionVarRef = (BUnionType) varRefType;
            boolean allMemberAreFixedShapeTuples = true;
            for (BType member : unionVarRef.getMemberTypes()) {
                if (member.tag != TypeTags.TUPLE) {
                    allMemberAreFixedShapeTuples = false;
                    break;
                }
                if (!hasDifferentTypeThanRest((BTupleType) member)) {
                    allMemberAreFixedShapeTuples = false;
                    break;
                }
            }
            return allMemberAreFixedShapeTuples;
        }
        return false;
    }

    private boolean hasDifferentTypeThanRest(BTupleType tupleType) {
        if (tupleType.restType == null) {
            return false;
        }

        for (BType member : tupleType.getTupleTypes()) {
            if (!types.isSameType(tupleType.restType, member)) {
                return true;
            }
        }
        return false;
    }

    private boolean checkFieldFunctionPointer(BLangInvocation iExpr, SymbolEnv env) {
        BType type = checkExpr(iExpr.expr, env);

        BLangIdentifier invocationIdentifier = iExpr.name;

        if (type == symTable.semanticError) {
            return false;
        }
        BSymbol fieldSymbol = symResolver.resolveStructField(iExpr.pos, env, names.fromIdNode(invocationIdentifier),
                                                             type.tsymbol);

        if (fieldSymbol == symTable.notFoundSymbol) {
            checkIfLangLibMethodExists(iExpr, type, iExpr.name.pos, DiagnosticErrorCode.UNDEFINED_FIELD_IN_RECORD,
                                       invocationIdentifier, type);
            return false;
        }

        if (fieldSymbol.kind != SymbolKind.FUNCTION) {
            checkIfLangLibMethodExists(iExpr, type, iExpr.pos, DiagnosticErrorCode.INVALID_METHOD_CALL_EXPR_ON_FIELD,
                                       fieldSymbol.type);
            return false;
        }

        iExpr.symbol = fieldSymbol;
        iExpr.setBType(((BInvokableSymbol) fieldSymbol).retType);
        checkInvocationParamAndReturnType(iExpr);
        iExpr.functionPointerInvocation = true;
        return true;
    }

    private void checkIfLangLibMethodExists(BLangInvocation iExpr, BType varRefType, Location pos,
                                            DiagnosticErrorCode errCode, Object... diagMsgArgs) {
        BSymbol langLibMethodSymbol = getLangLibMethod(iExpr, varRefType);
        if (langLibMethodSymbol == symTable.notFoundSymbol) {
            dlog.error(pos, errCode, diagMsgArgs);
            resultType = symTable.semanticError;
        } else {
            checkInvalidImmutableValueUpdate(iExpr, varRefType, langLibMethodSymbol);
        }
    }

    @Override
    public void visit(BLangObjectConstructorExpression objectCtorExpression) {
        if (objectCtorExpression.referenceType == null && objectCtorExpression.expectedType != null) {
            BObjectType objectType = (BObjectType) objectCtorExpression.classNode.getBType();
            if (objectCtorExpression.expectedType.tag == TypeTags.OBJECT) {
                BObjectType expObjType = (BObjectType) objectCtorExpression.expectedType;
                objectType.typeIdSet = expObjType.typeIdSet;
            } else if (objectCtorExpression.expectedType.tag != TypeTags.NONE) {
                if (!checkAndLoadTypeIdSet(objectCtorExpression.expectedType, objectType)) {
                    dlog.error(objectCtorExpression.pos, DiagnosticErrorCode.INVALID_TYPE_OBJECT_CONSTRUCTOR,
                            objectCtorExpression.expectedType);
                    resultType = symTable.semanticError;
                    return;
                }
            }
        }
        visit(objectCtorExpression.typeInit);
    }

    private boolean isDefiniteObjectType(BType type, Set<BTypeIdSet> typeIdSets) {
        if (type.tag != TypeTags.OBJECT && type.tag != TypeTags.UNION) {
            return false;
        }

        Set<BType> visitedTypes = new HashSet<>();
        if (!collectObjectTypeIds(type, typeIdSets, visitedTypes)) {
            return false;
        }
        return typeIdSets.size() <= 1;
    }

    private boolean collectObjectTypeIds(BType type, Set<BTypeIdSet> typeIdSets, Set<BType> visitedTypes) {
        if (type.tag == TypeTags.OBJECT) {
            var objectType = (BObjectType) type;
            typeIdSets.add(objectType.typeIdSet);
            return true;
        }
        if (type.tag == TypeTags.UNION) {
            if (!visitedTypes.add(type)) {
                return true;
            }
            for (BType member : ((BUnionType) type).getMemberTypes()) {
                if (!collectObjectTypeIds(member, typeIdSets, visitedTypes)) {
                    return false;
                }
            }
            return true;
        }
        return false;
    }

    private boolean checkAndLoadTypeIdSet(BType type, BObjectType objectType) {
        Set<BTypeIdSet> typeIdSets = new HashSet<>();
        if (!isDefiniteObjectType(type, typeIdSets)) {
            return false;
        }
        if (typeIdSets.isEmpty()) {
            objectType.typeIdSet = BTypeIdSet.emptySet();
            return true;
        }
        var typeIdIterator = typeIdSets.iterator();
        if (typeIdIterator.hasNext()) {
            BTypeIdSet typeIdSet = typeIdIterator.next();
            objectType.typeIdSet = typeIdSet;
            return true;
        }
        return true;
    }

    public void visit(BLangTypeInit cIExpr) {
        if ((expType.tag == TypeTags.ANY && cIExpr.userDefinedType == null) || expType.tag == TypeTags.RECORD) {
            dlog.error(cIExpr.pos, DiagnosticErrorCode.INVALID_TYPE_NEW_LITERAL, expType);
            resultType = symTable.semanticError;
            return;
        }

        BType actualType;
        if (cIExpr.userDefinedType != null) {
            actualType = symResolver.resolveTypeNode(cIExpr.userDefinedType, env);
        } else {
            actualType = expType;
        }

        if (actualType == symTable.semanticError) {
            //TODO dlog error?
            resultType = symTable.semanticError;
            return;
        }

        if (actualType.tag == TypeTags.INTERSECTION) {
            actualType = ((BIntersectionType) actualType).effectiveType;
        }

        switch (actualType.tag) {
            case TypeTags.OBJECT:
                BObjectType actualObjectType = (BObjectType) actualType;

                if (isObjectConstructorExpr(cIExpr, actualObjectType)) {
                    BLangClassDefinition classDefForConstructor = getClassDefinitionForObjectConstructorExpr(cIExpr,
                                                                                                             env);
                    List<BLangType> typeRefs = classDefForConstructor.typeRefs;

                    SymbolEnv pkgEnv = symTable.pkgEnvMap.get(env.enclPkg.symbol);

                    if (Symbols.isFlagOn(expType.flags, Flags.READONLY)) {
                        handleObjectConstrExprForReadOnly(cIExpr, actualObjectType, classDefForConstructor, pkgEnv,
                                                          false);
                    } else if (!typeRefs.isEmpty() && Symbols.isFlagOn(typeRefs.get(0).getBType().flags,
                                                                       Flags.READONLY)) {
                        handleObjectConstrExprForReadOnly(cIExpr, actualObjectType, classDefForConstructor, pkgEnv,
                                                          true);
                    } else {
                        analyzeObjectConstructor(classDefForConstructor, pkgEnv);
                    }

                    markConstructedObjectIsolatedness(actualObjectType);
                }

                if ((actualType.tsymbol.flags & Flags.CLASS) != Flags.CLASS) {
                    dlog.error(cIExpr.pos, DiagnosticErrorCode.CANNOT_INITIALIZE_ABSTRACT_OBJECT,
                            actualType.tsymbol);
                    cIExpr.initInvocation.argExprs.forEach(expr -> checkExpr(expr, env, symTable.noType));
                    resultType = symTable.semanticError;
                    return;
                }

                if (((BObjectTypeSymbol) actualType.tsymbol).initializerFunc != null) {
                    cIExpr.initInvocation.symbol = ((BObjectTypeSymbol) actualType.tsymbol).initializerFunc.symbol;
                    checkInvocationParam(cIExpr.initInvocation);
                    cIExpr.initInvocation.setBType(((BInvokableSymbol) cIExpr.initInvocation.symbol).retType);
                } else {
                    // If the initializerFunc is null then this is a default constructor invocation. Hence should not
                    // pass any arguments.
                    if (!isValidInitInvocation(cIExpr, (BObjectType) actualType)) {
                        return;
                    }
                }
                break;
            case TypeTags.STREAM:
                if (cIExpr.initInvocation.argExprs.size() > 1) {
                    dlog.error(cIExpr.pos, DiagnosticErrorCode.INVALID_STREAM_CONSTRUCTOR, cIExpr.initInvocation);
                    resultType = symTable.semanticError;
                    return;
                }

                BStreamType actualStreamType = (BStreamType) actualType;
                if (actualStreamType.completionType != null) {
                    BType completionType = actualStreamType.completionType;
                    if (completionType.tag != symTable.nilType.tag && !types.containsErrorType(completionType)) {
                        dlog.error(cIExpr.pos, DiagnosticErrorCode.ERROR_TYPE_EXPECTED, completionType.toString());
                        resultType = symTable.semanticError;
                        return;
                    }
                }

                if (!cIExpr.initInvocation.argExprs.isEmpty()) {
                    BLangExpression iteratorExpr = cIExpr.initInvocation.argExprs.get(0);
                    BType constructType = checkExpr(iteratorExpr, env, symTable.noType);
                    BUnionType expectedNextReturnType = createNextReturnType(cIExpr.pos, (BStreamType) actualType);
                    if (constructType.tag != TypeTags.OBJECT) {
                        dlog.error(iteratorExpr.pos, DiagnosticErrorCode.INVALID_STREAM_CONSTRUCTOR_ITERATOR,
                                expectedNextReturnType, constructType);
                        resultType = symTable.semanticError;
                        return;
                    }
                    BAttachedFunction closeFunc = types.getAttachedFuncFromObject((BObjectType) constructType,
                            BLangCompilerConstants.CLOSE_FUNC);
                    if (closeFunc != null) {
                        BType closeableIteratorType = symTable.langQueryModuleSymbol.scope
                                .lookup(Names.ABSTRACT_STREAM_CLOSEABLE_ITERATOR).symbol.type;
                        if (!types.isAssignable(constructType, closeableIteratorType)) {
                            dlog.error(iteratorExpr.pos,
                                       DiagnosticErrorCode.INVALID_STREAM_CONSTRUCTOR_CLOSEABLE_ITERATOR,
                                       expectedNextReturnType, constructType);
                            resultType = symTable.semanticError;
                            return;
                        }
                    } else {
                        BType iteratorType = symTable.langQueryModuleSymbol.scope
                                .lookup(Names.ABSTRACT_STREAM_ITERATOR).symbol.type;
                        if (!types.isAssignable(constructType, iteratorType)) {
                            dlog.error(iteratorExpr.pos, DiagnosticErrorCode.INVALID_STREAM_CONSTRUCTOR_ITERATOR,
                                    expectedNextReturnType, constructType);
                            resultType = symTable.semanticError;
                            return;
                        }
                    }
                    BUnionType nextReturnType = types.getVarTypeFromIteratorFuncReturnType(constructType);
                    if (nextReturnType != null) {
                        types.checkType(iteratorExpr.pos, nextReturnType, expectedNextReturnType,
                                DiagnosticErrorCode.INCOMPATIBLE_TYPES);
                    } else {
                        dlog.error(constructType.tsymbol.getPosition(),
                                DiagnosticErrorCode.INVALID_NEXT_METHOD_RETURN_TYPE, expectedNextReturnType);
                    }
                }
                if (this.expType.tag != TypeTags.NONE && !types.isAssignable(actualType, this.expType)) {
                    dlog.error(cIExpr.pos, DiagnosticErrorCode.INCOMPATIBLE_TYPES, this.expType,
                            actualType);
                    resultType = symTable.semanticError;
                    return;
                }
                resultType = actualType;
                return;
            case TypeTags.UNION:
                List<BType> matchingMembers = findMembersWithMatchingInitFunc(cIExpr, (BUnionType) actualType);
                BType matchedType = getMatchingType(matchingMembers, cIExpr, actualType);
                cIExpr.initInvocation.setBType(symTable.nilType);

                if (matchedType.tag == TypeTags.OBJECT) {
                    if (((BObjectTypeSymbol) matchedType.tsymbol).initializerFunc != null) {
                        cIExpr.initInvocation.symbol = ((BObjectTypeSymbol) matchedType.tsymbol).initializerFunc.symbol;
                        checkInvocationParam(cIExpr.initInvocation);
                        cIExpr.initInvocation.setBType(((BInvokableSymbol) cIExpr.initInvocation.symbol).retType);
                        actualType = matchedType;
                        break;
                    } else {
                        if (!isValidInitInvocation(cIExpr, (BObjectType) matchedType)) {
                            return;
                        }
                    }
                }
                types.checkType(cIExpr, matchedType, expType);
                cIExpr.setBType(matchedType);
                resultType = matchedType;
                return;
            default:
                dlog.error(cIExpr.pos, DiagnosticErrorCode.CANNOT_INFER_OBJECT_TYPE_FROM_LHS, actualType);
                resultType = symTable.semanticError;
                return;
        }

        if (cIExpr.initInvocation.getBType() == null) {
            cIExpr.initInvocation.setBType(symTable.nilType);
        }
        BType actualTypeInitType = getObjectConstructorReturnType(actualType, cIExpr.initInvocation.getBType());
        resultType = types.checkType(cIExpr, actualTypeInitType, expType);
    }

    private BUnionType createNextReturnType(Location pos, BStreamType streamType) {
        BRecordType recordType = new BRecordType(null, Flags.ANONYMOUS);
        recordType.restFieldType = symTable.noType;
        recordType.sealed = true;

        Name fieldName = Names.VALUE;
        BField field = new BField(fieldName, pos, new BVarSymbol(Flags.PUBLIC,
                                                                 fieldName, env.enclPkg.packageID,
                                                                 streamType.constraint, env.scope.owner, pos, VIRTUAL));
        field.type = streamType.constraint;
        recordType.fields.put(field.name.value, field);

        recordType.tsymbol = Symbols.createRecordSymbol(Flags.ANONYMOUS, Names.EMPTY, env.enclPkg.packageID,
                                                        recordType, env.scope.owner, pos, VIRTUAL);
        recordType.tsymbol.scope = new Scope(env.scope.owner);
        recordType.tsymbol.scope.define(fieldName, field.symbol);

        LinkedHashSet<BType> retTypeMembers = new LinkedHashSet<>();
        retTypeMembers.add(recordType);
        retTypeMembers.addAll(types.getAllTypes(streamType.completionType));

        BUnionType unionType = BUnionType.create(null);
        unionType.addAll(retTypeMembers);
        unionType.tsymbol = Symbols.createTypeSymbol(SymTag.UNION_TYPE, 0, Names.EMPTY,
                env.enclPkg.symbol.pkgID, unionType, env.scope.owner, pos, VIRTUAL);

        return unionType;
    }

    private boolean isValidInitInvocation(BLangTypeInit cIExpr, BObjectType objType) {

        if (!cIExpr.initInvocation.argExprs.isEmpty()
                && ((BObjectTypeSymbol) objType.tsymbol).initializerFunc == null) {
            dlog.error(cIExpr.pos, DiagnosticErrorCode.TOO_MANY_ARGS_FUNC_CALL,
                    cIExpr.initInvocation.name.value);
            cIExpr.initInvocation.argExprs.forEach(expr -> checkExpr(expr, env, symTable.noType));
            resultType = symTable.semanticError;
            return false;
        }
        return true;
    }

    private BType getObjectConstructorReturnType(BType objType, BType initRetType) {
        if (initRetType.tag == TypeTags.UNION) {
            LinkedHashSet<BType> retTypeMembers = new LinkedHashSet<>();
            retTypeMembers.add(objType);

            retTypeMembers.addAll(((BUnionType) initRetType).getMemberTypes());
            retTypeMembers.remove(symTable.nilType);

            BUnionType unionType = BUnionType.create(null, retTypeMembers);
            unionType.tsymbol = Symbols.createTypeSymbol(SymTag.UNION_TYPE, 0,
                                                         Names.EMPTY, env.enclPkg.symbol.pkgID, unionType,
                                                         env.scope.owner, symTable.builtinPos, VIRTUAL);
            return unionType;
        } else if (initRetType.tag == TypeTags.NIL) {
            return objType;
        }
        return symTable.semanticError;
    }

    private List<BType> findMembersWithMatchingInitFunc(BLangTypeInit cIExpr, BUnionType lhsUnionType) {
        int objectCount = 0;

        for (BType memberType : lhsUnionType.getMemberTypes()) {
            int tag = memberType.tag;

            if (tag == TypeTags.OBJECT) {
                objectCount++;
                continue;
            }

            if (tag != TypeTags.INTERSECTION) {
                continue;
            }

            if (((BIntersectionType) memberType).effectiveType.tag == TypeTags.OBJECT) {
                objectCount++;
            }
        }

        boolean containsSingleObject = objectCount == 1;

        List<BType> matchingLhsMemberTypes = new ArrayList<>();
        for (BType memberType : lhsUnionType.getMemberTypes()) {
            if (memberType.tag != TypeTags.OBJECT) {
                // member is not an object.
                continue;
            }
            if ((memberType.tsymbol.flags & Flags.CLASS) != Flags.CLASS) {
                dlog.error(cIExpr.pos, DiagnosticErrorCode.CANNOT_INITIALIZE_ABSTRACT_OBJECT,
                        lhsUnionType.tsymbol);
            }

            if (containsSingleObject) {
                return Collections.singletonList(memberType);
            }

            BAttachedFunction initializerFunc = ((BObjectTypeSymbol) memberType.tsymbol).initializerFunc;
            if (isArgsMatchesFunction(cIExpr.argsExpr, initializerFunc)) {
                matchingLhsMemberTypes.add(memberType);
            }
        }
        return matchingLhsMemberTypes;
    }

    private BType getMatchingType(List<BType> matchingLhsMembers, BLangTypeInit cIExpr, BType lhsUnion) {
        if (matchingLhsMembers.isEmpty()) {
            // No union type member found which matches with initializer expression.
            dlog.error(cIExpr.pos, DiagnosticErrorCode.CANNOT_INFER_OBJECT_TYPE_FROM_LHS, lhsUnion);
            resultType = symTable.semanticError;
            return symTable.semanticError;
        } else if (matchingLhsMembers.size() == 1) {
            // We have a correct match.
            return matchingLhsMembers.get(0).tsymbol.type;
        } else {
            // Multiple matches found.
            dlog.error(cIExpr.pos, DiagnosticErrorCode.AMBIGUOUS_TYPES, lhsUnion);
            resultType = symTable.semanticError;
            return symTable.semanticError;
        }
    }

    private boolean isArgsMatchesFunction(List<BLangExpression> invocationArguments, BAttachedFunction function) {
        invocationArguments.forEach(expr -> checkExpr(expr, env, symTable.noType));

        if (function == null) {
            return invocationArguments.isEmpty();
        }

        if (function.symbol.params.isEmpty() && invocationArguments.isEmpty()) {
            return true;
        }

        List<BLangNamedArgsExpression> namedArgs = new ArrayList<>();
        List<BLangExpression> positionalArgs = new ArrayList<>();
        for (BLangExpression argument : invocationArguments) {
            if (argument.getKind() == NodeKind.NAMED_ARGS_EXPR) {
                namedArgs.add((BLangNamedArgsExpression) argument);
            } else {
                positionalArgs.add(argument);
            }
        }

        List<BVarSymbol> requiredParams = function.symbol.params.stream()
                .filter(param -> !param.isDefaultable)
                .collect(Collectors.toList());
        // Given named and positional arguments are less than required parameters.
        if (requiredParams.size() > invocationArguments.size()) {
            return false;
        }

        List<BVarSymbol> defaultableParams = function.symbol.params.stream()
                .filter(param -> param.isDefaultable)
                .collect(Collectors.toList());

        int givenRequiredParamCount = 0;
        for (int i = 0; i < positionalArgs.size(); i++) {
            if (function.symbol.params.size() > i) {
                givenRequiredParamCount++;
                BVarSymbol functionParam = function.symbol.params.get(i);
                // check the type compatibility of positional args against function params.
                if (!types.isAssignable(positionalArgs.get(i).getBType(), functionParam.type)) {
                    return false;
                }
                requiredParams.remove(functionParam);
                defaultableParams.remove(functionParam);
                continue;
            }

            if (function.symbol.restParam != null) {
                BType restParamType = ((BArrayType) function.symbol.restParam.type).eType;
                if (!types.isAssignable(positionalArgs.get(i).getBType(), restParamType)) {
                    return false;
                }
                continue;
            }

            // additional positional args given for function with no rest param
            return false;
        }

        for (BLangNamedArgsExpression namedArg : namedArgs) {
            boolean foundNamedArg = false;
            // check the type compatibility of named args against function params.
            List<BVarSymbol> params = function.symbol.params;
            for (int i = givenRequiredParamCount; i < params.size(); i++) {
                BVarSymbol functionParam = params.get(i);
                if (!namedArg.name.value.equals(functionParam.name.value)) {
                    continue;
                }
                foundNamedArg = true;
                BType namedArgExprType = checkExpr(namedArg.expr, env);
                if (!types.isAssignable(functionParam.type, namedArgExprType)) {
                    // Name matched, type mismatched.
                    return false;
                }
                requiredParams.remove(functionParam);
                defaultableParams.remove(functionParam);
            }
            if (!foundNamedArg) {
                return false;
            }
        }

        // all required params are not given by positional or named args.
        return requiredParams.size() <= 0;
    }

    public void visit(BLangWaitForAllExpr waitForAllExpr) {
        switch (expType.tag) {
            case TypeTags.RECORD:
                checkTypesForRecords(waitForAllExpr);
                break;
            case TypeTags.MAP:
                checkTypesForMap(waitForAllExpr, ((BMapType) expType).constraint);
                LinkedHashSet<BType> memberTypesForMap = collectWaitExprTypes(waitForAllExpr.keyValuePairs);
                if (memberTypesForMap.size() == 1) {
                    resultType = new BMapType(TypeTags.MAP,
                            memberTypesForMap.iterator().next(), symTable.mapType.tsymbol);
                    break;
                }
                BUnionType constraintTypeForMap = BUnionType.create(null, memberTypesForMap);
                resultType = new BMapType(TypeTags.MAP, constraintTypeForMap, symTable.mapType.tsymbol);
                break;
            case TypeTags.NONE:
            case TypeTags.ANY:
                checkTypesForMap(waitForAllExpr, expType);
                LinkedHashSet<BType> memberTypes = collectWaitExprTypes(waitForAllExpr.keyValuePairs);
                if (memberTypes.size() == 1) {
                    resultType = new BMapType(TypeTags.MAP, memberTypes.iterator().next(), symTable.mapType.tsymbol);
                    break;
                }
                BUnionType constraintType = BUnionType.create(null, memberTypes);
                resultType = new BMapType(TypeTags.MAP, constraintType, symTable.mapType.tsymbol);
                break;
            default:
                dlog.error(waitForAllExpr.pos, DiagnosticErrorCode.INCOMPATIBLE_TYPES, expType,
                        getWaitForAllExprReturnType(waitForAllExpr, waitForAllExpr.pos));
                resultType = symTable.semanticError;
                break;
        }
        waitForAllExpr.setBType(resultType);

        if (resultType != null && resultType != symTable.semanticError) {
            types.setImplicitCastExpr(waitForAllExpr, waitForAllExpr.getBType(), expType);
        }
    }

    private BRecordType getWaitForAllExprReturnType(BLangWaitForAllExpr waitExpr,
                                                    Location pos) {
        BRecordType retType = new BRecordType(null, Flags.ANONYMOUS);
        List<BLangWaitForAllExpr.BLangWaitKeyValue> keyVals = waitExpr.keyValuePairs;

        for (BLangWaitForAllExpr.BLangWaitKeyValue keyVal : keyVals) {
            BLangIdentifier fieldName;
            if (keyVal.valueExpr == null || keyVal.valueExpr.getKind() != NodeKind.SIMPLE_VARIABLE_REF) {
                fieldName = keyVal.key;
            } else {
                fieldName = ((BLangSimpleVarRef) keyVal.valueExpr).variableName;
            }

            BSymbol symbol = symResolver.lookupSymbolInMainSpace(env, names.fromIdNode(fieldName));
            BType fieldType = symbol.type.tag == TypeTags.FUTURE ? ((BFutureType) symbol.type).constraint : symbol.type;
            BField field = new BField(names.fromIdNode(keyVal.key), null,
                                      new BVarSymbol(0, names.fromIdNode(keyVal.key),
                                                     names.originalNameFromIdNode(keyVal.key), env.enclPkg.packageID,
                                                     fieldType, null, keyVal.pos, VIRTUAL));
            retType.fields.put(field.name.value, field);
        }

        retType.restFieldType = symTable.noType;
        retType.sealed = true;
        retType.tsymbol = Symbols.createRecordSymbol(Flags.ANONYMOUS, Names.EMPTY, env.enclPkg.packageID, retType, null,
                                                     pos, VIRTUAL);
        return retType;
    }

    private LinkedHashSet<BType> collectWaitExprTypes(List<BLangWaitForAllExpr.BLangWaitKeyValue> keyVals) {
        LinkedHashSet<BType> memberTypes = new LinkedHashSet<>();
        for (BLangWaitForAllExpr.BLangWaitKeyValue keyVal : keyVals) {
            BType bType = keyVal.keyExpr != null ? keyVal.keyExpr.getBType() : keyVal.valueExpr.getBType();
            if (bType.tag == TypeTags.FUTURE) {
                memberTypes.add(((BFutureType) bType).constraint);
            } else {
                memberTypes.add(bType);
            }
        }
        return memberTypes;
    }

    private void checkTypesForMap(BLangWaitForAllExpr waitForAllExpr, BType expType) {
        List<BLangWaitForAllExpr.BLangWaitKeyValue> keyValuePairs = waitForAllExpr.keyValuePairs;
        keyValuePairs.forEach(keyVal -> checkWaitKeyValExpr(keyVal, expType));
    }

    private void checkTypesForRecords(BLangWaitForAllExpr waitExpr) {
        List<BLangWaitForAllExpr.BLangWaitKeyValue> rhsFields = waitExpr.getKeyValuePairs();
        Map<String, BField> lhsFields = ((BRecordType) expType).fields;

        // check if the record is sealed, if so check if the fields in wait collection is more than the fields expected
        // by the lhs record
        if (((BRecordType) expType).sealed && rhsFields.size() > lhsFields.size()) {
            dlog.error(waitExpr.pos, DiagnosticErrorCode.INCOMPATIBLE_TYPES, expType,
                    getWaitForAllExprReturnType(waitExpr, waitExpr.pos));
            resultType = symTable.semanticError;
            return;
        }

        for (BLangWaitForAllExpr.BLangWaitKeyValue keyVal : rhsFields) {
            String key = keyVal.key.value;
            if (!lhsFields.containsKey(key)) {
                // Check if the field is sealed if so you cannot have dynamic fields
                if (((BRecordType) expType).sealed) {
                    dlog.error(waitExpr.pos, DiagnosticErrorCode.INVALID_FIELD_NAME_RECORD_LITERAL, key, expType);
                    resultType = symTable.semanticError;
                } else {
                    // Else if the record is an open record, then check if the rest field type matches the expression
                    BType restFieldType = ((BRecordType) expType).restFieldType;
                    checkWaitKeyValExpr(keyVal, restFieldType);
                }
            } else {
                checkWaitKeyValExpr(keyVal, lhsFields.get(key).type);
            }
        }
        // If the record literal is of record type and types are validated for the fields, check if there are any
        // required fields missing.
        checkMissingReqFieldsForWait(((BRecordType) expType), rhsFields, waitExpr.pos);

        if (symTable.semanticError != resultType) {
            resultType = expType;
        }
    }

    private void checkMissingReqFieldsForWait(BRecordType type, List<BLangWaitForAllExpr.BLangWaitKeyValue> keyValPairs,
                                              Location pos) {
        type.fields.values().forEach(field -> {
            // Check if `field` is explicitly assigned a value in the record literal
            boolean hasField = keyValPairs.stream().anyMatch(keyVal -> field.name.value.equals(keyVal.key.value));

            // If a required field is missing, it's a compile error
            if (!hasField && Symbols.isFlagOn(field.symbol.flags, Flags.REQUIRED)) {
                dlog.error(pos, DiagnosticErrorCode.MISSING_REQUIRED_RECORD_FIELD, field.name);
            }
        });
    }

    private void checkWaitKeyValExpr(BLangWaitForAllExpr.BLangWaitKeyValue keyVal, BType type) {
        BLangExpression expr;
        if (keyVal.keyExpr != null) {
            BSymbol symbol = symResolver.lookupSymbolInMainSpace(env, names.fromIdNode
                    (((BLangSimpleVarRef) keyVal.keyExpr).variableName));
            keyVal.keyExpr.setBType(symbol.type);
            expr = keyVal.keyExpr;
        } else {
            expr = keyVal.valueExpr;
        }
        BFutureType futureType = new BFutureType(TypeTags.FUTURE, type, null);
        checkExpr(expr, env, futureType);
        setEventualTypeForExpression(expr, type);
    }

    // eventual type if not directly referring a worker is T|error. future<T> --> T|error
    private void setEventualTypeForExpression(BLangExpression expression,
                                              BType currentExpectedType) {
        if (expression == null) {
            return;
        }
        if (isSimpleWorkerReference(expression)) {
            return;
        }
        BFutureType futureType = (BFutureType) expression.expectedType;
        BType currentType = futureType.constraint;
        if (types.containsErrorType(currentType)) {
            return;
        }

        BUnionType eventualType = BUnionType.create(null, currentType, symTable.errorType);
        if (((currentExpectedType.tag != TypeTags.NONE) && (currentExpectedType.tag != TypeTags.NIL)) &&
                !types.isAssignable(eventualType, currentExpectedType)) {
            dlog.error(expression.pos, DiagnosticErrorCode.INCOMPATIBLE_TYPE_WAIT_FUTURE_EXPR,
                    currentExpectedType, eventualType, expression);
        }
        futureType.constraint = eventualType;
    }

    private void setEventualTypeForWaitExpression(BLangExpression expression,
                                                  Location pos) {
        if ((resultType == symTable.semanticError) ||
                (types.containsErrorType(resultType))) {
            return;
        }
        if (isSimpleWorkerReference(expression)) {
            return;
        }
        BType currentExpectedType = ((BFutureType) expType).constraint;
        BUnionType eventualType = BUnionType.create(null, resultType, symTable.errorType);
        if ((currentExpectedType.tag == TypeTags.NONE) || (currentExpectedType.tag == TypeTags.NIL)) {
            resultType = eventualType;
            return;
        }

        if (!types.isAssignable(eventualType, currentExpectedType)) {
            dlog.error(pos, DiagnosticErrorCode.INCOMPATIBLE_TYPE_WAIT_FUTURE_EXPR, currentExpectedType,
                    eventualType, expression);
            resultType = symTable.semanticError;
            return;
        }
        if (resultType.tag == TypeTags.FUTURE) {
            ((BFutureType) resultType).constraint = eventualType;
        } else {
            resultType = eventualType;
        }
    }

    private void setEventualTypeForAlternateWaitExpression(BLangExpression expression, Location pos) {
        if ((resultType == symTable.semanticError) ||
                (expression.getKind() != NodeKind.BINARY_EXPR) ||
                (types.containsErrorType(resultType))) {
            return;
        }
        if (types.containsErrorType(resultType)) {
            return;
        }
        if (!isReferencingNonWorker((BLangBinaryExpr) expression)) {
            return;
        }

        BType currentExpectedType = ((BFutureType) expType).constraint;
        BUnionType eventualType = BUnionType.create(null, resultType, symTable.errorType);
        if ((currentExpectedType.tag == TypeTags.NONE) || (currentExpectedType.tag == TypeTags.NIL)) {
            resultType = eventualType;
            return;
        }

        if (!types.isAssignable(eventualType, currentExpectedType)) {
            dlog.error(pos, DiagnosticErrorCode.INCOMPATIBLE_TYPE_WAIT_FUTURE_EXPR, currentExpectedType,
                    eventualType, expression);
            resultType = symTable.semanticError;
            return;
        }
        if (resultType.tag == TypeTags.FUTURE) {
            ((BFutureType) resultType).constraint = eventualType;
        } else {
            resultType = eventualType;
        }
    }

    private boolean isSimpleWorkerReference(BLangExpression expression) {
        if (expression.getKind() != NodeKind.SIMPLE_VARIABLE_REF) {
            return false;
        }
        BLangSimpleVarRef simpleVarRef = ((BLangSimpleVarRef) expression);
        BSymbol varRefSymbol = simpleVarRef.symbol;
        if (varRefSymbol == null) {
            return false;
        }
        if (workerExists(env, simpleVarRef.variableName.value)) {
            return true;
        }
        return false;
    }

    private boolean isReferencingNonWorker(BLangBinaryExpr binaryExpr) {
        BLangExpression lhsExpr = binaryExpr.lhsExpr;
        BLangExpression rhsExpr = binaryExpr.rhsExpr;
        if (isReferencingNonWorker(lhsExpr)) {
            return true;
        }
        return isReferencingNonWorker(rhsExpr);
    }

    private boolean isReferencingNonWorker(BLangExpression expression) {
        if (expression.getKind() == NodeKind.BINARY_EXPR) {
            return isReferencingNonWorker((BLangBinaryExpr) expression);
        } else if (expression.getKind() == NodeKind.SIMPLE_VARIABLE_REF) {
            BLangSimpleVarRef simpleVarRef = (BLangSimpleVarRef) expression;
            BSymbol varRefSymbol = simpleVarRef.symbol;
            String varRefSymbolName = varRefSymbol.getName().value;
            if (workerExists(env, varRefSymbolName)) {
                return false;
            }
        }
        return true;
    }


    public void visit(BLangTernaryExpr ternaryExpr) {
        BType condExprType = checkExpr(ternaryExpr.expr, env, this.symTable.booleanType);

        SymbolEnv thenEnv = typeNarrower.evaluateTruth(ternaryExpr.expr, ternaryExpr.thenExpr, env);
        BType thenType = checkExpr(ternaryExpr.thenExpr, thenEnv, expType);

        SymbolEnv elseEnv = typeNarrower.evaluateFalsity(ternaryExpr.expr, ternaryExpr.elseExpr, env);
        BType elseType = checkExpr(ternaryExpr.elseExpr, elseEnv, expType);

        if (condExprType == symTable.semanticError || thenType == symTable.semanticError ||
                elseType == symTable.semanticError) {
            resultType = symTable.semanticError;
        } else if (expType == symTable.noType) {
            if (types.isAssignable(elseType, thenType)) {
                resultType = thenType;
            } else if (types.isAssignable(thenType, elseType)) {
                resultType = elseType;
            } else {
                dlog.error(ternaryExpr.pos, DiagnosticErrorCode.INCOMPATIBLE_TYPES, thenType, elseType);
                resultType = symTable.semanticError;
            }
        } else {
            resultType = expType;
        }
    }

    public void visit(BLangWaitExpr waitExpr) {
        expType = new BFutureType(TypeTags.FUTURE, expType, null);
        checkExpr(waitExpr.getExpression(), env, expType);
        // Handle union types in lhs
        if (resultType.tag == TypeTags.UNION) {
            LinkedHashSet<BType> memberTypes = collectMemberTypes((BUnionType) resultType, new LinkedHashSet<>());
            if (memberTypes.size() == 1) {
                resultType = memberTypes.toArray(new BType[0])[0];
            } else {
                resultType = BUnionType.create(null, memberTypes);
            }
        } else if (resultType != symTable.semanticError) {
            // Handle other types except for semantic errors
            resultType = ((BFutureType) resultType).constraint;
        }

        BLangExpression waitFutureExpression = waitExpr.getExpression();
        if (waitFutureExpression.getKind() == NodeKind.BINARY_EXPR) {
            setEventualTypeForAlternateWaitExpression(waitFutureExpression, waitExpr.pos);
        } else {
            setEventualTypeForWaitExpression(waitFutureExpression, waitExpr.pos);
        }
        waitExpr.setBType(resultType);

        if (resultType != null && resultType != symTable.semanticError) {
            types.setImplicitCastExpr(waitExpr, waitExpr.getBType(), ((BFutureType) expType).constraint);
        }
    }

    private LinkedHashSet<BType> collectMemberTypes(BUnionType unionType, LinkedHashSet<BType> memberTypes) {
        for (BType memberType : unionType.getMemberTypes()) {
            if (memberType.tag == TypeTags.FUTURE) {
                memberTypes.add(((BFutureType) memberType).constraint);
            } else {
                memberTypes.add(memberType);
            }
        }
        return memberTypes;
    }

    @Override
    public void visit(BLangTrapExpr trapExpr) {
        boolean firstVisit = trapExpr.expr.getBType() == null;
        BType actualType;
        BType exprType = checkExpr(trapExpr.expr, env, expType);
        boolean definedWithVar = expType == symTable.noType;

        if (trapExpr.expr.getKind() == NodeKind.WORKER_RECEIVE) {
            if (firstVisit) {
                isTypeChecked = false;
                resultType = expType;
                return;
            } else {
                expType = trapExpr.getBType();
                exprType = trapExpr.expr.getBType();
            }
        }

        if (expType == symTable.semanticError || exprType == symTable.semanticError) {
            actualType = symTable.semanticError;
        } else {
            LinkedHashSet<BType> resultTypes = new LinkedHashSet<>();
            if (exprType.tag == TypeTags.UNION) {
                resultTypes.addAll(((BUnionType) exprType).getMemberTypes());
            } else {
                resultTypes.add(exprType);
            }
            resultTypes.add(symTable.errorType);
            actualType = BUnionType.create(null, resultTypes);
        }

        resultType = types.checkType(trapExpr, actualType, expType);
        if (definedWithVar && resultType != null && resultType != symTable.semanticError) {
            types.setImplicitCastExpr(trapExpr.expr, trapExpr.expr.getBType(), resultType);
        }
    }

    public void visit(BLangBinaryExpr binaryExpr) {
        // Bitwise operator should be applied for the future types in the wait expression
        if (expType.tag == TypeTags.FUTURE && binaryExpr.opKind == OperatorKind.BITWISE_OR) {
            BType lhsResultType = checkExpr(binaryExpr.lhsExpr, env, expType);
            BType rhsResultType = checkExpr(binaryExpr.rhsExpr, env, expType);
            // Return if both or atleast one of lhs and rhs types are errors
            if (lhsResultType == symTable.semanticError || rhsResultType == symTable.semanticError) {
                resultType = symTable.semanticError;
                return;
            }
            resultType = BUnionType.create(null, lhsResultType, rhsResultType);
            return;
        }

        checkDecimalCompatibilityForBinaryArithmeticOverLiteralValues(binaryExpr);

        SymbolEnv rhsExprEnv;
        BType lhsType;
        if (binaryExpr.expectedType.tag == TypeTags.FLOAT || binaryExpr.expectedType.tag == TypeTags.DECIMAL ||
                isOptionalFloatOrDecimal(binaryExpr.expectedType)) {
            lhsType = checkAndGetType(binaryExpr.lhsExpr, env, binaryExpr);
        } else {
            lhsType = checkExpr(binaryExpr.lhsExpr, env);
        }

        if (binaryExpr.opKind == OperatorKind.AND) {
            rhsExprEnv = typeNarrower.evaluateTruth(binaryExpr.lhsExpr, binaryExpr.rhsExpr, env, true);
        } else if (binaryExpr.opKind == OperatorKind.OR) {
            rhsExprEnv = typeNarrower.evaluateFalsity(binaryExpr.lhsExpr, binaryExpr.rhsExpr, env);
        } else {
            rhsExprEnv = env;
        }

        BType rhsType;

        if (binaryExpr.expectedType.tag == TypeTags.FLOAT || binaryExpr.expectedType.tag == TypeTags.DECIMAL ||
                isOptionalFloatOrDecimal(binaryExpr.expectedType)) {
            rhsType = checkAndGetType(binaryExpr.rhsExpr, rhsExprEnv, binaryExpr);
        } else {
            rhsType = checkExpr(binaryExpr.rhsExpr, rhsExprEnv);
        }

        // Set error type as the actual type.
        BType actualType = symTable.semanticError;

        //noinspection SwitchStatementWithTooFewBranches
        switch (binaryExpr.opKind) {
            // Do not lookup operator symbol for xml sequence additions
            case ADD:
                BType leftConstituent = getXMLConstituents(lhsType);
                BType rightConstituent = getXMLConstituents(rhsType);

                if (leftConstituent != null && rightConstituent != null) {
                    actualType = new BXMLType(BUnionType.create(null, leftConstituent, rightConstituent), null);
                    break;
                }
                // Fall through
            default:
                if (lhsType != symTable.semanticError && rhsType != symTable.semanticError) {
                    // Look up operator symbol if both rhs and lhs types aren't error or xml types
                    BSymbol opSymbol = symResolver.resolveBinaryOperator(binaryExpr.opKind, lhsType, rhsType);

                    if (opSymbol == symTable.notFoundSymbol) {
                        opSymbol = symResolver.getBitwiseShiftOpsForTypeSets(binaryExpr.opKind, lhsType, rhsType);
                    }

                    if (opSymbol == symTable.notFoundSymbol) {
                        opSymbol = symResolver.getBinaryBitwiseOpsForTypeSets(binaryExpr.opKind, lhsType, rhsType);
                    }

                    if (opSymbol == symTable.notFoundSymbol) {
                        opSymbol = symResolver.getArithmeticOpsForTypeSets(binaryExpr.opKind, lhsType, rhsType);
                    }

                    if (opSymbol == symTable.notFoundSymbol) {
                        opSymbol = symResolver.getBinaryEqualityForTypeSets(binaryExpr.opKind, lhsType, rhsType,
                                binaryExpr, env);
                    }

                    if (opSymbol == symTable.notFoundSymbol) {
                        opSymbol = symResolver.getBinaryComparisonOpForTypeSets(binaryExpr.opKind, lhsType, rhsType);
                    }

                    if (opSymbol == symTable.notFoundSymbol) {
                        dlog.error(binaryExpr.pos, DiagnosticErrorCode.BINARY_OP_INCOMPATIBLE_TYPES, binaryExpr.opKind,
                                lhsType, rhsType);
                    } else {
                        binaryExpr.opSymbol = (BOperatorSymbol) opSymbol;
                        actualType = opSymbol.type.getReturnType();
                    }
                }
        }

        resultType = types.checkType(binaryExpr, actualType, expType);
    }

<<<<<<< HEAD
    private boolean isOptionalFloatOrDecimal(BType type) {
        if (type.tag == TypeTags.UNION && type.isNullable() && type.tag != TypeTags.ANY) {
            Iterator<BType> memberTypeIterator = ((BUnionType) type).getMemberTypes().iterator();
=======
    private boolean isOptionalFloatOrDecimal(BType expectedType) {
        if (expectedType.tag == TypeTags.UNION && expectedType.isNullable() && expectedType.tag != TypeTags.ANY) {
            Iterator<BType> memberTypeIterator = ((BUnionType) expectedType).getMemberTypes().iterator();
>>>>>>> 1d017f1b
            while (memberTypeIterator.hasNext()) {
                BType memberType = memberTypeIterator.next();
                if (memberType.tag == TypeTags.FLOAT || memberType.tag == TypeTags.DECIMAL) {
                    return true;
                }
            }

        }
        return false;
    }

    private BType checkAndGetType(BLangExpression expr, SymbolEnv env, BLangBinaryExpr binaryExpr) {
        boolean prevNonErrorLoggingCheck = this.nonErrorLoggingCheck;
        this.nonErrorLoggingCheck = true;
        int prevErrorCount = this.dlog.errorCount();
        this.dlog.resetErrorCount();
        this.dlog.mute();

        expr.cloneAttempt++;
        BType exprCompatibleType = checkExpr(nodeCloner.cloneNode(expr), env, binaryExpr.expectedType);
        this.nonErrorLoggingCheck = prevNonErrorLoggingCheck;
        int errorCount = this.dlog.errorCount();
        this.dlog.setErrorCount(prevErrorCount);
        if (!prevNonErrorLoggingCheck) {
            this.dlog.unmute();
        }
        if (errorCount == 0 && exprCompatibleType != symTable.semanticError) {
            return checkExpr(expr, env, binaryExpr.expectedType);
        } else {
            return checkExpr(expr, env);
        }
    }

    private SymbolEnv getEnvBeforeInputNode(SymbolEnv env, BLangNode node) {
        while (env != null && env.node != node) {
            env = env.enclEnv;
        }
        return env != null && env.enclEnv != null
                ? env.enclEnv.createClone()
                : new SymbolEnv(node, null);
    }

    private SymbolEnv getEnvAfterJoinNode(SymbolEnv env, BLangNode node) {
        SymbolEnv clone = env.createClone();
        while (clone != null && clone.node != node) {
            clone = clone.enclEnv;
        }
        if (clone != null) {
            clone.enclEnv = getEnvBeforeInputNode(clone.enclEnv, getLastInputNodeFromEnv(clone.enclEnv));
        } else {
            clone = new SymbolEnv(node, null);
        }
        return clone;
    }

    private BLangNode getLastInputNodeFromEnv(SymbolEnv env) {
        while (env != null && (env.node.getKind() != NodeKind.FROM && env.node.getKind() != NodeKind.JOIN)) {
            env = env.enclEnv;
        }
        return env != null ? env.node : null;
    }

    public void visit(BLangTransactionalExpr transactionalExpr) {
        resultType = types.checkType(transactionalExpr, symTable.booleanType, expType);
    }

    public void visit(BLangCommitExpr commitExpr) {
        BType actualType = BUnionType.create(null, symTable.errorType, symTable.nilType);
        resultType = types.checkType(commitExpr, actualType, expType);
    }

    private BType getXMLConstituents(BType type) {
        BType constituent = null;
        if (type.tag == TypeTags.XML) {
            constituent = ((BXMLType) type).constraint;
        } else if (TypeTags.isXMLNonSequenceType(type.tag)) {
            constituent = type;
        }
        return constituent;
    }

    private void checkDecimalCompatibilityForBinaryArithmeticOverLiteralValues(BLangBinaryExpr binaryExpr) {
        if (expType.tag != TypeTags.DECIMAL) {
            return;
        }

        switch (binaryExpr.opKind) {
            case ADD:
            case SUB:
            case MUL:
            case DIV:
                checkExpr(binaryExpr.lhsExpr, env, expType);
                checkExpr(binaryExpr.rhsExpr, env, expType);
                break;
            default:
                break;
        }
    }

    public void visit(BLangElvisExpr elvisExpr) {
        BType lhsType = checkExpr(elvisExpr.lhsExpr, env);
        BType actualType = symTable.semanticError;
        if (lhsType != symTable.semanticError) {
            if (lhsType.tag == TypeTags.UNION && lhsType.isNullable()) {
                BUnionType unionType = (BUnionType) lhsType;
                LinkedHashSet<BType> memberTypes = unionType.getMemberTypes().stream()
                        .filter(type -> type.tag != TypeTags.NIL)
                        .collect(Collectors.toCollection(LinkedHashSet::new));

                if (memberTypes.size() == 1) {
                    actualType = memberTypes.toArray(new BType[0])[0];
                } else {
                    actualType = BUnionType.create(null, memberTypes);
                }
            } else {
                dlog.error(elvisExpr.pos, DiagnosticErrorCode.OPERATOR_NOT_SUPPORTED, OperatorKind.ELVIS,
                        lhsType);
            }
        }
        BType rhsReturnType = checkExpr(elvisExpr.rhsExpr, env, expType);
        BType lhsReturnType = types.checkType(elvisExpr.lhsExpr.pos, actualType, expType,
                DiagnosticErrorCode.INCOMPATIBLE_TYPES);
        if (rhsReturnType == symTable.semanticError || lhsReturnType == symTable.semanticError) {
            resultType = symTable.semanticError;
        } else if (expType == symTable.noType) {
            if (types.isSameType(rhsReturnType, lhsReturnType)) {
                resultType = lhsReturnType;
            } else {
                dlog.error(elvisExpr.rhsExpr.pos, DiagnosticErrorCode.INCOMPATIBLE_TYPES, lhsReturnType,
                        rhsReturnType);
                resultType = symTable.semanticError;
            }
        } else {
            resultType = expType;
        }
    }

    @Override
    public void visit(BLangGroupExpr groupExpr) {
        resultType = checkExpr(groupExpr.expression, env, expType);
    }

    public void visit(BLangTypedescExpr accessExpr) {
        if (accessExpr.resolvedType == null) {
            accessExpr.resolvedType = symResolver.resolveTypeNode(accessExpr.typeNode, env);
        }

        int resolveTypeTag = accessExpr.resolvedType.tag;
        final BType actualType;
        if (resolveTypeTag != TypeTags.TYPEDESC && resolveTypeTag != TypeTags.NONE) {
            actualType = new BTypedescType(accessExpr.resolvedType, null);
        } else {
            actualType = accessExpr.resolvedType;
        }
        resultType = types.checkType(accessExpr, actualType, expType);
    }

    public void visit(BLangUnaryExpr unaryExpr) {
        BType exprType;
        BType actualType = symTable.semanticError;
        if (OperatorKind.UNTAINT.equals(unaryExpr.operator)) {
            exprType = checkExpr(unaryExpr.expr, env);
            if (exprType != symTable.semanticError) {
                actualType = exprType;
            }
        } else if (OperatorKind.TYPEOF.equals(unaryExpr.operator)) {
            exprType = checkExpr(unaryExpr.expr, env);
            if (exprType != symTable.semanticError) {
                actualType = new BTypedescType(exprType, null);
            }
        } else {
            //allow both addition and subtraction operators to get expected type as Decimal
            boolean decimalAddNegate = expType.tag == TypeTags.DECIMAL &&
                    (OperatorKind.ADD.equals(unaryExpr.operator) || OperatorKind.SUB.equals(unaryExpr.operator));
            exprType = decimalAddNegate ? checkExpr(unaryExpr.expr, env, expType) : checkExpr(unaryExpr.expr, env);
            if (exprType != symTable.semanticError) {
                BSymbol symbol = symResolver.resolveUnaryOperator(unaryExpr.pos, unaryExpr.operator, exprType);
                if (symbol == symTable.notFoundSymbol) {
                    dlog.error(unaryExpr.pos, DiagnosticErrorCode.UNARY_OP_INCOMPATIBLE_TYPES,
                            unaryExpr.operator, exprType);
                } else {
                    unaryExpr.opSymbol = (BOperatorSymbol) symbol;
                    actualType = symbol.type.getReturnType();
                }
            }
        }

        resultType = types.checkType(unaryExpr, actualType, expType);
    }

    public void visit(BLangTypeConversionExpr conversionExpr) {
        // Set error type as the actual type.
        BType actualType = symTable.semanticError;

        for (BLangAnnotationAttachment annAttachment : conversionExpr.annAttachments) {
            annAttachment.attachPoints.add(AttachPoint.Point.TYPE);
            semanticAnalyzer.analyzeNode(annAttachment, this.env);
        }

        // Annotation such as <@untainted [T]>, where T is not provided,
        // it's merely a annotation on contextually expected type.
        BLangExpression expr = conversionExpr.expr;
        if (conversionExpr.typeNode == null) {
            if (!conversionExpr.annAttachments.isEmpty()) {
                resultType = checkExpr(expr, env, this.expType);
            }
            return;
        }

        BType targetType = getEffectiveReadOnlyType(conversionExpr.typeNode.pos,
                                                    symResolver.resolveTypeNode(conversionExpr.typeNode, env));

        conversionExpr.targetType = targetType;

        boolean prevNonErrorLoggingCheck = this.nonErrorLoggingCheck;
        this.nonErrorLoggingCheck = true;
        int prevErrorCount = this.dlog.errorCount();
        this.dlog.resetErrorCount();
        this.dlog.mute();

        BType exprCompatibleType = checkExpr(nodeCloner.cloneNode(expr), env, targetType);
        this.nonErrorLoggingCheck = prevNonErrorLoggingCheck;
        int errorCount = this.dlog.errorCount();
        this.dlog.setErrorCount(prevErrorCount);

        if (!prevNonErrorLoggingCheck) {
            this.dlog.unmute();
        }

        if ((errorCount == 0 && exprCompatibleType != symTable.semanticError) || requireTypeInference(expr, false)) {
            checkExpr(expr, env, targetType);
        } else {
            checkExpr(expr, env, symTable.noType);
        }

        BType exprType = expr.getBType();
        if (types.isTypeCastable(expr, exprType, targetType, this.env)) {
            // We reach this block only if the cast is valid, so we set the target type as the actual type.
            actualType = targetType;
        } else if (exprType != symTable.semanticError && exprType != symTable.noType) {
            dlog.error(conversionExpr.pos, DiagnosticErrorCode.INCOMPATIBLE_TYPES_CAST, exprType, targetType);
        }
        resultType = types.checkType(conversionExpr, actualType, this.expType);
    }

    @Override
    public void visit(BLangLambdaFunction bLangLambdaFunction) {
        bLangLambdaFunction.setBType(bLangLambdaFunction.function.getBType());
        // creating a copy of the env to visit the lambda function later
        bLangLambdaFunction.capturedClosureEnv = env.createClone();

        if (!this.nonErrorLoggingCheck) {
            env.enclPkg.lambdaFunctions.add(bLangLambdaFunction);
        }

        resultType = types.checkType(bLangLambdaFunction, bLangLambdaFunction.getBType(), expType);
    }

    @Override
    public void visit(BLangArrowFunction bLangArrowFunction) {
        BType expectedType = expType;
        if (expectedType.tag == TypeTags.UNION) {
            BUnionType unionType = (BUnionType) expectedType;
            BType invokableType = unionType.getMemberTypes().stream().filter(type -> type.tag == TypeTags.INVOKABLE)
                    .collect(Collectors.collectingAndThen(Collectors.toList(), list -> {
                                if (list.size() != 1) {
                                    return null;
                                }
                                return list.get(0);
                            }
                    ));

            if (invokableType != null) {
                expectedType = invokableType;
            }
        }
        if (expectedType.tag != TypeTags.INVOKABLE || Symbols.isFlagOn(expectedType.flags, Flags.ANY_FUNCTION)) {
            dlog.error(bLangArrowFunction.pos,
                    DiagnosticErrorCode.ARROW_EXPRESSION_CANNOT_INFER_TYPE_FROM_LHS);
            resultType = symTable.semanticError;
            return;
        }

        BInvokableType expectedInvocation = (BInvokableType) expectedType;
        populateArrowExprParamTypes(bLangArrowFunction, expectedInvocation.paramTypes);
        bLangArrowFunction.body.expr.setBType(populateArrowExprReturn(bLangArrowFunction, expectedInvocation.retType));
        // if function return type is none, assign the inferred return type
        if (expectedInvocation.retType.tag == TypeTags.NONE) {
            expectedInvocation.retType = bLangArrowFunction.body.expr.getBType();
        }
        resultType = bLangArrowFunction.funcType = expectedInvocation;
    }

    public void visit(BLangXMLQName bLangXMLQName) {
        String prefix = bLangXMLQName.prefix.value;
        resultType = types.checkType(bLangXMLQName, symTable.stringType, expType);
        // TODO: check isLHS

        if (env.node.getKind() == NodeKind.XML_ATTRIBUTE && prefix.isEmpty()
                && bLangXMLQName.localname.value.equals(XMLConstants.XMLNS_ATTRIBUTE)) {
            ((BLangXMLAttribute) env.node).isNamespaceDeclr = true;
            return;
        }

        if (env.node.getKind() == NodeKind.XML_ATTRIBUTE && prefix.equals(XMLConstants.XMLNS_ATTRIBUTE)) {
            ((BLangXMLAttribute) env.node).isNamespaceDeclr = true;
            return;
        }

        if (prefix.equals(XMLConstants.XMLNS_ATTRIBUTE)) {
            dlog.error(bLangXMLQName.pos, DiagnosticErrorCode.INVALID_NAMESPACE_PREFIX, prefix);
            bLangXMLQName.setBType(symTable.semanticError);
            return;
        }

        // XML attributes without a namespace prefix does not inherit default namespace
        // https://www.w3.org/TR/xml-names/#defaulting
        if (bLangXMLQName.prefix.value.isEmpty()) {
            return;
        }

        BSymbol xmlnsSymbol = symResolver.lookupSymbolInPrefixSpace(env, names.fromIdNode(bLangXMLQName.prefix));
        if (prefix.isEmpty() && xmlnsSymbol == symTable.notFoundSymbol) {
            return;
        }

        if (!prefix.isEmpty() && xmlnsSymbol == symTable.notFoundSymbol) {
            logUndefinedSymbolError(bLangXMLQName.pos, prefix);
            bLangXMLQName.setBType(symTable.semanticError);
            return;
        }

        if (xmlnsSymbol.getKind() == SymbolKind.PACKAGE) {
            xmlnsSymbol = findXMLNamespaceFromPackageConst(bLangXMLQName.localname.value, bLangXMLQName.prefix.value,
                    (BPackageSymbol) xmlnsSymbol, bLangXMLQName.pos);
        }

        if (xmlnsSymbol == null || xmlnsSymbol.getKind() != SymbolKind.XMLNS) {
            resultType = symTable.semanticError;
            return;
        }

        bLangXMLQName.nsSymbol = (BXMLNSSymbol) xmlnsSymbol;
        bLangXMLQName.namespaceURI = bLangXMLQName.nsSymbol.namespaceURI;
    }

    private BSymbol findXMLNamespaceFromPackageConst(String localname, String prefix,
                                                     BPackageSymbol pkgSymbol, Location pos) {
        // Resolve a const from module scope.
        BSymbol constSymbol = symResolver.lookupMemberSymbol(pos, pkgSymbol.scope, env,
                names.fromString(localname), SymTag.CONSTANT);
        if (constSymbol == symTable.notFoundSymbol) {
            if (!missingNodesHelper.isMissingNode(prefix) && !missingNodesHelper.isMissingNode(localname)) {
                dlog.error(pos, DiagnosticErrorCode.UNDEFINED_SYMBOL, prefix + ":" + localname);
            }
            return null;
        }

        // If Resolved const is not a string, it is an error.
        BConstantSymbol constantSymbol = (BConstantSymbol) constSymbol;
        if (constantSymbol.literalType.tag != TypeTags.STRING) {
            dlog.error(pos, DiagnosticErrorCode.INCOMPATIBLE_TYPES, symTable.stringType, constantSymbol.literalType);
            return null;
        }

        // If resolve const contain a string in {namespace url}local form extract namespace uri and local part.
        String constVal = (String) constantSymbol.value.value;
        int s = constVal.indexOf('{');
        int e = constVal.lastIndexOf('}');
        if (e > s + 1) {
            pkgSymbol.isUsed = true;
            String nsURI = constVal.substring(s + 1, e);
            String local = constVal.substring(e);
            return new BXMLNSSymbol(names.fromString(local), nsURI, constantSymbol.pkgID, constantSymbol.owner, pos,
                                    SOURCE);
        }

        // Resolved const string is not in valid format.
        dlog.error(pos, DiagnosticErrorCode.INVALID_ATTRIBUTE_REFERENCE, prefix + ":" + localname);
        return null;
    }

    public void visit(BLangXMLAttribute bLangXMLAttribute) {
        SymbolEnv xmlAttributeEnv = SymbolEnv.getXMLAttributeEnv(bLangXMLAttribute, env);

        // check attribute name
        BLangXMLQName name = (BLangXMLQName) bLangXMLAttribute.name;
        checkExpr(name, xmlAttributeEnv, symTable.stringType);
        // XML attributes without a prefix does not belong to enclosing elements default namespace.
        // https://www.w3.org/TR/xml-names/#uniqAttrs
        if (name.prefix.value.isEmpty()) {
            name.namespaceURI = null;
        }

        // check attribute value
        checkExpr(bLangXMLAttribute.value, xmlAttributeEnv, symTable.stringType);

        symbolEnter.defineNode(bLangXMLAttribute, env);
    }

    public void visit(BLangXMLElementLiteral bLangXMLElementLiteral) {
        SymbolEnv xmlElementEnv = SymbolEnv.getXMLElementEnv(bLangXMLElementLiteral, env);

        // Keep track of used namespace prefixes in this element and only add namespace attr for those used ones.
        Set<String> usedPrefixes = new HashSet<>();
        BLangIdentifier elemNamePrefix = ((BLangXMLQName) bLangXMLElementLiteral.startTagName).prefix;
        if (elemNamePrefix != null && !elemNamePrefix.value.isEmpty()) {
            usedPrefixes.add(elemNamePrefix.value);
        }

        // Visit in-line namespace declarations and define the namespace.
        for (BLangXMLAttribute attribute : bLangXMLElementLiteral.attributes) {
            if (attribute.name.getKind() == NodeKind.XML_QNAME && isXmlNamespaceAttribute(attribute)) {
                BLangXMLQuotedString value = attribute.value;
                if (value.getKind() == NodeKind.XML_QUOTED_STRING && value.textFragments.size() > 1) {
                    dlog.error(value.pos, DiagnosticErrorCode.INVALID_XML_NS_INTERPOLATION);
                }
                checkExpr(attribute, xmlElementEnv, symTable.noType);
            }
            BLangIdentifier prefix = ((BLangXMLQName) attribute.name).prefix;
            if (prefix != null && !prefix.value.isEmpty()) {
                usedPrefixes.add(prefix.value);
            }
        }

        // Visit attributes, this may depend on the namespace defined in previous attribute iteration.
        bLangXMLElementLiteral.attributes.forEach(attribute -> {
            if (!(attribute.name.getKind() == NodeKind.XML_QNAME && isXmlNamespaceAttribute(attribute))) {
                checkExpr(attribute, xmlElementEnv, symTable.noType);
            }
        });

        Map<Name, BXMLNSSymbol> namespaces = symResolver.resolveAllNamespaces(xmlElementEnv);
        Name defaultNs = names.fromString(XMLConstants.DEFAULT_NS_PREFIX);
        if (namespaces.containsKey(defaultNs)) {
            bLangXMLElementLiteral.defaultNsSymbol = namespaces.remove(defaultNs);
        }
        for (Map.Entry<Name, BXMLNSSymbol> nsEntry : namespaces.entrySet()) {
            if (usedPrefixes.contains(nsEntry.getKey().value)) {
                bLangXMLElementLiteral.namespacesInScope.put(nsEntry.getKey(), nsEntry.getValue());
            }
        }

        // Visit the tag names
        validateTags(bLangXMLElementLiteral, xmlElementEnv);

        // Visit the children
        bLangXMLElementLiteral.modifiedChildren =
                concatSimilarKindXMLNodes(bLangXMLElementLiteral.children, xmlElementEnv);

        if (expType == symTable.noType) {
            resultType = types.checkType(bLangXMLElementLiteral, symTable.xmlElementType, expType);
            return;
        }

        resultType = checkXmlSubTypeLiteralCompatibility(bLangXMLElementLiteral.pos, symTable.xmlElementType,
                                                         this.expType);

        if (Symbols.isFlagOn(resultType.flags, Flags.READONLY)) {
            markChildrenAsImmutable(bLangXMLElementLiteral);
        }
    }

    private boolean isXmlNamespaceAttribute(BLangXMLAttribute attribute) {
        BLangXMLQName attrName = (BLangXMLQName) attribute.name;
        return (attrName.prefix.value.isEmpty()
                    && attrName.localname.value.equals(XMLConstants.XMLNS_ATTRIBUTE))
                || attrName.prefix.value.equals(XMLConstants.XMLNS_ATTRIBUTE);
    }

    public BType getXMLTypeFromLiteralKind(BLangExpression childXMLExpressions) {
        if (childXMLExpressions.getKind() == NodeKind.XML_ELEMENT_LITERAL) {
            return symTable.xmlElementType;
        }
        if (childXMLExpressions.getKind() == NodeKind.XML_TEXT_LITERAL) {
            return symTable.xmlTextType;
        }
        if (childXMLExpressions.getKind() == NodeKind.XML_PI_LITERAL) {
            return symTable.xmlPIType;
        }
        return symTable.xmlCommentType;
    }

    public void muteErrorLog() {
        this.nonErrorLoggingCheck = true;
        this.dlog.mute();
    }

    public void unMuteErrorLog(boolean prevNonErrorLoggingCheck, int errorCount) {
        this.nonErrorLoggingCheck = prevNonErrorLoggingCheck;
        this.dlog.setErrorCount(errorCount);
        if (!prevNonErrorLoggingCheck) {
            this.dlog.unmute();
        }
    }

    public BType getXMLSequenceType(BType xmlSubType) {
        switch (xmlSubType.tag) {
            case TypeTags.XML_ELEMENT:
                return new BXMLType(symTable.xmlElementType,  null);
            case TypeTags.XML_COMMENT:
                return new BXMLType(symTable.xmlCommentType,  null);
            case TypeTags.XML_PI:
                return new BXMLType(symTable.xmlPIType,  null);
            default:
                // Since 'xml:Text is same as xml<'xml:Text>
                return symTable.xmlTextType;
        }
    }

    public void visit(BLangXMLSequenceLiteral bLangXMLSequenceLiteral) {
        if (expType.tag != TypeTags.XML && expType.tag != TypeTags.UNION && expType.tag != TypeTags.XML_TEXT
        && expType != symTable.noType) {
            dlog.error(bLangXMLSequenceLiteral.pos, DiagnosticErrorCode.INCOMPATIBLE_TYPES, expType,
                    "XML Sequence");
            resultType = symTable.semanticError;
            return;
        }

        List<BType> xmlTypesInSequence = new ArrayList<>();

        for (BLangExpression expressionItem : bLangXMLSequenceLiteral.xmlItems) {
            resultType = checkExpr(expressionItem, env, expType);
            if (!xmlTypesInSequence.contains(resultType)) {
                xmlTypesInSequence.add(resultType);
            }
        }

        // Set type according to items in xml sequence and expected type
        if (expType.tag == TypeTags.XML || expType == symTable.noType) {
            if (xmlTypesInSequence.size() == 1) {
                resultType = getXMLSequenceType(xmlTypesInSequence.get(0));
                return;
            }
            resultType = symTable.xmlType;
            return;
        }
        // Since 'xml:Text is same as xml<'xml:Text>
        if (expType.tag == TypeTags.XML_TEXT) {
            resultType = symTable.xmlTextType;
            return;
        }
        // Disallow unions with 'xml:T (singleton) items
         for (BType item : ((BUnionType) expType).getMemberTypes()) {
             if (item.tag != TypeTags.XML_TEXT && item.tag != TypeTags.XML) {
                 dlog.error(bLangXMLSequenceLiteral.pos, DiagnosticErrorCode.INCOMPATIBLE_TYPES,
                         expType, symTable.xmlType);
                 resultType = symTable.semanticError;
                 return;
             }
         }
        resultType = symTable.xmlType;
    }

    public void visit(BLangXMLTextLiteral bLangXMLTextLiteral) {
        List<BLangExpression> literalValues = bLangXMLTextLiteral.textFragments;
        checkStringTemplateExprs(literalValues);
        BLangExpression xmlExpression = literalValues.get(0);
        if (literalValues.size() == 1 && xmlExpression.getKind() == NodeKind.LITERAL &&
                ((String) ((BLangLiteral) xmlExpression).value).isEmpty()) {
            resultType = types.checkType(bLangXMLTextLiteral, symTable.xmlNeverType, expType);
            return;
        }
        resultType = types.checkType(bLangXMLTextLiteral, symTable.xmlTextType, expType);
    }

    public void visit(BLangXMLCommentLiteral bLangXMLCommentLiteral) {
        checkStringTemplateExprs(bLangXMLCommentLiteral.textFragments);

        if (expType == symTable.noType) {
            resultType = types.checkType(bLangXMLCommentLiteral, symTable.xmlCommentType, expType);
            return;
        }
        resultType = checkXmlSubTypeLiteralCompatibility(bLangXMLCommentLiteral.pos, symTable.xmlCommentType,
                                                         this.expType);
    }

    public void visit(BLangXMLProcInsLiteral bLangXMLProcInsLiteral) {
        checkExpr(bLangXMLProcInsLiteral.target, env, symTable.stringType);
        checkStringTemplateExprs(bLangXMLProcInsLiteral.dataFragments);
        if (expType == symTable.noType) {
            resultType = types.checkType(bLangXMLProcInsLiteral, symTable.xmlPIType, expType);
            return;
        }
        resultType = checkXmlSubTypeLiteralCompatibility(bLangXMLProcInsLiteral.pos, symTable.xmlPIType, this.expType);
    }

    public void visit(BLangXMLQuotedString bLangXMLQuotedString) {
        checkStringTemplateExprs(bLangXMLQuotedString.textFragments);
        resultType = types.checkType(bLangXMLQuotedString, symTable.stringType, expType);
    }

    public void visit(BLangXMLAttributeAccess xmlAttributeAccessExpr) {
        dlog.error(xmlAttributeAccessExpr.pos,
                DiagnosticErrorCode.DEPRECATED_XML_ATTRIBUTE_ACCESS);
        resultType = symTable.semanticError;
    }

    public void visit(BLangStringTemplateLiteral stringTemplateLiteral) {
        checkStringTemplateExprs(stringTemplateLiteral.exprs);
        resultType = types.checkType(stringTemplateLiteral, symTable.stringType, expType);
    }

    @Override
    public void visit(BLangRawTemplateLiteral rawTemplateLiteral) {
        // First, ensure that the contextually expected type is compatible with the RawTemplate type.
        // The RawTemplate type should have just two fields: strings and insertions. There shouldn't be any methods.
        BType type = determineRawTemplateLiteralType(rawTemplateLiteral, expType);

        if (type == symTable.semanticError) {
            resultType = type;
            return;
        }

        // Once we ensure the types are compatible, need to ensure that the types of the strings and insertions are
        // compatible with the types of the strings and insertions fields.
        BObjectType literalType = (BObjectType) type;
        BType stringsType = literalType.fields.get("strings").type;

        if (evaluateRawTemplateExprs(rawTemplateLiteral.strings, stringsType, INVALID_NUM_STRINGS,
                                     rawTemplateLiteral.pos)) {
            type = symTable.semanticError;
        }

        BType insertionsType = literalType.fields.get("insertions").type;

        if (evaluateRawTemplateExprs(rawTemplateLiteral.insertions, insertionsType, INVALID_NUM_INSERTIONS,
                                     rawTemplateLiteral.pos)) {
            type = symTable.semanticError;
        }

        resultType = type;
    }

    private BType determineRawTemplateLiteralType(BLangRawTemplateLiteral rawTemplateLiteral, BType expType) {
        // Contextually expected type is NoType when `var` is used. When `var` is used, the literal is considered to
        // be of type `RawTemplate`.
        if (expType == symTable.noType || containsAnyType(expType)) {
            return symTable.rawTemplateType;
        }

        BType compatibleType = getCompatibleRawTemplateType(expType, rawTemplateLiteral.pos);
        BType type = types.checkType(rawTemplateLiteral, compatibleType, symTable.rawTemplateType,
                DiagnosticErrorCode.INVALID_RAW_TEMPLATE_TYPE);

        if (type == symTable.semanticError) {
            return type;
        }

        // Raw template literals can be directly assigned only to abstract object types
        if (Symbols.isFlagOn(type.tsymbol.flags, Flags.CLASS)) {
            dlog.error(rawTemplateLiteral.pos, DiagnosticErrorCode.INVALID_RAW_TEMPLATE_ASSIGNMENT, type);
            return symTable.semanticError;
        }

        // Ensure that only the two fields, strings and insertions, are there
        BObjectType litObjType = (BObjectType) type;
        BObjectTypeSymbol objTSymbol = (BObjectTypeSymbol) litObjType.tsymbol;

        if (litObjType.fields.size() > 2) {
            dlog.error(rawTemplateLiteral.pos, DiagnosticErrorCode.INVALID_NUM_FIELDS, litObjType);
            type = symTable.semanticError;
        }

        if (!objTSymbol.attachedFuncs.isEmpty()) {
            dlog.error(rawTemplateLiteral.pos, DiagnosticErrorCode.METHODS_NOT_ALLOWED, litObjType);
            type = symTable.semanticError;
        }

        return type;
    }

    private boolean evaluateRawTemplateExprs(List<? extends BLangExpression> exprs, BType fieldType,
                                             DiagnosticCode code, Location pos) {
        BType listType = fieldType.tag != TypeTags.INTERSECTION ? fieldType :
                ((BIntersectionType) fieldType).effectiveType;
        boolean errored = false;

        if (listType.tag == TypeTags.ARRAY) {
            BArrayType arrayType = (BArrayType) listType;

            if (arrayType.state == BArrayState.CLOSED && (exprs.size() != arrayType.size)) {
                dlog.error(pos, code, arrayType.size, exprs.size());
                return false;
            }

            for (BLangExpression expr : exprs) {
                errored = (checkExpr(expr, env, arrayType.eType) == symTable.semanticError) || errored;
            }
        } else if (listType.tag == TypeTags.TUPLE) {
            BTupleType tupleType = (BTupleType) listType;
            final int size = exprs.size();
            final int requiredItems = tupleType.tupleTypes.size();

            if (size < requiredItems || (size > requiredItems && tupleType.restType == null)) {
                dlog.error(pos, code, requiredItems, size);
                return false;
            }

            int i;
            List<BType> memberTypes = tupleType.tupleTypes;
            for (i = 0; i < requiredItems; i++) {
                errored = (checkExpr(exprs.get(i), env, memberTypes.get(i)) == symTable.semanticError) || errored;
            }

            if (size > requiredItems) {
                for (; i < size; i++) {
                    errored = (checkExpr(exprs.get(i), env, tupleType.restType) == symTable.semanticError) || errored;
                }
            }
        } else {
            throw new IllegalStateException("Expected a list type, but found: " + listType);
        }

        return errored;
    }

    private boolean containsAnyType(BType type) {
        if (type == symTable.anyType) {
            return true;
        }

        if (type.tag == TypeTags.UNION) {
            return ((BUnionType) type).getMemberTypes().contains(symTable.anyType);
        }

        return false;
    }

    private BType getCompatibleRawTemplateType(BType expType, Location pos) {
        if (expType.tag != TypeTags.UNION) {
            return expType;
        }

        BUnionType unionType = (BUnionType) expType;
        List<BType> compatibleTypes = new ArrayList<>();

        for (BType type : unionType.getMemberTypes()) {
            if (types.isAssignable(type, symTable.rawTemplateType)) {
                compatibleTypes.add(type);
            }
        }

        if (compatibleTypes.size() == 0) {
            return expType;
        }

        if (compatibleTypes.size() > 1) {
            dlog.error(pos, DiagnosticErrorCode.MULTIPLE_COMPATIBLE_RAW_TEMPLATE_TYPES, symTable.rawTemplateType,
                       expType);
            return symTable.semanticError;
        }

        return compatibleTypes.get(0);
    }

    @Override
    public void visit(BLangIntRangeExpression intRangeExpression) {
        checkExpr(intRangeExpression.startExpr, env, symTable.intType);
        checkExpr(intRangeExpression.endExpr, env, symTable.intType);
        resultType = new BArrayType(symTable.intType);
    }

    @Override
    public void visit(BLangRestArgsExpression bLangRestArgExpression) {
        resultType = checkExpr(bLangRestArgExpression.expr, env, expType);
    }

    @Override
    public void visit(BLangInferredTypedescDefaultNode inferTypedescExpr) {
        if (expType.tag != TypeTags.TYPEDESC) {
            dlog.error(inferTypedescExpr.pos, DiagnosticErrorCode.INCOMPATIBLE_TYPES, expType, symTable.typeDesc);
            resultType = symTable.semanticError;
            return;
        }
        resultType = expType;
    }

    @Override
    public void visit(BLangNamedArgsExpression bLangNamedArgsExpression) {
        resultType = checkExpr(bLangNamedArgsExpression.expr, env, expType);
        bLangNamedArgsExpression.setBType(bLangNamedArgsExpression.expr.getBType());
    }

    @Override
    public void visit(BLangMatchExpression bLangMatchExpression) {
        SymbolEnv matchExprEnv = SymbolEnv.createBlockEnv((BLangBlockStmt) TreeBuilder.createBlockNode(), env);
        checkExpr(bLangMatchExpression.expr, matchExprEnv);

        // Type check and resolve patterns and their expressions
        bLangMatchExpression.patternClauses.forEach(pattern -> {
            if (!pattern.variable.name.value.endsWith(Names.IGNORE.value)) {
                symbolEnter.defineNode(pattern.variable, matchExprEnv);
            }
            checkExpr(pattern.expr, matchExprEnv, expType);
            pattern.variable.setBType(symResolver.resolveTypeNode(pattern.variable.typeNode, matchExprEnv));
        });

        LinkedHashSet<BType> matchExprTypes = getMatchExpressionTypes(bLangMatchExpression);

        BType actualType;
        if (matchExprTypes.contains(symTable.semanticError)) {
            actualType = symTable.semanticError;
        } else if (matchExprTypes.size() == 1) {
            actualType = matchExprTypes.toArray(new BType[0])[0];
        } else {
            actualType = BUnionType.create(null, matchExprTypes);
        }

        resultType = types.checkType(bLangMatchExpression, actualType, expType);
    }

    @Override
    public void visit(BLangCheckedExpr checkedExpr) {
        checkWithinQueryExpr = isWithinQuery();
        visitCheckAndCheckPanicExpr(checkedExpr);
    }

    @Override
    public void visit(BLangCheckPanickedExpr checkedExpr) {
        visitCheckAndCheckPanicExpr(checkedExpr);
    }

    @Override
    public void visit(BLangQueryExpr queryExpr) {
        boolean cleanPrevEnvs = false;
        if (prevEnvs.empty()) {
            prevEnvs.push(env);
            cleanPrevEnvs = true;
        }

        if (breakToParallelQueryEnv) {
            queryEnvs.push(prevEnvs.peek());
        } else {
            queryEnvs.push(env);
        }
        queryFinalClauses.push(queryExpr.getSelectClause());
        List<BLangNode> clauses = queryExpr.getQueryClauses();
        BLangExpression collectionNode = (BLangExpression) ((BLangFromClause) clauses.get(0)).getCollection();
        clauses.forEach(clause -> clause.accept(this));
        BType actualType = resolveQueryType(queryEnvs.peek(), ((BLangSelectClause) queryFinalClauses.peek()).expression,
                collectionNode.getBType(), expType, queryExpr);
        actualType = (actualType == symTable.semanticError) ? actualType :
                types.checkType(queryExpr.pos, actualType, expType, DiagnosticErrorCode.INCOMPATIBLE_TYPES);
        queryFinalClauses.pop();
        queryEnvs.pop();
        if (cleanPrevEnvs) {
            prevEnvs.pop();
        }

        if (actualType.tag == TypeTags.TABLE) {
            BTableType tableType = (BTableType) actualType;
            tableType.constraintPos = queryExpr.pos;
            tableType.isTypeInlineDefined = true;
            if (!validateTableType(tableType)) {
                resultType = symTable.semanticError;
                return;
            }
        }
        checkWithinQueryExpr = false;
        resultType = actualType;
    }

    private boolean isWithinQuery() {
        return !queryEnvs.isEmpty() && !queryFinalClauses.isEmpty();
    }

    private BType resolveQueryType(SymbolEnv env, BLangExpression selectExp, BType collectionType,
                                   BType targetType, BLangQueryExpr queryExpr) {
        List<BType> resultTypes = types.getAllTypes(targetType).stream()
                .filter(t -> !types.isAssignable(t, symTable.errorType))
                .filter(t -> !types.isAssignable(t, symTable.nilType))
                .collect(Collectors.toList());
        // resultTypes will be empty if the targetType is `error?`
        if (resultTypes.isEmpty()) {
            resultTypes.add(symTable.noType);
        }
        BType actualType = symTable.semanticError;
        List<BType> selectTypes = new ArrayList<>();
        List<BType> resolvedTypes = new ArrayList<>();
        BType selectType, resolvedType;
        for (BType type : resultTypes) {
            switch (type.tag) {
                case TypeTags.ARRAY:
                    selectType = checkExpr(selectExp, env, ((BArrayType) type).eType);
                    resolvedType = new BArrayType(selectType);
                    break;
                case TypeTags.TABLE:
                    selectType = checkExpr(selectExp, env, types.getSafeType(((BTableType) type).constraint,
                            true, true));
                    resolvedType = symTable.tableType;
                    break;
                case TypeTags.STREAM:
                    selectType = checkExpr(selectExp, env, types.getSafeType(((BStreamType) type).constraint,
                            true, true));
                    resolvedType = symTable.streamType;
                    break;
                case TypeTags.STRING:
                case TypeTags.XML:
                    selectType = checkExpr(selectExp, env, type);
                    resolvedType = selectType;
                    break;
                case TypeTags.NONE:
                default:
                    // contextually expected type not given (i.e var).
                    selectType = checkExpr(selectExp, env, type);
                    resolvedType = getNonContextualQueryType(selectType, collectionType);
                    break;
            }
            if (selectType != symTable.semanticError) {
                if (resolvedType.tag == TypeTags.STREAM) {
                    queryExpr.isStream = true;
                }
                if (resolvedType.tag == TypeTags.TABLE) {
                    queryExpr.isTable = true;
                }
                selectTypes.add(selectType);
                resolvedTypes.add(resolvedType);
            }
        }

        if (selectTypes.size() == 1) {
            BType errorType = getErrorType(collectionType, queryExpr);
            selectType = selectTypes.get(0);
            if (queryExpr.isStream) {
                return new BStreamType(TypeTags.STREAM, selectType, errorType, null);
            } else if (queryExpr.isTable) {
                actualType = getQueryTableType(queryExpr, selectType);
            } else {
                actualType = resolvedTypes.get(0);
            }

            if (errorType != null && errorType.tag != TypeTags.NIL) {
                return BUnionType.create(null, actualType, errorType);
            } else {
                return actualType;
            }
        } else if (selectTypes.size() > 1) {
            dlog.error(selectExp.pos, DiagnosticErrorCode.AMBIGUOUS_TYPES, selectTypes);
            return actualType;
        } else {
            return actualType;
        }
    }

    private BType getQueryTableType(BLangQueryExpr queryExpr, BType constraintType) {
        final BTableType tableType = new BTableType(TypeTags.TABLE, constraintType, null);
        if (!queryExpr.fieldNameIdentifierList.isEmpty()) {
            validateKeySpecifier(queryExpr.fieldNameIdentifierList, constraintType);
            markReadOnlyForConstraintType(constraintType);
            tableType.fieldNameList = queryExpr.fieldNameIdentifierList.stream()
                    .map(identifier -> ((BLangIdentifier) identifier).value).collect(Collectors.toList());
            return BUnionType.create(null, tableType, symTable.errorType);
        }
        return tableType;
    }

    private void validateKeySpecifier(List<IdentifierNode> fieldList, BType constraintType) {
        for (IdentifierNode identifier : fieldList) {
            BField field = types.getTableConstraintField(constraintType, identifier.getValue());
            if (field == null) {
                dlog.error(identifier.getPosition(), DiagnosticErrorCode.INVALID_FIELD_NAMES_IN_KEY_SPECIFIER,
                        identifier.getValue(), constraintType);
            } else if (!Symbols.isFlagOn(field.symbol.flags, Flags.READONLY)) {
                field.symbol.flags |= Flags.READONLY;
            }
        }
    }

    private void markReadOnlyForConstraintType(BType constraintType) {
        if (constraintType.tag != TypeTags.RECORD) {
            return;
        }
        BRecordType recordType = (BRecordType) constraintType;
        for (BField field : recordType.fields.values()) {
            if (!Symbols.isFlagOn(field.symbol.flags, Flags.READONLY)) {
                return;
            }
        }
        if (recordType.sealed) {
            recordType.flags |= Flags.READONLY;
            recordType.tsymbol.flags |= Flags.READONLY;
        }
    }

    private BType getErrorType(BType collectionType, BLangQueryExpr queryExpr) {
        if (collectionType.tag == TypeTags.SEMANTIC_ERROR) {
            return null;
        }
        BType returnType = null, errorType = null;
        switch (collectionType.tag) {
            case TypeTags.STREAM:
                errorType = ((BStreamType) collectionType).completionType;
                break;
            case TypeTags.OBJECT:
                returnType = types.getVarTypeFromIterableObject((BObjectType) collectionType);
                break;
            default:
                BSymbol itrSymbol = symResolver.lookupLangLibMethod(collectionType,
                        names.fromString(BLangCompilerConstants.ITERABLE_COLLECTION_ITERATOR_FUNC));
                if (itrSymbol == this.symTable.notFoundSymbol) {
                    return null;
                }
                BInvokableSymbol invokableSymbol = (BInvokableSymbol) itrSymbol;
                returnType = types.getResultTypeOfNextInvocation((BObjectType) invokableSymbol.retType);
        }
        List<BType> errorTypes = new ArrayList<>();
        if (returnType != null) {
            types.getAllTypes(returnType).stream()
                    .filter(t -> types.isAssignable(t, symTable.errorType))
                    .forEach(errorTypes::add);
        }
        if (checkWithinQueryExpr && queryExpr.isStream) {
            if (errorTypes.isEmpty()) {
                // if there's no completion type at this point,
                // then () gets added as a valid completion type for streams.
                errorTypes.add(symTable.nilType);
            }
            errorTypes.add(symTable.errorType);
        }
        if (!errorTypes.isEmpty()) {
            if (errorTypes.size() == 1) {
                errorType = errorTypes.get(0);
            } else {
                errorType = BUnionType.create(null, errorTypes.toArray(new BType[0]));
            }
        }
        return errorType;
    }

    private BType getNonContextualQueryType(BType staticType, BType basicType) {
        BType resultType;
        switch (basicType.tag) {
            case TypeTags.TABLE:
                resultType = symTable.tableType;
                break;
            case TypeTags.STREAM:
                resultType = symTable.streamType;
                break;
            case TypeTags.XML:
                resultType = new BXMLType(staticType, null);
                break;
            case TypeTags.STRING:
                resultType = symTable.stringType;
                break;
            default:
                resultType = new BArrayType(staticType);
                break;
        }
        return resultType;
    }

    @Override
    public void visit(BLangQueryAction queryAction) {
        if (prevEnvs.empty()) {
            prevEnvs.push(env);
        } else {
            prevEnvs.push(prevEnvs.peek());
        }
        queryEnvs.push(prevEnvs.peek());
        BLangDoClause doClause = queryAction.getDoClause();
        queryFinalClauses.push(doClause);
        List<BLangNode> clauses = queryAction.getQueryClauses();
        clauses.forEach(clause -> clause.accept(this));
        // Analyze foreach node's statements.
        semanticAnalyzer.analyzeStmt(doClause.body, SymbolEnv.createBlockEnv(doClause.body, queryEnvs.peek()));
        BType actualType = BUnionType.create(null, symTable.errorType, symTable.nilType);
        resultType = types.checkType(doClause.pos, actualType, expType, DiagnosticErrorCode.INCOMPATIBLE_TYPES);
        queryFinalClauses.pop();
        queryEnvs.pop();
        prevEnvs.pop();
    }

    @Override
    public void visit(BLangFromClause fromClause) {
        boolean prevBreakToParallelEnv = this.breakToParallelQueryEnv;
        this.breakToParallelQueryEnv = true;
        SymbolEnv fromEnv = SymbolEnv.createTypeNarrowedEnv(fromClause, queryEnvs.pop());
        fromClause.env = fromEnv;
        queryEnvs.push(fromEnv);
        checkExpr(fromClause.collection, queryEnvs.peek());
        // Set the type of the foreach node's type node.
        types.setInputClauseTypedBindingPatternType(fromClause);
        handleInputClauseVariables(fromClause, queryEnvs.peek());
        this.breakToParallelQueryEnv = prevBreakToParallelEnv;
    }

    @Override
    public void visit(BLangJoinClause joinClause) {
        boolean prevBreakEnv = this.breakToParallelQueryEnv;
        this.breakToParallelQueryEnv = true;
        SymbolEnv joinEnv = SymbolEnv.createTypeNarrowedEnv(joinClause, queryEnvs.pop());
        joinClause.env = joinEnv;
        queryEnvs.push(joinEnv);
        checkExpr(joinClause.collection, queryEnvs.peek());
        // Set the type of the foreach node's type node.
        types.setInputClauseTypedBindingPatternType(joinClause);
        handleInputClauseVariables(joinClause, queryEnvs.peek());
        if (joinClause.onClause != null) {
            ((BLangOnClause) joinClause.onClause).accept(this);
        }
        this.breakToParallelQueryEnv = prevBreakEnv;
    }

    @Override
    public void visit(BLangLetClause letClause) {
        SymbolEnv letEnv = SymbolEnv.createTypeNarrowedEnv(letClause, queryEnvs.pop());
        letClause.env = letEnv;
        queryEnvs.push(letEnv);
        for (BLangLetVariable letVariable : letClause.letVarDeclarations) {
            semanticAnalyzer.analyzeDef((BLangNode) letVariable.definitionNode, letEnv);
        }
    }

    @Override
    public void visit(BLangWhereClause whereClause) {
        whereClause.env = handleFilterClauses(whereClause.expression);
    }

    @Override
    public void visit(BLangSelectClause selectClause) {
        SymbolEnv selectEnv = SymbolEnv.createTypeNarrowedEnv(selectClause, queryEnvs.pop());
        selectClause.env = selectEnv;
        queryEnvs.push(selectEnv);
    }

    @Override
    public void visit(BLangDoClause doClause) {
        SymbolEnv letEnv = SymbolEnv.createTypeNarrowedEnv(doClause, queryEnvs.pop());
        doClause.env = letEnv;
        queryEnvs.push(letEnv);
    }

    @Override
    public void visit(BLangOnConflictClause onConflictClause) {
        BType exprType = checkExpr(onConflictClause.expression, queryEnvs.peek(), symTable.errorType);
        if (!types.isAssignable(exprType, symTable.errorType)) {
            dlog.error(onConflictClause.expression.pos, DiagnosticErrorCode.ERROR_TYPE_EXPECTED,
                    symTable.errorType, exprType);
        }
    }

    @Override
    public void visit(BLangLimitClause limitClause) {
        BType exprType = checkExpr(limitClause.expression, queryEnvs.peek());
        if (!types.isAssignable(exprType, symTable.intType)) {
            dlog.error(limitClause.expression.pos, DiagnosticErrorCode.INCOMPATIBLE_TYPES,
                    symTable.intType, exprType);
        }
    }

    @Override
    public void visit(BLangOnClause onClause) {
        BType lhsType, rhsType;
        BLangNode joinNode = getLastInputNodeFromEnv(queryEnvs.peek());
        // lhsExprEnv should only contain scope entries before join condition.
        onClause.lhsEnv = getEnvBeforeInputNode(queryEnvs.peek(), joinNode);
        lhsType = checkExpr(onClause.lhsExpr, onClause.lhsEnv);
        // rhsExprEnv should only contain scope entries after join condition.
        onClause.rhsEnv = getEnvAfterJoinNode(queryEnvs.peek(), joinNode);
        rhsType = checkExpr(onClause.rhsExpr, onClause.rhsEnv != null ? onClause.rhsEnv : queryEnvs.peek());
        if (!types.isAssignable(lhsType, rhsType)) {
            dlog.error(onClause.rhsExpr.pos, DiagnosticErrorCode.INCOMPATIBLE_TYPES, lhsType, rhsType);
        }
    }

    @Override
    public void visit(BLangOrderByClause orderByClause) {
        orderByClause.env = queryEnvs.peek();
        for (OrderKeyNode orderKeyNode : orderByClause.getOrderKeyList()) {
            BType exprType = checkExpr((BLangExpression) orderKeyNode.getOrderKey(), orderByClause.env);
            if (!types.isOrderedType(exprType, false)) {
                dlog.error(((BLangOrderKey) orderKeyNode).expression.pos, DiagnosticErrorCode.ORDER_BY_NOT_SUPPORTED);
            }
        }
    }

    @Override
    public void visit(BLangDo doNode) {
        if (doNode.onFailClause != null) {
            doNode.onFailClause.accept(this);
        }
    }

    public void visit(BLangOnFailClause onFailClause) {
        onFailClause.body.stmts.forEach(stmt -> stmt.accept(this));
    }

    private SymbolEnv handleFilterClauses (BLangExpression filterExpression) {
        checkExpr(filterExpression, queryEnvs.peek(), symTable.booleanType);
        BType actualType = filterExpression.getBType();
        if (TypeTags.TUPLE == actualType.tag) {
            dlog.error(filterExpression.pos, DiagnosticErrorCode.INCOMPATIBLE_TYPES,
                    symTable.booleanType, actualType);
        }
        SymbolEnv filterEnv = typeNarrower.evaluateTruth(filterExpression, queryFinalClauses.peek(), queryEnvs.pop());
        queryEnvs.push(filterEnv);
        return filterEnv;
    }

    private void handleInputClauseVariables(BLangInputClause bLangInputClause, SymbolEnv blockEnv) {
        if (bLangInputClause.variableDefinitionNode == null) {
            //not-possible
            return;
        }

        BLangVariable variableNode = (BLangVariable) bLangInputClause.variableDefinitionNode.getVariable();
        // Check whether the foreach node's variables are declared with var.
        if (bLangInputClause.isDeclaredWithVar) {
            // If the foreach node's variables are declared with var, type is `varType`.
            semanticAnalyzer.handleDeclaredVarInForeach(variableNode, bLangInputClause.varType, blockEnv);
            return;
        }
        // If the type node is available, we get the type from it.
        BType typeNodeType = symResolver.resolveTypeNode(variableNode.typeNode, blockEnv);
        // Then we need to check whether the RHS type is assignable to LHS type.
        if (types.isAssignable(bLangInputClause.varType, typeNodeType)) {
            // If assignable, we set types to the variables.
            semanticAnalyzer.handleDeclaredVarInForeach(variableNode, bLangInputClause.varType, blockEnv);
            return;
        }
        // Log an error and define a symbol with the node's type to avoid undeclared symbol errors.
        if (typeNodeType != symTable.semanticError) {
            dlog.error(variableNode.typeNode.pos, DiagnosticErrorCode.INCOMPATIBLE_TYPES,
                    bLangInputClause.varType, typeNodeType);
        }
        semanticAnalyzer.handleDeclaredVarInForeach(variableNode, typeNodeType, blockEnv);
    }

    private void visitCheckAndCheckPanicExpr(BLangCheckedExpr checkedExpr) {
        String operatorType = checkedExpr.getKind() == NodeKind.CHECK_EXPR ? "check" : "checkpanic";
        BLangExpression exprWithCheckingKeyword = checkedExpr.expr;
        boolean firstVisit = exprWithCheckingKeyword.getBType() == null;

        BType checkExprCandidateType;
        if (expType == symTable.noType) {
            checkExprCandidateType = symTable.noType;
        } else {
            BType exprType = getCandidateType(checkedExpr, expType);
            if (exprType == symTable.semanticError) {
                checkExprCandidateType = BUnionType.create(null, expType, symTable.errorType);
            } else {
                checkExprCandidateType = addDefaultErrorIfNoErrorComponentFound(expType);
            }
        }

        if (checkedExpr.getKind() == NodeKind.CHECK_EXPR && types.isUnionOfSimpleBasicTypes(expType)) {
            rewriteWithEnsureTypeFunc(checkedExpr, checkExprCandidateType);
        }

        BType exprType = checkExpr(checkedExpr.expr, env, checkExprCandidateType);
        if (checkedExpr.expr.getKind() == NodeKind.WORKER_RECEIVE) {
            if (firstVisit) {
                isTypeChecked = false;
                resultType = expType;
                return;
            } else {
                expType = checkedExpr.getBType();
                exprType = checkedExpr.expr.getBType();
            }
        }

        boolean isErrorType = types.isAssignable(exprType, symTable.errorType);
        if (exprType.tag != TypeTags.UNION && !isErrorType) {
            if (exprType.tag == TypeTags.READONLY) {
                checkedExpr.equivalentErrorTypeList = new ArrayList<>(1) {{
                    add(symTable.errorType);
                }};
                resultType = symTable.anyAndReadonly;
                return;
            } else if (exprType != symTable.semanticError) {
                dlog.error(checkedExpr.expr.pos,
                        DiagnosticErrorCode.CHECKED_EXPR_INVALID_USAGE_NO_ERROR_TYPE_IN_RHS,
                        operatorType);
            }
            checkedExpr.setBType(symTable.semanticError);
            return;
        }

        // Filter out the list of types which are not equivalent with the error type.
        List<BType> errorTypes = new ArrayList<>();
        List<BType> nonErrorTypes = new ArrayList<>();
        if (!isErrorType) {
            for (BType memberType : ((BUnionType) exprType).getMemberTypes()) {
                if (memberType.tag == TypeTags.READONLY) {
                    errorTypes.add(symTable.errorType);
                    nonErrorTypes.add(symTable.anyAndReadonly);
                    continue;
                }
                if (types.isAssignable(memberType, symTable.errorType)) {
                    errorTypes.add(memberType);
                    continue;
                }
                nonErrorTypes.add(memberType);
            }
        } else {
            errorTypes.add(exprType);
        }

        // This list will be used in the desugar phase
        checkedExpr.equivalentErrorTypeList = errorTypes;
        if (errorTypes.isEmpty()) {
            // No member types in this union is equivalent to the error type
            dlog.error(checkedExpr.expr.pos,
                    DiagnosticErrorCode.CHECKED_EXPR_INVALID_USAGE_NO_ERROR_TYPE_IN_RHS, operatorType);
            checkedExpr.setBType(symTable.semanticError);
            return;
        }

        BType actualType;
        if (nonErrorTypes.size() == 0) {
            actualType = symTable.neverType;
        } else if (nonErrorTypes.size() == 1) {
            actualType = nonErrorTypes.get(0);
        } else {
            actualType = BUnionType.create(null, new LinkedHashSet<>(nonErrorTypes));
        }

        resultType = types.checkType(checkedExpr, actualType, expType);
    }

    private void rewriteWithEnsureTypeFunc(BLangCheckedExpr checkedExpr, BType type) {
        BType rhsType = getCandidateType(checkedExpr, type);
        if (rhsType == symTable.semanticError) {
            rhsType = getCandidateType(checkedExpr, rhsType);
        }
        BType candidateLaxType = getCandidateLaxType(checkedExpr.expr, rhsType);
        if (!types.isLax(candidateLaxType)) {
            return;
        }
        ArrayList<BLangExpression> argExprs = new ArrayList<>();
        BType typedescType = new BTypedescType(expType, null);
        BLangTypedescExpr typedescExpr = new BLangTypedescExpr();
        typedescExpr.resolvedType = expType;
        typedescExpr.setBType(typedescType);
        argExprs.add(typedescExpr);
        BLangInvocation invocation = ASTBuilderUtil.createLangLibInvocationNode(FUNCTION_NAME_ENSURE_TYPE,
                argExprs, checkedExpr.expr, checkedExpr.pos);
        invocation.symbol = symResolver.lookupLangLibMethod(type,
                names.fromString(invocation.name.value));
        invocation.pkgAlias = (BLangIdentifier) TreeBuilder.createIdentifierNode();
        checkedExpr.expr = invocation;
    }

    private BType getCandidateLaxType(BLangNode expr, BType rhsType) {
        if (expr.getKind() == NodeKind.FIELD_BASED_ACCESS_EXPR) {
            return types.getSafeType(rhsType, false, true);
        }
        return rhsType;
    }

    private BType getCandidateType(BLangCheckedExpr checkedExpr, BType checkExprCandidateType) {
        boolean prevNonErrorLoggingCheck = this.nonErrorLoggingCheck;
        this.nonErrorLoggingCheck = true;
        int prevErrorCount = this.dlog.errorCount();
        this.dlog.resetErrorCount();
        this.dlog.mute();

        checkedExpr.expr.cloneAttempt++;
        BLangExpression clone = nodeCloner.cloneNode(checkedExpr.expr);
        BType rhsType;
        if (checkExprCandidateType == symTable.semanticError) {
            rhsType = checkExpr(clone, env);
        } else {
            rhsType = checkExpr(clone, env, checkExprCandidateType);
        }
        this.nonErrorLoggingCheck = prevNonErrorLoggingCheck;
        this.dlog.setErrorCount(prevErrorCount);
        if (!prevNonErrorLoggingCheck) {
            this.dlog.unmute();
        }
        return rhsType;
    }

    private BType addDefaultErrorIfNoErrorComponentFound(BType type) {
        for (BType t : types.getAllTypes(type)) {
            if (types.isAssignable(t, symTable.errorType)) {
                return type;
            }
        }
        return BUnionType.create(null, type, symTable.errorType);
    }

    @Override
    public void visit(BLangServiceConstructorExpr serviceConstructorExpr) {
        resultType = serviceConstructorExpr.serviceNode.symbol.type;
    }

    @Override
    public void visit(BLangTypeTestExpr typeTestExpr) {
        typeTestExpr.typeNode.setBType(symResolver.resolveTypeNode(typeTestExpr.typeNode, env));
        checkExpr(typeTestExpr.expr, env);

        resultType = types.checkType(typeTestExpr, symTable.booleanType, expType);
    }

    public void visit(BLangAnnotAccessExpr annotAccessExpr) {
        checkExpr(annotAccessExpr.expr, this.env, symTable.typeDesc);

        BType actualType = symTable.semanticError;
        BSymbol symbol =
                this.symResolver.resolveAnnotation(annotAccessExpr.pos, env,
                        names.fromString(annotAccessExpr.pkgAlias.getValue()),
                        names.fromString(annotAccessExpr.annotationName.getValue()));
        if (symbol == this.symTable.notFoundSymbol) {
            this.dlog.error(annotAccessExpr.pos, DiagnosticErrorCode.UNDEFINED_ANNOTATION,
                    annotAccessExpr.annotationName.getValue());
        } else {
            annotAccessExpr.annotationSymbol = (BAnnotationSymbol) symbol;
            BType annotType = ((BAnnotationSymbol) symbol).attachedType == null ? symTable.trueType :
                    ((BAnnotationSymbol) symbol).attachedType.type;
            actualType = BUnionType.create(null, annotType, symTable.nilType);
        }

        this.resultType = this.types.checkType(annotAccessExpr, actualType, this.expType);
    }

    // Private methods

    private boolean isValidVariableReference(BLangExpression varRef) {
        switch (varRef.getKind()) {
            case SIMPLE_VARIABLE_REF:
            case RECORD_VARIABLE_REF:
            case TUPLE_VARIABLE_REF:
            case ERROR_VARIABLE_REF:
            case FIELD_BASED_ACCESS_EXPR:
            case INDEX_BASED_ACCESS_EXPR:
            case XML_ATTRIBUTE_ACCESS_EXPR:
                return true;
            default:
                dlog.error(varRef.pos, DiagnosticErrorCode.INVALID_RECORD_BINDING_PATTERN, varRef.getBType());
                return false;
        }
    }

    private BType getEffectiveReadOnlyType(Location pos, BType origTargetType) {
        if (origTargetType == symTable.readonlyType) {
            if (types.isInherentlyImmutableType(expType) || !types.isSelectivelyImmutableType(expType)) {
                return origTargetType;
            }

            return ImmutableTypeCloner.getImmutableIntersectionType(pos, types,
                                                                    (SelectivelyImmutableReferenceType) expType,
                                                                    env, symTable, anonymousModelHelper, names,
                                                                    new HashSet<>());
        }

        if (origTargetType.tag != TypeTags.UNION) {
            return origTargetType;
        }

        boolean hasReadOnlyType = false;

        LinkedHashSet<BType> nonReadOnlyTypes = new LinkedHashSet<>();

        for (BType memberType : ((BUnionType) origTargetType).getMemberTypes()) {
            if (memberType == symTable.readonlyType) {
                hasReadOnlyType = true;
                continue;
            }

            nonReadOnlyTypes.add(memberType);
        }

        if (!hasReadOnlyType) {
            return origTargetType;
        }

        if (types.isInherentlyImmutableType(expType) || !types.isSelectivelyImmutableType(expType)) {
            return origTargetType;
        }

        BUnionType nonReadOnlyUnion = BUnionType.create(null, nonReadOnlyTypes);

        nonReadOnlyUnion.add(ImmutableTypeCloner.getImmutableIntersectionType(pos, types,
                                                                              (SelectivelyImmutableReferenceType)
                                                                                      expType,
                                                                              env, symTable, anonymousModelHelper,
                                                                              names, new HashSet<>()));
        return nonReadOnlyUnion;
    }

    private BType populateArrowExprReturn(BLangArrowFunction bLangArrowFunction, BType expectedRetType) {
        SymbolEnv arrowFunctionEnv = SymbolEnv.createArrowFunctionSymbolEnv(bLangArrowFunction, env);
        bLangArrowFunction.params.forEach(param -> symbolEnter.defineNode(param, arrowFunctionEnv));
        return checkExpr(bLangArrowFunction.body.expr, arrowFunctionEnv, expectedRetType);
    }

    private void populateArrowExprParamTypes(BLangArrowFunction bLangArrowFunction, List<BType> paramTypes) {
        if (paramTypes.size() != bLangArrowFunction.params.size()) {
            dlog.error(bLangArrowFunction.pos,
                    DiagnosticErrorCode.ARROW_EXPRESSION_MISMATCHED_PARAMETER_LENGTH,
                    paramTypes.size(), bLangArrowFunction.params.size());
            resultType = symTable.semanticError;
            bLangArrowFunction.params.forEach(param -> param.setBType(symTable.semanticError));
            return;
        }

        for (int i = 0; i < bLangArrowFunction.params.size(); i++) {
            BLangSimpleVariable paramIdentifier = bLangArrowFunction.params.get(i);
            BType bType = paramTypes.get(i);
            BLangValueType valueTypeNode = (BLangValueType) TreeBuilder.createValueTypeNode();
            valueTypeNode.setTypeKind(bType.getKind());
            valueTypeNode.pos = symTable.builtinPos;
            paramIdentifier.setTypeNode(valueTypeNode);
            paramIdentifier.setBType(bType);
        }
    }

    public void checkSelfReferences(Location pos, SymbolEnv env, BVarSymbol varSymbol) {
        if (env.enclVarSym == varSymbol) {
            dlog.error(pos, DiagnosticErrorCode.SELF_REFERENCE_VAR, varSymbol.name);
        }
    }

    public List<BType> getListWithErrorTypes(int count) {
        List<BType> list = new ArrayList<>(count);
        for (int i = 0; i < count; i++) {
            list.add(symTable.semanticError);
        }

        return list;
    }

    private void checkFunctionInvocationExpr(BLangInvocation iExpr) {
        Name funcName = names.fromIdNode(iExpr.name);
        Name pkgAlias = names.fromIdNode(iExpr.pkgAlias);
        BSymbol funcSymbol = symTable.notFoundSymbol;

        BSymbol pkgSymbol = symResolver.resolvePrefixSymbol(env, pkgAlias, getCurrentCompUnit(iExpr));
        if (pkgSymbol == symTable.notFoundSymbol) {
            dlog.error(iExpr.pos, DiagnosticErrorCode.UNDEFINED_MODULE, pkgAlias);
        } else {
            if (funcSymbol == symTable.notFoundSymbol) {
                BSymbol symbol = symResolver.lookupMainSpaceSymbolInPackage(iExpr.pos, env, pkgAlias, funcName);
                if ((symbol.tag & SymTag.VARIABLE) == SymTag.VARIABLE) {
                    funcSymbol = symbol;
                }
                if (symTable.rootPkgSymbol.pkgID.equals(symbol.pkgID) &&
                        (symbol.tag & SymTag.VARIABLE_NAME) == SymTag.VARIABLE_NAME) {
                    funcSymbol = symbol;
                }
            }
            if (funcSymbol == symTable.notFoundSymbol || ((funcSymbol.tag & SymTag.TYPE) == SymTag.TYPE)) {
                BSymbol ctor = symResolver.lookupConstructorSpaceSymbolInPackage(iExpr.pos, env, pkgAlias, funcName);
                funcSymbol = ctor != symTable.notFoundSymbol ? ctor : funcSymbol;
            }
        }

        if (funcSymbol == symTable.notFoundSymbol || isNotFunction(funcSymbol)) {
            if (!missingNodesHelper.isMissingNode(funcName)) {
                dlog.error(iExpr.pos, DiagnosticErrorCode.UNDEFINED_FUNCTION, funcName);
            }
            iExpr.argExprs.forEach(arg -> checkExpr(arg, env));
            resultType = symTable.semanticError;
            return;
        }
        if (isFunctionPointer(funcSymbol)) {
            iExpr.functionPointerInvocation = true;
            markAndRegisterClosureVariable(funcSymbol, iExpr.pos, env);
        }
        if (Symbols.isFlagOn(funcSymbol.flags, Flags.REMOTE)) {
            dlog.error(iExpr.pos, DiagnosticErrorCode.INVALID_ACTION_INVOCATION_SYNTAX, iExpr.name.value);
        }
        if (Symbols.isFlagOn(funcSymbol.flags, Flags.RESOURCE)) {
            dlog.error(iExpr.pos, DiagnosticErrorCode.INVALID_RESOURCE_FUNCTION_INVOCATION);
        }

        boolean langLibPackageID = PackageID.isLangLibPackageID(pkgSymbol.pkgID);

        if (langLibPackageID) {
            // This will enable, type param support, if the function is called directly.
            this.env = SymbolEnv.createInvocationEnv(iExpr, this.env);
        }
        // Set the resolved function symbol in the invocation expression.
        // This is used in the code generation phase.
        iExpr.symbol = funcSymbol;
        checkInvocationParamAndReturnType(iExpr);

        if (langLibPackageID && !iExpr.argExprs.isEmpty()) {
            checkInvalidImmutableValueUpdate(iExpr, iExpr.argExprs.get(0).getBType(), funcSymbol);
        }
    }

    protected void markAndRegisterClosureVariable(BSymbol symbol, Location pos, SymbolEnv env) {
        BLangInvokableNode encInvokable = env.enclInvokable;
        if (symbol.closure || (symbol.owner.tag & SymTag.PACKAGE) == SymTag.PACKAGE &&
                env.node.getKind() != NodeKind.ARROW_EXPR && env.node.getKind() != NodeKind.EXPR_FUNCTION_BODY &&
                encInvokable != null && !encInvokable.flagSet.contains(Flag.LAMBDA)) {
            return;
        }
        if (encInvokable != null && encInvokable.flagSet.contains(Flag.LAMBDA)
                && !isFunctionArgument(symbol, encInvokable.requiredParams)) {
            SymbolEnv encInvokableEnv = findEnclosingInvokableEnv(env, encInvokable);
            BSymbol resolvedSymbol = symResolver.lookupClosureVarSymbol(encInvokableEnv, symbol.name, SymTag.VARIABLE);
            if (resolvedSymbol != symTable.notFoundSymbol && !encInvokable.flagSet.contains(Flag.ATTACHED)) {
                resolvedSymbol.closure = true;
                ((BLangFunction) encInvokable).closureVarSymbols.add(new ClosureVarSymbol(resolvedSymbol, pos));
            }
        }
        if (env.node.getKind() == NodeKind.ARROW_EXPR
                && !isFunctionArgument(symbol, ((BLangArrowFunction) env.node).params)) {
            SymbolEnv encInvokableEnv = findEnclosingInvokableEnv(env, encInvokable);
            BSymbol resolvedSymbol = symResolver.lookupClosureVarSymbol(encInvokableEnv, symbol.name, SymTag.VARIABLE);
            if (resolvedSymbol != symTable.notFoundSymbol) {
                resolvedSymbol.closure = true;
                ((BLangArrowFunction) env.node).closureVarSymbols.add(new ClosureVarSymbol(resolvedSymbol, pos));
            }
        }
        if (env.enclType != null && env.enclType.getKind() == NodeKind.RECORD_TYPE) {
            SymbolEnv encInvokableEnv = findEnclosingInvokableEnv(env, (BLangRecordTypeNode) env.enclType);
            BSymbol resolvedSymbol = symResolver.lookupClosureVarSymbol(encInvokableEnv, symbol.name, SymTag.VARIABLE);
            if (resolvedSymbol != symTable.notFoundSymbol && encInvokable != null &&
                    !encInvokable.flagSet.contains(Flag.ATTACHED)) {
                resolvedSymbol.closure = true;
                ((BLangFunction) encInvokable).closureVarSymbols.add(new ClosureVarSymbol(resolvedSymbol, pos));
            }
        }
    }

    private boolean isNotFunction(BSymbol funcSymbol) {
        if ((funcSymbol.tag & SymTag.FUNCTION) == SymTag.FUNCTION
                || (funcSymbol.tag & SymTag.CONSTRUCTOR) == SymTag.CONSTRUCTOR) {
            return false;
        }

        if (isFunctionPointer(funcSymbol)) {
            return false;
        }

        return true;
    }

    private boolean isFunctionPointer(BSymbol funcSymbol) {
        if ((funcSymbol.tag & SymTag.FUNCTION) == SymTag.FUNCTION) {
            return false;
        }
        return (funcSymbol.tag & SymTag.FUNCTION) == SymTag.VARIABLE
                && funcSymbol.kind == SymbolKind.FUNCTION
                && (funcSymbol.flags & Flags.NATIVE) != Flags.NATIVE;
    }

    private List<BLangNamedArgsExpression> checkProvidedErrorDetails(BLangErrorConstructorExpr errorConstructorExpr,
                                                                     BType expectedType) {
        List<BLangNamedArgsExpression> namedArgs = new ArrayList<>();
        for (BLangNamedArgsExpression namedArgsExpression : errorConstructorExpr.namedArgs) {
            BType target = checkErrCtrTargetTypeAndSetSymbol(namedArgsExpression, expectedType);

            BLangNamedArgsExpression clone = nodeCloner.cloneNode(namedArgsExpression);
            BType type = checkExpr(clone, env, target);
            if (type == symTable.semanticError) {
                checkExpr(namedArgsExpression, env);
            } else {
                checkExpr(namedArgsExpression, env, target);
            }

            namedArgs.add(namedArgsExpression);
        }
        return namedArgs;
    }

    private BType checkErrCtrTargetTypeAndSetSymbol(BLangNamedArgsExpression namedArgsExpression, BType expectedType) {
        if (expectedType == symTable.semanticError) {
            return symTable.semanticError;
        }

        if (expectedType.tag == TypeTags.MAP) {
            return ((BMapType) expectedType).constraint;
        }

        if (expectedType.tag != TypeTags.RECORD) {
            return symTable.semanticError;
        }

        BRecordType recordType = (BRecordType) expectedType;
        BField targetField = recordType.fields.get(namedArgsExpression.name.value);
        if (targetField != null) {
            // Set the symbol of the namedArgsExpression, with the matching record field symbol.
            namedArgsExpression.varSymbol = targetField.symbol;
            return targetField.type;
        }

        if (!recordType.sealed && !recordType.fields.isEmpty()) {
            dlog.error(namedArgsExpression.pos, DiagnosticErrorCode.INVALID_REST_DETAIL_ARG, namedArgsExpression.name,
                    recordType);
        }

        return recordType.sealed ? symTable.noType : recordType.restFieldType;
    }

    private void checkObjectFunctionInvocationExpr(BLangInvocation iExpr, BObjectType objectType) {
        if (objectType.getKind() == TypeKind.SERVICE &&
                !(iExpr.expr.getKind() == NodeKind.SIMPLE_VARIABLE_REF &&
                (Names.SELF.equals(((BLangSimpleVarRef) iExpr.expr).symbol.name)))) {
            dlog.error(iExpr.pos, DiagnosticErrorCode.SERVICE_FUNCTION_INVALID_INVOCATION);
            return;
        }
        // check for object attached function
        Name funcName =
                names.fromString(Symbols.getAttachedFuncSymbolName(objectType.tsymbol.name.value, iExpr.name.value));
        BSymbol funcSymbol =
                symResolver.resolveObjectMethod(iExpr.pos, env, funcName, (BObjectTypeSymbol) objectType.tsymbol);

        if (funcSymbol == symTable.notFoundSymbol) {
            BSymbol invocableField = symResolver.resolveInvocableObjectField(
                    iExpr.pos, env, names.fromIdNode(iExpr.name), (BObjectTypeSymbol) objectType.tsymbol);

            if (invocableField != symTable.notFoundSymbol && invocableField.kind == SymbolKind.FUNCTION) {
                funcSymbol = invocableField;
                iExpr.functionPointerInvocation = true;
            }
        }

        if (funcSymbol == symTable.notFoundSymbol || funcSymbol.type.tag != TypeTags.INVOKABLE) {
            if (!checkLangLibMethodInvocationExpr(iExpr, objectType)) {
                dlog.error(iExpr.name.pos, DiagnosticErrorCode.UNDEFINED_METHOD_IN_OBJECT, iExpr.name.value,
                        objectType);
                resultType = symTable.semanticError;
                return;
            }
        } else {
            iExpr.symbol = funcSymbol;
        }

        // init method can be called in a method-call-expr only when the expression
        // preceding the . is self
        if (iExpr.name.value.equals(Names.USER_DEFINED_INIT_SUFFIX.value) &&
                !(iExpr.expr.getKind() == NodeKind.SIMPLE_VARIABLE_REF &&
                (Names.SELF.equals(((BLangSimpleVarRef) iExpr.expr).symbol.name)))) {
            dlog.error(iExpr.pos, DiagnosticErrorCode.INVALID_INIT_INVOCATION);
        }

        if (Symbols.isFlagOn(funcSymbol.flags, Flags.REMOTE)) {
            dlog.error(iExpr.pos, DiagnosticErrorCode.INVALID_ACTION_INVOCATION_SYNTAX, iExpr.name.value);
        }
        if (Symbols.isFlagOn(funcSymbol.flags, Flags.RESOURCE)) {
            dlog.error(iExpr.pos, DiagnosticErrorCode.INVALID_RESOURCE_FUNCTION_INVOCATION);
        }
        checkInvocationParamAndReturnType(iExpr);
    }

    // Here, an action invocation can be either of the following three forms:
    // - foo->bar();
    // - start foo.bar(); or start foo->bar(); or start (new Foo()).foo();
    private void checkActionInvocation(BLangInvocation.BLangActionInvocation aInv, BObjectType expType) {

        if (checkInvalidActionInvocation(aInv)) {
            dlog.error(aInv.pos, DiagnosticErrorCode.INVALID_ACTION_INVOCATION, aInv.expr.getBType());
            this.resultType = symTable.semanticError;
            aInv.symbol = symTable.notFoundSymbol;
            return;
        }

        Name remoteMethodQName = names
                .fromString(Symbols.getAttachedFuncSymbolName(expType.tsymbol.name.value, aInv.name.value));
        Name actionName = names.fromIdNode(aInv.name);
        BSymbol remoteFuncSymbol = symResolver
                .resolveObjectMethod(aInv.pos, env, remoteMethodQName, (BObjectTypeSymbol) expType.tsymbol);

        if (remoteFuncSymbol == symTable.notFoundSymbol) {
            BSymbol invocableField = symResolver.resolveInvocableObjectField(
                    aInv.pos, env, names.fromIdNode(aInv.name), (BObjectTypeSymbol) expType.tsymbol);

            if (invocableField != symTable.notFoundSymbol && invocableField.kind == SymbolKind.FUNCTION) {
                remoteFuncSymbol = invocableField;
                aInv.functionPointerInvocation = true;
            }
        }

        if (remoteFuncSymbol == symTable.notFoundSymbol && !checkLangLibMethodInvocationExpr(aInv, expType)) {
            dlog.error(aInv.name.pos, DiagnosticErrorCode.UNDEFINED_METHOD_IN_OBJECT, aInv.name.value, expType);
            resultType = symTable.semanticError;
            return;
        }

        if (!Symbols.isFlagOn(remoteFuncSymbol.flags, Flags.REMOTE) && !aInv.async) {
            dlog.error(aInv.pos, DiagnosticErrorCode.INVALID_METHOD_INVOCATION_SYNTAX, actionName);
            this.resultType = symTable.semanticError;
            return;
        }
        if (Symbols.isFlagOn(remoteFuncSymbol.flags, Flags.REMOTE) &&
                Symbols.isFlagOn(expType.flags, Flags.CLIENT) &&
                types.isNeverTypeOrStructureTypeWithARequiredNeverMember
                        ((BType) ((InvokableSymbol) remoteFuncSymbol).getReturnType())) {
            dlog.error(aInv.pos, DiagnosticErrorCode.INVALID_CLIENT_REMOTE_METHOD_CALL);
        }

        aInv.symbol = remoteFuncSymbol;
        checkInvocationParamAndReturnType(aInv);
    }

    private boolean checkInvalidActionInvocation(BLangInvocation.BLangActionInvocation aInv) {
        return aInv.expr.getKind() == NodeKind.SIMPLE_VARIABLE_REF &&
                (((((BLangSimpleVarRef) aInv.expr).symbol.tag & SymTag.ENDPOINT) !=
                        SymTag.ENDPOINT) && !aInv.async);
    }

    private boolean checkLangLibMethodInvocationExpr(BLangInvocation iExpr, BType bType) {
        return getLangLibMethod(iExpr, bType) != symTable.notFoundSymbol;
    }

    private BSymbol getLangLibMethod(BLangInvocation iExpr, BType bType) {

        Name funcName = names.fromString(iExpr.name.value);
        BSymbol funcSymbol = symResolver.lookupLangLibMethod(bType, funcName);

        if (funcSymbol == symTable.notFoundSymbol) {
            return symTable.notFoundSymbol;
        }

        iExpr.symbol = funcSymbol;
        iExpr.langLibInvocation = true;
        SymbolEnv enclEnv = this.env;
        this.env = SymbolEnv.createInvocationEnv(iExpr, this.env);
        iExpr.argExprs.add(0, iExpr.expr);
        checkInvocationParamAndReturnType(iExpr);
        this.env = enclEnv;

        return funcSymbol;
    }

    private void checkInvocationParamAndReturnType(BLangInvocation iExpr) {
        BType actualType = checkInvocationParam(iExpr);
        resultType = types.checkType(iExpr, actualType, this.expType);
    }

    private BVarSymbol incRecordParamAllowAdditionalFields(List<BVarSymbol> openIncRecordParams,
                                                           Set<String> requiredParamNames) {
        if (openIncRecordParams.size() != 1) {
            return null;
        }
        LinkedHashMap<String, BField> fields = ((BRecordType) openIncRecordParams.get(0).type).fields;
        for (String paramName : requiredParamNames) {
            if (!fields.containsKey(paramName)) {
                return null;
            }
        }
        return openIncRecordParams.get(0);
    }

    private BVarSymbol checkForIncRecordParamAllowAdditionalFields(BInvokableSymbol invokableSymbol,
                                                                   List<BVarSymbol> incRecordParams) {
        Set<String> requiredParamNames = new HashSet<>();
        List<BVarSymbol> openIncRecordParams = new ArrayList<>();
        for (BVarSymbol paramSymbol : invokableSymbol.params) {
            if (Symbols.isFlagOn(Flags.asMask(paramSymbol.getFlags()), Flags.INCLUDED) &&
                                                                        paramSymbol.type.getKind() == TypeKind.RECORD) {
                boolean recordWithDisallowFieldsOnly = true;
                LinkedHashMap<String, BField> fields = ((BRecordType) paramSymbol.type).fields;
                for (String fieldName : fields.keySet()) {
                    BField field = fields.get(fieldName);
                    if (field.symbol.type.tag != TypeTags.NEVER) {
                        recordWithDisallowFieldsOnly = false;
                        incRecordParams.add(field.symbol);
                        requiredParamNames.add(fieldName);
                    }
                }
                if (recordWithDisallowFieldsOnly && ((BRecordType) paramSymbol.type).restFieldType != symTable.noType) {
                    openIncRecordParams.add(paramSymbol);
                }
            } else {
                requiredParamNames.add(paramSymbol.name.value);
            }
        }
        return incRecordParamAllowAdditionalFields(openIncRecordParams, requiredParamNames);
    }

    private BType checkInvocationParam(BLangInvocation iExpr) {
        if (Symbols.isFlagOn(iExpr.symbol.type.flags, Flags.ANY_FUNCTION)) {
            dlog.error(iExpr.pos, DiagnosticErrorCode.INVALID_FUNCTION_POINTER_INVOCATION_WITH_TYPE);
            return symTable.semanticError;
        }
        if (iExpr.symbol.type.tag != TypeTags.INVOKABLE) {
            dlog.error(iExpr.pos, DiagnosticErrorCode.INVALID_FUNCTION_INVOCATION, iExpr.symbol.type);
            return symTable.noType;
        }

        BInvokableSymbol invokableSymbol = ((BInvokableSymbol) iExpr.symbol);
        List<BType> paramTypes = ((BInvokableType) invokableSymbol.type).getParameterTypes();
        List<BVarSymbol> incRecordParams = new ArrayList<>();
        BVarSymbol incRecordParamAllowAdditionalFields = checkForIncRecordParamAllowAdditionalFields(invokableSymbol,
                                                                                                     incRecordParams);
        int parameterCountForPositionalArgs = paramTypes.size();
        int parameterCountForNamedArgs = parameterCountForPositionalArgs + incRecordParams.size();
        iExpr.requiredArgs = new ArrayList<>();
        for (BVarSymbol symbol : invokableSymbol.params) {
            if (!Symbols.isFlagOn(Flags.asMask(symbol.getFlags()), Flags.INCLUDED) ||
                                                                            symbol.type.tag != TypeTags.RECORD) {
                continue;
            }
            LinkedHashMap<String, BField> fields = ((BRecordType) symbol.type).fields;
            if (fields.isEmpty()) {
                continue;
            }
            for (String field : fields.keySet()) {
                if (fields.get(field).type.tag != TypeTags.NEVER) {
                    parameterCountForNamedArgs = parameterCountForNamedArgs - 1;
                    break;
                }
            }
        }

        // Split the different argument types: required args, named args and rest args
        int i = 0;
        BLangExpression vararg = null;
        boolean foundNamedArg = false;
        for (BLangExpression expr : iExpr.argExprs) {
            switch (expr.getKind()) {
                case NAMED_ARGS_EXPR:
                    foundNamedArg = true;
                    if (i < parameterCountForNamedArgs || incRecordParamAllowAdditionalFields != null) {
                        iExpr.requiredArgs.add(expr);
                    } else {
                        // can not provide a rest parameters as named args
                        dlog.error(expr.pos, DiagnosticErrorCode.TOO_MANY_ARGS_FUNC_CALL, iExpr.name.value);
                    }
                    i++;
                    break;
                case REST_ARGS_EXPR:
                    if (foundNamedArg) {
                        dlog.error(expr.pos, DiagnosticErrorCode.REST_ARG_DEFINED_AFTER_NAMED_ARG);
                        continue;
                    }
                    vararg = expr;
                    break;
                default: // positional args
                    if (foundNamedArg) {
                        dlog.error(expr.pos, DiagnosticErrorCode.POSITIONAL_ARG_DEFINED_AFTER_NAMED_ARG);
                    }
                    if (i < parameterCountForPositionalArgs) {
                        iExpr.requiredArgs.add(expr);
                    } else {
                        iExpr.restArgs.add(expr);
                    }
                    i++;
                    break;
            }
        }

        return checkInvocationArgs(iExpr, paramTypes, vararg, incRecordParams,
                                    incRecordParamAllowAdditionalFields);
    }

    private BType checkInvocationArgs(BLangInvocation iExpr, List<BType> paramTypes, BLangExpression vararg,
                                      List<BVarSymbol> incRecordParams,
                                      BVarSymbol incRecordParamAllowAdditionalFields) {
        BInvokableSymbol invokableSymbol = (BInvokableSymbol) iExpr.symbol;
        BInvokableType bInvokableType = (BInvokableType) invokableSymbol.type;
        BInvokableTypeSymbol invokableTypeSymbol = (BInvokableTypeSymbol) bInvokableType.tsymbol;
        List<BVarSymbol> nonRestParams = new ArrayList<>(invokableTypeSymbol.params);

        List<BLangExpression> nonRestArgs = iExpr.requiredArgs;
        List<BVarSymbol> valueProvidedParams = new ArrayList<>();

        List<BVarSymbol> requiredParams = new ArrayList<>();
        List<BVarSymbol> requiredIncRecordParams = new ArrayList<>();

        for (BVarSymbol nonRestParam : nonRestParams) {
            if (nonRestParam.isDefaultable) {
                continue;
            }

            requiredParams.add(nonRestParam);
        }

        for (BVarSymbol incRecordParam : incRecordParams) {
            if (Symbols.isFlagOn(Flags.asMask(incRecordParam.getFlags()), Flags.REQUIRED)) {
                requiredIncRecordParams.add(incRecordParam);
            }
        }

        int i = 0;
        for (; i < nonRestArgs.size(); i++) {
            BLangExpression arg = nonRestArgs.get(i);

            // Special case handling for the first param because for parameterized invocations, we have added the
            // value on which the function is invoked as the first param of the function call. If we run checkExpr()
            // on it, it will recursively add the first param to argExprs again, resulting in a too many args in
            // function call error.
            if (i == 0 && arg.typeChecked && iExpr.expr != null && iExpr.expr == arg) {
                BType expectedType = paramTypes.get(i);
                BType actualType = arg.getBType();
                if (expectedType == symTable.charStringType) {
                    arg.cloneAttempt++;
                    BLangExpression clonedArg = nodeCloner.cloneNode(arg);
                    BType argType = checkExprSilent(clonedArg, expectedType, env);
                    if (argType != symTable.semanticError) {
                        actualType = argType;
                    }
                }
                types.checkType(arg.pos, actualType, expectedType, DiagnosticErrorCode.INCOMPATIBLE_TYPES);
                types.setImplicitCastExpr(arg, arg.getBType(), expectedType);
            }

            if (arg.getKind() != NodeKind.NAMED_ARGS_EXPR) {
                // if arg is positional, corresponding parameter in the same position should be of same type.
                if (i < nonRestParams.size()) {
                    BVarSymbol param = nonRestParams.get(i);
                    checkTypeParamExpr(arg, this.env, param.type, iExpr.langLibInvocation);
                    valueProvidedParams.add(param);
                    requiredParams.remove(param);
                    continue;
                }
                // Arg count > required + defaultable param count.
                break;
            }

            if (arg.getKind() == NodeKind.NAMED_ARGS_EXPR) {
                // if arg is named, function should have a parameter with this name.
                BLangIdentifier argName = ((NamedArgNode) arg).getName();
                BVarSymbol varSym = checkParameterNameForDefaultArgument(argName, ((BLangNamedArgsExpression) arg).expr,
                                            nonRestParams, incRecordParams, incRecordParamAllowAdditionalFields);

                if (varSym == null) {
                    dlog.error(arg.pos, DiagnosticErrorCode.UNDEFINED_PARAMETER, argName);
                    break;
                }
                requiredParams.remove(varSym);
                requiredIncRecordParams.remove(varSym);
                if (valueProvidedParams.contains(varSym)) {
                    dlog.error(arg.pos, DiagnosticErrorCode.DUPLICATE_NAMED_ARGS, varSym.name.value);
                    continue;
                }
                checkTypeParamExpr(arg, this.env, varSym.type, iExpr.langLibInvocation);
                ((BLangNamedArgsExpression) arg).varSymbol = varSym;
                valueProvidedParams.add(varSym);
            }
        }

        BVarSymbol restParam = invokableTypeSymbol.restParam;

        boolean errored = false;

        if (!requiredParams.isEmpty() && vararg == null) {
            // Log errors if any required parameters are not given as positional/named args and there is
            // no vararg either.
            for (BVarSymbol requiredParam : requiredParams) {
                if (!Symbols.isFlagOn(Flags.asMask(requiredParam.getFlags()), Flags.INCLUDED)) {
                    dlog.error(iExpr.pos, DiagnosticErrorCode.MISSING_REQUIRED_PARAMETER, requiredParam.name,
                            iExpr.name.value);
                    errored = true;
                }
            }
        }

        if (!requiredIncRecordParams.isEmpty() && !requiredParams.isEmpty()) {
            // Log errors if any non-defaultable required record fields of included record parameters are not given as
            // named args.
            for (BVarSymbol requiredIncRecordParam : requiredIncRecordParams) {
                for (BVarSymbol requiredParam : requiredParams) {
                    if (requiredParam.type == requiredIncRecordParam.owner.type) {
                        dlog.error(iExpr.pos, DiagnosticErrorCode.MISSING_REQUIRED_PARAMETER,
                                requiredIncRecordParam.name, iExpr.name.value);
                        errored = true;
                    }
                }
            }
        }

        if (restParam == null &&
                (!iExpr.restArgs.isEmpty() ||
                         (vararg != null && valueProvidedParams.size() == nonRestParams.size()))) {
            dlog.error(iExpr.pos, DiagnosticErrorCode.TOO_MANY_ARGS_FUNC_CALL, iExpr.name.value);
            errored = true;
        }

        if (errored) {
            return symTable.semanticError;
        }

        BType listTypeRestArg = restParam == null ? null : restParam.type;
        BRecordType mappingTypeRestArg = null;

        if (vararg != null && nonRestArgs.size() < nonRestParams.size()) {
            // We only reach here if there are no named args and there is a vararg, and part of the non-rest params
            // are provided via the vararg.
            // Create a new tuple type and a closed record type as the expected rest param type with expected
            // required/defaultable paramtypes as members.
            PackageID pkgID = env.enclPkg.symbol.pkgID;
            List<BType> tupleMemberTypes = new ArrayList<>();
            BRecordTypeSymbol recordSymbol = createRecordTypeSymbol(pkgID, null, VIRTUAL);
            mappingTypeRestArg = new BRecordType(recordSymbol);
            LinkedHashMap<String, BField> fields = new LinkedHashMap<>();
            BType tupleRestType = null;
            BVarSymbol fieldSymbol;

            for (int j = nonRestArgs.size(); j < nonRestParams.size(); j++) {
                BType paramType = paramTypes.get(j);
                BVarSymbol nonRestParam = nonRestParams.get(j);
                Name paramName = nonRestParam.name;
                tupleMemberTypes.add(paramType);
                boolean required = requiredParams.contains(nonRestParam);
                fieldSymbol = new BVarSymbol(Flags.asMask(new HashSet<Flag>() {{
                                            add(required ? Flag.REQUIRED : Flag.OPTIONAL); }}), paramName,
                                            nonRestParam.getOriginalName(), pkgID, paramType, recordSymbol,
                                            symTable.builtinPos, VIRTUAL);
                fields.put(paramName.value, new BField(paramName, null, fieldSymbol));
            }

            if (listTypeRestArg != null) {
                if (listTypeRestArg.tag == TypeTags.ARRAY) {
                    tupleRestType = ((BArrayType) listTypeRestArg).eType;
                } else if (listTypeRestArg.tag == TypeTags.TUPLE) {
                    BTupleType restTupleType = (BTupleType) listTypeRestArg;
                    tupleMemberTypes.addAll(restTupleType.tupleTypes);
                    if (restTupleType.restType != null) {
                        tupleRestType = restTupleType.restType;
                    }
                }
            }

            BTupleType tupleType = new BTupleType(tupleMemberTypes);
            tupleType.restType = tupleRestType;
            listTypeRestArg = tupleType;
            mappingTypeRestArg.sealed = true;
            mappingTypeRestArg.restFieldType = symTable.noType;
            mappingTypeRestArg.fields = fields;
            recordSymbol.type = mappingTypeRestArg;
            mappingTypeRestArg.tsymbol = recordSymbol;
        }

        // Check whether the expected param count and the actual args counts are matching.
        if (listTypeRestArg == null && (vararg != null || !iExpr.restArgs.isEmpty())) {
            dlog.error(iExpr.pos, DiagnosticErrorCode.TOO_MANY_ARGS_FUNC_CALL, iExpr.name.value);
            return symTable.semanticError;
        }

        BType restType = null;
        if (vararg != null && !iExpr.restArgs.isEmpty()) {
            // We reach here if args are provided for the rest param as both individual rest args and a vararg.
            // Thus, the rest param type is the original rest param type which is an array type.
            BType elementType = ((BArrayType) listTypeRestArg).eType;

            for (BLangExpression restArg : iExpr.restArgs) {
                checkTypeParamExpr(restArg, this.env, elementType, true);
            }

            checkTypeParamExpr(vararg, this.env, listTypeRestArg, iExpr.langLibInvocation);
            iExpr.restArgs.add(vararg);
            restType = this.resultType;
        } else if (vararg != null) {
            iExpr.restArgs.add(vararg);
            if (mappingTypeRestArg != null) {
                LinkedHashSet<BType> restTypes = new LinkedHashSet<>();
                restTypes.add(listTypeRestArg);
                restTypes.add(mappingTypeRestArg);
                BType actualType = BUnionType.create(null, restTypes);
                checkTypeParamExpr(vararg, this.env, actualType, iExpr.langLibInvocation);
            } else {
                checkTypeParamExpr(vararg, this.env, listTypeRestArg, iExpr.langLibInvocation);
            }
            restType = this.resultType;
        } else if (!iExpr.restArgs.isEmpty()) {
            if (listTypeRestArg.tag == TypeTags.ARRAY) {
                BType elementType = ((BArrayType) listTypeRestArg).eType;
                for (BLangExpression restArg : iExpr.restArgs) {
                    checkTypeParamExpr(restArg, this.env, elementType, true);
                    if (restType != symTable.semanticError && this.resultType == symTable.semanticError) {
                        restType = this.resultType;
                    }
                }
            } else {
                BTupleType tupleType = (BTupleType) listTypeRestArg;
                List<BType> tupleMemberTypes = tupleType.tupleTypes;
                BType tupleRestType = tupleType.restType;

                int tupleMemCount = tupleMemberTypes.size();

                for (int j = 0; j < iExpr.restArgs.size(); j++) {
                    BLangExpression restArg = iExpr.restArgs.get(j);
                    BType memType = j < tupleMemCount ? tupleMemberTypes.get(j) : tupleRestType;
                    checkTypeParamExpr(restArg, this.env, memType, true);
                    if (restType != symTable.semanticError && this.resultType == symTable.semanticError) {
                        restType = this.resultType;
                    }
                }
            }
        }

        BType retType = typeParamAnalyzer.getReturnTypeParams(env, bInvokableType.getReturnType());
        if (restType != symTable.semanticError &&
                Symbols.isFlagOn(invokableSymbol.flags, Flags.NATIVE) &&
                Symbols.isFlagOn(retType.flags, Flags.PARAMETERIZED)) {
            retType = unifier.build(retType, expType, iExpr, types, symTable, dlog);
        }

        // check argument types in arr:sort function
        boolean langLibPackageID = PackageID.isLangLibPackageID(iExpr.symbol.pkgID);
        String sortFuncName = "sort";
        if (langLibPackageID && sortFuncName.equals(iExpr.name.value)) {
            checkArrayLibSortFuncArgs(iExpr);
        }

        if (iExpr instanceof ActionNode && ((BLangInvocation.BLangActionInvocation) iExpr).async) {
            return this.generateFutureType(invokableSymbol, retType);
        } else {
            return retType;
        }
    }

    private void checkArrayLibSortFuncArgs(BLangInvocation iExpr) {
        if (iExpr.argExprs.size() <= 2 && !types.isOrderedType(iExpr.argExprs.get(0).getBType(), false)) {
            dlog.error(iExpr.argExprs.get(0).pos, DiagnosticErrorCode.INVALID_SORT_ARRAY_MEMBER_TYPE,
                       iExpr.argExprs.get(0).getBType());
        }

        if (iExpr.argExprs.size() != 3) {
            return;
        }

        BLangExpression keyFunction = iExpr.argExprs.get(2);
        BType keyFunctionType = keyFunction.getBType();

        if (keyFunctionType.tag == TypeTags.SEMANTIC_ERROR) {
            return;
        }

        if (keyFunctionType.tag == TypeTags.NIL) {
            if (!types.isOrderedType(iExpr.argExprs.get(0).getBType(), false)) {
                dlog.error(iExpr.argExprs.get(0).pos, DiagnosticErrorCode.INVALID_SORT_ARRAY_MEMBER_TYPE,
                           iExpr.argExprs.get(0).getBType());
            }
            return;
        }

        Location pos;
        BType returnType;

        if (keyFunction.getKind() == NodeKind.SIMPLE_VARIABLE_REF) {
            pos = keyFunction.pos;
            returnType = keyFunction.getBType().getReturnType();
        } else if (keyFunction.getKind() == NodeKind.ARROW_EXPR) {
            BLangArrowFunction arrowFunction = ((BLangArrowFunction) keyFunction);
            pos = arrowFunction.body.expr.pos;
            returnType = arrowFunction.body.expr.getBType();
            if (returnType.tag == TypeTags.SEMANTIC_ERROR) {
                return;
            }
        } else {
            BLangLambdaFunction keyLambdaFunction = (BLangLambdaFunction) keyFunction;
            pos = keyLambdaFunction.function.pos;
            returnType = keyLambdaFunction.function.getBType().getReturnType();
        }

        if (!types.isOrderedType(returnType, false)) {
            dlog.error(pos, DiagnosticErrorCode.INVALID_SORT_FUNC_RETURN_TYPE, returnType);
        }
    }

    private BVarSymbol checkParameterNameForDefaultArgument(BLangIdentifier argName, BLangExpression expr,
                                                            List<BVarSymbol> nonRestParams,
                                                            List<BVarSymbol> incRecordParams,
                                                            BVarSymbol incRecordParamAllowAdditionalFields) {
        for (BVarSymbol nonRestParam : nonRestParams) {
            if (nonRestParam.getName().value.equals(argName.value)) {
                return nonRestParam;
            }
        }
        for (BVarSymbol incRecordParam : incRecordParams) {
            if (incRecordParam.getName().value.equals(argName.value)) {
                return incRecordParam;
            }
        }
        if (incRecordParamAllowAdditionalFields != null) {
            BRecordType incRecordType = (BRecordType) incRecordParamAllowAdditionalFields.type;
            checkExpr(expr, env, incRecordType.restFieldType);
            if (!incRecordType.fields.containsKey(argName.value)) {
                return new BVarSymbol(0, names.fromIdNode(argName), names.originalNameFromIdNode(argName),
                                      null, symTable.noType, null, argName.pos, VIRTUAL);
            }
        }
        return null;
    }

    private BFutureType generateFutureType(BInvokableSymbol invocableSymbol, BType retType) {

        boolean isWorkerStart = invocableSymbol.name.value.startsWith(WORKER_LAMBDA_VAR_PREFIX);
        return new BFutureType(TypeTags.FUTURE, retType, null, isWorkerStart);
    }

    private void checkTypeParamExpr(BLangExpression arg, SymbolEnv env, BType expectedType,
                                    boolean inferTypeForNumericLiteral) {
        checkTypeParamExpr(arg.pos, arg, env, expectedType, inferTypeForNumericLiteral);
    }

    private void checkTypeParamExpr(Location pos, BLangExpression arg, SymbolEnv env, BType expectedType,
                                    boolean inferTypeForNumericLiteral) {

        if (typeParamAnalyzer.notRequireTypeParams(env)) {
            checkExpr(arg, env, expectedType);
            return;
        }
        if (requireTypeInference(arg, inferTypeForNumericLiteral)) {
            // Need to infer the type. Calculate matching bound type, with no type.
            BType expType = typeParamAnalyzer.getMatchingBoundType(expectedType, env);
            BType inferredType = checkExpr(arg, env, expType);
            typeParamAnalyzer.checkForTypeParamsInArg(pos, inferredType, this.env, expectedType);
            return;
        }
        checkExpr(arg, env, expectedType);
        typeParamAnalyzer.checkForTypeParamsInArg(pos, arg.getBType(), this.env, expectedType);
    }

    private boolean requireTypeInference(BLangExpression expr, boolean inferTypeForNumericLiteral) {

        switch (expr.getKind()) {
            case GROUP_EXPR:
                return requireTypeInference(((BLangGroupExpr) expr).expression, inferTypeForNumericLiteral);
            case ARROW_EXPR:
            case LIST_CONSTRUCTOR_EXPR:
            case RECORD_LITERAL_EXPR:
                return true;
            case ELVIS_EXPR:
            case TERNARY_EXPR:
            case NUMERIC_LITERAL:
                return inferTypeForNumericLiteral;
            default:
                return false;
        }
    }

    private BType checkMappingField(RecordLiteralNode.RecordField field, BType mappingType) {
        BType fieldType = symTable.semanticError;
        boolean keyValueField = field.isKeyValueField();
        boolean spreadOpField = field.getKind() == NodeKind.RECORD_LITERAL_SPREAD_OP;

        boolean readOnlyConstructorField = false;
        String fieldName = null;
        Location pos = null;

        BLangExpression valueExpr = null;

        if (keyValueField) {
            valueExpr = ((BLangRecordKeyValueField) field).valueExpr;
        } else if (!spreadOpField) {
            valueExpr = (BLangRecordVarNameField) field;
        }

        switch (mappingType.tag) {
            case TypeTags.RECORD:
                if (keyValueField) {
                    BLangRecordKeyValueField keyValField = (BLangRecordKeyValueField) field;
                    BLangRecordKey key = keyValField.key;
                    TypeSymbolPair typeSymbolPair = checkRecordLiteralKeyExpr(key.expr, key.computedKey,
                                                                              (BRecordType) mappingType);
                    fieldType = typeSymbolPair.determinedType;
                    key.fieldSymbol = typeSymbolPair.fieldSymbol;
                    readOnlyConstructorField = keyValField.readonly;
                    pos = key.expr.pos;
                    fieldName = getKeyValueFieldName(keyValField);
                } else if (spreadOpField) {
                    BLangExpression spreadExpr = ((BLangRecordLiteral.BLangRecordSpreadOperatorField) field).expr;
                    checkExpr(spreadExpr, this.env);

                    BType spreadExprType = spreadExpr.getBType();
                    if (spreadExprType.tag == TypeTags.MAP) {
                        return types.checkType(spreadExpr.pos, ((BMapType) spreadExprType).constraint,
                                getAllFieldType((BRecordType) mappingType),
                                DiagnosticErrorCode.INCOMPATIBLE_TYPES);
                    }

                    if (spreadExprType.tag != TypeTags.RECORD) {
                        dlog.error(spreadExpr.pos, DiagnosticErrorCode.INCOMPATIBLE_TYPES_SPREAD_OP,
                                spreadExprType);
                        return symTable.semanticError;
                    }

                    boolean errored = false;
                    for (BField bField : ((BRecordType) spreadExprType).fields.values()) {
                        BType specFieldType = bField.type;
                        BSymbol fieldSymbol = symResolver.resolveStructField(spreadExpr.pos, this.env, bField.name,
                                                                             mappingType.tsymbol);
                        BType expectedFieldType = checkRecordLiteralKeyByName(spreadExpr.pos, fieldSymbol, bField.name,
                                                                              (BRecordType) mappingType);
                        if (expectedFieldType != symTable.semanticError &&
                                !types.isAssignable(specFieldType, expectedFieldType)) {
                            dlog.error(spreadExpr.pos, DiagnosticErrorCode.INCOMPATIBLE_TYPES_FIELD,
                                       expectedFieldType, bField.name, specFieldType);
                            if (!errored) {
                                errored = true;
                            }
                        }
                    }
                    return errored ? symTable.semanticError : symTable.noType;
                } else {
                    BLangRecordVarNameField varNameField = (BLangRecordVarNameField) field;
                    TypeSymbolPair typeSymbolPair = checkRecordLiteralKeyExpr(varNameField, false,
                                                                              (BRecordType) mappingType);
                    fieldType = typeSymbolPair.determinedType;
                    readOnlyConstructorField = varNameField.readonly;
                    pos = varNameField.pos;
                    fieldName = getVarNameFieldName(varNameField);
                }
                break;
            case TypeTags.MAP:
                if (spreadOpField) {
                    BLangExpression spreadExp = ((BLangRecordLiteral.BLangRecordSpreadOperatorField) field).expr;
                    BType spreadOpType = checkExpr(spreadExp, this.env);
                    BType spreadOpMemberType;

                    switch (spreadOpType.tag) {
                        case TypeTags.RECORD:
                            List<BType> types = new ArrayList<>();
                            BRecordType recordType = (BRecordType) spreadOpType;

                            for (BField recField : recordType.fields.values()) {
                                types.add(recField.type);
                            }

                            if (!recordType.sealed) {
                                types.add(recordType.restFieldType);
                            }

                            spreadOpMemberType = getRepresentativeBroadType(types);
                            break;
                        case TypeTags.MAP:
                            spreadOpMemberType = ((BMapType) spreadOpType).constraint;
                            break;
                        default:
                            dlog.error(spreadExp.pos, DiagnosticErrorCode.INCOMPATIBLE_TYPES_SPREAD_OP,
                                    spreadOpType);
                            return symTable.semanticError;
                    }

                    return types.checkType(spreadExp.pos, spreadOpMemberType, ((BMapType) mappingType).constraint,
                            DiagnosticErrorCode.INCOMPATIBLE_TYPES);
                }

                boolean validMapKey;
                if (keyValueField) {
                    BLangRecordKeyValueField keyValField = (BLangRecordKeyValueField) field;
                    BLangRecordKey key = keyValField.key;
                    validMapKey = checkValidJsonOrMapLiteralKeyExpr(key.expr, key.computedKey);
                    readOnlyConstructorField = keyValField.readonly;
                    pos = key.pos;
                    fieldName = getKeyValueFieldName(keyValField);
                } else {
                    BLangRecordVarNameField varNameField = (BLangRecordVarNameField) field;
                    validMapKey = checkValidJsonOrMapLiteralKeyExpr(varNameField, false);
                    readOnlyConstructorField = varNameField.readonly;
                    pos = varNameField.pos;
                    fieldName = getVarNameFieldName(varNameField);
                }

                fieldType = validMapKey ? ((BMapType) mappingType).constraint : symTable.semanticError;
                break;
        }


        if (readOnlyConstructorField) {
            if (types.isSelectivelyImmutableType(fieldType)) {
                fieldType =
                        ImmutableTypeCloner.getImmutableIntersectionType(pos, types,
                                                                         (SelectivelyImmutableReferenceType) fieldType,
                                                                         env, symTable, anonymousModelHelper, names,
                                                                         new HashSet<>());
            } else if (!types.isInherentlyImmutableType(fieldType)) {
                dlog.error(pos, DiagnosticErrorCode.INVALID_READONLY_MAPPING_FIELD, fieldName, fieldType);
                fieldType = symTable.semanticError;
            }
        }

        if (spreadOpField) {
            // If we reach this point for a spread operator it is due to the mapping type being a semantic error.
            // In such a scenario, valueExpr would be null here, and fieldType would be symTable.semanticError.
            // We set the spread op expression as the valueExpr here, to check it against symTable.semanticError.
            valueExpr = ((BLangRecordLiteral.BLangRecordSpreadOperatorField) field).expr;
        }

        BLangExpression exprToCheck = valueExpr;
        if (this.nonErrorLoggingCheck) {
            exprToCheck = nodeCloner.cloneNode(valueExpr);
        } else {
            ((BLangNode) field).setBType(fieldType);
        }

        return checkExpr(exprToCheck, this.env, fieldType);
    }

    private TypeSymbolPair checkRecordLiteralKeyExpr(BLangExpression keyExpr, boolean computedKey,
                                                     BRecordType recordType) {
        Name fieldName;

        if (computedKey) {
            checkExpr(keyExpr, this.env, symTable.stringType);

            if (keyExpr.getBType() == symTable.semanticError) {
                return new TypeSymbolPair(null, symTable.semanticError);
            }

            LinkedHashSet<BType> fieldTypes = recordType.fields.values().stream()
                    .map(field -> field.type)
                    .collect(Collectors.toCollection(LinkedHashSet::new));

            if (recordType.restFieldType.tag != TypeTags.NONE) {
                fieldTypes.add(recordType.restFieldType);
            }

            return new TypeSymbolPair(null, BUnionType.create(null, fieldTypes));
        } else if (keyExpr.getKind() == NodeKind.SIMPLE_VARIABLE_REF) {
            BLangSimpleVarRef varRef = (BLangSimpleVarRef) keyExpr;
            fieldName = names.fromIdNode(varRef.variableName);
        } else if (keyExpr.getKind() == NodeKind.LITERAL && keyExpr.getBType().tag == TypeTags.STRING) {
            fieldName = names.fromString((String) ((BLangLiteral) keyExpr).value);
        } else {
            dlog.error(keyExpr.pos, DiagnosticErrorCode.INVALID_RECORD_LITERAL_KEY);
            return new TypeSymbolPair(null, symTable.semanticError);
        }

        // Check whether the struct field exists
        BSymbol fieldSymbol = symResolver.resolveStructField(keyExpr.pos, this.env, fieldName, recordType.tsymbol);
        BType type = checkRecordLiteralKeyByName(keyExpr.pos, fieldSymbol, fieldName, recordType);

        return new TypeSymbolPair(fieldSymbol instanceof BVarSymbol ? (BVarSymbol) fieldSymbol : null, type);
    }

    private BType checkRecordLiteralKeyByName(Location location, BSymbol fieldSymbol, Name key,
                                              BRecordType recordType) {
        if (fieldSymbol != symTable.notFoundSymbol) {
            return fieldSymbol.type;
        }

        if (recordType.sealed) {
            dlog.error(location, DiagnosticErrorCode.UNDEFINED_STRUCTURE_FIELD_WITH_TYPE, key,
                       recordType.tsymbol.type.getKind().typeName(), recordType);
            return symTable.semanticError;
        }

        return recordType.restFieldType;
    }

    private BType getAllFieldType(BRecordType recordType) {
        LinkedHashSet<BType> possibleTypes = new LinkedHashSet<>();

        for (BField field : recordType.fields.values()) {
            possibleTypes.add(field.type);
        }

        BType restFieldType = recordType.restFieldType;

        if (restFieldType != null && restFieldType != symTable.noType) {
            possibleTypes.add(restFieldType);
        }

        return BUnionType.create(null, possibleTypes);
    }

    private boolean checkValidJsonOrMapLiteralKeyExpr(BLangExpression keyExpr, boolean computedKey) {
        if (computedKey) {
            checkExpr(keyExpr, this.env, symTable.stringType);

            if (keyExpr.getBType() == symTable.semanticError) {
                return false;
            }
            return true;
        } else if (keyExpr.getKind() == NodeKind.SIMPLE_VARIABLE_REF ||
                (keyExpr.getKind() == NodeKind.LITERAL && ((BLangLiteral) keyExpr).getBType().tag == TypeTags.STRING)) {
            return true;
        }
        dlog.error(keyExpr.pos, DiagnosticErrorCode.INVALID_RECORD_LITERAL_KEY);
        return false;
    }

    private BType addNilForNillableAccessType(BType actualType) {
        // index based map/record access always returns a nil-able type for optional/rest fields.
        if (actualType.isNullable()) {
            return actualType;
        }

        return BUnionType.create(null, actualType, symTable.nilType);
    }

    private BType checkRecordRequiredFieldAccess(BLangAccessExpression varReferExpr, Name fieldName,
                                                 BRecordType recordType) {
        BSymbol fieldSymbol = symResolver.resolveStructField(varReferExpr.pos, this.env, fieldName, recordType.tsymbol);

        if (fieldSymbol == symTable.notFoundSymbol || Symbols.isOptional(fieldSymbol)) {
            return symTable.semanticError;
        }

        // Set the field symbol to use during the code generation phase.
        varReferExpr.symbol = fieldSymbol;
        return fieldSymbol.type;
    }

    private BType checkRecordOptionalFieldAccess(BLangAccessExpression varReferExpr, Name fieldName,
                                                 BRecordType recordType) {
        BSymbol fieldSymbol = symResolver.resolveStructField(varReferExpr.pos, this.env, fieldName, recordType.tsymbol);

        if (fieldSymbol == symTable.notFoundSymbol || !Symbols.isOptional(fieldSymbol)) {
            return symTable.semanticError;
        }

        // Set the field symbol to use during the code generation phase.
        varReferExpr.symbol = fieldSymbol;
        return fieldSymbol.type;
    }

    private BType checkRecordRestFieldAccess(BLangAccessExpression varReferExpr, Name fieldName,
                                             BRecordType recordType) {
        BSymbol fieldSymbol = symResolver.resolveStructField(varReferExpr.pos, this.env, fieldName, recordType.tsymbol);

        if (fieldSymbol != symTable.notFoundSymbol) {
            // The field should not exist as a required or optional field.
            return symTable.semanticError;
        }

        if (recordType.sealed) {
            return symTable.semanticError;
        }

        return recordType.restFieldType;
    }

    private BType checkObjectFieldAccess(BLangFieldBasedAccess bLangFieldBasedAccess,
                                         Name fieldName, BObjectType objectType) {
        BSymbol fieldSymbol = symResolver.resolveStructField(bLangFieldBasedAccess.pos,
                this.env, fieldName, objectType.tsymbol);

        if (fieldSymbol != symTable.notFoundSymbol) {
            // Setting the field symbol. This is used during the code generation phase
            bLangFieldBasedAccess.symbol = fieldSymbol;
            return fieldSymbol.type;
        }

        // check if it is an attached function pointer call
        Name objFuncName = names.fromString(Symbols.getAttachedFuncSymbolName(objectType.tsymbol.name.value,
                fieldName.value));
        fieldSymbol = symResolver.resolveObjectField(bLangFieldBasedAccess.pos, env, objFuncName, objectType.tsymbol);

        if (fieldSymbol == symTable.notFoundSymbol) {
            dlog.error(bLangFieldBasedAccess.field.pos,
                    DiagnosticErrorCode.UNDEFINED_STRUCTURE_FIELD_WITH_TYPE, fieldName,
                    objectType.tsymbol.type.getKind().typeName(), objectType.tsymbol);
            return symTable.semanticError;
        }

        if (Symbols.isFlagOn(fieldSymbol.type.flags, Flags.ISOLATED) &&
                !Symbols.isFlagOn(objectType.flags, Flags.ISOLATED)) {
            fieldSymbol = ASTBuilderUtil.duplicateInvokableSymbol((BInvokableSymbol) fieldSymbol);

            fieldSymbol.flags &= ~Flags.ISOLATED;
            fieldSymbol.type.flags &= ~Flags.ISOLATED;
        }

        // Setting the field symbol. This is used during the code generation phase
        bLangFieldBasedAccess.symbol = fieldSymbol;
        return fieldSymbol.type;
    }

    private BType checkTupleFieldType(BType tupleType, int indexValue) {
        BTupleType bTupleType = (BTupleType) tupleType;
        if (bTupleType.tupleTypes.size() <= indexValue && bTupleType.restType != null) {
            return bTupleType.restType;
        } else if (indexValue < 0 || bTupleType.tupleTypes.size() <= indexValue) {
            return symTable.semanticError;
        }
        return bTupleType.tupleTypes.get(indexValue);
    }

    private void validateTags(BLangXMLElementLiteral bLangXMLElementLiteral, SymbolEnv xmlElementEnv) {
        // check type for start and end tags
        BLangExpression startTagName = bLangXMLElementLiteral.startTagName;
        checkExpr(startTagName, xmlElementEnv, symTable.stringType);
        BLangExpression endTagName = bLangXMLElementLiteral.endTagName;
        if (endTagName == null) {
            return;
        }

        checkExpr(endTagName, xmlElementEnv, symTable.stringType);
        if (startTagName.getKind() == NodeKind.XML_QNAME && endTagName.getKind() == NodeKind.XML_QNAME &&
                startTagName.equals(endTagName)) {
            return;
        }

        if (startTagName.getKind() != NodeKind.XML_QNAME && endTagName.getKind() != NodeKind.XML_QNAME) {
            return;
        }

        dlog.error(bLangXMLElementLiteral.pos, DiagnosticErrorCode.XML_TAGS_MISMATCH);
    }

    private void checkStringTemplateExprs(List<? extends BLangExpression> exprs) {
        for (BLangExpression expr : exprs) {
            checkExpr(expr, env);

            BType type = expr.getBType();

            if (type == symTable.semanticError) {
                continue;
            }

            if (!types.isNonNilSimpleBasicTypeOrString(type)) {
                dlog.error(expr.pos, DiagnosticErrorCode.INCOMPATIBLE_TYPES,
                        BUnionType.create(null, symTable.intType, symTable.floatType,
                                symTable.decimalType, symTable.stringType,
                                symTable.booleanType), type);
            }
        }
    }

    /**
     * Concatenate the consecutive text type nodes, and get the reduced set of children.
     *
     * @param exprs         Child nodes
     * @param xmlElementEnv
     * @return Reduced set of children
     */
    private List<BLangExpression> concatSimilarKindXMLNodes(List<BLangExpression> exprs, SymbolEnv xmlElementEnv) {
        List<BLangExpression> newChildren = new ArrayList<>();
        List<BLangExpression> tempConcatExpressions = new ArrayList<>();

        for (BLangExpression expr : exprs) {
            BType exprType;
            if (expr.getKind() == NodeKind.QUERY_EXPR) {
                exprType = checkExpr(expr, xmlElementEnv, expType);
            } else {
                exprType = checkExpr(expr, xmlElementEnv);
            }
            if (TypeTags.isXMLTypeTag(exprType.tag)) {
                if (!tempConcatExpressions.isEmpty()) {
                    newChildren.add(getXMLTextLiteral(tempConcatExpressions));
                    tempConcatExpressions = new ArrayList<>();
                }
                newChildren.add(expr);
                continue;
            }

            BType type = expr.getBType();
            if (type.tag >= TypeTags.JSON &&
                    !TypeTags.isIntegerTypeTag(type.tag) && !TypeTags.isStringTypeTag(type.tag)) {
                if (type != symTable.semanticError && !TypeTags.isXMLTypeTag(type.tag)) {
                    dlog.error(expr.pos, DiagnosticErrorCode.INCOMPATIBLE_TYPES,
                            BUnionType.create(null, symTable.intType, symTable.floatType,
                                    symTable.decimalType, symTable.stringType,
                                    symTable.booleanType, symTable.xmlType), type);
                }
                continue;
            }

            tempConcatExpressions.add(expr);
        }

        // Add remaining concatenated text nodes as children
        if (!tempConcatExpressions.isEmpty()) {
            newChildren.add(getXMLTextLiteral(tempConcatExpressions));
        }

        return newChildren;
    }

    private BLangExpression getXMLTextLiteral(List<BLangExpression> exprs) {
        BLangXMLTextLiteral xmlTextLiteral = (BLangXMLTextLiteral) TreeBuilder.createXMLTextLiteralNode();
        xmlTextLiteral.textFragments = exprs;
        xmlTextLiteral.pos = exprs.get(0).pos;
        xmlTextLiteral.setBType(symTable.xmlType);
        return xmlTextLiteral;
    }

    private BType getAccessExprFinalType(BLangAccessExpression accessExpr, BType actualType) {

        // Cache the actual type of the field. This will be used in desuagr phase to create safe navigation.
        accessExpr.originalType = actualType;

        BUnionType unionType = BUnionType.create(null, actualType);

        if (returnsNull(accessExpr)) {
            unionType.add(symTable.nilType);
        }

        BType parentType = accessExpr.expr.getBType();
        if (accessExpr.errorSafeNavigation
                && (parentType.tag == TypeTags.SEMANTIC_ERROR || (parentType.tag == TypeTags.UNION
                && ((BUnionType) parentType).getMemberTypes().contains(symTable.errorType)))) {
            unionType.add(symTable.errorType);
        }

        // If there's only one member, and the one an only member is:
        //    a) nilType OR
        //    b) not-nullable
        // then return that only member, as the return type.
        if (unionType.getMemberTypes().size() == 1) {
            return unionType.getMemberTypes().toArray(new BType[0])[0];
        }

        return unionType;
    }

    private boolean returnsNull(BLangAccessExpression accessExpr) {
        BType parentType = accessExpr.expr.getBType();
        if (parentType.isNullable() && parentType.tag != TypeTags.JSON) {
            return true;
        }

        // Check whether this is a map access by index. If not, null is not a possible return type.
        if (parentType.tag != TypeTags.MAP) {
            return false;
        }

        // A map access with index, returns nullable type
        if (accessExpr.getKind() == NodeKind.INDEX_BASED_ACCESS_EXPR
                && accessExpr.expr.getBType().tag == TypeTags.MAP) {
            BType constraintType = ((BMapType) accessExpr.expr.getBType()).constraint;

            // JSON and any is special cased here, since those are two union types, with null within them.
            // Therefore return 'type' will not include null.
            return constraintType != null && constraintType.tag != TypeTags.ANY && constraintType.tag != TypeTags.JSON;
        }

        return false;
    }

    private BType checkObjectFieldAccessExpr(BLangFieldBasedAccess fieldAccessExpr, BType varRefType, Name fieldName) {
        if (varRefType.tag == TypeTags.OBJECT) {
            return checkObjectFieldAccess(fieldAccessExpr, fieldName, (BObjectType) varRefType);
        }

        // If the type is not an object, it needs to be a union of objects.
        // Resultant field type is calculated here.
        Set<BType> memberTypes = ((BUnionType) varRefType).getMemberTypes();

        LinkedHashSet<BType> fieldTypeMembers = new LinkedHashSet<>();

        for (BType memType : memberTypes) {
            BType individualFieldType = checkObjectFieldAccess(fieldAccessExpr, fieldName, (BObjectType) memType);

            if (individualFieldType == symTable.semanticError) {
                return individualFieldType;
            }

            fieldTypeMembers.add(individualFieldType);
        }

        if (fieldTypeMembers.size() == 1) {
            return fieldTypeMembers.iterator().next();
        }

        return BUnionType.create(null, fieldTypeMembers);
    }

    private BType checkRecordFieldAccessExpr(BLangFieldBasedAccess fieldAccessExpr, BType varRefType, Name fieldName) {
        if (varRefType.tag == TypeTags.RECORD) {
            return checkRecordRequiredFieldAccess(fieldAccessExpr, fieldName, (BRecordType) varRefType);
        }

        // If the type is not a record, it needs to be a union of records.
        // Resultant field type is calculated here.
        Set<BType> memberTypes = ((BUnionType) varRefType).getMemberTypes();

        LinkedHashSet<BType> fieldTypeMembers = new LinkedHashSet<>();

        for (BType memType : memberTypes) {
            BType individualFieldType = checkRecordFieldAccessExpr(fieldAccessExpr, memType, fieldName);

            if (individualFieldType == symTable.semanticError) {
                return individualFieldType;
            }

            fieldTypeMembers.add(individualFieldType);
        }

        if (fieldTypeMembers.size() == 1) {
            return fieldTypeMembers.iterator().next();
        }

        return BUnionType.create(null, fieldTypeMembers);
    }

    private BType checkRecordFieldAccessLhsExpr(BLangFieldBasedAccess fieldAccessExpr, BType varRefType,
                                                Name fieldName) {
        if (varRefType.tag == TypeTags.RECORD) {
            BType fieldType = checkRecordRequiredFieldAccess(fieldAccessExpr, fieldName, (BRecordType) varRefType);
            if (fieldType != symTable.semanticError) {
                return fieldType;
            }

            // For the LHS, the field could be optional.
            return checkRecordOptionalFieldAccess(fieldAccessExpr, fieldName, (BRecordType) varRefType);
        }

        // If the type is not an record, it needs to be a union of records.
        // Resultant field type is calculated here.
        Set<BType> memberTypes = ((BUnionType) varRefType).getMemberTypes();

        LinkedHashSet<BType> fieldTypeMembers = new LinkedHashSet<>();

        for (BType memType : memberTypes) {
            BType individualFieldType = checkRecordFieldAccessLhsExpr(fieldAccessExpr, memType, fieldName);

            if (individualFieldType == symTable.semanticError) {
                return symTable.semanticError;
            }

            fieldTypeMembers.add(individualFieldType);
        }

        if (fieldTypeMembers.size() == 1) {
            return fieldTypeMembers.iterator().next();
        }

        return BUnionType.create(null, fieldTypeMembers);
    }

    private BType checkOptionalRecordFieldAccessExpr(BLangFieldBasedAccess fieldAccessExpr, BType varRefType,
                                                     Name fieldName) {
        if (varRefType.tag == TypeTags.RECORD) {
            BType fieldType = checkRecordRequiredFieldAccess(fieldAccessExpr, fieldName, (BRecordType) varRefType);
            if (fieldType != symTable.semanticError) {
                return fieldType;
            }

            fieldType = checkRecordOptionalFieldAccess(fieldAccessExpr, fieldName, (BRecordType) varRefType);
            if (fieldType == symTable.semanticError) {
                return fieldType;
            }
            return addNilForNillableAccessType(fieldType);
        }

        // If the type is not an record, it needs to be a union of records.
        // Resultant field type is calculated here.
        Set<BType> memberTypes = ((BUnionType) varRefType).getMemberTypes();

        BType fieldType;

        boolean nonMatchedRecordExists = false;

        LinkedHashSet<BType> fieldTypeMembers = new LinkedHashSet<>();

        for (BType memType : memberTypes) {
            BType individualFieldType = checkOptionalRecordFieldAccessExpr(fieldAccessExpr, memType, fieldName);

            if (individualFieldType == symTable.semanticError) {
                nonMatchedRecordExists = true;
                continue;
            }

            fieldTypeMembers.add(individualFieldType);
        }

        if (fieldTypeMembers.isEmpty()) {
            return symTable.semanticError;
        }

        if (fieldTypeMembers.size() == 1) {
            fieldType = fieldTypeMembers.iterator().next();
        } else {
            fieldType = BUnionType.create(null, fieldTypeMembers);
        }

        return nonMatchedRecordExists ? addNilForNillableAccessType(fieldType) : fieldType;
    }

    private RecordUnionDiagnostics checkRecordUnion(BLangFieldBasedAccess fieldAccessExpr, Set<BType> memberTypes,
                                                    Name fieldName) {

        RecordUnionDiagnostics recordUnionDiagnostics = new RecordUnionDiagnostics();

        for (BType memberType : memberTypes) {
            BRecordType recordMember = (BRecordType) memberType;

            if (recordMember.getFields().containsKey(fieldName.getValue())) {
                // If the field being accessed is declared, checks if it is a required field in this record member type
                BType individualFieldType = checkRecordRequiredFieldAccess(fieldAccessExpr, fieldName, recordMember);

                if (individualFieldType == symTable.semanticError) {
                    // If the field being accessed is declared as an optional field in this record member type
                    recordUnionDiagnostics.optionalInRecords.add(recordMember);
                }

            } else {
                // The field being accessed is not declared in this record member type
                recordUnionDiagnostics.undeclaredInRecords.add(recordMember);
            }

        }

        return recordUnionDiagnostics;
    }

    private void logRhsFieldAccExprErrors(BLangFieldBasedAccess fieldAccessExpr, BType varRefType, Name fieldName) {
        if (varRefType.tag == TypeTags.RECORD) {

            BRecordType recordVarRefType = (BRecordType) varRefType;
            boolean isFieldDeclared = recordVarRefType.getFields().containsKey(fieldName.getValue());

            if (isFieldDeclared) {
                // The field being accessed using the field access expression is declared as an optional field
                dlog.error(fieldAccessExpr.pos,
                        DiagnosticErrorCode.FIELD_ACCESS_CANNOT_BE_USED_TO_ACCESS_OPTIONAL_FIELDS);
            } else if (recordVarRefType.sealed) {
                // Accessing an undeclared field in a close record
                dlog.error(fieldAccessExpr.pos, DiagnosticErrorCode.UNDECLARED_FIELD_IN_RECORD, fieldName, varRefType);

            } else {
                // The field accessed is either not declared or maybe declared as a rest field in an open record
                dlog.error(fieldAccessExpr.pos, DiagnosticErrorCode.INVALID_FIELD_ACCESS_IN_RECORD_TYPE, fieldName,
                        varRefType);
            }

        } else {
            // If the type is not a record, it needs to be a union of records
            LinkedHashSet<BType> memberTypes = ((BUnionType) varRefType).getMemberTypes();
            RecordUnionDiagnostics recUnionInfo = checkRecordUnion(fieldAccessExpr, memberTypes, fieldName);

            if (recUnionInfo.hasUndeclaredAndOptional()) {

                dlog.error(fieldAccessExpr.pos,
                        DiagnosticErrorCode.UNDECLARED_AND_OPTIONAL_FIELDS_IN_UNION_OF_RECORDS, fieldName,
                        recUnionInfo.recordsToString(recUnionInfo.undeclaredInRecords),
                        recUnionInfo.recordsToString(recUnionInfo.optionalInRecords));
            } else if (recUnionInfo.hasUndeclared()) {

                dlog.error(fieldAccessExpr.pos, DiagnosticErrorCode.UNDECLARED_FIELD_IN_UNION_OF_RECORDS, fieldName,
                        recUnionInfo.recordsToString(recUnionInfo.undeclaredInRecords));
            } else if (recUnionInfo.hasOptional()) {

                dlog.error(fieldAccessExpr.pos, DiagnosticErrorCode.OPTIONAL_FIELD_IN_UNION_OF_RECORDS, fieldName,
                        recUnionInfo.recordsToString(recUnionInfo.optionalInRecords));
            }
        }
    }

    private BType checkFieldAccessExpr(BLangFieldBasedAccess fieldAccessExpr, BType varRefType, Name fieldName) {
        BType actualType = symTable.semanticError;

        if (types.isSubTypeOfBaseType(varRefType, TypeTags.OBJECT)) {
            actualType = checkObjectFieldAccessExpr(fieldAccessExpr, varRefType, fieldName);
            fieldAccessExpr.originalType = actualType;
        } else if (types.isSubTypeOfBaseType(varRefType, TypeTags.RECORD)) {
            actualType = checkRecordFieldAccessExpr(fieldAccessExpr, varRefType, fieldName);

            if (actualType != symTable.semanticError) {
                fieldAccessExpr.originalType = actualType;
                return actualType;
            }

            if (!fieldAccessExpr.isLValue) {
                logRhsFieldAccExprErrors(fieldAccessExpr, varRefType, fieldName);
                return actualType;
            }

            // If this is an LHS expression, check if there is a required and/ optional field by the specified field
            // name in all records.
            actualType = checkRecordFieldAccessLhsExpr(fieldAccessExpr, varRefType, fieldName);
            fieldAccessExpr.originalType = actualType;
            if (actualType == symTable.semanticError) {
                dlog.error(fieldAccessExpr.pos, DiagnosticErrorCode.UNDEFINED_STRUCTURE_FIELD_WITH_TYPE,
                        fieldName, varRefType.tsymbol.type.getKind().typeName(), varRefType);
            }
        } else if (types.isLax(varRefType)) {
            if (fieldAccessExpr.isLValue) {
                dlog.error(fieldAccessExpr.pos,
                        DiagnosticErrorCode.OPERATION_DOES_NOT_SUPPORT_FIELD_ACCESS_FOR_ASSIGNMENT,
                        varRefType);
                return symTable.semanticError;
            }
            if (fieldAccessExpr.fieldKind == FieldKind.WITH_NS) {
                resolveXMLNamespace((BLangFieldBasedAccess.BLangNSPrefixedFieldBasedAccess) fieldAccessExpr);
            }
            BType laxFieldAccessType = getLaxFieldAccessType(varRefType);
            actualType = BUnionType.create(null, laxFieldAccessType, symTable.errorType);
            fieldAccessExpr.originalType = laxFieldAccessType;
        } else if (fieldAccessExpr.expr.getKind() == NodeKind.FIELD_BASED_ACCESS_EXPR &&
                hasLaxOriginalType(((BLangFieldBasedAccess) fieldAccessExpr.expr))) {
            BType laxFieldAccessType =
                    getLaxFieldAccessType(((BLangFieldBasedAccess) fieldAccessExpr.expr).originalType);
            if (fieldAccessExpr.fieldKind == FieldKind.WITH_NS) {
                resolveXMLNamespace((BLangFieldBasedAccess.BLangNSPrefixedFieldBasedAccess) fieldAccessExpr);
            }
            actualType = BUnionType.create(null, laxFieldAccessType, symTable.errorType);
            fieldAccessExpr.errorSafeNavigation = true;
            fieldAccessExpr.originalType = laxFieldAccessType;
        } else if (TypeTags.isXMLTypeTag(varRefType.tag)) {
            if (fieldAccessExpr.isLValue) {
                dlog.error(fieldAccessExpr.pos, DiagnosticErrorCode.CANNOT_UPDATE_XML_SEQUENCE);
            }
            // todo: field access on a xml value is not attribute access, return type should be string?
            // `_` is a special field that refer to the element name.
            actualType = symTable.xmlType;
            fieldAccessExpr.originalType = actualType;
        } else if (varRefType.tag != TypeTags.SEMANTIC_ERROR) {
            dlog.error(fieldAccessExpr.pos, DiagnosticErrorCode.OPERATION_DOES_NOT_SUPPORT_FIELD_ACCESS,
                    varRefType);
        }

        return actualType;
    }

    private void resolveXMLNamespace(BLangFieldBasedAccess.BLangNSPrefixedFieldBasedAccess fieldAccessExpr) {
        BLangFieldBasedAccess.BLangNSPrefixedFieldBasedAccess nsPrefixedFieldAccess = fieldAccessExpr;
        String nsPrefix = nsPrefixedFieldAccess.nsPrefix.value;
        BSymbol nsSymbol = symResolver.lookupSymbolInPrefixSpace(env, names.fromString(nsPrefix));

        if (nsSymbol == symTable.notFoundSymbol) {
            dlog.error(nsPrefixedFieldAccess.nsPrefix.pos, DiagnosticErrorCode.CANNOT_FIND_XML_NAMESPACE,
                    nsPrefixedFieldAccess.nsPrefix);
        } else if (nsSymbol.getKind() == SymbolKind.PACKAGE) {
            nsPrefixedFieldAccess.nsSymbol = (BXMLNSSymbol) findXMLNamespaceFromPackageConst(
                    nsPrefixedFieldAccess.field.value, nsPrefixedFieldAccess.nsPrefix.value,
                    (BPackageSymbol) nsSymbol, fieldAccessExpr.pos);
        } else {
            nsPrefixedFieldAccess.nsSymbol = (BXMLNSSymbol) nsSymbol;
        }
    }

    private boolean hasLaxOriginalType(BLangFieldBasedAccess fieldBasedAccess) {
        return fieldBasedAccess.originalType != null && types.isLax(fieldBasedAccess.originalType);
    }

    private BType getLaxFieldAccessType(BType exprType) {
        switch (exprType.tag) {
            case TypeTags.JSON:
                return symTable.jsonType;
            case TypeTags.XML:
            case TypeTags.XML_ELEMENT:
                return symTable.stringType;
            case TypeTags.MAP:
                return ((BMapType) exprType).constraint;
            case TypeTags.UNION:
                BUnionType unionType = (BUnionType) exprType;
                if (types.isSameType(symTable.jsonType, unionType)) {
                    return symTable.jsonType;
                }
                LinkedHashSet<BType> memberTypes = new LinkedHashSet<>();
                unionType.getMemberTypes().forEach(bType -> memberTypes.add(getLaxFieldAccessType(bType)));
                return memberTypes.size() == 1 ? memberTypes.iterator().next() : BUnionType.create(null, memberTypes);
        }
        return symTable.semanticError;
    }

    private BType checkOptionalFieldAccessExpr(BLangFieldBasedAccess fieldAccessExpr, BType varRefType,
                                               Name fieldName) {
        BType actualType = symTable.semanticError;

        boolean nillableExprType = false;
        BType effectiveType = varRefType;

        if (varRefType.tag == TypeTags.UNION) {
            Set<BType> memTypes = ((BUnionType) varRefType).getMemberTypes();

            if (memTypes.contains(symTable.nilType)) {
                LinkedHashSet<BType> nilRemovedSet = new LinkedHashSet<>();
                for (BType bType : memTypes) {
                    if (bType != symTable.nilType) {
                        nilRemovedSet.add(bType);
                    } else {
                        nillableExprType = true;
                    }
                }

                effectiveType = nilRemovedSet.size() == 1 ? nilRemovedSet.iterator().next() :
                        BUnionType.create(null, nilRemovedSet);
            }
        }

        if (types.isSubTypeOfBaseType(effectiveType, TypeTags.RECORD)) {
            actualType = checkOptionalRecordFieldAccessExpr(fieldAccessExpr, effectiveType, fieldName);
            if (actualType == symTable.semanticError) {
                dlog.error(fieldAccessExpr.pos,
                        DiagnosticErrorCode.OPERATION_DOES_NOT_SUPPORT_OPTIONAL_FIELD_ACCESS_FOR_FIELD,
                        varRefType, fieldName);
            }
            fieldAccessExpr.nilSafeNavigation = nillableExprType;
            fieldAccessExpr.originalType = fieldAccessExpr.leafNode || !nillableExprType ? actualType :
                    types.getTypeWithoutNil(actualType);
        } else if (types.isLax(effectiveType)) {
            BType laxFieldAccessType = getLaxFieldAccessType(effectiveType);
            actualType = accessCouldResultInError(effectiveType) ?
                    BUnionType.create(null, laxFieldAccessType, symTable.errorType) : laxFieldAccessType;
            if (fieldAccessExpr.fieldKind == FieldKind.WITH_NS) {
                resolveXMLNamespace((BLangFieldBasedAccess.BLangNSPrefixedFieldBasedAccess) fieldAccessExpr);
            }
            fieldAccessExpr.originalType = laxFieldAccessType;
            fieldAccessExpr.nilSafeNavigation = true;
            nillableExprType = true;
        } else if (fieldAccessExpr.expr.getKind() == NodeKind.FIELD_BASED_ACCESS_EXPR &&
                hasLaxOriginalType(((BLangFieldBasedAccess) fieldAccessExpr.expr))) {
            BType laxFieldAccessType =
                    getLaxFieldAccessType(((BLangFieldBasedAccess) fieldAccessExpr.expr).originalType);
            actualType = accessCouldResultInError(effectiveType) ?
                    BUnionType.create(null, laxFieldAccessType, symTable.errorType) : laxFieldAccessType;
            if (fieldAccessExpr.fieldKind == FieldKind.WITH_NS) {
                resolveXMLNamespace((BLangFieldBasedAccess.BLangNSPrefixedFieldBasedAccess) fieldAccessExpr);
            }
            fieldAccessExpr.errorSafeNavigation = true;
            fieldAccessExpr.originalType = laxFieldAccessType;
            fieldAccessExpr.nilSafeNavigation = true;
            nillableExprType = true;
        } else if (varRefType.tag != TypeTags.SEMANTIC_ERROR) {
            dlog.error(fieldAccessExpr.pos,
                    DiagnosticErrorCode.OPERATION_DOES_NOT_SUPPORT_OPTIONAL_FIELD_ACCESS, varRefType);
        }

        if (nillableExprType && actualType != symTable.semanticError && !actualType.isNullable()) {
            actualType = BUnionType.create(null, actualType, symTable.nilType);
        }

        return actualType;
    }

    private boolean accessCouldResultInError(BType type) {
        if (type.tag == TypeTags.JSON) {
            return true;
        }

        if (type.tag == TypeTags.MAP) {
            return false;
        }

        if (type.tag == TypeTags.XML) {
            return true;
        }

        if (type.tag == TypeTags.UNION) {
            return ((BUnionType) type).getMemberTypes().stream().anyMatch(this::accessCouldResultInError);
        } else {
            return false;
        }
    }

    private BType checkIndexAccessExpr(BLangIndexBasedAccess indexBasedAccessExpr) {
        BType varRefType = types.getTypeWithEffectiveIntersectionTypes(indexBasedAccessExpr.expr.getBType());

        boolean nillableExprType = false;

        if (varRefType.tag == TypeTags.UNION) {
            Set<BType> memTypes = ((BUnionType) varRefType).getMemberTypes();

            if (memTypes.contains(symTable.nilType)) {
                LinkedHashSet<BType> nilRemovedSet = new LinkedHashSet<>();
                for (BType bType : memTypes) {
                    if (bType != symTable.nilType) {
                        nilRemovedSet.add(bType);
                    } else {
                        nillableExprType = true;
                    }
                }

                if (nillableExprType) {
                    varRefType = nilRemovedSet.size() == 1 ? nilRemovedSet.iterator().next() :
                            BUnionType.create(null, nilRemovedSet);

                    if (!types.isSubTypeOfMapping(varRefType)) {
                        // Member access is allowed on optional types only with mappings.
                        dlog.error(indexBasedAccessExpr.pos,
                                DiagnosticErrorCode.OPERATION_DOES_NOT_SUPPORT_MEMBER_ACCESS,
                                   indexBasedAccessExpr.expr.getBType());
                        return symTable.semanticError;
                    }

                    if (indexBasedAccessExpr.isLValue) {
                        dlog.error(indexBasedAccessExpr.pos,
                                DiagnosticErrorCode.OPERATION_DOES_NOT_SUPPORT_MEMBER_ACCESS_FOR_ASSIGNMENT,
                                   indexBasedAccessExpr.expr.getBType());
                        return symTable.semanticError;
                    }
                }
            }
        }


        BLangExpression indexExpr = indexBasedAccessExpr.indexExpr;
        BType actualType = symTable.semanticError;

        if (types.isSubTypeOfMapping(varRefType)) {
            checkExpr(indexExpr, this.env, symTable.stringType);

            if (indexExpr.getBType() == symTable.semanticError) {
                return symTable.semanticError;
            }

            actualType = checkMappingIndexBasedAccess(indexBasedAccessExpr, varRefType);

            if (actualType == symTable.semanticError) {
                if (indexExpr.getBType().tag == TypeTags.STRING && isConst(indexExpr)) {
                    String fieldName = getConstFieldName(indexExpr);
                    dlog.error(indexBasedAccessExpr.pos, DiagnosticErrorCode.UNDEFINED_STRUCTURE_FIELD,
                               fieldName, indexBasedAccessExpr.expr.getBType());
                    return actualType;
                }

                dlog.error(indexExpr.pos, DiagnosticErrorCode.INVALID_RECORD_MEMBER_ACCESS_EXPR, indexExpr.getBType());
                return actualType;
            }

            indexBasedAccessExpr.nilSafeNavigation = nillableExprType;
            indexBasedAccessExpr.originalType = indexBasedAccessExpr.leafNode || !nillableExprType ? actualType :
                    types.getTypeWithoutNil(actualType);
        } else if (types.isSubTypeOfList(varRefType)) {
            checkExpr(indexExpr, this.env, symTable.intType);

            if (indexExpr.getBType() == symTable.semanticError) {
                return symTable.semanticError;
            }

            actualType = checkListIndexBasedAccess(indexBasedAccessExpr, varRefType);
            indexBasedAccessExpr.originalType = actualType;

            if (actualType == symTable.semanticError) {
                if (indexExpr.getBType().tag == TypeTags.INT && isConst(indexExpr)) {
                    dlog.error(indexBasedAccessExpr.indexExpr.pos,
                            DiagnosticErrorCode.LIST_INDEX_OUT_OF_RANGE, getConstIndex(indexExpr));
                    return actualType;
                }
                dlog.error(indexExpr.pos, DiagnosticErrorCode.INVALID_LIST_MEMBER_ACCESS_EXPR, indexExpr.getBType());
                return actualType;
            }
        } else if (types.isAssignable(varRefType, symTable.stringType)) {
            if (indexBasedAccessExpr.isLValue) {
                dlog.error(indexBasedAccessExpr.pos,
                        DiagnosticErrorCode.OPERATION_DOES_NOT_SUPPORT_MEMBER_ACCESS_FOR_ASSIGNMENT,
                           indexBasedAccessExpr.expr.getBType());
                return symTable.semanticError;
            }

            checkExpr(indexExpr, this.env, symTable.intType);

            if (indexExpr.getBType() == symTable.semanticError) {
                return symTable.semanticError;
            }

            indexBasedAccessExpr.originalType = symTable.charStringType;
            actualType = symTable.charStringType;
        } else if (TypeTags.isXMLTypeTag(varRefType.tag)) {
            if (indexBasedAccessExpr.isLValue) {
                indexExpr.setBType(symTable.semanticError);
                dlog.error(indexBasedAccessExpr.pos, DiagnosticErrorCode.CANNOT_UPDATE_XML_SEQUENCE);
                return actualType;
            }

            BType type = checkExpr(indexExpr, this.env, symTable.intType);
            if (type == symTable.semanticError) {
                return type;
            }
            // Note: out of range member access returns empty xml value unlike lists
            // hence, this needs to be set to xml type
            indexBasedAccessExpr.originalType = varRefType;
            actualType = varRefType;
        } else if (varRefType.tag == TypeTags.TABLE) {
            if (indexBasedAccessExpr.isLValue) {
                dlog.error(indexBasedAccessExpr.pos, DiagnosticErrorCode.CANNOT_UPDATE_TABLE_USING_MEMBER_ACCESS,
                        varRefType);
                return symTable.semanticError;
            }
            BTableType tableType = (BTableType) indexBasedAccessExpr.expr.getBType();
            BType keyTypeConstraint = tableType.keyTypeConstraint;
            if (tableType.keyTypeConstraint == null) {
                keyTypeConstraint = createTableKeyConstraint(((BTableType) indexBasedAccessExpr.expr.getBType()).
                        fieldNameList, ((BTableType) indexBasedAccessExpr.expr.getBType()).constraint);

                if (keyTypeConstraint == symTable.semanticError) {
                    dlog.error(indexBasedAccessExpr.pos,
                               DiagnosticErrorCode.MEMBER_ACCESS_NOT_SUPPORT_FOR_KEYLESS_TABLE,
                               indexBasedAccessExpr.expr);
                    return symTable.semanticError;
                }
            }

            if (indexExpr.getKind() != NodeKind.TABLE_MULTI_KEY) {
                checkExpr(indexExpr, this.env, keyTypeConstraint);
                if (indexExpr.getBType() == symTable.semanticError) {
                    dlog.error(indexBasedAccessExpr.pos, DiagnosticErrorCode.INVALID_KEY_CONSTRAINT_PROVIDED_FOR_ACCESS,
                            keyTypeConstraint);
                    return symTable.semanticError;
                }
            } else {
                List<BLangExpression> multiKeyExpressionList = ((BLangTableMultiKeyExpr)
                        indexBasedAccessExpr.indexExpr).multiKeyIndexExprs;
                List<BType> keyConstraintTypes = ((BTupleType) keyTypeConstraint).tupleTypes;
                if (keyConstraintTypes.size() != multiKeyExpressionList.size()) {
                    dlog.error(indexBasedAccessExpr.pos, DiagnosticErrorCode.INVALID_KEY_CONSTRAINT_PROVIDED_FOR_ACCESS,
                            keyTypeConstraint);
                    return symTable.semanticError;
                }

                for (int i = 0; i < multiKeyExpressionList.size(); i++) {
                    BLangExpression keyExpr = multiKeyExpressionList.get(i);
                    checkExpr(keyExpr, this.env, keyConstraintTypes.get(i));
                    if (keyExpr.getBType() == symTable.semanticError) {
                        dlog.error(indexBasedAccessExpr.pos,
                                   DiagnosticErrorCode.INVALID_KEY_CONSTRAINT_PROVIDED_FOR_ACCESS,
                                   keyTypeConstraint);
                        return symTable.semanticError;
                    }
                }
            }

            if (expType.tag != TypeTags.NONE) {
                BType resultType = checkExpr(indexBasedAccessExpr.expr, env, expType);
                if (resultType == symTable.semanticError) {
                    return symTable.semanticError;
                }
            }
            BType constraint = tableType.constraint;
            actualType = addNilForNillableAccessType(constraint);
            indexBasedAccessExpr.originalType = indexBasedAccessExpr.leafNode || !nillableExprType ? actualType :
                    types.getTypeWithoutNil(actualType);
        } else if (varRefType == symTable.semanticError) {
            indexBasedAccessExpr.indexExpr.setBType(symTable.semanticError);
            return symTable.semanticError;
        } else {
            indexBasedAccessExpr.indexExpr.setBType(symTable.semanticError);
            dlog.error(indexBasedAccessExpr.pos, DiagnosticErrorCode.OPERATION_DOES_NOT_SUPPORT_MEMBER_ACCESS,
                       indexBasedAccessExpr.expr.getBType());
            return symTable.semanticError;
        }

        if (nillableExprType && !actualType.isNullable()) {
            actualType = BUnionType.create(null, actualType, symTable.nilType);
        }

        return actualType;
    }

    private Long getConstIndex(BLangExpression indexExpr) {
        return indexExpr.getKind() == NodeKind.NUMERIC_LITERAL ? (Long) ((BLangLiteral) indexExpr).value :
                (Long) ((BConstantSymbol) ((BLangSimpleVarRef) indexExpr).symbol).value.value;
    }

    private String getConstFieldName(BLangExpression indexExpr) {
        return indexExpr.getKind() == NodeKind.LITERAL ? (String) ((BLangLiteral) indexExpr).value :
                (String) ((BConstantSymbol) ((BLangSimpleVarRef) indexExpr).symbol).value.value;
    }

    private BType checkArrayIndexBasedAccess(BLangIndexBasedAccess indexBasedAccess, BType indexExprType,
                                             BArrayType arrayType) {
        BType actualType = symTable.semanticError;
        switch (indexExprType.tag) {
            case TypeTags.INT:
                BLangExpression indexExpr = indexBasedAccess.indexExpr;
                if (!isConst(indexExpr) || arrayType.state == BArrayState.OPEN) {
                    actualType = arrayType.eType;
                    break;
                }
                actualType = getConstIndex(indexExpr) >= arrayType.size ? symTable.semanticError : arrayType.eType;
                break;
            case TypeTags.FINITE:
                BFiniteType finiteIndexExpr = (BFiniteType) indexExprType;
                boolean validIndexExists = false;
                for (BLangExpression finiteMember : finiteIndexExpr.getValueSpace()) {
                    int indexValue = ((Long) ((BLangLiteral) finiteMember).value).intValue();
                    if (indexValue >= 0 &&
                            (arrayType.state == BArrayState.OPEN || indexValue < arrayType.size)) {
                        validIndexExists = true;
                        break;
                    }
                }
                if (!validIndexExists) {
                    return symTable.semanticError;
                }
                actualType = arrayType.eType;
                break;
            case TypeTags.UNION:
                // address the case where we have a union of finite types
                List<BFiniteType> finiteTypes = ((BUnionType) indexExprType).getMemberTypes().stream()
                        .filter(memType -> memType.tag == TypeTags.FINITE)
                        .map(matchedType -> (BFiniteType) matchedType)
                        .collect(Collectors.toList());

                BFiniteType finiteType;
                if (finiteTypes.size() == 1) {
                    finiteType = finiteTypes.get(0);
                } else {
                    Set<BLangExpression> valueSpace = new LinkedHashSet<>();
                    finiteTypes.forEach(constituent -> valueSpace.addAll(constituent.getValueSpace()));
                    finiteType = new BFiniteType(null, valueSpace);
                }

                BType elementType = checkArrayIndexBasedAccess(indexBasedAccess, finiteType, arrayType);
                if (elementType == symTable.semanticError) {
                    return symTable.semanticError;
                }
                actualType = arrayType.eType;
        }
        return actualType;
    }

    private BType checkListIndexBasedAccess(BLangIndexBasedAccess accessExpr, BType type) {
        if (type.tag == TypeTags.ARRAY) {
            return checkArrayIndexBasedAccess(accessExpr, accessExpr.indexExpr.getBType(), (BArrayType) type);
        }

        if (type.tag == TypeTags.TUPLE) {
            return checkTupleIndexBasedAccess(accessExpr, (BTupleType) type, accessExpr.indexExpr.getBType());
        }

        LinkedHashSet<BType> fieldTypeMembers = new LinkedHashSet<>();

        for (BType memType : ((BUnionType) type).getMemberTypes()) {
            BType individualFieldType = checkListIndexBasedAccess(accessExpr, memType);

            if (individualFieldType == symTable.semanticError) {
                continue;
            }

            fieldTypeMembers.add(individualFieldType);
        }

        if (fieldTypeMembers.size() == 0) {
            return symTable.semanticError;
        }

        if (fieldTypeMembers.size() == 1) {
            return fieldTypeMembers.iterator().next();
        }
        return BUnionType.create(null, fieldTypeMembers);
    }

    private BType checkTupleIndexBasedAccess(BLangIndexBasedAccess accessExpr, BTupleType tuple, BType currentType) {
        BType actualType = symTable.semanticError;
        BLangExpression indexExpr = accessExpr.indexExpr;
        switch (currentType.tag) {
            case TypeTags.INT:
                if (isConst(indexExpr)) {
                    actualType = checkTupleFieldType(tuple, getConstIndex(indexExpr).intValue());
                } else {
                    BTupleType tupleExpr = (BTupleType) accessExpr.expr.getBType();
                    LinkedHashSet<BType> tupleTypes = collectTupleFieldTypes(tupleExpr, new LinkedHashSet<>());
                    actualType = tupleTypes.size() == 1 ? tupleTypes.iterator().next() : BUnionType.create(null,
                                                                                                           tupleTypes);
                }
                break;
            case TypeTags.FINITE:
                BFiniteType finiteIndexExpr = (BFiniteType) currentType;
                LinkedHashSet<BType> possibleTypes = new LinkedHashSet<>();
                for (BLangExpression finiteMember : finiteIndexExpr.getValueSpace()) {
                    int indexValue = ((Long) ((BLangLiteral) finiteMember).value).intValue();
                    BType fieldType = checkTupleFieldType(tuple, indexValue);
                    if (fieldType.tag != TypeTags.SEMANTIC_ERROR) {
                        possibleTypes.add(fieldType);
                    }
                }
                if (possibleTypes.size() == 0) {
                    return symTable.semanticError;
                }
                actualType = possibleTypes.size() == 1 ? possibleTypes.iterator().next() :
                        BUnionType.create(null, possibleTypes);
                break;

            case TypeTags.UNION:
                LinkedHashSet<BType> possibleTypesByMember = new LinkedHashSet<>();
                List<BFiniteType> finiteTypes = new ArrayList<>();
                ((BUnionType) currentType).getMemberTypes().forEach(memType -> {
                    if (memType.tag == TypeTags.FINITE) {
                        finiteTypes.add((BFiniteType) memType);
                    } else {
                        BType possibleType = checkTupleIndexBasedAccess(accessExpr, tuple, memType);
                        if (possibleType.tag == TypeTags.UNION) {
                            possibleTypesByMember.addAll(((BUnionType) possibleType).getMemberTypes());
                        } else {
                            possibleTypesByMember.add(possibleType);
                        }
                    }
                });

                BFiniteType finiteType;
                if (finiteTypes.size() == 1) {
                    finiteType = finiteTypes.get(0);
                } else {
                    Set<BLangExpression> valueSpace = new LinkedHashSet<>();
                    finiteTypes.forEach(constituent -> valueSpace.addAll(constituent.getValueSpace()));
                    finiteType = new BFiniteType(null, valueSpace);
                }

                BType possibleType = checkTupleIndexBasedAccess(accessExpr, tuple, finiteType);
                if (possibleType.tag == TypeTags.UNION) {
                    possibleTypesByMember.addAll(((BUnionType) possibleType).getMemberTypes());
                } else {
                    possibleTypesByMember.add(possibleType);
                }

                if (possibleTypesByMember.contains(symTable.semanticError)) {
                    return symTable.semanticError;
                }
                actualType = possibleTypesByMember.size() == 1 ? possibleTypesByMember.iterator().next() :
                        BUnionType.create(null, possibleTypesByMember);
        }
        return actualType;
    }

    private LinkedHashSet<BType> collectTupleFieldTypes(BTupleType tupleType, LinkedHashSet<BType> memberTypes) {
        tupleType.tupleTypes
                .forEach(memberType -> {
                    if (memberType.tag == TypeTags.UNION) {
                        collectMemberTypes((BUnionType) memberType, memberTypes);
                    } else {
                        memberTypes.add(memberType);
                    }
                });
        return memberTypes;
    }

    private BType checkMappingIndexBasedAccess(BLangIndexBasedAccess accessExpr, BType type) {
        if (type.tag == TypeTags.MAP) {
            BType constraint = ((BMapType) type).constraint;
            return accessExpr.isLValue ? constraint : addNilForNillableAccessType(constraint);
        }

        if (type.tag == TypeTags.RECORD) {
            return checkRecordIndexBasedAccess(accessExpr, (BRecordType) type, accessExpr.indexExpr.getBType());
        }

        BType fieldType;

        boolean nonMatchedRecordExists = false;

        LinkedHashSet<BType> fieldTypeMembers = new LinkedHashSet<>();

        for (BType memType : ((BUnionType) type).getMemberTypes()) {
            BType individualFieldType = checkMappingIndexBasedAccess(accessExpr, memType);

            if (individualFieldType == symTable.semanticError) {
                nonMatchedRecordExists = true;
                continue;
            }

            fieldTypeMembers.add(individualFieldType);
        }

        if (fieldTypeMembers.size() == 0) {
            return symTable.semanticError;
        }

        if (fieldTypeMembers.size() == 1) {
            fieldType = fieldTypeMembers.iterator().next();
        } else {
            fieldType = BUnionType.create(null, fieldTypeMembers);
        }

        return nonMatchedRecordExists ? addNilForNillableAccessType(fieldType) : fieldType;
    }

    private BType checkRecordIndexBasedAccess(BLangIndexBasedAccess accessExpr, BRecordType record, BType currentType) {
        BType actualType = symTable.semanticError;
        BLangExpression indexExpr = accessExpr.indexExpr;
        switch (currentType.tag) {
            case TypeTags.STRING:
                if (isConst(indexExpr)) {
                    String fieldName = IdentifierUtils.escapeSpecialCharacters(getConstFieldName(indexExpr));
                    actualType = checkRecordRequiredFieldAccess(accessExpr, names.fromString(fieldName), record);
                    if (actualType != symTable.semanticError) {
                        return actualType;
                    }

                    actualType = checkRecordOptionalFieldAccess(accessExpr, names.fromString(fieldName), record);
                    if (actualType == symTable.semanticError) {
                        actualType = checkRecordRestFieldAccess(accessExpr, names.fromString(fieldName), record);
                        if (actualType == symTable.semanticError) {
                            return actualType;
                        }
                        if (actualType == symTable.neverType) {
                            return actualType;
                        }
                        return addNilForNillableAccessType(actualType);
                    }

                    if (accessExpr.isLValue) {
                        return actualType;
                    }
                    return addNilForNillableAccessType(actualType);
                }

                LinkedHashSet<BType> fieldTypes = record.fields.values().stream()
                        .map(field -> field.type)
                        .collect(Collectors.toCollection(LinkedHashSet::new));

                if (record.restFieldType.tag != TypeTags.NONE) {
                    fieldTypes.add(record.restFieldType);
                }

                if (fieldTypes.stream().noneMatch(BType::isNullable)) {
                    fieldTypes.add(symTable.nilType);
                }

                actualType = BUnionType.create(null, fieldTypes);
                break;
            case TypeTags.FINITE:
                BFiniteType finiteIndexExpr = (BFiniteType) currentType;
                LinkedHashSet<BType> possibleTypes = new LinkedHashSet<>();
                for (BLangExpression finiteMember : finiteIndexExpr.getValueSpace()) {
                    String fieldName = (String) ((BLangLiteral) finiteMember).value;
                    BType fieldType = checkRecordRequiredFieldAccess(accessExpr, names.fromString(fieldName), record);
                    if (fieldType == symTable.semanticError) {
                        fieldType = checkRecordOptionalFieldAccess(accessExpr, names.fromString(fieldName), record);
                        if (fieldType == symTable.semanticError) {
                            fieldType = checkRecordRestFieldAccess(accessExpr, names.fromString(fieldName), record);
                        }

                        if (fieldType != symTable.semanticError) {
                            fieldType = addNilForNillableAccessType(fieldType);
                        }
                    }

                    if (fieldType.tag == TypeTags.SEMANTIC_ERROR) {
                        continue;
                    }
                    possibleTypes.add(fieldType);
                }

                if (possibleTypes.isEmpty()) {
                    return symTable.semanticError;
                }

                if (possibleTypes.stream().noneMatch(BType::isNullable)) {
                    possibleTypes.add(symTable.nilType);
                }

                actualType = possibleTypes.size() == 1 ? possibleTypes.iterator().next() :
                        BUnionType.create(null, possibleTypes);
                break;
            case TypeTags.UNION:
                LinkedHashSet<BType> possibleTypesByMember = new LinkedHashSet<>();
                List<BFiniteType> finiteTypes = new ArrayList<>();
                ((BUnionType) currentType).getMemberTypes().forEach(memType -> {
                    if (memType.tag == TypeTags.FINITE) {
                        finiteTypes.add((BFiniteType) memType);
                    } else {
                        BType possibleType = checkRecordIndexBasedAccess(accessExpr, record, memType);
                        if (possibleType.tag == TypeTags.UNION) {
                            possibleTypesByMember.addAll(((BUnionType) possibleType).getMemberTypes());
                        } else {
                            possibleTypesByMember.add(possibleType);
                        }
                    }
                });

                BFiniteType finiteType;
                if (finiteTypes.size() == 1) {
                    finiteType = finiteTypes.get(0);
                } else {
                    Set<BLangExpression> valueSpace = new LinkedHashSet<>();
                    finiteTypes.forEach(constituent -> valueSpace.addAll(constituent.getValueSpace()));
                    finiteType = new BFiniteType(null, valueSpace);
                }

                BType possibleType = checkRecordIndexBasedAccess(accessExpr, record, finiteType);
                if (possibleType.tag == TypeTags.UNION) {
                    possibleTypesByMember.addAll(((BUnionType) possibleType).getMemberTypes());
                } else {
                    possibleTypesByMember.add(possibleType);
                }

                if (possibleTypesByMember.contains(symTable.semanticError)) {
                    return symTable.semanticError;
                }
                actualType = possibleTypesByMember.size() == 1 ? possibleTypesByMember.iterator().next() :
                        BUnionType.create(null, possibleTypesByMember);
        }
        return actualType;
    }

    private List<BType> getTypesList(BType type) {
        if (type.tag == TypeTags.UNION) {
            BUnionType unionType = (BUnionType) type;
            return new ArrayList<>(unionType.getMemberTypes());
        } else {
            return Lists.of(type);
        }
    }

    private LinkedHashSet<BType> getMatchExpressionTypes(BLangMatchExpression bLangMatchExpression) {
        List<BType> exprTypes = getTypesList(bLangMatchExpression.expr.getBType());
        LinkedHashSet<BType> matchExprTypes = new LinkedHashSet<>();
        for (BType type : exprTypes) {
            boolean assignable = false;
            for (BLangMatchExprPatternClause pattern : bLangMatchExpression.patternClauses) {
                BType patternExprType = pattern.expr.getBType();

                // Type of the pattern expression, becomes one of the types of the whole but expression
                matchExprTypes.addAll(getTypesList(patternExprType));

                if (type.tag == TypeTags.SEMANTIC_ERROR || patternExprType.tag == TypeTags.SEMANTIC_ERROR) {
                    return new LinkedHashSet<BType>() {
                        {
                            add(symTable.semanticError);
                        }
                    };
                }

                assignable = this.types.isAssignable(type, pattern.variable.getBType());
                if (assignable) {
                    break;
                }
            }

            // If the matching expr type is not matching to any pattern, it becomes one of the types
            // returned by the whole but expression
            if (!assignable) {
                matchExprTypes.add(type);
            }
        }

        return matchExprTypes;
    }

    private boolean couldHoldTableValues(BType type, List<BType> encounteredTypes) {
        if (encounteredTypes.contains(type)) {
            return false;
        }
        encounteredTypes.add(type);

        switch (type.tag) {
            case TypeTags.UNION:
                for (BType bType1 : ((BUnionType) type).getMemberTypes()) {
                    if (couldHoldTableValues(bType1, encounteredTypes)) {
                        return true;
                    }
                }
                return false;
            case TypeTags.MAP:
                return couldHoldTableValues(((BMapType) type).constraint, encounteredTypes);
            case TypeTags.RECORD:
                BRecordType recordType = (BRecordType) type;
                for (BField field : recordType.fields.values()) {
                    if (couldHoldTableValues(field.type, encounteredTypes)) {
                        return true;
                    }
                }
                return !recordType.sealed && couldHoldTableValues(recordType.restFieldType, encounteredTypes);
            case TypeTags.ARRAY:
                return couldHoldTableValues(((BArrayType) type).eType, encounteredTypes);
            case TypeTags.TUPLE:
                for (BType bType : ((BTupleType) type).getTupleTypes()) {
                    if (couldHoldTableValues(bType, encounteredTypes)) {
                        return true;
                    }
                }
                return false;
        }
        return false;
    }

    private boolean isConst(BLangExpression expression) {

        if (ConstantAnalyzer.isValidConstantExpressionNode(expression)) {
            return true;
        }

        if (expression.getKind() != NodeKind.SIMPLE_VARIABLE_REF) {
            return false;
        }

        return (((BLangSimpleVarRef) expression).symbol.tag & SymTag.CONSTANT) == SymTag.CONSTANT;
    }

    private Name getCurrentCompUnit(BLangNode node) {
        return names.fromString(node.pos.lineRange().filePath());
    }

    private BType getRepresentativeBroadType(List<BType> inferredTypeList) {
        for (int i = 0; i < inferredTypeList.size(); i++) {
            BType type = inferredTypeList.get(i);
            if (type.tag == TypeTags.SEMANTIC_ERROR) {
                return type;
            }

            for (int j = i + 1; j < inferredTypeList.size(); j++) {
                BType otherType = inferredTypeList.get(j);

                if (otherType.tag == TypeTags.SEMANTIC_ERROR) {
                    return otherType;
                }

                if (types.isAssignable(otherType, type)) {
                    inferredTypeList.remove(j);
                    j -= 1;
                    continue;
                }

                if (types.isAssignable(type, otherType)) {
                    inferredTypeList.remove(i);
                    i -= 1;
                    break;
                }
            }
        }

        if (inferredTypeList.size() == 1) {
            return inferredTypeList.get(0);
        }

        return BUnionType.create(null, inferredTypeList.toArray(new BType[0]));
    }

    private BType defineInferredRecordType(BLangRecordLiteral recordLiteral, BType expType) {
        PackageID pkgID = env.enclPkg.symbol.pkgID;
        BRecordTypeSymbol recordSymbol = createRecordTypeSymbol(pkgID, recordLiteral.pos, VIRTUAL);

        Map<String, FieldInfo> nonRestFieldTypes = new LinkedHashMap<>();
        List<BType> restFieldTypes = new ArrayList<>();

        for (RecordLiteralNode.RecordField field : recordLiteral.fields) {
            if (field.isKeyValueField()) {
                BLangRecordKeyValueField keyValue = (BLangRecordKeyValueField) field;
                BLangRecordKey key = keyValue.key;
                BLangExpression expression = keyValue.valueExpr;
                BLangExpression keyExpr = key.expr;
                if (key.computedKey) {
                    checkExpr(keyExpr, env, symTable.stringType);
                    BType exprType = checkExpr(expression, env, expType);
                    if (isUniqueType(restFieldTypes, exprType)) {
                        restFieldTypes.add(exprType);
                    }
                } else {
                    addToNonRestFieldTypes(nonRestFieldTypes, getKeyName(keyExpr),
                                           keyValue.readonly ? checkExpr(expression, env, symTable.readonlyType) :
                                                   checkExpr(expression, env, expType),
                                           true, keyValue.readonly);
                }
            } else if (field.getKind() == NodeKind.RECORD_LITERAL_SPREAD_OP) {
                BType type = checkExpr(((BLangRecordLiteral.BLangRecordSpreadOperatorField) field).expr, env, expType);
                int typeTag = type.tag;

                if (typeTag == TypeTags.MAP) {
                    BType constraintType = ((BMapType) type).constraint;

                    if (isUniqueType(restFieldTypes, constraintType)) {
                        restFieldTypes.add(constraintType);
                    }
                }

                if (type.tag != TypeTags.RECORD) {
                    continue;
                }

                BRecordType recordType = (BRecordType) type;
                for (BField recField : recordType.fields.values()) {
                    addToNonRestFieldTypes(nonRestFieldTypes, recField.name.value, recField.type,
                                           !Symbols.isOptional(recField.symbol), false);
                }

                if (!recordType.sealed) {
                    BType restFieldType = recordType.restFieldType;
                    if (isUniqueType(restFieldTypes, restFieldType)) {
                        restFieldTypes.add(restFieldType);
                    }
                }
            } else {
                BLangRecordVarNameField varNameField = (BLangRecordVarNameField) field;
                addToNonRestFieldTypes(nonRestFieldTypes, getKeyName(varNameField),
                                       varNameField.readonly ? checkExpr(varNameField, env, symTable.readonlyType) :
                                               checkExpr(varNameField, env, expType),
                                       true, varNameField.readonly);
            }
        }

        LinkedHashMap<String, BField> fields = new LinkedHashMap<>();
        boolean allReadOnlyNonRestFields = true;

        for (Map.Entry<String, FieldInfo> entry : nonRestFieldTypes.entrySet()) {
            FieldInfo fieldInfo = entry.getValue();
            List<BType> types = fieldInfo.types;

            if (types.contains(symTable.semanticError)) {
                return symTable.semanticError;
            }

            String key = entry.getKey();
            Name fieldName = names.fromString(key);
            BType type = types.size() == 1 ? types.get(0) : BUnionType.create(null, types.toArray(new BType[0]));

            Set<Flag> flags = new HashSet<>();

            if (fieldInfo.required) {
                flags.add(Flag.REQUIRED);
            } else {
                flags.add(Flag.OPTIONAL);
            }

            if (fieldInfo.readonly) {
                flags.add(Flag.READONLY);
            } else if (allReadOnlyNonRestFields) {
                allReadOnlyNonRestFields = false;
            }

            BVarSymbol fieldSymbol = new BVarSymbol(Flags.asMask(flags), fieldName, pkgID, type, recordSymbol,
                                                    symTable.builtinPos, VIRTUAL);
            fields.put(fieldName.value, new BField(fieldName, null, fieldSymbol));
            recordSymbol.scope.define(fieldName, fieldSymbol);
        }

        BRecordType recordType = new BRecordType(recordSymbol);
        recordType.fields = fields;

        if (restFieldTypes.contains(symTable.semanticError)) {
            return symTable.semanticError;
        }

        if (restFieldTypes.isEmpty()) {
            recordType.sealed = true;
            recordType.restFieldType = symTable.noType;
        } else if (restFieldTypes.size() == 1) {
            recordType.restFieldType = restFieldTypes.get(0);
        } else {
            recordType.restFieldType = BUnionType.create(null, restFieldTypes.toArray(new BType[0]));
        }
        recordSymbol.type = recordType;
        recordType.tsymbol = recordSymbol;

        if (expType == symTable.readonlyType || (recordType.sealed && allReadOnlyNonRestFields)) {
            recordType.flags |= Flags.READONLY;
            recordSymbol.flags |= Flags.READONLY;
        }

        BLangRecordTypeNode recordTypeNode = TypeDefBuilderHelper.createRecordTypeNode(recordType, pkgID, symTable,
                                                                                       recordLiteral.pos);
        recordTypeNode.initFunction = TypeDefBuilderHelper.createInitFunctionForRecordType(recordTypeNode, env,
                                                                                           names, symTable);
        TypeDefBuilderHelper.addTypeDefinition(recordType, recordSymbol, recordTypeNode, env);

        return recordType;
    }

    private BRecordTypeSymbol createRecordTypeSymbol(PackageID pkgID, Location location,
                                                     SymbolOrigin origin) {
        BRecordTypeSymbol recordSymbol =
                Symbols.createRecordSymbol(Flags.ANONYMOUS,
                                           names.fromString(anonymousModelHelper.getNextAnonymousTypeKey(pkgID)),
                                           pkgID, null, env.scope.owner, location, origin);

        BInvokableType bInvokableType = new BInvokableType(new ArrayList<>(), symTable.nilType, null);
        BInvokableSymbol initFuncSymbol = Symbols.createFunctionSymbol(
                Flags.PUBLIC, Names.EMPTY, Names.EMPTY, env.enclPkg.symbol.pkgID, bInvokableType, env.scope.owner,
                false, symTable.builtinPos, VIRTUAL);
        initFuncSymbol.retType = symTable.nilType;
        recordSymbol.initializerFunc = new BAttachedFunction(Names.INIT_FUNCTION_SUFFIX, initFuncSymbol,
                                                             bInvokableType, location);

        recordSymbol.scope = new Scope(recordSymbol);
        recordSymbol.scope.define(
                names.fromString(recordSymbol.name.value + "." + recordSymbol.initializerFunc.funcName.value),
                recordSymbol.initializerFunc.symbol);
        return recordSymbol;
    }

    private String getKeyName(BLangExpression key) {
        return key.getKind() == NodeKind.SIMPLE_VARIABLE_REF ?
                ((BLangSimpleVarRef) key).variableName.value : (String) ((BLangLiteral) key).value;
    }

    private void addToNonRestFieldTypes(Map<String, FieldInfo> nonRestFieldTypes, String keyString,
                                        BType exprType, boolean required, boolean readonly) {
        if (!nonRestFieldTypes.containsKey(keyString)) {
            nonRestFieldTypes.put(keyString, new FieldInfo(new ArrayList<BType>() {{ add(exprType); }}, required,
                                                           readonly));
            return;
        }

        FieldInfo fieldInfo = nonRestFieldTypes.get(keyString);
        List<BType> typeList = fieldInfo.types;

        if (isUniqueType(typeList, exprType)) {
            typeList.add(exprType);
        }

        if (required && !fieldInfo.required) {
            fieldInfo.required = true;
        }
    }

    private boolean isUniqueType(List<BType> typeList, BType type) {
        boolean isRecord = type.tag == TypeTags.RECORD;

        for (BType bType : typeList) {

            if (isRecord) {
                if (type == bType) {
                    return false;
                }
            } else if (types.isSameType(type, bType)) {
                return false;
            }
        }
        return true;
    }

    private BType checkXmlSubTypeLiteralCompatibility(Location location, BXMLSubType mutableXmlSubType,
                                                      BType expType) {
        if (expType == symTable.semanticError) {
            return expType;
        }

        boolean unionExpType = expType.tag == TypeTags.UNION;

        if (expType == mutableXmlSubType) {
            return expType;
        }

        if (!unionExpType && types.isAssignable(mutableXmlSubType, expType)) {
            return mutableXmlSubType;
        }

        BXMLSubType immutableXmlSubType = (BXMLSubType)
                ImmutableTypeCloner.getEffectiveImmutableType(location, types, mutableXmlSubType, env, symTable,
                                                              anonymousModelHelper, names);

        if (expType == immutableXmlSubType) {
            return expType;
        }

        if (!unionExpType && types.isAssignable(immutableXmlSubType, expType)) {
            return immutableXmlSubType;
        }

        if (!unionExpType) {
            dlog.error(location, DiagnosticErrorCode.INCOMPATIBLE_TYPES, expType, mutableXmlSubType);
            return symTable.semanticError;
        }

        List<BType> compatibleTypes = new ArrayList<>();
        for (BType memberType : ((BUnionType) expType).getMemberTypes()) {
            if (compatibleTypes.contains(memberType)) {
                continue;
            }

            if (memberType == mutableXmlSubType || memberType == immutableXmlSubType) {
                compatibleTypes.add(memberType);
                continue;
            }

            if (types.isAssignable(mutableXmlSubType, memberType) && !compatibleTypes.contains(mutableXmlSubType)) {
                compatibleTypes.add(mutableXmlSubType);
                continue;
            }

            if (types.isAssignable(immutableXmlSubType, memberType) && !compatibleTypes.contains(immutableXmlSubType)) {
                compatibleTypes.add(immutableXmlSubType);
            }
        }

        if (compatibleTypes.isEmpty()) {
            dlog.error(location, DiagnosticErrorCode.INCOMPATIBLE_TYPES, expType, mutableXmlSubType);
            return symTable.semanticError;
        }

        if (compatibleTypes.size() == 1) {
            return compatibleTypes.get(0);
        }

        dlog.error(location, DiagnosticErrorCode.AMBIGUOUS_TYPES, expType);
        return symTable.semanticError;
    }

    private void markChildrenAsImmutable(BLangXMLElementLiteral bLangXMLElementLiteral) {
        for (BLangExpression modifiedChild : bLangXMLElementLiteral.modifiedChildren) {
            BType childType = modifiedChild.getBType();
            if (Symbols.isFlagOn(childType.flags, Flags.READONLY) || !types.isSelectivelyImmutableType(childType)) {
                continue;
            }
            modifiedChild.setBType(ImmutableTypeCloner.getEffectiveImmutableType(modifiedChild.pos, types,
                                                                         (SelectivelyImmutableReferenceType) childType,
                                                                         env, symTable, anonymousModelHelper, names));

            if (modifiedChild.getKind() == NodeKind.XML_ELEMENT_LITERAL) {
                markChildrenAsImmutable((BLangXMLElementLiteral) modifiedChild);
            }
        }
    }

    private void logUndefinedSymbolError(Location pos, String name) {
        if (!missingNodesHelper.isMissingNode(name)) {
            dlog.error(pos, DiagnosticErrorCode.UNDEFINED_SYMBOL, name);
        }
    }

    private void markTypeAsIsolated(BType actualType) {
        actualType.flags |= Flags.ISOLATED;
        actualType.tsymbol.flags |= Flags.ISOLATED;
    }

    private boolean isObjectConstructorExpr(BLangTypeInit cIExpr, BType actualType) {
        return cIExpr.getType() != null && Symbols.isFlagOn(actualType.tsymbol.flags, Flags.ANONYMOUS);
    }

    private BLangClassDefinition getClassDefinitionForObjectConstructorExpr(BLangTypeInit cIExpr, SymbolEnv env) {
        List<BLangClassDefinition> classDefinitions = env.enclPkg.classDefinitions;

        BLangUserDefinedType userDefinedType = (BLangUserDefinedType) cIExpr.getType();
        BSymbol symbol = symResolver.lookupMainSpaceSymbolInPackage(userDefinedType.pos, env,
                                                                    names.fromIdNode(userDefinedType.pkgAlias),
                                                                    names.fromIdNode(userDefinedType.typeName));

        for (BLangClassDefinition classDefinition : classDefinitions) {
            if (classDefinition.symbol == symbol) {
                return classDefinition;
            }
        }
        return null; // Won't reach here.
    }

    private void handleObjectConstrExprForReadOnly(BLangTypeInit cIExpr, BObjectType actualObjectType,
                                                   BLangClassDefinition classDefForConstructor, SymbolEnv env,
                                                   boolean logErrors) {
        boolean hasNeverReadOnlyField = false;

        for (BField field : actualObjectType.fields.values()) {
            BType fieldType = field.type;
            if (!types.isInherentlyImmutableType(fieldType) && !types.isSelectivelyImmutableType(fieldType, false)) {
                analyzeObjectConstructor(classDefForConstructor, env);
                hasNeverReadOnlyField = true;

                if (!logErrors) {
                    return;
                }

                dlog.error(field.pos,
                           DiagnosticErrorCode.INVALID_FIELD_IN_OBJECT_CONSTUCTOR_EXPR_WITH_READONLY_REFERENCE,
                           fieldType);
            }
        }

        if (hasNeverReadOnlyField) {
            return;
        }

        classDefForConstructor.flagSet.add(Flag.READONLY);
        actualObjectType.flags |= Flags.READONLY;
        actualObjectType.tsymbol.flags |= Flags.READONLY;

        ImmutableTypeCloner.markFieldsAsImmutable(classDefForConstructor, env, actualObjectType, types,
                                                  anonymousModelHelper, symTable, names, cIExpr.pos);

        analyzeObjectConstructor(classDefForConstructor, env);
    }

    private void markConstructedObjectIsolatedness(BObjectType actualObjectType) {
        if (Symbols.isFlagOn(actualObjectType.flags, Flags.READONLY)) {
            markTypeAsIsolated(actualObjectType);
            return;
        }

        for (BField field : actualObjectType.fields.values()) {
            if (!Symbols.isFlagOn(field.symbol.flags, Flags.FINAL) ||
                    !types.isSubTypeOfReadOnlyOrIsolatedObjectUnion(field.type)) {
                return;
            }
        }

        markTypeAsIsolated(actualObjectType);
    }

    private void markLeafNode(BLangAccessExpression accessExpression) {
        BLangNode parent = accessExpression.parent;
        if (parent == null) {
            accessExpression.leafNode = true;
            return;
        }

        NodeKind kind = parent.getKind();

        while (kind == NodeKind.GROUP_EXPR) {
            parent = parent.parent;

            if (parent == null) {
                accessExpression.leafNode = true;
                break;
            }

            kind = parent.getKind();
        }

        if (kind != NodeKind.FIELD_BASED_ACCESS_EXPR && kind != NodeKind.INDEX_BASED_ACCESS_EXPR) {
            accessExpression.leafNode = true;
        }
    }

    private static class FieldInfo {
        List<BType> types;
        boolean required;
        boolean readonly;

        private FieldInfo(List<BType> types, boolean required, boolean readonly) {
            this.types = types;
            this.required = required;
            this.readonly = readonly;
        }
    }

    private static class TypeSymbolPair {
        private BVarSymbol fieldSymbol;
        private BType determinedType;

        public TypeSymbolPair(BVarSymbol fieldSymbol, BType determinedType) {
            this.fieldSymbol = fieldSymbol;
            this.determinedType = determinedType;
        }
    }

    private static class RecordUnionDiagnostics {
        // Set of record types which doesn't have the field name declared
        Set<BRecordType> undeclaredInRecords = new LinkedHashSet<>();

        // Set of record types which has the field name declared as optional
        Set<BRecordType> optionalInRecords = new LinkedHashSet<>();

        boolean hasUndeclaredAndOptional() {
            return undeclaredInRecords.size() > 0 && optionalInRecords.size() > 0;
        }

        boolean hasUndeclared() {
            return undeclaredInRecords.size() > 0;
        }

        boolean hasOptional() {
            return optionalInRecords.size() > 0;
        }

        String recordsToString(Set<BRecordType> recordTypeSet) {
            StringBuilder recordNames = new StringBuilder();
            int recordSetSize = recordTypeSet.size();
            int index = 0;

            for (BRecordType recordType : recordTypeSet) {
                index++;
                recordNames.append(recordType.tsymbol.getName().getValue());

                if (recordSetSize > 1) {

                    if (index == recordSetSize - 1) {
                        recordNames.append("', and '");
                    } else if (index < recordSetSize) {
                        recordNames.append("', '");
                    }
                }
            }

            return recordNames.toString();
        }
    }
}<|MERGE_RESOLUTION|>--- conflicted
+++ resolved
@@ -4111,15 +4111,9 @@
         resultType = types.checkType(binaryExpr, actualType, expType);
     }
 
-<<<<<<< HEAD
-    private boolean isOptionalFloatOrDecimal(BType type) {
-        if (type.tag == TypeTags.UNION && type.isNullable() && type.tag != TypeTags.ANY) {
-            Iterator<BType> memberTypeIterator = ((BUnionType) type).getMemberTypes().iterator();
-=======
     private boolean isOptionalFloatOrDecimal(BType expectedType) {
         if (expectedType.tag == TypeTags.UNION && expectedType.isNullable() && expectedType.tag != TypeTags.ANY) {
             Iterator<BType> memberTypeIterator = ((BUnionType) expectedType).getMemberTypes().iterator();
->>>>>>> 1d017f1b
             while (memberTypeIterator.hasNext()) {
                 BType memberType = memberTypeIterator.next();
                 if (memberType.tag == TypeTags.FLOAT || memberType.tag == TypeTags.DECIMAL) {
