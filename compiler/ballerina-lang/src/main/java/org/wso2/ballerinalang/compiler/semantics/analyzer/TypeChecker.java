/*
 *  Copyright (c) 2017, WSO2 Inc. (http://www.wso2.org) All Rights Reserved.
 *
 *  WSO2 Inc. licenses this file to you under the Apache License,
 *  Version 2.0 (the "License"); you may not use this file except
 *  in compliance with the License.
 *  You may obtain a copy of the License at
 *
 *    http://www.apache.org/licenses/LICENSE-2.0
 *
 *  Unless required by applicable law or agreed to in writing,
 *  software distributed under the License is distributed on an
 *  "AS IS" BASIS, WITHOUT WARRANTIES OR CONDITIONS OF ANY
 *  KIND, either express or implied.  See the License for the
 *  specific language governing permissions and limitations
 *  under the License.
 */
package org.wso2.ballerinalang.compiler.semantics.analyzer;

import io.ballerina.identifier.Utils;
import io.ballerina.tools.diagnostics.DiagnosticCode;
import io.ballerina.tools.diagnostics.Location;
import org.ballerinalang.model.TreeBuilder;
import org.ballerinalang.model.clauses.OrderKeyNode;
import org.ballerinalang.model.elements.AttachPoint;
import org.ballerinalang.model.elements.Flag;
import org.ballerinalang.model.elements.PackageID;
import org.ballerinalang.model.symbols.InvokableSymbol;
import org.ballerinalang.model.symbols.SymbolKind;
import org.ballerinalang.model.symbols.SymbolOrigin;
import org.ballerinalang.model.tree.ActionNode;
import org.ballerinalang.model.tree.IdentifierNode;
import org.ballerinalang.model.tree.NodeKind;
import org.ballerinalang.model.tree.OperatorKind;
import org.ballerinalang.model.tree.expressions.NamedArgNode;
import org.ballerinalang.model.tree.expressions.RecordLiteralNode;
import org.ballerinalang.model.tree.expressions.XMLNavigationAccess;
import org.ballerinalang.model.types.TupleType;
import org.ballerinalang.model.types.Type;
import org.ballerinalang.model.types.TypeKind;
import org.ballerinalang.util.BLangCompilerConstants;
import org.ballerinalang.util.diagnostic.DiagnosticErrorCode;
import org.ballerinalang.util.diagnostic.DiagnosticWarningCode;
import org.wso2.ballerinalang.compiler.desugar.ASTBuilderUtil;
import org.wso2.ballerinalang.compiler.diagnostic.BLangDiagnosticLog;
import org.wso2.ballerinalang.compiler.parser.BLangAnonymousModelHelper;
import org.wso2.ballerinalang.compiler.parser.BLangMissingNodesHelper;
import org.wso2.ballerinalang.compiler.parser.NodeCloner;
import org.wso2.ballerinalang.compiler.semantics.model.Scope;
import org.wso2.ballerinalang.compiler.semantics.model.SymbolEnv;
import org.wso2.ballerinalang.compiler.semantics.model.SymbolTable;
import org.wso2.ballerinalang.compiler.semantics.model.symbols.BAnnotationSymbol;
import org.wso2.ballerinalang.compiler.semantics.model.symbols.BAttachedFunction;
import org.wso2.ballerinalang.compiler.semantics.model.symbols.BConstantSymbol;
import org.wso2.ballerinalang.compiler.semantics.model.symbols.BInvokableSymbol;
import org.wso2.ballerinalang.compiler.semantics.model.symbols.BInvokableTypeSymbol;
import org.wso2.ballerinalang.compiler.semantics.model.symbols.BLetSymbol;
import org.wso2.ballerinalang.compiler.semantics.model.symbols.BObjectTypeSymbol;
import org.wso2.ballerinalang.compiler.semantics.model.symbols.BOperatorSymbol;
import org.wso2.ballerinalang.compiler.semantics.model.symbols.BPackageSymbol;
import org.wso2.ballerinalang.compiler.semantics.model.symbols.BRecordTypeSymbol;
import org.wso2.ballerinalang.compiler.semantics.model.symbols.BResourceFunction;
import org.wso2.ballerinalang.compiler.semantics.model.symbols.BSymbol;
import org.wso2.ballerinalang.compiler.semantics.model.symbols.BTypeSymbol;
import org.wso2.ballerinalang.compiler.semantics.model.symbols.BVarSymbol;
import org.wso2.ballerinalang.compiler.semantics.model.symbols.BXMLNSSymbol;
import org.wso2.ballerinalang.compiler.semantics.model.symbols.SymTag;
import org.wso2.ballerinalang.compiler.semantics.model.symbols.Symbols;
import org.wso2.ballerinalang.compiler.semantics.model.types.BArrayType;
import org.wso2.ballerinalang.compiler.semantics.model.types.BErrorType;
import org.wso2.ballerinalang.compiler.semantics.model.types.BField;
import org.wso2.ballerinalang.compiler.semantics.model.types.BFiniteType;
import org.wso2.ballerinalang.compiler.semantics.model.types.BFutureType;
import org.wso2.ballerinalang.compiler.semantics.model.types.BIntersectionType;
import org.wso2.ballerinalang.compiler.semantics.model.types.BInvokableType;
import org.wso2.ballerinalang.compiler.semantics.model.types.BMapType;
import org.wso2.ballerinalang.compiler.semantics.model.types.BObjectType;
import org.wso2.ballerinalang.compiler.semantics.model.types.BRecordType;
import org.wso2.ballerinalang.compiler.semantics.model.types.BStreamType;
import org.wso2.ballerinalang.compiler.semantics.model.types.BTableType;
import org.wso2.ballerinalang.compiler.semantics.model.types.BTupleType;
import org.wso2.ballerinalang.compiler.semantics.model.types.BType;
import org.wso2.ballerinalang.compiler.semantics.model.types.BTypeIdSet;
import org.wso2.ballerinalang.compiler.semantics.model.types.BTypeReferenceType;
import org.wso2.ballerinalang.compiler.semantics.model.types.BTypedescType;
import org.wso2.ballerinalang.compiler.semantics.model.types.BUnionType;
import org.wso2.ballerinalang.compiler.semantics.model.types.BXMLSubType;
import org.wso2.ballerinalang.compiler.semantics.model.types.BXMLType;
import org.wso2.ballerinalang.compiler.tree.BLangAnnotationAttachment;
import org.wso2.ballerinalang.compiler.tree.BLangClassDefinition;
import org.wso2.ballerinalang.compiler.tree.BLangFunction;
import org.wso2.ballerinalang.compiler.tree.BLangIdentifier;
import org.wso2.ballerinalang.compiler.tree.BLangInvokableNode;
import org.wso2.ballerinalang.compiler.tree.BLangNode;
import org.wso2.ballerinalang.compiler.tree.BLangPackage;
import org.wso2.ballerinalang.compiler.tree.BLangSimpleVariable;
import org.wso2.ballerinalang.compiler.tree.BLangTableKeySpecifier;
import org.wso2.ballerinalang.compiler.tree.BLangVariable;
import org.wso2.ballerinalang.compiler.tree.OCEDynamicEnvironmentData;
import org.wso2.ballerinalang.compiler.tree.SimpleBLangNodeAnalyzer;
import org.wso2.ballerinalang.compiler.tree.clauses.BLangDoClause;
import org.wso2.ballerinalang.compiler.tree.clauses.BLangFromClause;
import org.wso2.ballerinalang.compiler.tree.clauses.BLangInputClause;
import org.wso2.ballerinalang.compiler.tree.clauses.BLangJoinClause;
import org.wso2.ballerinalang.compiler.tree.clauses.BLangLetClause;
import org.wso2.ballerinalang.compiler.tree.clauses.BLangLimitClause;
import org.wso2.ballerinalang.compiler.tree.clauses.BLangOnClause;
import org.wso2.ballerinalang.compiler.tree.clauses.BLangOnConflictClause;
import org.wso2.ballerinalang.compiler.tree.clauses.BLangOnFailClause;
import org.wso2.ballerinalang.compiler.tree.clauses.BLangOrderByClause;
import org.wso2.ballerinalang.compiler.tree.clauses.BLangOrderKey;
import org.wso2.ballerinalang.compiler.tree.clauses.BLangSelectClause;
import org.wso2.ballerinalang.compiler.tree.clauses.BLangWhereClause;
import org.wso2.ballerinalang.compiler.tree.expressions.BLangAccessExpression;
import org.wso2.ballerinalang.compiler.tree.expressions.BLangAnnotAccessExpr;
import org.wso2.ballerinalang.compiler.tree.expressions.BLangArrowFunction;
import org.wso2.ballerinalang.compiler.tree.expressions.BLangBinaryExpr;
import org.wso2.ballerinalang.compiler.tree.expressions.BLangCheckPanickedExpr;
import org.wso2.ballerinalang.compiler.tree.expressions.BLangCheckedExpr;
import org.wso2.ballerinalang.compiler.tree.expressions.BLangCommitExpr;
import org.wso2.ballerinalang.compiler.tree.expressions.BLangConstRef;
import org.wso2.ballerinalang.compiler.tree.expressions.BLangElvisExpr;
import org.wso2.ballerinalang.compiler.tree.expressions.BLangErrorConstructorExpr;
import org.wso2.ballerinalang.compiler.tree.expressions.BLangErrorVarRef;
import org.wso2.ballerinalang.compiler.tree.expressions.BLangExpression;
import org.wso2.ballerinalang.compiler.tree.expressions.BLangFieldBasedAccess;
import org.wso2.ballerinalang.compiler.tree.expressions.BLangGroupExpr;
import org.wso2.ballerinalang.compiler.tree.expressions.BLangIndexBasedAccess;
import org.wso2.ballerinalang.compiler.tree.expressions.BLangInferredTypedescDefaultNode;
import org.wso2.ballerinalang.compiler.tree.expressions.BLangInvocation;
import org.wso2.ballerinalang.compiler.tree.expressions.BLangLambdaFunction;
import org.wso2.ballerinalang.compiler.tree.expressions.BLangLetExpression;
import org.wso2.ballerinalang.compiler.tree.expressions.BLangListConstructorExpr;
import org.wso2.ballerinalang.compiler.tree.expressions.BLangListConstructorExpr.BLangListConstructorSpreadOpExpr;
import org.wso2.ballerinalang.compiler.tree.expressions.BLangLiteral;
import org.wso2.ballerinalang.compiler.tree.expressions.BLangNamedArgsExpression;
import org.wso2.ballerinalang.compiler.tree.expressions.BLangNumericLiteral;
import org.wso2.ballerinalang.compiler.tree.expressions.BLangObjectConstructorExpression;
import org.wso2.ballerinalang.compiler.tree.expressions.BLangQueryAction;
import org.wso2.ballerinalang.compiler.tree.expressions.BLangQueryExpr;
import org.wso2.ballerinalang.compiler.tree.expressions.BLangRawTemplateLiteral;
import org.wso2.ballerinalang.compiler.tree.expressions.BLangRecordLiteral;
import org.wso2.ballerinalang.compiler.tree.expressions.BLangRecordLiteral.BLangRecordKey;
import org.wso2.ballerinalang.compiler.tree.expressions.BLangRecordLiteral.BLangRecordKeyValueField;
import org.wso2.ballerinalang.compiler.tree.expressions.BLangRecordLiteral.BLangRecordVarNameField;
import org.wso2.ballerinalang.compiler.tree.expressions.BLangRecordVarRef;
import org.wso2.ballerinalang.compiler.tree.expressions.BLangRestArgsExpression;
import org.wso2.ballerinalang.compiler.tree.expressions.BLangServiceConstructorExpr;
import org.wso2.ballerinalang.compiler.tree.expressions.BLangSimpleVarRef;
import org.wso2.ballerinalang.compiler.tree.expressions.BLangStringTemplateLiteral;
import org.wso2.ballerinalang.compiler.tree.expressions.BLangTableConstructorExpr;
import org.wso2.ballerinalang.compiler.tree.expressions.BLangTernaryExpr;
import org.wso2.ballerinalang.compiler.tree.expressions.BLangTransactionalExpr;
import org.wso2.ballerinalang.compiler.tree.expressions.BLangTrapExpr;
import org.wso2.ballerinalang.compiler.tree.expressions.BLangTupleVarRef;
import org.wso2.ballerinalang.compiler.tree.expressions.BLangTypeConversionExpr;
import org.wso2.ballerinalang.compiler.tree.expressions.BLangTypeInit;
import org.wso2.ballerinalang.compiler.tree.expressions.BLangTypeTestExpr;
import org.wso2.ballerinalang.compiler.tree.expressions.BLangTypedescExpr;
import org.wso2.ballerinalang.compiler.tree.expressions.BLangUnaryExpr;
import org.wso2.ballerinalang.compiler.tree.expressions.BLangValueExpression;
import org.wso2.ballerinalang.compiler.tree.expressions.BLangVariableReference;
import org.wso2.ballerinalang.compiler.tree.expressions.BLangWaitExpr;
import org.wso2.ballerinalang.compiler.tree.expressions.BLangWaitForAllExpr;
import org.wso2.ballerinalang.compiler.tree.expressions.BLangWorkerFlushExpr;
import org.wso2.ballerinalang.compiler.tree.expressions.BLangWorkerReceive;
import org.wso2.ballerinalang.compiler.tree.expressions.BLangWorkerSyncSendExpr;
import org.wso2.ballerinalang.compiler.tree.expressions.BLangXMLAttribute;
import org.wso2.ballerinalang.compiler.tree.expressions.BLangXMLCommentLiteral;
import org.wso2.ballerinalang.compiler.tree.expressions.BLangXMLElementAccess;
import org.wso2.ballerinalang.compiler.tree.expressions.BLangXMLElementFilter;
import org.wso2.ballerinalang.compiler.tree.expressions.BLangXMLElementLiteral;
import org.wso2.ballerinalang.compiler.tree.expressions.BLangXMLNavigationAccess;
import org.wso2.ballerinalang.compiler.tree.expressions.BLangXMLProcInsLiteral;
import org.wso2.ballerinalang.compiler.tree.expressions.BLangXMLQName;
import org.wso2.ballerinalang.compiler.tree.expressions.BLangXMLQuotedString;
import org.wso2.ballerinalang.compiler.tree.expressions.BLangXMLSequenceLiteral;
import org.wso2.ballerinalang.compiler.tree.expressions.BLangXMLTextLiteral;
import org.wso2.ballerinalang.compiler.tree.statements.BLangDo;
import org.wso2.ballerinalang.compiler.tree.types.BLangLetVariable;
import org.wso2.ballerinalang.compiler.tree.types.BLangRecordTypeNode;
import org.wso2.ballerinalang.compiler.tree.types.BLangType;
import org.wso2.ballerinalang.compiler.tree.types.BLangUserDefinedType;
import org.wso2.ballerinalang.compiler.tree.types.BLangValueType;
import org.wso2.ballerinalang.compiler.util.BArrayState;
import org.wso2.ballerinalang.compiler.util.ClosureVarSymbol;
import org.wso2.ballerinalang.compiler.util.CompilerContext;
import org.wso2.ballerinalang.compiler.util.FieldKind;
import org.wso2.ballerinalang.compiler.util.ImmutableTypeCloner;
import org.wso2.ballerinalang.compiler.util.Name;
import org.wso2.ballerinalang.compiler.util.Names;
import org.wso2.ballerinalang.compiler.util.NumericLiteralSupport;
import org.wso2.ballerinalang.compiler.util.TypeDefBuilderHelper;
import org.wso2.ballerinalang.compiler.util.TypeTags;
import org.wso2.ballerinalang.compiler.util.Unifier;
import org.wso2.ballerinalang.util.Flags;
import org.wso2.ballerinalang.util.Lists;

import java.util.ArrayList;
import java.util.Collections;
import java.util.HashMap;
import java.util.HashSet;
import java.util.Iterator;
import java.util.LinkedHashMap;
import java.util.LinkedHashSet;
import java.util.LinkedList;
import java.util.List;
import java.util.Map;
import java.util.Set;
import java.util.Stack;
import java.util.function.BinaryOperator;
import java.util.function.Function;
import java.util.stream.Collector;
import java.util.stream.Collectors;

import javax.xml.XMLConstants;

import static org.ballerinalang.model.symbols.SymbolOrigin.SOURCE;
import static org.ballerinalang.model.symbols.SymbolOrigin.VIRTUAL;
import static org.ballerinalang.util.diagnostic.DiagnosticErrorCode.INVALID_NUM_INSERTIONS;
import static org.ballerinalang.util.diagnostic.DiagnosticErrorCode.INVALID_NUM_STRINGS;
import static org.wso2.ballerinalang.compiler.tree.BLangInvokableNode.DEFAULT_WORKER_NAME;
import static org.wso2.ballerinalang.compiler.util.Constants.WORKER_LAMBDA_VAR_PREFIX;

/**
 * @since 0.94
 */
public class TypeChecker extends SimpleBLangNodeAnalyzer<TypeChecker.AnalyzerData> {

    private static final CompilerContext.Key<TypeChecker> TYPE_CHECKER_KEY = new CompilerContext.Key<>();
    private static Set<String> listLengthModifierFunctions = new HashSet<>();
    private static Map<String, HashSet<String>> modifierFunctions = new HashMap<>();

    private static final String LIST_LANG_LIB = "lang.array";
    private static final String MAP_LANG_LIB = "lang.map";
    private static final String TABLE_LANG_LIB = "lang.table";
    private static final String VALUE_LANG_LIB = "lang.value";
    private static final String XML_LANG_LIB = "lang.xml";

    private static final String FUNCTION_NAME_PUSH = "push";
    private static final String FUNCTION_NAME_POP = "pop";
    private static final String FUNCTION_NAME_SHIFT = "shift";
    private static final String FUNCTION_NAME_UNSHIFT = "unshift";
    private static final String FUNCTION_NAME_ENSURE_TYPE = "ensureType";

    private final BLangAnonymousModelHelper anonymousModelHelper;
    private final BLangDiagnosticLog dlog;
    private final BLangMissingNodesHelper missingNodesHelper;
    private final Names names;
    private final NodeCloner nodeCloner;
    private final SemanticAnalyzer semanticAnalyzer;
    private final SymbolEnter symbolEnter;
    private final SymbolResolver symResolver;
    private final SymbolTable symTable;
    private final TypeNarrower typeNarrower;
    private final TypeParamAnalyzer typeParamAnalyzer;
    private final Types types;
    private final Unifier unifier;

    static {
        listLengthModifierFunctions.add(FUNCTION_NAME_PUSH);
        listLengthModifierFunctions.add(FUNCTION_NAME_POP);
        listLengthModifierFunctions.add(FUNCTION_NAME_SHIFT);
        listLengthModifierFunctions.add(FUNCTION_NAME_UNSHIFT);

        modifierFunctions.put(LIST_LANG_LIB, new HashSet<String>() {{
            add("remove");
            add("removeAll");
            add("setLength");
            add("reverse");
            add("sort");
            add("pop");
            add("push");
            add("shift");
            add("unshift");
        }});

        modifierFunctions.put(MAP_LANG_LIB, new HashSet<String>() {{
            add("remove");
            add("removeIfHasKey");
            add("removeAll");
        }});

        modifierFunctions.put(TABLE_LANG_LIB, new HashSet<String>() {{
            add("put");
            add("add");
            add("remove");
            add("removeIfHasKey");
            add("removeAll");
        }});

        modifierFunctions.put(VALUE_LANG_LIB, new HashSet<String>() {{
            add("mergeJson");
        }});

        modifierFunctions.put(XML_LANG_LIB, new HashSet<String>() {{
            add("setName");
            add("setChildren");
            add("strip");
        }});
    }

    public static TypeChecker getInstance(CompilerContext context) {
        TypeChecker typeChecker = context.get(TYPE_CHECKER_KEY);
        if (typeChecker == null) {
            typeChecker = new TypeChecker(context);
        }

        return typeChecker;
    }

    public TypeChecker(CompilerContext context) {
        context.put(TYPE_CHECKER_KEY, this);

        this.names = Names.getInstance(context);
        this.symTable = SymbolTable.getInstance(context);
        this.symbolEnter = SymbolEnter.getInstance(context);
        this.symResolver = SymbolResolver.getInstance(context);
        this.nodeCloner = NodeCloner.getInstance(context);
        this.types = Types.getInstance(context);
        this.dlog = BLangDiagnosticLog.getInstance(context);
        this.typeNarrower = TypeNarrower.getInstance(context);
        this.typeParamAnalyzer = TypeParamAnalyzer.getInstance(context);
        this.anonymousModelHelper = BLangAnonymousModelHelper.getInstance(context);
        this.semanticAnalyzer = SemanticAnalyzer.getInstance(context);
        this.missingNodesHelper = BLangMissingNodesHelper.getInstance(context);
        this.unifier = new Unifier();
    }

    private BType checkExpr(BLangExpression expr, SymbolEnv env, AnalyzerData data) {
        return checkExpr(expr, env, symTable.noType, data);
    }

    private BType checkExpr(BLangExpression expr, AnalyzerData data) {
        return checkExpr(expr, data.env, symTable.noType, data);
    }

    private BType checkExpr(BLangExpression expr, SymbolEnv env, BType expType, AnalyzerData data) {
        return checkExpr(expr, env, expType, DiagnosticErrorCode.INCOMPATIBLE_TYPES, data);
    }

    private BType checkExpr(BLangExpression expr, BType expType, AnalyzerData data) {
        return checkExpr(expr, data.env, expType, DiagnosticErrorCode.INCOMPATIBLE_TYPES, data);
    }

    public BType checkExpr(BLangExpression expr, SymbolEnv env) {
        return checkExpr(expr, env, symTable.noType, new Stack<>());
    }

    public BType checkExpr(BLangExpression expr, SymbolEnv env, Stack<SymbolEnv> prevEnvs,
                           Types.CommonAnalyzerData commonAnalyzerData) {
        return checkExpr(expr, env, symTable.noType, prevEnvs, commonAnalyzerData);
    }

    public BType checkExpr(BLangExpression expr, SymbolEnv env, BType expType, Stack<SymbolEnv> prevEnvs) {
        final AnalyzerData data = new AnalyzerData();
        data.env = env;
        data.prevEnvs = prevEnvs;
        data.commonAnalyzerData.queryFinalClauses = new Stack<>();
        data.commonAnalyzerData.queryEnvs = new Stack<>();
        return checkExpr(expr, env, expType, DiagnosticErrorCode.INCOMPATIBLE_TYPES, data);
    }

    public BType checkExpr(BLangExpression expr, SymbolEnv env, BType expType, Stack<SymbolEnv> prevEnvs,
                           Types.CommonAnalyzerData commonAnalyzerData) {
        final AnalyzerData data = new AnalyzerData();
        data.env = env;
        data.prevEnvs = prevEnvs;
        data.commonAnalyzerData = commonAnalyzerData;
        return checkExpr(expr, env, expType, DiagnosticErrorCode.INCOMPATIBLE_TYPES, data);
    }

    @Override
    public void analyzeNode(BLangNode node, AnalyzerData data) {
        // Ignore
    }

    @Override
    public void visit(BLangPackage node, AnalyzerData data) {
    }

    public BType checkExpr(BLangExpression expr, SymbolEnv env, BType expType, DiagnosticCode diagCode,
                           AnalyzerData data) {
        if (expr.typeChecked) {
            return expr.getBType();
        }

        if (expType.tag == TypeTags.INTERSECTION) {
            expType = ((BIntersectionType) expType).effectiveType;
        }

        SymbolEnv prevEnv = data.env;
        BType preExpType = data.expType;
        DiagnosticCode preDiagCode = data.diagCode;
        data.env = env;
        data.diagCode = diagCode;
        data.expType = expType;
        data.isTypeChecked = true;

        BType referredExpType = Types.getReferredType(expType);
        if (referredExpType.tag == TypeTags.INTERSECTION) {
            expType = ((BIntersectionType) referredExpType).effectiveType;
        }
        expr.expectedType = expType;

        expr.accept(this, data);

        BType resultRefType = Types.getReferredType(data.resultType);
        if (resultRefType.tag == TypeTags.INTERSECTION) {
            data.resultType = ((BIntersectionType) resultRefType).effectiveType;
        }

        expr.setTypeCheckedType(data.resultType);
        expr.typeChecked = data.isTypeChecked;
        data.env = prevEnv;
        data.expType = preExpType;
        data.diagCode = preDiagCode;

        validateAndSetExprExpectedType(expr, data);

        return data.resultType;
    }

    private void analyzeObjectConstructor(BLangNode node, SymbolEnv env, AnalyzerData data) {
        if (!data.commonAnalyzerData.nonErrorLoggingCheck) {
            semanticAnalyzer.analyzeNode(node, env, data.commonAnalyzerData);
        }
    }

    private void validateAndSetExprExpectedType(BLangExpression expr, AnalyzerData data) {
        if (data.resultType.tag == TypeTags.SEMANTIC_ERROR) {
            return;
        }

        // If the expected type is a map, but a record type is inferred due to the presence of `readonly` fields in
        // the mapping constructor expression, we don't override the expected type.
        if (expr.getKind() == NodeKind.RECORD_LITERAL_EXPR && expr.expectedType != null &&
                Types.getReferredType(expr.expectedType).tag == TypeTags.MAP
                && Types.getReferredType(expr.getBType()).tag == TypeTags.RECORD) {
            return;
        }

        expr.expectedType = data.resultType;
    }


    // Expressions

    public void visit(BLangLiteral literalExpr, AnalyzerData data) {

        BType literalType = setLiteralValueAndGetType(literalExpr, data.expType, data);
        if (literalType == symTable.semanticError || literalExpr.isFiniteContext) {
            return;
        }
        data.resultType = types.checkType(literalExpr, literalType, data.expType);
    }

    @Override
    public void visit(BLangXMLElementAccess xmlElementAccess, AnalyzerData data) {
        // check for undeclared namespaces.
        checkXMLNamespacePrefixes(xmlElementAccess.filters, data);
        checkExpr(xmlElementAccess.expr, symTable.xmlType, data);
        data.resultType = types.checkType(xmlElementAccess, symTable.xmlElementSeqType, data.expType);
    }

    @Override
    public void visit(BLangXMLNavigationAccess xmlNavigation, AnalyzerData data) {
        checkXMLNamespacePrefixes(xmlNavigation.filters, data);
        if (xmlNavigation.childIndex != null) {
            checkExpr(xmlNavigation.childIndex, symTable.intType, data);
        }
        BType exprType = checkExpr(xmlNavigation.expr, symTable.xmlType, data);

        if (Types.getReferredType(exprType).tag == TypeTags.UNION) {
            dlog.error(xmlNavigation.pos, DiagnosticErrorCode.TYPE_DOES_NOT_SUPPORT_XML_NAVIGATION_ACCESS,
                       xmlNavigation.expr.getBType());
        }

        BType actualType = xmlNavigation.navAccessType == XMLNavigationAccess.NavAccessType.CHILDREN
                ? symTable.xmlType : symTable.xmlElementSeqType;

        types.checkType(xmlNavigation, actualType, data.expType);
        if (xmlNavigation.navAccessType == XMLNavigationAccess.NavAccessType.CHILDREN) {
            data.resultType = symTable.xmlType;
        } else {
            data.resultType = symTable.xmlElementSeqType;
        }
    }

    private void checkXMLNamespacePrefixes(List<BLangXMLElementFilter> filters, AnalyzerData data) {
        for (BLangXMLElementFilter filter : filters) {
            if (!filter.namespace.isEmpty()) {
                Name nsName = names.fromString(filter.namespace);
                BSymbol nsSymbol = symResolver.lookupSymbolInPrefixSpace(data.env, nsName);
                filter.namespaceSymbol = nsSymbol;
                if (nsSymbol == symTable.notFoundSymbol) {
                    dlog.error(filter.nsPos, DiagnosticErrorCode.CANNOT_FIND_XML_NAMESPACE, nsName);
                }
            }
        }
    }

    private int getPreferredMemberTypeTag(BFiniteType finiteType) {
        for (BLangExpression valueExpr : finiteType.getValueSpace()) {
            int typeTag = Types.getReferredType(valueExpr.getBType()).tag;
            if (typeTag > TypeTags.DECIMAL) {
                continue;
            }
            for (int i = TypeTags.INT; i <= TypeTags.DECIMAL; i++) {
                if (typeTag == i) {
                    return i;
                }
            }
        }
        return TypeTags.NONE;
    }

    private BType getFiniteTypeMatchWithIntType(BLangLiteral literalExpr, BFiniteType finiteType, AnalyzerData data) {
        if (literalAssignableToFiniteType(literalExpr, finiteType, TypeTags.INT)) {
            setLiteralValueForFiniteType(literalExpr, symTable.intType, data);
            return symTable.intType;
        } else if (literalAssignableToFiniteType(literalExpr, finiteType, TypeTags.BYTE)) {
            setLiteralValueForFiniteType(literalExpr, symTable.byteType, data);
            return symTable.byteType;

        } else {
            for (int tag = TypeTags.SIGNED32_INT; tag <= TypeTags.UNSIGNED8_INT; tag++) {
                if (literalAssignableToFiniteType(literalExpr, finiteType, tag)) {
                    setLiteralValueForFiniteType(literalExpr, symTable.getTypeFromTag(tag), data);
                    return symTable.getTypeFromTag(tag);
                }
            }
        }
        return symTable.noType;
    }

    private BType getFiniteTypeMatchWithIntLiteral(BLangLiteral literalExpr, BFiniteType finiteType,
                                                   Object literalValue, AnalyzerData data) {
        BType intLiteralType = getFiniteTypeMatchWithIntType(literalExpr, finiteType, data);
        if (intLiteralType != symTable.noType) {
            return intLiteralType;
        }
        int typeTag = getPreferredMemberTypeTag(finiteType);
        if (typeTag == TypeTags.NONE) {
            return symTable.intType;
        }
        if (literalAssignableToFiniteType(literalExpr, finiteType, typeTag)) {
            BType type = symTable.getTypeFromTag(typeTag);
            setLiteralValueForFiniteType(literalExpr, type, data);
            literalExpr.value = String.valueOf(literalValue);
            return type;
        }
        // Handle out of range ints
        if (literalValue instanceof Double) {
            return symTable.floatType;
        }
        if (literalValue instanceof String) {
            return symTable.decimalType;
        }
        return symTable.intType;
    }

    private BType silentIntTypeCheck(BLangLiteral literalExpr, Object literalValue, BType expType,
                                       AnalyzerData data) {
        boolean prevNonErrorLoggingCheck = data.commonAnalyzerData.nonErrorLoggingCheck;
        data.commonAnalyzerData.nonErrorLoggingCheck = true;
        int prevErrorCount = this.dlog.errorCount();
        this.dlog.resetErrorCount();
        this.dlog.mute();

        BType exprCompatibleType = getIntegerLiteralType(nodeCloner.cloneNode(literalExpr), literalValue, expType,
                data);
        data.commonAnalyzerData.nonErrorLoggingCheck = prevNonErrorLoggingCheck;
        this.dlog.setErrorCount(prevErrorCount);

        if (!prevNonErrorLoggingCheck) {
            this.dlog.unmute();
        }
        return exprCompatibleType;
    }

    private BType silentCompatibleLiteralTypeCheck(BFiniteType finiteType, BLangLiteral literalExpr,
                                                      Object literalValue, AnalyzerData data) {
        BType resIntType = symTable.semanticError;
        for (BLangExpression valueExpr : finiteType.getValueSpace()) {
            resIntType = silentIntTypeCheck(literalExpr, literalValue, valueExpr.getBType(), data);
            if (resIntType != symTable.semanticError) {
                return resIntType;
            }
        }
        return resIntType;
    }

    private BType checkIfOutOfRangeAndReturnType(BFiniteType finiteType, BLangLiteral literalExpr, Object literalValue,
                                               AnalyzerData data) {
        BType compatibleType = silentCompatibleLiteralTypeCheck(finiteType, literalExpr, literalValue, data);
        if (compatibleType == symTable.semanticError) {
            dlog.error(literalExpr.pos, DiagnosticErrorCode.OUT_OF_RANGE, literalExpr.originalValue,
                    literalExpr.getBType());
        }
        return compatibleType;
    }

    private BType getIntegerLiteralType(BLangLiteral literalExpr, Object literalValue, BType expType,
                                        AnalyzerData data) {
        BType expectedType = Types.getReferredType(expType);
        if (expectedType.tag == TypeTags.BYTE || TypeTags.isIntegerTypeTag(expectedType.tag)) {
            BType resultType = getIntLiteralType(expType, literalValue, data);
            if (resultType == symTable.semanticError) {
                dlog.error(literalExpr.pos, DiagnosticErrorCode.OUT_OF_RANGE, literalExpr.originalValue, expType);
            }
            return resultType;
        } else if (expectedType.tag == TypeTags.FLOAT) {
            // The literalValue will be a string if it was not within the bounds of what is supported by Java Long
            // or Double when it was parsed in BLangNodeBuilder
            if (literalValue instanceof String) {
                dlog.error(literalExpr.pos, DiagnosticErrorCode.OUT_OF_RANGE, literalExpr.originalValue,
                        expectedType);
                data.resultType = symTable.semanticError;
                return symTable.semanticError;
            }
            if (literalValue instanceof Double) {
                literalExpr.value = ((Double) literalValue).doubleValue();
            } else {
                literalExpr.value = ((Long) literalValue).doubleValue();
            }
            return symTable.floatType;
        } else if (expectedType.tag == TypeTags.DECIMAL) {
            literalExpr.value = String.valueOf(literalValue);
            return symTable.decimalType;
        } else if (expectedType.tag == TypeTags.FINITE) {
            BFiniteType finiteType = (BFiniteType) expectedType;
            BType compatibleType = checkIfOutOfRangeAndReturnType(finiteType, literalExpr, literalValue, data);
            if (compatibleType == symTable.semanticError) {
                data.resultType = symTable.semanticError;
                return compatibleType;
            } else {
                return getFiniteTypeMatchWithIntLiteral(literalExpr, finiteType, literalValue, data);
            }
        } else if (expectedType.tag == TypeTags.UNION) {
            for (BType memType : types.getAllTypes(expectedType, true)) {
                BType memberRefType = Types.getReferredType(memType);
                if (TypeTags.isIntegerTypeTag(memberRefType.tag) || memberRefType.tag == TypeTags.BYTE) {
                    BType intLiteralType = getIntLiteralType(memType, literalValue, data);
                    if (intLiteralType == memberRefType) {
                        return intLiteralType;
                    }
                } else if (memberRefType.tag == TypeTags.JSON || memberRefType.tag == TypeTags.ANYDATA ||
                        memberRefType.tag == TypeTags.ANY) {
                    if (literalValue instanceof Double) {
                        return symTable.floatType;
                    }
                    if (literalValue instanceof String) {
                        return symTable.decimalType;
                    }
                    return symTable.intType;
                }
            }

            BType finiteType = getFiniteTypeWithValuesOfSingleType((BUnionType) expectedType, symTable.intType);
            if (finiteType != symTable.semanticError) {
                BType setType = setLiteralValueAndGetType(literalExpr, finiteType, data);
                if (literalExpr.isFiniteContext) {
                    // i.e., a match was found for a finite type
                    return setType;
                }
            }
            BType finiteTypeMatchingByte = getFiniteTypeWithValuesOfSingleType((BUnionType) expectedType,
                    symTable.byteType);
            if (finiteTypeMatchingByte != symTable.semanticError) {
                finiteType = finiteTypeMatchingByte;
                BType setType = setLiteralValueAndGetType(literalExpr, finiteType, data);
                if (literalExpr.isFiniteContext) {
                    // i.e., a match was found for a finite type
                    return setType;
                }
            }
            Set<BType> memberTypes = ((BUnionType) expectedType).getMemberTypes();
            return getTypeMatchingFloatOrDecimal(finiteType, memberTypes, literalExpr, (BUnionType) expectedType, data);
        }
        if (!(literalValue instanceof Long)) {
            dlog.error(literalExpr.pos, DiagnosticErrorCode.OUT_OF_RANGE, literalExpr.originalValue,
                    literalExpr.getBType());
            data.resultType = symTable.semanticError;
            return symTable.semanticError;
        }
        return symTable.intType;
    }

    private BType getTypeOfLiteralWithFloatDiscriminator(BLangLiteral literalExpr, Object literalValue,
                                                         BType expType, AnalyzerData data) {
        String numericLiteral = NumericLiteralSupport.stripDiscriminator(String.valueOf(literalValue));
        if (!types.validateFloatLiteral(literalExpr.pos, numericLiteral)) {
            data.resultType = symTable.semanticError;
            return symTable.semanticError;
        }
        literalExpr.value = Double.parseDouble(numericLiteral);
        BType referredType = Types.getReferredType(expType);
        if (referredType.tag == TypeTags.FINITE) {
            BFiniteType finiteType = (BFiniteType) referredType;
            if (literalAssignableToFiniteType(literalExpr, finiteType, TypeTags.FLOAT)) {
                setLiteralValueForFiniteType(literalExpr, symTable.floatType, data);
                return symTable.floatType;
            }
        } else if (referredType.tag == TypeTags.UNION) {
            BUnionType unionType = (BUnionType) referredType;
            BType unionMember = getAndSetAssignableUnionMember(literalExpr, unionType, symTable.floatType, data);
            if (unionMember != symTable.noType) {
                return unionMember;
            }
        }
        return symTable.floatType;
    }

    private BType getTypeOfLiteralWithDecimalDiscriminator(BLangLiteral literalExpr, Object literalValue,
                                                           BType expType, AnalyzerData data) {
        literalExpr.value = NumericLiteralSupport.stripDiscriminator(String.valueOf(literalValue));
        BType referredType = Types.getReferredType(expType);
        if (referredType.tag == TypeTags.FINITE) {
            BFiniteType finiteType = (BFiniteType) referredType;
            if (literalAssignableToFiniteType(literalExpr, finiteType, TypeTags.DECIMAL)) {
                setLiteralValueForFiniteType(literalExpr, symTable.decimalType, data);
                return symTable.decimalType;
            }
        } else if (referredType.tag == TypeTags.UNION) {
            BUnionType unionType = (BUnionType) expType;
            BType unionMember = getAndSetAssignableUnionMember(literalExpr, unionType, symTable.decimalType, data);
            if (unionMember != symTable.noType) {
                return unionMember;
            }
        }
        return symTable.decimalType;
    }

    private BType getTypeOfDecimalFloatingPointLiteral(BLangLiteral literalExpr, Object literalValue, BType expType,
                                                       AnalyzerData data) {
        BType expectedType = Types.getReferredType(expType);
        String numericLiteral = String.valueOf(literalValue);
        if (expectedType.tag == TypeTags.DECIMAL) {
            return symTable.decimalType;
        } else if (expectedType.tag == TypeTags.FLOAT) {
            if (!types.validateFloatLiteral(literalExpr.pos, numericLiteral)) {
                data.resultType = symTable.semanticError;
                return symTable.semanticError;
            }
            return symTable.floatType;
        } else if (expectedType.tag == TypeTags.FINITE) {
            BFiniteType finiteType = (BFiniteType) expectedType;
            for (int tag = TypeTags.FLOAT; tag <= TypeTags.DECIMAL; tag++) {
                if (literalAssignableToFiniteType(literalExpr, finiteType, tag)) {
                    BType valueType = setLiteralValueAndGetType(literalExpr,  symTable.getTypeFromTag(tag), data);
                    setLiteralValueForFiniteType(literalExpr, valueType, data);
                    return valueType;
                }
            }
        } else if (expectedType.tag == TypeTags.UNION) {
            BUnionType unionType = (BUnionType) expectedType;
            for (int tag = TypeTags.FLOAT; tag <= TypeTags.DECIMAL; tag++) {
                BType unionMember =
                        getAndSetAssignableUnionMember(literalExpr, unionType, symTable.getTypeFromTag(tag), data);
                if (unionMember == symTable.floatType && !types.validateFloatLiteral(literalExpr.pos, numericLiteral)) {
                    data.resultType = symTable.semanticError;
                    return symTable.semanticError;
                } else if (unionMember != symTable.noType) {
                    return unionMember;
                }
            }
        }
        if (!types.validateFloatLiteral(literalExpr.pos, numericLiteral)) {
            data.resultType = symTable.semanticError;
            return symTable.semanticError;
        }
        return symTable.floatType;
    }

    private BType getTypeOfHexFloatingPointLiteral(BLangLiteral literalExpr, Object literalValue, BType expType,
                                                   AnalyzerData data) {
        String numericLiteral = String.valueOf(literalValue);
        if (!types.validateFloatLiteral(literalExpr.pos, numericLiteral)) {
            data.resultType = symTable.semanticError;
            return symTable.semanticError;
        }
        literalExpr.value = Double.parseDouble(numericLiteral);
        BType referredType = Types.getReferredType(expType);
        if (referredType.tag == TypeTags.FINITE) {
            BFiniteType finiteType = (BFiniteType) referredType;
            if (literalAssignableToFiniteType(literalExpr, finiteType, TypeTags.FLOAT)) {
                setLiteralValueForFiniteType(literalExpr, symTable.floatType, data);
                return symTable.floatType;
            }
        } else if (referredType.tag == TypeTags.UNION) {
            BUnionType unionType = (BUnionType) referredType;
            BType unionMember = getAndSetAssignableUnionMember(literalExpr, unionType, symTable.floatType, data);
            if (unionMember != symTable.noType) {
                return unionMember;
            }
        }
        return symTable.floatType;
    }

    public BType setLiteralValueAndGetType(BLangLiteral literalExpr, BType expType, AnalyzerData data) {
        literalExpr.isFiniteContext = false;
        Object literalValue = literalExpr.value;
        BType expectedType = Types.getReferredType(expType);

        if (literalExpr.getKind() == NodeKind.NUMERIC_LITERAL) {
            NodeKind kind = ((BLangNumericLiteral) literalExpr).kind;
            if (kind == NodeKind.INTEGER_LITERAL) {
                return getIntegerLiteralType(literalExpr, literalValue, expectedType, data);
            } else if (kind == NodeKind.DECIMAL_FLOATING_POINT_LITERAL) {
                if (NumericLiteralSupport.isFloatDiscriminated(literalExpr.originalValue)) {
                    return getTypeOfLiteralWithFloatDiscriminator(literalExpr, literalValue, expectedType, data);
                } else if (NumericLiteralSupport.isDecimalDiscriminated(literalExpr.originalValue)) {
                    return getTypeOfLiteralWithDecimalDiscriminator(literalExpr, literalValue, expectedType, data);
                } else {
                    return getTypeOfDecimalFloatingPointLiteral(literalExpr, literalValue, expectedType, data);
                }
            } else {
                return getTypeOfHexFloatingPointLiteral(literalExpr, literalValue, expectedType, data);
            }
        }

        // Get the type matching to the tag from the symbol table.
        BType literalType = symTable.getTypeFromTag(literalExpr.getBType().tag);
        if (literalType.tag == TypeTags.STRING && types.isCharLiteralValue((String) literalValue)) {
            if (expectedType.tag == TypeTags.CHAR_STRING) {
                return symTable.charStringType;
            }
            if (expectedType.tag == TypeTags.UNION) {
                Set<BType> memberTypes = new HashSet<>(types.getAllTypes(expectedType, true));
                for (BType memType : memberTypes) {
                    memType = Types.getReferredType(memType);
                    if (TypeTags.isStringTypeTag(memType.tag)) {
                        return setLiteralValueAndGetType(literalExpr, memType, data);
                    } else if (memType.tag == TypeTags.JSON || memType.tag == TypeTags.ANYDATA ||
                            memType.tag == TypeTags.ANY) {
                        return setLiteralValueAndGetType(literalExpr, symTable.charStringType, data);
                    } else if (memType.tag == TypeTags.FINITE && types.isAssignableToFiniteType(memType,
                            literalExpr)) {
                        setLiteralValueForFiniteType(literalExpr, symTable.charStringType, data);
                        return literalType;
                    }
                }
            }
            boolean foundMember = types.isAssignableToFiniteType(expectedType, literalExpr);
            if (foundMember) {
                setLiteralValueForFiniteType(literalExpr, literalType, data);
                return literalType;
            }
        } else {
            if (expectedType.tag == TypeTags.FINITE) {
                boolean foundMember = types.isAssignableToFiniteType(expectedType, literalExpr);
                if (foundMember) {
                    setLiteralValueForFiniteType(literalExpr, literalType, data);
                    return literalType;
                }
            } else if (expectedType.tag == TypeTags.UNION) {
                BUnionType unionType = (BUnionType) expectedType;
                boolean foundMember = types.getAllTypes(unionType, true)
                        .stream()
                        .anyMatch(memberType -> types.isAssignableToFiniteType(memberType, literalExpr));
                if (foundMember) {
                    setLiteralValueForFiniteType(literalExpr, literalType, data);
                    return literalType;
                }
            }
        }

        if (literalExpr.getBType().tag == TypeTags.BYTE_ARRAY) {
            // check whether this is a byte array
            literalType = new BArrayType(symTable.byteType);
        }

        return literalType;
    }

    private BType getTypeMatchingFloatOrDecimal(BType finiteType, Set<BType> memberTypes, BLangLiteral literalExpr,
                                                BUnionType expType, AnalyzerData data) {
        for (int tag = TypeTags.FLOAT; tag <= TypeTags.DECIMAL; tag++) {
            if (finiteType == symTable.semanticError) {
                BType type = symTable.getTypeFromTag(tag);
                for (BType memType : memberTypes) {
                    if (memType.tag == tag) {
                        return setLiteralValueAndGetType(literalExpr, type, data);
                    }
                }

                finiteType = getFiniteTypeWithValuesOfSingleType((BUnionType) expType, type);
                if (finiteType != symTable.semanticError) {
                    BType setType = setLiteralValueAndGetType(literalExpr, finiteType, data);
                    if (literalExpr.isFiniteContext) {
                        // i.e., a match was found for a finite type
                        return setType;
                    }
                }
            }
        }
        return symTable.intType;
    }

    private BType getAndSetAssignableUnionMember(BLangLiteral literalExpr, BUnionType expType, BType desiredType,
                                                 AnalyzerData data) {
        List<BType> members = types.getAllTypes(expType, true);
        Set<BType> memberTypes = new HashSet<>();
        members.forEach(member -> memberTypes.addAll(members));
        if (memberTypes.stream()
                .anyMatch(memType -> memType.tag == desiredType.tag
                        || memType.tag == TypeTags.JSON
                        || memType.tag == TypeTags.ANYDATA
                        || memType.tag == TypeTags.ANY)) {
            return desiredType;
        }

        BType finiteType = getFiniteTypeWithValuesOfSingleType(expType, desiredType);
        if (finiteType != symTable.semanticError) {
            BType setType = setLiteralValueAndGetType(literalExpr, finiteType, data);
            if (literalExpr.isFiniteContext) {
                // i.e., a match was found for a finite type
                return setType;
            }
        }
        return symTable.noType;
    }

    private boolean literalAssignableToFiniteType(BLangLiteral literalExpr, BFiniteType finiteType,
                                                  int targetMemberTypeTag) {
        for (BLangExpression valueExpr : finiteType.getValueSpace()) {
            if (valueExpr.getBType().tag == targetMemberTypeTag &&
                    types.checkLiteralAssignabilityBasedOnType((BLangLiteral) valueExpr, literalExpr)) {
                return true;
            }
        }
        return false;
    }

    private void setLiteralValueForFiniteType(BLangLiteral literalExpr, BType type, AnalyzerData data) {
        types.setImplicitCastExpr(literalExpr, type, data.expType);
        data.resultType = type;
        literalExpr.isFiniteContext = true;
    }

    private BType getFiniteTypeWithValuesOfSingleType(BUnionType unionType, BType matchType) {
        List<BFiniteType> finiteTypeMembers = types.getAllTypes(unionType, true).stream()
                .filter(memType -> memType.tag == TypeTags.FINITE)
                .map(memFiniteType -> (BFiniteType) memFiniteType)
                .collect(Collectors.toList());

        if (finiteTypeMembers.isEmpty()) {
            return symTable.semanticError;
        }

        int tag = matchType.tag;
        Set<BLangExpression> matchedValueSpace = new LinkedHashSet<>();

        for (BFiniteType finiteType : finiteTypeMembers) {
            Set<BLangExpression> set = new HashSet<>();
            for (BLangExpression expression : finiteType.getValueSpace()) {
                if (expression.getBType().tag == tag) {
                    set.add(expression);
                }
            }
            matchedValueSpace.addAll(set);
        }

        if (matchedValueSpace.isEmpty()) {
            return symTable.semanticError;
        }

        return new BFiniteType(null, matchedValueSpace);
    }

    private BType getIntLiteralType(BType expType, Object literalValue, AnalyzerData data) {
        // The literalValue will be a string if it is not within the bounds of what is supported by Java Long,
        // indicating that it is an overflown Ballerina int
        if (!(literalValue instanceof Long)) {
            data.resultType = symTable.semanticError;
            return symTable.semanticError;
        }
        switch (expType.tag) {
            case TypeTags.INT:
                return symTable.intType;
            case TypeTags.BYTE:
                if (types.isByteLiteralValue((Long) literalValue)) {
                    return symTable.byteType;
                }
                break;
            case TypeTags.SIGNED32_INT:
                if (types.isSigned32LiteralValue((Long) literalValue)) {
                    return symTable.signed32IntType;
                }
                break;
            case TypeTags.SIGNED16_INT:
                if (types.isSigned16LiteralValue((Long) literalValue)) {
                    return symTable.signed16IntType;
                }
                break;
            case TypeTags.SIGNED8_INT:
                if (types.isSigned8LiteralValue((Long) literalValue)) {
                    return symTable.signed8IntType;
                }
                break;
            case TypeTags.UNSIGNED32_INT:
                if (types.isUnsigned32LiteralValue((Long) literalValue)) {
                    return symTable.unsigned32IntType;
                }
                break;
            case TypeTags.UNSIGNED16_INT:
                if (types.isUnsigned16LiteralValue((Long) literalValue)) {
                    return symTable.unsigned16IntType;
                }
                break;
            case TypeTags.UNSIGNED8_INT:
                if (types.isUnsigned8LiteralValue((Long) literalValue)) {
                    return symTable.unsigned8IntType;
                }
                break;
            default:
        }
        return symTable.intType;
    }

    @Override
    public void visit(BLangListConstructorExpr listConstructor, AnalyzerData data) {
        BType expType = data.expType;
        if (expType.tag == TypeTags.NONE || expType.tag == TypeTags.READONLY) {
            BType inferredType = getInferredTupleType(listConstructor, expType, data);
            data.resultType = inferredType == symTable.semanticError ?
                    symTable.semanticError : types.checkType(listConstructor, inferredType, expType);
            return;
        }

        data.resultType = checkListConstructorCompatibility(expType, listConstructor, data);
    }

    @Override
    public void visit(BLangTableConstructorExpr tableConstructorExpr, AnalyzerData data) {
        BType expType = data.expType;
        if (expType.tag == TypeTags.NONE || expType.tag == TypeTags.ANY || expType.tag == TypeTags.ANYDATA) {
            InferredTupleDetails inferredTupleDetails =
                    checkExprList(new ArrayList<>(tableConstructorExpr.recordLiteralList), data);

            // inferredTupleDetails cannot have restMemberTypes as it does not support spread operator yet.
            List<BType> memTypes = inferredTupleDetails.fixedMemberTypes;
            for (BType memType : memTypes) {
                if (memType == symTable.semanticError) {
                    data.resultType = symTable.semanticError;
                    return;
                }
            }

            // If we don't have a contextually applicable type and don't have members in the table constructor expr,
            // we cannot derive the table type
            if (expType.tag == TypeTags.NONE && tableConstructorExpr.recordLiteralList.size() == 0) {
                dlog.error(tableConstructorExpr.pos, DiagnosticErrorCode.CANNOT_INFER_MEMBER_TYPE_FOR_TABLE);
                data.resultType = symTable.semanticError;
                return;
            }

            // if the contextually expected type is `any` and the key specifier is defined,
            // then we cannot derive a table type
            if (expType.tag == TypeTags.ANY && tableConstructorExpr.tableKeySpecifier != null) {
                dlog.error(tableConstructorExpr.tableKeySpecifier.pos,
                        DiagnosticErrorCode.KEY_SPECIFIER_NOT_ALLOWED_FOR_TARGET_ANY);
                data.resultType = symTable.semanticError;
                return;
            }

            BType inherentMemberType;
            if (tableConstructorExpr.tableKeySpecifier == null && expType.tag != TypeTags.NONE) {
                inherentMemberType = getMappingConstructorCompatibleNonUnionType(expType, data);
            } else {
                inherentMemberType = inferTableMemberType(memTypes, tableConstructorExpr, data);
                for (BLangRecordLiteral recordLiteral : tableConstructorExpr.recordLiteralList) {
                    recordLiteral.setBType(inherentMemberType);
                }
            }
            BTableType tableType = new BTableType(TypeTags.TABLE, inherentMemberType, null);
            if (!validateTableConstructorExpr(tableConstructorExpr, tableType, data)) {
                data.resultType = symTable.semanticError;
                return;
            }
            if (checkKeySpecifier(tableConstructorExpr, tableType, data)) {
                return;
            }
            data.resultType = tableType;
            return;
        }

        BType applicableExpType = Types.getReferredType(expType);

        applicableExpType = applicableExpType.tag == TypeTags.INTERSECTION ?
                ((BIntersectionType) applicableExpType).effectiveType : applicableExpType;

        if (applicableExpType.tag == TypeTags.TABLE) {
            List<BType> memTypes = new ArrayList<>();
            for (BLangRecordLiteral recordLiteral : tableConstructorExpr.recordLiteralList) {
                BLangRecordLiteral clonedExpr = recordLiteral;
                if (data.commonAnalyzerData.nonErrorLoggingCheck) {
                    clonedExpr.cloneAttempt++;
                    clonedExpr = nodeCloner.cloneNode(recordLiteral);
                }
                BType recordType = checkExpr(clonedExpr, ((BTableType) applicableExpType).constraint, data);
                if (recordType == symTable.semanticError) {
                    data.resultType = symTable.semanticError;
                    return;
                }
                memTypes.add(recordType);
            }

            if (!(validateKeySpecifierInTableConstructor((BTableType) applicableExpType,
                    tableConstructorExpr.recordLiteralList, data) &&
                    validateTableConstructorExpr(tableConstructorExpr, (BTableType) applicableExpType, data))) {
                data.resultType = symTable.semanticError;
                return;
            }

            BTableType expectedTableType = (BTableType) applicableExpType;
            if (expectedTableType.constraint.tag == TypeTags.MAP && expectedTableType.isTypeInlineDefined) {
                if (validateMapConstraintTable(applicableExpType)) {
                    data.resultType = symTable.semanticError;
                    return;
                }
                data.resultType = expType;
                return;
            }

            BTableType tableType = new BTableType(TypeTags.TABLE, inferTableMemberType(memTypes, applicableExpType),
                                                  null);

            if (Symbols.isFlagOn(applicableExpType.flags, Flags.READONLY)) {
                tableType.flags |= Flags.READONLY;
            }

            if (checkKeySpecifier(tableConstructorExpr, tableType, data)) {
                return;
            }

            if (!expectedTableType.fieldNameList.isEmpty() && tableType.fieldNameList.isEmpty()) {
                tableType.fieldNameList = expectedTableType.fieldNameList;
            }
            data.resultType = tableType;
        } else if (applicableExpType.tag == TypeTags.UNION) {

            boolean prevNonErrorLoggingCheck = data.commonAnalyzerData.nonErrorLoggingCheck;
            data.commonAnalyzerData.nonErrorLoggingCheck = true;
            int errorCount = this.dlog.errorCount();
            this.dlog.mute();

            List<BType> matchingTypes = new ArrayList<>();
            BUnionType expectedType = (BUnionType) applicableExpType;
            for (BType memType : expectedType.getMemberTypes()) {
                dlog.resetErrorCount();

                BLangTableConstructorExpr clonedTableExpr = tableConstructorExpr;
                if (data.commonAnalyzerData.nonErrorLoggingCheck) {
                    tableConstructorExpr.cloneAttempt++;
                    clonedTableExpr = nodeCloner.cloneNode(tableConstructorExpr);
                }

                BType resultType = checkExpr(clonedTableExpr, memType, data);
                if (resultType != symTable.semanticError && dlog.errorCount() == 0 &&
                        isUniqueType(matchingTypes, resultType)) {
                    matchingTypes.add(resultType);
                }
            }

            data.commonAnalyzerData.nonErrorLoggingCheck = prevNonErrorLoggingCheck;
            this.dlog.setErrorCount(errorCount);
            if (!prevNonErrorLoggingCheck) {
                this.dlog.unmute();
            }

            if (matchingTypes.isEmpty()) {
                BLangTableConstructorExpr exprToLog = tableConstructorExpr;
                if (data.commonAnalyzerData.nonErrorLoggingCheck) {
                    tableConstructorExpr.cloneAttempt++;
                    exprToLog = nodeCloner.cloneNode(tableConstructorExpr);
                }

                dlog.error(tableConstructorExpr.pos, DiagnosticErrorCode.INCOMPATIBLE_TYPES, expType,
                        getInferredTableType(exprToLog, data));

            } else if (matchingTypes.size() != 1) {
                dlog.error(tableConstructorExpr.pos, DiagnosticErrorCode.AMBIGUOUS_TYPES,
                        expType);
            } else {
                data.resultType = checkExpr(tableConstructorExpr, matchingTypes.get(0), data);
                return;
            }
            data.resultType = symTable.semanticError;
        } else {
            data.resultType = symTable.semanticError;
        }
    }

    private BType getInferredTableType(BLangTableConstructorExpr exprToLog, AnalyzerData data) {
        InferredTupleDetails inferredTupleDetails =
                checkExprList(new ArrayList<>(exprToLog.recordLiteralList), data);

        // inferredTupleDetails cannot have restMemberTypes as it does not support spread operator yet.
        List<BType> memTypes = inferredTupleDetails.fixedMemberTypes;
        for (BType memType : memTypes) {
            if (memType == symTable.semanticError) {
                return  symTable.semanticError;
            }
        }

        return new BTableType(TypeTags.TABLE, inferTableMemberType(memTypes, exprToLog, data), null);
    }

    private boolean checkKeySpecifier(BLangTableConstructorExpr tableConstructorExpr, BTableType tableType,
                                      AnalyzerData data) {
        if (tableConstructorExpr.tableKeySpecifier != null) {
            if (!(validateTableKeyValue(getTableKeyNameList(tableConstructorExpr.
                    tableKeySpecifier), tableConstructorExpr.recordLiteralList, data))) {
                data.resultType = symTable.semanticError;
                return true;
            }
            tableType.fieldNameList = getTableKeyNameList(tableConstructorExpr.tableKeySpecifier);
        }
        return false;
    }

    private BType inferTableMemberType(List<BType> memTypes, BType expType) {

        if (memTypes.isEmpty()) {
            return ((BTableType) expType).constraint;
        }

        LinkedHashSet<BType> result = new LinkedHashSet<>();

        result.add(memTypes.get(0));

        BUnionType unionType = BUnionType.create(null, result);
        for (int i = 1; i < memTypes.size(); i++) {
            BType source = memTypes.get(i);
            if (!types.isAssignable(source, unionType)) {
                result.add(source);
                unionType = BUnionType.create(null, result);
            }
        }

        if (unionType.getMemberTypes().size() == 1) {
            return memTypes.get(0);
        }

        return unionType;
    }

    private BType inferTableMemberType(List<BType> memTypes, BLangTableConstructorExpr tableConstructorExpr,
                                       AnalyzerData data) {
        BLangTableKeySpecifier keySpecifier = tableConstructorExpr.tableKeySpecifier;
        List<String> keySpecifierFieldNames = new ArrayList<>();
        List<BType> restFieldTypes = new ArrayList<>();


        if (keySpecifier != null) {
            for (IdentifierNode identifierNode : keySpecifier.fieldNameIdentifierList) {
                keySpecifierFieldNames.add(((BLangIdentifier) identifierNode).value);
            }
        }

        LinkedHashMap<String, List<BField>> fieldNameToFields = new LinkedHashMap<>();
        for (BType memType : memTypes) {
            BRecordType member = (BRecordType) memType;
            for (Map.Entry<String, BField> entry : member.fields.entrySet()) {
                String key = entry.getKey();
                BField field = entry.getValue();

                if (fieldNameToFields.containsKey(key)) {
                    fieldNameToFields.get(key).add(field);
                } else {
                    fieldNameToFields.put(key, new ArrayList<>() {{
                        add(field);
                    }});
                }
            }

            if (!member.sealed) {
                restFieldTypes.add(member.restFieldType);
            }
        }

        LinkedHashSet<BField> inferredFields = new LinkedHashSet<>();
        int memTypesSize = memTypes.size();

        for (Map.Entry<String, List<BField>> entry : fieldNameToFields.entrySet()) {
            String fieldName = entry.getKey();
            List<BField> fields = entry.getValue();

            List<BType> types = new ArrayList<>();
            for (BField field : fields) {
                types.add(field.getType());
            }

            for (BType memType : memTypes) {
                BRecordType bMemType = (BRecordType) memType;
                if (bMemType.sealed || bMemType.fields.containsKey(fieldName)) {
                    continue;
                }

                BType restFieldType = bMemType.restFieldType;
                types.add(restFieldType);
            }

            BField resultantField = createFieldWithType(fields.get(0), types);
            boolean isOptional = hasOptionalFields(fields) || fields.size() != memTypesSize;

            if (isOptional) {
                resultantField.symbol.flags = Flags.OPTIONAL;
            } else if (keySpecifierFieldNames.contains(fieldName)) {
                resultantField.symbol.flags = Flags.REQUIRED | Flags.READONLY;
            } else {
                resultantField.symbol.flags = Flags.REQUIRED;
            }

            inferredFields.add(resultantField);
        }

        return createTableConstraintRecordType(inferredFields, restFieldTypes, tableConstructorExpr.pos, data);
    }

    /**
     * Create a new {@code BField} out of existing {@code BField}, while changing its type.
     * The new type is derived from the given list of bTypes.
     *
     * @param field  - existing {@code BField}
     * @param bTypes - list of bTypes
     * @return a {@code BField}
     */
    private BField createFieldWithType(BField field, List<BType> bTypes) {
        BType resultantType = getResultantType(bTypes);

        BVarSymbol originalSymbol = field.symbol;
        BVarSymbol fieldSymbol = new BVarSymbol(originalSymbol.flags, originalSymbol.name, originalSymbol.pkgID,
                resultantType, originalSymbol.owner, originalSymbol.pos, VIRTUAL);

        return new BField(field.name, field.pos, fieldSymbol);
    }

    /**
     * Get the resultant type from a {@code List<BType>}.
     *
     * @param bTypes bType list (size > 0)
     * @return {@code BUnionType} if effective members in list is > 1. {@code BType} Otherwise.
     */
    private BType getResultantType(List<BType> bTypes) {
        LinkedHashSet<BType> bTypeSet = new LinkedHashSet<>(bTypes);
        List<BType> flattenBTypes = new ArrayList<>(bTypes.size());
        addFlattenMemberTypes(flattenBTypes, bTypeSet);

        return getRepresentativeBroadType(flattenBTypes);
    }

    private void addFlattenMemberTypes(List<BType> flattenBTypes, LinkedHashSet<BType> bTypes) {
        for (BType memberType : bTypes) {
            BType bType;
            switch (memberType.tag) {
                case TypeTags.UNION:
                    addFlattenMemberTypes(flattenBTypes, ((BUnionType) memberType).getMemberTypes());
                    continue;
                case TypeTags.TYPEREFDESC:
                    BType constraint = Types.getReferredType(memberType);
                    if (constraint.tag == TypeTags.UNION) {
                        addFlattenMemberTypes(flattenBTypes, ((BUnionType) constraint).getMemberTypes());
                        continue;
                    }
                    bType = constraint;
                    break;
                default:
                    bType = memberType;
                    break;
            }

            flattenBTypes.add(bType);
        }
    }

    private boolean hasOptionalFields(List<BField> fields) {
        for (BField field : fields) {
            if (field.symbol.getFlags().contains(Flag.OPTIONAL)) {
                return true;
            }
        }
        return false;
    }

    private BRecordType createTableConstraintRecordType(Set<BField> inferredFields, List<BType> restFieldTypes,
                                                        Location pos, AnalyzerData data) {
        PackageID pkgID = data.env.enclPkg.symbol.pkgID;
        BRecordTypeSymbol recordSymbol = createRecordTypeSymbol(pkgID, pos, VIRTUAL, data);

        for (BField field : inferredFields) {
            recordSymbol.scope.define(field.name, field.symbol);
        }

        BRecordType recordType = new BRecordType(recordSymbol);
        recordType.fields = inferredFields.stream().collect(getFieldCollector());

        recordSymbol.type = recordType;
        recordType.tsymbol = recordSymbol;

        BLangRecordTypeNode recordTypeNode = TypeDefBuilderHelper.createRecordTypeNode(recordType, pkgID, symTable,
                pos);
        recordTypeNode.initFunction = TypeDefBuilderHelper.createInitFunctionForRecordType(recordTypeNode, data.env,
                                                                                           names, symTable);
        TypeDefBuilderHelper.createTypeDefinitionForTSymbol(recordType, recordSymbol, recordTypeNode, data.env);

        if (restFieldTypes.isEmpty()) {
            recordType.sealed = true;
            recordType.restFieldType = symTable.noType;
        } else {
            recordType.restFieldType = getResultantType(restFieldTypes);
        }

        return recordType;
    }

    private Collector<BField, ?, LinkedHashMap<String, BField>> getFieldCollector() {
        BinaryOperator<BField> mergeFunc = (u, v) -> {
            throw new IllegalStateException(String.format("Duplicate key %s", u));
        };
        return Collectors.toMap(field -> field.name.value, Function.identity(), mergeFunc, LinkedHashMap::new);
    }

    private boolean validateTableType(BTableType tableType, AnalyzerData data) {
        BType constraint = Types.getReferredType(tableType.constraint);
        if (tableType.isTypeInlineDefined && !types.isAssignable(constraint, symTable.mapAllType)) {
            dlog.error(tableType.constraintPos, DiagnosticErrorCode.TABLE_CONSTRAINT_INVALID_SUBTYPE, constraint);
            data.resultType = symTable.semanticError;
            return false;
        }
        return true;
    }

    private boolean validateKeySpecifierInTableConstructor(BTableType tableType,
                                                         List<BLangRecordLiteral> recordLiterals, AnalyzerData data) {
        List<String> fieldNameList = tableType.fieldNameList;
        if (!fieldNameList.isEmpty()) {
            return validateTableKeyValue(fieldNameList, recordLiterals, data);
        }
        return true;
    }

    private boolean validateTableKeyValue(List<String> keySpecifierFieldNames,
                                                           List<BLangRecordLiteral> recordLiterals, AnalyzerData data) {

        for (String fieldName : keySpecifierFieldNames) {
            for (BLangRecordLiteral recordLiteral : recordLiterals) {
                BLangExpression recordKeyValueField = getRecordKeyValueField(recordLiteral, fieldName);
                if (recordKeyValueField != null && isConstExpression(recordKeyValueField)) {
                    continue;
                }

                dlog.error(recordLiteral.pos,
                        DiagnosticErrorCode.KEY_SPECIFIER_FIELD_VALUE_MUST_BE_CONSTANT_EXPR, fieldName);
                data.resultType = symTable.semanticError;
            }
        }

        return data.resultType != symTable.semanticError;
    }

    private boolean isConstExpression(BLangExpression expression) {
        switch(expression.getKind()) {
            case LITERAL:
            case NUMERIC_LITERAL:
            case STRING_TEMPLATE_LITERAL:
            case XML_ELEMENT_LITERAL:
            case XML_TEXT_LITERAL:
            case LIST_CONSTRUCTOR_EXPR:
            case TABLE_CONSTRUCTOR_EXPR:
            case RECORD_LITERAL_EXPR:
            case TYPE_CONVERSION_EXPR:
            case UNARY_EXPR:
            case BINARY_EXPR:
            case TYPE_TEST_EXPR:
            case TERNARY_EXPR:
                return true;
            case SIMPLE_VARIABLE_REF:
                return (((BLangSimpleVarRef) expression).symbol.tag & SymTag.CONSTANT) == SymTag.CONSTANT;
            case GROUP_EXPR:
                return isConstExpression(((BLangGroupExpr) expression).expression);
            default:
                return false;
        }
    }

    private BLangExpression getRecordKeyValueField(BLangRecordLiteral recordLiteral,
                                                            String fieldName) {
        for (RecordLiteralNode.RecordField recordField : recordLiteral.fields) {
            if (recordField.isKeyValueField()) {
                BLangRecordLiteral.BLangRecordKeyValueField recordKeyValueField =
                        (BLangRecordLiteral.BLangRecordKeyValueField) recordField;
                if (fieldName.equals(recordKeyValueField.key.toString())) {
                    return recordKeyValueField.valueExpr;
                }
            } else if (recordField.getKind() == NodeKind.SIMPLE_VARIABLE_REF) {
                if (fieldName.equals(((BLangRecordVarNameField) recordField).variableName.value)) {
                    return (BLangRecordLiteral.BLangRecordVarNameField) recordField;
                }
            }
        }

        return null;
    }

    public boolean validateKeySpecifier(List<String> fieldNameList, BType constraint,
                                         Location pos) {
        for (String fieldName : fieldNameList) {
            BField field = types.getTableConstraintField(constraint, fieldName);
            if (field == null) {
                dlog.error(pos,
                        DiagnosticErrorCode.INVALID_FIELD_NAMES_IN_KEY_SPECIFIER, fieldName, constraint);
                return true;
            }

            if (!Symbols.isFlagOn(field.symbol.flags, Flags.READONLY)) {
                dlog.error(pos,
                        DiagnosticErrorCode.KEY_SPECIFIER_FIELD_MUST_BE_READONLY, fieldName);
                return true;
            }

            if (!Symbols.isFlagOn(field.symbol.flags, Flags.REQUIRED)) {
                dlog.error(pos,
                        DiagnosticErrorCode.KEY_SPECIFIER_FIELD_MUST_BE_REQUIRED, fieldName);
                return true;
            }

            if (!types.isAssignable(field.type, symTable.anydataType)) {
                dlog.error(pos,
                        DiagnosticErrorCode.KEY_SPECIFIER_FIELD_MUST_BE_ANYDATA, fieldName, constraint);
                return true;
            }
        }
        return false;
    }

    private boolean validateTableConstructorExpr(BLangTableConstructorExpr tableConstructorExpr, BTableType tableType,
                                                 AnalyzerData data) {
        BType constraintType = Types.getReferredType(tableType.constraint);
        List<String> fieldNameList = new ArrayList<>();
        boolean isKeySpecifierEmpty = tableConstructorExpr.tableKeySpecifier == null;
        if (!isKeySpecifierEmpty) {
            fieldNameList.addAll(getTableKeyNameList(tableConstructorExpr.tableKeySpecifier));

            if (tableType.fieldNameList.isEmpty() && validateKeySpecifier(fieldNameList,
                    constraintType.tag != TypeTags.INTERSECTION ? constraintType :
                            ((BIntersectionType) constraintType).effectiveType,
                    tableConstructorExpr.tableKeySpecifier.pos)) {
                data.resultType = symTable.semanticError;
                return false;
            }

            if (!tableType.fieldNameList.isEmpty() && !tableType.fieldNameList.equals(fieldNameList)) {
                dlog.error(tableConstructorExpr.tableKeySpecifier.pos, DiagnosticErrorCode.TABLE_KEY_SPECIFIER_MISMATCH,
                        tableType.fieldNameList.toString(), fieldNameList.toString());
                data.resultType = symTable.semanticError;
                return false;
            }
        }

        BType keyTypeConstraint = tableType.keyTypeConstraint;
        if (keyTypeConstraint != null) {
            keyTypeConstraint = Types.getReferredType(keyTypeConstraint);
            List<BType> memberTypes = new ArrayList<>();

            switch (keyTypeConstraint.tag) {
                case TypeTags.TUPLE:
                    for (Type type : ((TupleType) keyTypeConstraint).getTupleTypes()) {
                        memberTypes.add((BType) type);
                    }
                    break;
                case TypeTags.RECORD:
                    Map<String, BField> fieldList = ((BRecordType) keyTypeConstraint).getFields();
                    memberTypes = fieldList.entrySet().stream()
                            .filter(e -> fieldNameList.contains(e.getKey())).map(entry -> entry.getValue().type)
                            .collect(Collectors.toList());
                    if (memberTypes.isEmpty()) {
                        memberTypes.add(keyTypeConstraint);
                    }
                    break;
                default:
                    memberTypes.add(keyTypeConstraint);
            }

            if (isKeySpecifierEmpty && keyTypeConstraint.tag == TypeTags.NEVER) {
                return true;
            }

            if (isKeySpecifierEmpty ||
                    tableConstructorExpr.tableKeySpecifier.fieldNameIdentifierList.size() != memberTypes.size()) {
                if (isKeySpecifierEmpty) {
                    dlog.error(tableConstructorExpr.pos,
                            DiagnosticErrorCode.KEY_SPECIFIER_EMPTY_FOR_PROVIDED_KEY_CONSTRAINT, memberTypes);
                } else {
                    dlog.error(tableConstructorExpr.pos,
                            DiagnosticErrorCode.KEY_SPECIFIER_SIZE_MISMATCH_WITH_KEY_CONSTRAINT,
                            memberTypes, tableConstructorExpr.tableKeySpecifier.fieldNameIdentifierList);
                }
                data.resultType = symTable.semanticError;
                return false;
            }

            List<IdentifierNode> fieldNameIdentifierList = tableConstructorExpr.tableKeySpecifier.
                    fieldNameIdentifierList;

            int index = 0;
            for (IdentifierNode identifier : fieldNameIdentifierList) {
                BField field = types.getTableConstraintField(constraintType, ((BLangIdentifier) identifier).value);
                if (field == null || !types.isAssignable(field.type, memberTypes.get(index))) {
                    dlog.error(tableConstructorExpr.tableKeySpecifier.pos,
                            DiagnosticErrorCode.KEY_SPECIFIER_MISMATCH_WITH_KEY_CONSTRAINT,
                            fieldNameIdentifierList.toString(), memberTypes.toString());
                    data.resultType = symTable.semanticError;
                    return false;
                }
                index++;
            }
        }

        return true;
    }

    public boolean validateMapConstraintTable(BType expType) {
        if (expType != null && (!((BTableType) expType).fieldNameList.isEmpty() ||
                ((BTableType) expType).keyTypeConstraint != null) &&
                !expType.tsymbol.owner.getFlags().contains(Flag.LANG_LIB)) {
            dlog.error(((BTableType) expType).keyPos,
                    DiagnosticErrorCode.KEY_CONSTRAINT_NOT_SUPPORTED_FOR_TABLE_WITH_MAP_CONSTRAINT);
            return true;
        }
        return false;
    }

    private List<String> getTableKeyNameList(BLangTableKeySpecifier tableKeySpecifier) {
        List<String> fieldNamesList = new ArrayList<>();
        for (IdentifierNode identifier : tableKeySpecifier.fieldNameIdentifierList) {
            fieldNamesList.add(((BLangIdentifier) identifier).value);
        }

        return fieldNamesList;
    }

    private BType createTableKeyConstraint(List<String> fieldNames, BType constraintType) {
        if (fieldNames.isEmpty()) {
            return symTable.semanticError;
        }

        List<BType> memTypes = new ArrayList<>();
        for (String fieldName : fieldNames) {
            //null is not possible for field
            BField tableConstraintField = types.getTableConstraintField(constraintType, fieldName);

            if (tableConstraintField == null) {
                return symTable.semanticError;
            }

            BType fieldType = tableConstraintField.type;
            memTypes.add(fieldType);
        }

        if (memTypes.size() == 1) {
            return memTypes.get(0);
        }

        return new BTupleType(memTypes);
    }

    private BType checkListConstructorCompatibility(BType bType, BLangListConstructorExpr listConstructor,
                                                    AnalyzerData data) {
        int tag = bType.tag;
        if (tag == TypeTags.UNION) {
            boolean prevNonErrorLoggingCheck = data.commonAnalyzerData.nonErrorLoggingCheck;
            int errorCount = this.dlog.errorCount();
            data.commonAnalyzerData.nonErrorLoggingCheck = true;
            this.dlog.mute();

            List<BType> compatibleTypes = new ArrayList<>();
            boolean erroredExpType = false;
            for (BType memberType : ((BUnionType) bType).getMemberTypes()) {
                if (memberType == symTable.semanticError) {
                    if (!erroredExpType) {
                        erroredExpType = true;
                    }
                    continue;
                }

                BType listCompatibleMemType = getListConstructorCompatibleNonUnionType(memberType, data);
                if (listCompatibleMemType == symTable.semanticError) {
                    continue;
                }

                dlog.resetErrorCount();
                BType memCompatibiltyType = checkListConstructorCompatibility(listCompatibleMemType, listConstructor,
                                                                              data);
                if (memCompatibiltyType != symTable.semanticError && dlog.errorCount() == 0 &&
                        isUniqueType(compatibleTypes, memCompatibiltyType)) {
                    compatibleTypes.add(memCompatibiltyType);
                }
            }

            data.commonAnalyzerData.nonErrorLoggingCheck = prevNonErrorLoggingCheck;
            this.dlog.setErrorCount(errorCount);
            if (!prevNonErrorLoggingCheck) {
                this.dlog.unmute();
            }

            if (compatibleTypes.isEmpty()) {
                BLangListConstructorExpr exprToLog = listConstructor;
                if (data.commonAnalyzerData.nonErrorLoggingCheck) {
                    listConstructor.cloneAttempt++;
                    exprToLog = nodeCloner.cloneNode(listConstructor);
                }

                BType inferredTupleType = getInferredTupleType(exprToLog, symTable.noType, data);

                if (!erroredExpType && inferredTupleType != symTable.semanticError) {
                    dlog.error(listConstructor.pos, DiagnosticErrorCode.INCOMPATIBLE_TYPES, data.expType,
                               inferredTupleType);
                }
                return symTable.semanticError;
            } else if (compatibleTypes.size() != 1) {
                dlog.error(listConstructor.pos, DiagnosticErrorCode.AMBIGUOUS_TYPES,
                        data.expType);
                return symTable.semanticError;
            }

            return checkListConstructorCompatibility(compatibleTypes.get(0), listConstructor, data);
        }

        if (tag == TypeTags.TYPEREFDESC) {
            return checkListConstructorCompatibility(Types.getReferredType(bType), listConstructor, data);
        }

        if (tag == TypeTags.INTERSECTION) {
            return checkListConstructorCompatibility(((BIntersectionType) bType).effectiveType, listConstructor, data);
        }

        BType possibleType = getListConstructorCompatibleNonUnionType(bType, data);

        switch (possibleType.tag) {
            case TypeTags.ARRAY:
                return checkArrayType(listConstructor, (BArrayType) possibleType, data);
            case TypeTags.TUPLE:
                return checkTupleType(listConstructor, (BTupleType) possibleType, data);
            case TypeTags.READONLY:
                return checkReadOnlyListType(listConstructor, data);
            case TypeTags.TYPEDESC:
                // i.e typedesc t = [int, string]
                listConstructor.isTypedescExpr = true;
                InferredTupleDetails inferredTupleDetails = new InferredTupleDetails();
                for (BLangExpression expr : listConstructor.exprs) {
                    if (expr.getKind() == NodeKind.LIST_CONSTRUCTOR_SPREAD_OP) {
                        BLangExpression spreadOpExpr = ((BLangListConstructorSpreadOpExpr) expr).expr;
                        BType spreadOpExprType = checkExpr(spreadOpExpr, symTable.noType, data);
                        updateInferredTupleDetailsFromSpreadMember(expr.pos, spreadOpExprType, inferredTupleDetails);
                        continue;
                    }

                    BType resultType = checkExpr(expr, symTable.noType, data);

                    BType memberType = resultType;
                    if (expr.getKind() == NodeKind.TYPEDESC_EXPRESSION) {
                        memberType = ((BLangTypedescExpr) expr).resolvedType;
                    } else if (expr.getKind() == NodeKind.SIMPLE_VARIABLE_REF) {
                        memberType = ((BLangSimpleVarRef) expr).symbol.type;
                    }

                    if (inferredTupleDetails.restMemberTypes.isEmpty()) {
                        inferredTupleDetails.fixedMemberTypes.add(memberType);
                    } else {
                        inferredTupleDetails.restMemberTypes.add(memberType);
                    }
                }

                BTupleType tupleType = new BTupleType(inferredTupleDetails.fixedMemberTypes);
                if (!inferredTupleDetails.restMemberTypes.isEmpty()) {
                    tupleType.restType = getRepresentativeBroadType(inferredTupleDetails.restMemberTypes);
                }

                listConstructor.typedescType = tupleType;
                return new BTypedescType(listConstructor.typedescType, null);
        }

        BLangListConstructorExpr exprToLog = listConstructor;
        if (data.commonAnalyzerData.nonErrorLoggingCheck) {
            listConstructor.cloneAttempt++;
            exprToLog = nodeCloner.cloneNode(listConstructor);
        }

        if (bType == symTable.semanticError) {
            // Ignore the return value, we only need to visit the expressions.
            getInferredTupleType(exprToLog, symTable.semanticError, data);
        } else {
            dlog.error(listConstructor.pos, DiagnosticErrorCode.INCOMPATIBLE_TYPES, bType,
                    getInferredTupleType(exprToLog, symTable.noType, data));
        }

        return symTable.semanticError;
    }

    private void updateInferredTupleDetailsFromSpreadMember(Location spreadMemberPos, BType spreadOpExprType,
                                                            InferredTupleDetails inferredTupleDetails) {
        BType originalExprType = spreadOpExprType;
        spreadOpExprType = Types.getReferredType(spreadOpExprType);

        if (!inferredTupleDetails.restMemberTypes.isEmpty()) {
            if (spreadOpExprType.tag == TypeTags.TUPLE) {
                BTupleType bTupleType = (BTupleType) spreadOpExprType;
                inferredTupleDetails.restMemberTypes.addAll(bTupleType.tupleTypes);
                if (!types.isFixedLengthTuple(bTupleType)) {
                    inferredTupleDetails.restMemberTypes.add(bTupleType.restType);
                }
            } else if (spreadOpExprType.tag == TypeTags.ARRAY) {
                BArrayType bArrayType = (BArrayType) spreadOpExprType;
                inferredTupleDetails.restMemberTypes.add(bArrayType.eType);
            } else {
                dlog.error(spreadMemberPos, DiagnosticErrorCode.CANNOT_INFER_TYPE_FROM_SPREAD_OP, originalExprType);
                inferredTupleDetails.restMemberTypes.add(symTable.semanticError);
            }
            return;
        }

        if (spreadOpExprType.tag == TypeTags.TUPLE) {
            BTupleType bTupleType = (BTupleType) spreadOpExprType;
            inferredTupleDetails.fixedMemberTypes.addAll(bTupleType.tupleTypes);
            if (!types.isFixedLengthTuple(bTupleType)) {
                inferredTupleDetails.restMemberTypes.add(bTupleType.restType);
            }
        } else if (spreadOpExprType.tag == TypeTags.ARRAY) {
            BArrayType bArrayType = (BArrayType) spreadOpExprType;
            if (bArrayType.state == BArrayState.CLOSED) {
                for (int i = 0; i < bArrayType.size; i++) {
                    inferredTupleDetails.fixedMemberTypes.add(bArrayType.eType);
                }
            } else {
                inferredTupleDetails.restMemberTypes.add(bArrayType.eType);
            }
        } else {
            dlog.error(spreadMemberPos, DiagnosticErrorCode.CANNOT_INFER_TYPE_FROM_SPREAD_OP, originalExprType);
            inferredTupleDetails.fixedMemberTypes.add(symTable.semanticError);
        }
    }

    private BType getListConstructorCompatibleNonUnionType(BType type, AnalyzerData data) {
        switch (type.tag) {
            case TypeTags.ARRAY:
            case TypeTags.TUPLE:
            case TypeTags.READONLY:
            case TypeTags.TYPEDESC:
                return type;
            case TypeTags.JSON:
                return !Symbols.isFlagOn(type.flags, Flags.READONLY) ? symTable.arrayJsonType :
                        ImmutableTypeCloner.getEffectiveImmutableType(null, types, symTable.arrayJsonType,
                                data.env, symTable, anonymousModelHelper, names);
            case TypeTags.ANYDATA:
                return !Symbols.isFlagOn(type.flags, Flags.READONLY) ? symTable.arrayAnydataType :
                        ImmutableTypeCloner.getEffectiveImmutableType(null, types, symTable.arrayAnydataType,
                                data.env, symTable, anonymousModelHelper, names);
            case TypeTags.ANY:
                return !Symbols.isFlagOn(type.flags, Flags.READONLY) ? symTable.arrayAllType :
                        ImmutableTypeCloner.getEffectiveImmutableType(null, types, symTable.arrayAllType, data.env,
                                                                      symTable, anonymousModelHelper, names);
            case TypeTags.INTERSECTION:
                return ((BIntersectionType) type).effectiveType;
            case TypeTags.TYPEREFDESC:
                return Types.getReferredType(type);
        }
        return symTable.semanticError;
    }

    private BType checkArrayType(BLangListConstructorExpr listConstructor, BArrayType arrayType, AnalyzerData data) {
        int listExprSize = 0;
        if (arrayType.state != BArrayState.OPEN) {
            for (BLangExpression expr : listConstructor.exprs) {
                if (expr.getKind() != NodeKind.LIST_CONSTRUCTOR_SPREAD_OP) {
                    listExprSize++;
                    continue;
                }

                BLangExpression spreadOpExpr = ((BLangListConstructorSpreadOpExpr) expr).expr;
                BType spreadOpType = checkExpr(spreadOpExpr, data);
                spreadOpType = Types.getReferredType(spreadOpType);

                switch (spreadOpType.tag) {
                    case TypeTags.ARRAY:
                        int arraySize = ((BArrayType) spreadOpType).size;
                        if (arraySize >= 0) {
                            listExprSize += arraySize;
                            continue;
                        }

                        dlog.error(spreadOpExpr.pos,
                                DiagnosticErrorCode.INVALID_SPREAD_OP_FIXED_LENGTH_LIST_EXPECTED);
                        return symTable.semanticError;
                    case TypeTags.TUPLE:
                        BTupleType tType = (BTupleType) spreadOpType;
                        if (types.isFixedLengthTuple(tType)) {
                            listExprSize += tType.tupleTypes.size();
                            continue;
                        }

                        dlog.error(spreadOpExpr.pos,
                                DiagnosticErrorCode.INVALID_SPREAD_OP_FIXED_LENGTH_LIST_EXPECTED);
                        return symTable.semanticError;
                }
            }
        }

        BType eType = arrayType.eType;

        if (arrayType.state == BArrayState.INFERRED) {
            arrayType.size = listExprSize;
            arrayType.state = BArrayState.CLOSED;
        } else if (arrayType.state != BArrayState.OPEN && arrayType.size != listExprSize) {
            if (arrayType.size < listExprSize) {
                dlog.error(listConstructor.pos, DiagnosticErrorCode.MISMATCHING_ARRAY_LITERAL_VALUES, arrayType.size,
                        listExprSize);
                return symTable.semanticError;
            }

            if (!types.hasFillerValue(eType)) {
                dlog.error(listConstructor.pos, DiagnosticErrorCode.INVALID_LIST_CONSTRUCTOR_ELEMENT_TYPE,
                        data.expType);
                return symTable.semanticError;
            }
        }

        boolean errored = false;
        for (BLangExpression expr : listConstructor.exprs) {
            if (expr.getKind() != NodeKind.LIST_CONSTRUCTOR_SPREAD_OP) {
                errored |= exprIncompatible(eType, expr, data);
                continue;
            }

            BLangExpression spreadOpExpr = ((BLangListConstructorSpreadOpExpr) expr).expr;
            BType spreadOpType = checkExpr(spreadOpExpr, data);
            BType spreadOpReferredType = Types.getReferredType(spreadOpType);

            switch (spreadOpReferredType.tag) {
                case TypeTags.ARRAY:
                    BType spreadOpeType = ((BArrayType) spreadOpReferredType).eType;
                    if (types.typeIncompatible(spreadOpExpr.pos, spreadOpeType, eType)) {
                        return symTable.semanticError;
                    }
                    break;
                case TypeTags.TUPLE:
                    BTupleType spreadOpTuple = (BTupleType) spreadOpReferredType;
                    List<BType> tupleTypes = spreadOpTuple.tupleTypes;
                    for (BType tupleMemberType : tupleTypes) {
                        if (types.typeIncompatible(spreadOpExpr.pos, tupleMemberType, eType)) {
                            return symTable.semanticError;
                        }
                    }

                    if (!types.isFixedLengthTuple(spreadOpTuple)) {
                        if (types.typeIncompatible(spreadOpExpr.pos, spreadOpTuple.restType, eType)) {
                            return symTable.semanticError;
                        }
                    }
                    break;
                default:
                    dlog.error(spreadOpExpr.pos, DiagnosticErrorCode.INCOMPATIBLE_TYPES_LIST_SPREAD_OP, spreadOpType);
                    return symTable.semanticError;
            }
        }

        return errored ? symTable.semanticError : arrayType;
    }

    private BType checkTupleType(BLangListConstructorExpr listConstructor, BTupleType tupleType, AnalyzerData data) {
        List<BLangExpression> exprs = listConstructor.exprs;
        List<BType> memberTypes = tupleType.tupleTypes;
        int memberTypeSize = memberTypes.size();
        BType restType = tupleType.restType;

        if (types.isFixedLengthTuple(tupleType)) {
            int listExprSize = 0;
            for (BLangExpression expr : exprs) {
                if (expr.getKind() != NodeKind.LIST_CONSTRUCTOR_SPREAD_OP) {
                    listExprSize++;
                    continue;
                }

                BLangExpression spreadOpExpr = ((BLangListConstructorSpreadOpExpr) expr).expr;
                BType spreadOpType = checkExpr(spreadOpExpr, data);
                spreadOpType = Types.getReferredType(spreadOpType);

                switch (spreadOpType.tag) {
                    case TypeTags.ARRAY:
                        int arraySize = ((BArrayType) spreadOpType).size;
                        if (arraySize >= 0) {
                            listExprSize += arraySize;
                            continue;
                        }

                        dlog.error(spreadOpExpr.pos, DiagnosticErrorCode.INVALID_SPREAD_OP_FIXED_LENGTH_LIST_EXPECTED);
                        return symTable.semanticError;
                    case TypeTags.TUPLE:
                        BTupleType tType = (BTupleType) spreadOpType;
                        if (types.isFixedLengthTuple(tType)) {
                            listExprSize += tType.tupleTypes.size();
                            continue;
                        }

                        dlog.error(spreadOpExpr.pos, DiagnosticErrorCode.INVALID_SPREAD_OP_FIXED_LENGTH_LIST_EXPECTED);
                        return symTable.semanticError;
                }
            }

            if (listExprSize < memberTypeSize) {
                for (int i = listExprSize; i < memberTypeSize; i++) {
                    // Skip filler values for resourceAccessPathSegments
                    if (data.isResourceAccessPathSegments || !types.hasFillerValue(memberTypes.get(i))) {
                        dlog.error(listConstructor.pos, DiagnosticErrorCode.INVALID_LIST_CONSTRUCTOR_ELEMENT_TYPE,
                                memberTypes.get(i));
                        return symTable.semanticError;
                    }
                }
            } else if (listExprSize > memberTypeSize) {
                dlog.error(listConstructor.pos, DiagnosticErrorCode.TUPLE_AND_EXPRESSION_SIZE_DOES_NOT_MATCH);
                return symTable.semanticError;
            }
        }

        boolean errored = false;
        int nonRestTypeIndex = 0;

        for (BLangExpression expr : exprs) {
            int remainNonRestCount = memberTypeSize - nonRestTypeIndex;

            if (expr.getKind() != NodeKind.LIST_CONSTRUCTOR_SPREAD_OP) {
                if (remainNonRestCount > 0) {
                    errored |= exprIncompatible(memberTypes.get(nonRestTypeIndex), expr, data);
                    nonRestTypeIndex++;
                } else {
                    errored |= exprIncompatible(restType, expr, data);
                }
                continue;
            }

            BLangExpression spreadOpExpr = ((BLangListConstructorSpreadOpExpr) expr).expr;
            BType spreadOpType = checkExpr(spreadOpExpr, data);
            BType spreadOpReferredType = Types.getReferredType(spreadOpType);

            switch (spreadOpReferredType.tag) {
                case TypeTags.ARRAY:
                    BArrayType spreadOpArray = (BArrayType) spreadOpReferredType;
                    if (spreadOpArray.state == BArrayState.CLOSED) {
                        for (int i = 0; i < spreadOpArray.size && nonRestTypeIndex < memberTypeSize;
                             i++, nonRestTypeIndex++) {
                            if (types.typeIncompatible(spreadOpExpr.pos, spreadOpArray.eType,
                                    memberTypes.get(nonRestTypeIndex))) {
                                return symTable.semanticError;
                            }
                        }

                        if (remainNonRestCount < spreadOpArray.size) {
                            if (types.typeIncompatible(spreadOpExpr.pos, spreadOpArray.eType, restType)) {
                                return symTable.semanticError;
                            }
                        }
                        continue;
                    }

                    if (remainNonRestCount > 0) {
                        dlog.error(spreadOpExpr.pos, DiagnosticErrorCode.INVALID_SPREAD_OP_FIXED_MEMBER_EXPECTED,
                                memberTypes.get(nonRestTypeIndex));
                        return symTable.semanticError;
                    }

                    if (types.typeIncompatible(spreadOpExpr.pos, spreadOpArray.eType, restType)) {
                        return symTable.semanticError;
                    }
                    break;
                case TypeTags.TUPLE:
                    BTupleType spreadOpTuple = (BTupleType) spreadOpReferredType;
                    int spreadOpMemberTypeSize = spreadOpTuple.tupleTypes.size();

                    if (types.isFixedLengthTuple(spreadOpTuple)) {
                        for (int i = 0; i < spreadOpMemberTypeSize && nonRestTypeIndex < memberTypeSize;
                             i++, nonRestTypeIndex++) {
                            if (types.typeIncompatible(spreadOpExpr.pos, spreadOpTuple.tupleTypes.get(i),
                                    memberTypes.get(nonRestTypeIndex))) {
                                return symTable.semanticError;
                            }
                        }

                        for (int i = remainNonRestCount; i < spreadOpMemberTypeSize; i++) {
                            if (types.typeIncompatible(spreadOpExpr.pos, spreadOpTuple.tupleTypes.get(i), restType)) {
                                return symTable.semanticError;
                            }
                        }
                        continue;
                    }

                    if (spreadOpMemberTypeSize < remainNonRestCount) {
                        dlog.error(spreadOpExpr.pos, DiagnosticErrorCode.INVALID_SPREAD_OP_FIXED_MEMBER_EXPECTED,
                                memberTypes.get(nonRestTypeIndex + spreadOpMemberTypeSize));
                        return symTable.semanticError;
                    }

                    for (int i = 0; nonRestTypeIndex < memberTypeSize; i++, nonRestTypeIndex++) {
                        if (types.typeIncompatible(spreadOpExpr.pos, spreadOpTuple.tupleTypes.get(i),
                                memberTypes.get(nonRestTypeIndex))) {
                            return symTable.semanticError;
                        }
                    }

                    for (int i = nonRestTypeIndex; i < spreadOpMemberTypeSize; i++) {
                        if (types.typeIncompatible(spreadOpExpr.pos, spreadOpTuple.tupleTypes.get(i), restType)) {
                            return symTable.semanticError;
                        }
                    }

                    if (types.typeIncompatible(spreadOpExpr.pos, spreadOpTuple.restType, restType)) {
                        return symTable.semanticError;
                    }
                    break;
                default:
                    dlog.error(spreadOpExpr.pos, DiagnosticErrorCode.INCOMPATIBLE_TYPES_LIST_SPREAD_OP, spreadOpType);
                    return symTable.semanticError;
            }
        }

        while (nonRestTypeIndex < memberTypeSize) {
            // Skip filler values for resourceAccessPathSegments
            if (data.isResourceAccessPathSegments || !types.hasFillerValue(memberTypes.get(nonRestTypeIndex))) {
                dlog.error(listConstructor.pos, DiagnosticErrorCode.INVALID_LIST_CONSTRUCTOR_ELEMENT_TYPE,
                        memberTypes.get(nonRestTypeIndex));
                return symTable.semanticError;
            }
            nonRestTypeIndex++;
        }

        return errored ? symTable.semanticError : tupleType;
    }

    private BType checkReadOnlyListType(BLangListConstructorExpr listConstructor, AnalyzerData data) {
        if (!data.commonAnalyzerData.nonErrorLoggingCheck) {
            BType inferredType = getInferredTupleType(listConstructor, symTable.readonlyType, data);

            if (inferredType == symTable.semanticError) {
                return symTable.semanticError;
            }
            return types.checkType(listConstructor, inferredType, symTable.readonlyType);
        }

        for (BLangExpression expr : listConstructor.exprs) {
            if (expr.getKind() == NodeKind.LIST_CONSTRUCTOR_SPREAD_OP) {
                expr = ((BLangListConstructorSpreadOpExpr) expr).expr;
            }

            if (exprIncompatible(symTable.readonlyType, expr, data)) {
                return symTable.semanticError;
            }
        }

        return symTable.readonlyType;
    }

    private boolean exprIncompatible(BType eType, BLangExpression expr, AnalyzerData data) {
        if (expr.typeChecked) {
            return expr.getBType() == symTable.semanticError;
        }

        BLangExpression exprToCheck = expr;

        if (data.commonAnalyzerData.nonErrorLoggingCheck) {
            expr.cloneAttempt++;
            exprToCheck = nodeCloner.cloneNode(expr);
        }

        return checkExpr(exprToCheck, eType, data) == symTable.semanticError;
    }

    private InferredTupleDetails checkExprList(List<BLangExpression> exprs, AnalyzerData data) {
        return checkExprList(exprs, symTable.noType, data);
    }

    private InferredTupleDetails checkExprList(List<BLangExpression> exprs, BType expType, AnalyzerData data) {
        InferredTupleDetails inferredTupleDetails = new InferredTupleDetails();
        SymbolEnv prevEnv = data.env;
        BType preExpType = data.expType;
        data.expType = expType;
        for (BLangExpression e : exprs) {
            if (e.getKind() == NodeKind.LIST_CONSTRUCTOR_SPREAD_OP) {
                BLangExpression spreadOpExpr = ((BLangListConstructorSpreadOpExpr) e).expr;
                BType spreadOpExprType = checkExpr(spreadOpExpr, expType, data);
                updateInferredTupleDetailsFromSpreadMember(e.pos, spreadOpExprType, inferredTupleDetails);
                continue;
            }

            checkExpr(e, expType, data);
            if (inferredTupleDetails.restMemberTypes.isEmpty()) {
                inferredTupleDetails.fixedMemberTypes.add(data.resultType);
            } else {
                inferredTupleDetails.restMemberTypes.add(data.resultType);
            }
        }
        data.env = prevEnv;
        data.expType = preExpType;
        return inferredTupleDetails;
    }

    private static class InferredTupleDetails {
        List<BType> fixedMemberTypes = new ArrayList<>();
        List<BType> restMemberTypes = new ArrayList<>();
    }

    private BType getInferredTupleType(BLangListConstructorExpr listConstructor, BType expType, AnalyzerData data) {
        InferredTupleDetails inferredTupleDetails = checkExprList(listConstructor.exprs, expType, data);
        List<BType> fixedMemberTypes = inferredTupleDetails.fixedMemberTypes;
        List<BType> restMemberTypes = inferredTupleDetails.restMemberTypes;

        for (BType memType : fixedMemberTypes) {
            if (memType == symTable.semanticError) {
                return symTable.semanticError;
            }
        }

        for (BType memType : restMemberTypes) {
            if (memType == symTable.semanticError) {
                return symTable.semanticError;
            }
        }

        BTupleType tupleType = new BTupleType(fixedMemberTypes);
        if (!restMemberTypes.isEmpty()) {
            tupleType.restType = getRepresentativeBroadType(restMemberTypes);
        }

        if (expType.tag != TypeTags.READONLY) {
            return tupleType;
        }

        tupleType.flags |= Flags.READONLY;
        return tupleType;
    }


    public void visit(BLangRecordLiteral recordLiteral, AnalyzerData data) {
        BType expType = data.expType;
        int expTypeTag = Types.getReferredType(expType).tag;

        if (expTypeTag == TypeTags.NONE || expTypeTag == TypeTags.READONLY) {
            expType = defineInferredRecordType(recordLiteral, expType, data);
        } else if (expTypeTag == TypeTags.OBJECT) {
            dlog.error(recordLiteral.pos, DiagnosticErrorCode.INVALID_RECORD_LITERAL, expType);
            data.resultType = symTable.semanticError;
            return;
        }

        data.resultType = getEffectiveMappingType(recordLiteral,
                                             checkMappingConstructorCompatibility(expType, recordLiteral, data), data);
    }

    private BType getEffectiveMappingType(BLangRecordLiteral recordLiteral, BType applicableMappingType,
                                          AnalyzerData data) {
        BType refType = Types.getReferredType(applicableMappingType);
        if (applicableMappingType == symTable.semanticError ||
                (refType.tag == TypeTags.RECORD && Symbols.isFlagOn(applicableMappingType.flags,
                                                                                  Flags.READONLY))) {
            return applicableMappingType;
        }

        Map<String, RecordLiteralNode.RecordField> readOnlyFields = new LinkedHashMap<>();
        LinkedHashMap<String, BField> applicableTypeFields =
                refType.tag == TypeTags.RECORD ? ((BRecordType) refType).fields :
                        new LinkedHashMap<>();

        for (RecordLiteralNode.RecordField field : recordLiteral.fields) {
            if (field.getKind() == NodeKind.RECORD_LITERAL_SPREAD_OP) {
                continue;
            }

            String name;
            if (field.isKeyValueField()) {
                BLangRecordKeyValueField keyValueField = (BLangRecordKeyValueField) field;

                if (!keyValueField.readonly) {
                    continue;
                }

                BLangExpression keyExpr = keyValueField.key.expr;
                if (keyExpr.getKind() == NodeKind.SIMPLE_VARIABLE_REF) {
                    name = ((BLangSimpleVarRef) keyExpr).variableName.value;
                } else {
                    name = (String) ((BLangLiteral) keyExpr).value;
                }
            } else {
                BLangRecordVarNameField varNameField = (BLangRecordVarNameField) field;

                if (!varNameField.readonly) {
                    continue;
                }
                name = varNameField.variableName.value;
            }

            if (applicableTypeFields.containsKey(name) &&
                    Symbols.isFlagOn(applicableTypeFields.get(name).symbol.flags, Flags.READONLY)) {
                continue;
            }

            readOnlyFields.put(name, field);
        }

        if (readOnlyFields.isEmpty()) {
            return applicableMappingType;
        }

        PackageID pkgID = data.env.enclPkg.symbol.pkgID;
        Location pos = recordLiteral.pos;
        BRecordTypeSymbol recordSymbol = createRecordTypeSymbol(pkgID, pos, VIRTUAL, data);

        LinkedHashMap<String, BField> newFields = new LinkedHashMap<>();

        for (Map.Entry<String, RecordLiteralNode.RecordField> readOnlyEntry : readOnlyFields.entrySet()) {
            RecordLiteralNode.RecordField field = readOnlyEntry.getValue();

            String key = readOnlyEntry.getKey();
            Name fieldName = names.fromString(key);

            BType readOnlyFieldType;
            if (field.isKeyValueField()) {
                readOnlyFieldType = ((BLangRecordKeyValueField) field).valueExpr.getBType();
            } else {
                // Has to be a varname field.
                readOnlyFieldType = ((BLangRecordVarNameField) field).getBType();
            }

            BVarSymbol fieldSymbol = new BVarSymbol(Flags.asMask(new HashSet<Flag>() {{
                add(Flag.REQUIRED);
                add(Flag.READONLY);
            }}), fieldName, pkgID, readOnlyFieldType, recordSymbol,
                                                    ((BLangNode) field).pos, VIRTUAL);
            newFields.put(key, new BField(fieldName, null, fieldSymbol));
            recordSymbol.scope.define(fieldName, fieldSymbol);
        }

        BRecordType recordType = new BRecordType(recordSymbol, recordSymbol.flags);
        if (refType.tag == TypeTags.MAP) {
            recordType.sealed = false;
            recordType.restFieldType = ((BMapType) refType).constraint;
        } else {
            BRecordType applicableRecordType = (BRecordType) refType;
            boolean allReadOnlyFields = true;

            for (Map.Entry<String, BField> origEntry : applicableRecordType.fields.entrySet()) {
                String fieldName = origEntry.getKey();
                BField field = origEntry.getValue();

                if (readOnlyFields.containsKey(fieldName)) {
                    // Already defined.
                    continue;
                }

                BVarSymbol origFieldSymbol = field.symbol;
                long origFieldFlags = origFieldSymbol.flags;

                if (allReadOnlyFields && !Symbols.isFlagOn(origFieldFlags, Flags.READONLY)) {
                    allReadOnlyFields = false;
                }

                BVarSymbol fieldSymbol = new BVarSymbol(origFieldFlags, field.name, pkgID,
                                                        origFieldSymbol.type, recordSymbol, field.pos, VIRTUAL);
                newFields.put(fieldName, new BField(field.name, null, fieldSymbol));
                recordSymbol.scope.define(field.name, fieldSymbol);
            }

            recordType.sealed = applicableRecordType.sealed;
            recordType.restFieldType = applicableRecordType.restFieldType;

            if (recordType.sealed && allReadOnlyFields) {
                recordType.flags |= Flags.READONLY;
                recordType.tsymbol.flags |= Flags.READONLY;
            }

        }

        recordType.fields = newFields;
        recordSymbol.type = recordType;
        recordType.tsymbol = recordSymbol;

        BLangRecordTypeNode recordTypeNode = TypeDefBuilderHelper.createRecordTypeNode(recordType, pkgID, symTable,
                                                                                       pos);
        recordTypeNode.initFunction = TypeDefBuilderHelper.createInitFunctionForRecordType(recordTypeNode, data.env,
                                                                                           names, symTable);
        TypeDefBuilderHelper.createTypeDefinitionForTSymbol(recordType, recordSymbol, recordTypeNode, data.env);

        if (refType.tag == TypeTags.RECORD) {
            BRecordType applicableRecordType = (BRecordType) refType;
            BTypeSymbol applicableRecordTypeSymbol = applicableRecordType.tsymbol;
            BLangUserDefinedType origTypeRef = new BLangUserDefinedType(
                    ASTBuilderUtil.createIdentifier(
                            pos,
                            TypeDefBuilderHelper.getPackageAlias(data.env, pos.lineRange().filePath(),
                                                                 applicableRecordTypeSymbol.pkgID)),
                    ASTBuilderUtil.createIdentifier(pos, applicableRecordTypeSymbol.name.value));
            origTypeRef.pos = pos;
            origTypeRef.setBType(applicableRecordType);
            recordTypeNode.typeRefs.add(origTypeRef);
        } else if (refType.tag == TypeTags.MAP) {
            recordLiteral.expectedType = applicableMappingType;
        }

        return recordType;
    }

    private BType checkMappingConstructorCompatibility(BType bType, BLangRecordLiteral mappingConstructor,
                                                       AnalyzerData data) {
        int tag = bType.tag;
        if (tag == TypeTags.UNION) {
            boolean prevNonErrorLoggingCheck = data.commonAnalyzerData.nonErrorLoggingCheck;
            data.commonAnalyzerData.nonErrorLoggingCheck = true;
            int errorCount = this.dlog.errorCount();
            this.dlog.mute();

            List<BType> compatibleTypes = new ArrayList<>();
            boolean erroredExpType = false;
            for (BType memberType : ((BUnionType) bType).getMemberTypes()) {
                if (memberType == symTable.semanticError) {
                    if (!erroredExpType) {
                        erroredExpType = true;
                    }
                    continue;
                }

                BType listCompatibleMemType = getMappingConstructorCompatibleNonUnionType(memberType, data);
                if (listCompatibleMemType == symTable.semanticError) {
                    continue;
                }

                dlog.resetErrorCount();
                BType memCompatibiltyType = checkMappingConstructorCompatibility(listCompatibleMemType,
                                                                                 mappingConstructor, data);

                if (memCompatibiltyType != symTable.semanticError && dlog.errorCount() == 0 &&
                        isUniqueType(compatibleTypes, memCompatibiltyType)) {
                    compatibleTypes.add(memCompatibiltyType);
                }
            }

            data.commonAnalyzerData.nonErrorLoggingCheck = prevNonErrorLoggingCheck;
            dlog.setErrorCount(errorCount);
            if (!prevNonErrorLoggingCheck) {
                this.dlog.unmute();
            }

            if (compatibleTypes.isEmpty()) {
                if (!erroredExpType) {
                    reportIncompatibleMappingConstructorError(mappingConstructor, bType, data);
                }
                validateSpecifiedFields(mappingConstructor, symTable.semanticError, data);
                return symTable.semanticError;
            } else if (compatibleTypes.size() != 1) {
                dlog.error(mappingConstructor.pos, DiagnosticErrorCode.AMBIGUOUS_TYPES, bType);
                validateSpecifiedFields(mappingConstructor, symTable.semanticError, data);
                return symTable.semanticError;
            }

            return checkMappingConstructorCompatibility(compatibleTypes.get(0), mappingConstructor, data);
        }

        if (tag == TypeTags.TYPEREFDESC) {
            BType refType = Types.getReferredType(bType);
            BType compatibleType = checkMappingConstructorCompatibility(refType, mappingConstructor, data);
            return compatibleType == refType ? bType : compatibleType;
        }

        if (tag == TypeTags.INTERSECTION) {
            return checkMappingConstructorCompatibility(((BIntersectionType) bType).effectiveType, mappingConstructor,
                                                        data);
        }

        BType possibleType = getMappingConstructorCompatibleNonUnionType(bType, data);

        switch (possibleType.tag) {
            case TypeTags.MAP:
                return validateSpecifiedFields(mappingConstructor, possibleType, data) ? possibleType :
                        symTable.semanticError;
            case TypeTags.RECORD:
                boolean isSpecifiedFieldsValid = validateSpecifiedFields(mappingConstructor, possibleType, data);

                boolean hasAllRequiredFields = validateRequiredFields((BRecordType) possibleType,
                                                                      mappingConstructor.fields,
                                                                      mappingConstructor.pos, data);

                return isSpecifiedFieldsValid && hasAllRequiredFields ? possibleType : symTable.semanticError;
            case TypeTags.READONLY:
                return checkReadOnlyMappingType(mappingConstructor, data);
        }
        reportIncompatibleMappingConstructorError(mappingConstructor, bType, data);
        validateSpecifiedFields(mappingConstructor, symTable.semanticError, data);
        return symTable.semanticError;
    }

    private BType checkReadOnlyMappingType(BLangRecordLiteral mappingConstructor, AnalyzerData data) {
        if (!data.commonAnalyzerData.nonErrorLoggingCheck) {
            BType inferredType = defineInferredRecordType(mappingConstructor, symTable.readonlyType, data);

            if (inferredType == symTable.semanticError) {
                return symTable.semanticError;
            }
            return checkMappingConstructorCompatibility(inferredType, mappingConstructor, data);
        }

        for (RecordLiteralNode.RecordField field : mappingConstructor.fields) {
            BLangExpression exprToCheck;

            if (field.isKeyValueField()) {
                exprToCheck = ((BLangRecordKeyValueField) field).valueExpr;
            } else if (field.getKind() == NodeKind.RECORD_LITERAL_SPREAD_OP) {
                exprToCheck = ((BLangRecordLiteral.BLangRecordSpreadOperatorField) field).expr;
            } else {
                exprToCheck = (BLangRecordVarNameField) field;
            }

            if (exprIncompatible(symTable.readonlyType, exprToCheck, data)) {
                return symTable.semanticError;
            }
        }

        return symTable.readonlyType;
    }

    private BType getMappingConstructorCompatibleNonUnionType(BType type, AnalyzerData data) {
        switch (type.tag) {
            case TypeTags.MAP:
            case TypeTags.RECORD:
            case TypeTags.READONLY:
                return type;
            case TypeTags.JSON:
                return !Symbols.isFlagOn(type.flags, Flags.READONLY) ? symTable.mapJsonType :
                        ImmutableTypeCloner.getEffectiveImmutableType(null, types, symTable.mapJsonType, data.env,
                                                                      symTable, anonymousModelHelper, names);
            case TypeTags.ANYDATA:
                return !Symbols.isFlagOn(type.flags, Flags.READONLY) ? symTable.mapAnydataType :
                        ImmutableTypeCloner.getEffectiveImmutableType(null, types, symTable.mapAnydataType,
                                data.env, symTable, anonymousModelHelper, names);
            case TypeTags.ANY:
                return !Symbols.isFlagOn(type.flags, Flags.READONLY) ? symTable.mapAllType :
                        ImmutableTypeCloner.getEffectiveImmutableType(null, types, symTable.mapAllType, data.env,
                                                                      symTable, anonymousModelHelper, names);
            case TypeTags.INTERSECTION:
                return ((BIntersectionType) type).effectiveType;
            case TypeTags.TYPEREFDESC:
                return getMappingConstructorCompatibleNonUnionType(((BTypeReferenceType) type).referredType, data);
        }
        return symTable.semanticError;
    }

    private boolean isMappingConstructorCompatibleType(BType type) {
        return Types.getReferredType(type).tag == TypeTags.RECORD
                || Types.getReferredType(type).tag == TypeTags.MAP;
    }

    private void reportIncompatibleMappingConstructorError(BLangRecordLiteral mappingConstructorExpr, BType expType,
                                                           AnalyzerData data) {
        if (expType == symTable.semanticError) {
            return;
        }

        if (expType.tag != TypeTags.UNION) {
            dlog.error(mappingConstructorExpr.pos,
                    DiagnosticErrorCode.MAPPING_CONSTRUCTOR_COMPATIBLE_TYPE_NOT_FOUND, expType);
            return;
        }

        BUnionType unionType = (BUnionType) expType;
        BType[] memberTypes = types.getAllTypes(unionType, true).toArray(new BType[0]);

        // Special case handling for `T?` where T is a record type. This is done to give more user friendly error
        // messages for this common scenario.
        if (memberTypes.length == 2) {
            BRecordType recType = null;

            if (memberTypes[0].tag == TypeTags.RECORD && memberTypes[1].tag == TypeTags.NIL) {
                recType = (BRecordType) memberTypes[0];
            } else if (memberTypes[1].tag == TypeTags.RECORD && memberTypes[0].tag == TypeTags.NIL) {
                recType = (BRecordType) memberTypes[1];
            }

            if (recType != null) {
                validateSpecifiedFields(mappingConstructorExpr, recType, data);
                validateRequiredFields(recType, mappingConstructorExpr.fields, mappingConstructorExpr.pos, data);
                return;
            }
        }

        // By this point, we know there aren't any types to which we can assign the mapping constructor. If this is
        // case where there is at least one type with which we can use mapping constructors, but this particular
        // mapping constructor is incompatible, we give an incompatible mapping constructor error.
        for (BType bType : memberTypes) {
            if (isMappingConstructorCompatibleType(bType)) {
                dlog.error(mappingConstructorExpr.pos, DiagnosticErrorCode.INCOMPATIBLE_MAPPING_CONSTRUCTOR,
                        unionType);
                return;
            }
        }

        dlog.error(mappingConstructorExpr.pos,
                DiagnosticErrorCode.MAPPING_CONSTRUCTOR_COMPATIBLE_TYPE_NOT_FOUND, unionType);
    }

    private boolean validateSpecifiedFields(BLangRecordLiteral mappingConstructor, BType possibleType,
                                            AnalyzerData data) {
        boolean isFieldsValid = true;

        for (RecordLiteralNode.RecordField field : mappingConstructor.fields) {
            BType checkedType = checkMappingField(field, Types.getReferredType(possibleType), data);
            if (isFieldsValid && checkedType == symTable.semanticError) {
                isFieldsValid = false;
            }
        }

        return isFieldsValid;
    }

    private boolean validateRequiredFields(BRecordType type, List<RecordLiteralNode.RecordField> specifiedFields,
                                           Location pos, AnalyzerData data) {
        HashSet<String> specFieldNames = getFieldNames(specifiedFields, data);
        boolean hasAllRequiredFields = true;

        for (BField field : type.fields.values()) {
            String fieldName = field.name.value;
            if (!specFieldNames.contains(fieldName) && Symbols.isFlagOn(field.symbol.flags, Flags.REQUIRED)
                    && !types.isNeverTypeOrStructureTypeWithARequiredNeverMember(field.type)) {
                // Check if `field` is explicitly assigned a value in the record literal
                // If a required field is missing, it's a compile error
                dlog.error(pos, DiagnosticErrorCode.MISSING_REQUIRED_RECORD_FIELD, field.name);
                if (hasAllRequiredFields) {
                    hasAllRequiredFields = false;
                }
            }
        }
        return hasAllRequiredFields;
    }

    private HashSet<String> getFieldNames(List<RecordLiteralNode.RecordField> specifiedFields, AnalyzerData data) {
        HashSet<String> fieldNames = new HashSet<>();

        for (RecordLiteralNode.RecordField specifiedField : specifiedFields) {
            if (specifiedField.isKeyValueField()) {
                String name = getKeyValueFieldName((BLangRecordKeyValueField) specifiedField);
                if (name == null) {
                    continue; // computed key
                }

                fieldNames.add(name);
            } else if (specifiedField.getKind() == NodeKind.SIMPLE_VARIABLE_REF) {
                fieldNames.add(getVarNameFieldName((BLangRecordVarNameField) specifiedField));
            } else {
                fieldNames.addAll(getSpreadOpFieldRequiredFieldNames(
                        (BLangRecordLiteral.BLangRecordSpreadOperatorField) specifiedField, data));
            }
        }

        return fieldNames;
    }

    private String getKeyValueFieldName(BLangRecordKeyValueField field) {
        BLangRecordKey key = field.key;
        if (key.computedKey) {
            return null;
        }

        BLangExpression keyExpr = key.expr;

        if (keyExpr.getKind() == NodeKind.SIMPLE_VARIABLE_REF) {
            return ((BLangSimpleVarRef) keyExpr).variableName.value;
        } else if (keyExpr.getKind() == NodeKind.LITERAL) {
            return (String) ((BLangLiteral) keyExpr).value;
        }
        return null;
    }

    private String getVarNameFieldName(BLangRecordVarNameField field) {
        return field.variableName.value;
    }

    private List<String> getSpreadOpFieldRequiredFieldNames(BLangRecordLiteral.BLangRecordSpreadOperatorField field,
                                                            AnalyzerData data) {
        BType spreadType = Types.getReferredType(checkExpr(field.expr, data));

        if (spreadType.tag != TypeTags.RECORD) {
            return Collections.emptyList();
        }

        List<String> fieldNames = new ArrayList<>();
        for (BField bField : ((BRecordType) spreadType).getFields().values()) {
            if (!Symbols.isOptional(bField.symbol)) {
                fieldNames.add(bField.name.value);
            }
        }
        return fieldNames;
    }

    @Override
    public void visit(BLangWorkerFlushExpr workerFlushExpr, AnalyzerData data) {
        if (workerFlushExpr.workerIdentifier != null) {
            String workerName = workerFlushExpr.workerIdentifier.getValue();
            if (!this.workerExists(data.env, workerName)) {
                this.dlog.error(workerFlushExpr.pos, DiagnosticErrorCode.UNDEFINED_WORKER, workerName);
            } else {
                BSymbol symbol = symResolver.lookupSymbolInMainSpace(data.env, names.fromString(workerName));
                if (symbol != symTable.notFoundSymbol) {
                    workerFlushExpr.workerSymbol = symbol;
                }
            }
        }
        BType actualType = BUnionType.create(null, symTable.errorType, symTable.nilType);
        data.resultType = types.checkType(workerFlushExpr, actualType, data.expType);
    }

    @Override
    public void visit(BLangWorkerSyncSendExpr syncSendExpr, AnalyzerData data) {
        BSymbol symbol = symResolver.lookupSymbolInMainSpace(data.env, names.fromIdNode(syncSendExpr.workerIdentifier));

        if (symTable.notFoundSymbol.equals(symbol)) {
            syncSendExpr.workerType = symTable.semanticError;
        } else {
            syncSendExpr.workerType = symbol.type;
            syncSendExpr.workerSymbol = symbol;
        }

        // TODO Need to remove this cached env
        syncSendExpr.env = data.env;
        checkExpr(syncSendExpr.expr, data);

        // Validate if the send expression type is cloneableType
        if (!types.isAssignable(syncSendExpr.expr.getBType(), symTable.cloneableType)) {
            this.dlog.error(syncSendExpr.pos, DiagnosticErrorCode.INVALID_TYPE_FOR_SEND,
                            syncSendExpr.expr.getBType());
        }

        String workerName = syncSendExpr.workerIdentifier.getValue();
        if (!this.workerExists(data.env, workerName)) {
            this.dlog.error(syncSendExpr.pos, DiagnosticErrorCode.UNDEFINED_WORKER, workerName);
        }

        syncSendExpr.expectedType = data.expType;

        // Type checking against the matching receive is done during code analysis.
        // When the expected type is noType, set the result type as nil to avoid variable assignment is required errors.
        data.resultType = data.expType == symTable.noType ? symTable.nilType : data.expType;
    }

    @Override
    public void visit(BLangWorkerReceive workerReceiveExpr, AnalyzerData data) {
        BSymbol symbol =
                symResolver.lookupSymbolInMainSpace(data.env, names.fromIdNode(workerReceiveExpr.workerIdentifier));

        // TODO Need to remove this cached env
        workerReceiveExpr.env = data.env;

        if (symTable.notFoundSymbol.equals(symbol)) {
            workerReceiveExpr.workerType = symTable.semanticError;
        } else {
            workerReceiveExpr.workerType = symbol.type;
            workerReceiveExpr.workerSymbol = symbol;
        }
        // The receive expression cannot be assigned to var, since we cannot infer the type.
        if (symTable.noType == data.expType) {
            this.dlog.error(workerReceiveExpr.pos, DiagnosticErrorCode.INVALID_USAGE_OF_RECEIVE_EXPRESSION);
        }
        // We cannot predict the type of the receive expression as it depends on the type of the data sent by the other
        // worker/channel. Since receive is an expression now we infer the type of it from the lhs of the statement.
        workerReceiveExpr.setBType(data.expType);
        data.resultType = data.expType;
    }

    private boolean workerExists(SymbolEnv env, String workerName) {
        //TODO: move this method to CodeAnalyzer
        if (workerName.equals(DEFAULT_WORKER_NAME)) {
           return true;
        }
        BSymbol symbol = this.symResolver.lookupSymbolInMainSpace(env, new Name(workerName));
        return symbol != this.symTable.notFoundSymbol &&
               symbol.type.tag == TypeTags.FUTURE &&
               ((BFutureType) symbol.type).workerDerivative;
    }

    @Override
    public void visit(BLangConstRef constRef, AnalyzerData data) {
        constRef.symbol = symResolver.lookupMainSpaceSymbolInPackage(constRef.pos, data.env,
                names.fromIdNode(constRef.pkgAlias), names.fromIdNode(constRef.variableName));

        types.setImplicitCastExpr(constRef, constRef.getBType(), data.expType);
        data.resultType = constRef.getBType();
    }

    public void visit(BLangSimpleVarRef varRefExpr, AnalyzerData data) {
        // Set error type as the actual type.
        BType actualType = symTable.semanticError;

        Name varName = names.fromIdNode(varRefExpr.variableName);
        if (varName == Names.IGNORE) {
            varRefExpr.setBType(this.symTable.anyType);

            // If the variable name is a wildcard('_'), the symbol should be ignorable.
            varRefExpr.symbol = new BVarSymbol(0, true, varName,
                                               names.originalNameFromIdNode(varRefExpr.variableName),
                    data.env.enclPkg.symbol.pkgID, varRefExpr.getBType(), data.env.scope.owner,
                                               varRefExpr.pos, VIRTUAL);

            data.resultType = varRefExpr.getBType();
            return;
        }

        Name compUnitName = getCurrentCompUnit(varRefExpr);
        varRefExpr.pkgSymbol =
                symResolver.resolvePrefixSymbol(data.env, names.fromIdNode(varRefExpr.pkgAlias), compUnitName);
        if (varRefExpr.pkgSymbol == symTable.notFoundSymbol) {
            varRefExpr.symbol = symTable.notFoundSymbol;
            dlog.error(varRefExpr.pos, DiagnosticErrorCode.UNDEFINED_MODULE, varRefExpr.pkgAlias);
        }

        if (varRefExpr.pkgSymbol.tag == SymTag.XMLNS) {
            actualType = symTable.stringType;
        } else if (varRefExpr.pkgSymbol != symTable.notFoundSymbol) {
            BSymbol symbol = symResolver.lookupMainSpaceSymbolInPackage(varRefExpr.pos, data.env,
                    names.fromIdNode(varRefExpr.pkgAlias), varName);
            // if no symbol, check same for object attached function
            if (symbol == symTable.notFoundSymbol && data.env.enclType != null) {
                Name objFuncName = names.fromString(Symbols
                        .getAttachedFuncSymbolName(data.env.enclType.getBType().tsymbol.name.value, varName.value));
                symbol = symResolver.resolveStructField(varRefExpr.pos, data.env, objFuncName,
                        data.env.enclType.getBType().tsymbol);
            }

            // TODO: call to isInLocallyDefinedRecord() is a temporary fix done to disallow local var references in
            //  locally defined record type defs. This check should be removed once local var referencing is supported.
            if (((symbol.tag & SymTag.VARIABLE) == SymTag.VARIABLE)) {
                BVarSymbol varSym = (BVarSymbol) symbol;
                checkSelfReferences(varRefExpr.pos, data.env, varSym);
                varRefExpr.symbol = varSym;
                actualType = varSym.type;
                markAndRegisterClosureVariable(symbol, varRefExpr.pos, data.env, data);
            } else if ((symbol.tag & SymTag.TYPE_DEF) == SymTag.TYPE_DEF) {
                actualType = symbol.type.tag == TypeTags.TYPEDESC ? symbol.type : new BTypedescType(symbol.type, null);
                varRefExpr.symbol = symbol;
            } else if ((symbol.tag & SymTag.CONSTANT) == SymTag.CONSTANT) {
                BConstantSymbol constSymbol = (BConstantSymbol) symbol;
                varRefExpr.symbol = constSymbol;
                BType symbolType = symbol.type;
                BType expectedType = Types.getReferredType(data.expType);
                if (symbolType != symTable.noType && expectedType.tag == TypeTags.FINITE ||
                        (expectedType.tag == TypeTags.UNION && types.getAllTypes(expectedType, true).stream()
                                .anyMatch(memType -> memType.tag == TypeTags.FINITE &&
                                        types.isAssignable(symbolType, memType)))) {
                    actualType = symbolType;
                } else {
                    actualType = constSymbol.literalType;
                }

                // If the constant is on the LHS, modifications are not allowed.
                // E.g. m.k = "10"; // where `m` is a constant.
                if (varRefExpr.isLValue || varRefExpr.isCompoundAssignmentLValue) {
                    actualType = symTable.semanticError;
                    dlog.error(varRefExpr.pos, DiagnosticErrorCode.CANNOT_UPDATE_CONSTANT_VALUE);
                }
            } else {
                varRefExpr.symbol = symbol; // Set notFoundSymbol
                logUndefinedSymbolError(varRefExpr.pos, varName.value);
            }
        }

        // Check type compatibility
        if (data.expType.tag == TypeTags.ARRAY && isArrayOpenSealedType((BArrayType) data.expType)) {
            dlog.error(varRefExpr.pos, DiagnosticErrorCode.CANNOT_INFER_SIZE_ARRAY_SIZE_FROM_THE_CONTEXT);
            data.resultType = symTable.semanticError;
            return;

        }

        data.resultType = types.checkType(varRefExpr, actualType, data.expType);
    }

    @Override
    public void visit(BLangRecordVarRef varRefExpr, AnalyzerData data) {
        LinkedHashMap<String, BField> fields = new LinkedHashMap<>();

        String recordName = this.anonymousModelHelper.getNextAnonymousTypeKey(data.env.enclPkg.symbol.pkgID);
        BRecordTypeSymbol recordSymbol = Symbols.createRecordSymbol(Flags.ANONYMOUS, names.fromString(recordName),
                data.env.enclPkg.symbol.pkgID, null, data.env.scope.owner,
                                                                    varRefExpr.pos, SOURCE);
        symbolEnter.defineSymbol(varRefExpr.pos, recordSymbol, data.env);

        boolean unresolvedReference = false;
        for (BLangRecordVarRef.BLangRecordVarRefKeyValue recordRefField : varRefExpr.recordRefFields) {
            BLangVariableReference bLangVarReference = (BLangVariableReference) recordRefField.variableReference;
            bLangVarReference.isLValue = true;
            checkExpr(recordRefField.variableReference, data);
            if (bLangVarReference.symbol == null || bLangVarReference.symbol == symTable.notFoundSymbol ||
                    !isValidVariableReference(recordRefField.variableReference)) {
                unresolvedReference = true;
                continue;
            }
            BVarSymbol bVarSymbol = (BVarSymbol) bLangVarReference.symbol;
            BField field = new BField(names.fromIdNode(recordRefField.variableName), varRefExpr.pos,
                                      new BVarSymbol(0, names.fromIdNode(recordRefField.variableName),
                                                     names.originalNameFromIdNode(recordRefField.variableName),
                                              data.env.enclPkg.symbol.pkgID, bVarSymbol.type, recordSymbol,
                                                     varRefExpr.pos, SOURCE));
            fields.put(field.name.value, field);
        }

        BLangExpression restParam = (BLangExpression) varRefExpr.restParam;
        if (restParam != null) {
            checkExpr(restParam, data);
            unresolvedReference = !isValidVariableReference(restParam);
        }

        if (unresolvedReference) {
            data.resultType = symTable.semanticError;
            return;
        }

        BRecordType bRecordType = new BRecordType(recordSymbol);
        bRecordType.fields = fields;
        recordSymbol.type = bRecordType;
        varRefExpr.symbol = new BVarSymbol(0, recordSymbol.name, recordSymbol.getOriginalName(),
                data.env.enclPkg.symbol.pkgID, bRecordType, data.env.scope.owner, varRefExpr.pos,
                                           SOURCE);

        if (restParam == null) {
            bRecordType.sealed = true;
            bRecordType.restFieldType = symTable.noType;
        } else if (restParam.getBType() == symTable.semanticError) {
            bRecordType.restFieldType = symTable.mapType;
        } else {
            // Rest variable type of Record ref (record destructuring assignment) is a record where T is the broad
            // type of all fields that are not specified in the destructuring pattern. Here we set the rest type of
            // record type to T.
            BType restFieldType;
            if (restParam.getBType().tag == TypeTags.RECORD) {
                restFieldType = ((BRecordType) restParam.getBType()).restFieldType;
            } else if (restParam.getBType().tag == TypeTags.MAP) {
                restFieldType = ((BMapType) restParam.getBType()).constraint;
            } else {
                restFieldType = restParam.getBType();
            }
            bRecordType.restFieldType = restFieldType;
        }

        data.resultType = bRecordType;
    }

    @Override
    public void visit(BLangErrorVarRef varRefExpr, AnalyzerData data) {
        if (varRefExpr.typeNode != null) {
            BType bType = symResolver.resolveTypeNode(varRefExpr.typeNode, data.env);
            varRefExpr.setBType(bType);
            checkIndirectErrorVarRef(varRefExpr, data);
            data.resultType = bType;
            return;
        }

        if (varRefExpr.message != null) {
            varRefExpr.message.isLValue = true;
            checkExpr(varRefExpr.message, data);
            if (!types.isAssignable(symTable.stringType, varRefExpr.message.getBType())) {
                dlog.error(varRefExpr.message.pos, DiagnosticErrorCode.INCOMPATIBLE_TYPES, symTable.stringType,
                           varRefExpr.message.getBType());
            }
        }

        if (varRefExpr.cause != null) {
            varRefExpr.cause.isLValue = true;
            checkExpr(varRefExpr.cause, data);
            if (!types.isAssignable(symTable.errorOrNilType, varRefExpr.cause.getBType())) {
                dlog.error(varRefExpr.cause.pos, DiagnosticErrorCode.INCOMPATIBLE_TYPES, symTable.errorOrNilType,
                           varRefExpr.cause.getBType());
            }
        }

        boolean unresolvedReference = false;

        for (BLangNamedArgsExpression detailItem : varRefExpr.detail) {
            BLangVariableReference refItem = (BLangVariableReference) detailItem.expr;
            refItem.isLValue = true;
            checkExpr(refItem, data);

            if (!isValidVariableReference(refItem)) {
                unresolvedReference = true;
                continue;
            }

            if (refItem.getKind() == NodeKind.FIELD_BASED_ACCESS_EXPR
                    || refItem.getKind() == NodeKind.INDEX_BASED_ACCESS_EXPR) {
                dlog.error(refItem.pos, DiagnosticErrorCode.INVALID_VARIABLE_REFERENCE_IN_BINDING_PATTERN,
                        refItem);
                unresolvedReference = true;
                continue;
            }

            if (refItem.symbol == null) {
                unresolvedReference = true;
            }
        }

        if (varRefExpr.restVar != null) {
            varRefExpr.restVar.isLValue = true;
            if (varRefExpr.restVar.getKind() == NodeKind.SIMPLE_VARIABLE_REF) {
                checkExpr(varRefExpr.restVar, data);
                unresolvedReference = unresolvedReference
                        || varRefExpr.restVar.symbol == null
                        || !isValidVariableReference(varRefExpr.restVar);
            }
        }

        if (unresolvedReference) {
            data.resultType = symTable.semanticError;
            return;
        }

        BType errorRefRestFieldType;
        if (varRefExpr.restVar == null) {
            errorRefRestFieldType = symTable.anydataOrReadonly;
        } else if (varRefExpr.restVar.getKind() == NodeKind.SIMPLE_VARIABLE_REF
                && ((BLangSimpleVarRef) varRefExpr.restVar).variableName.value.equals(Names.IGNORE.value)) {
            errorRefRestFieldType = symTable.anydataOrReadonly;
        } else if (varRefExpr.restVar.getKind() == NodeKind.INDEX_BASED_ACCESS_EXPR
            || varRefExpr.restVar.getKind() == NodeKind.FIELD_BASED_ACCESS_EXPR) {
            errorRefRestFieldType = varRefExpr.restVar.getBType();
        } else if (varRefExpr.restVar.getBType().tag == TypeTags.MAP) {
            errorRefRestFieldType = ((BMapType) varRefExpr.restVar.getBType()).constraint;
        } else {
            dlog.error(varRefExpr.restVar.pos, DiagnosticErrorCode.INCOMPATIBLE_TYPES,
                       varRefExpr.restVar.getBType(), symTable.detailType);
            data.resultType = symTable.semanticError;
            return;
        }

        BType errorDetailType = errorRefRestFieldType == symTable.anydataOrReadonly
                ? symTable.errorType.detailType
                : new BMapType(TypeTags.MAP, errorRefRestFieldType, null, Flags.PUBLIC);
        data.resultType = new BErrorType(symTable.errorType.tsymbol, errorDetailType);
    }

    private void checkIndirectErrorVarRef(BLangErrorVarRef varRefExpr, AnalyzerData data) {
        for (BLangNamedArgsExpression detailItem : varRefExpr.detail) {
            checkExpr(detailItem.expr, data);
            checkExpr(detailItem, detailItem.expr.getBType(), data);
        }

        if (varRefExpr.restVar != null) {
            checkExpr(varRefExpr.restVar, data);
        }

        if (varRefExpr.message != null) {
            varRefExpr.message.isLValue = true;
            checkExpr(varRefExpr.message, data);
        }

        if (varRefExpr.cause != null) {
            varRefExpr.cause.isLValue = true;
            checkExpr(varRefExpr.cause, data);
        }
    }

    @Override
    public void visit(BLangTupleVarRef varRefExpr, AnalyzerData data) {
        List<BType> results = new ArrayList<>();
        for (int i = 0; i < varRefExpr.expressions.size(); i++) {
            ((BLangVariableReference) varRefExpr.expressions.get(i)).isLValue = true;
            results.add(checkExpr(varRefExpr.expressions.get(i), symTable.noType, data));
        }
        BTupleType actualType = new BTupleType(results);
        if (varRefExpr.restParam != null) {
            BLangExpression restExpr = varRefExpr.restParam;
            ((BLangVariableReference) restExpr).isLValue = true;
            BType checkedType = checkExpr(restExpr, symTable.noType, data);
            if (!(checkedType.tag == TypeTags.ARRAY || checkedType.tag == TypeTags.TUPLE)) {
                dlog.error(varRefExpr.pos, DiagnosticErrorCode.INVALID_TYPE_FOR_REST_DESCRIPTOR, checkedType);
                data.resultType = symTable.semanticError;
                return;
            }
            if (checkedType.tag == TypeTags.ARRAY) {
                actualType.restType = ((BArrayType) checkedType).eType;
            } else {
                actualType.restType = checkedType;
            }
        }
        data.resultType = types.checkType(varRefExpr, actualType, data.expType);
    }

    /**
     * This method will recursively check if a multidimensional array has at least one open sealed dimension.
     *
     * @param arrayType array to check if open sealed
     * @return true if at least one dimension is open sealed
     */
    public boolean isArrayOpenSealedType(BArrayType arrayType) {
        if (arrayType.state == BArrayState.INFERRED) {
            return true;
        }
        if (arrayType.eType.tag == TypeTags.ARRAY) {
            return isArrayOpenSealedType((BArrayType) arrayType.eType);
        }
        return false;
    }

    /**
     * This method will recursively traverse and find the symbol environment of a lambda node (which is given as the
     * enclosing invokable node) which is needed to lookup closure variables. The variable lookup will start from the
     * enclosing invokable node's environment, which are outside of the scope of a lambda function.
     */
    private SymbolEnv findEnclosingInvokableEnv(SymbolEnv env, BLangInvokableNode encInvokable) {
        if (env.enclEnv.node == null) {
            return env;
        }
        NodeKind kind = env.enclEnv.node.getKind();
        if (kind == NodeKind.ARROW_EXPR || kind == NodeKind.ON_FAIL) {
            // TODO : check if we need ON_FAIL now
            return env.enclEnv;
        }

        if (kind == NodeKind.CLASS_DEFN) {
            return env.enclEnv.enclEnv;
        }

        if (env.enclInvokable != null && env.enclInvokable == encInvokable) {
            return findEnclosingInvokableEnv(env.enclEnv, encInvokable);
        }
        return env;
    }

    private SymbolEnv findEnclosingInvokableEnv(SymbolEnv env, BLangRecordTypeNode recordTypeNode) {
        if (env.enclEnv.node != null) {
            NodeKind kind = env.enclEnv.node.getKind();
            if (kind == NodeKind.ARROW_EXPR || kind == NodeKind.ON_FAIL || kind == NodeKind.CLASS_DEFN) {
                return env.enclEnv;
            }
        }

        if (env.enclType != null && env.enclType == recordTypeNode) {
            return findEnclosingInvokableEnv(env.enclEnv, recordTypeNode);
        }
        return env;
    }

    private boolean isFunctionArgument(BSymbol symbol, List<BLangSimpleVariable> params) {
        return params.stream().anyMatch(param -> (param.symbol.name.equals(symbol.name) &&
                param.getBType().tag == symbol.type.tag));
    }

    @Override
    public void visit(BLangFieldBasedAccess.BLangNSPrefixedFieldBasedAccess nsPrefixedFieldBasedAccess,
                      AnalyzerData data) {
        checkFieldBasedAccess(nsPrefixedFieldBasedAccess, true, data);
    }

    public void visit(BLangFieldBasedAccess fieldAccessExpr, AnalyzerData data) {
        checkFieldBasedAccess(fieldAccessExpr, false, data);
    }

    private void checkFieldBasedAccess(BLangFieldBasedAccess fieldAccessExpr, boolean isNsPrefixed, AnalyzerData data) {
        markLeafNode(fieldAccessExpr);

        // First analyze the accessible expression.
        BLangExpression containerExpression = fieldAccessExpr.expr;

        if (containerExpression instanceof BLangValueExpression) {
            ((BLangValueExpression) containerExpression).isLValue = fieldAccessExpr.isLValue;
            ((BLangValueExpression) containerExpression).isCompoundAssignmentLValue =
                    fieldAccessExpr.isCompoundAssignmentLValue;
        }

        BType varRefType = types.getTypeWithEffectiveIntersectionTypes(checkExpr(containerExpression, data));

        // Disallow `expr.ns:attrname` syntax on non xml expressions.
        if (isNsPrefixed && !isXmlAccess(fieldAccessExpr)) {
            dlog.error(fieldAccessExpr.pos, DiagnosticErrorCode.INVALID_FIELD_ACCESS_EXPRESSION);
            data.resultType = symTable.semanticError;
            return;
        }

        BType actualType;
        if (fieldAccessExpr.optionalFieldAccess) {
            if (fieldAccessExpr.isLValue || fieldAccessExpr.isCompoundAssignmentLValue) {
                dlog.error(fieldAccessExpr.pos, DiagnosticErrorCode.OPTIONAL_FIELD_ACCESS_NOT_REQUIRED_ON_LHS);
                data.resultType = symTable.semanticError;
                return;
            }
            actualType = checkOptionalFieldAccessExpr(fieldAccessExpr, varRefType,
                    names.fromIdNode(fieldAccessExpr.field), data);
        } else {
            actualType = checkFieldAccessExpr(fieldAccessExpr, varRefType, names.fromIdNode(fieldAccessExpr.field),
                                              data);

            if (actualType != symTable.semanticError &&
                    (fieldAccessExpr.isLValue || fieldAccessExpr.isCompoundAssignmentLValue)) {
                if (isAllReadonlyTypes(varRefType)) {
                    if (varRefType.tag != TypeTags.OBJECT || !isInitializationInInit(varRefType, data)) {
                        dlog.error(fieldAccessExpr.pos, DiagnosticErrorCode.CANNOT_UPDATE_READONLY_VALUE_OF_TYPE,
                                varRefType);
                        data.resultType = symTable.semanticError;
                        return;
                    }

                } else if (types.isSubTypeOfBaseType(varRefType, TypeTags.RECORD) &&
                        isInvalidReadonlyFieldUpdate(varRefType, fieldAccessExpr.field.value)) {
                    dlog.error(fieldAccessExpr.pos, DiagnosticErrorCode.CANNOT_UPDATE_READONLY_RECORD_FIELD,
                            fieldAccessExpr.field.value, varRefType);
                    data.resultType = symTable.semanticError;
                    return;
                }
                // Object final field updates will be analyzed at dataflow analysis.
            }
        }

        data.resultType = types.checkType(fieldAccessExpr, actualType, data.expType);
    }

    private boolean isAllReadonlyTypes(BType type) {
        if (type.tag != TypeTags.UNION) {
            return Symbols.isFlagOn(type.flags, Flags.READONLY);
        }

        for (BType memberType : ((BUnionType) type).getMemberTypes()) {
            if (!isAllReadonlyTypes(memberType)) {
                return false;
            }
        }
        return true;
    }

    private boolean isInitializationInInit(BType type, AnalyzerData data) {
        BObjectType objectType = (BObjectType) type;
        BObjectTypeSymbol objectTypeSymbol = (BObjectTypeSymbol) objectType.tsymbol;
        BAttachedFunction initializerFunc = objectTypeSymbol.initializerFunc;

        return data.env.enclInvokable != null && initializerFunc != null &&
                data.env.enclInvokable.symbol == initializerFunc.symbol;
    }

    private boolean isInvalidReadonlyFieldUpdate(BType type, String fieldName) {
        if (Types.getReferredType(type).tag == TypeTags.RECORD) {
            if (Symbols.isFlagOn(type.flags, Flags.READONLY)) {
                return true;
            }

            BRecordType recordType = (BRecordType) Types.getReferredType(type);
            for (BField field : recordType.fields.values()) {
                if (!field.name.value.equals(fieldName)) {
                    continue;
                }

                return Symbols.isFlagOn(field.symbol.flags, Flags.READONLY);
            }
            return recordType.sealed;
        }

        // For unions, we consider this an invalid update only if it is invalid for all member types. If for at least
        // one member this is valid, we allow this at compile time with the potential to fail at runtime.
        boolean allInvalidUpdates = true;
        for (BType memberType : ((BUnionType) Types.getReferredType(type)).getMemberTypes()) {
            if (!isInvalidReadonlyFieldUpdate(memberType, fieldName)) {
                allInvalidUpdates = false;
            }
        }
        return allInvalidUpdates;
    }

    private boolean isXmlAccess(BLangFieldBasedAccess fieldAccessExpr) {
        BLangExpression expr = fieldAccessExpr.expr;
        BType exprType = Types.getReferredType(expr.getBType());

        if (exprType.tag == TypeTags.XML || exprType.tag == TypeTags.XML_ELEMENT) {
            return true;
        }

        if (expr.getKind() == NodeKind.FIELD_BASED_ACCESS_EXPR  && hasLaxOriginalType((BLangFieldBasedAccess) expr)
                && exprType.tag == TypeTags.UNION) {
            Set<BType> memberTypes = ((BUnionType) exprType).getMemberTypes();
            return memberTypes.contains(symTable.xmlType) || memberTypes.contains(symTable.xmlElementType);
          }

        return false;
    }

    public void visit(BLangIndexBasedAccess indexBasedAccessExpr, AnalyzerData data) {
        markLeafNode(indexBasedAccessExpr);

        // First analyze the variable reference expression.
        BLangExpression containerExpression = indexBasedAccessExpr.expr;
        if (containerExpression.getKind() ==  NodeKind.TYPEDESC_EXPRESSION) {
            dlog.error(indexBasedAccessExpr.pos, DiagnosticErrorCode.OPERATION_DOES_NOT_SUPPORT_MEMBER_ACCESS,
                    ((BLangTypedescExpr) containerExpression).typeNode);
            data.resultType = symTable.semanticError;
            return;
        }

        if (containerExpression instanceof BLangValueExpression) {
            ((BLangValueExpression) containerExpression).isLValue = indexBasedAccessExpr.isLValue;
            ((BLangValueExpression) containerExpression).isCompoundAssignmentLValue =
                    indexBasedAccessExpr.isCompoundAssignmentLValue;
        }

        boolean isStringValue = containerExpression.getBType() != null
                && Types.getReferredType(containerExpression.getBType()).tag == TypeTags.STRING;
        if (!isStringValue) {
            checkExpr(containerExpression, symTable.noType, data);
        }

        BType exprType = containerExpression.getBType();
        BLangExpression indexExpr = indexBasedAccessExpr.indexExpr;

        if (indexExpr.getKind() == NodeKind.LIST_CONSTRUCTOR_EXPR &&
                Types.getReferredType(exprType).tag != TypeTags.TABLE) {
            dlog.error(indexBasedAccessExpr.pos, DiagnosticErrorCode.MULTI_KEY_MEMBER_ACCESS_NOT_SUPPORTED, exprType);
            data.resultType = symTable.semanticError;
            return;
        }

        BType actualType = checkIndexAccessExpr(indexBasedAccessExpr, data);
        if (actualType != symTable.semanticError &&
                (indexBasedAccessExpr.isLValue || indexBasedAccessExpr.isCompoundAssignmentLValue)) {
            if (isAllReadonlyTypes(exprType)) {
                dlog.error(indexBasedAccessExpr.pos, DiagnosticErrorCode.CANNOT_UPDATE_READONLY_VALUE_OF_TYPE,
                        exprType);
                data.resultType = symTable.semanticError;
                return;
            } else if (types.isSubTypeOfBaseType(exprType, TypeTags.RECORD) && isConstExpr(indexExpr) &&
                    isInvalidReadonlyFieldUpdate(exprType, getConstFieldName(indexExpr))) {
                dlog.error(indexBasedAccessExpr.pos, DiagnosticErrorCode.CANNOT_UPDATE_READONLY_RECORD_FIELD,
                        getConstFieldName(indexExpr), exprType);
                data.resultType = symTable.semanticError;
                return;
            }
        }

        // If this is on lhs, no need to do type checking further. And null/error
        // will not propagate from parent expressions
        if (indexBasedAccessExpr.isLValue) {
            indexBasedAccessExpr.originalType = actualType;
            indexBasedAccessExpr.setBType(actualType);
            data.resultType = actualType;
            return;
        }

        data.resultType = this.types.checkType(indexBasedAccessExpr, actualType, data.expType);
    }

    public void visit(BLangInvocation iExpr, AnalyzerData data) {
        // Variable ref expression null means this is the leaf node of the variable ref expression tree
        // e.g. foo();, foo(), foo().k;
        if (iExpr.expr == null) {
            // This is a function invocation expression. e.g. foo()
            checkFunctionInvocationExpr(iExpr, data);
            return;
        }

        // Module aliases cannot be used with methods
        if (invalidModuleAliasUsage(iExpr)) {
            return;
        }

        // Find the variable reference expression type
        checkExpr(iExpr.expr, symTable.noType, data);

        BType varRefType = iExpr.expr.getBType();
        visitInvocation(iExpr, varRefType, data);
    }

    private void visitInvocation(BLangInvocation iExpr, BType varRefType, AnalyzerData data) {
        switch (varRefType.tag) {
            case TypeTags.OBJECT:
                // Invoking a function bound to an object
                // First check whether there exist a function with this name
                // Then perform arg and param matching
                checkObjectFunctionInvocationExpr(iExpr, (BObjectType) varRefType, data);
                break;
            case TypeTags.RECORD:
                checkFieldFunctionPointer(iExpr, data);
                break;
            case TypeTags.NONE:
                dlog.error(iExpr.pos, DiagnosticErrorCode.UNDEFINED_FUNCTION, iExpr.name);
                break;
            case TypeTags.TYPEREFDESC:
                visitInvocation(iExpr, Types.getReferredType(varRefType), data);
                break;
            case TypeTags.INTERSECTION:
                visitInvocation(iExpr, ((BIntersectionType) varRefType).effectiveType, data);
                break;
            case TypeTags.SEMANTIC_ERROR:
                break;
            default:
                checkInLangLib(iExpr, varRefType, data);
        }
    }

    public void visit(BLangErrorConstructorExpr errorConstructorExpr, AnalyzerData data) {
        BLangUserDefinedType userProvidedTypeRef = errorConstructorExpr.errorTypeRef;
        if (userProvidedTypeRef != null) {
            symResolver.resolveTypeNode(userProvidedTypeRef, data.env,
                                        DiagnosticErrorCode.UNDEFINED_ERROR_TYPE_DESCRIPTOR);
        }
        validateErrorConstructorPositionalArgs(errorConstructorExpr, data);

        List<BType> expandedCandidates = getTypeCandidatesForErrorConstructor(errorConstructorExpr, data);

        List<BType> errorDetailTypes = new ArrayList<>(expandedCandidates.size());
        for (BType expandedCandidate : expandedCandidates) {
            BType detailType = ((BErrorType) Types.getReferredType(expandedCandidate)).detailType;
            errorDetailTypes.add(Types.getReferredType(detailType));
        }

        BType detailCandidate;
        if (errorDetailTypes.size() == 1) {
            detailCandidate = errorDetailTypes.get(0);
        } else {
            detailCandidate = BUnionType.create(null, new LinkedHashSet<>(errorDetailTypes));
        }

        BLangRecordLiteral recordLiteral = createRecordLiteralForErrorConstructor(errorConstructorExpr);
        BType inferredDetailType = checkExprSilent(recordLiteral, detailCandidate, data);

        int index = errorDetailTypes.indexOf(inferredDetailType);
        BType selectedCandidate = index < 0 ? symTable.semanticError : expandedCandidates.get(index);

        if (selectedCandidate != symTable.semanticError
                && (userProvidedTypeRef == null
                || Types.getReferredType(userProvidedTypeRef.getBType()) == Types.getReferredType(selectedCandidate))) {
            checkProvidedErrorDetails(errorConstructorExpr, inferredDetailType, data);
            // TODO: When the `userProvidedTypeRef` is present diagnostic message is provided for just `error`
            // https://github.com/ballerina-platform/ballerina-lang/issues/33574
            data.resultType = types.checkType(errorConstructorExpr.pos, selectedCandidate, data.expType,
                    DiagnosticErrorCode.INCOMPATIBLE_TYPES);
            return;
        }

        if (userProvidedTypeRef == null && errorDetailTypes.size() > 1) {
            dlog.error(errorConstructorExpr.pos, DiagnosticErrorCode.CANNOT_INFER_ERROR_TYPE, data.expType);
        }

        boolean validTypeRefFound = false;
        // Error details provided does not match the contextually expected error type.
        // if type reference is not provided let's take the `ballerina/lang.error:error` as the expected type.
        BErrorType errorType;
        if (userProvidedTypeRef != null
                && Types.getReferredType(userProvidedTypeRef.getBType()).tag == TypeTags.ERROR) {
            errorType = (BErrorType) Types.getReferredType(userProvidedTypeRef.getBType());
            validTypeRefFound = true;
        } else if (expandedCandidates.size() == 1) {
            errorType = (BErrorType) Types.getReferredType(expandedCandidates.get(0));
        } else {
            errorType = symTable.errorType;
        }
        List<BLangNamedArgsExpression> namedArgs =
                checkProvidedErrorDetails(errorConstructorExpr, errorType.detailType, data);

        BType detailType = errorType.detailType;

        if (Types.getReferredType(detailType).tag == TypeTags.MAP) {
            BType errorDetailTypeConstraint = ((BMapType) Types.getReferredType(detailType)).constraint;
            for (BLangNamedArgsExpression namedArgExpr: namedArgs) {
                if (Types.getReferredType(errorDetailTypeConstraint).tag == TypeTags.UNION &&
                        !types.isAssignable(namedArgExpr.expr.getBType(), errorDetailTypeConstraint)) {
                    dlog.error(namedArgExpr.pos, DiagnosticErrorCode.INVALID_ERROR_DETAIL_ARG_TYPE,
                               namedArgExpr.name, errorDetailTypeConstraint, namedArgExpr.expr.getBType());
                }
            }
        } else if (Types.getReferredType(detailType).tag == TypeTags.RECORD) {
            BRecordType targetErrorDetailRec = (BRecordType) Types.getReferredType(errorType.detailType);

            LinkedList<String> missingRequiredFields = targetErrorDetailRec.fields.values().stream()
                    .filter(f -> (f.symbol.flags & Flags.REQUIRED) == Flags.REQUIRED)
                    .map(f -> f.name.value)
                    .collect(Collectors.toCollection(LinkedList::new));

            LinkedHashMap<String, BField> targetFields = targetErrorDetailRec.fields;
            for (BLangNamedArgsExpression namedArg : namedArgs) {
                BField field = targetFields.get(namedArg.name.value);
                Location pos = namedArg.pos;
                if (field == null) {
                    if (targetErrorDetailRec.sealed) {
                        dlog.error(pos, DiagnosticErrorCode.UNKNOWN_DETAIL_ARG_TO_CLOSED_ERROR_DETAIL_REC,
                                namedArg.name, targetErrorDetailRec);
                    } else if (targetFields.isEmpty()
                            && !types.isAssignable(namedArg.expr.getBType(), targetErrorDetailRec.restFieldType)) {
                        dlog.error(pos, DiagnosticErrorCode.INVALID_ERROR_DETAIL_REST_ARG_TYPE,
                                namedArg.name, targetErrorDetailRec);
                    }
                } else {
                    missingRequiredFields.remove(namedArg.name.value);
                    if (Types.getReferredType(field.type).tag == TypeTags.UNION &&
                            !types.isAssignable(namedArg.expr.getBType(), field.type)) {
                        dlog.error(pos, DiagnosticErrorCode.INVALID_ERROR_DETAIL_ARG_TYPE,
                                   namedArg.name, field.type, namedArg.expr.getBType());
                    }
                }
            }

            for (String requiredField : missingRequiredFields) {
                dlog.error(errorConstructorExpr.pos, DiagnosticErrorCode.MISSING_ERROR_DETAIL_ARG, requiredField);
            }
        }

        if (userProvidedTypeRef != null) {
            errorConstructorExpr.setBType(Types.getReferredType(userProvidedTypeRef.getBType()));
        } else {
            errorConstructorExpr.setBType(errorType);
        }

        BType resolvedType = errorConstructorExpr.getBType();
        if (resolvedType != symTable.semanticError && data.expType != symTable.noType &&
                !types.isAssignable(resolvedType, data.expType)) {
            if (validTypeRefFound) {
                dlog.error(errorConstructorExpr.pos, DiagnosticErrorCode.INCOMPATIBLE_TYPES,
                        data.expType, userProvidedTypeRef);
            } else {
                dlog.error(errorConstructorExpr.pos,
                        DiagnosticErrorCode.ERROR_CONSTRUCTOR_COMPATIBLE_TYPE_NOT_FOUND, data.expType);
            }
            data.resultType = symTable.semanticError;
            return;
        }
        data.resultType = resolvedType;
    }

    private void validateErrorConstructorPositionalArgs(BLangErrorConstructorExpr errorConstructorExpr,
                                                        AnalyzerData data) {
        // Parser handle the missing error message case, and too many positional argument cases.
        if (errorConstructorExpr.positionalArgs.isEmpty()) {
            return;
        }

        checkExpr(errorConstructorExpr.positionalArgs.get(0), symTable.stringType, data);

        int positionalArgCount = errorConstructorExpr.positionalArgs.size();
        if (positionalArgCount > 1) {
            checkExpr(errorConstructorExpr.positionalArgs.get(1), symTable.errorOrNilType, data);
        }

        // todo: Need to add type-checking when fixing #29247 for positional args beyond second arg.
    }

    private BType checkExprSilent(BLangExpression expr, BType expType, AnalyzerData data) {
        boolean prevNonErrorLoggingCheck = data.commonAnalyzerData.nonErrorLoggingCheck;
        data.commonAnalyzerData.nonErrorLoggingCheck = true;
        int errorCount = this.dlog.errorCount();
        this.dlog.mute();

        BType type = checkExpr(expr, expType, data);

        data.commonAnalyzerData.nonErrorLoggingCheck = prevNonErrorLoggingCheck;
        dlog.setErrorCount(errorCount);
        if (!prevNonErrorLoggingCheck) {
            this.dlog.unmute();
        }

        return type;
    }

    private BLangRecordLiteral createRecordLiteralForErrorConstructor(BLangErrorConstructorExpr errorConstructorExpr) {
        BLangRecordLiteral recordLiteral = (BLangRecordLiteral) TreeBuilder.createRecordLiteralNode();
        for (NamedArgNode namedArg : errorConstructorExpr.getNamedArgs()) {
            BLangRecordKeyValueField field =
                    (BLangRecordKeyValueField) TreeBuilder.createRecordKeyValue();
            field.valueExpr = (BLangExpression) namedArg.getExpression();
            BLangLiteral expr = new BLangLiteral();
            expr.value = namedArg.getName().value;
            expr.setBType(symTable.stringType);
            field.key = new BLangRecordKey(expr);
            recordLiteral.fields.add(field);
        }
        return recordLiteral;
    }

    private List<BType> getTypeCandidatesForErrorConstructor(BLangErrorConstructorExpr errorConstructorExpr,
                                                             AnalyzerData data) {
        BLangUserDefinedType errorTypeRef = errorConstructorExpr.errorTypeRef;
        if (errorTypeRef == null) {
            // If contextually expected type for error constructor without type-ref contain errors take it.
            // Else take default error type as the contextually expected type.
            if (Types.getReferredType(data.expType).tag == TypeTags.ERROR) {
                return List.of(data.expType);
            } else if (types.isAssignable(data.expType, symTable.errorType) || data.expType.tag == TypeTags.UNION) {
                return expandExpectedErrorTypes(data.expType);
            }
        } else {
            // if `errorTypeRef.type == semanticError` then an error is already logged.
            BType errorType = Types.getReferredType(errorTypeRef.getBType());
            if (errorType.tag != TypeTags.ERROR) {
                if (errorType.tag != TypeTags.SEMANTIC_ERROR) {
                    dlog.error(errorTypeRef.pos, DiagnosticErrorCode.INVALID_ERROR_TYPE_REFERENCE, errorTypeRef);
                    errorConstructorExpr.errorTypeRef.setBType(symTable.semanticError);
                }
            } else {
                return List.of(errorTypeRef.getBType());
            }
        }

        return List.of(symTable.errorType);
    }

    private List<BType> expandExpectedErrorTypes(BType candidateType) {
        BType referredType = Types.getReferredType(candidateType);
        List<BType> expandedCandidates = new ArrayList<>();
        if (referredType.tag == TypeTags.UNION) {
            for (BType memberType : ((BUnionType) referredType).getMemberTypes()) {
                memberType = Types.getReferredType(memberType);
                if (types.isAssignable(memberType, symTable.errorType)) {
                    if (memberType.tag == TypeTags.INTERSECTION) {
                        expandedCandidates.add(((BIntersectionType) memberType).effectiveType);
                    } else {
                        expandedCandidates.add(memberType);
                    }
                }
            }
        } else if (types.isAssignable(candidateType, symTable.errorType)) {
            if (referredType.tag == TypeTags.INTERSECTION) {
                expandedCandidates.add(((BIntersectionType) referredType).effectiveType);
            } else {
                expandedCandidates.add(candidateType);
            }
        }
        return expandedCandidates;
    }

    public void visit(BLangInvocation.BLangActionInvocation aInv, AnalyzerData data) {
        // For an action invocation, this will only be satisfied when it's an async call of a function.
        // e.g., start foo();
        if (aInv.expr == null) {
            checkFunctionInvocationExpr(aInv, data);
            return;
        }

        // Module aliases cannot be used with remote method call actions
        if (invalidModuleAliasUsage(aInv)) {
            return;
        }

        // Find the variable reference expression type
        checkExpr(aInv.expr, symTable.noType, data);
        BLangExpression varRef = aInv.expr;

        checkActionInvocation(aInv, varRef.getBType(), data);
    }

    @Override
    public void visit(BLangInvocation.BLangResourceAccessInvocation resourceAccessInvocation, AnalyzerData data) {
        // Find the lhs expression type
        checkExpr(resourceAccessInvocation.expr, data);
        BType lhsExprType = resourceAccessInvocation.expr.getBType();
        BType referredLhsExprType = Types.getReferredType(lhsExprType);
        
        if (referredLhsExprType.tag != TypeTags.OBJECT || 
                !Symbols.isFlagOn(referredLhsExprType.tsymbol.flags, Flags.CLIENT)) {
            dlog.error(resourceAccessInvocation.expr.pos, 
                    DiagnosticErrorCode.CLIENT_RESOURCE_ACCESS_ACTION_IS_ONLY_ALLOWED_ON_CLIENT_OBJECTS);
            data.resultType = symTable.semanticError;
            return;
        }
        
        BObjectTypeSymbol objectTypeSym = (BObjectTypeSymbol) referredLhsExprType.tsymbol;

        if (!validateResourceAccessPathSegmentTypes(resourceAccessInvocation.resourceAccessPathSegments, data)) {
            // Should not resolve the target resource method if the resource path segment types are invalid
            return;
        }
                
        // Filter all the resource methods defined on target resource path
        List<BResourceFunction> resourceFunctions = new ArrayList<>();
        data.isResourceAccessPathSegments = true;
        for (BAttachedFunction targetFunc : objectTypeSym.attachedFuncs) {
            if (Symbols.isResource(targetFunc.symbol)) {
                BResourceFunction resourceFunction = (BResourceFunction) targetFunc;
                BLangExpression clonedResourceAccPathSeg = 
                        nodeCloner.cloneNode(resourceAccessInvocation.resourceAccessPathSegments);
                BType resolvedType = checkExprSilent(clonedResourceAccPathSeg, resourceFunction.resourcePathType, data);
                if (resolvedType != symTable.semanticError) {
                    resourceFunctions.add(resourceFunction);
                }
            }
        }
        
        if (resourceFunctions.size() == 0) {
            dlog.error(resourceAccessInvocation.resourceAccessPathSegments.pos, DiagnosticErrorCode.UNDEFINED_RESOURCE,
                    lhsExprType);
            data.resultType = symTable.semanticError;
            return;
        }
        
        // Filter the resource methods in the list by resource access method name
        resourceFunctions.removeIf(func -> !func.accessor.value.equals(resourceAccessInvocation.name.value));
        int targetResourceFuncCount = resourceFunctions.size();
        if (targetResourceFuncCount == 0) {
            dlog.error(resourceAccessInvocation.name.pos, 
                    DiagnosticErrorCode.UNDEFINED_RESOURCE_METHOD, resourceAccessInvocation.name, lhsExprType);
            data.resultType = symTable.semanticError;
        } else if (targetResourceFuncCount > 1) {
            dlog.error(resourceAccessInvocation.pos, DiagnosticErrorCode.AMBIGUOUS_RESOURCE_ACCESS_NOT_YET_SUPPORTED);
            data.resultType = symTable.semanticError;
        } else {
            BResourceFunction targetResourceFunc = resourceFunctions.get(0);
            checkExpr(resourceAccessInvocation.resourceAccessPathSegments, targetResourceFunc.resourcePathType, data);
            resourceAccessInvocation.symbol = targetResourceFunc.symbol;
            resourceAccessInvocation.targetResourceFunc = targetResourceFunc;
            checkResourceAccessParamAndReturnType(resourceAccessInvocation, targetResourceFunc, data);
        }
    }

    /**
     * Validate resource access path segment types.
     * 
     * @return true if the path segment types are valid. False otherwise
     */
    public boolean validateResourceAccessPathSegmentTypes(BLangListConstructorExpr rAPathSegments, AnalyzerData data) {
        // We should type check `pathSegments` against the resourcePathType. This method is just to validate
        // allowed types for resource access segments hence use clones of nodes
        boolean isValidResourceAccessPathSegmentTypes = true;
        BLangListConstructorExpr clonedRAPathSegments = nodeCloner.cloneNode(rAPathSegments);
        for (BLangExpression pathSegment : clonedRAPathSegments.exprs) {
            BLangExpression clonedPathSegment = nodeCloner.cloneNode(pathSegment);
            if (clonedPathSegment.getKind() == NodeKind.LIST_CONSTRUCTOR_SPREAD_OP) {
                BLangExpression spreadOpExpr = ((BLangListConstructorSpreadOpExpr) clonedPathSegment).expr;
                BType pathSegmentType = checkExpr(spreadOpExpr, data);
                if (!types.isAssignable(pathSegmentType, new BArrayType(symTable.pathParamAllowedType))) {
                    dlog.error(clonedPathSegment.getPosition(),
                            DiagnosticErrorCode.UNSUPPORTED_RESOURCE_ACCESS_REST_SEGMENT_TYPE, pathSegmentType);
                    isValidResourceAccessPathSegmentTypes = false;
                }
                continue;
            }

            BType pathSegmentType = checkExpr(clonedPathSegment, data);
            if (!types.isAssignable(pathSegmentType, symTable.pathParamAllowedType)) {
                dlog.error(clonedPathSegment.getPosition(), 
                        DiagnosticErrorCode.UNSUPPORTED_COMPUTED_RESOURCE_ACCESS_PATH_SEGMENT_TYPE, pathSegmentType);
                isValidResourceAccessPathSegmentTypes = false;
            }
        }

        return isValidResourceAccessPathSegmentTypes;
    }
    
    public void checkResourceAccessParamAndReturnType(BLangInvocation.BLangResourceAccessInvocation resourceAccessInvoc,
                                                      BResourceFunction targetResourceFunc, AnalyzerData data) {
        // targetResourceFunc symbol params will contain path params and rest path params as well, 
        // hence we need to remove path params from the list before calling to `checkInvocationParamAndReturnType` 
        // method otherwise we get `missing required parameter` error
        BInvokableSymbol targetResourceSym = targetResourceFunc.symbol;
        BInvokableType targetResourceSymType = targetResourceSym.getType();
        List<BVarSymbol> originalInvocableTSymParams =
                ((BInvokableTypeSymbol) targetResourceSymType.tsymbol).params;
        List<BType> originalInvocableSymParamTypes = targetResourceSymType.paramTypes;
        int pathParamCount = targetResourceFunc.pathParams.size() + (targetResourceFunc.restPathParam == null ? 0 : 1);
        int totalParamsCount = originalInvocableSymParamTypes.size();
        int functionParamCount = totalParamsCount - pathParamCount;

        List<BVarSymbol> params = new ArrayList<>(functionParamCount);
        List<BType> paramTypes = new ArrayList<>(functionParamCount);

        params.addAll(originalInvocableTSymParams.subList(pathParamCount, totalParamsCount));
        paramTypes.addAll(originalInvocableSymParamTypes.subList(pathParamCount, totalParamsCount));

        ((BInvokableTypeSymbol) targetResourceSymType.tsymbol).params = params;
        targetResourceSym.params = params;
        targetResourceSymType.paramTypes = paramTypes;

        checkInvocationParamAndReturnType(resourceAccessInvoc, data);

        ((BInvokableTypeSymbol) targetResourceSymType.tsymbol).params = originalInvocableTSymParams;
        targetResourceSym.params = originalInvocableTSymParams;
        targetResourceSymType.paramTypes = originalInvocableSymParamTypes;
    }

    private void checkActionInvocation(BLangInvocation.BLangActionInvocation aInv, BType type, AnalyzerData data) {
        switch (type.tag) {
            case TypeTags.OBJECT:
                checkActionInvocation(aInv, (BObjectType) type, data);
                break;
            case TypeTags.RECORD:
                checkFieldFunctionPointer(aInv, data);
                break;
            case TypeTags.NONE:
                dlog.error(aInv.pos, DiagnosticErrorCode.UNDEFINED_FUNCTION, aInv.name);
                data.resultType = symTable.semanticError;
                break;
            case TypeTags.TYPEREFDESC:
                checkActionInvocation(aInv, Types.getReferredType(type), data);
                break;
            case TypeTags.SEMANTIC_ERROR:
            default:
                dlog.error(aInv.pos, DiagnosticErrorCode.INVALID_ACTION_INVOCATION, type);
                data.resultType = symTable.semanticError;
                break;
        }
    }

    private boolean invalidModuleAliasUsage(BLangInvocation invocation) {
        Name pkgAlias = names.fromIdNode(invocation.pkgAlias);
        if (pkgAlias != Names.EMPTY) {
            dlog.error(invocation.pos, DiagnosticErrorCode.PKG_ALIAS_NOT_ALLOWED_HERE);
            return true;
        }
        return false;
    }

    public void visit(BLangLetExpression letExpression, AnalyzerData data) {
        BLetSymbol letSymbol = new BLetSymbol(SymTag.LET, Flags.asMask(new HashSet<>(Lists.of())),
                                              new Name(String.format("$let_symbol_%d$",
                                                      data.commonAnalyzerData.letCount++)),
                data.env.enclPkg.symbol.pkgID, letExpression.getBType(), data.env.scope.owner,
                                              letExpression.pos);
        letExpression.env = SymbolEnv.createExprEnv(letExpression, data.env, letSymbol);
        for (BLangLetVariable letVariable : letExpression.letVarDeclarations) {
            semanticAnalyzer.analyzeNode((BLangNode) letVariable.definitionNode, letExpression.env,
                    data.commonAnalyzerData);
        }
        BType exprType = checkExpr(letExpression.expr, letExpression.env, data.expType, data);
        types.checkType(letExpression, exprType, data.expType);
    }

    private void checkInLangLib(BLangInvocation iExpr, BType varRefType, AnalyzerData data) {
        BSymbol langLibMethodSymbol = getLangLibMethod(iExpr, Types.getReferredType(varRefType), data);
        if (langLibMethodSymbol == symTable.notFoundSymbol) {
            dlog.error(iExpr.name.pos, DiagnosticErrorCode.UNDEFINED_FUNCTION_IN_TYPE, iExpr.name.value,
                       iExpr.expr.getBType());
            data.resultType = symTable.semanticError;
            return;
        }

        if (checkInvalidImmutableValueUpdate(iExpr, varRefType, langLibMethodSymbol, data)) {
            return;
        }

        checkIllegalStorageSizeChangeMethodCall(iExpr, varRefType, data);
    }

    private boolean checkInvalidImmutableValueUpdate(BLangInvocation iExpr, BType varRefType,
                                                     BSymbol langLibMethodSymbol, AnalyzerData data) {
        if (!Symbols.isFlagOn(varRefType.flags, Flags.READONLY)) {
            return false;
        }

        String packageId = langLibMethodSymbol.pkgID.name.value;

        if (!modifierFunctions.containsKey(packageId)) {
            return false;
        }

        String funcName = langLibMethodSymbol.name.value;
        if (!modifierFunctions.get(packageId).contains(funcName)) {
            return false;
        }

        if (funcName.equals("mergeJson") && Types.getReferredType(varRefType).tag != TypeTags.MAP) {
            return false;
        }
        if (funcName.equals("strip") && TypeTags.isXMLTypeTag(Types.getReferredType(varRefType).tag)) {
            return false;
        }

        dlog.error(iExpr.pos, DiagnosticErrorCode.CANNOT_UPDATE_READONLY_VALUE_OF_TYPE, varRefType);
        data.resultType = symTable.semanticError;
        return true;
    }

    private boolean isFixedLengthList(BType type) {
        switch(type.tag) {
            case TypeTags.ARRAY:
                return (((BArrayType) type).state != BArrayState.OPEN);
            case TypeTags.TUPLE:
                return (((BTupleType) type).restType == null);
            case TypeTags.UNION:
                BUnionType unionType = (BUnionType) type;
                for (BType member : unionType.getMemberTypes()) {
                    if (!isFixedLengthList(member)) {
                        return false;
                    }
                }
                return true;
            default:
                return false;
        }
    }

    private void checkIllegalStorageSizeChangeMethodCall(BLangInvocation iExpr, BType varRefType, AnalyzerData data) {
        String invocationName = iExpr.name.getValue();
        if (!listLengthModifierFunctions.contains(invocationName)) {
            return;
        }

        if (isFixedLengthList(varRefType)) {
            dlog.error(iExpr.name.pos, DiagnosticErrorCode.ILLEGAL_FUNCTION_CHANGE_LIST_SIZE, invocationName,
                       varRefType);
            data.resultType = symTable.semanticError;
            return;
        }

        if (isShiftOnIncompatibleTuples(varRefType, invocationName)) {
            dlog.error(iExpr.name.pos, DiagnosticErrorCode.ILLEGAL_FUNCTION_CHANGE_TUPLE_SHAPE, invocationName,
                    varRefType);
            data.resultType = symTable.semanticError;
            return;
        }
    }

    private boolean isShiftOnIncompatibleTuples(BType varRefType, String invocationName) {
        if ((varRefType.tag == TypeTags.TUPLE) && (invocationName.compareTo(FUNCTION_NAME_SHIFT) == 0) &&
                hasDifferentTypeThanRest((BTupleType) varRefType)) {
            return true;
        }

        if ((varRefType.tag == TypeTags.UNION) && (invocationName.compareTo(FUNCTION_NAME_SHIFT) == 0)) {
            BUnionType unionVarRef = (BUnionType) varRefType;
            boolean allMemberAreFixedShapeTuples = true;
            for (BType member : unionVarRef.getMemberTypes()) {
                if (member.tag != TypeTags.TUPLE) {
                    allMemberAreFixedShapeTuples = false;
                    break;
                }
                if (!hasDifferentTypeThanRest((BTupleType) member)) {
                    allMemberAreFixedShapeTuples = false;
                    break;
                }
            }
            return allMemberAreFixedShapeTuples;
        }
        return false;
    }

    private boolean hasDifferentTypeThanRest(BTupleType tupleType) {
        if (tupleType.restType == null) {
            return false;
        }

        for (BType member : tupleType.getTupleTypes()) {
            if (!types.isSameType(tupleType.restType, member)) {
                return true;
            }
        }
        return false;
    }

    private void checkFieldFunctionPointer(BLangInvocation iExpr, AnalyzerData data) {
        BType type = checkExpr(iExpr.expr, data);

        BLangIdentifier invocationIdentifier = iExpr.name;

        if (type == symTable.semanticError) {
            return;
        }
        BSymbol fieldSymbol = symResolver.resolveStructField(iExpr.pos, data.env,
                                                             names.fromIdNode(invocationIdentifier),
                                                             Types.getReferredType(type).tsymbol);

        if (fieldSymbol == symTable.notFoundSymbol) {
            checkIfLangLibMethodExists(iExpr, type, iExpr.name.pos, DiagnosticErrorCode.UNDEFINED_FIELD_IN_RECORD, data,
                                       invocationIdentifier, type);
            return;
        }

        if (fieldSymbol.kind != SymbolKind.FUNCTION) {
            checkIfLangLibMethodExists(iExpr, type, iExpr.pos, DiagnosticErrorCode.INVALID_METHOD_CALL_EXPR_ON_FIELD,
                                       data, fieldSymbol.type);
            return;
        }

        iExpr.symbol = fieldSymbol;
        iExpr.setBType(((BInvokableSymbol) fieldSymbol).retType);
        checkInvocationParamAndReturnType(iExpr, data);
        iExpr.functionPointerInvocation = true;
    }

    private void checkIfLangLibMethodExists(BLangInvocation iExpr, BType varRefType, Location pos,
                                            DiagnosticErrorCode errCode, AnalyzerData data, Object... diagMsgArgs) {
        BSymbol langLibMethodSymbol = getLangLibMethod(iExpr, varRefType, data);
        if (langLibMethodSymbol == symTable.notFoundSymbol) {
            dlog.error(pos, errCode, diagMsgArgs);
            data.resultType = symTable.semanticError;
        } else {
            checkInvalidImmutableValueUpdate(iExpr, varRefType, langLibMethodSymbol, data);
        }
    }

    @Override
    public void visit(BLangObjectConstructorExpression objectCtorExpression, AnalyzerData data) {
        BLangClassDefinition classNode = objectCtorExpression.classNode;
        classNode.oceEnvData.capturedClosureEnv = data.env;
        BLangClassDefinition originalClass = classNode.oceEnvData.originalClass;
        if (originalClass.cloneRef != null && !objectCtorExpression.defined) {
            classNode = (BLangClassDefinition) originalClass.cloneRef;
            symbolEnter.defineClassDefinition(classNode, data.env);
            objectCtorExpression.defined = true;
        }

        // TODO: check referenced type
        BObjectType objectType;
        if (objectCtorExpression.referenceType == null && objectCtorExpression.expectedType != null) {
            objectType = (BObjectType) objectCtorExpression.classNode.getBType();
            if (Types.getReferredType(objectCtorExpression.expectedType).tag == TypeTags.OBJECT) {
                BObjectType expObjType = (BObjectType) types
                        .getReferredType(objectCtorExpression.expectedType);
                objectType.typeIdSet = expObjType.typeIdSet;
            } else if (objectCtorExpression.expectedType.tag != TypeTags.NONE) {
                if (!checkAndLoadTypeIdSet(objectCtorExpression.expectedType, objectType)) {
                    dlog.error(objectCtorExpression.pos, DiagnosticErrorCode.INVALID_TYPE_OBJECT_CONSTRUCTOR,
                            objectCtorExpression.expectedType);
                    data.resultType = symTable.semanticError;
                    return;
                }
            }
        }
        BLangTypeInit cIExpr = objectCtorExpression.typeInit;
        BType actualType = symResolver.resolveTypeNode(cIExpr.userDefinedType, data.env);
        if (actualType == symTable.semanticError) {
            data.resultType = symTable.semanticError;
            return;
        }

        BObjectType actualObjectType = (BObjectType) actualType;
        List<BLangType> typeRefs = classNode.typeRefs;
        SymbolEnv typeDefEnv = SymbolEnv.createObjectConstructorObjectEnv(classNode, data.env);
        classNode.oceEnvData.typeInit = objectCtorExpression.typeInit;

        dlog.unmute();
        if (Symbols.isFlagOn(data.expType.flags, Flags.READONLY)) {
            handleObjectConstrExprForReadOnly(objectCtorExpression, actualObjectType, typeDefEnv, false, data);
        } else if (!typeRefs.isEmpty() && Symbols.isFlagOn(typeRefs.get(0).getBType().flags,
                Flags.READONLY)) {
            handleObjectConstrExprForReadOnly(objectCtorExpression, actualObjectType, typeDefEnv, true, data);
        } else {
            semanticAnalyzer.analyzeNode(classNode, typeDefEnv);
        }
        dlog.unmute();
        markConstructedObjectIsolatedness(actualObjectType);

        if (((BObjectTypeSymbol) actualType.tsymbol).initializerFunc != null) {
            cIExpr.initInvocation.symbol = ((BObjectTypeSymbol) actualType.tsymbol).initializerFunc.symbol;
            checkInvocationParam(cIExpr.initInvocation, data);
            cIExpr.initInvocation.setBType(((BInvokableSymbol) cIExpr.initInvocation.symbol).retType);
        } else {
            // If the initializerFunc is null then this is a default constructor invocation. Hence should not
            // pass any arguments.
            if (!isValidInitInvocation(cIExpr, (BObjectType) actualType, data)) {
                return;
            }
        }
        if (cIExpr.initInvocation.getBType() == null) {
            cIExpr.initInvocation.setBType(symTable.nilType);
        }
        BType actualTypeInitType = getObjectConstructorReturnType(actualType, cIExpr.initInvocation.getBType(), data);
        data.resultType = types.checkType(cIExpr, actualTypeInitType, data.expType);
    }

    private boolean isDefiniteObjectType(BType bType, Set<BTypeIdSet> typeIdSets) {
        BType type = Types.getReferredType(bType);
        if (type.tag != TypeTags.OBJECT && type.tag != TypeTags.UNION) {
            return false;
        }

        Set<BType> visitedTypes = new HashSet<>();
        if (!collectObjectTypeIds(type, typeIdSets, visitedTypes)) {
            return false;
        }
        return typeIdSets.size() <= 1;
    }

    private boolean collectObjectTypeIds(BType type, Set<BTypeIdSet> typeIdSets, Set<BType> visitedTypes) {
        if (type.tag == TypeTags.OBJECT) {
            var objectType = (BObjectType) type;
            typeIdSets.add(objectType.typeIdSet);
            return true;
        }
        if (type.tag == TypeTags.UNION) {
            if (!visitedTypes.add(type)) {
                return true;
            }
            for (BType member : ((BUnionType) type).getMemberTypes()) {
                if (!collectObjectTypeIds(member, typeIdSets, visitedTypes)) {
                    return false;
                }
            }
            return true;
        }
        return false;
    }

    private boolean checkAndLoadTypeIdSet(BType type, BObjectType objectType) {
        Set<BTypeIdSet> typeIdSets = new HashSet<>();
        if (!isDefiniteObjectType(type, typeIdSets)) {
            return false;
        }
        if (typeIdSets.isEmpty()) {
            objectType.typeIdSet = BTypeIdSet.emptySet();
            return true;
        }
        var typeIdIterator = typeIdSets.iterator();
        if (typeIdIterator.hasNext()) {
            BTypeIdSet typeIdSet = typeIdIterator.next();
            objectType.typeIdSet = typeIdSet;
            return true;
        }
        return true;
    }

    public void visit(BLangTypeInit cIExpr, AnalyzerData data) {
        if ((data.expType.tag == TypeTags.ANY && cIExpr.userDefinedType == null) ||
                data.expType.tag == TypeTags.RECORD) {
            dlog.error(cIExpr.pos, DiagnosticErrorCode.INVALID_TYPE_NEW_LITERAL, data.expType);
            data.resultType = symTable.semanticError;
            return;
        }

        BType actualType;
        if (cIExpr.userDefinedType != null) {
            actualType = symResolver.resolveTypeNode(cIExpr.userDefinedType, data.env);
        } else {
            actualType = data.expType;
        }

        if (actualType == symTable.semanticError) {
            //TODO dlog error?
            data.resultType = symTable.semanticError;
            return;
        }

        actualType = Types.getReferredType(actualType);

        if (actualType.tag == TypeTags.INTERSECTION) {
            actualType = ((BIntersectionType) actualType).effectiveType;
        }

        switch (actualType.tag) {
            case TypeTags.OBJECT:
                BObjectType actualObjectType = (BObjectType) actualType;

                if ((actualType.tsymbol.flags & Flags.CLASS) != Flags.CLASS) {
                    dlog.error(cIExpr.pos, DiagnosticErrorCode.CANNOT_INITIALIZE_ABSTRACT_OBJECT,
                            actualType.tsymbol);
                    cIExpr.initInvocation.argExprs.forEach(expr -> checkExpr(expr, symTable.noType, data));
                    data.resultType = symTable.semanticError;
                    return;
                }

                if (actualObjectType.classDef != null && actualObjectType.classDef.flagSet.contains(Flag.OBJECT_CTOR)) {
                    if (cIExpr.initInvocation != null && actualObjectType.classDef.oceEnvData.typeInit != null) {
                        actualObjectType.classDef.oceEnvData.typeInit = cIExpr;
                    }
                    markConstructedObjectIsolatedness(actualObjectType);
                }
                if (((BObjectTypeSymbol) actualType.tsymbol).initializerFunc != null) {
                    cIExpr.initInvocation.symbol = ((BObjectTypeSymbol) actualType.tsymbol).initializerFunc.symbol;
                    checkInvocationParam(cIExpr.initInvocation, data);
                    cIExpr.initInvocation.setBType(((BInvokableSymbol) cIExpr.initInvocation.symbol).retType);
                } else {
                    // If the initializerFunc is null then this is a default constructor invocation. Hence should not
                    // pass any arguments.
                    if (!isValidInitInvocation(cIExpr, (BObjectType) actualType, data)) {
                        return;
                    }
                }
                break;
            case TypeTags.STREAM:
                if (cIExpr.initInvocation.argExprs.size() > 1) {
                    dlog.error(cIExpr.pos, DiagnosticErrorCode.INVALID_STREAM_CONSTRUCTOR, cIExpr.initInvocation);
                    data.resultType = symTable.semanticError;
                    return;
                }

                BStreamType actualStreamType = (BStreamType) actualType;
                if (actualStreamType.completionType != null) {
                    BType completionType = actualStreamType.completionType;
                    if (!types.isAssignable(completionType, symTable.errorOrNilType)) {
                        dlog.error(cIExpr.pos, DiagnosticErrorCode.ERROR_TYPE_EXPECTED, completionType.toString());
                        data.resultType = symTable.semanticError;
                        return;
                    }
                }

                BUnionType expectedNextReturnType =
                        createNextReturnType(cIExpr.pos, (BStreamType) actualType, data);
                if (cIExpr.initInvocation.argExprs.isEmpty()) {
                    if (!types.containsNilType(actualStreamType.completionType)) {
                        dlog.error(cIExpr.pos, DiagnosticErrorCode.INVALID_UNBOUNDED_STREAM_CONSTRUCTOR_ITERATOR,
                                expectedNextReturnType);
                        data.resultType = symTable.semanticError;
                        return;
                    }
                } else {
                    BLangExpression iteratorExpr = cIExpr.initInvocation.argExprs.get(0);
                    BType constructType = checkExpr(iteratorExpr, symTable.noType, data);
                    if (constructType.tag != TypeTags.OBJECT) {
                        dlog.error(iteratorExpr.pos, DiagnosticErrorCode.INVALID_STREAM_CONSTRUCTOR_ITERATOR,
                                expectedNextReturnType, constructType);
                        data.resultType = symTable.semanticError;
                        return;
                    }
                    BAttachedFunction closeFunc = types.getAttachedFuncFromObject((BObjectType) constructType,
                            BLangCompilerConstants.CLOSE_FUNC);
                    if (closeFunc != null) {
                        BType closeableIteratorType = symTable.langQueryModuleSymbol.scope
                                .lookup(Names.ABSTRACT_STREAM_CLOSEABLE_ITERATOR).symbol.type;
                        if (!types.isAssignable(constructType, closeableIteratorType)) {
                            dlog.error(iteratorExpr.pos,
                                    DiagnosticErrorCode.INVALID_STREAM_CONSTRUCTOR_CLOSEABLE_ITERATOR,
                                    expectedNextReturnType, constructType);
                            data.resultType = symTable.semanticError;
                            return;
                        }
                    } else {
                        BType iteratorType = symTable.langQueryModuleSymbol.scope
                                .lookup(Names.ABSTRACT_STREAM_ITERATOR).symbol.type;
                        if (!types.isAssignable(constructType, iteratorType)) {
                            dlog.error(iteratorExpr.pos, DiagnosticErrorCode.INVALID_STREAM_CONSTRUCTOR_ITERATOR,
                                    expectedNextReturnType, constructType);
                            data.resultType = symTable.semanticError;
                            return;
                        }
                    }
                    BUnionType nextReturnType = types.getVarTypeFromIteratorFuncReturnType(constructType);
                    if (nextReturnType != null) {
                        types.checkType(iteratorExpr.pos, nextReturnType, expectedNextReturnType,
                                DiagnosticErrorCode.INCOMPATIBLE_TYPES);
                    } else {
                        dlog.error(constructType.tsymbol.getPosition(),
                                DiagnosticErrorCode.INVALID_NEXT_METHOD_RETURN_TYPE, expectedNextReturnType);
                    }
                }
                if (data.expType.tag != TypeTags.NONE && !types.isAssignable(actualType, data.expType)) {
                    dlog.error(cIExpr.pos, DiagnosticErrorCode.INCOMPATIBLE_TYPES, data.expType,
                            actualType);
                    data.resultType = symTable.semanticError;
                    return;
                }
                data.resultType = actualType;
                return;
            case TypeTags.UNION:
                List<BType> matchingMembers = findMembersWithMatchingInitFunc(cIExpr, (BUnionType) actualType, data);
                BType matchedType = getMatchingType(matchingMembers, cIExpr, actualType, data);
                cIExpr.initInvocation.setBType(symTable.nilType);

                if (matchedType.tag == TypeTags.OBJECT) {
                    if (((BObjectTypeSymbol) matchedType.tsymbol).initializerFunc != null) {
                        cIExpr.initInvocation.symbol = ((BObjectTypeSymbol) matchedType.tsymbol).initializerFunc.symbol;
                        checkInvocationParam(cIExpr.initInvocation, data);
                        cIExpr.initInvocation.setBType(((BInvokableSymbol) cIExpr.initInvocation.symbol).retType);
                        actualType = matchedType;
                        break;
                    } else {
                        if (!isValidInitInvocation(cIExpr, (BObjectType) matchedType, data)) {
                            return;
                        }
                    }
                }
                types.checkType(cIExpr, matchedType, data.expType);
                cIExpr.setBType(matchedType);
                data.resultType = matchedType;
                return;
            default:
                dlog.error(cIExpr.pos, DiagnosticErrorCode.CANNOT_INFER_OBJECT_TYPE_FROM_LHS, actualType);
                data.resultType = symTable.semanticError;
                return;
        }

        if (cIExpr.initInvocation.getBType() == null) {
            cIExpr.initInvocation.setBType(symTable.nilType);
        }
        BType actualTypeInitType = getObjectConstructorReturnType(actualType, cIExpr.initInvocation.getBType(), data);
        data.resultType = types.checkType(cIExpr, actualTypeInitType, data.expType);
    }

    private BUnionType createNextReturnType(Location pos, BStreamType streamType, AnalyzerData data) {
        BRecordType recordType = new BRecordType(null, Flags.ANONYMOUS);
        recordType.restFieldType = symTable.noType;
        recordType.sealed = true;

        Name fieldName = Names.VALUE;
        BField field = new BField(fieldName, pos, new BVarSymbol(Flags.PUBLIC,
                                                                 fieldName, data.env.enclPkg.packageID,
                                                                 streamType.constraint, data.env.scope.owner, pos,
                                                                 VIRTUAL));
        field.type = streamType.constraint;
        recordType.fields.put(field.name.value, field);

        recordType.tsymbol = Symbols.createRecordSymbol(Flags.ANONYMOUS, Names.EMPTY, data.env.enclPkg.packageID,
                                                        recordType, data.env.scope.owner, pos, VIRTUAL);
        recordType.tsymbol.scope = new Scope(data.env.scope.owner);
        recordType.tsymbol.scope.define(fieldName, field.symbol);

        LinkedHashSet<BType> retTypeMembers = new LinkedHashSet<>();
        retTypeMembers.add(recordType);
        retTypeMembers.addAll(types.getAllTypes(streamType.completionType, false));

        BUnionType unionType = BUnionType.create(null);
        unionType.addAll(retTypeMembers);
        unionType.tsymbol = Symbols.createTypeSymbol(SymTag.UNION_TYPE, 0, Names.EMPTY,
                data.env.enclPkg.symbol.pkgID, unionType, data.env.scope.owner, pos, VIRTUAL);

        return unionType;
    }

    private boolean isValidInitInvocation(BLangTypeInit cIExpr, BObjectType objType, AnalyzerData data) {

        if (!cIExpr.initInvocation.argExprs.isEmpty()
                && ((BObjectTypeSymbol) objType.tsymbol).initializerFunc == null) {
            dlog.error(cIExpr.pos, DiagnosticErrorCode.TOO_MANY_ARGS_FUNC_CALL,
                    cIExpr.initInvocation.name.value);
            cIExpr.initInvocation.argExprs.forEach(expr -> checkExpr(expr, symTable.noType, data));
            data.resultType = symTable.semanticError;
            return false;
        }
        return true;
    }

    private BType getObjectConstructorReturnType(BType objType, BType initRetType, AnalyzerData data) {
        if (initRetType.tag == TypeTags.UNION) {
            LinkedHashSet<BType> retTypeMembers = new LinkedHashSet<>();
            retTypeMembers.add(objType);

            retTypeMembers.addAll(((BUnionType) initRetType).getMemberTypes());
            retTypeMembers.remove(symTable.nilType);

            BUnionType unionType = BUnionType.create(null, retTypeMembers);
            unionType.tsymbol = Symbols.createTypeSymbol(SymTag.UNION_TYPE, 0,
                                                         Names.EMPTY, data.env.enclPkg.symbol.pkgID, unionType,
                    data.env.scope.owner, symTable.builtinPos, VIRTUAL);
            return unionType;
        } else if (initRetType.tag == TypeTags.NIL) {
            return objType;
        }
        return symTable.semanticError;
    }

    private List<BType> findMembersWithMatchingInitFunc(BLangTypeInit cIExpr, BUnionType lhsUnionType,
                                                        AnalyzerData data) {
        int objectCount = 0;

        for (BType type : lhsUnionType.getMemberTypes()) {
            BType memberType = Types.getReferredType(type);
            int tag = memberType.tag;

            if (tag == TypeTags.OBJECT) {
                objectCount++;
                continue;
            }

            if (tag != TypeTags.INTERSECTION) {
                continue;
            }

            if (((BIntersectionType) memberType).effectiveType.tag == TypeTags.OBJECT) {
                objectCount++;
            }
        }

        boolean containsSingleObject = objectCount == 1;

        List<BType> matchingLhsMemberTypes = new ArrayList<>();
        for (BType type : lhsUnionType.getMemberTypes()) {
            BType memberType = Types.getReferredType(type);
            if (memberType.tag != TypeTags.OBJECT) {
                // member is not an object.
                continue;
            }
            if ((memberType.tsymbol.flags & Flags.CLASS) != Flags.CLASS) {
                dlog.error(cIExpr.pos, DiagnosticErrorCode.CANNOT_INITIALIZE_ABSTRACT_OBJECT,
                        lhsUnionType.tsymbol);
            }

            if (containsSingleObject) {
                return Collections.singletonList(memberType);
            }

            BAttachedFunction initializerFunc = ((BObjectTypeSymbol) memberType.tsymbol).initializerFunc;
            if (isArgsMatchesFunction(cIExpr.argsExpr, initializerFunc, data)) {
                matchingLhsMemberTypes.add(memberType);
            }
        }
        return matchingLhsMemberTypes;
    }

    private BType getMatchingType(List<BType> matchingLhsMembers, BLangTypeInit cIExpr, BType lhsUnion,
                                  AnalyzerData data) {
        if (matchingLhsMembers.isEmpty()) {
            // No union type member found which matches with initializer expression.
            dlog.error(cIExpr.pos, DiagnosticErrorCode.CANNOT_INFER_OBJECT_TYPE_FROM_LHS, lhsUnion);
            data.resultType = symTable.semanticError;
            return symTable.semanticError;
        } else if (matchingLhsMembers.size() == 1) {
            // We have a correct match.
            return matchingLhsMembers.get(0).tsymbol.type;
        } else {
            // Multiple matches found.
            dlog.error(cIExpr.pos, DiagnosticErrorCode.AMBIGUOUS_TYPES, lhsUnion);
            data.resultType = symTable.semanticError;
            return symTable.semanticError;
        }
    }

    private boolean isArgsMatchesFunction(List<BLangExpression> invocationArguments, BAttachedFunction function,
                                          AnalyzerData data) {
        invocationArguments.forEach(expr -> checkExpr(expr, symTable.noType, data));

        if (function == null) {
            return invocationArguments.isEmpty();
        }

        if (function.symbol.params.isEmpty() && invocationArguments.isEmpty()) {
            return true;
        }

        List<BLangNamedArgsExpression> namedArgs = new ArrayList<>();
        List<BLangExpression> positionalArgs = new ArrayList<>();
        for (BLangExpression argument : invocationArguments) {
            if (argument.getKind() == NodeKind.NAMED_ARGS_EXPR) {
                namedArgs.add((BLangNamedArgsExpression) argument);
            } else {
                positionalArgs.add(argument);
            }
        }

        List<BVarSymbol> requiredParams = function.symbol.params.stream()
                .filter(param -> !param.isDefaultable)
                .collect(Collectors.toList());
        // Given named and positional arguments are less than required parameters.
        if (requiredParams.size() > invocationArguments.size()) {
            return false;
        }

        List<BVarSymbol> defaultableParams = function.symbol.params.stream()
                .filter(param -> param.isDefaultable)
                .collect(Collectors.toList());

        int givenRequiredParamCount = 0;
        for (int i = 0; i < positionalArgs.size(); i++) {
            if (function.symbol.params.size() > i) {
                givenRequiredParamCount++;
                BVarSymbol functionParam = function.symbol.params.get(i);
                // check the type compatibility of positional args against function params.
                if (!types.isAssignable(positionalArgs.get(i).getBType(), functionParam.type)) {
                    return false;
                }
                requiredParams.remove(functionParam);
                defaultableParams.remove(functionParam);
                continue;
            }

            if (function.symbol.restParam != null) {
                BType restParamType = ((BArrayType) function.symbol.restParam.type).eType;
                if (!types.isAssignable(positionalArgs.get(i).getBType(), restParamType)) {
                    return false;
                }
                continue;
            }

            // additional positional args given for function with no rest param
            return false;
        }

        for (BLangNamedArgsExpression namedArg : namedArgs) {
            boolean foundNamedArg = false;
            // check the type compatibility of named args against function params.
            List<BVarSymbol> params = function.symbol.params;
            for (int i = givenRequiredParamCount; i < params.size(); i++) {
                BVarSymbol functionParam = params.get(i);
                if (!namedArg.name.value.equals(functionParam.name.value)) {
                    continue;
                }
                foundNamedArg = true;
                BType namedArgExprType = checkExpr(namedArg.expr, data);
                if (!types.isAssignable(functionParam.type, namedArgExprType)) {
                    // Name matched, type mismatched.
                    return false;
                }
                requiredParams.remove(functionParam);
                defaultableParams.remove(functionParam);
            }
            if (!foundNamedArg) {
                return false;
            }
        }

        // all required params are not given by positional or named args.
        return requiredParams.size() <= 0;
    }

    public void visit(BLangWaitForAllExpr waitForAllExpr, AnalyzerData data) {
        setResultTypeForWaitForAllExpr(waitForAllExpr, data.expType, data);
        waitForAllExpr.setBType(data.resultType);

        if (data.resultType != null && data.resultType != symTable.semanticError) {
            types.setImplicitCastExpr(waitForAllExpr, waitForAllExpr.getBType(), data.expType);
        }
    }

    private void setResultTypeForWaitForAllExpr(BLangWaitForAllExpr waitForAllExpr, BType expType, AnalyzerData data) {
        switch (expType.tag) {
            case TypeTags.RECORD:
                checkTypesForRecords(waitForAllExpr, data);
                break;
            case TypeTags.MAP:
                checkTypesForMap(waitForAllExpr, ((BMapType) expType).constraint, data);
                LinkedHashSet<BType> memberTypesForMap = collectWaitExprTypes(waitForAllExpr.keyValuePairs);
                if (memberTypesForMap.size() == 1) {
                    data.resultType = new BMapType(TypeTags.MAP,
                            memberTypesForMap.iterator().next(), symTable.mapType.tsymbol);
                    break;
                }
                BUnionType constraintTypeForMap = BUnionType.create(null, memberTypesForMap);
                data.resultType = new BMapType(TypeTags.MAP, constraintTypeForMap, symTable.mapType.tsymbol);
                break;
            case TypeTags.NONE:
            case TypeTags.ANY:
                checkTypesForMap(waitForAllExpr, expType, data);
                LinkedHashSet<BType> memberTypes = collectWaitExprTypes(waitForAllExpr.keyValuePairs);
                if (memberTypes.size() == 1) {
                    data.resultType =
                            new BMapType(TypeTags.MAP, memberTypes.iterator().next(), symTable.mapType.tsymbol);
                    break;
                }
                BUnionType constraintType = BUnionType.create(null, memberTypes);
                data.resultType = new BMapType(TypeTags.MAP, constraintType, symTable.mapType.tsymbol);
                break;
            case TypeTags.TYPEREFDESC:
                setResultTypeForWaitForAllExpr(waitForAllExpr, Types.getReferredType(expType), data);
                break;
            default:
                dlog.error(waitForAllExpr.pos, DiagnosticErrorCode.INCOMPATIBLE_TYPES, expType,
                        getWaitForAllExprReturnType(waitForAllExpr, waitForAllExpr.pos, data));
                data.resultType = symTable.semanticError;
                break;
        }
    }

    private BRecordType getWaitForAllExprReturnType(BLangWaitForAllExpr waitExpr,
                                                    Location pos, AnalyzerData data) {
        BRecordType retType = new BRecordType(null, Flags.ANONYMOUS);
        List<BLangWaitForAllExpr.BLangWaitKeyValue> keyVals = waitExpr.keyValuePairs;

        for (BLangWaitForAllExpr.BLangWaitKeyValue keyVal : keyVals) {
            BLangIdentifier fieldName;
            if (keyVal.valueExpr == null || keyVal.valueExpr.getKind() != NodeKind.SIMPLE_VARIABLE_REF) {
                fieldName = keyVal.key;
            } else {
                fieldName = ((BLangSimpleVarRef) keyVal.valueExpr).variableName;
            }

            BSymbol symbol = symResolver.lookupSymbolInMainSpace(data.env, names.fromIdNode(fieldName));
            BType fieldType = symbol.type.tag == TypeTags.FUTURE ? ((BFutureType) symbol.type).constraint : symbol.type;
            BField field = new BField(names.fromIdNode(keyVal.key), null,
                                      new BVarSymbol(0, names.fromIdNode(keyVal.key),
                                                     names.originalNameFromIdNode(keyVal.key),
                                                     data.env.enclPkg.packageID, fieldType, null, keyVal.pos, VIRTUAL));
            retType.fields.put(field.name.value, field);
        }

        retType.restFieldType = symTable.noType;
        retType.sealed = true;
        retType.tsymbol = Symbols.createRecordSymbol(Flags.ANONYMOUS, Names.EMPTY, data.env.enclPkg.packageID, retType,
                                                     null, pos, VIRTUAL);
        return retType;
    }

    private LinkedHashSet<BType> collectWaitExprTypes(List<BLangWaitForAllExpr.BLangWaitKeyValue> keyVals) {
        LinkedHashSet<BType> memberTypes = new LinkedHashSet<>();
        for (BLangWaitForAllExpr.BLangWaitKeyValue keyVal : keyVals) {
            BType bType = keyVal.keyExpr != null ? keyVal.keyExpr.getBType() : keyVal.valueExpr.getBType();
            if (bType.tag == TypeTags.FUTURE) {
                memberTypes.add(((BFutureType) bType).constraint);
            } else {
                memberTypes.add(bType);
            }
        }
        return memberTypes;
    }

    private void checkTypesForMap(BLangWaitForAllExpr waitForAllExpr, BType expType, AnalyzerData data) {
        List<BLangWaitForAllExpr.BLangWaitKeyValue> keyValuePairs = waitForAllExpr.keyValuePairs;
        keyValuePairs.forEach(keyVal -> checkWaitKeyValExpr(keyVal, expType, data));
    }

    private void checkTypesForRecords(BLangWaitForAllExpr waitExpr, AnalyzerData data) {
        List<BLangWaitForAllExpr.BLangWaitKeyValue> rhsFields = waitExpr.getKeyValuePairs();
        Map<String, BField> lhsFields = ((BRecordType) Types.getReferredType(data.expType)).fields;

        // check if the record is sealed, if so check if the fields in wait collection is more than the fields expected
        // by the lhs record
        if (((BRecordType) Types.getReferredType(data.expType)).sealed &&
                rhsFields.size() > lhsFields.size()) {
            dlog.error(waitExpr.pos, DiagnosticErrorCode.INCOMPATIBLE_TYPES, data.expType,
                    getWaitForAllExprReturnType(waitExpr, waitExpr.pos, data));
            data.resultType = symTable.semanticError;
            return;
        }

        for (BLangWaitForAllExpr.BLangWaitKeyValue keyVal : rhsFields) {
            String key = keyVal.key.value;
            if (!lhsFields.containsKey(key)) {
                // Check if the field is sealed if so you cannot have dynamic fields
                if (((BRecordType) Types.getReferredType(data.expType)).sealed) {
                    dlog.error(waitExpr.pos, DiagnosticErrorCode.INVALID_FIELD_NAME_RECORD_LITERAL, key, data.expType);
                    data.resultType = symTable.semanticError;
                } else {
                    // Else if the record is an open record, then check if the rest field type matches the expression
                    BType restFieldType = ((BRecordType) Types.getReferredType(data.expType)).restFieldType;
                    checkWaitKeyValExpr(keyVal, restFieldType, data);
                }
            } else {
                checkWaitKeyValExpr(keyVal, lhsFields.get(key).type, data);
                keyVal.keySymbol = lhsFields.get(key).symbol;
            }
        }
        // If the record literal is of record type and types are validated for the fields, check if there are any
        // required fields missing.
        checkMissingReqFieldsForWait(((BRecordType) Types.getReferredType(data.expType)),
                rhsFields, waitExpr.pos);

        if (symTable.semanticError != data.resultType) {
            data.resultType = data.expType;
        }
    }

    private void checkMissingReqFieldsForWait(BRecordType type, List<BLangWaitForAllExpr.BLangWaitKeyValue> keyValPairs,
                                              Location pos) {
        type.fields.values().forEach(field -> {
            // Check if `field` is explicitly assigned a value in the record literal
            boolean hasField = keyValPairs.stream().anyMatch(keyVal -> field.name.value.equals(keyVal.key.value));

            // If a required field is missing, it's a compile error
            if (!hasField && Symbols.isFlagOn(field.symbol.flags, Flags.REQUIRED)) {
                dlog.error(pos, DiagnosticErrorCode.MISSING_REQUIRED_RECORD_FIELD, field.name);
            }
        });
    }

    private void checkWaitKeyValExpr(BLangWaitForAllExpr.BLangWaitKeyValue keyVal, BType type, AnalyzerData data) {
        BLangExpression expr;
        if (keyVal.keyExpr != null) {
            BSymbol symbol = symResolver.lookupSymbolInMainSpace(data.env, names.fromIdNode
                    (((BLangSimpleVarRef) keyVal.keyExpr).variableName));
            keyVal.keyExpr.setBType(symbol.type);
            expr = keyVal.keyExpr;
        } else {
            expr = keyVal.valueExpr;
        }
        BFutureType futureType = new BFutureType(TypeTags.FUTURE, type, null);
        checkExpr(expr, futureType, data);
        setEventualTypeForExpression(expr, type, data);
    }

    // eventual type if not directly referring a worker is T|error. future<T> --> T|error
    private void setEventualTypeForExpression(BLangExpression expression,
                                              BType currentExpectedType, AnalyzerData data) {
        if (expression == null) {
            return;
        }
        if (isSimpleWorkerReference(expression, data)) {
            return;
        }
        BFutureType futureType = (BFutureType) expression.expectedType;
        BType currentType = futureType.constraint;
        if (types.containsErrorType(currentType)) {
            return;
        }

        BUnionType eventualType = BUnionType.create(null, currentType, symTable.errorType);
        if (((currentExpectedType.tag != TypeTags.NONE) && (currentExpectedType.tag != TypeTags.NIL)) &&
                !types.isAssignable(eventualType, currentExpectedType)) {
            dlog.error(expression.pos, DiagnosticErrorCode.INCOMPATIBLE_TYPE_WAIT_FUTURE_EXPR,
                    currentExpectedType, eventualType, expression);
        }
        futureType.constraint = eventualType;
    }

    private void setEventualTypeForWaitExpression(BLangExpression expression, Location pos, AnalyzerData data) {
        if ((data.resultType == symTable.semanticError) ||
                (types.containsErrorType(data.resultType))) {
            return;
        }
        if (isSimpleWorkerReference(expression, data)) {
            return;
        }
        BType currentExpectedType = ((BFutureType) data.expType).constraint;
        BUnionType eventualType = BUnionType.create(null, data.resultType, symTable.errorType);
        if ((currentExpectedType.tag == TypeTags.NONE) || (currentExpectedType.tag == TypeTags.NIL)) {
            data.resultType = eventualType;
            return;
        }

        if (!types.isAssignable(eventualType, currentExpectedType)) {
            dlog.error(pos, DiagnosticErrorCode.INCOMPATIBLE_TYPE_WAIT_FUTURE_EXPR, currentExpectedType,
                    eventualType, expression);
            data.resultType = symTable.semanticError;
            return;
        }
        if (data.resultType.tag == TypeTags.FUTURE) {
            ((BFutureType) data.resultType).constraint = eventualType;
        } else {
            data.resultType = eventualType;
        }
    }

    private void setEventualTypeForAlternateWaitExpression(BLangExpression expression, Location pos,
                                                           AnalyzerData data) {
        if ((data.resultType == symTable.semanticError) ||
                (expression.getKind() != NodeKind.BINARY_EXPR) ||
                (types.containsErrorType(data.resultType))) {
            return;
        }
        if (types.containsErrorType(data.resultType)) {
            return;
        }
        if (!isReferencingNonWorker((BLangBinaryExpr) expression, data)) {
            return;
        }

        BType currentExpectedType = ((BFutureType) data.expType).constraint;
        BUnionType eventualType = BUnionType.create(null, data.resultType, symTable.errorType);
        if ((currentExpectedType.tag == TypeTags.NONE) || (currentExpectedType.tag == TypeTags.NIL)) {
            data.resultType = eventualType;
            return;
        }

        if (!types.isAssignable(eventualType, currentExpectedType)) {
            dlog.error(pos, DiagnosticErrorCode.INCOMPATIBLE_TYPE_WAIT_FUTURE_EXPR, currentExpectedType,
                    eventualType, expression);
            data.resultType = symTable.semanticError;
            return;
        }
        if (data.resultType.tag == TypeTags.FUTURE) {
            ((BFutureType) data.resultType).constraint = eventualType;
        } else {
            data.resultType = eventualType;
        }
    }

    private boolean isSimpleWorkerReference(BLangExpression expression, AnalyzerData data) {
        if (expression.getKind() != NodeKind.SIMPLE_VARIABLE_REF) {
            return false;
        }
        BLangSimpleVarRef simpleVarRef = ((BLangSimpleVarRef) expression);
        BSymbol varRefSymbol = simpleVarRef.symbol;
        if (varRefSymbol == null) {
            return false;
        }
        if (workerExists(data.env, simpleVarRef.variableName.value)) {
            return true;
        }
        return false;
    }

    private boolean isReferencingNonWorker(BLangBinaryExpr binaryExpr, AnalyzerData data) {
        BLangExpression lhsExpr = binaryExpr.lhsExpr;
        BLangExpression rhsExpr = binaryExpr.rhsExpr;
        if (isReferencingNonWorker(lhsExpr, data)) {
            return true;
        }
        return isReferencingNonWorker(rhsExpr, data);
    }

    private boolean isReferencingNonWorker(BLangExpression expression, AnalyzerData data) {
        if (expression.getKind() == NodeKind.BINARY_EXPR) {
            return isReferencingNonWorker((BLangBinaryExpr) expression, data);
        } else if (expression.getKind() == NodeKind.SIMPLE_VARIABLE_REF) {
            BLangSimpleVarRef simpleVarRef = (BLangSimpleVarRef) expression;
            BSymbol varRefSymbol = simpleVarRef.symbol;
            String varRefSymbolName = varRefSymbol.getName().value;
            if (workerExists(data.env, varRefSymbolName)) {
                return false;
            }
        }
        return true;
    }


    public void visit(BLangTernaryExpr ternaryExpr, AnalyzerData data) {
        BType condExprType = checkExpr(ternaryExpr.expr, this.symTable.booleanType, data);

        SymbolEnv thenEnv = typeNarrower.evaluateTruth(ternaryExpr.expr, ternaryExpr.thenExpr, data.env);
        BType thenType = checkExpr(ternaryExpr.thenExpr, thenEnv, data.expType, data);

        SymbolEnv elseEnv = typeNarrower.evaluateFalsity(ternaryExpr.expr, ternaryExpr.elseExpr, data.env, false);
        BType elseType = checkExpr(ternaryExpr.elseExpr, elseEnv, data.expType, data);

        if (condExprType == symTable.semanticError || thenType == symTable.semanticError ||
                elseType == symTable.semanticError) {
            data.resultType = symTable.semanticError;
        } else if (data.expType == symTable.noType) {
            if (types.isAssignable(elseType, thenType)) {
                data.resultType = thenType;
            } else if (types.isAssignable(thenType, elseType)) {
                data.resultType = elseType;
            } else {
                data.resultType = BUnionType.create(null, thenType, elseType);
            }
        } else {
            data.resultType = data.expType;
        }
    }

    public void visit(BLangWaitExpr waitExpr, AnalyzerData data) {
        data.expType = new BFutureType(TypeTags.FUTURE, data.expType, null);
        checkExpr(waitExpr.getExpression(), data.expType, data);
        // Handle union types in lhs
        if (data.resultType.tag == TypeTags.UNION) {
            LinkedHashSet<BType> memberTypes = collectMemberTypes((BUnionType) data.resultType, new LinkedHashSet<>());
            if (memberTypes.size() == 1) {
                data.resultType = memberTypes.toArray(new BType[0])[0];
            } else {
                data.resultType = BUnionType.create(null, memberTypes);
            }
        } else if (data.resultType != symTable.semanticError) {
            // Handle other types except for semantic errors
            data.resultType = ((BFutureType) data.resultType).constraint;
        }

        BLangExpression waitFutureExpression = waitExpr.getExpression();
        if (waitFutureExpression.getKind() == NodeKind.BINARY_EXPR) {
            setEventualTypeForAlternateWaitExpression(waitFutureExpression, waitExpr.pos, data);
        } else {
            setEventualTypeForWaitExpression(waitFutureExpression, waitExpr.pos, data);
        }
        waitExpr.setBType(data.resultType);

        if (data.resultType != null && data.resultType != symTable.semanticError) {
            types.setImplicitCastExpr(waitExpr, waitExpr.getBType(), ((BFutureType) data.expType).constraint);
        }
    }

    private LinkedHashSet<BType> collectMemberTypes(BUnionType unionType, LinkedHashSet<BType> memberTypes) {
        for (BType memberType : unionType.getMemberTypes()) {
            if (memberType.tag == TypeTags.FUTURE) {
                memberTypes.add(((BFutureType) memberType).constraint);
            } else {
                memberTypes.add(memberType);
            }
        }
        return memberTypes;
    }

    @Override
    public void visit(BLangTrapExpr trapExpr, AnalyzerData data) {
        boolean firstVisit = trapExpr.expr.getBType() == null;
        BType actualType;
        BType exprType = checkExpr(trapExpr.expr, data.expType, data);
        boolean definedWithVar = data.expType == symTable.noType;

        if (trapExpr.expr.getKind() == NodeKind.WORKER_RECEIVE) {
            if (firstVisit) {
                data.isTypeChecked = false;
                data.resultType = data.expType;
                return;
            } else {
                data.expType = trapExpr.getBType();
                exprType = trapExpr.expr.getBType();
            }
        }

        if (data.expType == symTable.semanticError || exprType == symTable.semanticError) {
            actualType = symTable.semanticError;
        } else {
            LinkedHashSet<BType> resultTypes = new LinkedHashSet<>();
            if (exprType.tag == TypeTags.UNION) {
                resultTypes.addAll(((BUnionType) exprType).getMemberTypes());
            } else {
                resultTypes.add(exprType);
            }
            resultTypes.add(symTable.errorType);
            actualType = BUnionType.create(null, resultTypes);
        }

        data.resultType = types.checkType(trapExpr, actualType, data.expType);
        if (definedWithVar && data.resultType != null && data.resultType != symTable.semanticError) {
            types.setImplicitCastExpr(trapExpr.expr, trapExpr.expr.getBType(), data.resultType);
        }
    }

    public void visit(BLangBinaryExpr binaryExpr, AnalyzerData data) {
        // Bitwise operator should be applied for the future types in the wait expression
        if (data.expType.tag == TypeTags.FUTURE && binaryExpr.opKind == OperatorKind.BITWISE_OR) {
            BType lhsResultType = checkExpr(binaryExpr.lhsExpr, data.expType, data);
            BType rhsResultType = checkExpr(binaryExpr.rhsExpr, data.expType, data);
            // Return if both or atleast one of lhs and rhs types are errors
            if (lhsResultType == symTable.semanticError || rhsResultType == symTable.semanticError) {
                data.resultType = symTable.semanticError;
                return;
            }
            data.resultType = BUnionType.create(null, lhsResultType, rhsResultType);
            return;
        }

        SymbolEnv rhsExprEnv;
        BType lhsType;
        BType referredExpType = Types.getReferredType(binaryExpr.expectedType);
        if (referredExpType.tag == TypeTags.FLOAT || referredExpType.tag == TypeTags.DECIMAL ||
                isOptionalFloatOrDecimal(referredExpType)) {
            lhsType = checkAndGetType(binaryExpr.lhsExpr, data.env, binaryExpr, data);
        } else {
            lhsType = checkExpr(binaryExpr.lhsExpr, data);
        }

        if (binaryExpr.opKind == OperatorKind.AND) {
            rhsExprEnv = typeNarrower.evaluateTruth(binaryExpr.lhsExpr, binaryExpr.rhsExpr, data.env, true);
        } else if (binaryExpr.opKind == OperatorKind.OR) {
            rhsExprEnv = typeNarrower.evaluateFalsity(binaryExpr.lhsExpr, binaryExpr.rhsExpr, data.env, true);
        } else {
            rhsExprEnv = data.env;
        }

        BType rhsType;

        if (referredExpType.tag == TypeTags.FLOAT || referredExpType.tag == TypeTags.DECIMAL ||
                isOptionalFloatOrDecimal(referredExpType)) {
            rhsType = checkAndGetType(binaryExpr.rhsExpr, rhsExprEnv, binaryExpr, data);
        } else {
            rhsType = checkExpr(binaryExpr.rhsExpr, rhsExprEnv, data);
        }

        // Set error type as the actual type.
        BType actualType = symTable.semanticError;

        //noinspection SwitchStatementWithTooFewBranches
        switch (binaryExpr.opKind) {
            // Do not lookup operator symbol for xml sequence additions
            case ADD:
                BType leftConstituent = getXMLConstituents(lhsType);
                BType rightConstituent = getXMLConstituents(rhsType);

                if (leftConstituent != null && rightConstituent != null) {
                    actualType = new BXMLType(BUnionType.create(null, leftConstituent, rightConstituent), null);
                    break;
                }
                // Fall through
            default:
                if (lhsType != symTable.semanticError && rhsType != symTable.semanticError) {
                    // Look up operator symbol if both rhs and lhs types aren't error or xml types
                    BSymbol opSymbol = symResolver.resolveBinaryOperator(binaryExpr.opKind, lhsType, rhsType);

                    if (opSymbol == symTable.notFoundSymbol) {
                        opSymbol = symResolver.getBitwiseShiftOpsForTypeSets(binaryExpr.opKind, lhsType, rhsType);
                    }

                    if (opSymbol == symTable.notFoundSymbol) {
                        opSymbol = symResolver.getBinaryBitwiseOpsForTypeSets(binaryExpr.opKind, lhsType, rhsType);
                    }

                    if (opSymbol == symTable.notFoundSymbol) {
                        opSymbol = symResolver.getArithmeticOpsForTypeSets(binaryExpr.opKind, lhsType, rhsType);
                    }

                    if (opSymbol == symTable.notFoundSymbol) {
                        opSymbol = symResolver.getBinaryEqualityForTypeSets(binaryExpr.opKind, lhsType, rhsType,
                                binaryExpr, data.env);
                    }

                    if (opSymbol == symTable.notFoundSymbol) {
                        opSymbol = symResolver.getBinaryComparisonOpForTypeSets(binaryExpr.opKind, lhsType, rhsType);
                    }

                    if (opSymbol == symTable.notFoundSymbol) {
                        opSymbol = symResolver.getRangeOpsForTypeSets(binaryExpr.opKind, lhsType, rhsType);
                    }

                    if (opSymbol == symTable.notFoundSymbol) {
                        DiagnosticErrorCode errorCode = DiagnosticErrorCode.BINARY_OP_INCOMPATIBLE_TYPES;

                        if ((binaryExpr.opKind == OperatorKind.DIV || binaryExpr.opKind == OperatorKind.MOD) &&
                                lhsType.tag == TypeTags.INT &&
                                (rhsType.tag == TypeTags.DECIMAL || rhsType.tag == TypeTags.FLOAT)) {
                            errorCode = DiagnosticErrorCode.BINARY_OP_INCOMPATIBLE_TYPES_INT_FLOAT_DIVISION;
                        }

                        dlog.error(binaryExpr.pos, errorCode, binaryExpr.opKind, lhsType, rhsType);
                    } else {
                        binaryExpr.opSymbol = (BOperatorSymbol) opSymbol;
                        actualType = opSymbol.type.getReturnType();
                    }
                }
        }

        data.resultType = types.checkType(binaryExpr, actualType, data.expType);
    }

    private boolean isOptionalFloatOrDecimal(BType expectedType) {
        if (expectedType.tag == TypeTags.UNION && expectedType.isNullable() && expectedType.tag != TypeTags.ANY) {
            Iterator<BType> memberTypeIterator = ((BUnionType) expectedType).getMemberTypes().iterator();
            while (memberTypeIterator.hasNext()) {
                BType memberType = memberTypeIterator.next();
                if (memberType.tag == TypeTags.FLOAT || memberType.tag == TypeTags.DECIMAL) {
                    return true;
                }
            }

        }
        return false;
    }

    private BType checkAndGetType(BLangExpression expr, SymbolEnv env, BLangBinaryExpr binaryExpr, AnalyzerData data) {
        boolean prevNonErrorLoggingCheck = data.commonAnalyzerData.nonErrorLoggingCheck;
        data.commonAnalyzerData.nonErrorLoggingCheck = true;
        int prevErrorCount = this.dlog.errorCount();
        this.dlog.resetErrorCount();
        this.dlog.mute();

        expr.cloneAttempt++;
        BType exprCompatibleType = checkExpr(nodeCloner.cloneNode(expr), env, binaryExpr.expectedType, data);
        data.commonAnalyzerData.nonErrorLoggingCheck = prevNonErrorLoggingCheck;
        int errorCount = this.dlog.errorCount();
        this.dlog.setErrorCount(prevErrorCount);
        if (!prevNonErrorLoggingCheck) {
            this.dlog.unmute();
        }
        if (errorCount == 0 && exprCompatibleType != symTable.semanticError) {
            return checkExpr(expr, env, binaryExpr.expectedType, data);
        } else {
            return checkExpr(expr, env, data);
        }
    }

    private SymbolEnv getEnvBeforeInputNode(SymbolEnv env, BLangNode node) {
        while (env != null && env.node != node) {
            env = env.enclEnv;
        }
        return env != null && env.enclEnv != null
                ? env.enclEnv.createClone()
                : new SymbolEnv(node, null);
    }

    private SymbolEnv getEnvAfterJoinNode(SymbolEnv env, BLangNode node) {
        SymbolEnv clone = env.createClone();
        while (clone != null && clone.node != node) {
            clone = clone.enclEnv;
        }
        if (clone != null) {
            clone.enclEnv = getEnvBeforeInputNode(clone.enclEnv, getLastInputNodeFromEnv(clone.enclEnv));
        } else {
            clone = new SymbolEnv(node, null);
        }
        return clone;
    }

    private BLangNode getLastInputNodeFromEnv(SymbolEnv env) {
        while (env != null && (env.node.getKind() != NodeKind.FROM && env.node.getKind() != NodeKind.JOIN)) {
            env = env.enclEnv;
        }
        return env != null ? env.node : null;
    }

    public void visit(BLangTransactionalExpr transactionalExpr, AnalyzerData data) {
        data.resultType = types.checkType(transactionalExpr, symTable.booleanType, data.expType);
    }

    public void visit(BLangCommitExpr commitExpr, AnalyzerData data) {
        BType actualType = BUnionType.create(null, symTable.errorType, symTable.nilType);
        data.resultType = types.checkType(commitExpr, actualType, data.expType);
    }

    private BType getXMLConstituents(BType bType) {
        BType type = Types.getReferredType(bType);
        BType constituent = null;
        if (type.tag == TypeTags.XML) {
            constituent = ((BXMLType) type).constraint;
        } else if (TypeTags.isXMLNonSequenceType(type.tag)) {
            constituent = type;
        }
        return constituent;
    }

    public void visit(BLangElvisExpr elvisExpr, AnalyzerData data) {
        BType lhsType = checkExpr(elvisExpr.lhsExpr, data);
        BType actualType = symTable.semanticError;
        if (lhsType != symTable.semanticError) {
            if (lhsType.tag == TypeTags.UNION && lhsType.isNullable()) {
                BUnionType unionType = (BUnionType) lhsType;
                LinkedHashSet<BType> memberTypes = unionType.getMemberTypes().stream()
                        .filter(type -> type.tag != TypeTags.NIL)
                        .collect(Collectors.toCollection(LinkedHashSet::new));

                if (memberTypes.size() == 1) {
                    actualType = memberTypes.toArray(new BType[0])[0];
                } else {
                    actualType = BUnionType.create(null, memberTypes);
                }
            } else {
                dlog.error(elvisExpr.pos, DiagnosticErrorCode.OPERATOR_NOT_SUPPORTED, OperatorKind.ELVIS,
                        lhsType);
            }
        }
        BType rhsReturnType = checkExpr(elvisExpr.rhsExpr, data.expType, data);
        BType lhsReturnType = types.checkType(elvisExpr.lhsExpr.pos, actualType, data.expType,
                DiagnosticErrorCode.INCOMPATIBLE_TYPES);
        if (rhsReturnType == symTable.semanticError || lhsReturnType == symTable.semanticError) {
            data.resultType = symTable.semanticError;
        } else if (data.expType == symTable.noType) {
            if (types.isAssignable(rhsReturnType, lhsReturnType)) {
                data.resultType = lhsReturnType;
            } else if (types.isAssignable(lhsReturnType, rhsReturnType)) {
                data.resultType = rhsReturnType;
            } else {
                data.resultType = BUnionType.create(null, lhsReturnType, rhsReturnType);
            }
        } else {
            data.resultType = data.expType;
        }
    }

    @Override
    public void visit(BLangGroupExpr groupExpr, AnalyzerData data) {
        data.resultType = checkExpr(groupExpr.expression, data.expType, data);
    }

    public void visit(BLangTypedescExpr accessExpr, AnalyzerData data) {
        if (accessExpr.resolvedType == null) {
            accessExpr.resolvedType = symResolver.resolveTypeNode(accessExpr.typeNode, data.env);
        }

        int resolveTypeTag = accessExpr.resolvedType.tag;
        final BType actualType;
        if (resolveTypeTag != TypeTags.TYPEDESC && resolveTypeTag != TypeTags.NONE) {
            actualType = new BTypedescType(accessExpr.resolvedType, null);
        } else {
            actualType = accessExpr.resolvedType;
        }
        data.resultType = types.checkType(accessExpr, actualType, data.expType);
    }

    public LinkedHashSet<BType> getBasicNumericTypes(LinkedHashSet<BType> memberTypes) {
        LinkedHashSet<BType> basicNumericTypes = new LinkedHashSet<>(memberTypes.size());

        for (BType value : memberTypes) {
            BType referredType = types.getReferredType(value);
            int typeTag = referredType.tag;
            if (TypeTags.isIntegerTypeTag(typeTag)) {
                basicNumericTypes.add(symTable.intType);
            } else if (typeTag == TypeTags.FLOAT || typeTag == TypeTags.DECIMAL) {
                basicNumericTypes.add(value);
            } else if (typeTag == TypeTags.JSON || typeTag == TypeTags.ANYDATA || typeTag == TypeTags.ANY) {
                basicNumericTypes.add(symTable.intType);
                basicNumericTypes.add(symTable.floatType);
                basicNumericTypes.add(symTable.decimalType);
                break;
            } else if (typeTag == TypeTags.FINITE) {
                LinkedHashSet<BType> typesInValueSpace = getTypesInFiniteValueSpace((BFiniteType) referredType);
                basicNumericTypes.addAll(getBasicNumericTypes(typesInValueSpace));
            }
        }
        return basicNumericTypes;
    }

    public BType createFiniteTypeForNumericUnaryExpr(BLangUnaryExpr unaryExpr, AnalyzerData data) {
        BLangNumericLiteral newNumericLiteral = Types.constructNumericLiteralFromUnaryExpr(unaryExpr);
        BTypeSymbol finiteTypeSymbol = Symbols.createTypeSymbol(SymTag.FINITE_TYPE,
                0, Names.EMPTY, data.env.enclPkg.symbol.pkgID, null, data.env.scope.owner,
                unaryExpr.pos, SOURCE);
        BFiniteType finiteType = new BFiniteType(finiteTypeSymbol);
        finiteType.addValue(newNumericLiteral);
        finiteTypeSymbol.type = finiteType;

        types.setImplicitCastExpr(unaryExpr, unaryExpr.expr.getBType(), data.expType);
        return finiteType;
    }

    public LinkedHashSet<BType> getTypesInFiniteValueSpace(BFiniteType referredType) {
        Set<BLangExpression> valueSpace = referredType.getValueSpace();
        LinkedHashSet<BType> typesInValueSpace = new LinkedHashSet<>(valueSpace.size());
        for (BLangExpression expr : valueSpace) {
            typesInValueSpace.add(expr.getBType());
        }
        return typesInValueSpace;
    }

    public BType getNewExpectedTypeForFiniteAndUnion(LinkedHashSet<BType> numericTypes, BType newExpectedType) {
        LinkedHashSet<BType> basicNumericTypes = getBasicNumericTypes(numericTypes);
        if (basicNumericTypes.size() == 1) {
            newExpectedType = basicNumericTypes.iterator().next();
        } else if (basicNumericTypes.size() > 1) {
            newExpectedType = BUnionType.create(null, basicNumericTypes);
        }
        return newExpectedType;
    }

    public BType setExpectedTypeForSubtractionOperator(AnalyzerData data) {
        BType newExpectedType = data.expType;
        BType referredType = types.getReferredType(newExpectedType);
        int referredTypeTag = referredType.tag;

        if (TypeTags.isIntegerTypeTag(referredTypeTag)) {
            newExpectedType =
                    types.getTypeIntersection(Types.IntersectionContext.compilerInternalIntersectionTestContext(),
                            BUnionType.create(null, symTable.intType, symTable.floatType, symTable.decimalType),
                            symTable.intType, data.env);
        } else if (referredTypeTag == TypeTags.FLOAT || referredTypeTag == TypeTags.DECIMAL) {
            newExpectedType =
                    types.getTypeIntersection(Types.IntersectionContext.compilerInternalIntersectionTestContext(),
                            BUnionType.create(null, symTable.intType, symTable.floatType, symTable.decimalType),
                            referredType, data.env);
        } else if (referredTypeTag == TypeTags.FINITE) {
            LinkedHashSet<BType> typesInValueSpace = getTypesInFiniteValueSpace((BFiniteType) referredType);
            newExpectedType = getNewExpectedTypeForFiniteAndUnion(typesInValueSpace, newExpectedType);
        } else if (referredTypeTag == TypeTags.UNION) {
            newExpectedType = getNewExpectedTypeForFiniteAndUnion(((BUnionType) referredType).getMemberTypes(),
                    newExpectedType);
        } else if (referredTypeTag == TypeTags.JSON || referredTypeTag == TypeTags.ANYDATA ||
                referredTypeTag == TypeTags.ANY) {
            newExpectedType = BUnionType.create(null, symTable.intType, symTable.floatType,
                    symTable.decimalType);
        }
        return newExpectedType;
    }

    public BType getActualTypeForOtherUnaryExpr(BLangUnaryExpr unaryExpr, AnalyzerData data) {
        BType actualType = symTable.semanticError;
        BType newExpectedType = data.expType;
        BType referredType = types.getReferredType(newExpectedType);
        int referredTypeTag = referredType.tag;

        //Allow subtraction and add (to resolve ex: byte x = +7) operators to get expected type
        boolean isAddOrSubOperator = OperatorKind.SUB.equals(unaryExpr.operator) ||
                OperatorKind.ADD.equals(unaryExpr.operator);

        if (OperatorKind.SUB.equals(unaryExpr.operator)) {
            newExpectedType = setExpectedTypeForSubtractionOperator(data);
        }

        newExpectedType = silentTypeCheckExpr(unaryExpr.expr, newExpectedType, data);

        BType exprType;
        if (newExpectedType != symTable.semanticError) {
            exprType = isAddOrSubOperator ? checkExpr(unaryExpr.expr, newExpectedType, data) :
                    checkExpr(unaryExpr.expr, data);
        } else {
            exprType = isAddOrSubOperator ? checkExpr(unaryExpr.expr, data.expType, data) :
                    checkExpr(unaryExpr.expr, data);
        }

        if (exprType != symTable.semanticError) {
            BSymbol symbol = symResolver.resolveUnaryOperator(unaryExpr.operator, exprType);
            if (symbol == symTable.notFoundSymbol) {
                symbol = symResolver.getUnaryOpsForTypeSets(unaryExpr.operator, exprType);
            }
            if (symbol == symTable.notFoundSymbol) {
                dlog.error(unaryExpr.pos, DiagnosticErrorCode.UNARY_OP_INCOMPATIBLE_TYPES,
                        unaryExpr.operator, exprType);
            } else {
                unaryExpr.opSymbol = (BOperatorSymbol) symbol;
                actualType = symbol.type.getReturnType();
            }
        }

        // Explicitly set actual type
        if (isAddOrSubOperator && exprType != symTable.semanticError && types.isExpressionInUnaryValid(unaryExpr.expr)
                && (referredTypeTag == TypeTags.FINITE || referredTypeTag == TypeTags.UNION)) {
            if (referredTypeTag == TypeTags.FINITE) {
                actualType = createFiniteTypeForNumericUnaryExpr(unaryExpr, data);
            } else {
                if (silentCompatibleFiniteMembersInUnionTypeCheck(unaryExpr, (BUnionType) referredType, data)) {
                    return createFiniteTypeForNumericUnaryExpr(unaryExpr, data);
                }
                // We need to specifically check for int subtypes to set the correct actual type because we use the
                // basic type (int) when checking the expression.
                LinkedHashSet<BType> intTypesInUnion = getIntSubtypesInUnionType((BUnionType) referredType);
                if (!intTypesInUnion.isEmpty()) {
                    BType newReferredType = BUnionType.create(null, intTypesInUnion);
                    BType tempActualType = checkCompatibilityWithConstructedNumericLiteral(unaryExpr, newReferredType,
                            data);
                    if (tempActualType != symTable.semanticError) {
                        return  tempActualType;
                    }
                }
            }
        } else if (isAddOrSubOperator && exprType != symTable.semanticError &&
                TypeTags.isIntegerTypeTag(referredTypeTag) && referredTypeTag != TypeTags.INT) {
            BType tempActualType = checkCompatibilityWithConstructedNumericLiteral(unaryExpr, referredType, data);
            if (tempActualType != symTable.semanticError) {
                return  tempActualType;
            }
        }
        return actualType;
    }

    public BType checkCompatibilityWithConstructedNumericLiteral(BLangUnaryExpr unaryExpr, BType referredType,
                                                                 AnalyzerData data) {
        if (!types.isExpressionInUnaryValid(unaryExpr.expr)) {
            return silentTypeCheckExpr(unaryExpr.expr, referredType, data);
        }
        BLangNumericLiteral numericLiteral = Types.constructNumericLiteralFromUnaryExpr(unaryExpr);
        // To check value with sign against expected type
        return silentTypeCheckExpr(numericLiteral, referredType, data);
    }

    public LinkedHashSet getIntSubtypesInUnionType(BUnionType expectedType) {
        LinkedHashSet<BType> intTypesInUnion = new LinkedHashSet<>(expectedType.getMemberTypes().size());
        for (BType type : expectedType.getMemberTypes()) {
            BType referredType = types.getReferredType(type);
            if (type.tag != TypeTags.INT && TypeTags.isIntegerTypeTag(referredType.tag)) {
                intTypesInUnion.add(referredType);
            }
        }
        return intTypesInUnion;
    }

    public boolean silentCompatibleFiniteMembersInUnionTypeCheck(BLangUnaryExpr unaryExpr, BUnionType expectedType,
                                                              AnalyzerData data) {
        boolean prevNonErrorLoggingCheck = data.commonAnalyzerData.nonErrorLoggingCheck;
        data.commonAnalyzerData.nonErrorLoggingCheck = true;
        int prevErrorCount = this.dlog.errorCount();
        this.dlog.resetErrorCount();
        this.dlog.mute();

        BType compatibleTypeOfUnaryExpression;
        for (BType type : expectedType.getMemberTypes()) {
            compatibleTypeOfUnaryExpression = checkExpr(nodeCloner.cloneNode(unaryExpr), types.getReferredType(type),
                    data);
            if (compatibleTypeOfUnaryExpression.tag == TypeTags.FINITE) {
                unmuteDlog(data, prevNonErrorLoggingCheck, prevErrorCount);
                return true;
            }
        }
        unmuteDlog(data, prevNonErrorLoggingCheck, prevErrorCount);
        return false;
    }

    private void unmuteDlog(AnalyzerData data, boolean prevNonErrorLoggingCheck, int prevErrorCount) {
        data.commonAnalyzerData.nonErrorLoggingCheck = prevNonErrorLoggingCheck;
        this.dlog.setErrorCount(prevErrorCount);
        if (!prevNonErrorLoggingCheck) {
            this.dlog.unmute();
        }
    }

    public BType silentTypeCheckExpr(BLangExpression expr, BType referredType, AnalyzerData data) {
        boolean prevNonErrorLoggingCheck = data.commonAnalyzerData.nonErrorLoggingCheck;
        data.commonAnalyzerData.nonErrorLoggingCheck = true;
        int prevErrorCount = this.dlog.errorCount();
        this.dlog.resetErrorCount();
        this.dlog.mute();

        BType exprCompatibleType = checkExpr(nodeCloner.cloneNode(expr), referredType, data);

        unmuteDlog(data, prevNonErrorLoggingCheck, prevErrorCount);
        return exprCompatibleType;
    }

    public void visit(BLangUnaryExpr unaryExpr, AnalyzerData data) {
        BType exprType;

        BType actualType = symTable.semanticError;
        if (OperatorKind.UNTAINT.equals(unaryExpr.operator)) {
            exprType = checkExpr(unaryExpr.expr, data);
            if (exprType != symTable.semanticError) {
                actualType = exprType;
            }
        } else if (OperatorKind.TYPEOF.equals(unaryExpr.operator)) {
            exprType = checkExpr(unaryExpr.expr, data);
            if (exprType != symTable.semanticError) {
                actualType = new BTypedescType(exprType, null);
            }
        } else {
            actualType = getActualTypeForOtherUnaryExpr(unaryExpr, data);
        }
        data.resultType = types.checkType(unaryExpr, actualType, data.expType);
    }

    public void visit(BLangTypeConversionExpr conversionExpr, AnalyzerData data) {
        // Set error type as the actual type.
        BType actualType = symTable.semanticError;

        for (BLangAnnotationAttachment annAttachment : conversionExpr.annAttachments) {
            annAttachment.attachPoints.add(AttachPoint.Point.TYPE);
            semanticAnalyzer.analyzeNode(annAttachment, data.env);
        }

        // Annotation such as <@untainted [T]>, where T is not provided,
        // it's merely a annotation on contextually expected type.
        BLangExpression expr = conversionExpr.expr;
        if (conversionExpr.typeNode == null) {
            if (!conversionExpr.annAttachments.isEmpty()) {
                data.resultType = checkExpr(expr, data.expType, data);
            }
            return;
        }

        // If typeNode is of finite type with unary expressions in the value space, we need to
        // convert them into numeric literals.
        if (conversionExpr.typeNode.getKind() == NodeKind.FINITE_TYPE_NODE) {
            semanticAnalyzer.analyzeNode(conversionExpr.typeNode, data.env);
        }

        BType targetType = getEffectiveReadOnlyType(conversionExpr.typeNode.pos,
                                                  symResolver.resolveTypeNode(conversionExpr.typeNode, data.env), data);

        conversionExpr.targetType = targetType;

        boolean prevNonErrorLoggingCheck = data.commonAnalyzerData.nonErrorLoggingCheck;
        data.commonAnalyzerData.nonErrorLoggingCheck = true;
        int prevErrorCount = this.dlog.errorCount();
        this.dlog.resetErrorCount();
        this.dlog.mute();

        BType exprCompatibleType = checkExpr(nodeCloner.cloneNode(expr), targetType, data);
        data.commonAnalyzerData.nonErrorLoggingCheck = prevNonErrorLoggingCheck;
        int errorCount = this.dlog.errorCount();
        this.dlog.setErrorCount(prevErrorCount);

        if (!prevNonErrorLoggingCheck) {
            this.dlog.unmute();
        }

        if ((errorCount == 0 && exprCompatibleType != symTable.semanticError) || requireTypeInference(expr, false)) {
            checkExpr(expr, targetType, data);
        } else {
            checkExpr(expr, symTable.noType, data);
        }

        BType exprType = expr.getBType();
        if (types.isTypeCastable(expr, exprType, targetType, data.env)) {
            // We reach this block only if the cast is valid, so we set the target type as the actual type.
            actualType = targetType;
        } else if (exprType != symTable.semanticError && exprType != symTable.noType) {
            dlog.error(conversionExpr.pos, DiagnosticErrorCode.INCOMPATIBLE_TYPES_CAST, exprType, targetType);
        }
        data.resultType = types.checkType(conversionExpr, actualType, data.expType);
    }

    @Override
    public void visit(BLangLambdaFunction bLangLambdaFunction, AnalyzerData data) {
        bLangLambdaFunction.setBType(bLangLambdaFunction.function.getBType());
        // creating a copy of the env to visit the lambda function later
        bLangLambdaFunction.capturedClosureEnv = data.env.createClone();

        BLangFunction function = bLangLambdaFunction.function;
        symResolver.checkRedeclaredSymbols(bLangLambdaFunction);

        if (!data.commonAnalyzerData.nonErrorLoggingCheck) {
            data.env.enclPkg.lambdaFunctions.add(bLangLambdaFunction);
        }

        data.resultType = types.checkType(bLangLambdaFunction, bLangLambdaFunction.getBType(), data.expType);
    }

    @Override
    public void visit(BLangArrowFunction bLangArrowFunction, AnalyzerData data) {
        BType expectedType = Types.getReferredType(data.expType);
        if (expectedType.tag == TypeTags.UNION) {
            BUnionType unionType = (BUnionType) expectedType;
            BType invokableType = unionType.getMemberTypes().stream().filter(type -> type.tag == TypeTags.INVOKABLE)
                    .collect(Collectors.collectingAndThen(Collectors.toList(), list -> {
                                if (list.size() != 1) {
                                    return null;
                                }
                                return list.get(0);
                            }
                    ));

            if (invokableType != null) {
                expectedType = invokableType;
            }
        }
        if (expectedType.tag != TypeTags.INVOKABLE || Symbols.isFlagOn(expectedType.flags, Flags.ANY_FUNCTION)) {
            dlog.error(bLangArrowFunction.pos,
                    DiagnosticErrorCode.ARROW_EXPRESSION_CANNOT_INFER_TYPE_FROM_LHS);
            data.resultType = symTable.semanticError;
            return;
        }

        BInvokableType expectedInvocation = (BInvokableType) expectedType;
        populateArrowExprParamTypes(bLangArrowFunction, expectedInvocation.paramTypes, data);
        bLangArrowFunction.body.expr.setBType(populateArrowExprReturn(bLangArrowFunction, expectedInvocation.retType,
                                              data));
        // if function return type is none, assign the inferred return type
        if (expectedInvocation.retType.tag == TypeTags.NONE) {
            expectedInvocation.retType = bLangArrowFunction.body.expr.getBType();
        }
        for (BLangSimpleVariable simpleVariable : bLangArrowFunction.params) {
            if (simpleVariable.symbol != null) {
                symResolver.checkForUniqueSymbol(simpleVariable.pos, data.env, simpleVariable.symbol);
            }
        }
        data.resultType = bLangArrowFunction.funcType = expectedInvocation;
    }

    public void visit(BLangXMLQName bLangXMLQName, AnalyzerData data) {
        String prefix = bLangXMLQName.prefix.value;
        data.resultType = types.checkType(bLangXMLQName, symTable.stringType, data.expType);
        // TODO: check isLHS

        if (data.env.node.getKind() == NodeKind.XML_ATTRIBUTE && prefix.isEmpty()
                && bLangXMLQName.localname.value.equals(XMLConstants.XMLNS_ATTRIBUTE)) {
            ((BLangXMLAttribute) data.env.node).isNamespaceDeclr = true;
            return;
        }

        if (data.env.node.getKind() == NodeKind.XML_ATTRIBUTE && prefix.equals(XMLConstants.XMLNS_ATTRIBUTE)) {
            ((BLangXMLAttribute) data.env.node).isNamespaceDeclr = true;
            return;
        }

        if (prefix.equals(XMLConstants.XMLNS_ATTRIBUTE)) {
            dlog.error(bLangXMLQName.pos, DiagnosticErrorCode.INVALID_NAMESPACE_PREFIX, prefix);
            bLangXMLQName.setBType(symTable.semanticError);
            return;
        }

        // XML attributes without a namespace prefix does not inherit default namespace
        // https://www.w3.org/TR/xml-names/#defaulting
        if (bLangXMLQName.prefix.value.isEmpty()) {
            return;
        }

        BSymbol xmlnsSymbol = symResolver.lookupSymbolInPrefixSpace(data.env, names.fromIdNode(bLangXMLQName.prefix));
        if (prefix.isEmpty() && xmlnsSymbol == symTable.notFoundSymbol) {
            return;
        }

        if (!prefix.isEmpty() && xmlnsSymbol == symTable.notFoundSymbol) {
            logUndefinedSymbolError(bLangXMLQName.pos, prefix);
            bLangXMLQName.setBType(symTable.semanticError);
            return;
        }

        if (xmlnsSymbol.getKind() == SymbolKind.PACKAGE) {
            xmlnsSymbol = findXMLNamespaceFromPackageConst(bLangXMLQName.localname.value, bLangXMLQName.prefix.value,
                    (BPackageSymbol) xmlnsSymbol, bLangXMLQName.pos, data);
        }

        if (xmlnsSymbol == null || xmlnsSymbol.getKind() != SymbolKind.XMLNS) {
            data.resultType = symTable.semanticError;
            return;
        }

        bLangXMLQName.nsSymbol = (BXMLNSSymbol) xmlnsSymbol;
        bLangXMLQName.namespaceURI = bLangXMLQName.nsSymbol.namespaceURI;
    }

    private BSymbol findXMLNamespaceFromPackageConst(String localname, String prefix,
                                                     BPackageSymbol pkgSymbol, Location pos, AnalyzerData data) {
        // Resolve a const from module scope.
        BSymbol constSymbol = symResolver.lookupMemberSymbol(pos, pkgSymbol.scope, data.env,
                names.fromString(localname), SymTag.CONSTANT);
        if (constSymbol == symTable.notFoundSymbol) {
            if (!missingNodesHelper.isMissingNode(prefix) && !missingNodesHelper.isMissingNode(localname)) {
                dlog.error(pos, DiagnosticErrorCode.UNDEFINED_SYMBOL, prefix + ":" + localname);
            }
            return null;
        }

        // If Resolved const is not a string, it is an error.
        BConstantSymbol constantSymbol = (BConstantSymbol) constSymbol;
        if (constantSymbol.literalType.tag != TypeTags.STRING) {
            dlog.error(pos, DiagnosticErrorCode.INCOMPATIBLE_TYPES, symTable.stringType, constantSymbol.literalType);
            return null;
        }

        // If resolve const contain a string in {namespace url}local form extract namespace uri and local part.
        String constVal = (String) constantSymbol.value.value;
        int s = constVal.indexOf('{');
        int e = constVal.lastIndexOf('}');
        if (e > s + 1) {
            pkgSymbol.isUsed = true;
            String nsURI = constVal.substring(s + 1, e);
            String local = constVal.substring(e);
            return new BXMLNSSymbol(names.fromString(local), nsURI, constantSymbol.pkgID, constantSymbol.owner, pos,
                                    SOURCE);
        }

        // Resolved const string is not in valid format.
        dlog.error(pos, DiagnosticErrorCode.INVALID_ATTRIBUTE_REFERENCE, prefix + ":" + localname);
        return null;
    }

    public void visit(BLangXMLAttribute bLangXMLAttribute, AnalyzerData data) {
        SymbolEnv xmlAttributeEnv = SymbolEnv.getXMLAttributeEnv(bLangXMLAttribute, data.env);

        // check attribute name
        BLangXMLQName name = (BLangXMLQName) bLangXMLAttribute.name;
        checkExpr(name, xmlAttributeEnv, symTable.stringType, data);
        // XML attributes without a prefix does not belong to enclosing elements default namespace.
        // https://www.w3.org/TR/xml-names/#uniqAttrs
        if (name.prefix.value.isEmpty()) {
            name.namespaceURI = null;
        }

        // check attribute value
        checkExpr(bLangXMLAttribute.value, xmlAttributeEnv, symTable.stringType, data);

        symbolEnter.defineNode(bLangXMLAttribute, data.env);
    }

    public void visit(BLangXMLElementLiteral bLangXMLElementLiteral, AnalyzerData data) {
        SymbolEnv xmlElementEnv = SymbolEnv.getXMLElementEnv(bLangXMLElementLiteral, data.env);

        // Keep track of used namespace prefixes in this element and only add namespace attr for those used ones.
        Set<String> usedPrefixes = new HashSet<>();
        BLangIdentifier elemNamePrefix = ((BLangXMLQName) bLangXMLElementLiteral.startTagName).prefix;
        if (elemNamePrefix != null && !elemNamePrefix.value.isEmpty()) {
            usedPrefixes.add(elemNamePrefix.value);
        }

        // Visit in-line namespace declarations and define the namespace.
        for (BLangXMLAttribute attribute : bLangXMLElementLiteral.attributes) {
            if (attribute.name.getKind() == NodeKind.XML_QNAME && isXmlNamespaceAttribute(attribute)) {
                BLangXMLQuotedString value = attribute.value;
                if (value.getKind() == NodeKind.XML_QUOTED_STRING && value.textFragments.size() > 1) {
                    dlog.error(value.pos, DiagnosticErrorCode.INVALID_XML_NS_INTERPOLATION);
                }
                checkExpr(attribute, xmlElementEnv, symTable.noType, data);
            }
            BLangIdentifier prefix = ((BLangXMLQName) attribute.name).prefix;
            if (prefix != null && !prefix.value.isEmpty()) {
                usedPrefixes.add(prefix.value);
            }
        }

        // Visit attributes, this may depend on the namespace defined in previous attribute iteration.
        bLangXMLElementLiteral.attributes.forEach(attribute -> {
            if (!(attribute.name.getKind() == NodeKind.XML_QNAME && isXmlNamespaceAttribute(attribute))) {
                checkExpr(attribute, xmlElementEnv, symTable.noType, data);
            }
        });

        Map<Name, BXMLNSSymbol> namespaces = symResolver.resolveAllNamespaces(xmlElementEnv);
        Name defaultNs = names.fromString(XMLConstants.DEFAULT_NS_PREFIX);
        if (namespaces.containsKey(defaultNs)) {
            bLangXMLElementLiteral.defaultNsSymbol = namespaces.remove(defaultNs);
        }
        for (Map.Entry<Name, BXMLNSSymbol> nsEntry : namespaces.entrySet()) {
            if (usedPrefixes.contains(nsEntry.getKey().value)) {
                bLangXMLElementLiteral.namespacesInScope.put(nsEntry.getKey(), nsEntry.getValue());
            }
        }

        // Visit the tag names
        validateTags(bLangXMLElementLiteral, xmlElementEnv, data);

        // Visit the children
        bLangXMLElementLiteral.modifiedChildren =
                concatSimilarKindXMLNodes(bLangXMLElementLiteral.children, xmlElementEnv, data);

        if (data.expType == symTable.noType) {
            data.resultType = types.checkType(bLangXMLElementLiteral, symTable.xmlElementType, data.expType);
            return;
        }

        data.resultType = checkXmlSubTypeLiteralCompatibility(bLangXMLElementLiteral.pos, symTable.xmlElementType,
                                                         data.expType, data);

        if (Symbols.isFlagOn(data.resultType.flags, Flags.READONLY)) {
            markChildrenAsImmutable(bLangXMLElementLiteral, data);
        }
    }

    private boolean isXmlNamespaceAttribute(BLangXMLAttribute attribute) {
        BLangXMLQName attrName = (BLangXMLQName) attribute.name;
        return (attrName.prefix.value.isEmpty()
                    && attrName.localname.value.equals(XMLConstants.XMLNS_ATTRIBUTE))
                || attrName.prefix.value.equals(XMLConstants.XMLNS_ATTRIBUTE);
    }

    public BType getXMLTypeFromLiteralKind(BLangExpression childXMLExpressions) {
        if (childXMLExpressions.getKind() == NodeKind.XML_ELEMENT_LITERAL) {
            return symTable.xmlElementType;
        }
        if (childXMLExpressions.getKind() == NodeKind.XML_TEXT_LITERAL) {
            return symTable.xmlTextType;
        }
        if (childXMLExpressions.getKind() == NodeKind.XML_PI_LITERAL) {
            return symTable.xmlPIType;
        }
        return symTable.xmlCommentType;
    }

    public BType getXMLSequenceType(BType xmlSubType) {
        switch (xmlSubType.tag) {
            case TypeTags.XML_ELEMENT:
                return new BXMLType(symTable.xmlElementType,  null);
            case TypeTags.XML_COMMENT:
                return new BXMLType(symTable.xmlCommentType,  null);
            case TypeTags.XML_PI:
                return new BXMLType(symTable.xmlPIType,  null);
            default:
                // Since 'xml:Text is same as xml<'xml:Text>
                return symTable.xmlTextType;
        }
    }

    public void visit(BLangXMLSequenceLiteral bLangXMLSequenceLiteral, AnalyzerData data) {
        BType expType = Types.getReferredType(data.expType);
        if (expType.tag != TypeTags.XML && expType.tag != TypeTags.UNION && expType.tag != TypeTags.XML_TEXT
        && expType != symTable.noType) {
            dlog.error(bLangXMLSequenceLiteral.pos, DiagnosticErrorCode.INCOMPATIBLE_TYPES, data.expType,
                    "XML Sequence");
            data.resultType = symTable.semanticError;
            return;
        }

        List<BType> xmlTypesInSequence = new ArrayList<>();

        for (BLangExpression expressionItem : bLangXMLSequenceLiteral.xmlItems) {
            data.resultType = checkExpr(expressionItem, data.expType, data);
            if (!xmlTypesInSequence.contains(data.resultType)) {
                xmlTypesInSequence.add(data.resultType);
            }
        }

        // Set type according to items in xml sequence and expected type
        if (expType.tag == TypeTags.XML || expType == symTable.noType) {
            if (xmlTypesInSequence.size() == 1) {
                data.resultType = getXMLSequenceType(xmlTypesInSequence.get(0));
                return;
            }
            data.resultType = symTable.xmlType;
            return;
        }
        // Since 'xml:Text is same as xml<'xml:Text>
        if (expType.tag == TypeTags.XML_TEXT) {
            data.resultType = symTable.xmlTextType;
            return;
        }
        // Disallow unions with 'xml:T (singleton) items
         for (BType item : ((BUnionType) expType).getMemberTypes()) {
             item = Types.getReferredType(item);
             if (item.tag != TypeTags.XML_TEXT && item.tag != TypeTags.XML) {
                 dlog.error(bLangXMLSequenceLiteral.pos, DiagnosticErrorCode.INCOMPATIBLE_TYPES,
                         expType, symTable.xmlType);
                 data.resultType = symTable.semanticError;
                 return;
             }
         }
        data.resultType = symTable.xmlType;
    }

    public void visit(BLangXMLTextLiteral bLangXMLTextLiteral, AnalyzerData data) {
        List<BLangExpression> literalValues = bLangXMLTextLiteral.textFragments;
        checkStringTemplateExprs(literalValues, data);
        BLangExpression xmlExpression = literalValues.get(0);
        if (literalValues.size() == 1 && xmlExpression.getKind() == NodeKind.LITERAL &&
                ((String) ((BLangLiteral) xmlExpression).value).isEmpty()) {
            data.resultType = types.checkType(bLangXMLTextLiteral, symTable.xmlNeverType, data.expType);
            return;
        }
        data.resultType = types.checkType(bLangXMLTextLiteral, symTable.xmlTextType, data.expType);
    }

    public void visit(BLangXMLCommentLiteral bLangXMLCommentLiteral, AnalyzerData data) {
        checkStringTemplateExprs(bLangXMLCommentLiteral.textFragments, data);

        if (data.expType == symTable.noType) {
            data.resultType = types.checkType(bLangXMLCommentLiteral, symTable.xmlCommentType, data.expType);
            return;
        }
        data.resultType = checkXmlSubTypeLiteralCompatibility(bLangXMLCommentLiteral.pos, symTable.xmlCommentType,
                                                         data.expType, data);
    }

    public void visit(BLangXMLProcInsLiteral bLangXMLProcInsLiteral, AnalyzerData data) {
        checkExpr(bLangXMLProcInsLiteral.target, symTable.stringType, data);
        checkStringTemplateExprs(bLangXMLProcInsLiteral.dataFragments, data);
        if (data.expType == symTable.noType) {
            data.resultType = types.checkType(bLangXMLProcInsLiteral, symTable.xmlPIType, data.expType);
            return;
        }
        data.resultType =
                checkXmlSubTypeLiteralCompatibility(bLangXMLProcInsLiteral.pos, symTable.xmlPIType, data.expType, data);
    }

    public void visit(BLangXMLQuotedString bLangXMLQuotedString, AnalyzerData data) {
        checkStringTemplateExprs(bLangXMLQuotedString.textFragments, data);
        data.resultType = types.checkType(bLangXMLQuotedString, symTable.stringType, data.expType);
    }

    public void visit(BLangStringTemplateLiteral stringTemplateLiteral, AnalyzerData data) {
        checkStringTemplateExprs(stringTemplateLiteral.exprs, data);
        data.resultType = types.checkType(stringTemplateLiteral, symTable.stringType, data.expType);
    }

    @Override
    public void visit(BLangRawTemplateLiteral rawTemplateLiteral, AnalyzerData data) {
        // First, ensure that the contextually expected type is compatible with the RawTemplate type.
        // The RawTemplate type should have just two fields: strings and insertions. There shouldn't be any methods.
        BType type = determineRawTemplateLiteralType(rawTemplateLiteral, data.expType);

        if (type == symTable.semanticError) {
            data.resultType = type;
            return;
        }

        // Once we ensure the types are compatible, need to ensure that the types of the strings and insertions are
        // compatible with the types of the strings and insertions fields.
        BObjectType literalType = (BObjectType) Types.getReferredType(type);
        BType stringsType = literalType.fields.get("strings").type;

        if (evaluateRawTemplateExprs(rawTemplateLiteral.strings, stringsType, INVALID_NUM_STRINGS,
                                     rawTemplateLiteral.pos, data)) {
            type = symTable.semanticError;
        }

        BType insertionsType = literalType.fields.get("insertions").type;

        if (evaluateRawTemplateExprs(rawTemplateLiteral.insertions, insertionsType, INVALID_NUM_INSERTIONS,
                                     rawTemplateLiteral.pos, data)) {
            type = symTable.semanticError;
        }

        data.resultType = type;
    }

    private BType determineRawTemplateLiteralType(BLangRawTemplateLiteral rawTemplateLiteral, BType expType) {
        // Contextually expected type is NoType when `var` is used. When `var` is used, the literal is considered to
        // be of type `RawTemplate`.
        if (expType == symTable.noType || containsAnyType(expType)) {
            return symTable.rawTemplateType;
        }

        BType compatibleType = getCompatibleRawTemplateType(expType, rawTemplateLiteral.pos);
        BType type = types.checkType(rawTemplateLiteral, compatibleType, symTable.rawTemplateType,
                DiagnosticErrorCode.INVALID_RAW_TEMPLATE_TYPE);

        if (type == symTable.semanticError) {
            return type;
        }

        // Raw template literals can be directly assigned only to abstract object types
        if (Symbols.isFlagOn(type.tsymbol.flags, Flags.CLASS)) {
            dlog.error(rawTemplateLiteral.pos, DiagnosticErrorCode.INVALID_RAW_TEMPLATE_ASSIGNMENT, type);
            return symTable.semanticError;
        }

        // Ensure that only the two fields, strings and insertions, are there
        BObjectType litObjType = (BObjectType) Types.getReferredType(type);
        BObjectTypeSymbol objTSymbol = (BObjectTypeSymbol) litObjType.tsymbol;

        if (litObjType.fields.size() > 2) {
            dlog.error(rawTemplateLiteral.pos, DiagnosticErrorCode.INVALID_NUM_FIELDS, litObjType);
            type = symTable.semanticError;
        }

        if (!objTSymbol.attachedFuncs.isEmpty()) {
            dlog.error(rawTemplateLiteral.pos, DiagnosticErrorCode.METHODS_NOT_ALLOWED, litObjType);
            type = symTable.semanticError;
        }

        return type;
    }

    private boolean evaluateRawTemplateExprs(List<? extends BLangExpression> exprs, BType fieldType,
                                             DiagnosticCode code, Location pos, AnalyzerData data) {
        BType listType = Types.getReferredType(fieldType);

        listType = listType.tag != TypeTags.INTERSECTION ? listType :
                ((BIntersectionType) listType).effectiveType;

        boolean errored = false;

        if (listType.tag == TypeTags.ARRAY) {
            BArrayType arrayType = (BArrayType) listType;

            if (arrayType.state == BArrayState.CLOSED && (exprs.size() != arrayType.size)) {
                dlog.error(pos, code, arrayType.size, exprs.size());
                return false;
            }

            for (BLangExpression expr : exprs) {
                errored = (checkExpr(expr, arrayType.eType, data) == symTable.semanticError) || errored;
            }
        } else if (listType.tag == TypeTags.TUPLE) {
            BTupleType tupleType = (BTupleType) listType;
            final int size = exprs.size();
            final int requiredItems = tupleType.tupleTypes.size();

            if (size < requiredItems || (size > requiredItems && tupleType.restType == null)) {
                dlog.error(pos, code, requiredItems, size);
                return false;
            }

            int i;
            List<BType> memberTypes = tupleType.tupleTypes;
            for (i = 0; i < requiredItems; i++) {
                errored = (checkExpr(exprs.get(i), memberTypes.get(i), data) == symTable.semanticError) ||
                                                                                                                errored;
            }

            if (size > requiredItems) {
                for (; i < size; i++) {
                    errored = (checkExpr(exprs.get(i), tupleType.restType, data) == symTable.semanticError) ||
                                                                                                                errored;
                }
            }
        } else {
            throw new IllegalStateException("Expected a list type, but found: " + listType);
        }

        return errored;
    }

    private boolean containsAnyType(BType bType) {
        BType type = Types.getReferredType(bType);
        if (type == symTable.anyType) {
            return true;
        }

        if (type.tag == TypeTags.UNION) {
            return ((BUnionType) type).getMemberTypes().contains(symTable.anyType);
        }

        return false;
    }

    private BType getCompatibleRawTemplateType(BType bType, Location pos) {
        BType expType = Types.getReferredType(bType);
        if (expType.tag != TypeTags.UNION) {
            return bType;
        }

        BUnionType unionType = (BUnionType) expType;
        List<BType> compatibleTypes = new ArrayList<>();

        for (BType type : unionType.getMemberTypes()) {
            if (types.isAssignable(type, symTable.rawTemplateType)) {
                compatibleTypes.add(type);
            }
        }

        if (compatibleTypes.size() == 0) {
            return expType;
        }

        if (compatibleTypes.size() > 1) {
            dlog.error(pos, DiagnosticErrorCode.MULTIPLE_COMPATIBLE_RAW_TEMPLATE_TYPES, symTable.rawTemplateType,
                       expType);
            return symTable.semanticError;
        }

        return compatibleTypes.get(0);
    }

    @Override
    public void visit(BLangRestArgsExpression bLangRestArgExpression, AnalyzerData data) {
        data.resultType = checkExpr(bLangRestArgExpression.expr, data.expType, data);
    }

    @Override
    public void visit(BLangInferredTypedescDefaultNode inferTypedescExpr, AnalyzerData data) {
        BType referredType = Types.getReferredType(data.expType);
        if (referredType.tag != TypeTags.TYPEDESC) {
            dlog.error(inferTypedescExpr.pos, DiagnosticErrorCode.INCOMPATIBLE_TYPES, data.expType, symTable.typeDesc);
            data.resultType = symTable.semanticError;
            return;
        }
        data.resultType = referredType;
    }

    @Override
    public void visit(BLangNamedArgsExpression bLangNamedArgsExpression, AnalyzerData data) {
        data.resultType = checkExpr(bLangNamedArgsExpression.expr, data.env, data.expType, data);
        bLangNamedArgsExpression.setBType(bLangNamedArgsExpression.expr.getBType());
    }

    @Override
    public void visit(BLangCheckedExpr checkedExpr, AnalyzerData data) {
        Types.CommonAnalyzerData typeCheckerData = data.commonAnalyzerData;
        typeCheckerData.queryCompletesEarly = isWithinQuery(data);
        visitCheckAndCheckPanicExpr(checkedExpr, data);
    }

    @Override
    public void visit(BLangCheckPanickedExpr checkedExpr, AnalyzerData data) {
        visitCheckAndCheckPanicExpr(checkedExpr, data);
    }

    @Override
    public void visit(BLangQueryExpr queryExpr, AnalyzerData data) {
        Types.CommonAnalyzerData typeCheckerData = data.commonAnalyzerData;

        //reset common analyzer data
        boolean prevCheckWithinQueryExpr = typeCheckerData.queryCompletesEarly;
        typeCheckerData.queryCompletesEarly = false;

        HashSet<BType> prevCheckedErrorList = typeCheckerData.checkedErrorList;
        typeCheckerData.checkedErrorList = new HashSet<>();

        Stack<BLangNode> prevQueryFinalClauses = typeCheckerData.queryFinalClauses;
        typeCheckerData.queryFinalClauses = new Stack<>();

        int prevLetCount = typeCheckerData.letCount;
        typeCheckerData.letCount = 0;

        if (typeCheckerData.breakToParallelQueryEnv) {
            typeCheckerData.queryEnvs.push(data.prevEnvs.peek());
        } else {
            typeCheckerData.queryEnvs.push(data.env);
            data.prevEnvs.push(data.env);
        }
        typeCheckerData.queryFinalClauses.push(queryExpr.getSelectClause());
        List<BLangNode> clauses = queryExpr.getQueryClauses();
        BLangExpression collectionNode = (BLangExpression) ((BLangFromClause) clauses.get(0)).getCollection();
        clauses.forEach(clause -> clause.accept(this, data));
        BType actualType = resolveQueryType(typeCheckerData.queryEnvs.peek(),
                                            ((BLangSelectClause) typeCheckerData.queryFinalClauses.peek()).expression,
                                            collectionNode.getBType(), data.expType, queryExpr, data);
        actualType = (actualType == symTable.semanticError) ? actualType :
                types.checkType(queryExpr.pos, actualType, data.expType, DiagnosticErrorCode.INCOMPATIBLE_TYPES);
        typeCheckerData.queryFinalClauses.pop();
        typeCheckerData.queryEnvs.pop();
        if (!typeCheckerData.breakToParallelQueryEnv) {
            data.prevEnvs.pop();
        }

        if (actualType.tag == TypeTags.TABLE) {
            BTableType tableType = (BTableType) actualType;
            tableType.constraintPos = queryExpr.pos;
            tableType.isTypeInlineDefined = true;
            if (!validateTableType(tableType, data)) {
                data.resultType = symTable.semanticError;
                return;
            }
        }

        //re-assign common analyzer data
        typeCheckerData.queryCompletesEarly = prevCheckWithinQueryExpr;
        typeCheckerData.checkedErrorList = prevCheckedErrorList;
        typeCheckerData.queryFinalClauses = prevQueryFinalClauses;
        typeCheckerData.letCount = prevLetCount;

        data.resultType = actualType;
    }

    private boolean isWithinQuery(AnalyzerData data) {
        return !data.commonAnalyzerData.queryEnvs.isEmpty()
                && !data.commonAnalyzerData.queryFinalClauses.isEmpty();
    }

    private BType resolveQueryType(SymbolEnv env, BLangExpression selectExp, BType collectionType,
                                   BType targetType, BLangQueryExpr queryExpr, AnalyzerData data) {
        List<BType> safeResultTypes = types.getAllTypes(targetType, true).stream()
                .filter(t -> !types.isAssignable(t, symTable.errorType))
                .filter(t -> !types.isAssignable(t, symTable.nilType))
                .collect(Collectors.toList());
        // resultTypes will be empty if the targetType is `error?`
        if (safeResultTypes.isEmpty()) {
            safeResultTypes.add(symTable.noType);
        }
        BType actualType = symTable.semanticError;
        List<BType> selectTypes = new ArrayList<>();
        List<BType> resolvedTypes = new ArrayList<>();
        BType selectType;
        LinkedHashSet<BType> memberTypes = new LinkedHashSet<>();

        for (BType type : safeResultTypes) {
            solveSelectTypeAndResolveType(queryExpr, selectExp, type, collectionType, selectTypes, resolvedTypes, env,
                    data, false, memberTypes);
        }

        if (selectTypes.size() == 1) {
            BType completionType = getCompletionType(collectionType, types.getQueryConstructType(queryExpr), data);
            selectType = selectTypes.get(0);
            if (queryExpr.isStream) {
                return new BStreamType(TypeTags.STREAM, selectType, completionType, null);
            } else if (queryExpr.isTable) {
                actualType = getQueryTableType(queryExpr, selectType, resolvedTypes.get(0), env);
            } else if (queryExpr.isMap) {
                BType mapConstraintType = getTypeOfTypeParameter(selectType,
                        queryExpr.getSelectClause().expression.pos);
                if (mapConstraintType != symTable.semanticError) {
                    actualType = new BMapType(TypeTags.MAP, mapConstraintType, null);
                    if (Symbols.isFlagOn(resolvedTypes.get(0).flags, Flags.READONLY)) {
                        actualType = ImmutableTypeCloner.getImmutableIntersectionType(null, types, actualType, env,
                                symTable, anonymousModelHelper, names, null);
                    }
                }
            } else {
                actualType = resolvedTypes.get(0);
            }

            if (completionType != null && completionType.tag != TypeTags.NIL) {
                return BUnionType.create(null, actualType, types.getSafeType(completionType, true, false));
            } else {
                return actualType;
            }
        } else if (selectTypes.size() > 1) {
            dlog.error(selectExp.pos, DiagnosticErrorCode.AMBIGUOUS_TYPES, selectTypes);
            return actualType;
        } else {
            return actualType;
        }
    }

    void solveSelectTypeAndResolveType(BLangQueryExpr queryExpr, BLangExpression selectExp, BType type,
                                       BType collectionType, List<BType> selectTypes, List<BType> resolvedTypes,
                                       SymbolEnv env, AnalyzerData data, boolean isReadonly,
                                       LinkedHashSet<BType> memberTypes) {
        BType selectType, resolvedType;
        type = Types.getReferredType(type);
        switch (type.tag) {
            case TypeTags.ARRAY:
                BType elementType = ((BArrayType) type).eType;
                selectType = checkExpr(selectExp, env, elementType, data);
                BType queryResultType = new BArrayType(selectType);
                resolvedType = getResolvedType(queryResultType, type, isReadonly, env);
                break;
            case TypeTags.TABLE:
                selectType = checkExpr(selectExp, env, types.getSafeType(((BTableType) type).constraint,
                        true, true), data);
                resolvedType = getResolvedType(symTable.tableType, type, isReadonly, env);
                break;
            case TypeTags.STREAM:
                selectType = checkExpr(selectExp, env, types.getSafeType(((BStreamType) type).constraint,
                        true, true), data);
                resolvedType = symTable.streamType;
                break;
            case TypeTags.MAP:
                List<BType> memberTypeList = new ArrayList<>(2);
                memberTypeList.add(symTable.stringType);
                memberTypeList.add(((BMapType) type).getConstraint());
                BTupleType newExpType = new BTupleType(null, memberTypeList);
                selectType = checkExpr(selectExp, env, newExpType, data);
                resolvedType = getResolvedType(selectType, type, isReadonly, env);
                break;
            case TypeTags.STRING:
            case TypeTags.XML:
            case TypeTags.XML_COMMENT:
            case TypeTags.XML_ELEMENT:
            case TypeTags.XML_PI:
            case TypeTags.XML_TEXT:
                selectType = checkExpr(selectExp, env, type, data);
                resolvedType = selectType;
                break;
            case TypeTags.INTERSECTION:
                type = ((BIntersectionType) type).effectiveType;
                solveSelectTypeAndResolveType(queryExpr, selectExp, type, collectionType, selectTypes,
                        resolvedTypes, env, data, Symbols.isFlagOn(type.flags, Flags.READONLY), memberTypes);
                return;
            case TypeTags.NONE:
            default:
                // contextually expected type not given (i.e var).
                selectType = checkExpr(selectExp, env, type, data);
                if (queryExpr.isMap) { // A query-expr that constructs a mapping must start with the map keyword.
                    resolvedType = symTable.mapType;
                } else {
                    resolvedType = getNonContextualQueryType(selectType, collectionType);
                }
                break;
        }
        if (selectType != symTable.semanticError) {
            if (resolvedType.tag == TypeTags.STREAM) {
                queryExpr.isStream = true;
            }
            if (resolvedType.tag == TypeTags.TABLE) {
                queryExpr.isTable = true;
            }
            selectTypes.add(selectType);
            resolvedTypes.add(resolvedType);
        }
    }

    private BType getResolvedType(BType initType, BType expType, boolean isReadonly, SymbolEnv env) {
        if (initType.tag != TypeTags.SEMANTIC_ERROR && (isReadonly ||
                Symbols.isFlagOn(expType.flags, Flags.READONLY))) {
            return ImmutableTypeCloner.getImmutableIntersectionType(null, types, initType, env,
                    symTable, anonymousModelHelper, names, null);
        }
        return initType;
    }

    private BType getTypeOfTypeParameter(BType selectType, Location pos) {
        BType referredType = Types.getReferredType(selectType);
        if (referredType.tag == TypeTags.INTERSECTION) {
            referredType = ((BIntersectionType) referredType).effectiveType;
        }

        if (referredType.tag == TypeTags.UNION) {
            BUnionType unionType = (BUnionType) referredType;
            LinkedHashSet<BType> memberTypes = new LinkedHashSet<>(unionType.getMemberTypes().size());
            for (BType type : unionType.getMemberTypes()) {
                BType mapType = getTypeOfTypeParameter(type, pos);
                if (mapType == symTable.semanticError) {
                    return symTable.semanticError;
                }
                memberTypes.add(mapType);
            }
            return new BUnionType(null, memberTypes, false, false);
        } else {
            return getQueryMapConstraintType(referredType, pos);
        }
    }

    private BType getQueryMapConstraintType(BType type, Location pos) {
        if (type.tag == TypeTags.ARRAY) {
            BArrayType arrayType = (BArrayType) type;
            if (arrayType.state != BArrayState.OPEN && arrayType.size == 2 &&
                    TypeTags.isStringTypeTag(arrayType.eType.tag)) {
                return arrayType.eType;
            }
        } else if (type.tag == TypeTags.TUPLE) {
            List<BType> tupleTypeList = ((BTupleType) type).tupleTypes;
            if (tupleTypeList.size() == 2 && TypeTags.isStringTypeTag(tupleTypeList.get(0).tag)) {
                return tupleTypeList.get(1);
            }
        }
        dlog.error(pos, DiagnosticErrorCode.INCOMPATIBLE_TYPE_IN_SELECT_CLAUSE, type);
        return symTable.semanticError;
    }

    private BType getQueryTableType(BLangQueryExpr queryExpr, BType constraintType, BType resolvedType, SymbolEnv env) {
        final BTableType tableType = new BTableType(TypeTags.TABLE, constraintType, null);
        if (!queryExpr.fieldNameIdentifierList.isEmpty()) {
            validateKeySpecifier(queryExpr.fieldNameIdentifierList, constraintType);
            markReadOnlyForConstraintType(constraintType);
            tableType.fieldNameList = queryExpr.fieldNameIdentifierList.stream()
                    .map(identifier -> ((BLangIdentifier) identifier).value).collect(Collectors.toList());
        }
        if (Symbols.isFlagOn(resolvedType.flags, Flags.READONLY)) {
            BIntersectionType immutableTableType = ImmutableTypeCloner.getImmutableIntersectionType(null, types,
                    tableType, env, symTable, anonymousModelHelper, names, null);
            return immutableTableType;
        }
        return tableType;
    }

    private void validateKeySpecifier(List<IdentifierNode> fieldList, BType constraintType) {
        for (IdentifierNode identifier : fieldList) {
            BField field = types.getTableConstraintField(constraintType, identifier.getValue());
            if (field == null) {
                dlog.error(identifier.getPosition(), DiagnosticErrorCode.INVALID_FIELD_NAMES_IN_KEY_SPECIFIER,
                        identifier.getValue(), constraintType);
            } else if (!Symbols.isFlagOn(field.symbol.flags, Flags.READONLY)) {
                field.symbol.flags |= Flags.READONLY;
            }
        }
    }

    private void markReadOnlyForConstraintType(BType constraintType) {
        if (constraintType.tag != TypeTags.RECORD) {
            return;
        }
        BRecordType recordType = (BRecordType) constraintType;
        for (BField field : recordType.fields.values()) {
            if (!Symbols.isFlagOn(field.symbol.flags, Flags.READONLY)) {
                return;
            }
        }
        if (recordType.sealed) {
            recordType.flags |= Flags.READONLY;
            recordType.tsymbol.flags |= Flags.READONLY;
        }
    }

//private BType getCompletionForCollection(BType collectionType) {
//    if (collectionType.tag == TypeTags.SEMANTIC_ERROR) {
//        return null;
//    }
//    BType returnType = null, completionType = null;
//    switch (collectionType.tag) {
//        case TypeTags.STREAM:
//            completionType = ((BStreamType) collectionType).completionType;
//            break;
//        case TypeTags.OBJECT:
//            returnType = types.getVarTypeFromIterableObject((BObjectType) collectionType);
//            break;
//        default:
//            BSymbol itrSymbol = symResolver.lookupLangLibMethod(collectionType,
//                    names.fromString(BLangCompilerConstants.ITERABLE_COLLECTION_ITERATOR_FUNC), data.env);
//            if (itrSymbol == this.symTable.notFoundSymbol) {
//                return null;
//            }
//            BInvokableSymbol invokableSymbol = (BInvokableSymbol) itrSymbol;
//            returnType = types.getResultTypeOfNextInvocation(
//                    (BObjectType) Types.getReferredType(invokableSymbol.retType));
//    }
//}

    private BType getCompletionType(BType collectionType, Types.QueryConstructType queryConstructType,
                                    AnalyzerData data) {
        if (collectionType.tag == TypeTags.SEMANTIC_ERROR) {
            return null;
        }
        BType returnType = null, completionType = null;
        switch (collectionType.tag) {
            case TypeTags.STREAM:
                completionType = ((BStreamType) collectionType).completionType;
                break;
            case TypeTags.OBJECT:
                returnType = types.getVarTypeFromIterableObject((BObjectType) collectionType);
                break;
            default:
                BSymbol itrSymbol = symResolver.lookupLangLibMethod(collectionType,
                        names.fromString(BLangCompilerConstants.ITERABLE_COLLECTION_ITERATOR_FUNC), data.env);
                if (itrSymbol == this.symTable.notFoundSymbol) {
                    return null;
                }
                BInvokableSymbol invokableSymbol = (BInvokableSymbol) itrSymbol;
                returnType = types.getResultTypeOfNextInvocation(
                        (BObjectType) Types.getReferredType(invokableSymbol.retType));
        }
        Set<BType> completionTypes = new LinkedHashSet<>();
        if (returnType != null) {
            if (queryConstructType == Types.QueryConstructType.STREAM) {
                types.getAllTypes(returnType, true).stream()
                        .filter(t -> (types.isAssignable(t, symTable.errorType)
                                || types.isAssignable(t, symTable.nilType)))
                        .forEach(completionTypes::add);
            } else {
                types.getAllTypes(returnType, true).stream()
                        .filter(t -> types.isAssignable(t, symTable.errorType))
                        .forEach(completionTypes::add);
            }
        }

<<<<<<< HEAD
        if (data.commonAnalyzerData.queryCompletesEarly) {
            if (queryConstructType == Types.QueryConstructType.TABLE) {
=======
        if (data.commonAnalyzerData.checkWithinQueryExpr) {
            if (queryExpr.isTable || queryExpr.isMap) {
>>>>>>> 84dddff7
                completionTypes.addAll(data.commonAnalyzerData.checkedErrorList);
            }
            if (completionTypes.isEmpty()) {
                // if there's no completion type at this point,
                // then () gets added as a valid completion type for streams.
                completionTypes.add(symTable.nilType);
            }
        }
        if (!completionTypes.isEmpty()) {
            if (completionTypes.size() == 1) {
                completionType = completionTypes.iterator().next();
            } else {
                completionType = BUnionType.create(null, completionTypes.toArray(new BType[0]));
            }
        }
        return completionType;
    }

    private BType getNonContextualQueryType(BType staticType, BType basicType) {
        BType resultType;
        switch (basicType.tag) {
            case TypeTags.TABLE:
                resultType = symTable.tableType;
                break;
            case TypeTags.STREAM:
                resultType = symTable.streamType;
                break;
            case TypeTags.XML:
                resultType = new BXMLType(staticType, null);
                break;
            case TypeTags.STRING:
                resultType = symTable.stringType;
                break;
            default:
                resultType = new BArrayType(staticType);
                break;
        }
        return resultType;
    }

    @Override
    public void visit(BLangQueryAction queryAction, AnalyzerData data) {
        Types.CommonAnalyzerData typeCheckerData = data.commonAnalyzerData;

        //reset common analyzer data
        boolean prevCheckWithinQueryExpr = typeCheckerData.queryCompletesEarly;
        typeCheckerData.queryCompletesEarly = false;

        Stack<BLangNode> prevQueryFinalClauses = typeCheckerData.queryFinalClauses;
        typeCheckerData.queryFinalClauses = new Stack<>();

        int prevLetCount = typeCheckerData.letCount;
        typeCheckerData.letCount = 0;

        if (typeCheckerData.breakToParallelQueryEnv) {
            typeCheckerData.queryEnvs.push(data.prevEnvs.peek());
        } else {
            typeCheckerData.queryEnvs.push(data.env);
            data.prevEnvs.push(data.env);
        }
        BLangDoClause doClause = queryAction.getDoClause();
        typeCheckerData.queryFinalClauses.push(doClause);
        List<BLangNode> clauses = queryAction.getQueryClauses();
        BLangExpression collectionNode = (BLangExpression) ((BLangFromClause) clauses.get(0)).getCollection();
        clauses.forEach(clause -> clause.accept(this, data));
        BType completionType = getCompletionType(collectionNode.getBType(), Types.QueryConstructType.DEFAULT, data);
        // Analyze foreach node's statements.
        semanticAnalyzer.analyzeNode(doClause.body, SymbolEnv.createBlockEnv(doClause.body,
                typeCheckerData.queryEnvs.peek()), data.prevEnvs, typeCheckerData);
        BType actualType = completionType == null ? symTable.nilType : completionType;
        data.resultType =
                types.checkType(doClause.pos, actualType, data.expType, DiagnosticErrorCode.INCOMPATIBLE_TYPES);
        typeCheckerData.queryFinalClauses.pop();
        typeCheckerData.queryEnvs.pop();
        if (!typeCheckerData.breakToParallelQueryEnv) {
            data.prevEnvs.pop();
        }

        //re-assign common analyzer data
        typeCheckerData.queryCompletesEarly = prevCheckWithinQueryExpr;
        typeCheckerData.queryFinalClauses = prevQueryFinalClauses;
        typeCheckerData.letCount = prevLetCount;
    }

    @Override
    public void visit(BLangFromClause fromClause, AnalyzerData data) {
        boolean prevBreakToParallelEnv = data.commonAnalyzerData.breakToParallelQueryEnv;
        BLangExpression collection = fromClause.collection;
        if (collection.getKind() == NodeKind.QUERY_EXPR ||
                (collection.getKind() == NodeKind.GROUP_EXPR
                        && ((BLangGroupExpr) collection).expression.getKind() == NodeKind.QUERY_EXPR)) {
            data.commonAnalyzerData.breakToParallelQueryEnv = true;
        }
        SymbolEnv fromEnv = SymbolEnv.createTypeNarrowedEnv(fromClause, data.commonAnalyzerData.queryEnvs.pop());
        fromClause.env = fromEnv;
        data.commonAnalyzerData.queryEnvs.push(fromEnv);
        checkExpr(fromClause.collection, data.commonAnalyzerData.queryEnvs.peek(), data);
        // Set the type of the foreach node's type node.
        types.setInputClauseTypedBindingPatternType(fromClause);
        handleInputClauseVariables(fromClause, data.commonAnalyzerData.queryEnvs.peek());
        data.commonAnalyzerData.breakToParallelQueryEnv = prevBreakToParallelEnv;
    }

    @Override
    public void visit(BLangJoinClause joinClause, AnalyzerData data) {
        boolean prevBreakEnv = data.commonAnalyzerData.breakToParallelQueryEnv;
        BLangExpression collection = joinClause.collection;
        if (collection.getKind() == NodeKind.QUERY_EXPR ||
                (collection.getKind() == NodeKind.GROUP_EXPR
                        && ((BLangGroupExpr) collection).expression.getKind() == NodeKind.QUERY_EXPR)) {
            data.commonAnalyzerData.breakToParallelQueryEnv = true;
        }
        SymbolEnv joinEnv = SymbolEnv.createTypeNarrowedEnv(joinClause, data.commonAnalyzerData.queryEnvs.pop());
        joinClause.env = joinEnv;
        data.commonAnalyzerData.queryEnvs.push(joinEnv);
        checkExpr(joinClause.collection, data.commonAnalyzerData.queryEnvs.peek(), data);
        // Set the type of the foreach node's type node.
        types.setInputClauseTypedBindingPatternType(joinClause);
        handleInputClauseVariables(joinClause, data.commonAnalyzerData.queryEnvs.peek());
        if (joinClause.onClause != null) {
            ((BLangOnClause) joinClause.onClause).accept(this, data);
        }
        data.commonAnalyzerData.breakToParallelQueryEnv = prevBreakEnv;
    }

    @Override
    public void visit(BLangLetClause letClause, AnalyzerData data) {
        SymbolEnv letEnv = SymbolEnv.createTypeNarrowedEnv(letClause, data.commonAnalyzerData.queryEnvs.pop());
        letClause.env = letEnv;
        data.commonAnalyzerData.queryEnvs.push(letEnv);
        for (BLangLetVariable letVariable : letClause.letVarDeclarations) {
            semanticAnalyzer.analyzeNode((BLangNode) letVariable.definitionNode, letEnv, data.commonAnalyzerData);
        }
    }

    @Override
    public void visit(BLangWhereClause whereClause, AnalyzerData data) {
        whereClause.env = handleFilterClauses(whereClause.expression, data);
    }

    @Override
    public void visit(BLangSelectClause selectClause, AnalyzerData data) {
        SymbolEnv selectEnv = SymbolEnv.createTypeNarrowedEnv(selectClause,
                data.commonAnalyzerData.queryEnvs.pop());
        selectClause.env = selectEnv;
        data.commonAnalyzerData.queryEnvs.push(selectEnv);
    }

    @Override
    public void visit(BLangDoClause doClause, AnalyzerData data) {
        SymbolEnv letEnv = SymbolEnv.createTypeNarrowedEnv(doClause, data.commonAnalyzerData.queryEnvs.pop());
        doClause.env = letEnv;
        data.commonAnalyzerData.queryEnvs.push(letEnv);
    }

    @Override
    public void visit(BLangOnConflictClause onConflictClause, AnalyzerData data) {
        Types.CommonAnalyzerData typeCheckerData = data.commonAnalyzerData;
        BType type = checkExpr(onConflictClause.expression, data.commonAnalyzerData.queryEnvs.peek(),
                symTable.errorOrNilType, data);
        if (types.containsErrorType(type)) {
            data.commonAnalyzerData.queryCompletesEarly = true;
            if (typeCheckerData.checkedErrorList != null) {
                BType possibleErrorType = type.tag == TypeTags.UNION ?
                        types.getErrorType((BUnionType) type) :
                        types.getErrorType(BUnionType.create(null, type));
                typeCheckerData.checkedErrorList.add(possibleErrorType);
            }
        }
    }

    @Override
    public void visit(BLangLimitClause limitClause, AnalyzerData data) {
        BType exprType = checkExpr(limitClause.expression, data.commonAnalyzerData.queryEnvs.peek(), data);
        if (!types.isAssignable(exprType, symTable.intType)) {
            dlog.error(limitClause.expression.pos, DiagnosticErrorCode.INCOMPATIBLE_TYPES,
                    symTable.intType, exprType);
        }
    }

    @Override
    public void visit(BLangOnClause onClause, AnalyzerData data) {
        BType lhsType, rhsType;
        BLangNode joinNode = getLastInputNodeFromEnv(data.commonAnalyzerData.queryEnvs.peek());
        // lhsExprEnv should only contain scope entries before join condition.
        onClause.lhsEnv = getEnvBeforeInputNode(data.commonAnalyzerData.queryEnvs.peek(), joinNode);
        lhsType = checkExpr(onClause.lhsExpr, onClause.lhsEnv, data);
        // rhsExprEnv should only contain scope entries after join condition.
        onClause.rhsEnv = getEnvAfterJoinNode(data.commonAnalyzerData.queryEnvs.peek(), joinNode);
        rhsType = checkExpr(onClause.rhsExpr,
                onClause.rhsEnv != null ? onClause.rhsEnv : data.commonAnalyzerData.queryEnvs.peek(), data);
        if (!types.isAssignable(lhsType, rhsType)) {
            dlog.error(onClause.rhsExpr.pos, DiagnosticErrorCode.INCOMPATIBLE_TYPES, lhsType, rhsType);
        }
    }

    @Override
    public void visit(BLangOrderByClause orderByClause, AnalyzerData data) {
        orderByClause.env = data.commonAnalyzerData.queryEnvs.peek();
        for (OrderKeyNode orderKeyNode : orderByClause.getOrderKeyList()) {
            BType exprType = checkExpr((BLangExpression) orderKeyNode.getOrderKey(), orderByClause.env, data);
            if (!types.isOrderedType(exprType, false)) {
                dlog.error(((BLangOrderKey) orderKeyNode).expression.pos, DiagnosticErrorCode.ORDER_BY_NOT_SUPPORTED);
            }
        }
    }

    @Override
    public void visit(BLangDo doNode, AnalyzerData data) {
        if (doNode.onFailClause != null) {
            doNode.onFailClause.accept(this, data);
        }
    }

    public void visit(BLangOnFailClause onFailClause, AnalyzerData data) {
        onFailClause.body.stmts.forEach(stmt -> stmt.accept(this, data));
    }

    private SymbolEnv handleFilterClauses (BLangExpression filterExpression, AnalyzerData data) {
        checkExpr(filterExpression, data.commonAnalyzerData.queryEnvs.peek(), symTable.booleanType, data);
        BType actualType = filterExpression.getBType();
        if (TypeTags.TUPLE == actualType.tag) {
            dlog.error(filterExpression.pos, DiagnosticErrorCode.INCOMPATIBLE_TYPES,
                    symTable.booleanType, actualType);
        }
        SymbolEnv filterEnv = typeNarrower.evaluateTruth(filterExpression,
                data.commonAnalyzerData.queryFinalClauses.peek(),
                data.commonAnalyzerData.queryEnvs.pop());
        data.commonAnalyzerData.queryEnvs.push(filterEnv);
        return filterEnv;
    }

    private void handleInputClauseVariables(BLangInputClause bLangInputClause, SymbolEnv blockEnv) {
        if (bLangInputClause.variableDefinitionNode == null) {
            //not-possible
            return;
        }

        BLangVariable variableNode = (BLangVariable) bLangInputClause.variableDefinitionNode.getVariable();
        // Check whether the foreach node's variables are declared with var.
        if (bLangInputClause.isDeclaredWithVar) {
            // If the foreach node's variables are declared with var, type is `varType`.
            semanticAnalyzer.handleDeclaredVarInForeach(variableNode, bLangInputClause.varType, blockEnv);
            return;
        }
        // If the type node is available, we get the type from it.
        BType typeNodeType = symResolver.resolveTypeNode(variableNode.typeNode, blockEnv);
        // Then we need to check whether the RHS type is assignable to LHS type.
        if (types.isAssignable(bLangInputClause.varType, typeNodeType)) {
            // If assignable, we set types to the variables.
            semanticAnalyzer.handleDeclaredVarInForeach(variableNode, bLangInputClause.varType, blockEnv);
            return;
        }
        // Log an error and define a symbol with the node's type to avoid undeclared symbol errors.
        if (typeNodeType != symTable.semanticError) {
            dlog.error(variableNode.typeNode.pos, DiagnosticErrorCode.INCOMPATIBLE_TYPES,
                    bLangInputClause.varType, typeNodeType);
        }
        semanticAnalyzer.handleDeclaredVarInForeach(variableNode, typeNodeType, blockEnv);
    }

    private void visitCheckAndCheckPanicExpr(BLangCheckedExpr checkedExpr, AnalyzerData data) {
        String operatorType = checkedExpr.getKind() == NodeKind.CHECK_EXPR ? "check" : "checkpanic";
        BLangExpression exprWithCheckingKeyword = checkedExpr.expr;
        boolean firstVisit = exprWithCheckingKeyword.getBType() == null;

        BType checkExprCandidateType;
        if (data.expType == symTable.noType) {
            checkExprCandidateType = symTable.noType;
        } else {
            BType exprType = getCandidateType(checkedExpr, data.expType, data);
            if (exprType == symTable.semanticError) {
                checkExprCandidateType = BUnionType.create(null, data.expType, symTable.errorType);
            } else {
                checkExprCandidateType = addDefaultErrorIfNoErrorComponentFound(data.expType);
            }
        }

        if (checkedExpr.getKind() == NodeKind.CHECK_EXPR && types.isUnionOfSimpleBasicTypes(data.expType)) {
            rewriteWithEnsureTypeFunc(checkedExpr, checkExprCandidateType, data);
        }

        BType exprType = checkExpr(checkedExpr.expr, checkExprCandidateType, data);
        if (checkedExpr.expr.getKind() == NodeKind.WORKER_RECEIVE) {
            if (firstVisit) {
                data.isTypeChecked = false;
                data.resultType = data.expType;
                return;
            } else {
                data.expType = checkedExpr.getBType();
                exprType = checkedExpr.expr.getBType();
            }
        }

        boolean isErrorType = types.isAssignable(Types.getReferredType(exprType), symTable.errorType);
        if (Types.getReferredType(exprType).tag != TypeTags.UNION && !isErrorType) {
            if (exprType.tag == TypeTags.READONLY) {
                checkedExpr.equivalentErrorTypeList = new ArrayList<>(1) {{
                    add(symTable.errorType);
                }};
                data.resultType = symTable.anyAndReadonly;
                return;
            } else if (exprType != symTable.semanticError) {
                dlog.warning(checkedExpr.expr.pos,
                        DiagnosticWarningCode.CHECKED_EXPR_INVALID_USAGE_NO_ERROR_TYPE_IN_RHS,
                        operatorType);
                checkedExpr.isRedundantChecking = true;
                data.resultType = checkedExpr.expr.getBType();

                // Reset impConversionExpr as it was previously based on default error added union type
                resetImpConversionExpr(checkedExpr.expr, data.resultType, data.expType);
            }
            checkedExpr.setBType(symTable.semanticError);
            return;
        }

        // Filter out the list of types which are not equivalent with the error type.
        List<BType> errorTypes = new ArrayList<>();
        List<BType> nonErrorTypes = new ArrayList<>();
        if (!isErrorType) {
            for (BType memberType : types.getAllTypes(exprType, true)) {
                if (memberType.tag == TypeTags.READONLY) {
                    errorTypes.add(symTable.errorType);
                    nonErrorTypes.add(symTable.anyAndReadonly);
                    continue;
                }
                if (types.isAssignable(memberType, symTable.errorType)) {
                    errorTypes.add(memberType);
                    continue;
                }
                nonErrorTypes.add(memberType);
            }
        } else {
            errorTypes.add(exprType);
        }

        // This list will be used in the desugar phase
        checkedExpr.equivalentErrorTypeList = errorTypes;
        if (errorTypes.isEmpty()) {
            // No member types in this union is equivalent to the error type
            dlog.warning(checkedExpr.expr.pos,
                    DiagnosticWarningCode.CHECKED_EXPR_INVALID_USAGE_NO_ERROR_TYPE_IN_RHS, operatorType);
            checkedExpr.isRedundantChecking = true;

            // Reset impConversionExpr as it was previously based on default error added union type
            resetImpConversionExpr(checkedExpr.expr, data.resultType, data.expType);

            checkedExpr.setBType(symTable.semanticError);
            return;
        }

        BType actualType;
        if (nonErrorTypes.size() == 0) {
            actualType = symTable.neverType;
        } else if (nonErrorTypes.size() == 1) {
            actualType = nonErrorTypes.get(0);
        } else {
            actualType = BUnionType.create(null, new LinkedHashSet<>(nonErrorTypes));
        }

        data.resultType = types.checkType(checkedExpr, actualType, data.expType);
    }

    private void resetImpConversionExpr(BLangExpression expr, BType actualType, BType targetType) {
        expr.impConversionExpr = null;
        types.setImplicitCastExpr(expr, actualType, targetType);
    }

    private void rewriteWithEnsureTypeFunc(BLangCheckedExpr checkedExpr, BType type, AnalyzerData data) {
        BType rhsType = getCandidateType(checkedExpr, type, data);
        if (rhsType == symTable.semanticError) {
            rhsType = getCandidateType(checkedExpr, rhsType, data);
        }
        BType candidateLaxType = getCandidateLaxType(checkedExpr.expr, rhsType);
        if (!types.isLax(candidateLaxType)) {
            return;
        }
        ArrayList<BLangExpression> argExprs = new ArrayList<>();
        BType typedescType = new BTypedescType(data.expType, null);
        BLangTypedescExpr typedescExpr = new BLangTypedescExpr();
        typedescExpr.resolvedType = data.expType;
        typedescExpr.setBType(typedescType);
        argExprs.add(typedescExpr);
        BLangInvocation invocation = ASTBuilderUtil.createLangLibInvocationNode(FUNCTION_NAME_ENSURE_TYPE,
                argExprs, checkedExpr.expr, checkedExpr.pos);
        invocation.symbol = symResolver.lookupLangLibMethod(type, names.fromString(invocation.name.value), data.env);
        invocation.pkgAlias = (BLangIdentifier) TreeBuilder.createIdentifierNode();
        checkedExpr.expr = invocation;
    }

    private BType getCandidateLaxType(BLangNode expr, BType rhsType) {
        if (expr.getKind() == NodeKind.FIELD_BASED_ACCESS_EXPR) {
            return types.getSafeType(rhsType, false, true);
        }
        return rhsType;
    }

    private BType getCandidateType(BLangCheckedExpr checkedExpr, BType checkExprCandidateType, AnalyzerData data) {
        boolean prevNonErrorLoggingCheck = data.commonAnalyzerData.nonErrorLoggingCheck;
        data.commonAnalyzerData.nonErrorLoggingCheck = true;
        int prevErrorCount = this.dlog.errorCount();
        this.dlog.resetErrorCount();
        this.dlog.mute();

        checkedExpr.expr.cloneAttempt++;
        BLangExpression clone = nodeCloner.cloneNode(checkedExpr.expr);
        BType rhsType;
        if (checkExprCandidateType == symTable.semanticError) {
            rhsType = checkExpr(clone, data);
        } else {
            rhsType = checkExpr(clone, checkExprCandidateType, data);
        }
        data.commonAnalyzerData.nonErrorLoggingCheck = prevNonErrorLoggingCheck;
        this.dlog.setErrorCount(prevErrorCount);
        if (!prevNonErrorLoggingCheck) {
            this.dlog.unmute();
        }
        return rhsType;
    }

    private BType addDefaultErrorIfNoErrorComponentFound(BType type) {
        for (BType t : types.getAllTypes(type, false)) {
            if (types.isAssignable(t, symTable.errorType)) {
                return type;
            }
        }
        return BUnionType.create(null, type, symTable.errorType);
    }

    @Override
    public void visit(BLangServiceConstructorExpr serviceConstructorExpr, AnalyzerData data) {
        data.resultType = serviceConstructorExpr.serviceNode.symbol.type;
    }

    @Override
    public void visit(BLangTypeTestExpr typeTestExpr, AnalyzerData data) {
        typeTestExpr.typeNode.setBType(symResolver.resolveTypeNode(typeTestExpr.typeNode, data.env));
        checkExpr(typeTestExpr.expr, data);

        data.resultType = types.checkType(typeTestExpr, symTable.booleanType, data.expType);
    }

    public void visit(BLangAnnotAccessExpr annotAccessExpr, AnalyzerData data) {
        checkExpr(annotAccessExpr.expr, symTable.typeDesc, data);

        BType actualType = symTable.semanticError;
        BSymbol symbol =
                this.symResolver.resolveAnnotation(annotAccessExpr.pos, data.env,
                        names.fromString(annotAccessExpr.pkgAlias.getValue()),
                        names.fromString(annotAccessExpr.annotationName.getValue()));
        if (symbol == this.symTable.notFoundSymbol) {
            this.dlog.error(annotAccessExpr.pos, DiagnosticErrorCode.UNDEFINED_ANNOTATION,
                    annotAccessExpr.annotationName.getValue());
        } else {
            annotAccessExpr.annotationSymbol = (BAnnotationSymbol) symbol;
            BType annotType = ((BAnnotationSymbol) symbol).attachedType == null ? symTable.trueType :
                    ((BAnnotationSymbol) symbol).attachedType;
            actualType = BUnionType.create(null, annotType, symTable.nilType);
        }

        data.resultType = this.types.checkType(annotAccessExpr, actualType, data.expType);
    }

    // Private methods

    private boolean isValidVariableReference(BLangExpression varRef) {
        switch (varRef.getKind()) {
            case SIMPLE_VARIABLE_REF:
            case RECORD_VARIABLE_REF:
            case TUPLE_VARIABLE_REF:
            case ERROR_VARIABLE_REF:
            case FIELD_BASED_ACCESS_EXPR:
            case INDEX_BASED_ACCESS_EXPR:
            case XML_ATTRIBUTE_ACCESS_EXPR:
                return true;
            default:
                dlog.error(varRef.pos, DiagnosticErrorCode.INVALID_RECORD_BINDING_PATTERN, varRef.getBType());
                return false;
        }
    }

    private BType getEffectiveReadOnlyType(Location pos, BType type, AnalyzerData data) {
        BType origTargetType = Types.getReferredType(type);
        if (origTargetType == symTable.readonlyType) {
            if (types.isInherentlyImmutableType(data.expType) ||
                    !types.isSelectivelyImmutableType(data.expType, data.env.enclPkg.packageID)) {
                return origTargetType;
            }

            return ImmutableTypeCloner.getImmutableIntersectionType(pos, types, data.expType, data.env, symTable,
                    anonymousModelHelper, names, new HashSet<>());
        }

        if (origTargetType.tag != TypeTags.UNION) {
            return origTargetType;
        }

        boolean hasReadOnlyType = false;

        LinkedHashSet<BType> nonReadOnlyTypes = new LinkedHashSet<>();

        for (BType memberType : ((BUnionType) origTargetType).getMemberTypes()) {
            if (memberType == symTable.readonlyType) {
                hasReadOnlyType = true;
                continue;
            }

            nonReadOnlyTypes.add(memberType);
        }

        if (!hasReadOnlyType) {
            return origTargetType;
        }

        if (types.isInherentlyImmutableType(data.expType) ||
                !types.isSelectivelyImmutableType(data.expType, data.env.enclPkg.packageID)) {
            return origTargetType;
        }

        BUnionType nonReadOnlyUnion = BUnionType.create(null, nonReadOnlyTypes);

        nonReadOnlyUnion.add(ImmutableTypeCloner.getImmutableIntersectionType(pos, types, data.expType, data.env,
                             symTable, anonymousModelHelper, names, new HashSet<>()));
        return nonReadOnlyUnion;
    }

    private BType populateArrowExprReturn(BLangArrowFunction bLangArrowFunction, BType expectedRetType,
                                          AnalyzerData data) {
        SymbolEnv arrowFunctionEnv = SymbolEnv.createArrowFunctionSymbolEnv(bLangArrowFunction, data.env);
        bLangArrowFunction.params.forEach(param -> symbolEnter.defineNode(param, arrowFunctionEnv));
        return checkExpr(bLangArrowFunction.body.expr, arrowFunctionEnv, expectedRetType, data);
    }

    private void populateArrowExprParamTypes(BLangArrowFunction bLangArrowFunction, List<BType> paramTypes,
                                             AnalyzerData data) {
        if (paramTypes.size() != bLangArrowFunction.params.size()) {
            dlog.error(bLangArrowFunction.pos,
                    DiagnosticErrorCode.ARROW_EXPRESSION_MISMATCHED_PARAMETER_LENGTH,
                    paramTypes.size(), bLangArrowFunction.params.size());
            data.resultType = symTable.semanticError;
            bLangArrowFunction.params.forEach(param -> param.setBType(symTable.semanticError));
            return;
        }

        for (int i = 0; i < bLangArrowFunction.params.size(); i++) {
            BLangSimpleVariable paramIdentifier = bLangArrowFunction.params.get(i);
            BType bType = paramTypes.get(i);
            BLangValueType valueTypeNode = (BLangValueType) TreeBuilder.createValueTypeNode();
            valueTypeNode.setTypeKind(bType.getKind());
            valueTypeNode.pos = symTable.builtinPos;
            paramIdentifier.setTypeNode(valueTypeNode);
            paramIdentifier.setBType(bType);
        }
    }

    public void checkSelfReferences(Location pos, SymbolEnv env, BVarSymbol varSymbol) {
        if (env.enclVarSym == varSymbol) {
            dlog.error(pos, DiagnosticErrorCode.SELF_REFERENCE_VAR, varSymbol.name);
        }
    }

    public List<BType> getListWithErrorTypes(int count) {
        List<BType> list = new ArrayList<>(count);
        for (int i = 0; i < count; i++) {
            list.add(symTable.semanticError);
        }

        return list;
    }

    private void checkFunctionInvocationExpr(BLangInvocation iExpr, AnalyzerData data) {
        Name funcName = names.fromIdNode(iExpr.name);
        Name pkgAlias = names.fromIdNode(iExpr.pkgAlias);
        BSymbol funcSymbol = symTable.notFoundSymbol;

        BSymbol pkgSymbol = symResolver.resolvePrefixSymbol(data.env, pkgAlias, getCurrentCompUnit(iExpr));
        if (pkgSymbol == symTable.notFoundSymbol) {
            dlog.error(iExpr.pos, DiagnosticErrorCode.UNDEFINED_MODULE, pkgAlias);
        } else {
            if (funcSymbol == symTable.notFoundSymbol) {
                BSymbol symbol = symResolver.lookupMainSpaceSymbolInPackage(iExpr.pos, data.env, pkgAlias, funcName);
                if ((symbol.tag & SymTag.VARIABLE) == SymTag.VARIABLE) {
                    funcSymbol = symbol;
                }
                if (symTable.rootPkgSymbol.pkgID.equals(symbol.pkgID) &&
                        (symbol.tag & SymTag.VARIABLE_NAME) == SymTag.VARIABLE_NAME) {
                    funcSymbol = symbol;
                }
            }
            if (funcSymbol == symTable.notFoundSymbol || ((funcSymbol.tag & SymTag.TYPE) == SymTag.TYPE)) {
                BSymbol ctor =
                        symResolver.lookupConstructorSpaceSymbolInPackage(iExpr.pos, data.env, pkgAlias, funcName);
                funcSymbol = ctor != symTable.notFoundSymbol ? ctor : funcSymbol;
            }
        }

        if (funcSymbol == symTable.notFoundSymbol || isNotFunction(funcSymbol)) {
            if (!missingNodesHelper.isMissingNode(funcName)) {
                dlog.error(iExpr.pos, DiagnosticErrorCode.UNDEFINED_FUNCTION, funcName);
            }
            iExpr.argExprs.forEach(arg -> checkExpr(arg, data));
            data.resultType = symTable.semanticError;
            return;
        }
        if (isFunctionPointer(funcSymbol)) {
            iExpr.functionPointerInvocation = true;
            markAndRegisterClosureVariable(funcSymbol, iExpr.pos, data.env, data);
        }
        if (Symbols.isFlagOn(funcSymbol.flags, Flags.REMOTE)) {
            dlog.error(iExpr.pos, DiagnosticErrorCode.INVALID_ACTION_INVOCATION_SYNTAX, iExpr.name.value);
        }
        if (Symbols.isFlagOn(funcSymbol.flags, Flags.RESOURCE)) {
            dlog.error(iExpr.pos, DiagnosticErrorCode.INVALID_RESOURCE_FUNCTION_INVOCATION);
        }

        boolean langLibPackageID = PackageID.isLangLibPackageID(pkgSymbol.pkgID);

        if (langLibPackageID) {
            // This will enable, type param support, if the function is called directly.
            data.env = SymbolEnv.createInvocationEnv(iExpr, data.env);
        }
        // Set the resolved function symbol in the invocation expression.
        // This is used in the code generation phase.
        iExpr.symbol = funcSymbol;
        checkInvocationParamAndReturnType(iExpr, data);

        if (langLibPackageID && !iExpr.argExprs.isEmpty()) {
            checkInvalidImmutableValueUpdate(iExpr, iExpr.argExprs.get(0).getBType(), funcSymbol, data);
        }
    }

    protected void markAndRegisterClosureVariable(BSymbol symbol, Location pos, SymbolEnv env, AnalyzerData data) {
        BLangInvokableNode encInvokable = env.enclInvokable;
        BLangNode bLangNode = env.node;
        if ((symbol.owner.tag & SymTag.PACKAGE) == SymTag.PACKAGE &&
                bLangNode.getKind() != NodeKind.ARROW_EXPR && bLangNode.getKind() != NodeKind.EXPR_FUNCTION_BODY &&
                encInvokable != null && !encInvokable.flagSet.contains(Flag.LAMBDA) &&
                !encInvokable.flagSet.contains(Flag.OBJECT_CTOR)) {
            return;
        }
        if (!symbol.closure) {
            if (searchClosureVariableInExpressions(symbol, pos, env, encInvokable, bLangNode)) {
                return;
            }
        }

        BLangNode node = bLangNode;
        if (isObjectCtorClass(node))  {
            BLangClassDefinition classDef = (BLangClassDefinition) node;
            OCEDynamicEnvironmentData oceData = classDef.oceEnvData;
            BLangFunction currentFunc = (BLangFunction) encInvokable;
            if ((currentFunc != null) && !currentFunc.attachedFunction &&
                    !(currentFunc.symbol.receiverSymbol == symbol)) {
                BSymbol resolvedSymbol = symResolver.lookupClosureVarSymbol(oceData.capturedClosureEnv, symbol.name,
                        SymTag.VARIABLE);
                if (resolvedSymbol != symTable.notFoundSymbol && !resolvedSymbol.closure) {
                    if (resolvedSymbol.owner.getKind() != SymbolKind.PACKAGE) {
                        updateObjectCtorClosureSymbols(pos, currentFunc, resolvedSymbol, classDef, data);
                        return;
                    }
                }
            }
        }

        SymbolEnv cEnv = env;
        while (node != null) {
            if (node.getKind() == NodeKind.FUNCTION) {
                BLangFunction function = (BLangFunction) node;
                if (!function.flagSet.contains(Flag.OBJECT_CTOR) && !function.flagSet.contains(Flag.ATTACHED)) {
                    break;
                }
            }
            if (!symbol.closure) {
                if (searchClosureVariableInExpressions(symbol, pos, env, encInvokable, node)) {
                    return;
                }
            }
            if (isObjectCtorClass(node)) {
                BLangFunction currentFunction = (BLangFunction) encInvokable;
                if ((currentFunction != null) && currentFunction.attachedFunction &&
                        (currentFunction.symbol.receiverSymbol == symbol)) {
                    // self symbol
                    return;
                }
                SymbolEnv encInvokableEnv = findEnclosingInvokableEnv(env, encInvokable);
                BSymbol resolvedSymbol = symResolver.lookupClosureVarSymbol(encInvokableEnv, symbol.name,
                        SymTag.VARIABLE);
                BLangClassDefinition classDef = (BLangClassDefinition) node;
                if (resolvedSymbol != symTable.notFoundSymbol) {
                    if (resolvedSymbol.owner.getKind() == SymbolKind.PACKAGE) {
                        break;
                    }
                    updateObjectCtorClosureSymbols(pos, currentFunction, resolvedSymbol, classDef, data);
                    return;
                }
                break;
            }
            SymbolEnv enclEnv = cEnv.enclEnv;
            if (enclEnv == null) {
                break;
            }
            cEnv = enclEnv;
            node = cEnv.node;
        }
    }

    private boolean isObjectCtorClass(BLangNode node) {
        return node.getKind() == NodeKind.CLASS_DEFN &&
                ((BLangClassDefinition) node).flagSet.contains(Flag.OBJECT_CTOR);
    }

    private boolean searchClosureVariableInExpressions(BSymbol symbol, Location pos, SymbolEnv env,
                                                       BLangInvokableNode encInvokable, BLangNode bLangNode) {
        if (encInvokable != null && encInvokable.flagSet.contains(Flag.LAMBDA)
                && !isFunctionArgument(symbol, encInvokable.requiredParams)) {
            SymbolEnv encInvokableEnv = findEnclosingInvokableEnv(env, encInvokable);
            BSymbol resolvedSymbol =
                    symResolver.lookupClosureVarSymbol(encInvokableEnv, symbol.name, SymTag.VARIABLE);
            if (resolvedSymbol != symTable.notFoundSymbol && !encInvokable.flagSet.contains(Flag.ATTACHED)) {
                resolvedSymbol.closure = true;
                ((BLangFunction) encInvokable).closureVarSymbols.add(new ClosureVarSymbol(resolvedSymbol, pos));
                return true;
            }
        }

        if (bLangNode.getKind() == NodeKind.ARROW_EXPR
                && !isFunctionArgument(symbol, ((BLangArrowFunction) bLangNode).params)) {
            SymbolEnv encInvokableEnv = findEnclosingInvokableEnv(env, encInvokable);
            BSymbol resolvedSymbol =
                    symResolver.lookupClosureVarSymbol(encInvokableEnv, symbol.name, SymTag.VARIABLE);
            if (resolvedSymbol != symTable.notFoundSymbol) {
                resolvedSymbol.closure = true;
                ((BLangArrowFunction) bLangNode).closureVarSymbols.add(new ClosureVarSymbol(resolvedSymbol, pos));
                return true;
            }
        }

        if (env.enclType != null && env.enclType.getKind() == NodeKind.RECORD_TYPE) {
            SymbolEnv encInvokableEnv = findEnclosingInvokableEnv(env, (BLangRecordTypeNode) env.enclType);
            BSymbol resolvedSymbol =
                    symResolver.lookupClosureVarSymbol(encInvokableEnv, symbol.name, SymTag.VARIABLE);
            if (resolvedSymbol != symTable.notFoundSymbol && encInvokable != null &&
                    !encInvokable.flagSet.contains(Flag.ATTACHED)) {
                resolvedSymbol.closure = true;
                ((BLangFunction) encInvokable).closureVarSymbols.add(new ClosureVarSymbol(resolvedSymbol, pos));
                return true;
            }
        }
        return false;
    }

    private void updateObjectCtorClosureSymbols(Location pos, BLangFunction currentFunction, BSymbol resolvedSymbol,
                                                BLangClassDefinition classDef, AnalyzerData data) {
        classDef.hasClosureVars = true;
        resolvedSymbol.closure = true;
        if (currentFunction != null) {
            currentFunction.closureVarSymbols.add(new ClosureVarSymbol(resolvedSymbol, pos));
            // TODO: can identify if attached here
        }
        OCEDynamicEnvironmentData oceEnvData = classDef.oceEnvData;
        if (currentFunction != null && (currentFunction.symbol.params.contains(resolvedSymbol)
                || (currentFunction.symbol.restParam == resolvedSymbol))) {
            oceEnvData.closureFuncSymbols.add(resolvedSymbol);
        } else {
             oceEnvData.closureBlockSymbols.add(resolvedSymbol);
        }
        updateProceedingClasses(data.env.enclEnv, oceEnvData, classDef);
    }

    private void updateProceedingClasses(SymbolEnv envArg, OCEDynamicEnvironmentData oceEnvData,
                                         BLangClassDefinition origClassDef) {
        SymbolEnv localEnv = envArg;
        while (localEnv != null) {
            BLangNode node = localEnv.node;
            if (node.getKind() == NodeKind.PACKAGE) {
                break;
            }

            if (node.getKind() == NodeKind.CLASS_DEFN) {
                BLangClassDefinition classDef = (BLangClassDefinition) node;
                if (classDef != origClassDef) {
                    classDef.hasClosureVars = true;
                    OCEDynamicEnvironmentData parentOceData = classDef.oceEnvData;
                    oceEnvData.parents.push(classDef);
                    parentOceData.closureFuncSymbols.addAll(oceEnvData.closureFuncSymbols);
                    parentOceData.closureBlockSymbols.addAll(oceEnvData.closureBlockSymbols);
                }
            }
            localEnv = localEnv.enclEnv;
        }
    }

    private boolean isNotFunction(BSymbol funcSymbol) {
        if ((funcSymbol.tag & SymTag.FUNCTION) == SymTag.FUNCTION
                || (funcSymbol.tag & SymTag.CONSTRUCTOR) == SymTag.CONSTRUCTOR) {
            return false;
        }

        if (isFunctionPointer(funcSymbol)) {
            return false;
        }

        return true;
    }

    private boolean isFunctionPointer(BSymbol funcSymbol) {
        if ((funcSymbol.tag & SymTag.FUNCTION) == SymTag.FUNCTION) {
            return false;
        }
        return (funcSymbol.tag & SymTag.FUNCTION) == SymTag.VARIABLE
                && funcSymbol.kind == SymbolKind.FUNCTION
                && !Symbols.isNative(funcSymbol);
    }

    private List<BLangNamedArgsExpression> checkProvidedErrorDetails(BLangErrorConstructorExpr errorConstructorExpr,
                                                                     BType expectedType, AnalyzerData data) {
        List<BLangNamedArgsExpression> namedArgs = new ArrayList<>(errorConstructorExpr.namedArgs.size());
        for (BLangNamedArgsExpression namedArgsExpression : errorConstructorExpr.namedArgs) {
            BType target = checkErrCtrTargetTypeAndSetSymbol(namedArgsExpression, expectedType);

            if (Types.getReferredType(target).tag != TypeTags.UNION) {
                checkExpr(namedArgsExpression, target, data);
            } else {
                checkExpr(namedArgsExpression, data);
            }

            namedArgs.add(namedArgsExpression);
        }
        return namedArgs;
    }

    private BType checkErrCtrTargetTypeAndSetSymbol(BLangNamedArgsExpression namedArgsExpression, BType expectedType) {
        BType type = Types.getReferredType(expectedType);
        if (type == symTable.semanticError) {
            return symTable.semanticError;
        }

        if (type.tag == TypeTags.MAP) {
            return ((BMapType) type).constraint;
        }

        if (type.tag != TypeTags.RECORD) {
            return symTable.semanticError;
        }

        BRecordType recordType = (BRecordType) type;
        BField targetField = recordType.fields.get(namedArgsExpression.name.value);
        if (targetField != null) {
            // Set the symbol of the namedArgsExpression, with the matching record field symbol.
            namedArgsExpression.varSymbol = targetField.symbol;
            return targetField.type;
        }

        if (!recordType.sealed && !recordType.fields.isEmpty()) {
            dlog.error(namedArgsExpression.pos, DiagnosticErrorCode.INVALID_REST_DETAIL_ARG, namedArgsExpression.name,
                    recordType);
        }

        return recordType.sealed ? symTable.noType : recordType.restFieldType;
    }

    private void checkObjectFunctionInvocationExpr(BLangInvocation iExpr, BObjectType objectType, AnalyzerData data) {
        if (objectType.getKind() == TypeKind.SERVICE &&
                !(iExpr.expr.getKind() == NodeKind.SIMPLE_VARIABLE_REF &&
                (Names.SELF.equals(((BLangSimpleVarRef) iExpr.expr).symbol.name)))) {
            dlog.error(iExpr.pos, DiagnosticErrorCode.SERVICE_FUNCTION_INVALID_INVOCATION);
            return;
        }
        // check for object attached function
        Name funcName =
                names.fromString(Symbols.getAttachedFuncSymbolName(objectType.tsymbol.name.value, iExpr.name.value));
        BSymbol funcSymbol =
                symResolver.resolveObjectMethod(iExpr.pos, data.env, funcName, (BObjectTypeSymbol) objectType.tsymbol);

        if (funcSymbol == symTable.notFoundSymbol) {
            BSymbol invocableField = symResolver.resolveInvocableObjectField(
                    iExpr.pos, data.env, names.fromIdNode(iExpr.name), (BObjectTypeSymbol) objectType.tsymbol);

            if (invocableField != symTable.notFoundSymbol && invocableField.kind == SymbolKind.FUNCTION) {
                funcSymbol = invocableField;
                iExpr.functionPointerInvocation = true;
            }
        }

        if (funcSymbol == symTable.notFoundSymbol || Types.getReferredType(funcSymbol.type).tag != TypeTags.INVOKABLE) {
            if (!checkLangLibMethodInvocationExpr(iExpr, objectType, data)) {
                dlog.error(iExpr.name.pos, DiagnosticErrorCode.UNDEFINED_METHOD_IN_OBJECT, iExpr.name.value,
                        objectType);
                data.resultType = symTable.semanticError;
                return;
            }
        } else {
            iExpr.symbol = funcSymbol;
        }

        // init method can be called in a method-call-expr only when the expression
        // preceding the . is self
        if (iExpr.name.value.equals(Names.USER_DEFINED_INIT_SUFFIX.value) &&
                !(iExpr.expr.getKind() == NodeKind.SIMPLE_VARIABLE_REF &&
                (Names.SELF.equals(((BLangSimpleVarRef) iExpr.expr).symbol.name)))) {
            dlog.error(iExpr.pos, DiagnosticErrorCode.INVALID_INIT_INVOCATION);
        }

        if (Symbols.isFlagOn(funcSymbol.flags, Flags.REMOTE)) {
            dlog.error(iExpr.pos, DiagnosticErrorCode.INVALID_ACTION_INVOCATION_SYNTAX, iExpr.name.value);
        }
        if (Symbols.isFlagOn(funcSymbol.flags, Flags.RESOURCE)) {
            dlog.error(iExpr.pos, DiagnosticErrorCode.INVALID_RESOURCE_FUNCTION_INVOCATION);
        }
        checkInvocationParamAndReturnType(iExpr, data);
    }

    // Here, an action invocation can be either of the following three forms:
    // - foo->bar();
    // - start foo.bar(); or start foo->bar(); or start (new Foo()).foo();
    private void checkActionInvocation(BLangInvocation.BLangActionInvocation aInv, BObjectType expType,
                                       AnalyzerData data) {

        if (checkInvalidActionInvocation(aInv)) {
            dlog.error(aInv.pos, DiagnosticErrorCode.INVALID_ACTION_INVOCATION, aInv.expr.getBType());
            data.resultType = symTable.semanticError;
            aInv.symbol = symTable.notFoundSymbol;
            return;
        }

        Name remoteMethodQName = names
                .fromString(Symbols.getAttachedFuncSymbolName(expType.tsymbol.name.value, aInv.name.value));
        Name actionName = names.fromIdNode(aInv.name);
        BSymbol remoteFuncSymbol = symResolver.resolveObjectMethod(aInv.pos, data.env,
            remoteMethodQName, (BObjectTypeSymbol) Types.getReferredType(expType).tsymbol);

        if (remoteFuncSymbol == symTable.notFoundSymbol) {
            BSymbol invocableField = symResolver.resolveInvocableObjectField(
                    aInv.pos, data.env, names.fromIdNode(aInv.name), (BObjectTypeSymbol) expType.tsymbol);

            if (invocableField != symTable.notFoundSymbol && invocableField.kind == SymbolKind.FUNCTION) {
                remoteFuncSymbol = invocableField;
                aInv.functionPointerInvocation = true;
            }
        }

        if (remoteFuncSymbol == symTable.notFoundSymbol && !checkLangLibMethodInvocationExpr(aInv, expType, data)) {
            dlog.error(aInv.name.pos, DiagnosticErrorCode.UNDEFINED_METHOD_IN_OBJECT, aInv.name.value, expType);
            data.resultType = symTable.semanticError;
            return;
        }

        if (!Symbols.isFlagOn(remoteFuncSymbol.flags, Flags.REMOTE) && !aInv.async) {
            dlog.error(aInv.pos, DiagnosticErrorCode.INVALID_METHOD_INVOCATION_SYNTAX, actionName);
            data.resultType = symTable.semanticError;
            return;
        }
        if (Symbols.isFlagOn(remoteFuncSymbol.flags, Flags.REMOTE) &&
                Symbols.isFlagOn(expType.flags, Flags.CLIENT) &&
                types.isNeverTypeOrStructureTypeWithARequiredNeverMember
                        ((BType) ((InvokableSymbol) remoteFuncSymbol).getReturnType())) {
            dlog.error(aInv.pos, DiagnosticErrorCode.INVALID_CLIENT_REMOTE_METHOD_CALL);
        }

        aInv.symbol = remoteFuncSymbol;
        checkInvocationParamAndReturnType(aInv, data);
    }

    private boolean checkInvalidActionInvocation(BLangInvocation.BLangActionInvocation aInv) {
        return aInv.expr.getKind() == NodeKind.SIMPLE_VARIABLE_REF &&
                (((((BLangSimpleVarRef) aInv.expr).symbol.tag & SymTag.ENDPOINT) !=
                        SymTag.ENDPOINT) && !aInv.async);
    }

    private boolean checkLangLibMethodInvocationExpr(BLangInvocation iExpr, BType bType, AnalyzerData data) {
        return getLangLibMethod(iExpr, bType, data) != symTable.notFoundSymbol;
    }

    private BSymbol getLangLibMethod(BLangInvocation iExpr, BType bType, AnalyzerData data) {

        Name funcName = names.fromString(iExpr.name.value);
        BSymbol funcSymbol = symResolver.lookupLangLibMethod(bType, funcName, data.env);

        if (funcSymbol == symTable.notFoundSymbol) {
            return symTable.notFoundSymbol;
        }

        iExpr.symbol = funcSymbol;
        iExpr.langLibInvocation = true;
        SymbolEnv enclEnv = data.env;
        data.env = SymbolEnv.createInvocationEnv(iExpr, data.env);
        iExpr.argExprs.add(0, iExpr.expr);
        checkInvocationParamAndReturnType(iExpr, data);
        data.env = enclEnv;

        return funcSymbol;
    }

    private void checkInvocationParamAndReturnType(BLangInvocation iExpr, AnalyzerData data) {
        BType actualType = checkInvocationParam(iExpr, data);
        data.resultType = types.checkType(iExpr, actualType, data.expType);
    }

    private BVarSymbol incRecordParamAllowAdditionalFields(List<BVarSymbol> openIncRecordParams,
                                                           Set<String> requiredParamNames) {
        if (openIncRecordParams.size() != 1) {
            return null;
        }
        LinkedHashMap<String, BField> fields =
                ((BRecordType) Types.getReferredType(openIncRecordParams.get(0).type)).fields;
        for (String paramName : requiredParamNames) {
            if (!fields.containsKey(paramName)) {
                return null;
            }
        }
        return openIncRecordParams.get(0);
    }

    private BVarSymbol checkForIncRecordParamAllowAdditionalFields(BInvokableSymbol invokableSymbol,
                                                                   List<BVarSymbol> incRecordParams) {
        Set<String> requiredParamNames = new HashSet<>();
        List<BVarSymbol> openIncRecordParams = new ArrayList<>();
        for (BVarSymbol paramSymbol : invokableSymbol.params) {
            BType paramType = Types.getReferredType(paramSymbol.type);
            if (Symbols.isFlagOn(Flags.asMask(paramSymbol.getFlags()), Flags.INCLUDED) &&
                    paramType.getKind() == TypeKind.RECORD) {
                boolean recordWithDisallowFieldsOnly = true;
                LinkedHashMap<String, BField> fields = ((BRecordType) paramType).fields;
                for (String fieldName : fields.keySet()) {
                    BField field = fields.get(fieldName);
                    if (field.symbol.type.tag != TypeTags.NEVER) {
                        recordWithDisallowFieldsOnly = false;
                        incRecordParams.add(field.symbol);
                        requiredParamNames.add(fieldName);
                    }
                }
                if (recordWithDisallowFieldsOnly && ((BRecordType) paramType).restFieldType != symTable.noType) {
                    openIncRecordParams.add(paramSymbol);
                }
            } else {
                requiredParamNames.add(paramSymbol.name.value);
            }
        }
        return incRecordParamAllowAdditionalFields(openIncRecordParams, requiredParamNames);
    }

    private BType checkInvocationParam(BLangInvocation iExpr, AnalyzerData data) {
        if (Symbols.isFlagOn(iExpr.symbol.type.flags, Flags.ANY_FUNCTION)) {
            dlog.error(iExpr.pos, DiagnosticErrorCode.INVALID_FUNCTION_POINTER_INVOCATION_WITH_TYPE);
            return symTable.semanticError;
        }
        BType invocableType = Types.getReferredType(iExpr.symbol.type);
        if (invocableType.tag != TypeTags.INVOKABLE) {
            dlog.error(iExpr.pos, DiagnosticErrorCode.INVALID_FUNCTION_INVOCATION, iExpr.symbol.type);
            return symTable.noType;
        }

        BInvokableSymbol invokableSymbol = ((BInvokableSymbol) iExpr.symbol);
        List<BType> paramTypes = ((BInvokableType) invocableType).getParameterTypes();
        List<BVarSymbol> incRecordParams = new ArrayList<>();
        BVarSymbol incRecordParamAllowAdditionalFields = checkForIncRecordParamAllowAdditionalFields(invokableSymbol,
                                                                                                     incRecordParams);
        int parameterCountForPositionalArgs = paramTypes.size();
        int parameterCountForNamedArgs = parameterCountForPositionalArgs + incRecordParams.size();
        iExpr.requiredArgs = new ArrayList<>();
        for (BVarSymbol symbol : invokableSymbol.params) {
            if (!Symbols.isFlagOn(Flags.asMask(symbol.getFlags()), Flags.INCLUDED) ||
                    Types.getReferredType(symbol.type).tag != TypeTags.RECORD) {
                continue;
            }
            LinkedHashMap<String, BField> fields =
                    ((BRecordType) Types.getReferredType(symbol.type)).fields;
            if (fields.isEmpty()) {
                continue;
            }
            for (String field : fields.keySet()) {
                if (Types.getReferredType(fields.get(field).type).tag != TypeTags.NEVER) {
                    parameterCountForNamedArgs = parameterCountForNamedArgs - 1;
                    break;
                }
            }
        }

        // Split the different argument types: required args, named args and rest args
        int i = 0;
        BLangExpression vararg = null;
        boolean foundNamedArg = false;
        for (BLangExpression expr : iExpr.argExprs) {
            switch (expr.getKind()) {
                case NAMED_ARGS_EXPR:
                    foundNamedArg = true;
                    if (i < parameterCountForNamedArgs || incRecordParamAllowAdditionalFields != null) {
                        iExpr.requiredArgs.add(expr);
                    } else {
                        // can not provide a rest parameters as named args
                        dlog.error(expr.pos, DiagnosticErrorCode.TOO_MANY_ARGS_FUNC_CALL, iExpr.name.value);
                    }
                    i++;
                    break;
                case REST_ARGS_EXPR:
                    if (foundNamedArg) {
                        dlog.error(expr.pos, DiagnosticErrorCode.REST_ARG_DEFINED_AFTER_NAMED_ARG);
                        continue;
                    }
                    vararg = expr;
                    break;
                default: // positional args
                    if (foundNamedArg) {
                        dlog.error(expr.pos, DiagnosticErrorCode.POSITIONAL_ARG_DEFINED_AFTER_NAMED_ARG);
                    }
                    if (i < parameterCountForPositionalArgs) {
                        iExpr.requiredArgs.add(expr);
                    } else {
                        iExpr.restArgs.add(expr);
                    }
                    i++;
                    break;
            }
        }

        return checkInvocationArgs(iExpr, paramTypes, vararg, incRecordParams,
                                    incRecordParamAllowAdditionalFields, data);
    }

    private BType checkInvocationArgs(BLangInvocation iExpr, List<BType> paramTypes, BLangExpression vararg,
                                      List<BVarSymbol> incRecordParams,
                                      BVarSymbol incRecordParamAllowAdditionalFields, AnalyzerData data) {
        BInvokableSymbol invokableSymbol = (BInvokableSymbol) iExpr.symbol;
        BInvokableType bInvokableType = (BInvokableType) Types.getReferredType(invokableSymbol.type);
        BInvokableTypeSymbol invokableTypeSymbol = (BInvokableTypeSymbol) bInvokableType.tsymbol;
        List<BVarSymbol> nonRestParams = new ArrayList<>(invokableTypeSymbol.params);

        List<BLangExpression> nonRestArgs = iExpr.requiredArgs;
        List<BVarSymbol> valueProvidedParams = new ArrayList<>();

        int nonRestArgCount = nonRestArgs.size();
        List<BVarSymbol> requiredParams = new ArrayList<>(nonRestParams.size() + nonRestArgCount);
        List<BVarSymbol> requiredIncRecordParams = new ArrayList<>(incRecordParams.size() + nonRestArgCount);

        for (BVarSymbol nonRestParam : nonRestParams) {
            if (nonRestParam.isDefaultable) {
                continue;
            }

            requiredParams.add(nonRestParam);
        }

        List<String> includedRecordParamFieldNames = new ArrayList<>(incRecordParams.size());
        for (BVarSymbol incRecordParam : incRecordParams) {
            if (Symbols.isFlagOn(Flags.asMask(incRecordParam.getFlags()), Flags.REQUIRED)) {
                requiredIncRecordParams.add(incRecordParam);
            }
            includedRecordParamFieldNames.add(incRecordParam.name.value);
        }

        HashSet<String> includedRecordFields = new HashSet<>();
        List<BLangExpression> namedArgs = new ArrayList<>();
        int i = 0;
        for (; i < nonRestArgCount; i++) {
            BLangExpression arg = nonRestArgs.get(i);

            // Special case handling for the first param because for parameterized invocations, we have added the
            // value on which the function is invoked as the first param of the function call. If we run checkExpr()
            // on it, it will recursively add the first param to argExprs again, resulting in a too many args in
            // function call error.
            if (i == 0 && arg.typeChecked && iExpr.expr != null && iExpr.expr == arg) {
                BType expectedType = paramTypes.get(i);
                BType actualType = arg.getBType();
                if (Types.getReferredType(expectedType) == symTable.charStringType) {
                    arg.cloneAttempt++;
                    BLangExpression clonedArg = nodeCloner.cloneNode(arg);
                    BType argType = checkExprSilent(clonedArg, expectedType, data);
                    if (argType != symTable.semanticError) {
                        actualType = argType;
                    }
                }
                types.checkType(arg.pos, actualType, expectedType, DiagnosticErrorCode.INCOMPATIBLE_TYPES);
                types.setImplicitCastExpr(arg, arg.getBType(), expectedType);
            }

            if (arg.getKind() != NodeKind.NAMED_ARGS_EXPR) {
                // if arg is positional, corresponding parameter in the same position should be of same type.
                if (i < nonRestParams.size()) {
                    BVarSymbol param = nonRestParams.get(i);
                    if (Symbols.isFlagOn(param.flags, Flags.INCLUDED)) {
                        populateIncludedRecordParams(param, includedRecordFields, includedRecordParamFieldNames);
                    }
                    checkTypeParamExpr(arg, param.type, iExpr.langLibInvocation, data);
                    valueProvidedParams.add(param);
                    requiredParams.remove(param);
                    continue;
                }
                // Arg count > required + defaultable param count.
                break;
            }

            if (arg.getKind() == NodeKind.NAMED_ARGS_EXPR) {
                // if arg is named, function should have a parameter with this name.
                BLangIdentifier argName = ((NamedArgNode) arg).getName();
                BVarSymbol varSym = checkParameterNameForDefaultArgument(argName, ((BLangNamedArgsExpression) arg).expr,
                                            nonRestParams, incRecordParams, incRecordParamAllowAdditionalFields, data);

                if (varSym == null) {
                    dlog.error(arg.pos, DiagnosticErrorCode.UNDEFINED_PARAMETER, argName);
                    break;
                }
                if (Symbols.isFlagOn(varSym.flags, Flags.INCLUDED)) {
                    populateIncludedRecordParams(varSym, includedRecordFields, includedRecordParamFieldNames);
                } else {
                    namedArgs.add(arg);
                }
                requiredParams.remove(varSym);
                requiredIncRecordParams.remove(varSym);
                if (valueProvidedParams.contains(varSym)) {
                    dlog.error(arg.pos, DiagnosticErrorCode.DUPLICATE_NAMED_ARGS, varSym.name.value);
                    continue;
                }
                checkTypeParamExpr(arg, varSym.type, iExpr.langLibInvocation, data);
                ((BLangNamedArgsExpression) arg).varSymbol = varSym;
                valueProvidedParams.add(varSym);
            }
        }
        checkSameNamedArgsInIncludedRecords(namedArgs, includedRecordFields);
        BVarSymbol restParam = invokableTypeSymbol.restParam;

        boolean errored = false;

        if (!requiredParams.isEmpty() && vararg == null) {
            // Log errors if any required parameters are not given as positional/named args and there is
            // no vararg either.
            for (BVarSymbol requiredParam : requiredParams) {
                if (!Symbols.isFlagOn(Flags.asMask(requiredParam.getFlags()), Flags.INCLUDED)) {
                    dlog.error(iExpr.pos, DiagnosticErrorCode.MISSING_REQUIRED_PARAMETER, requiredParam.name,
                            iExpr.name.value);
                    errored = true;
                }
            }
        }

        if (!requiredIncRecordParams.isEmpty() && !requiredParams.isEmpty()) {
            // Log errors if any non-defaultable required record fields of included record parameters are not given as
            // named args.
            for (BVarSymbol requiredIncRecordParam : requiredIncRecordParams) {
                for (BVarSymbol requiredParam : requiredParams) {
                    if (Types.getReferredType(requiredParam.type) ==
                            Types.getReferredType(requiredIncRecordParam.owner.type)) {
                        dlog.error(iExpr.pos, DiagnosticErrorCode.MISSING_REQUIRED_PARAMETER,
                                requiredIncRecordParam.name, iExpr.name.value);
                        errored = true;
                    }
                }
            }
        }

        if (restParam == null &&
                (!iExpr.restArgs.isEmpty() ||
                         (vararg != null && valueProvidedParams.size() == nonRestParams.size()))) {
            dlog.error(iExpr.pos, DiagnosticErrorCode.TOO_MANY_ARGS_FUNC_CALL, iExpr.name.value);
            errored = true;
        }

        if (errored) {
            return symTable.semanticError;
        }

        BType listTypeRestArg = restParam == null ? null : restParam.type;
        BRecordType mappingTypeRestArg = null;

        if (vararg != null && nonRestArgs.size() < nonRestParams.size()) {
            // We only reach here if there are no named args and there is a vararg, and part of the non-rest params
            // are provided via the vararg.
            // Create a new tuple type and a closed record type as the expected rest param type with expected
            // required/defaultable paramtypes as members.
            PackageID pkgID = data.env.enclPkg.symbol.pkgID;
            List<BType> tupleMemberTypes = new ArrayList<>();
            BRecordTypeSymbol recordSymbol = createRecordTypeSymbol(pkgID, null, VIRTUAL, data);
            mappingTypeRestArg = new BRecordType(recordSymbol);
            LinkedHashMap<String, BField> fields = new LinkedHashMap<>();
            BType tupleRestType = null;
            BVarSymbol fieldSymbol;

            for (int j = nonRestArgs.size(); j < nonRestParams.size(); j++) {
                BType paramType = paramTypes.get(j);
                BVarSymbol nonRestParam = nonRestParams.get(j);
                Name paramName = nonRestParam.name;
                tupleMemberTypes.add(paramType);
                boolean required = requiredParams.contains(nonRestParam);
                fieldSymbol = new BVarSymbol(Flags.asMask(new HashSet<Flag>() {{
                                            add(required ? Flag.REQUIRED : Flag.OPTIONAL); }}), paramName,
                                            nonRestParam.getOriginalName(), pkgID, paramType, recordSymbol,
                                            symTable.builtinPos, VIRTUAL);
                fields.put(paramName.value, new BField(paramName, null, fieldSymbol));
            }

            if (listTypeRestArg != null) {
                if (listTypeRestArg.tag == TypeTags.ARRAY) {
                    tupleRestType = ((BArrayType) listTypeRestArg).eType;
                } else if (listTypeRestArg.tag == TypeTags.TUPLE) {
                    BTupleType restTupleType = (BTupleType) listTypeRestArg;
                    tupleMemberTypes.addAll(restTupleType.tupleTypes);
                    if (restTupleType.restType != null) {
                        tupleRestType = restTupleType.restType;
                    }
                }
            }

            BTupleType tupleType = new BTupleType(tupleMemberTypes);
            tupleType.restType = tupleRestType;
            listTypeRestArg = tupleType;
            mappingTypeRestArg.sealed = true;
            mappingTypeRestArg.restFieldType = symTable.noType;
            mappingTypeRestArg.fields = fields;
            recordSymbol.type = mappingTypeRestArg;
            mappingTypeRestArg.tsymbol = recordSymbol;
        }

        // Check whether the expected param count and the actual args counts are matching.
        if (listTypeRestArg == null && (vararg != null || !iExpr.restArgs.isEmpty())) {
            dlog.error(iExpr.pos, DiagnosticErrorCode.TOO_MANY_ARGS_FUNC_CALL, iExpr.name.value);
            return symTable.semanticError;
        }

        BType restType = null;
        if (vararg != null && !iExpr.restArgs.isEmpty()) {
            // We reach here if args are provided for the rest param as both individual rest args and a vararg.
            // Thus, the rest param type is the original rest param type which is an array type.
            BType elementType = ((BArrayType) listTypeRestArg).eType;

            for (BLangExpression restArg : iExpr.restArgs) {
                checkTypeParamExpr(restArg, elementType, true, data);
            }

            checkTypeParamExpr(vararg, listTypeRestArg, iExpr.langLibInvocation, data);
            iExpr.restArgs.add(vararg);
            restType = data.resultType;
        } else if (vararg != null) {
            iExpr.restArgs.add(vararg);
            if (mappingTypeRestArg != null) {
                LinkedHashSet<BType> restTypes = new LinkedHashSet<>();
                restTypes.add(listTypeRestArg);
                restTypes.add(mappingTypeRestArg);
                BType actualType = BUnionType.create(null, restTypes);
                checkTypeParamExpr(vararg, actualType, iExpr.langLibInvocation, data);
            } else {
                checkTypeParamExpr(vararg, listTypeRestArg, iExpr.langLibInvocation, data);
            }
            restType = data.resultType;
        } else if (!iExpr.restArgs.isEmpty()) {
            if (listTypeRestArg.tag == TypeTags.ARRAY) {
                BType elementType = ((BArrayType) listTypeRestArg).eType;
                for (BLangExpression restArg : iExpr.restArgs) {
                    checkTypeParamExpr(restArg, elementType, true, data);
                    if (restType != symTable.semanticError && data.resultType == symTable.semanticError) {
                        restType = data.resultType;
                    }
                }
            } else if (listTypeRestArg.tag == TypeTags.TUPLE) {
                BTupleType tupleType = (BTupleType) listTypeRestArg;
                List<BType> tupleMemberTypes = tupleType.tupleTypes;
                BType tupleRestType = tupleType.restType;

                int tupleMemCount = tupleMemberTypes.size();

                for (int j = 0; j < iExpr.restArgs.size(); j++) {
                    BLangExpression restArg = iExpr.restArgs.get(j);
                    BType memType = j < tupleMemCount ? tupleMemberTypes.get(j) : tupleRestType;
                    checkTypeParamExpr(restArg, memType, true, data);
                    if (restType != symTable.semanticError && data.resultType == symTable.semanticError) {
                        restType = data.resultType;
                    }
                }
            } else {
                for (BLangExpression restArg : iExpr.restArgs) {
                    checkExpr(restArg, symTable.semanticError, data);
                }
                data.resultType = symTable.semanticError;
            }
        }

        BType retType = typeParamAnalyzer.getReturnTypeParams(data.env, bInvokableType.getReturnType());
        long invokableSymbolFlags = invokableSymbol.flags;
        if (restType != symTable.semanticError && (Symbols.isFlagOn(invokableSymbolFlags, Flags.INTERFACE)
                || Symbols.isFlagOn(invokableSymbolFlags, Flags.NATIVE)) &&
                Symbols.isFlagOn(retType.flags, Flags.PARAMETERIZED)) {
            retType = unifier.build(retType, data.expType, iExpr, types, symTable, dlog);
        }

        // check argument types in arr:sort function
        boolean langLibPackageID = PackageID.isLangLibPackageID(iExpr.symbol.pkgID);
        String sortFuncName = "sort";
        if (langLibPackageID && sortFuncName.equals(iExpr.name.value)) {
            checkArrayLibSortFuncArgs(iExpr);
        }

        if (iExpr instanceof ActionNode && (iExpr).async) {
            return this.generateFutureType(invokableSymbol, retType);
        } else {
            return retType;
        }
    }

    private void populateIncludedRecordParams(BVarSymbol param, HashSet<String> includedRecordFields,
                                              List<String> includedRecordParamNames) {
        Set<String> fields = ((BRecordType) Types.getReferredType(param.type)).fields.keySet();
        for (String field : fields) {
            if (includedRecordParamNames.contains(field)) {
                includedRecordFields.add(field);
            }
        }
    }

    // If there is a named-arg or positional-arg corresponding to an included-record-param,
    // it is an error for a named-arg to specify a field of that included-record-param.
    private void checkSameNamedArgsInIncludedRecords(List<BLangExpression> namedArgs,
                                                      HashSet<String> incRecordFields) {
        if (incRecordFields.isEmpty()) {
            return;
        }
        for (BLangExpression namedArg : namedArgs) {
            String argName = ((NamedArgNode) namedArg).getName().value;
            if (incRecordFields.contains(argName)) {
                dlog.error(namedArg.pos,
                        DiagnosticErrorCode.
                        CANNOT_SPECIFY_NAMED_ARG_FOR_FIELD_OF_INCLUDED_RECORD_WHEN_ARG_SPECIFIED_FOR_INCLUDED_RECORD);
            }
        }
    }

    private void checkArrayLibSortFuncArgs(BLangInvocation iExpr) {
        List<BLangExpression> argExprs = iExpr.argExprs;
        BLangExpression keyFunction = null;

        for (int i = 0; i < argExprs.size(); i++) {
            BLangExpression arg = argExprs.get(i);
            if (arg.getKind() == NodeKind.NAMED_ARGS_EXPR) {
                BLangNamedArgsExpression argExpr = (BLangNamedArgsExpression) arg;
                if (argExpr.name.value.equals("key")) {
                    keyFunction = argExpr.expr;
                    break;
                }
            } else if (i == 2) {
                keyFunction = arg;
                break;
            }
        }

        BLangExpression arrExpr = argExprs.get(0);
        BType arrType = arrExpr.getBType();
        boolean isOrderedType = types.isOrderedType(arrType, false);
        if (keyFunction == null) {
            if (!isOrderedType) {
                dlog.error(arrExpr.pos, DiagnosticErrorCode.INVALID_SORT_ARRAY_MEMBER_TYPE, arrType);
            }
            return;
        }

        BType keyFunctionType = keyFunction.getBType();

        if (keyFunctionType.tag == TypeTags.SEMANTIC_ERROR) {
            return;
        }

        if (keyFunctionType.tag == TypeTags.NIL) {
            if (!isOrderedType) {
                dlog.error(arrExpr.pos, DiagnosticErrorCode.INVALID_SORT_ARRAY_MEMBER_TYPE, arrType);
            }
            return;
        }

        Location pos;
        BType returnType;

        if (keyFunction.getKind() == NodeKind.SIMPLE_VARIABLE_REF) {
            pos = keyFunction.pos;
            returnType = keyFunction.getBType().getReturnType();
        } else if (keyFunction.getKind() == NodeKind.ARROW_EXPR) {
            BLangArrowFunction arrowFunction = ((BLangArrowFunction) keyFunction);
            pos = arrowFunction.body.expr.pos;
            returnType = arrowFunction.body.expr.getBType();
            if (returnType.tag == TypeTags.SEMANTIC_ERROR) {
                return;
            }
        } else {
            BLangLambdaFunction keyLambdaFunction = (BLangLambdaFunction) keyFunction;
            pos = keyLambdaFunction.function.pos;
            returnType = keyLambdaFunction.function.getBType().getReturnType();
        }

        if (!types.isOrderedType(returnType, false)) {
            dlog.error(pos, DiagnosticErrorCode.INVALID_SORT_FUNC_RETURN_TYPE, returnType);
        }
    }

    private BVarSymbol checkParameterNameForDefaultArgument(BLangIdentifier argName, BLangExpression expr,
                                                            List<BVarSymbol> nonRestParams,
                                                            List<BVarSymbol> incRecordParams,
                                                            BVarSymbol incRecordParamAllowAdditionalFields,
                                                            AnalyzerData data) {
        for (BVarSymbol nonRestParam : nonRestParams) {
            if (nonRestParam.getName().value.equals(argName.value)) {
                return nonRestParam;
            }
        }
        for (BVarSymbol incRecordParam : incRecordParams) {
            if (incRecordParam.getName().value.equals(argName.value)) {
                return incRecordParam;
            }
        }
        if (incRecordParamAllowAdditionalFields != null) {
            BRecordType incRecordType =
                    (BRecordType) Types.getReferredType(incRecordParamAllowAdditionalFields.type);
            checkExpr(expr, incRecordType.restFieldType, data);
            if (!incRecordType.fields.containsKey(argName.value)) {
                return new BVarSymbol(0, names.fromIdNode(argName), names.originalNameFromIdNode(argName),
                                      null, symTable.noType, null, argName.pos, VIRTUAL);
            }
        }
        return null;
    }

    private BFutureType generateFutureType(BInvokableSymbol invocableSymbol, BType retType) {

        boolean isWorkerStart = invocableSymbol.name.value.startsWith(WORKER_LAMBDA_VAR_PREFIX);
        return new BFutureType(TypeTags.FUTURE, retType, null, isWorkerStart);
    }

    private void checkTypeParamExpr(BLangExpression arg, BType expectedType,
                                    boolean inferTypeForNumericLiteral, AnalyzerData data) {
        checkTypeParamExpr(arg.pos, arg, expectedType, inferTypeForNumericLiteral, data);
    }

    private void checkTypeParamExpr(Location pos, BLangExpression arg, BType expectedType,
                                    boolean inferTypeForNumericLiteral, AnalyzerData data) {

        SymbolEnv env = data.env;
        if (typeParamAnalyzer.notRequireTypeParams(env)) {
            checkExpr(arg, expectedType, data);
            return;
        }
        if (requireTypeInference(arg, inferTypeForNumericLiteral)) {
            // Need to infer the type. Calculate matching bound type, with no type.
            BType expType = typeParamAnalyzer.getMatchingBoundType(expectedType, env);
            BType inferredType = checkExpr(arg, expType, data);
            typeParamAnalyzer.checkForTypeParamsInArg(arg, pos, inferredType, data.env, expectedType);
            types.checkType(arg.pos, inferredType, expectedType, DiagnosticErrorCode.INCOMPATIBLE_TYPES);
            return;
        }
        checkExpr(arg, expectedType, data);
        typeParamAnalyzer.checkForTypeParamsInArg(arg, pos, arg.getBType(), data.env, expectedType);
    }

    private boolean requireTypeInference(BLangExpression expr, boolean inferTypeForNumericLiteral) {

        switch (expr.getKind()) {
            case GROUP_EXPR:
                return requireTypeInference(((BLangGroupExpr) expr).expression, inferTypeForNumericLiteral);
            case ARROW_EXPR:
            case LIST_CONSTRUCTOR_EXPR:
            case RECORD_LITERAL_EXPR:
                return true;
            case ELVIS_EXPR:
            case TERNARY_EXPR:
            case NUMERIC_LITERAL:
                return inferTypeForNumericLiteral;
            default:
                return false;
        }
    }

    private BType checkMappingField(RecordLiteralNode.RecordField field, BType mappingType, AnalyzerData data) {
        BType fieldType = symTable.semanticError;
        boolean keyValueField = field.isKeyValueField();
        boolean spreadOpField = field.getKind() == NodeKind.RECORD_LITERAL_SPREAD_OP;

        boolean readOnlyConstructorField = false;
        String fieldName = null;
        Location pos = null;

        BLangExpression valueExpr = null;

        if (keyValueField) {
            valueExpr = ((BLangRecordKeyValueField) field).valueExpr;
        } else if (!spreadOpField) {
            valueExpr = (BLangRecordVarNameField) field;
        }

        switch (mappingType.tag) {
            case TypeTags.RECORD:
                if (keyValueField) {
                    BLangRecordKeyValueField keyValField = (BLangRecordKeyValueField) field;
                    BLangRecordKey key = keyValField.key;
                    TypeSymbolPair typeSymbolPair = checkRecordLiteralKeyExpr(key.expr, key.computedKey,
                                                                              (BRecordType) mappingType, data);
                    fieldType = typeSymbolPair.determinedType;
                    key.fieldSymbol = typeSymbolPair.fieldSymbol;
                    readOnlyConstructorField = keyValField.readonly;
                    pos = key.expr.pos;
                    fieldName = getKeyValueFieldName(keyValField);
                } else if (spreadOpField) {
                    BLangExpression spreadExpr = ((BLangRecordLiteral.BLangRecordSpreadOperatorField) field).expr;
                    checkExpr(spreadExpr, data);

                    BType spreadExprType = Types.getReferredType(spreadExpr.getBType());
                    if (spreadExprType.tag == TypeTags.MAP) {
                        return types.checkType(spreadExpr.pos, ((BMapType) spreadExprType).constraint,
                                getAllFieldType((BRecordType) mappingType),
                                DiagnosticErrorCode.INCOMPATIBLE_TYPES);
                    }

                    if (spreadExprType.tag != TypeTags.RECORD) {
                        dlog.error(spreadExpr.pos, DiagnosticErrorCode.INCOMPATIBLE_TYPES_SPREAD_OP,
                                spreadExprType);
                        return symTable.semanticError;
                    }

                    boolean errored = false;
                    for (BField bField : ((BRecordType) spreadExprType).fields.values()) {
                        BType specFieldType = bField.type;
                        BSymbol fieldSymbol = symResolver.resolveStructField(spreadExpr.pos, data.env, bField.name,
                                                                             mappingType.tsymbol);
                        BType expectedFieldType = checkRecordLiteralKeyByName(spreadExpr.pos, fieldSymbol, bField.name,
                                                                              (BRecordType) mappingType);
                        if (expectedFieldType != symTable.semanticError &&
                                !types.isAssignable(specFieldType, expectedFieldType)) {
                            dlog.error(spreadExpr.pos, DiagnosticErrorCode.INCOMPATIBLE_TYPES_FIELD,
                                       expectedFieldType, bField.name, specFieldType);
                            if (!errored) {
                                errored = true;
                            }
                        }
                    }
                    return errored ? symTable.semanticError : symTable.noType;
                } else {
                    BLangRecordVarNameField varNameField = (BLangRecordVarNameField) field;
                    TypeSymbolPair typeSymbolPair = checkRecordLiteralKeyExpr(varNameField, false,
                                                                              (BRecordType) mappingType, data);
                    fieldType = typeSymbolPair.determinedType;
                    readOnlyConstructorField = varNameField.readonly;
                    pos = varNameField.pos;
                    fieldName = getVarNameFieldName(varNameField);
                }
                break;
            case TypeTags.MAP:
                if (spreadOpField) {
                    BLangExpression spreadExp = ((BLangRecordLiteral.BLangRecordSpreadOperatorField) field).expr;
                    BType spreadOpType = checkExpr(spreadExp, data);
                    BType spreadOpMemberType = checkSpreadFieldWithMapType(spreadOpType);
                    if (spreadOpMemberType.tag == symTable.semanticError.tag) {
                        dlog.error(spreadExp.pos, DiagnosticErrorCode.INCOMPATIBLE_TYPES_SPREAD_OP,
                                spreadOpType);
                        return symTable.semanticError;
                    }

                    return types.checkType(spreadExp.pos, spreadOpMemberType, ((BMapType) mappingType).constraint,
                            DiagnosticErrorCode.INCOMPATIBLE_TYPES);
                }

                boolean validMapKey;
                if (keyValueField) {
                    BLangRecordKeyValueField keyValField = (BLangRecordKeyValueField) field;
                    BLangRecordKey key = keyValField.key;
                    validMapKey = checkValidJsonOrMapLiteralKeyExpr(key.expr, key.computedKey, data);
                    readOnlyConstructorField = keyValField.readonly;
                    pos = key.pos;
                    fieldName = getKeyValueFieldName(keyValField);
                } else {
                    BLangRecordVarNameField varNameField = (BLangRecordVarNameField) field;
                    validMapKey = checkValidJsonOrMapLiteralKeyExpr(varNameField, false, data);
                    readOnlyConstructorField = varNameField.readonly;
                    pos = varNameField.pos;
                    fieldName = getVarNameFieldName(varNameField);
                }

                fieldType = validMapKey ? ((BMapType) mappingType).constraint : symTable.semanticError;
                break;
        }


        if (readOnlyConstructorField) {
            if (types.isSelectivelyImmutableType(fieldType, data.env.enclPkg.packageID)) {
                fieldType =
                        ImmutableTypeCloner.getImmutableIntersectionType(pos, types, fieldType, data.env, symTable,
                                anonymousModelHelper, names, new HashSet<>());
            } else if (!types.isInherentlyImmutableType(fieldType)) {
                dlog.error(pos, DiagnosticErrorCode.INVALID_READONLY_MAPPING_FIELD, fieldName, fieldType);
                fieldType = symTable.semanticError;
            }
        }

        if (spreadOpField) {
            // If we reach this point for a spread operator it is due to the mapping type being a semantic error.
            // In such a scenario, valueExpr would be null here, and fieldType would be symTable.semanticError.
            // We set the spread op expression as the valueExpr here, to check it against symTable.semanticError.
            valueExpr = ((BLangRecordLiteral.BLangRecordSpreadOperatorField) field).expr;
        }

        BLangExpression exprToCheck = valueExpr;
        if (data.commonAnalyzerData.nonErrorLoggingCheck) {
            exprToCheck = nodeCloner.cloneNode(valueExpr);
        } else {
            ((BLangNode) field).setBType(fieldType);
        }

        return checkExpr(exprToCheck, data.env, fieldType, data);
    }

    private BType checkSpreadFieldWithMapType(BType spreadOpType) {
        switch (spreadOpType.tag) {
            case TypeTags.RECORD:
                List<BType> types = new ArrayList<>();
                BRecordType recordType = (BRecordType) spreadOpType;

                for (BField recField : recordType.fields.values()) {
                    types.add(recField.type);
                }

                if (!recordType.sealed) {
                    types.add(recordType.restFieldType);
                }

                return getRepresentativeBroadType(types);
            case TypeTags.MAP:
                return ((BMapType) spreadOpType).constraint;
            case TypeTags.TYPEREFDESC:
                return checkSpreadFieldWithMapType(Types.getReferredType(spreadOpType));
            default:
                return symTable.semanticError;
        }
    }

    private TypeSymbolPair checkRecordLiteralKeyExpr(BLangExpression keyExpr, boolean computedKey,
                                                     BRecordType recordType, AnalyzerData data) {
        Name fieldName;

        if (computedKey) {
            checkExpr(keyExpr, symTable.stringType, data);

            if (keyExpr.getBType() == symTable.semanticError) {
                return new TypeSymbolPair(null, symTable.semanticError);
            }

            LinkedHashSet<BType> fieldTypes = recordType.fields.values().stream()
                    .map(field -> field.type)
                    .collect(Collectors.toCollection(LinkedHashSet::new));

            if (recordType.restFieldType.tag != TypeTags.NONE) {
                fieldTypes.add(recordType.restFieldType);
            }

            return new TypeSymbolPair(null, BUnionType.create(null, fieldTypes));
        } else if (keyExpr.getKind() == NodeKind.SIMPLE_VARIABLE_REF) {
            BLangSimpleVarRef varRef = (BLangSimpleVarRef) keyExpr;
            fieldName = names.fromIdNode(varRef.variableName);
        } else if (keyExpr.getKind() == NodeKind.LITERAL && keyExpr.getBType().tag == TypeTags.STRING) {
            fieldName = names.fromString((String) ((BLangLiteral) keyExpr).value);
        } else {
            dlog.error(keyExpr.pos, DiagnosticErrorCode.INVALID_RECORD_LITERAL_KEY);
            return new TypeSymbolPair(null, symTable.semanticError);
        }

        // Check whether the struct field exists
        BSymbol fieldSymbol = symResolver.resolveStructField(keyExpr.pos, data.env, fieldName, recordType.tsymbol);
        BType type = checkRecordLiteralKeyByName(keyExpr.pos, fieldSymbol, fieldName, recordType);

        return new TypeSymbolPair(fieldSymbol instanceof BVarSymbol ? (BVarSymbol) fieldSymbol : null, type);
    }

    private BType checkRecordLiteralKeyByName(Location location, BSymbol fieldSymbol, Name key,
                                              BRecordType recordType) {
        if (fieldSymbol != symTable.notFoundSymbol) {
            return fieldSymbol.type;
        }

        if (recordType.sealed) {
            dlog.error(location, DiagnosticErrorCode.UNDEFINED_STRUCTURE_FIELD_WITH_TYPE, key,
                       recordType.tsymbol.type.getKind().typeName(), recordType);
            return symTable.semanticError;
        }

        return recordType.restFieldType;
    }

    private BType getAllFieldType(BRecordType recordType) {
        LinkedHashSet<BType> possibleTypes = new LinkedHashSet<>();

        for (BField field : recordType.fields.values()) {
            possibleTypes.add(field.type);
        }

        BType restFieldType = recordType.restFieldType;

        if (restFieldType != null && restFieldType != symTable.noType) {
            possibleTypes.add(restFieldType);
        }

        return BUnionType.create(null, possibleTypes);
    }

    private boolean checkValidJsonOrMapLiteralKeyExpr(BLangExpression keyExpr, boolean computedKey, AnalyzerData data) {
        if (computedKey) {
            checkExpr(keyExpr, symTable.stringType, data);

            if (keyExpr.getBType() == symTable.semanticError) {
                return false;
            }
            return true;
        } else if (keyExpr.getKind() == NodeKind.SIMPLE_VARIABLE_REF ||
                (keyExpr.getKind() == NodeKind.LITERAL && ((BLangLiteral) keyExpr).getBType().tag == TypeTags.STRING)) {
            return true;
        }
        dlog.error(keyExpr.pos, DiagnosticErrorCode.INVALID_RECORD_LITERAL_KEY);
        return false;
    }

    private BType addNilForNillableAccessType(BType actualType) {
        // index based map/record access always returns a nil-able type for optional/rest fields.
        if (actualType.isNullable()) {
            return actualType;
        }

        return BUnionType.create(null, actualType, symTable.nilType);
    }

    private BType checkRecordRequiredFieldAccess(BLangAccessExpression varReferExpr, Name fieldName,
                                                 BRecordType recordType, AnalyzerData data) {
        BSymbol fieldSymbol = symResolver.resolveStructField(varReferExpr.pos, data.env, fieldName, recordType.tsymbol);

        if (Symbols.isOptional(fieldSymbol) || fieldSymbol == symTable.notFoundSymbol) {
            return symTable.semanticError;
        }

        // Set the field symbol to use during the code generation phase.
        varReferExpr.symbol = fieldSymbol;
        return fieldSymbol.type;
    }

    private BType checkRecordOptionalFieldAccess(BLangAccessExpression varReferExpr, Name fieldName,
                                                 BRecordType recordType, AnalyzerData data) {
        BSymbol fieldSymbol = symResolver.resolveStructField(varReferExpr.pos, data.env, fieldName, recordType.tsymbol);

        if (fieldSymbol == symTable.notFoundSymbol || !Symbols.isOptional(fieldSymbol)) {
            return symTable.semanticError;
        }

        // Set the field symbol to use during the code generation phase.
        varReferExpr.symbol = fieldSymbol;
        return fieldSymbol.type;
    }

    private BType checkRecordRestFieldAccess(BLangAccessExpression varReferExpr, Name fieldName,
                                             BRecordType recordType, AnalyzerData data) {
        BSymbol fieldSymbol = symResolver.resolveStructField(varReferExpr.pos, data.env, fieldName, recordType.tsymbol);

        if (fieldSymbol != symTable.notFoundSymbol) {
            // The field should not exist as a required or optional field.
            return symTable.semanticError;
        }

        if (recordType.sealed) {
            return symTable.semanticError;
        }

        return recordType.restFieldType;
    }

    private BType checkObjectFieldAccess(BLangFieldBasedAccess bLangFieldBasedAccess,
                                         Name fieldName, BObjectType objectType, AnalyzerData data) {
        BSymbol fieldSymbol = symResolver.resolveStructField(bLangFieldBasedAccess.pos,
                data.env, fieldName, objectType.tsymbol);

        if (fieldSymbol != symTable.notFoundSymbol) {
            // Setting the field symbol. This is used during the code generation phase
            bLangFieldBasedAccess.symbol = fieldSymbol;
            return fieldSymbol.type;
        }

        // check if it is an attached function pointer call
        Name objFuncName = names.fromString(Symbols.getAttachedFuncSymbolName(objectType.tsymbol.name.value,
                fieldName.value));
        fieldSymbol =
                symResolver.resolveObjectField(bLangFieldBasedAccess.pos, data.env, objFuncName, objectType.tsymbol);

        if (fieldSymbol == symTable.notFoundSymbol) {
            dlog.error(bLangFieldBasedAccess.field.pos,
                    DiagnosticErrorCode.UNDEFINED_STRUCTURE_FIELD_WITH_TYPE, fieldName,
                    objectType.tsymbol.type.getKind().typeName(), objectType.tsymbol);
            return symTable.semanticError;
        }

        if (Symbols.isFlagOn(fieldSymbol.type.flags, Flags.ISOLATED) &&
                !Symbols.isFlagOn(objectType.flags, Flags.ISOLATED)) {
            fieldSymbol = ASTBuilderUtil.duplicateInvokableSymbol((BInvokableSymbol) fieldSymbol);

            fieldSymbol.flags &= ~Flags.ISOLATED;
            fieldSymbol.type.flags &= ~Flags.ISOLATED;
        }

        // Setting the field symbol. This is used during the code generation phase
        bLangFieldBasedAccess.symbol = fieldSymbol;
        return fieldSymbol.type;
    }

    private BType checkTupleFieldType(BType tupleType, int indexValue) {
        BTupleType bTupleType = (BTupleType) tupleType;
        if (bTupleType.tupleTypes.size() <= indexValue && bTupleType.restType != null) {
            return bTupleType.restType;
        } else if (indexValue < 0 || bTupleType.tupleTypes.size() <= indexValue) {
            return symTable.semanticError;
        }
        return bTupleType.tupleTypes.get(indexValue);
    }

    private void validateTags(BLangXMLElementLiteral bLangXMLElementLiteral, SymbolEnv xmlElementEnv,
                              AnalyzerData data) {
        // check type for start and end tags
        BLangExpression startTagName = bLangXMLElementLiteral.startTagName;
        checkExpr(startTagName, xmlElementEnv, symTable.stringType, data);
        BLangExpression endTagName = bLangXMLElementLiteral.endTagName;
        if (endTagName == null) {
            return;
        }

        checkExpr(endTagName, xmlElementEnv, symTable.stringType, data);
        if (startTagName.getKind() == NodeKind.XML_QNAME && endTagName.getKind() == NodeKind.XML_QNAME &&
                startTagName.equals(endTagName)) {
            return;
        }

        if (startTagName.getKind() != NodeKind.XML_QNAME && endTagName.getKind() != NodeKind.XML_QNAME) {
            return;
        }

        dlog.error(bLangXMLElementLiteral.pos, DiagnosticErrorCode.XML_TAGS_MISMATCH);
    }

    private void checkStringTemplateExprs(List<? extends BLangExpression> exprs, AnalyzerData data) {
        for (BLangExpression expr : exprs) {
            checkExpr(expr, data);

            BType type = expr.getBType();

            if (type == symTable.semanticError) {
                continue;
            }

            if (!types.isNonNilSimpleBasicTypeOrString(type)) {
                dlog.error(expr.pos, DiagnosticErrorCode.INCOMPATIBLE_TYPES,
                        BUnionType.create(null, symTable.intType, symTable.floatType,
                                symTable.decimalType, symTable.stringType,
                                symTable.booleanType), type);
            }
        }
    }

    /**
     * Concatenate the consecutive text type nodes, and get the reduced set of children.
     *
     * @param exprs         Child nodes
     * @param xmlElementEnv
     * @return Reduced set of children
     */
    private List<BLangExpression> concatSimilarKindXMLNodes(List<BLangExpression> exprs, SymbolEnv xmlElementEnv,
                                                            AnalyzerData data) {
        List<BLangExpression> newChildren = new ArrayList<>();
        List<BLangExpression> tempConcatExpressions = new ArrayList<>();

        for (BLangExpression expr : exprs) {
            boolean prevNonErrorLoggingCheck = data.commonAnalyzerData.nonErrorLoggingCheck;
            data.commonAnalyzerData.nonErrorLoggingCheck = true;
            int prevErrorCount = this.dlog.errorCount();
            this.dlog.resetErrorCount();
            this.dlog.mute();

            BType exprType = checkExpr(nodeCloner.cloneNode(expr), xmlElementEnv, symTable.xmlType, data);

            data.commonAnalyzerData.nonErrorLoggingCheck = prevNonErrorLoggingCheck;
            int errorCount = this.dlog.errorCount();
            this.dlog.setErrorCount(prevErrorCount);

            if (!prevNonErrorLoggingCheck) {
                this.dlog.unmute();
            }

            if (errorCount == 0 && exprType != symTable.semanticError) {
                exprType = checkExpr(expr, xmlElementEnv, symTable.xmlType, data);
            } else {
                exprType = checkExpr(expr, xmlElementEnv, data);
            }

            if (TypeTags.isXMLTypeTag(Types.getReferredType(exprType).tag)) {
                if (!tempConcatExpressions.isEmpty()) {
                    newChildren.add(getXMLTextLiteral(tempConcatExpressions));
                    tempConcatExpressions = new ArrayList<>();
                }
                newChildren.add(expr);
                continue;
            }

            BType type = expr.getBType();
            BType referredType = Types.getReferredType(type);
            if (referredType.tag >= TypeTags.JSON &&
                    !TypeTags.isIntegerTypeTag(referredType.tag) && !TypeTags.isStringTypeTag(referredType.tag)) {
                if (referredType != symTable.semanticError && !TypeTags.isXMLTypeTag(referredType.tag)) {
                    dlog.error(expr.pos, DiagnosticErrorCode.INCOMPATIBLE_TYPES,
                            BUnionType.create(null, symTable.intType, symTable.floatType,
                                    symTable.decimalType, symTable.stringType,
                                    symTable.booleanType, symTable.xmlType), type);
                }
                continue;
            }

            tempConcatExpressions.add(expr);
        }

        // Add remaining concatenated text nodes as children
        if (!tempConcatExpressions.isEmpty()) {
            newChildren.add(getXMLTextLiteral(tempConcatExpressions));
        }

        return newChildren;
    }

    private BLangExpression getXMLTextLiteral(List<BLangExpression> exprs) {
        BLangXMLTextLiteral xmlTextLiteral = (BLangXMLTextLiteral) TreeBuilder.createXMLTextLiteralNode();
        xmlTextLiteral.textFragments = exprs;
        xmlTextLiteral.pos = exprs.get(0).pos;
        xmlTextLiteral.setBType(symTable.xmlType);
        return xmlTextLiteral;
    }

    private BType getAccessExprFinalType(BLangAccessExpression accessExpr, BType actualType) {

        // Cache the actual type of the field. This will be used in desuagr phase to create safe navigation.
        accessExpr.originalType = actualType;

        BUnionType unionType = BUnionType.create(null, actualType);

        if (returnsNull(accessExpr)) {
            unionType.add(symTable.nilType);
        }

        BType parentType = accessExpr.expr.getBType();
        if (accessExpr.errorSafeNavigation
                && (parentType.tag == TypeTags.SEMANTIC_ERROR || (parentType.tag == TypeTags.UNION
                && ((BUnionType) parentType).getMemberTypes().contains(symTable.errorType)))) {
            unionType.add(symTable.errorType);
        }

        // If there's only one member, and the one an only member is:
        //    a) nilType OR
        //    b) not-nullable
        // then return that only member, as the return type.
        if (unionType.getMemberTypes().size() == 1) {
            return unionType.getMemberTypes().toArray(new BType[0])[0];
        }

        return unionType;
    }

    private boolean returnsNull(BLangAccessExpression accessExpr) {
        BType parentType = accessExpr.expr.getBType();
        if (parentType.isNullable() && parentType.tag != TypeTags.JSON) {
            return true;
        }

        // Check whether this is a map access by index. If not, null is not a possible return type.
        if (parentType.tag != TypeTags.MAP) {
            return false;
        }

        // A map access with index, returns nullable type
        if (accessExpr.getKind() == NodeKind.INDEX_BASED_ACCESS_EXPR
                && accessExpr.expr.getBType().tag == TypeTags.MAP) {
            BType constraintType = ((BMapType) accessExpr.expr.getBType()).constraint;

            // JSON and any is special cased here, since those are two union types, with null within them.
            // Therefore return 'type' will not include null.
            return constraintType != null && constraintType.tag != TypeTags.ANY && constraintType.tag != TypeTags.JSON;
        }

        return false;
    }

    private BType checkObjectFieldAccessExpr(BLangFieldBasedAccess fieldAccessExpr, BType varRefType, Name fieldName,
                                             AnalyzerData data) {
        if (varRefType.tag == TypeTags.OBJECT) {
            return checkObjectFieldAccess(fieldAccessExpr, fieldName, (BObjectType) varRefType, data);
        }

        // If the type is not an object, it needs to be a union of objects.
        // Resultant field type is calculated here.
        Set<BType> memberTypes = ((BUnionType) varRefType).getMemberTypes();

        LinkedHashSet<BType> fieldTypeMembers = new LinkedHashSet<>();

        for (BType memType : memberTypes) {
            BType individualFieldType = checkObjectFieldAccess(fieldAccessExpr, fieldName, (BObjectType) memType, data);

            if (individualFieldType == symTable.semanticError) {
                return individualFieldType;
            }

            fieldTypeMembers.add(individualFieldType);
        }

        if (fieldTypeMembers.size() == 1) {
            return fieldTypeMembers.iterator().next();
        }

        return BUnionType.create(null, fieldTypeMembers);
    }

    private BType checkRecordFieldAccessExpr(BLangFieldBasedAccess fieldAccessExpr, BType type, Name fieldName,
                                             AnalyzerData data) {
        BType varRefType = Types.getReferredType(type);
        if (varRefType.tag == TypeTags.RECORD) {
            BSymbol fieldSymbol = symResolver.resolveStructField(fieldAccessExpr.pos, data.env,
                    fieldName, varRefType.tsymbol);

            if (Symbols.isOptional(fieldSymbol) && !fieldSymbol.type.isNullable() && !fieldAccessExpr.isLValue) {
                fieldAccessExpr.symbol = fieldSymbol;
                return addNilForNillableAccessType(fieldSymbol.type);
            }
            return checkRecordRequiredFieldAccess(fieldAccessExpr, fieldName, (BRecordType) varRefType, data);
        }

        // If the type is not a record, it needs to be a union of records.
        // Resultant field type is calculated here.
        Set<BType> memberTypes = ((BUnionType) varRefType).getMemberTypes();

        // checks whether if the field symbol type is nilable and the field is optional in other records
        for (BType memType : memberTypes) {
            BSymbol fieldSymbol = symResolver.resolveStructField(fieldAccessExpr.pos, data.env,
                    fieldName, memType.tsymbol);
            if (fieldSymbol.type.isNullable() &&
                    isFieldOptionalInRecords(((BUnionType) varRefType), fieldName, fieldAccessExpr, data)) {
                return symTable.semanticError;
            }
        }

        LinkedHashSet<BType> fieldTypeMembers = new LinkedHashSet<>();

        for (BType memType : memberTypes) {
            BType individualFieldType = checkRecordFieldAccessExpr(fieldAccessExpr, memType, fieldName, data);

            if (individualFieldType == symTable.semanticError) {
                return individualFieldType;
            }

            fieldTypeMembers.add(individualFieldType);
        }

        if (fieldTypeMembers.size() == 1) {
            return fieldTypeMembers.iterator().next();
        }

        return BUnionType.create(null, fieldTypeMembers);
    }

    private boolean isFieldOptionalInRecords(BUnionType unionType, Name fieldName,
                                             BLangFieldBasedAccess fieldAccessExpr, AnalyzerData data) {
        Set<BType> memberTypes = unionType.getMemberTypes();
        for (BType memType: memberTypes) {
            BSymbol fieldSymbol = symResolver.resolveStructField(fieldAccessExpr.pos, data.env,
                    fieldName, memType.tsymbol);
            if (Symbols.isOptional(fieldSymbol)) {
                return true;
            }
        }
        return false;
    }

    private BType checkRecordFieldAccessLhsExpr(BLangFieldBasedAccess fieldAccessExpr, BType varRefType,
                                                Name fieldName, AnalyzerData data) {
        if (varRefType.tag == TypeTags.RECORD) {
            BType fieldType =
                    checkRecordRequiredFieldAccess(fieldAccessExpr, fieldName, (BRecordType) varRefType, data);
            if (fieldType != symTable.semanticError) {
                return fieldType;
            }

            // For the LHS, the field could be optional.
            return checkRecordOptionalFieldAccess(fieldAccessExpr, fieldName, (BRecordType) varRefType, data);
        }

        // If the type is not an record, it needs to be a union of records.
        // Resultant field type is calculated here.
        Set<BType> memberTypes = ((BUnionType) varRefType).getMemberTypes();

        LinkedHashSet<BType> fieldTypeMembers = new LinkedHashSet<>();

        for (BType memType : memberTypes) {
            BType individualFieldType = checkRecordFieldAccessLhsExpr(fieldAccessExpr, memType, fieldName, data);

            if (individualFieldType == symTable.semanticError) {
                return symTable.semanticError;
            }

            fieldTypeMembers.add(individualFieldType);
        }

        if (fieldTypeMembers.size() == 1) {
            return fieldTypeMembers.iterator().next();
        }

        return BUnionType.create(null, fieldTypeMembers);
    }

    private BType checkOptionalRecordFieldAccessExpr(BLangFieldBasedAccess fieldAccessExpr, BType varRefType,
                                                     Name fieldName, AnalyzerData data) {
        BType refType = Types.getReferredType(varRefType);
        if (refType.tag == TypeTags.RECORD) {
            BType fieldType = checkRecordRequiredFieldAccess(fieldAccessExpr, fieldName, (BRecordType) refType, data);
            if (fieldType != symTable.semanticError) {
                return fieldType;
            }

            fieldType = checkRecordOptionalFieldAccess(fieldAccessExpr, fieldName, (BRecordType) refType, data);
            if (fieldType == symTable.semanticError) {
                return fieldType;
            }
            return addNilForNillableAccessType(fieldType);
        }

        // If the type is not an record, it needs to be a union of records.
        // Resultant field type is calculated here.
        Set<BType> memberTypes = ((BUnionType) refType).getMemberTypes();

        BType fieldType;

        boolean nonMatchedRecordExists = false;

        LinkedHashSet<BType> fieldTypeMembers = new LinkedHashSet<>();

        for (BType memType : memberTypes) {
            BType individualFieldType = checkOptionalRecordFieldAccessExpr(fieldAccessExpr, memType, fieldName, data);

            if (individualFieldType == symTable.semanticError) {
                nonMatchedRecordExists = true;
                continue;
            }

            fieldTypeMembers.add(individualFieldType);
        }

        if (fieldTypeMembers.isEmpty()) {
            return symTable.semanticError;
        }

        if (fieldTypeMembers.size() == 1) {
            fieldType = fieldTypeMembers.iterator().next();
        } else {
            fieldType = BUnionType.create(null, fieldTypeMembers);
        }

        return nonMatchedRecordExists ? addNilForNillableAccessType(fieldType) : fieldType;
    }

    private RecordUnionDiagnostics checkRecordUnion(BLangFieldBasedAccess fieldAccessExpr, Set<BType> memberTypes,
                                                    Name fieldName, AnalyzerData data) {

        RecordUnionDiagnostics recordUnionDiagnostics = new RecordUnionDiagnostics();

        for (BType memberType : memberTypes) {
            BRecordType recordMember = (BRecordType) Types.getReferredType(memberType);

            if (recordMember.getFields().containsKey(fieldName.getValue())) {

                if (isNilableType(fieldAccessExpr, memberType, fieldName, data)) {
                    recordUnionDiagnostics.nilableInRecords.add(recordMember);
                }

            } else {
                // The field being accessed is not declared in this record member type
                recordUnionDiagnostics.undeclaredInRecords.add(recordMember);
            }

        }

        return recordUnionDiagnostics;
    }

    private boolean isNilableType(BLangFieldBasedAccess fieldAccessExpr, BType memberType,
                              Name fieldName, AnalyzerData data) {
        BSymbol fieldSymbol = symResolver.resolveStructField(fieldAccessExpr.pos, data.env,
                fieldName, memberType.tsymbol);
        return fieldSymbol.type.isNullable();
    }

    private void logRhsFieldAccExprErrors(BLangFieldBasedAccess fieldAccessExpr, BType varRefType, Name fieldName,
                                          AnalyzerData data) {
        if (varRefType.tag == TypeTags.RECORD) {

            BRecordType recordVarRefType = (BRecordType) varRefType;
            boolean isFieldDeclared = recordVarRefType.getFields().containsKey(fieldName.getValue());

            if (isFieldDeclared) {
                // The field being accessed using the field access expression is declared as an optional field
                dlog.error(fieldAccessExpr.pos,
                        DiagnosticErrorCode.FIELD_ACCESS_CANNOT_BE_USED_TO_ACCESS_OPTIONAL_FIELDS);
            } else if (recordVarRefType.sealed) {
                // Accessing an undeclared field in a close record
                dlog.error(fieldAccessExpr.pos, DiagnosticErrorCode.UNDECLARED_FIELD_IN_RECORD, fieldName, varRefType);

            } else {
                // The field accessed is either not declared or maybe declared as a rest field in an open record
                dlog.error(fieldAccessExpr.pos, DiagnosticErrorCode.INVALID_FIELD_ACCESS_IN_RECORD_TYPE, fieldName,
                        varRefType);
            }

        } else {
            // If the type is not a record, it needs to be a union of records
            LinkedHashSet<BType> memberTypes = ((BUnionType) varRefType).getMemberTypes();
            RecordUnionDiagnostics recUnionInfo = checkRecordUnion(fieldAccessExpr, memberTypes, fieldName, data);

            if (recUnionInfo.hasNilableAndUndeclared()) {

                dlog.error(fieldAccessExpr.pos,
                        DiagnosticErrorCode.UNDECLARED_AND_NILABLE_FIELDS_IN_UNION_OF_RECORDS, fieldName,
                        recUnionInfo.recordsToString(recUnionInfo.undeclaredInRecords),
                        recUnionInfo.recordsToString(recUnionInfo.nilableInRecords));
            } else if (recUnionInfo.hasUndeclared()) {

                dlog.error(fieldAccessExpr.pos, DiagnosticErrorCode.UNDECLARED_FIELD_IN_UNION_OF_RECORDS, fieldName,
                        recUnionInfo.recordsToString(recUnionInfo.undeclaredInRecords));
            } else if (recUnionInfo.hasNilable()) {

                dlog.error(fieldAccessExpr.pos, DiagnosticErrorCode.NILABLE_FIELD_IN_UNION_OF_RECORDS, fieldName,
                        recUnionInfo.recordsToString(recUnionInfo.nilableInRecords));
            }
        }
    }

    private BType checkFieldAccessExpr(BLangFieldBasedAccess fieldAccessExpr, BType varRefType, Name fieldName,
                                       AnalyzerData data) {
        BType actualType = symTable.semanticError;
        varRefType = Types.getReferredType(varRefType);

        if (types.isSubTypeOfBaseType(varRefType, TypeTags.OBJECT)) {
            actualType = checkObjectFieldAccessExpr(fieldAccessExpr, varRefType, fieldName, data);
            fieldAccessExpr.originalType = actualType;
        } else if (types.isSubTypeOfBaseType(varRefType, TypeTags.RECORD)) {
            actualType = checkRecordFieldAccessExpr(fieldAccessExpr, varRefType, fieldName, data);

            if (actualType != symTable.semanticError) {
                fieldAccessExpr.originalType = actualType;
                return actualType;
            }

            if (!fieldAccessExpr.isLValue) {
                logRhsFieldAccExprErrors(fieldAccessExpr, varRefType, fieldName, data);
                return actualType;
            }

            // If this is an LHS expression, check if there is a required and/ optional field by the specified field
            // name in all records.
            actualType = checkRecordFieldAccessLhsExpr(fieldAccessExpr, varRefType, fieldName, data);
            fieldAccessExpr.originalType = actualType;
            if (actualType == symTable.semanticError) {
                dlog.error(fieldAccessExpr.pos, DiagnosticErrorCode.UNDEFINED_STRUCTURE_FIELD_WITH_TYPE,
                        fieldName,
                        varRefType.getKind() == TypeKind.UNION ? "union" : varRefType.getKind().typeName(), varRefType);
            }
        } else if (types.isLax(varRefType)) {
            if (fieldAccessExpr.isLValue) {
                dlog.error(fieldAccessExpr.pos,
                        DiagnosticErrorCode.OPERATION_DOES_NOT_SUPPORT_FIELD_ACCESS_FOR_ASSIGNMENT,
                        varRefType);
                return symTable.semanticError;
            }
            if (fieldAccessExpr.fieldKind == FieldKind.WITH_NS) {
                resolveXMLNamespace((BLangFieldBasedAccess.BLangNSPrefixedFieldBasedAccess) fieldAccessExpr, data);
            }
            BType laxFieldAccessType = getLaxFieldAccessType(varRefType);
            actualType = BUnionType.create(null, laxFieldAccessType, symTable.errorType);
            fieldAccessExpr.originalType = laxFieldAccessType;
        } else if (fieldAccessExpr.expr.getKind() == NodeKind.FIELD_BASED_ACCESS_EXPR &&
                hasLaxOriginalType(((BLangFieldBasedAccess) fieldAccessExpr.expr))) {
            BType laxFieldAccessType =
                    getLaxFieldAccessType(((BLangFieldBasedAccess) fieldAccessExpr.expr).originalType);
            if (fieldAccessExpr.fieldKind == FieldKind.WITH_NS) {
                resolveXMLNamespace((BLangFieldBasedAccess.BLangNSPrefixedFieldBasedAccess) fieldAccessExpr, data);
            }
            actualType = BUnionType.create(null, laxFieldAccessType, symTable.errorType);
            fieldAccessExpr.errorSafeNavigation = true;
            fieldAccessExpr.originalType = laxFieldAccessType;
        } else if (TypeTags.isXMLTypeTag(varRefType.tag)) {
            if (fieldAccessExpr.isLValue) {
                dlog.error(fieldAccessExpr.pos, DiagnosticErrorCode.CANNOT_UPDATE_XML_SEQUENCE);
            }
            // todo: field access on a xml value is not attribute access, return type should be string?
            // `_` is a special field that refer to the element name.
            actualType = symTable.xmlType;
            fieldAccessExpr.originalType = actualType;
        } else if (varRefType.tag != TypeTags.SEMANTIC_ERROR) {
            dlog.error(fieldAccessExpr.pos, DiagnosticErrorCode.OPERATION_DOES_NOT_SUPPORT_FIELD_ACCESS,
                    varRefType);
        }

        return actualType;
    }

    private void resolveXMLNamespace(BLangFieldBasedAccess.BLangNSPrefixedFieldBasedAccess fieldAccessExpr,
                                     AnalyzerData data) {
        BLangFieldBasedAccess.BLangNSPrefixedFieldBasedAccess nsPrefixedFieldAccess = fieldAccessExpr;
        String nsPrefix = nsPrefixedFieldAccess.nsPrefix.value;
        BSymbol nsSymbol = symResolver.lookupSymbolInPrefixSpace(data.env, names.fromString(nsPrefix));

        if (nsSymbol == symTable.notFoundSymbol) {
            dlog.error(nsPrefixedFieldAccess.nsPrefix.pos, DiagnosticErrorCode.CANNOT_FIND_XML_NAMESPACE,
                    nsPrefixedFieldAccess.nsPrefix);
        } else if (nsSymbol.getKind() == SymbolKind.PACKAGE) {
            nsPrefixedFieldAccess.nsSymbol = (BXMLNSSymbol) findXMLNamespaceFromPackageConst(
                    nsPrefixedFieldAccess.field.value, nsPrefixedFieldAccess.nsPrefix.value,
                    (BPackageSymbol) nsSymbol, fieldAccessExpr.pos, data);
        } else {
            nsPrefixedFieldAccess.nsSymbol = (BXMLNSSymbol) nsSymbol;
        }
    }

    private boolean hasLaxOriginalType(BLangFieldBasedAccess fieldBasedAccess) {
        return fieldBasedAccess.originalType != null && types.isLax(fieldBasedAccess.originalType);
    }

    private BType getLaxFieldAccessType(BType exprType) {
        switch (exprType.tag) {
            case TypeTags.JSON:
                return symTable.jsonType;
            case TypeTags.XML:
            case TypeTags.XML_ELEMENT:
                return symTable.stringType;
            case TypeTags.MAP:
                return ((BMapType) exprType).constraint;
            case TypeTags.UNION:
                BUnionType unionType = (BUnionType) exprType;
                if (types.isSameType(symTable.jsonType, unionType)) {
                    return symTable.jsonType;
                }
                LinkedHashSet<BType> memberTypes = new LinkedHashSet<>();
                unionType.getMemberTypes().forEach(bType -> memberTypes.add(getLaxFieldAccessType(bType)));
                return memberTypes.size() == 1 ? memberTypes.iterator().next() : BUnionType.create(null, memberTypes);
            case TypeTags.TYPEREFDESC:
                return getLaxFieldAccessType(((BTypeReferenceType) exprType).referredType);
        }
        return symTable.semanticError;
    }

    private BType checkOptionalFieldAccessExpr(BLangFieldBasedAccess fieldAccessExpr, BType varRefType, Name fieldName,
                                               AnalyzerData data) {
        BType actualType = symTable.semanticError;
        BType referredType = Types.getReferredType(varRefType);

        boolean nillableExprType = false;
        BType effectiveType = Types.getReferredType(varRefType);

        if (referredType.tag == TypeTags.UNION) {
            Set<BType> memTypes = ((BUnionType) referredType).getMemberTypes();

            if (memTypes.contains(symTable.nilType)) {
                LinkedHashSet<BType> nilRemovedSet = new LinkedHashSet<>();
                for (BType bType : memTypes) {
                    if (bType != symTable.nilType) {
                        nilRemovedSet.add(bType);
                    } else {
                        nillableExprType = true;
                    }
                }

                effectiveType = nilRemovedSet.size() == 1 ? nilRemovedSet.iterator().next() :
                        BUnionType.create(null, nilRemovedSet);
            }
        }

        if (types.isSubTypeOfBaseType(effectiveType, TypeTags.RECORD)) {
            actualType = checkOptionalRecordFieldAccessExpr(fieldAccessExpr, effectiveType, fieldName, data);
            if (actualType == symTable.semanticError) {
                dlog.error(fieldAccessExpr.pos,
                        DiagnosticErrorCode.OPERATION_DOES_NOT_SUPPORT_OPTIONAL_FIELD_ACCESS_FOR_FIELD,
                        varRefType, fieldName);
            }
            fieldAccessExpr.nilSafeNavigation = nillableExprType;
            fieldAccessExpr.originalType = fieldAccessExpr.leafNode || !nillableExprType ? actualType :
                    types.getTypeWithoutNil(actualType);
        } else if (types.isLax(effectiveType)) {
            BType laxFieldAccessType = getLaxFieldAccessType(effectiveType);
            actualType = accessCouldResultInError(effectiveType) ?
                    BUnionType.create(null, laxFieldAccessType, symTable.errorType) : laxFieldAccessType;
            if (fieldAccessExpr.fieldKind == FieldKind.WITH_NS) {
                resolveXMLNamespace((BLangFieldBasedAccess.BLangNSPrefixedFieldBasedAccess) fieldAccessExpr, data);
            }
            fieldAccessExpr.originalType = laxFieldAccessType;
            fieldAccessExpr.nilSafeNavigation = true;
            nillableExprType = true;
        } else if (fieldAccessExpr.expr.getKind() == NodeKind.FIELD_BASED_ACCESS_EXPR &&
                hasLaxOriginalType(((BLangFieldBasedAccess) fieldAccessExpr.expr))) {
            BType laxFieldAccessType =
                    getLaxFieldAccessType(((BLangFieldBasedAccess) fieldAccessExpr.expr).originalType);
            actualType = accessCouldResultInError(effectiveType) ?
                    BUnionType.create(null, laxFieldAccessType, symTable.errorType) : laxFieldAccessType;
            if (fieldAccessExpr.fieldKind == FieldKind.WITH_NS) {
                resolveXMLNamespace((BLangFieldBasedAccess.BLangNSPrefixedFieldBasedAccess) fieldAccessExpr, data);
            }
            fieldAccessExpr.errorSafeNavigation = true;
            fieldAccessExpr.originalType = laxFieldAccessType;
            fieldAccessExpr.nilSafeNavigation = true;
            nillableExprType = true;
        } else if (varRefType.tag != TypeTags.SEMANTIC_ERROR) {
            dlog.error(fieldAccessExpr.pos,
                    DiagnosticErrorCode.OPERATION_DOES_NOT_SUPPORT_OPTIONAL_FIELD_ACCESS, varRefType);
        }

        if (nillableExprType && actualType != symTable.semanticError && !actualType.isNullable()) {
            actualType = BUnionType.create(null, actualType, symTable.nilType);
        }

        return actualType;
    }

    private boolean accessCouldResultInError(BType bType) {
        BType type = Types.getReferredType(bType);
        if (type.tag == TypeTags.JSON) {
            return true;
        }

        if (type.tag == TypeTags.MAP) {
            return false;
        }

        if (type.tag == TypeTags.XML) {
            return true;
        }

        if (type.tag == TypeTags.UNION) {
            return ((BUnionType) type).getMemberTypes().stream().anyMatch(this::accessCouldResultInError);
        } else {
            return false;
        }
    }

    private BType checkIndexAccessExpr(BLangIndexBasedAccess indexBasedAccessExpr, AnalyzerData data) {
        BType effectiveType = types.getTypeWithEffectiveIntersectionTypes(indexBasedAccessExpr.expr.getBType());
        BType varRefType = Types.getReferredType(effectiveType);
        boolean nillableExprType = false;

        if (varRefType.tag == TypeTags.UNION) {
            Set<BType> memTypes = ((BUnionType) varRefType).getMemberTypes();

            if (memTypes.contains(symTable.nilType)) {
                LinkedHashSet<BType> nilRemovedSet = new LinkedHashSet<>();
                for (BType bType : memTypes) {
                    if (bType != symTable.nilType) {
                        nilRemovedSet.add(bType);
                    } else {
                        nillableExprType = true;
                    }
                }

                if (nillableExprType) {
                    varRefType = nilRemovedSet.size() == 1 ? nilRemovedSet.iterator().next() :
                            BUnionType.create(null, nilRemovedSet);

                    if (!types.isSubTypeOfMapping(varRefType)) {
                        // Member access is allowed on optional types only with mappings.
                        dlog.error(indexBasedAccessExpr.pos,
                                DiagnosticErrorCode.OPERATION_DOES_NOT_SUPPORT_MEMBER_ACCESS,
                                   indexBasedAccessExpr.expr.getBType());
                        return symTable.semanticError;
                    }

                    if (indexBasedAccessExpr.isLValue || indexBasedAccessExpr.isCompoundAssignmentLValue) {
                        dlog.error(indexBasedAccessExpr.pos,
                                DiagnosticErrorCode.OPERATION_DOES_NOT_SUPPORT_MEMBER_ACCESS_FOR_ASSIGNMENT,
                                   indexBasedAccessExpr.expr.getBType());
                        return symTable.semanticError;
                    }
                }
            }
        }


        BLangExpression indexExpr = indexBasedAccessExpr.indexExpr;
        BType actualType = symTable.semanticError;

        if (types.isSubTypeOfMapping(varRefType)) {
            checkExpr(indexExpr, symTable.stringType, data);

            if (indexExpr.getBType() == symTable.semanticError) {
                return symTable.semanticError;
            }

            actualType = checkMappingIndexBasedAccess(indexBasedAccessExpr, varRefType, data);

            if (actualType == symTable.semanticError) {
                if (isConstExpr(indexExpr)) {
                    String fieldName = getConstFieldName(indexExpr);
                    dlog.error(indexBasedAccessExpr.pos, DiagnosticErrorCode.UNDEFINED_STRUCTURE_FIELD,
                            fieldName, indexBasedAccessExpr.expr.getBType());
                    return actualType;
                }

                dlog.error(indexExpr.pos, DiagnosticErrorCode.INVALID_RECORD_MEMBER_ACCESS_EXPR, indexExpr.getBType());
                return actualType;
            }

            indexBasedAccessExpr.nilSafeNavigation = nillableExprType;
            indexBasedAccessExpr.originalType = indexBasedAccessExpr.leafNode || !nillableExprType ? actualType :
                    types.getTypeWithoutNil(actualType);
        } else if (types.isSubTypeOfList(varRefType)) {
            checkExpr(indexExpr, symTable.intType, data);

            if (indexExpr.getBType() == symTable.semanticError) {
                return symTable.semanticError;
            }

            actualType = checkListIndexBasedAccess(indexBasedAccessExpr, varRefType);
            indexBasedAccessExpr.originalType = actualType;

            if (actualType == symTable.semanticError) {
                if (isConstExpr(indexExpr)) {
                    dlog.error(indexBasedAccessExpr.indexExpr.pos,
                            DiagnosticErrorCode.LIST_INDEX_OUT_OF_RANGE, getConstIndex(indexExpr));
                    return actualType;
                }
                dlog.error(indexExpr.pos, DiagnosticErrorCode.INVALID_LIST_MEMBER_ACCESS_EXPR, indexExpr.getBType());
                return actualType;
            }
        } else if (types.isAssignable(varRefType, symTable.stringType)) {
            if (indexBasedAccessExpr.isLValue) {
                dlog.error(indexBasedAccessExpr.pos,
                        DiagnosticErrorCode.OPERATION_DOES_NOT_SUPPORT_MEMBER_ACCESS_FOR_ASSIGNMENT,
                           indexBasedAccessExpr.expr.getBType());
                return symTable.semanticError;
            }

            checkExpr(indexExpr, symTable.intType, data);

            if (indexExpr.getBType() == symTable.semanticError) {
                return symTable.semanticError;
            }

            indexBasedAccessExpr.originalType = symTable.charStringType;
            actualType = symTable.charStringType;
        } else if (TypeTags.isXMLTypeTag(varRefType.tag)) {
            if (indexBasedAccessExpr.isLValue) {
                indexExpr.setBType(symTable.semanticError);
                dlog.error(indexBasedAccessExpr.pos, DiagnosticErrorCode.CANNOT_UPDATE_XML_SEQUENCE);
                return actualType;
            }

            BType type = checkExpr(indexExpr, symTable.intType, data);
            if (type == symTable.semanticError) {
                return type;
            }
            // Note: out of range member access returns empty xml value unlike lists
            // hence, this needs to be set to xml type
            indexBasedAccessExpr.originalType = varRefType;
            actualType = varRefType;
        } else if (varRefType.tag == TypeTags.TABLE) {
            if (indexBasedAccessExpr.isLValue) {
                dlog.error(indexBasedAccessExpr.pos, DiagnosticErrorCode.CANNOT_UPDATE_TABLE_USING_MEMBER_ACCESS,
                        varRefType);
                return symTable.semanticError;
            }
            BTableType tableType = (BTableType) Types.getReferredType(indexBasedAccessExpr.expr.getBType());
            BType keyTypeConstraint = tableType.keyTypeConstraint;
            if (tableType.keyTypeConstraint == null) {
                keyTypeConstraint = createTableKeyConstraint(tableType.fieldNameList, tableType.constraint);

                if (keyTypeConstraint == symTable.semanticError) {
                    dlog.error(indexBasedAccessExpr.pos,
                               DiagnosticErrorCode.MEMBER_ACCESS_NOT_SUPPORTED_FOR_KEYLESS_TABLE,
                               indexBasedAccessExpr.expr);
                    return symTable.semanticError;
                }
            }

            BType indexExprType = checkExpr(indexExpr, keyTypeConstraint, data);
            if (indexExprType == symTable.semanticError) {
                return symTable.semanticError;
            }

            if (data.expType.tag != TypeTags.NONE) {
                BType resultType = checkExpr(indexBasedAccessExpr.expr, data.expType, data);
                if (resultType == symTable.semanticError) {
                    return symTable.semanticError;
                }
            }
            BType constraint = tableType.constraint;
            actualType = addNilForNillableAccessType(constraint);
            indexBasedAccessExpr.originalType = indexBasedAccessExpr.leafNode || !nillableExprType ? actualType :
                    types.getTypeWithoutNil(actualType);
        } else if (varRefType == symTable.semanticError) {
            indexBasedAccessExpr.indexExpr.setBType(symTable.semanticError);
            return symTable.semanticError;
        } else {
            indexBasedAccessExpr.indexExpr.setBType(symTable.semanticError);
            dlog.error(indexBasedAccessExpr.pos, DiagnosticErrorCode.OPERATION_DOES_NOT_SUPPORT_MEMBER_ACCESS,
                       indexBasedAccessExpr.expr.getBType());
            return symTable.semanticError;
        }

        if (nillableExprType && !actualType.isNullable()) {
            actualType = BUnionType.create(null, actualType, symTable.nilType);
        }

        return actualType;
    }

    private Long getConstIndex(BLangExpression indexExpr) {
        switch (indexExpr.getKind()) {
            case GROUP_EXPR:
                BLangGroupExpr groupExpr = (BLangGroupExpr) indexExpr;
                return getConstIndex(groupExpr.expression);
            case NUMERIC_LITERAL:
                return (Long) ((BLangLiteral) indexExpr).value;
            case UNARY_EXPR:
                BLangNumericLiteral numericLiteral =
                        Types.constructNumericLiteralFromUnaryExpr((BLangUnaryExpr) indexExpr);
                return (Long) numericLiteral.value;
            default:
                return (Long) ((BConstantSymbol) ((BLangSimpleVarRef) indexExpr).symbol).value.value;
        }
    }

    private String getConstFieldName(BLangExpression indexExpr) {
        switch (indexExpr.getKind()) {
            case GROUP_EXPR:
                BLangGroupExpr groupExpr = (BLangGroupExpr) indexExpr;
                return getConstFieldName(groupExpr.expression);
            case LITERAL:
                return (String) ((BLangLiteral) indexExpr).value;
            default:
                return (String) ((BConstantSymbol) ((BLangSimpleVarRef) indexExpr).symbol).value.value;
        }
    }

    private BType checkArrayIndexBasedAccess(BLangIndexBasedAccess indexBasedAccess, BType indexExprType,
                                             BArrayType arrayType) {
        BType actualType = symTable.semanticError;

        int tag = indexExprType.tag;

        if (tag == TypeTags.BYTE || TypeTags.isIntegerTypeTag(tag)) {
            BLangExpression indexExpr = indexBasedAccess.indexExpr;
            if (!isConstExpr(indexExpr) || arrayType.state == BArrayState.OPEN) {
                return arrayType.eType;
            }
            Long indexVal = getConstIndex(indexExpr);
            return indexVal >= arrayType.size || indexVal < 0 ? symTable.semanticError : arrayType.eType;
        }

        switch (tag) {
            case TypeTags.FINITE:
                BFiniteType finiteIndexExpr = (BFiniteType) indexExprType;
                boolean validIndexExists = false;
                for (BLangExpression finiteMember : finiteIndexExpr.getValueSpace()) {
                    int indexValue = ((Long) ((BLangLiteral) finiteMember).value).intValue();
                    if (indexValue >= 0 &&
                            (arrayType.state == BArrayState.OPEN || indexValue < arrayType.size)) {
                        validIndexExists = true;
                        break;
                    }
                }
                if (!validIndexExists) {
                    return symTable.semanticError;
                }
                actualType = arrayType.eType;
                break;
            case TypeTags.UNION:
                // address the case where we have a union of finite types
                List<BFiniteType> finiteTypes = ((BUnionType) indexExprType).getMemberTypes().stream()
                        .filter(memType -> Types.getReferredType(memType).tag == TypeTags.FINITE)
                        .map(matchedType -> (BFiniteType) Types.getReferredType(matchedType))
                        .collect(Collectors.toList());

                BFiniteType finiteType;
                if (finiteTypes.size() == 1) {
                    finiteType = finiteTypes.get(0);
                } else {
                    Set<BLangExpression> valueSpace = new LinkedHashSet<>();
                    finiteTypes.forEach(constituent -> valueSpace.addAll(constituent.getValueSpace()));
                    finiteType = new BFiniteType(null, valueSpace);
                }

                BType elementType = checkArrayIndexBasedAccess(indexBasedAccess, finiteType, arrayType);
                if (elementType == symTable.semanticError) {
                    return symTable.semanticError;
                }
                actualType = arrayType.eType;
                break;
            case TypeTags.TYPEREFDESC:
                return checkArrayIndexBasedAccess(indexBasedAccess, Types.getReferredType(indexExprType),
                        arrayType);
        }
        return actualType;
    }

    private BType checkListIndexBasedAccess(BLangIndexBasedAccess accessExpr, BType type) {
        if (type.tag == TypeTags.ARRAY) {
            return checkArrayIndexBasedAccess(accessExpr, accessExpr.indexExpr.getBType(), (BArrayType) type);
        }

        if (type.tag == TypeTags.TUPLE) {
            return checkTupleIndexBasedAccess(accessExpr, (BTupleType) type, accessExpr.indexExpr.getBType());
        }

        LinkedHashSet<BType> fieldTypeMembers = new LinkedHashSet<>();

        for (BType memType : ((BUnionType) type).getMemberTypes()) {
            BType individualFieldType = checkListIndexBasedAccess(accessExpr, memType);

            if (individualFieldType == symTable.semanticError) {
                continue;
            }

            fieldTypeMembers.add(individualFieldType);
        }

        if (fieldTypeMembers.size() == 0) {
            return symTable.semanticError;
        }

        if (fieldTypeMembers.size() == 1) {
            return fieldTypeMembers.iterator().next();
        }
        return BUnionType.create(null, fieldTypeMembers);
    }

    private BType checkTupleIndexBasedAccess(BLangIndexBasedAccess accessExpr, BTupleType tuple, BType currentType) {
        BType actualType = symTable.semanticError;
        BLangExpression indexExpr = accessExpr.indexExpr;

        int tag = currentType.tag;

        if (tag == TypeTags.BYTE || TypeTags.isIntegerTypeTag(tag)) {
            if (isConstExpr(indexExpr)) {
                return checkTupleFieldType(tuple, getConstIndex(indexExpr).intValue());
            }

            LinkedHashSet<BType> tupleTypes = collectTupleFieldTypes(tuple, new LinkedHashSet<>());
            return tupleTypes.size() == 1 ? tupleTypes.iterator().next() : BUnionType.create(null, tupleTypes);
        }

        switch (tag) {
            case TypeTags.FINITE:
                BFiniteType finiteIndexExpr = (BFiniteType) currentType;
                LinkedHashSet<BType> possibleTypes = new LinkedHashSet<>();
                for (BLangExpression finiteMember : finiteIndexExpr.getValueSpace()) {
                    int indexValue = ((Long) ((BLangLiteral) finiteMember).value).intValue();
                    BType fieldType = checkTupleFieldType(tuple, indexValue);
                    if (fieldType.tag != TypeTags.SEMANTIC_ERROR) {
                        possibleTypes.add(fieldType);
                    }
                }
                if (possibleTypes.size() == 0) {
                    return symTable.semanticError;
                }
                actualType = possibleTypes.size() == 1 ? possibleTypes.iterator().next() :
                        BUnionType.create(null, possibleTypes);
                break;

            case TypeTags.UNION:
                LinkedHashSet<BType> possibleTypesByMember = new LinkedHashSet<>();
                List<BFiniteType> finiteTypes = new ArrayList<>();
                ((BUnionType) currentType).getMemberTypes().forEach(memType -> {
                    memType = Types.getReferredType(memType);
                    if (memType.tag == TypeTags.FINITE) {
                        finiteTypes.add((BFiniteType) memType);
                    } else {
                        BType possibleType = checkTupleIndexBasedAccess(accessExpr, tuple, memType);
                        if (possibleType.tag == TypeTags.UNION) {
                            possibleTypesByMember.addAll(((BUnionType) possibleType).getMemberTypes());
                        } else {
                            possibleTypesByMember.add(possibleType);
                        }
                    }
                });

                BFiniteType finiteType;
                if (finiteTypes.size() == 1) {
                    finiteType = finiteTypes.get(0);
                } else {
                    Set<BLangExpression> valueSpace = new LinkedHashSet<>();
                    finiteTypes.forEach(constituent -> valueSpace.addAll(constituent.getValueSpace()));
                    finiteType = new BFiniteType(null, valueSpace);
                }

                BType possibleType = checkTupleIndexBasedAccess(accessExpr, tuple, finiteType);
                if (possibleType.tag == TypeTags.UNION) {
                    possibleTypesByMember.addAll(((BUnionType) possibleType).getMemberTypes());
                } else {
                    possibleTypesByMember.add(possibleType);
                }

                if (possibleTypesByMember.contains(symTable.semanticError)) {
                    return symTable.semanticError;
                }
                actualType = possibleTypesByMember.size() == 1 ? possibleTypesByMember.iterator().next() :
                        BUnionType.create(null, possibleTypesByMember);
                break;
            case TypeTags.TYPEREFDESC:
                return checkTupleIndexBasedAccess(accessExpr, tuple, Types.getReferredType(currentType));
        }
        return actualType;
    }

    private LinkedHashSet<BType> collectTupleFieldTypes(BTupleType tupleType, LinkedHashSet<BType> memberTypes) {
        tupleType.tupleTypes
                .forEach(memberType -> {
                    if (memberType.tag == TypeTags.UNION) {
                        collectMemberTypes((BUnionType) memberType, memberTypes);
                    } else {
                        memberTypes.add(memberType);
                    }
                });
        BType tupleRestType = tupleType.restType;
        if (tupleRestType != null) {
            memberTypes.add(tupleRestType);
        }
        return memberTypes;
    }

    private BType checkMappingIndexBasedAccess(BLangIndexBasedAccess accessExpr, BType bType, AnalyzerData data) {
        BType type = Types.getReferredType(bType);
        if (type.tag == TypeTags.MAP) {
            BType constraint = Types.getReferredType(((BMapType) type).constraint);
            return accessExpr.isLValue ? constraint : addNilForNillableAccessType(constraint);
        }

        if (type.tag == TypeTags.RECORD) {
            return checkRecordIndexBasedAccess(accessExpr, (BRecordType) type, accessExpr.indexExpr.getBType(), data);
        }

        BType fieldType;

        boolean nonMatchedRecordExists = false;

        LinkedHashSet<BType> fieldTypeMembers = new LinkedHashSet<>();

        for (BType memType : ((BUnionType) type).getMemberTypes()) {
            BType individualFieldType = checkMappingIndexBasedAccess(accessExpr, memType, data);

            if (individualFieldType == symTable.semanticError) {
                nonMatchedRecordExists = true;
                continue;
            }

            fieldTypeMembers.add(individualFieldType);
        }

        if (fieldTypeMembers.size() == 0) {
            return symTable.semanticError;
        }

        if (fieldTypeMembers.size() == 1) {
            fieldType = fieldTypeMembers.iterator().next();
        } else {
            fieldType = BUnionType.create(null, fieldTypeMembers);
        }

        return nonMatchedRecordExists ? addNilForNillableAccessType(fieldType) : fieldType;
    }

    private BType checkRecordIndexBasedAccess(BLangIndexBasedAccess accessExpr, BRecordType record, BType currentType,
                                              AnalyzerData data) {
        BType actualType = symTable.semanticError;
        BLangExpression indexExpr = accessExpr.indexExpr;
        switch (currentType.tag) {
            case TypeTags.STRING:
            case TypeTags.CHAR_STRING:
                if (isConstExpr(indexExpr)) {
                    String fieldName = Utils.escapeSpecialCharacters(getConstFieldName(indexExpr));
                    actualType = checkRecordRequiredFieldAccess(accessExpr, names.fromString(fieldName), record, data);
                    if (actualType != symTable.semanticError) {
                        return actualType;
                    }

                    actualType = checkRecordOptionalFieldAccess(accessExpr, names.fromString(fieldName), record, data);
                    if (actualType == symTable.semanticError) {
                        actualType = checkRecordRestFieldAccess(accessExpr, names.fromString(fieldName), record, data);
                        if (actualType == symTable.semanticError) {
                            return actualType;
                        }
                        if (actualType == symTable.neverType) {
                            return actualType;
                        }
                        return addNilForNillableAccessType(actualType);
                    }

                    if (accessExpr.isLValue) {
                        return actualType;
                    }
                    return addNilForNillableAccessType(actualType);
                }

                LinkedHashSet<BType> fieldTypes = record.fields.values().stream()
                        .map(field -> field.type)
                        .collect(Collectors.toCollection(LinkedHashSet::new));

                if (record.restFieldType.tag != TypeTags.NONE) {
                    fieldTypes.add(record.restFieldType);
                }

                if (fieldTypes.stream().noneMatch(BType::isNullable)) {
                    fieldTypes.add(symTable.nilType);
                }

                actualType = BUnionType.create(null, fieldTypes);
                break;
            case TypeTags.FINITE:
                BFiniteType finiteIndexExpr = (BFiniteType) currentType;
                LinkedHashSet<BType> possibleTypes = new LinkedHashSet<>();
                for (BLangExpression finiteMember : finiteIndexExpr.getValueSpace()) {
                    String fieldName = (String) ((BLangLiteral) finiteMember).value;
                    BType fieldType =
                            checkRecordRequiredFieldAccess(accessExpr, names.fromString(fieldName), record, data);
                    if (fieldType == symTable.semanticError) {
                        fieldType =
                                checkRecordOptionalFieldAccess(accessExpr, names.fromString(fieldName), record, data);
                        if (fieldType == symTable.semanticError) {
                            fieldType =
                                    checkRecordRestFieldAccess(accessExpr, names.fromString(fieldName), record, data);
                        }

                        if (fieldType != symTable.semanticError) {
                            fieldType = addNilForNillableAccessType(fieldType);
                        }
                    }

                    if (fieldType.tag == TypeTags.SEMANTIC_ERROR) {
                        continue;
                    }
                    possibleTypes.add(fieldType);
                }

                if (possibleTypes.isEmpty()) {
                    return symTable.semanticError;
                }

                if (possibleTypes.stream().noneMatch(BType::isNullable)) {
                    possibleTypes.add(symTable.nilType);
                }

                actualType = possibleTypes.size() == 1 ? possibleTypes.iterator().next() :
                        BUnionType.create(null, possibleTypes);
                break;
            case TypeTags.UNION:
                LinkedHashSet<BType> possibleTypesByMember = new LinkedHashSet<>();
                List<BFiniteType> finiteTypes = new ArrayList<>();
                types.getAllTypes(currentType, true).forEach(memType -> {
                    if (memType.tag == TypeTags.FINITE) {
                        finiteTypes.add((BFiniteType) memType);
                    } else {
                        BType possibleType = checkRecordIndexBasedAccess(accessExpr, record, memType, data);
                        if (possibleType.tag == TypeTags.UNION) {
                            possibleTypesByMember.addAll(((BUnionType) possibleType).getMemberTypes());
                        } else {
                            possibleTypesByMember.add(possibleType);
                        }
                    }
                });

                BFiniteType finiteType;
                if (finiteTypes.size() == 1) {
                    finiteType = finiteTypes.get(0);
                } else {
                    Set<BLangExpression> valueSpace = new LinkedHashSet<>();
                    finiteTypes.forEach(constituent -> valueSpace.addAll(constituent.getValueSpace()));
                    finiteType = new BFiniteType(null, valueSpace);
                }

                BType possibleType = checkRecordIndexBasedAccess(accessExpr, record, finiteType, data);
                if (possibleType.tag == TypeTags.UNION) {
                    possibleTypesByMember.addAll(((BUnionType) possibleType).getMemberTypes());
                } else {
                    possibleTypesByMember.add(possibleType);
                }

                if (possibleTypesByMember.contains(symTable.semanticError)) {
                    return symTable.semanticError;
                }
                actualType = possibleTypesByMember.size() == 1 ? possibleTypesByMember.iterator().next() :
                        BUnionType.create(null, possibleTypesByMember);
                break;
            case TypeTags.TYPEREFDESC:
                return checkRecordIndexBasedAccess(accessExpr, record,
                        Types.getReferredType(currentType), data);
        }
        return actualType;
    }

    private List<BType> getTypesList(BType type) {
        if (type.tag == TypeTags.UNION) {
            BUnionType unionType = (BUnionType) type;
            return new ArrayList<>(unionType.getMemberTypes());
        } else {
            return Lists.of(type);
        }
    }

    private boolean couldHoldTableValues(BType type, List<BType> encounteredTypes) {
        if (encounteredTypes.contains(type)) {
            return false;
        }
        encounteredTypes.add(type);

        switch (type.tag) {
            case TypeTags.UNION:
                for (BType bType1 : ((BUnionType) type).getMemberTypes()) {
                    if (couldHoldTableValues(bType1, encounteredTypes)) {
                        return true;
                    }
                }
                return false;
            case TypeTags.MAP:
                return couldHoldTableValues(((BMapType) type).constraint, encounteredTypes);
            case TypeTags.RECORD:
                BRecordType recordType = (BRecordType) type;
                for (BField field : recordType.fields.values()) {
                    if (couldHoldTableValues(field.type, encounteredTypes)) {
                        return true;
                    }
                }
                return !recordType.sealed && couldHoldTableValues(recordType.restFieldType, encounteredTypes);
            case TypeTags.ARRAY:
                return couldHoldTableValues(((BArrayType) type).eType, encounteredTypes);
            case TypeTags.TUPLE:
                for (BType bType : ((BTupleType) type).getTupleTypes()) {
                    if (couldHoldTableValues(bType, encounteredTypes)) {
                        return true;
                    }
                }
                return false;
        }
        return false;
    }

    private boolean isConstExpr(BLangExpression expression) {
        switch (expression.getKind()) {
            case LITERAL:
            case NUMERIC_LITERAL:
                return true;
            case GROUP_EXPR:
                BLangGroupExpr groupExpr = (BLangGroupExpr) expression;
                return isConstExpr(groupExpr.expression);
            case SIMPLE_VARIABLE_REF:
                return (((BLangSimpleVarRef) expression).symbol.tag & SymTag.CONSTANT) == SymTag.CONSTANT;
            case UNARY_EXPR:
                BLangUnaryExpr unaryExpr = (BLangUnaryExpr) expression;
                if (types.isLiteralInUnaryAllowed(unaryExpr)) {
                    return isConstExpr(unaryExpr.expr);
                } else {
                    return false;
                }
            default:
                return false;
        }
    }

    private Name getCurrentCompUnit(BLangNode node) {
        return names.fromString(node.pos.lineRange().filePath());
    }

    private BType getRepresentativeBroadType(List<BType> inferredTypeList) {
        for (int i = 0; i < inferredTypeList.size(); i++) {
            BType type = inferredTypeList.get(i);
            if (type.tag == TypeTags.SEMANTIC_ERROR) {
                return type;
            }

            for (int j = i + 1; j < inferredTypeList.size(); j++) {
                BType otherType = inferredTypeList.get(j);

                if (otherType.tag == TypeTags.SEMANTIC_ERROR) {
                    return otherType;
                }

                if (types.isAssignable(otherType, type)) {
                    inferredTypeList.remove(j);
                    j -= 1;
                    continue;
                }

                if (types.isAssignable(type, otherType)) {
                    inferredTypeList.remove(i);
                    i -= 1;
                    break;
                }
            }
        }

        if (inferredTypeList.size() == 1) {
            return inferredTypeList.get(0);
        }

        return BUnionType.create(null, inferredTypeList.toArray(new BType[0]));
    }

    private BType defineInferredRecordType(BLangRecordLiteral recordLiteral, BType expType, AnalyzerData data) {
        SymbolEnv env = data.env;
        PackageID pkgID = env.enclPkg.symbol.pkgID;
        BRecordTypeSymbol recordSymbol = createRecordTypeSymbol(pkgID, recordLiteral.pos, VIRTUAL, data);

        Map<String, FieldInfo> nonRestFieldTypes = new LinkedHashMap<>();
        List<BType> restFieldTypes = new ArrayList<>();

        for (RecordLiteralNode.RecordField field : recordLiteral.fields) {
            if (field.isKeyValueField()) {
                BLangRecordKeyValueField keyValue = (BLangRecordKeyValueField) field;
                BLangRecordKey key = keyValue.key;
                BLangExpression expression = keyValue.valueExpr;
                BLangExpression keyExpr = key.expr;
                if (key.computedKey) {
                    checkExpr(keyExpr, symTable.stringType, data);
                    BType exprType = checkExpr(expression, expType, data);
                    if (isUniqueType(restFieldTypes, exprType)) {
                        restFieldTypes.add(exprType);
                    }
                } else {
                    addToNonRestFieldTypes(nonRestFieldTypes, getKeyName(keyExpr),
                                           keyValue.readonly ? checkExpr(expression, symTable.readonlyType, data) :
                                                   checkExpr(expression, expType, data),
                                           true, keyValue.readonly);
                }
            } else if (field.getKind() == NodeKind.RECORD_LITERAL_SPREAD_OP) {
                BType spreadOpType = checkExpr(((BLangRecordLiteral.BLangRecordSpreadOperatorField) field).expr,
                                                expType, data);
                BType type = Types.getReferredType(spreadOpType);

                if (type.tag == TypeTags.MAP) {
                    BType constraintType = ((BMapType) type).constraint;

                    if (isUniqueType(restFieldTypes, constraintType)) {
                        restFieldTypes.add(constraintType);
                    }
                }

                if (type.tag != TypeTags.RECORD) {
                    continue;
                }

                BRecordType recordType = (BRecordType) type;
                for (BField recField : recordType.fields.values()) {
                    addToNonRestFieldTypes(nonRestFieldTypes, recField.name.value, recField.type,
                                           !Symbols.isOptional(recField.symbol), false);
                }

                if (!recordType.sealed) {
                    BType restFieldType = recordType.restFieldType;
                    if (isUniqueType(restFieldTypes, restFieldType)) {
                        restFieldTypes.add(restFieldType);
                    }
                }
            } else {
                BLangRecordVarNameField varNameField = (BLangRecordVarNameField) field;
                addToNonRestFieldTypes(nonRestFieldTypes, getKeyName(varNameField), varNameField.readonly ?
                                       checkExpr(varNameField, symTable.readonlyType, data) :
                                       checkExpr(varNameField, expType, data),
                                       true, varNameField.readonly);
            }
        }

        LinkedHashMap<String, BField> fields = new LinkedHashMap<>();
        boolean allReadOnlyNonRestFields = true;

        for (Map.Entry<String, FieldInfo> entry : nonRestFieldTypes.entrySet()) {
            FieldInfo fieldInfo = entry.getValue();
            List<BType> types = fieldInfo.types;

            if (types.contains(symTable.semanticError)) {
                return symTable.semanticError;
            }

            String key = entry.getKey();
            Name fieldName = names.fromString(key);
            BType type = types.size() == 1 ? types.get(0) : BUnionType.create(null, types.toArray(new BType[0]));

            Set<Flag> flags = new HashSet<>();

            if (fieldInfo.required) {
                flags.add(Flag.REQUIRED);
            } else {
                flags.add(Flag.OPTIONAL);
            }

            if (fieldInfo.readonly) {
                flags.add(Flag.READONLY);
            } else if (allReadOnlyNonRestFields) {
                allReadOnlyNonRestFields = false;
            }

            BVarSymbol fieldSymbol = new BVarSymbol(Flags.asMask(flags), fieldName, pkgID, type, recordSymbol,
                                                    symTable.builtinPos, VIRTUAL);
            fields.put(fieldName.value, new BField(fieldName, null, fieldSymbol));
            recordSymbol.scope.define(fieldName, fieldSymbol);
        }

        BRecordType recordType = new BRecordType(recordSymbol);
        recordType.fields = fields;

        if (restFieldTypes.contains(symTable.semanticError)) {
            return symTable.semanticError;
        }

        if (restFieldTypes.isEmpty()) {
            recordType.sealed = true;
            recordType.restFieldType = symTable.noType;
        } else if (restFieldTypes.size() == 1) {
            recordType.restFieldType = restFieldTypes.get(0);
        } else {
            recordType.restFieldType = BUnionType.create(null, restFieldTypes.toArray(new BType[0]));
        }
        recordSymbol.type = recordType;
        recordType.tsymbol = recordSymbol;

        if (expType == symTable.readonlyType || (recordType.sealed && allReadOnlyNonRestFields)) {
            recordType.flags |= Flags.READONLY;
            recordSymbol.flags |= Flags.READONLY;
        }

        BLangRecordTypeNode recordTypeNode = TypeDefBuilderHelper.createRecordTypeNode(recordType, pkgID, symTable,
                                                                                       recordLiteral.pos);
        recordTypeNode.initFunction = TypeDefBuilderHelper.createInitFunctionForRecordType(recordTypeNode, env,
                                                                                           names, symTable);
        TypeDefBuilderHelper.createTypeDefinitionForTSymbol(recordType, recordSymbol, recordTypeNode, env);

        return recordType;
    }

    private BRecordTypeSymbol createRecordTypeSymbol(PackageID pkgID, Location location,
                                                     SymbolOrigin origin, AnalyzerData data) {
        SymbolEnv env = data.env;
        BRecordTypeSymbol recordSymbol =
                Symbols.createRecordSymbol(Flags.ANONYMOUS,
                                           names.fromString(anonymousModelHelper.getNextAnonymousTypeKey(pkgID)),
                                           pkgID, null, env.scope.owner, location, origin);

        BInvokableType bInvokableType = new BInvokableType(new ArrayList<>(), symTable.nilType, null);
        BInvokableSymbol initFuncSymbol = Symbols.createFunctionSymbol(
                Flags.PUBLIC, Names.EMPTY, Names.EMPTY, env.enclPkg.symbol.pkgID, bInvokableType, env.scope.owner,
                false, symTable.builtinPos, VIRTUAL);
        initFuncSymbol.retType = symTable.nilType;
        recordSymbol.initializerFunc = new BAttachedFunction(Names.INIT_FUNCTION_SUFFIX, initFuncSymbol,
                                                             bInvokableType, location);

        recordSymbol.scope = new Scope(recordSymbol);
        recordSymbol.scope.define(
                names.fromString(recordSymbol.name.value + "." + recordSymbol.initializerFunc.funcName.value),
                recordSymbol.initializerFunc.symbol);
        return recordSymbol;
    }

    private String getKeyName(BLangExpression key) {
        return key.getKind() == NodeKind.SIMPLE_VARIABLE_REF ?
                ((BLangSimpleVarRef) key).variableName.value : (String) ((BLangLiteral) key).value;
    }

    private void addToNonRestFieldTypes(Map<String, FieldInfo> nonRestFieldTypes, String keyString,
                                        BType exprType, boolean required, boolean readonly) {
        if (!nonRestFieldTypes.containsKey(keyString)) {
            nonRestFieldTypes.put(keyString, new FieldInfo(new ArrayList<BType>() {{ add(exprType); }}, required,
                                                           readonly));
            return;
        }

        FieldInfo fieldInfo = nonRestFieldTypes.get(keyString);
        List<BType> typeList = fieldInfo.types;

        if (isUniqueType(typeList, exprType)) {
            typeList.add(exprType);
        }

        if (required && !fieldInfo.required) {
            fieldInfo.required = true;
        }
    }

    private boolean isUniqueType(Iterable<BType> typeList, BType type) {
        boolean isRecord = type.tag == TypeTags.RECORD;

        for (BType bType : typeList) {

            if (isRecord) {
                if (type == bType) {
                    return false;
                }
            } else if (types.isSameType(type, bType)) {
                return false;
            }
        }
        return true;
    }

    private BType checkXmlSubTypeLiteralCompatibility(Location location, BXMLSubType mutableXmlSubType,
                                                      BType expType, AnalyzerData data) {
        if (expType == symTable.semanticError) {
            return expType;
        }

        boolean unionExpType = expType.tag == TypeTags.UNION;

        if (expType == mutableXmlSubType) {
            return expType;
        }

        if (!unionExpType && types.isAssignable(mutableXmlSubType, expType)) {
            return mutableXmlSubType;
        }

        BXMLSubType immutableXmlSubType = (BXMLSubType)
                ImmutableTypeCloner.getEffectiveImmutableType(location, types, mutableXmlSubType, data.env, symTable,
                                                              anonymousModelHelper, names);

        if (expType == immutableXmlSubType) {
            return expType;
        }

        if (!unionExpType && types.isAssignable(immutableXmlSubType, expType)) {
            return immutableXmlSubType;
        }

        if (!unionExpType) {
            dlog.error(location, DiagnosticErrorCode.INCOMPATIBLE_TYPES, expType, mutableXmlSubType);
            return symTable.semanticError;
        }

        List<BType> compatibleTypes = new ArrayList<>();
        for (BType memberType : ((BUnionType) expType).getMemberTypes()) {
            if (compatibleTypes.contains(memberType)) {
                continue;
            }

            if (memberType == mutableXmlSubType || memberType == immutableXmlSubType) {
                compatibleTypes.add(memberType);
                continue;
            }

            if (types.isAssignable(mutableXmlSubType, memberType) && !compatibleTypes.contains(mutableXmlSubType)) {
                compatibleTypes.add(mutableXmlSubType);
                continue;
            }

            if (types.isAssignable(immutableXmlSubType, memberType) && !compatibleTypes.contains(immutableXmlSubType)) {
                compatibleTypes.add(immutableXmlSubType);
            }
        }

        if (compatibleTypes.isEmpty()) {
            dlog.error(location, DiagnosticErrorCode.INCOMPATIBLE_TYPES, expType, mutableXmlSubType);
            return symTable.semanticError;
        }

        if (compatibleTypes.size() == 1) {
            return compatibleTypes.get(0);
        }

        dlog.error(location, DiagnosticErrorCode.AMBIGUOUS_TYPES, expType);
        return symTable.semanticError;
    }

    private void markChildrenAsImmutable(BLangXMLElementLiteral bLangXMLElementLiteral, AnalyzerData data) {
        for (BLangExpression modifiedChild : bLangXMLElementLiteral.modifiedChildren) {
            BType childType = modifiedChild.getBType();
            if (Symbols.isFlagOn(childType.flags, Flags.READONLY) ||
                    !types.isSelectivelyImmutableType(childType, data.env.enclPkg.packageID)) {
                continue;
            }
            modifiedChild.setBType(ImmutableTypeCloner.getEffectiveImmutableType(modifiedChild.pos, types, childType,
                    data.env, symTable, anonymousModelHelper, names));

            if (modifiedChild.getKind() == NodeKind.XML_ELEMENT_LITERAL) {
                markChildrenAsImmutable((BLangXMLElementLiteral) modifiedChild, data);
            }
        }
    }

    private void logUndefinedSymbolError(Location pos, String name) {
        if (!missingNodesHelper.isMissingNode(name)) {
            dlog.error(pos, DiagnosticErrorCode.UNDEFINED_SYMBOL, name);
        }
    }

    private void markTypeAsIsolated(BType actualType) {
        actualType.flags |= Flags.ISOLATED;
        actualType.tsymbol.flags |= Flags.ISOLATED;
    }

    private void handleObjectConstrExprForReadOnly(
            BLangObjectConstructorExpression objectCtorExpr, BObjectType actualObjectType, SymbolEnv env,
            boolean logErrors, AnalyzerData data) {

        BLangClassDefinition classDefForConstructor = objectCtorExpr.classNode;
        boolean hasNeverReadOnlyField = false;

        for (BField field : actualObjectType.fields.values()) {
            BType fieldType = field.type;
            if (!types.isInherentlyImmutableType(fieldType) &&
                    !types.isSelectivelyImmutableType(fieldType, false, data.env.enclPkg.packageID)) {
                analyzeObjectConstructor(classDefForConstructor, env, data);
                hasNeverReadOnlyField = true;

                if (!logErrors) {
                    return;
                }

                dlog.error(field.pos,
                           DiagnosticErrorCode.INVALID_FIELD_IN_OBJECT_CONSTUCTOR_EXPR_WITH_READONLY_REFERENCE,
                           fieldType);
            }
        }

        if (hasNeverReadOnlyField) {
            return;
        }

        classDefForConstructor.flagSet.add(Flag.READONLY);
        actualObjectType.flags |= Flags.READONLY;
        actualObjectType.tsymbol.flags |= Flags.READONLY;

        ImmutableTypeCloner.markFieldsAsImmutable(classDefForConstructor, env, actualObjectType, types,
                                                  anonymousModelHelper, symTable, names, objectCtorExpr.pos);

        analyzeObjectConstructor(classDefForConstructor, env, data);
    }

    private void markConstructedObjectIsolatedness(BObjectType actualObjectType) {
        if (actualObjectType.markedIsolatedness) {
            return;
        }
        if (Symbols.isFlagOn(actualObjectType.flags, Flags.READONLY)) {
            markTypeAsIsolated(actualObjectType);
            return;
        }

        for (BField field : actualObjectType.fields.values()) {
            if (!Symbols.isFlagOn(field.symbol.flags, Flags.FINAL) ||
                    !types.isSubTypeOfReadOnlyOrIsolatedObjectUnion(field.type)) {
                return;
            }
        }

        markTypeAsIsolated(actualObjectType);
        actualObjectType.markedIsolatedness = true;
    }

    private void markLeafNode(BLangAccessExpression accessExpression) {
        BLangNode parent = accessExpression.parent;
        if (parent == null) {
            accessExpression.leafNode = true;
            return;
        }

        NodeKind kind = parent.getKind();

        while (kind == NodeKind.GROUP_EXPR) {
            parent = parent.parent;

            if (parent == null) {
                accessExpression.leafNode = true;
                break;
            }

            kind = parent.getKind();
        }

        if (kind != NodeKind.FIELD_BASED_ACCESS_EXPR && kind != NodeKind.INDEX_BASED_ACCESS_EXPR) {
            accessExpression.leafNode = true;
        }
    }

    private static class FieldInfo {
        List<BType> types;
        boolean required;
        boolean readonly;

        private FieldInfo(List<BType> types, boolean required, boolean readonly) {
            this.types = types;
            this.required = required;
            this.readonly = readonly;
        }
    }

    private static class TypeSymbolPair {
        private BVarSymbol fieldSymbol;
        private BType determinedType;

        public TypeSymbolPair(BVarSymbol fieldSymbol, BType determinedType) {
            this.fieldSymbol = fieldSymbol;
            this.determinedType = determinedType;
        }
    }

    private static class RecordUnionDiagnostics {
        // Set of record types which doesn't have the field name declared
        Set<BRecordType> undeclaredInRecords = new LinkedHashSet<>();

        // Set of record types which has the field type that includes nil
        Set<BRecordType> nilableInRecords = new LinkedHashSet<>();

        boolean hasUndeclared() {
            return undeclaredInRecords.size() > 0;
        }

        boolean hasNilable() {
            return nilableInRecords.size() > 0;
        }

        boolean hasNilableAndUndeclared() {
            return nilableInRecords.size() > 0 && undeclaredInRecords.size() > 0;
        }

        String recordsToString(Set<BRecordType> recordTypeSet) {
            StringBuilder recordNames = new StringBuilder();
            int recordSetSize = recordTypeSet.size();
            int index = 0;

            for (BRecordType recordType : recordTypeSet) {
                index++;
                recordNames.append(recordType.tsymbol.getName().getValue());

                if (recordSetSize > 1) {

                    if (index == recordSetSize - 1) {
                        recordNames.append("', and '");
                    } else if (index < recordSetSize) {
                        recordNames.append("', '");
                    }
                }
            }

            return recordNames.toString();
        }
    }

    /**
     * @since 2.0.0
     */
    public static class AnalyzerData {
        public SymbolEnv env;
        boolean isTypeChecked;
        Stack<SymbolEnv> prevEnvs;
        Types.CommonAnalyzerData commonAnalyzerData = new Types.CommonAnalyzerData();
        DiagnosticCode diagCode;
        BType expType;
        BType resultType;
        boolean isResourceAccessPathSegments = false;
    }
}<|MERGE_RESOLUTION|>--- conflicted
+++ resolved
@@ -6242,30 +6242,6 @@
         }
     }
 
-//private BType getCompletionForCollection(BType collectionType) {
-//    if (collectionType.tag == TypeTags.SEMANTIC_ERROR) {
-//        return null;
-//    }
-//    BType returnType = null, completionType = null;
-//    switch (collectionType.tag) {
-//        case TypeTags.STREAM:
-//            completionType = ((BStreamType) collectionType).completionType;
-//            break;
-//        case TypeTags.OBJECT:
-//            returnType = types.getVarTypeFromIterableObject((BObjectType) collectionType);
-//            break;
-//        default:
-//            BSymbol itrSymbol = symResolver.lookupLangLibMethod(collectionType,
-//                    names.fromString(BLangCompilerConstants.ITERABLE_COLLECTION_ITERATOR_FUNC), data.env);
-//            if (itrSymbol == this.symTable.notFoundSymbol) {
-//                return null;
-//            }
-//            BInvokableSymbol invokableSymbol = (BInvokableSymbol) itrSymbol;
-//            returnType = types.getResultTypeOfNextInvocation(
-//                    (BObjectType) Types.getReferredType(invokableSymbol.retType));
-//    }
-//}
-
     private BType getCompletionType(BType collectionType, Types.QueryConstructType queryConstructType,
                                     AnalyzerData data) {
         if (collectionType.tag == TypeTags.SEMANTIC_ERROR) {
@@ -6303,13 +6279,9 @@
             }
         }
 
-<<<<<<< HEAD
         if (data.commonAnalyzerData.queryCompletesEarly) {
-            if (queryConstructType == Types.QueryConstructType.TABLE) {
-=======
-        if (data.commonAnalyzerData.checkWithinQueryExpr) {
-            if (queryExpr.isTable || queryExpr.isMap) {
->>>>>>> 84dddff7
+            if (queryConstructType == Types.QueryConstructType.TABLE ||
+                    queryConstructType == Types.QueryConstructType.MAP) {
                 completionTypes.addAll(data.commonAnalyzerData.checkedErrorList);
             }
             if (completionTypes.isEmpty()) {
