--- conflicted
+++ resolved
@@ -1580,13 +1580,8 @@
 
             switch (referredKeyTypeConstraint.tag) {
                 case TypeTags.TUPLE:
-<<<<<<< HEAD
-                    for (Type type : ((TupleType) referredKeyTypeConstraint).getTupleTypes()) {
-                        memberTypes.add((BType) type);
-=======
-                    for (BType type : ((BTupleType) keyTypeConstraint).getTupleTypes()) {
+                    for (BType type : ((BTupleType) referredKeyTypeConstraint).getTupleTypes()) {
                         memberTypes.add(type);
->>>>>>> 766948ff
                     }
                     break;
                 case TypeTags.RECORD:
@@ -6206,19 +6201,13 @@
                 resolvedType = symTable.streamType;
                 break;
             case TypeTags.MAP:
-<<<<<<< HEAD
-                List<BType> memberTypeList = new ArrayList<>(2);
-                memberTypeList.add(symTable.stringType);
-                memberTypeList.add(((BMapType) referredType).getConstraint());
-=======
                 List<BTupleMember> memberTypeList = new ArrayList<>(2);
                 BVarSymbol stringVarSymbol = new BVarSymbol(0, null, null,
                         symTable.semanticError, null, symTable.builtinPos, SymbolOrigin.VIRTUAL);
                 memberTypeList.add(new BTupleMember(symTable.stringType, stringVarSymbol));
-                BType memberType = ((BMapType) type).getConstraint();
+                BType memberType = ((BMapType) referredType).getConstraint();
                 BVarSymbol varSymbol = Symbols.createVarSymbolForTupleMember(memberType);
                 memberTypeList.add(new BTupleMember(memberType, varSymbol));
->>>>>>> 766948ff
                 BTupleType newExpType = new BTupleType(null, memberTypeList);
                 selectType = checkExpr(selectExp, env, newExpType, data);
                 resolvedType = getResolvedType(selectType, type, isReadonly, env);
@@ -7699,22 +7688,13 @@
                 fields.put(paramName.value, new BField(paramName, null, fieldSymbol));
             }
 
-<<<<<<< HEAD
             if (referredListTypeRestArg != null) {
                 if (referredListTypeRestArg.tag == TypeTags.ARRAY) {
                     tupleRestType = ((BArrayType) referredListTypeRestArg).eType;
                 } else if (referredListTypeRestArg.tag == TypeTags.TUPLE) {
                     BTupleType restTupleType = (BTupleType) referredListTypeRestArg;
-                    tupleMemberTypes.addAll(restTupleType.tupleTypes);
-=======
-            if (listTypeRestArg != null) {
-                if (listTypeRestArg.tag == TypeTags.ARRAY) {
-                    tupleRestType = ((BArrayType) listTypeRestArg).eType;
-                } else if (listTypeRestArg.tag == TypeTags.TUPLE) {
-                    BTupleType restTupleType = (BTupleType) listTypeRestArg;
                     tupleMembers.addAll(restTupleType.getMembers());
                     restTupleType.getMembers().forEach(t -> tupleMembers.add(t));
->>>>>>> 766948ff
                     if (restTupleType.restType != null) {
                         tupleRestType = restTupleType.restType;
                     }
@@ -7772,15 +7752,9 @@
                         restType = data.resultType;
                     }
                 }
-<<<<<<< HEAD
             } else if (referredListTypeRestArg.tag == TypeTags.TUPLE) {
                 BTupleType tupleType = (BTupleType) referredListTypeRestArg;
-                List<BType> tupleMemberTypes = tupleType.tupleTypes;
-=======
-            } else if (listTypeRestArg.tag == TypeTags.TUPLE) {
-                BTupleType tupleType = (BTupleType) listTypeRestArg;
                 List<BType> tupleMemberTypes = tupleType.getTupleTypes();
->>>>>>> 766948ff
                 BType tupleRestType = tupleType.restType;
 
                 int tupleMemCount = tupleMemberTypes.size();
