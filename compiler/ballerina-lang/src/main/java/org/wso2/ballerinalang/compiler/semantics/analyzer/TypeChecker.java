--- conflicted
+++ resolved
@@ -454,11 +454,6 @@
             case TypeTags.BLOB:
             case TypeTags.XML:
             case TypeTags.MAP:
-<<<<<<< HEAD
-            case TypeTags.STREAM:
-            case TypeTags.TABLE:
-=======
->>>>>>> e86f9dbf
                 checkFunctionInvocationExpr(iExpr, iExpr.expr.type);
                 break;
             case TypeTags.JSON:
@@ -466,6 +461,9 @@
                 break;
             case TypeTags.TABLE:
                 checkFunctionInvocationExpr(iExpr, symTable.tableType);
+                break;
+            case TypeTags.STREAM:
+                checkFunctionInvocationExpr(iExpr, symTable.streamType);
                 break;
             case TypeTags.ARRAY:
             case TypeTags.TUPLE_COLLECTION:
