--- conflicted
+++ resolved
@@ -1645,19 +1645,6 @@
             resultType = symTable.semanticError;
             return;
         }
-<<<<<<< HEAD
-=======
-        if (funcSymbol.tag == SymTag.VARIABLE) {
-            // Check for function pointer.
-            iExpr.functionPointerInvocation = true;
-        }
-        if (Symbols.isFlagOn(funcSymbol.flags, Flags.REMOTE)) {
-            dlog.error(iExpr.pos, DiagnosticCode.INVALID_ACTION_INVOCATION_SYNTAX);
-        }
-        if (Symbols.isFlagOn(funcSymbol.flags, Flags.RESOURCE)) {
-            dlog.error(iExpr.pos, DiagnosticCode.INVALID_RESOURCE_FUNCTION_INVOCATION);
-        }
->>>>>>> 4b24b0ad
         // Set the resolved function symbol in the invocation expression.
         // This is used in the code generation phase.
         iExpr.symbol = funcSymbol;
@@ -1675,16 +1662,6 @@
             resultType = symTable.semanticError;
             return;
         }
-<<<<<<< HEAD
-
-=======
-        if (Symbols.isFlagOn(funcSymbol.flags, Flags.REMOTE)) {
-            dlog.error(iExpr.pos, DiagnosticCode.INVALID_ACTION_INVOCATION_SYNTAX);
-        }
-        if (Symbols.isFlagOn(funcSymbol.flags, Flags.RESOURCE)) {
-            dlog.error(iExpr.pos, DiagnosticCode.INVALID_RESOURCE_FUNCTION_INVOCATION);
-        }
->>>>>>> 4b24b0ad
         iExpr.symbol = funcSymbol;
         checkInvocationParamAndReturnType(iExpr);
     }
@@ -2537,16 +2514,10 @@
                 for (BLangExpression expression : functionArgList) {
                     checkExpr(expression, env, symTable.noType);
                 }
-<<<<<<< HEAD
                 return symResolver.createSymbolForStampOperator(iExpr.pos, new Name(function.getName()),
                         functionArgList, iExpr.expr);
             case CALL:
                 return getFunctionPointerCallSymbol(iExpr);
-=======
-                return symResolver
-                        .createSymbolForStampOperator(iExpr.pos, new Name(function.getName()), functionArgList,
-                                iExpr.expr);
->>>>>>> 4b24b0ad
             default:
                 return symTable.notFoundSymbol;
         }
