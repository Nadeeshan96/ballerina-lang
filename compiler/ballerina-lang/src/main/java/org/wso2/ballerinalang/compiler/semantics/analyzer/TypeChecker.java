--- conflicted
+++ resolved
@@ -2566,50 +2566,6 @@
         return symResolver.createBuiltinMethodSymbol(BLangBuiltInMethod.IS_FROZEN, type, symTable.booleanType,
                 InstructionCodes.IS_FROZEN);
     }
-<<<<<<< HEAD
-=======
-
-    public boolean isLikeAnydataOrNotNil(BType type) {
-        if (type.tag == TypeTags.NIL || (!types.isAnydata(type) && !isLikeAnydata(type))) {
-            return false;
-        }
-        return true;
-    }
-
-    private boolean isLikeAnydata(BType type) {
-        int typeTag = type.tag;
-        if (typeTag == TypeTags.ANY) {
-            return true;
-        }
-
-        // check for anydata element/member types as part of recursive calls with structured/union types
-        if (types.isAnydata(type)) {
-            return true;
-        }
-
-        if (type.tag == TypeTags.MAP && isLikeAnydata(((BMapType) type).constraint)) {
-            return true;
-        }
-
-        if (type.tag == TypeTags.RECORD) {
-            BRecordType recordType = (BRecordType) type;
-            return recordType.fields.stream()
-                    .noneMatch(field -> !Symbols.isFlagOn(field.symbol.flags, Flags.OPTIONAL) &&
-                            !(isLikeAnydata(field.type)));
-        }
-
-        if (type.tag == TypeTags.UNION) {
-            BUnionType unionType = (BUnionType) type;
-            return unionType.memberTypes.stream().anyMatch(this::isLikeAnydata);
-        }
-
-        if (type.tag == TypeTags.TUPLE) {
-            BTupleType tupleType = (BTupleType) type;
-            return tupleType.getTupleTypes().stream().allMatch(this::isLikeAnydata);
-        }
-
-        return type.tag == TypeTags.ARRAY && isLikeAnydata(((BArrayType) type).eType);
-    }
 
     private void defineThenTypeGuards(BLangTernaryExpr ternaryExpr, SymbolEnv thenEnv,
                                       Map<BVarSymbol, BType> thenTypeGuards) {
@@ -2637,5 +2593,4 @@
             ternaryExpr.elseTypeGuards.put(originalVarSymbol, varSymbol);
         }
     }
->>>>>>> e712c09f
 }