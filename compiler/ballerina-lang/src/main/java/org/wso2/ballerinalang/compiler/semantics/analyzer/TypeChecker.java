/*
 *  Copyright (c) 2017, WSO2 Inc. (http://www.wso2.org) All Rights Reserved.
 *
 *  WSO2 Inc. licenses this file to you under the Apache License,
 *  Version 2.0 (the "License"); you may not use this file except
 *  in compliance with the License.
 *  You may obtain a copy of the License at
 *
 *    http://www.apache.org/licenses/LICENSE-2.0
 *
 *  Unless required by applicable law or agreed to in writing,
 *  software distributed under the License is distributed on an
 *  "AS IS" BASIS, WITHOUT WARRANTIES OR CONDITIONS OF ANY
 *  KIND, either express or implied.  See the License for the
 *  specific language governing permissions and limitations
 *  under the License.
 */
package org.wso2.ballerinalang.compiler.semantics.analyzer;

import io.ballerina.identifier.Utils;
import io.ballerina.tools.diagnostics.DiagnosticCode;
import io.ballerina.tools.diagnostics.Location;
import org.ballerinalang.model.TreeBuilder;
import org.ballerinalang.model.elements.AttachPoint;
import org.ballerinalang.model.elements.Flag;
import org.ballerinalang.model.elements.PackageID;
import org.ballerinalang.model.symbols.InvokableSymbol;
import org.ballerinalang.model.symbols.SymbolKind;
import org.ballerinalang.model.symbols.SymbolOrigin;
import org.ballerinalang.model.tree.ActionNode;
import org.ballerinalang.model.tree.IdentifierNode;
import org.ballerinalang.model.tree.NodeKind;
import org.ballerinalang.model.tree.OperatorKind;
import org.ballerinalang.model.tree.expressions.NamedArgNode;
import org.ballerinalang.model.tree.expressions.RecordLiteralNode;
import org.ballerinalang.model.tree.expressions.XMLNavigationAccess;
import org.ballerinalang.model.types.TypeKind;
import org.ballerinalang.util.BLangCompilerConstants;
import org.ballerinalang.util.diagnostic.DiagnosticErrorCode;
import org.ballerinalang.util.diagnostic.DiagnosticWarningCode;
import org.wso2.ballerinalang.compiler.desugar.ASTBuilderUtil;
import org.wso2.ballerinalang.compiler.diagnostic.BLangDiagnosticLog;
import org.wso2.ballerinalang.compiler.parser.BLangAnonymousModelHelper;
import org.wso2.ballerinalang.compiler.parser.BLangMissingNodesHelper;
import org.wso2.ballerinalang.compiler.parser.NodeCloner;
import org.wso2.ballerinalang.compiler.semantics.model.Scope;
import org.wso2.ballerinalang.compiler.semantics.model.SymbolEnv;
import org.wso2.ballerinalang.compiler.semantics.model.SymbolTable;
import org.wso2.ballerinalang.compiler.semantics.model.symbols.BAnnotationSymbol;
import org.wso2.ballerinalang.compiler.semantics.model.symbols.BAttachedFunction;
import org.wso2.ballerinalang.compiler.semantics.model.symbols.BConstantSymbol;
import org.wso2.ballerinalang.compiler.semantics.model.symbols.BInvokableSymbol;
import org.wso2.ballerinalang.compiler.semantics.model.symbols.BInvokableTypeSymbol;
import org.wso2.ballerinalang.compiler.semantics.model.symbols.BLetSymbol;
import org.wso2.ballerinalang.compiler.semantics.model.symbols.BObjectTypeSymbol;
import org.wso2.ballerinalang.compiler.semantics.model.symbols.BOperatorSymbol;
import org.wso2.ballerinalang.compiler.semantics.model.symbols.BPackageSymbol;
import org.wso2.ballerinalang.compiler.semantics.model.symbols.BRecordTypeSymbol;
import org.wso2.ballerinalang.compiler.semantics.model.symbols.BResourceFunction;
import org.wso2.ballerinalang.compiler.semantics.model.symbols.BResourcePathSegmentSymbol;
import org.wso2.ballerinalang.compiler.semantics.model.symbols.BSymbol;
import org.wso2.ballerinalang.compiler.semantics.model.symbols.BTypeDefinitionSymbol;
import org.wso2.ballerinalang.compiler.semantics.model.symbols.BTypeSymbol;
import org.wso2.ballerinalang.compiler.semantics.model.symbols.BVarSymbol;
import org.wso2.ballerinalang.compiler.semantics.model.symbols.BXMLNSSymbol;
import org.wso2.ballerinalang.compiler.semantics.model.symbols.SymTag;
import org.wso2.ballerinalang.compiler.semantics.model.symbols.Symbols;
import org.wso2.ballerinalang.compiler.semantics.model.types.BArrayType;
import org.wso2.ballerinalang.compiler.semantics.model.types.BErrorType;
import org.wso2.ballerinalang.compiler.semantics.model.types.BField;
import org.wso2.ballerinalang.compiler.semantics.model.types.BFiniteType;
import org.wso2.ballerinalang.compiler.semantics.model.types.BFutureType;
import org.wso2.ballerinalang.compiler.semantics.model.types.BIntersectionType;
import org.wso2.ballerinalang.compiler.semantics.model.types.BInvokableType;
import org.wso2.ballerinalang.compiler.semantics.model.types.BMapType;
import org.wso2.ballerinalang.compiler.semantics.model.types.BNoType;
import org.wso2.ballerinalang.compiler.semantics.model.types.BObjectType;
import org.wso2.ballerinalang.compiler.semantics.model.types.BRecordType;
import org.wso2.ballerinalang.compiler.semantics.model.types.BStreamType;
import org.wso2.ballerinalang.compiler.semantics.model.types.BTableType;
import org.wso2.ballerinalang.compiler.semantics.model.types.BTupleMember;
import org.wso2.ballerinalang.compiler.semantics.model.types.BTupleType;
import org.wso2.ballerinalang.compiler.semantics.model.types.BType;
import org.wso2.ballerinalang.compiler.semantics.model.types.BTypeIdSet;
import org.wso2.ballerinalang.compiler.semantics.model.types.BTypedescType;
import org.wso2.ballerinalang.compiler.semantics.model.types.BUnionType;
import org.wso2.ballerinalang.compiler.semantics.model.types.BXMLSubType;
import org.wso2.ballerinalang.compiler.semantics.model.types.BXMLType;
import org.wso2.ballerinalang.compiler.tree.BLangAnnotationAttachment;
import org.wso2.ballerinalang.compiler.tree.BLangClassDefinition;
import org.wso2.ballerinalang.compiler.tree.BLangFunction;
import org.wso2.ballerinalang.compiler.tree.BLangIdentifier;
import org.wso2.ballerinalang.compiler.tree.BLangInvokableNode;
import org.wso2.ballerinalang.compiler.tree.BLangNode;
import org.wso2.ballerinalang.compiler.tree.BLangPackage;
import org.wso2.ballerinalang.compiler.tree.BLangSimpleVariable;
import org.wso2.ballerinalang.compiler.tree.BLangTableKeySpecifier;
import org.wso2.ballerinalang.compiler.tree.OCEDynamicEnvironmentData;
import org.wso2.ballerinalang.compiler.tree.SimpleBLangNodeAnalyzer;
import org.wso2.ballerinalang.compiler.tree.clauses.BLangOnFailClause;
import org.wso2.ballerinalang.compiler.tree.expressions.BLangAccessExpression;
import org.wso2.ballerinalang.compiler.tree.expressions.BLangAnnotAccessExpr;
import org.wso2.ballerinalang.compiler.tree.expressions.BLangArrowFunction;
import org.wso2.ballerinalang.compiler.tree.expressions.BLangBinaryExpr;
import org.wso2.ballerinalang.compiler.tree.expressions.BLangCheckPanickedExpr;
import org.wso2.ballerinalang.compiler.tree.expressions.BLangCheckedExpr;
import org.wso2.ballerinalang.compiler.tree.expressions.BLangCommitExpr;
import org.wso2.ballerinalang.compiler.tree.expressions.BLangConstRef;
import org.wso2.ballerinalang.compiler.tree.expressions.BLangElvisExpr;
import org.wso2.ballerinalang.compiler.tree.expressions.BLangErrorConstructorExpr;
import org.wso2.ballerinalang.compiler.tree.expressions.BLangErrorVarRef;
import org.wso2.ballerinalang.compiler.tree.expressions.BLangExpression;
import org.wso2.ballerinalang.compiler.tree.expressions.BLangFieldBasedAccess;
import org.wso2.ballerinalang.compiler.tree.expressions.BLangGroupExpr;
import org.wso2.ballerinalang.compiler.tree.expressions.BLangIndexBasedAccess;
import org.wso2.ballerinalang.compiler.tree.expressions.BLangInferredTypedescDefaultNode;
import org.wso2.ballerinalang.compiler.tree.expressions.BLangInvocation;
import org.wso2.ballerinalang.compiler.tree.expressions.BLangLambdaFunction;
import org.wso2.ballerinalang.compiler.tree.expressions.BLangLetExpression;
import org.wso2.ballerinalang.compiler.tree.expressions.BLangListConstructorExpr;
import org.wso2.ballerinalang.compiler.tree.expressions.BLangListConstructorExpr.BLangListConstructorSpreadOpExpr;
import org.wso2.ballerinalang.compiler.tree.expressions.BLangLiteral;
import org.wso2.ballerinalang.compiler.tree.expressions.BLangNamedArgsExpression;
import org.wso2.ballerinalang.compiler.tree.expressions.BLangNumericLiteral;
import org.wso2.ballerinalang.compiler.tree.expressions.BLangObjectConstructorExpression;
import org.wso2.ballerinalang.compiler.tree.expressions.BLangQueryAction;
import org.wso2.ballerinalang.compiler.tree.expressions.BLangQueryExpr;
import org.wso2.ballerinalang.compiler.tree.expressions.BLangRawTemplateLiteral;
import org.wso2.ballerinalang.compiler.tree.expressions.BLangRecordLiteral;
import org.wso2.ballerinalang.compiler.tree.expressions.BLangRecordLiteral.BLangRecordKey;
import org.wso2.ballerinalang.compiler.tree.expressions.BLangRecordLiteral.BLangRecordKeyValueField;
import org.wso2.ballerinalang.compiler.tree.expressions.BLangRecordLiteral.BLangRecordVarNameField;
import org.wso2.ballerinalang.compiler.tree.expressions.BLangRecordVarRef;
import org.wso2.ballerinalang.compiler.tree.expressions.BLangRegExpTemplateLiteral;
import org.wso2.ballerinalang.compiler.tree.expressions.BLangRestArgsExpression;
import org.wso2.ballerinalang.compiler.tree.expressions.BLangServiceConstructorExpr;
import org.wso2.ballerinalang.compiler.tree.expressions.BLangSimpleVarRef;
import org.wso2.ballerinalang.compiler.tree.expressions.BLangStringTemplateLiteral;
import org.wso2.ballerinalang.compiler.tree.expressions.BLangTableConstructorExpr;
import org.wso2.ballerinalang.compiler.tree.expressions.BLangTernaryExpr;
import org.wso2.ballerinalang.compiler.tree.expressions.BLangTransactionalExpr;
import org.wso2.ballerinalang.compiler.tree.expressions.BLangTrapExpr;
import org.wso2.ballerinalang.compiler.tree.expressions.BLangTupleVarRef;
import org.wso2.ballerinalang.compiler.tree.expressions.BLangTypeConversionExpr;
import org.wso2.ballerinalang.compiler.tree.expressions.BLangTypeInit;
import org.wso2.ballerinalang.compiler.tree.expressions.BLangTypeTestExpr;
import org.wso2.ballerinalang.compiler.tree.expressions.BLangTypedescExpr;
import org.wso2.ballerinalang.compiler.tree.expressions.BLangUnaryExpr;
import org.wso2.ballerinalang.compiler.tree.expressions.BLangValueExpression;
import org.wso2.ballerinalang.compiler.tree.expressions.BLangVariableReference;
import org.wso2.ballerinalang.compiler.tree.expressions.BLangWaitExpr;
import org.wso2.ballerinalang.compiler.tree.expressions.BLangWaitForAllExpr;
import org.wso2.ballerinalang.compiler.tree.expressions.BLangWorkerFlushExpr;
import org.wso2.ballerinalang.compiler.tree.expressions.BLangWorkerReceive;
import org.wso2.ballerinalang.compiler.tree.expressions.BLangWorkerSyncSendExpr;
import org.wso2.ballerinalang.compiler.tree.expressions.BLangXMLAttribute;
import org.wso2.ballerinalang.compiler.tree.expressions.BLangXMLCommentLiteral;
import org.wso2.ballerinalang.compiler.tree.expressions.BLangXMLElementAccess;
import org.wso2.ballerinalang.compiler.tree.expressions.BLangXMLElementFilter;
import org.wso2.ballerinalang.compiler.tree.expressions.BLangXMLElementLiteral;
import org.wso2.ballerinalang.compiler.tree.expressions.BLangXMLNavigationAccess;
import org.wso2.ballerinalang.compiler.tree.expressions.BLangXMLProcInsLiteral;
import org.wso2.ballerinalang.compiler.tree.expressions.BLangXMLQName;
import org.wso2.ballerinalang.compiler.tree.expressions.BLangXMLQuotedString;
import org.wso2.ballerinalang.compiler.tree.expressions.BLangXMLSequenceLiteral;
import org.wso2.ballerinalang.compiler.tree.expressions.BLangXMLTextLiteral;
import org.wso2.ballerinalang.compiler.tree.statements.BLangDo;
import org.wso2.ballerinalang.compiler.tree.types.BLangLetVariable;
import org.wso2.ballerinalang.compiler.tree.types.BLangRecordTypeNode;
import org.wso2.ballerinalang.compiler.tree.types.BLangType;
import org.wso2.ballerinalang.compiler.tree.types.BLangUserDefinedType;
import org.wso2.ballerinalang.compiler.tree.types.BLangValueType;
import org.wso2.ballerinalang.compiler.util.BArrayState;
import org.wso2.ballerinalang.compiler.util.ClosureVarSymbol;
import org.wso2.ballerinalang.compiler.util.CompilerContext;
import org.wso2.ballerinalang.compiler.util.FieldKind;
import org.wso2.ballerinalang.compiler.util.ImmutableTypeCloner;
import org.wso2.ballerinalang.compiler.util.Name;
import org.wso2.ballerinalang.compiler.util.Names;
import org.wso2.ballerinalang.compiler.util.NumericLiteralSupport;
import org.wso2.ballerinalang.compiler.util.TypeDefBuilderHelper;
import org.wso2.ballerinalang.compiler.util.TypeTags;
import org.wso2.ballerinalang.compiler.util.Unifier;
import org.wso2.ballerinalang.util.Flags;
import org.wso2.ballerinalang.util.Lists;

import java.util.ArrayList;
import java.util.Collections;
import java.util.HashMap;
import java.util.HashSet;
import java.util.Iterator;
import java.util.LinkedHashMap;
import java.util.LinkedHashSet;
import java.util.LinkedList;
import java.util.List;
import java.util.Map;
import java.util.Set;
import java.util.Stack;
import java.util.function.BinaryOperator;
import java.util.function.Function;
import java.util.stream.Collector;
import java.util.stream.Collectors;

import javax.xml.XMLConstants;

import static org.ballerinalang.model.symbols.SymbolOrigin.SOURCE;
import static org.ballerinalang.model.symbols.SymbolOrigin.VIRTUAL;
import static org.ballerinalang.util.diagnostic.DiagnosticErrorCode.INVALID_NUM_INSERTIONS;
import static org.ballerinalang.util.diagnostic.DiagnosticErrorCode.INVALID_NUM_STRINGS;
import static org.wso2.ballerinalang.compiler.tree.BLangInvokableNode.DEFAULT_WORKER_NAME;

/**
 * @since 0.94
 */
public class TypeChecker extends SimpleBLangNodeAnalyzer<TypeChecker.AnalyzerData> {

    private static final CompilerContext.Key<TypeChecker> TYPE_CHECKER_KEY = new CompilerContext.Key<>();
    private static Set<String> listLengthModifierFunctions = new HashSet<>();
    private static Map<String, HashSet<String>> modifierFunctions = new HashMap<>();

    private static final String LIST_LANG_LIB = "lang.array";
    private static final String MAP_LANG_LIB = "lang.map";
    private static final String TABLE_LANG_LIB = "lang.table";
    private static final String VALUE_LANG_LIB = "lang.value";
    private static final String XML_LANG_LIB = "lang.xml";

    private static final String FUNCTION_NAME_PUSH = "push";
    private static final String FUNCTION_NAME_POP = "pop";
    private static final String FUNCTION_NAME_SHIFT = "shift";
    private static final String FUNCTION_NAME_UNSHIFT = "unshift";
    private static final String FUNCTION_NAME_ENSURE_TYPE = "ensureType";

    private final BLangAnonymousModelHelper anonymousModelHelper;
    private final BLangDiagnosticLog dlog;
    private final BLangMissingNodesHelper missingNodesHelper;
    private final Names names;
    private final NodeCloner nodeCloner;
    private final SemanticAnalyzer semanticAnalyzer;
    private final SymbolEnter symbolEnter;
    private final SymbolResolver symResolver;
    private final SymbolTable symTable;
    private final TypeNarrower typeNarrower;
    private final TypeParamAnalyzer typeParamAnalyzer;
    private final Types types;
    private final Unifier unifier;
    protected final QueryTypeChecker queryTypeChecker;

    static {
        listLengthModifierFunctions.add(FUNCTION_NAME_PUSH);
        listLengthModifierFunctions.add(FUNCTION_NAME_POP);
        listLengthModifierFunctions.add(FUNCTION_NAME_SHIFT);
        listLengthModifierFunctions.add(FUNCTION_NAME_UNSHIFT);

        modifierFunctions.put(LIST_LANG_LIB, new HashSet<String>() {{
            add("remove");
            add("removeAll");
            add("setLength");
            add("reverse");
            add("sort");
            add("pop");
            add("push");
            add("shift");
            add("unshift");
        }});

        modifierFunctions.put(MAP_LANG_LIB, new HashSet<String>() {{
            add("remove");
            add("removeIfHasKey");
            add("removeAll");
        }});

        modifierFunctions.put(TABLE_LANG_LIB, new HashSet<String>() {{
            add("put");
            add("add");
            add("remove");
            add("removeIfHasKey");
            add("removeAll");
        }});

        modifierFunctions.put(VALUE_LANG_LIB, new HashSet<String>() {{
            add("mergeJson");
        }});

        modifierFunctions.put(XML_LANG_LIB, new HashSet<String>() {{
            add("setName");
            add("setChildren");
            add("strip");
        }});
    }

    public static TypeChecker getInstance(CompilerContext context) {
        TypeChecker typeChecker = context.get(TYPE_CHECKER_KEY);
        if (typeChecker == null) {
            typeChecker = new TypeChecker(context);
        }

        return typeChecker;
    }

    public TypeChecker(CompilerContext context) {
        context.put(TYPE_CHECKER_KEY, this);

        this.names = Names.getInstance(context);
        this.symTable = SymbolTable.getInstance(context);
        this.symbolEnter = SymbolEnter.getInstance(context);
        this.symResolver = SymbolResolver.getInstance(context);
        this.nodeCloner = NodeCloner.getInstance(context);
        this.types = Types.getInstance(context);
        this.dlog = BLangDiagnosticLog.getInstance(context);
        this.typeNarrower = TypeNarrower.getInstance(context);
        this.typeParamAnalyzer = TypeParamAnalyzer.getInstance(context);
        this.anonymousModelHelper = BLangAnonymousModelHelper.getInstance(context);
        this.semanticAnalyzer = SemanticAnalyzer.getInstance(context);
        this.missingNodesHelper = BLangMissingNodesHelper.getInstance(context);
        this.unifier = new Unifier();
        this.queryTypeChecker = QueryTypeChecker.getInstance(context);
    }

    public TypeChecker(CompilerContext context, CompilerContext.Key<TypeChecker> key) {
        context.put(key, this);

        this.names = Names.getInstance(context);
        this.symTable = SymbolTable.getInstance(context);
        this.symbolEnter = SymbolEnter.getInstance(context);
        this.symResolver = SymbolResolver.getInstance(context);
        this.nodeCloner = NodeCloner.getInstance(context);
        this.types = Types.getInstance(context);
        this.dlog = BLangDiagnosticLog.getInstance(context);
        this.typeNarrower = TypeNarrower.getInstance(context);
        this.typeParamAnalyzer = TypeParamAnalyzer.getInstance(context);
        this.anonymousModelHelper = BLangAnonymousModelHelper.getInstance(context);
        this.semanticAnalyzer = SemanticAnalyzer.getInstance(context);
        this.missingNodesHelper = BLangMissingNodesHelper.getInstance(context);
        this.unifier = new Unifier();
        this.queryTypeChecker = null;
    }

    private BType checkExpr(BLangExpression expr, SymbolEnv env, AnalyzerData data) {
        return checkExpr(expr, env, symTable.noType, data);
    }

    private BType checkExpr(BLangExpression expr, AnalyzerData data) {
        return checkExpr(expr, data.env, symTable.noType, data);
    }

    private BType checkExpr(BLangExpression expr, SymbolEnv env, BType expType, AnalyzerData data) {
        return checkExpr(expr, env, expType, DiagnosticErrorCode.INCOMPATIBLE_TYPES, data);
    }

    private BType checkExpr(BLangExpression expr, BType expType, AnalyzerData data) {
        return checkExpr(expr, data.env, expType, DiagnosticErrorCode.INCOMPATIBLE_TYPES, data);
    }

    public BType checkExpr(BLangExpression expr, SymbolEnv env) {
        return checkExpr(expr, env, symTable.noType, new Stack<>());
    }

    public BType checkExpr(BLangExpression expr, SymbolEnv env, Stack<SymbolEnv> prevEnvs,
                           Types.CommonAnalyzerData commonAnalyzerData) {
        return checkExpr(expr, env, symTable.noType, prevEnvs, commonAnalyzerData);
    }

    public BType checkExpr(BLangExpression expr, SymbolEnv env, BType expType, Stack<SymbolEnv> prevEnvs) {
        final AnalyzerData data = new AnalyzerData();
        data.env = env;
        data.prevEnvs = prevEnvs;
        data.commonAnalyzerData.queryFinalClauses = new Stack<>();
        data.commonAnalyzerData.queryEnvs = new Stack<>();
        return checkExpr(expr, env, expType, DiagnosticErrorCode.INCOMPATIBLE_TYPES, data);
    }

    public BType checkExpr(BLangExpression expr, SymbolEnv env, BType expType, Stack<SymbolEnv> prevEnvs,
                           Types.CommonAnalyzerData commonAnalyzerData) {
        final AnalyzerData data = new AnalyzerData();
        data.env = env;
        data.prevEnvs = prevEnvs;
        data.commonAnalyzerData = commonAnalyzerData;
        return checkExpr(expr, env, expType, DiagnosticErrorCode.INCOMPATIBLE_TYPES, data);
    }

    @Override
    public void analyzeNode(BLangNode node, AnalyzerData data) {
        // Ignore
    }

    @Override
    public void visit(BLangPackage node, AnalyzerData data) {
    }

    public BType checkExpr(BLangExpression expr, SymbolEnv env, BType expType, DiagnosticCode diagCode,
                           AnalyzerData data) {
        if (expr.typeChecked) {
            return expr.getBType();
        }

        if (expType.tag == TypeTags.INTERSECTION) {
            expType = ((BIntersectionType) expType).effectiveType;
        }

        SymbolEnv prevEnv = data.env;
        BType preExpType = data.expType;
        DiagnosticCode preDiagCode = data.diagCode;
        data.env = env;
        data.diagCode = diagCode;
        data.expType = expType;
        data.isTypeChecked = true;

        expr.expectedType = expType;

        expr.accept(this, data);

        BType resultRefType = Types.getReferredType(data.resultType);
        if (resultRefType.tag == TypeTags.INTERSECTION) {
            data.resultType = ((BIntersectionType) resultRefType).effectiveType;
        }

        expr.setTypeCheckedType(data.resultType);
        expr.typeChecked = data.isTypeChecked;
        data.env = prevEnv;
        data.expType = preExpType;
        data.diagCode = preDiagCode;

        validateAndSetExprExpectedType(expr, data);

        return data.resultType;
    }

    private void analyzeObjectConstructor(BLangNode node, SymbolEnv env, AnalyzerData data) {
        if (!data.commonAnalyzerData.nonErrorLoggingCheck) {
            semanticAnalyzer.analyzeNode(node, env, data.commonAnalyzerData);
        }
    }

    public void validateAndSetExprExpectedType(BLangExpression expr, AnalyzerData data) {
        if (data.resultType.tag == TypeTags.SEMANTIC_ERROR) {
            return;
        }

        // If the expected type is a map, but a record type is inferred due to the presence of `readonly` fields in
        // the mapping constructor expression, we don't override the expected type.
        if (expr.getKind() == NodeKind.RECORD_LITERAL_EXPR && expr.expectedType != null &&
                Types.getReferredType(expr.expectedType).tag == TypeTags.MAP
                && Types.getReferredType(expr.getBType()).tag == TypeTags.RECORD) {
            return;
        }

        expr.expectedType = data.resultType;
    }


    // Expressions

    public void visit(BLangLiteral literalExpr, AnalyzerData data) {

        BType literalType = setLiteralValueAndGetType(literalExpr, data.expType, data);
        if (literalType == symTable.semanticError) {
            data.resultType = symTable.semanticError;
            return;
        }
        if (literalExpr.isFiniteContext) {
            return;
        }
        data.resultType = types.checkType(literalExpr, literalType, data.expType);
    }

    @Override
    public void visit(BLangXMLElementAccess xmlElementAccess, AnalyzerData data) {
        // check for undeclared namespaces.
        checkXMLNamespacePrefixes(xmlElementAccess.filters, data);
        checkExpr(xmlElementAccess.expr, symTable.xmlType, data);
        data.resultType = types.checkType(xmlElementAccess, symTable.xmlElementSeqType, data.expType);
    }

    @Override
    public void visit(BLangXMLNavigationAccess xmlNavigation, AnalyzerData data) {
        checkXMLNamespacePrefixes(xmlNavigation.filters, data);
        if (xmlNavigation.childIndex != null) {
            checkExpr(xmlNavigation.childIndex, symTable.intType, data);
        }
        BType exprType = checkExpr(xmlNavigation.expr, symTable.xmlType, data);

        if (Types.getReferredType(exprType).tag == TypeTags.UNION) {
            dlog.error(xmlNavigation.pos, DiagnosticErrorCode.TYPE_DOES_NOT_SUPPORT_XML_NAVIGATION_ACCESS,
                       xmlNavigation.expr.getBType());
        }

        BType actualType = xmlNavigation.navAccessType == XMLNavigationAccess.NavAccessType.CHILDREN
                ? symTable.xmlType : symTable.xmlElementSeqType;

        types.checkType(xmlNavigation, actualType, data.expType);
        if (xmlNavigation.navAccessType == XMLNavigationAccess.NavAccessType.CHILDREN) {
            data.resultType = symTable.xmlType;
        } else {
            data.resultType = symTable.xmlElementSeqType;
        }
    }

    private void checkXMLNamespacePrefixes(List<BLangXMLElementFilter> filters, AnalyzerData data) {
        for (BLangXMLElementFilter filter : filters) {
            if (!filter.namespace.isEmpty()) {
                Name nsName = names.fromString(filter.namespace);
                BSymbol nsSymbol = symResolver.lookupSymbolInPrefixSpace(data.env, nsName);
                filter.namespaceSymbol = nsSymbol;
                if (nsSymbol.getKind() != SymbolKind.XMLNS) {
                    dlog.error(filter.nsPos, DiagnosticErrorCode.CANNOT_FIND_XML_NAMESPACE, nsName);
                }
            }
        }
    }

    private int getPreferredMemberTypeTag(BFiniteType finiteType) {
        for (BLangExpression valueExpr : finiteType.getValueSpace()) {
            int typeTag = Types.getReferredType(valueExpr.getBType()).tag;
            if (typeTag > TypeTags.DECIMAL) {
                continue;
            }
            for (int i = TypeTags.INT; i <= TypeTags.DECIMAL; i++) {
                if (typeTag == i) {
                    return i;
                }
            }
        }
        return TypeTags.NONE;
    }

    private BType getFiniteTypeMatchWithIntType(BLangLiteral literalExpr, BFiniteType finiteType, AnalyzerData data) {
        if (literalAssignableToFiniteType(literalExpr, finiteType, TypeTags.INT)) {
            setLiteralValueForFiniteType(literalExpr, symTable.intType, data);
            return symTable.intType;
        } else if (literalAssignableToFiniteType(literalExpr, finiteType, TypeTags.BYTE)) {
            setLiteralValueForFiniteType(literalExpr, symTable.byteType, data);
            return symTable.byteType;

        } else {
            for (int tag = TypeTags.SIGNED32_INT; tag <= TypeTags.UNSIGNED8_INT; tag++) {
                if (literalAssignableToFiniteType(literalExpr, finiteType, tag)) {
                    setLiteralValueForFiniteType(literalExpr, symTable.getTypeFromTag(tag), data);
                    return symTable.getTypeFromTag(tag);
                }
            }
        }
        return symTable.noType;
    }

    private BType getFiniteTypeMatchWithIntLiteral(BLangLiteral literalExpr, BFiniteType finiteType,
                                                   Object literalValue, AnalyzerData data) {
        BType intLiteralType = getFiniteTypeMatchWithIntType(literalExpr, finiteType, data);
        if (intLiteralType != symTable.noType) {
            return intLiteralType;
        }
        int typeTag = getPreferredMemberTypeTag(finiteType);
        if (typeTag == TypeTags.NONE) {
            return symTable.intType;
        }
        if (literalAssignableToFiniteType(literalExpr, finiteType, typeTag)) {
            BType type = symTable.getTypeFromTag(typeTag);
            setLiteralValueForFiniteType(literalExpr, type, data);
            literalExpr.value = String.valueOf(literalValue);
            return type;
        }
        // Handle out of range ints
        if (literalValue instanceof Double) {
            return symTable.floatType;
        }
        if (literalValue instanceof String) {
            return symTable.decimalType;
        }
        return symTable.intType;
    }

    private BType silentIntTypeCheck(BLangLiteral literalExpr, Object literalValue, BType expType,
                                     AnalyzerData data) {
        boolean prevNonErrorLoggingCheck = data.commonAnalyzerData.nonErrorLoggingCheck;
        data.commonAnalyzerData.nonErrorLoggingCheck = true;
        int prevErrorCount = this.dlog.errorCount();
        this.dlog.resetErrorCount();
        this.dlog.mute();

        BType exprCompatibleType = getIntegerLiteralType(nodeCloner.cloneNode(literalExpr), literalValue, expType,
                data);
        data.commonAnalyzerData.nonErrorLoggingCheck = prevNonErrorLoggingCheck;
        this.dlog.setErrorCount(prevErrorCount);

        if (!prevNonErrorLoggingCheck) {
            this.dlog.unmute();
        }
        return exprCompatibleType;
    }

    private BType silentCompatibleLiteralTypeCheck(BFiniteType finiteType, BLangLiteral literalExpr,
                                                   Object literalValue, AnalyzerData data) {
        BType resIntType = symTable.semanticError;
        for (BLangExpression valueExpr : finiteType.getValueSpace()) {
            resIntType = silentIntTypeCheck(literalExpr, literalValue, valueExpr.getBType(), data);
            if (resIntType != symTable.semanticError) {
                return resIntType;
            }
        }
        return resIntType;
    }

    private BType checkIfOutOfRangeAndReturnType(BFiniteType finiteType, BLangLiteral literalExpr, Object literalValue,
                                                 AnalyzerData data) {
        BType compatibleType = silentCompatibleLiteralTypeCheck(finiteType, literalExpr, literalValue, data);
        if (compatibleType == symTable.semanticError) {
            dlog.error(literalExpr.pos, DiagnosticErrorCode.OUT_OF_RANGE, literalExpr.originalValue,
                    literalExpr.getBType());
        }
        return compatibleType;
    }

    public BType getIntegerLiteralType(BLangLiteral literalExpr, Object literalValue, BType expType,
                                        AnalyzerData data) {
        BType expectedType = Types.getReferredType(expType);
        if (expectedType.tag == TypeTags.BYTE || TypeTags.isIntegerTypeTag(expectedType.tag)) {
            BType resultType = getIntLiteralType(expType, literalValue, data);
            if (resultType == symTable.semanticError) {
                dlog.error(literalExpr.pos, DiagnosticErrorCode.OUT_OF_RANGE, literalExpr.originalValue, expType);
            }
            return resultType;
        } else if (expectedType.tag == TypeTags.FLOAT) {
            // The literalValue will be a string if it was not within the bounds of what is supported by Java Long
            // or Double when it was parsed in BLangNodeBuilder
            if (literalValue instanceof String) {
                dlog.error(literalExpr.pos, DiagnosticErrorCode.OUT_OF_RANGE, literalExpr.originalValue,
                        expectedType);
                return symTable.semanticError;
            }
            if (literalValue instanceof Double) {
                literalExpr.value = ((Double) literalValue).doubleValue();
            } else {
                literalExpr.value = ((Long) literalValue).doubleValue();
            }
            return symTable.floatType;
        } else if (expectedType.tag == TypeTags.DECIMAL) {
            literalExpr.value = String.valueOf(literalValue);
            return symTable.decimalType;
        } else if (expectedType.tag == TypeTags.FINITE) {
            BFiniteType finiteType = (BFiniteType) expectedType;
            BType compatibleType = checkIfOutOfRangeAndReturnType(finiteType, literalExpr, literalValue, data);
            if (compatibleType == symTable.semanticError) {
                return compatibleType;
            } else {
                return getFiniteTypeMatchWithIntLiteral(literalExpr, finiteType, literalValue, data);
            }
        } else if (expectedType.tag == TypeTags.UNION) {
            BUnionType expectedUnionType = (BUnionType) expectedType;
            List<BType> memberTypes = types.getAllReferredTypes(expectedUnionType);
            for (BType memType : memberTypes) {
                int tag = memType.tag;
                if (TypeTags.isIntegerTypeTag(tag) || tag == TypeTags.BYTE) {
                    BType intLiteralType = getIntLiteralType(memType, literalValue, data);
                    if (intLiteralType == memType) {
                        return intLiteralType;
                    }
                } else if (tag == TypeTags.JSON || tag == TypeTags.ANYDATA || tag == TypeTags.ANY) {
                    if (literalValue instanceof Double) {
                        return symTable.floatType;
                    }
                    if (literalValue instanceof String) {
                        return symTable.decimalType;
                    }
                    return symTable.intType;
                }
            }

            BType finiteType = getFiniteTypeWithValuesOfSingleType(expectedUnionType, symTable.intType);
            if (finiteType != symTable.semanticError) {
                BType setType = setLiteralValueAndGetType(literalExpr, finiteType, data);
                if (literalExpr.isFiniteContext) {
                    // i.e., a match was found for a finite type
                    return setType;
                }
            }
            BType finiteTypeMatchingByte = getFiniteTypeWithValuesOfSingleType(expectedUnionType, symTable.byteType);
            if (finiteTypeMatchingByte != symTable.semanticError) {
                finiteType = finiteTypeMatchingByte;
                BType setType = setLiteralValueAndGetType(literalExpr, finiteType, data);
                if (literalExpr.isFiniteContext) {
                    // i.e., a match was found for a finite type
                    return setType;
                }
            }
            return getTypeMatchingFloatOrDecimal(finiteType, memberTypes, literalExpr, expectedUnionType, data);
        }
        if (!(literalValue instanceof Long)) {
            dlog.error(literalExpr.pos, DiagnosticErrorCode.OUT_OF_RANGE, literalExpr.originalValue,
                    literalExpr.getBType());
            return symTable.semanticError;
        }
        return symTable.intType;
    }

    public BType getTypeOfLiteralWithFloatDiscriminator(BLangLiteral literalExpr, Object literalValue,
                                                         BType expType, AnalyzerData data) {
        String numericLiteral = NumericLiteralSupport.stripDiscriminator(String.valueOf(literalValue));
        if (!types.validateFloatLiteral(literalExpr.pos, numericLiteral)) {
            return symTable.semanticError;
        }
        literalExpr.value = Double.parseDouble(numericLiteral);
        BType referredType = Types.getReferredType(expType);
        if (referredType.tag == TypeTags.FINITE) {
            BFiniteType finiteType = (BFiniteType) referredType;
            if (literalAssignableToFiniteType(literalExpr, finiteType, TypeTags.FLOAT)) {
                setLiteralValueForFiniteType(literalExpr, symTable.floatType, data);
                return symTable.floatType;
            }
        } else if (referredType.tag == TypeTags.UNION) {
            BUnionType unionType = (BUnionType) referredType;
            BType unionMember = getAndSetAssignableUnionMember(literalExpr, unionType, symTable.floatType, data);
            if (unionMember != symTable.noType) {
                return unionMember;
            }
        }
        return symTable.floatType;
    }

    public BType getTypeOfLiteralWithDecimalDiscriminator(BLangLiteral literalExpr, Object literalValue,
                                                           BType expType, AnalyzerData data) {
        literalExpr.value = NumericLiteralSupport.stripDiscriminator(String.valueOf(literalValue));
        if (!types.isValidDecimalNumber(literalExpr.pos, literalExpr.value.toString())) {
            return symTable.semanticError;
        }
        BType referredType = Types.getReferredType(expType);
        if (referredType.tag == TypeTags.FINITE) {
            BFiniteType finiteType = (BFiniteType) referredType;
            if (literalAssignableToFiniteType(literalExpr, finiteType, TypeTags.DECIMAL)) {
                setLiteralValueForFiniteType(literalExpr, symTable.decimalType, data);
                return symTable.decimalType;
            }
        } else if (referredType.tag == TypeTags.UNION) {
            BUnionType unionType = (BUnionType) expType;
            BType unionMember = getAndSetAssignableUnionMember(literalExpr, unionType, symTable.decimalType, data);
            if (unionMember != symTable.noType) {
                return unionMember;
            }
        }
        return symTable.decimalType;
    }

    public BType getTypeOfDecimalFloatingPointLiteral(BLangLiteral literalExpr, Object literalValue, BType expType,
                                                       AnalyzerData data) {
        BType expectedType = Types.getReferredType(expType);
        String numericLiteral = String.valueOf(literalValue);
        if (expectedType != null) {
            if (expectedType.tag == TypeTags.DECIMAL) {
                if (types.isValidDecimalNumber(literalExpr.pos, literalExpr.value.toString())) {
                    return symTable.decimalType;
                }
                return symTable.semanticError;
            } else if (expectedType.tag == TypeTags.FLOAT) {
                if (!types.validateFloatLiteral(literalExpr.pos, numericLiteral)) {
                    data.resultType = symTable.semanticError;
                    return symTable.semanticError;
                }
                return symTable.floatType;
            } else if (expectedType.tag == TypeTags.FINITE) {
                BFiniteType finiteType = (BFiniteType) expectedType;
                for (int tag = TypeTags.FLOAT; tag <= TypeTags.DECIMAL; tag++) {
                    if (literalAssignableToFiniteType(literalExpr, finiteType, tag)) {
                        BType valueType = setLiteralValueAndGetType(literalExpr, symTable.getTypeFromTag(tag), data);
                        setLiteralValueForFiniteType(literalExpr, valueType, data);
                        return valueType;
                    }
                }
            } else if (expectedType.tag == TypeTags.UNION) {
                BUnionType unionType = (BUnionType) expectedType;
                for (int tag = TypeTags.FLOAT; tag <= TypeTags.DECIMAL; tag++) {
                    BType unionMember =
                            getAndSetAssignableUnionMember(literalExpr, unionType, symTable.getTypeFromTag(tag), data);
                    if (unionMember == symTable.floatType &&
                            !types.validateFloatLiteral(literalExpr.pos, numericLiteral)) {
                        return symTable.semanticError;
                    } else if (unionMember != symTable.noType) {
                        return unionMember;
                    }
                }
            }
        }
        return types.validateFloatLiteral(literalExpr.pos, numericLiteral)
                ? symTable.floatType : symTable.semanticError;
    }

    public BType getTypeOfHexFloatingPointLiteral(BLangLiteral literalExpr, Object literalValue, BType expType,
                                                   AnalyzerData data) {
        String numericLiteral = String.valueOf(literalValue);
        if (!types.validateFloatLiteral(literalExpr.pos, numericLiteral)) {
            return symTable.semanticError;
        }
        literalExpr.value = Double.parseDouble(numericLiteral);
        BType referredType = Types.getReferredType(expType);
        if (referredType.tag == TypeTags.FINITE) {
            BFiniteType finiteType = (BFiniteType) referredType;
            if (literalAssignableToFiniteType(literalExpr, finiteType, TypeTags.FLOAT)) {
                setLiteralValueForFiniteType(literalExpr, symTable.floatType, data);
                return symTable.floatType;
            }
        } else if (referredType.tag == TypeTags.UNION) {
            BUnionType unionType = (BUnionType) referredType;
            BType unionMember = getAndSetAssignableUnionMember(literalExpr, unionType, symTable.floatType, data);
            if (unionMember != symTable.noType) {
                return unionMember;
            }
        }
        return symTable.floatType;
    }

    public BType setLiteralValueAndGetType(BLangLiteral literalExpr, BType expType, AnalyzerData data) {
        literalExpr.isFiniteContext = false;
        Object literalValue = literalExpr.value;
        BType expectedType = Types.getReferredType(expType);

        if (literalExpr.getKind() == NodeKind.NUMERIC_LITERAL) {
            NodeKind kind = ((BLangNumericLiteral) literalExpr).kind;
            if (kind == NodeKind.INTEGER_LITERAL) {
                return getIntegerLiteralType(literalExpr, literalValue, expectedType, data);
            } else if (kind == NodeKind.DECIMAL_FLOATING_POINT_LITERAL) {
                if (NumericLiteralSupport.isFloatDiscriminated(literalExpr.originalValue)) {
                    return getTypeOfLiteralWithFloatDiscriminator(literalExpr, literalValue, expectedType, data);
                } else if (NumericLiteralSupport.isDecimalDiscriminated(literalExpr.originalValue)) {
                    return getTypeOfLiteralWithDecimalDiscriminator(literalExpr, literalValue, expectedType, data);
                } else {
                    return getTypeOfDecimalFloatingPointLiteral(literalExpr, literalValue, expectedType, data);
                }
            } else {
                return getTypeOfHexFloatingPointLiteral(literalExpr, literalValue, expectedType, data);
            }
        }

        // Get the type matching to the tag from the symbol table.
        BType literalType = symTable.getTypeFromTag(literalExpr.getBType().tag);
        if (literalType.tag == TypeTags.STRING && types.isCharLiteralValue((String) literalValue)) {
            if (expectedType.tag == TypeTags.CHAR_STRING) {
                return symTable.charStringType;
            }
            if (expectedType.tag == TypeTags.UNION) {
                Set<BType> memberTypes = new HashSet<>(types.getAllTypes(expectedType, true));
                for (BType memType : memberTypes) {
                    memType = Types.getReferredType(memType);
                    if (TypeTags.isStringTypeTag(memType.tag)) {
                        return setLiteralValueAndGetType(literalExpr, memType, data);
                    } else if (memType.tag == TypeTags.JSON || memType.tag == TypeTags.ANYDATA ||
                            memType.tag == TypeTags.ANY) {
                        return setLiteralValueAndGetType(literalExpr, symTable.charStringType, data);
                    } else if (memType.tag == TypeTags.FINITE && types.isAssignableToFiniteType(memType,
                            literalExpr)) {
                        setLiteralValueForFiniteType(literalExpr, symTable.charStringType, data);
                        return literalType;
                    }
                }
            }
            boolean foundMember = types.isAssignableToFiniteType(expectedType, literalExpr);
            if (foundMember) {
                setLiteralValueForFiniteType(literalExpr, literalType, data);
                return literalType;
            }
        } else {
            if (expectedType.tag == TypeTags.FINITE) {
                boolean foundMember = types.isAssignableToFiniteType(expectedType, literalExpr);
                if (foundMember) {
                    setLiteralValueForFiniteType(literalExpr, literalType, data);
                    return literalType;
                }
            } else if (expectedType.tag == TypeTags.UNION) {
                BUnionType unionType = (BUnionType) expectedType;
                boolean foundMember = types.getAllTypes(unionType, true)
                        .stream()
                        .anyMatch(memberType -> types.isAssignableToFiniteType(memberType, literalExpr));
                if (foundMember) {
                    setLiteralValueForFiniteType(literalExpr, literalType, data);
                    return literalType;
                }
            }
        }
        BType referedType = Types.getReferredType(literalExpr.getBType());

        if (referedType.tag == TypeTags.ARRAY && ((BArrayType) referedType).eType.tag == TypeTags.BYTE) {
            return referedType;
        }

        if (referedType.tag == TypeTags.BYTE_ARRAY) {
            // check whether this is a byte array
            byte[] byteArray = types.convertToByteArray((String) literalExpr.value);
            literalType = new BArrayType(symTable.byteType, null, byteArray.length,
                    BArrayState.CLOSED);
            if (Symbols.isFlagOn(expectedType.flags, Flags.READONLY)) {
                literalType = ImmutableTypeCloner.getEffectiveImmutableType(literalExpr.pos, types,
                        literalType, data.env, symTable, anonymousModelHelper, names);
            }

            if (expectedType.tag == TypeTags.ARRAY) {
                BArrayType arrayType = (BArrayType) expectedType;
                if (arrayType.state == BArrayState.INFERRED) {
                    arrayType.size = byteArray.length;
                    arrayType.state = BArrayState.CLOSED;
                }
            }
        }

        return literalType;
    }

    private BType getTypeMatchingFloatOrDecimal(BType finiteType, List<BType> memberTypes, BLangLiteral literalExpr,
                                                BUnionType expType, AnalyzerData data) {
        for (int tag = TypeTags.FLOAT; tag <= TypeTags.DECIMAL; tag++) {
            if (finiteType == symTable.semanticError) {
                BType type = symTable.getTypeFromTag(tag);
                for (BType memType : memberTypes) {
                    if (memType.tag == tag) {
                        return setLiteralValueAndGetType(literalExpr, type, data);
                    }
                }

                finiteType = getFiniteTypeWithValuesOfSingleType((BUnionType) expType, type);
                if (finiteType != symTable.semanticError) {
                    BType setType = setLiteralValueAndGetType(literalExpr, finiteType, data);
                    if (literalExpr.isFiniteContext) {
                        // i.e., a match was found for a finite type
                        return setType;
                    }
                }
            }
        }
        return symTable.intType;
    }

    private BType getAndSetAssignableUnionMember(BLangLiteral literalExpr, BUnionType expType, BType desiredType,
                                                 AnalyzerData data) {
        List<BType> members = types.getAllTypes(expType, true);
        Set<BType> memberTypes = new HashSet<>();
        members.forEach(member -> memberTypes.addAll(members));
        if (memberTypes.stream()
                .anyMatch(memType -> memType.tag == desiredType.tag
                        || memType.tag == TypeTags.JSON
                        || memType.tag == TypeTags.ANYDATA
                        || memType.tag == TypeTags.ANY)) {
            return desiredType;
        }

        BType finiteType = getFiniteTypeWithValuesOfSingleType(expType, desiredType);
        if (finiteType != symTable.semanticError) {
            BType setType = setLiteralValueAndGetType(literalExpr, finiteType, data);
            if (literalExpr.isFiniteContext) {
                // i.e., a match was found for a finite type
                return setType;
            }
        }
        return symTable.noType;
    }

    private boolean literalAssignableToFiniteType(BLangLiteral literalExpr, BFiniteType finiteType,
                                                  int targetMemberTypeTag) {
        for (BLangExpression valueExpr : finiteType.getValueSpace()) {
            if (valueExpr.getBType().tag == targetMemberTypeTag &&
                    types.checkLiteralAssignabilityBasedOnType((BLangLiteral) valueExpr, literalExpr)) {
                return true;
            }
        }
        return false;
    }

    public void setLiteralValueForFiniteType(BLangLiteral literalExpr, BType type, AnalyzerData data) {
        types.setImplicitCastExpr(literalExpr, type, data.expType);
        data.resultType = type;
        literalExpr.isFiniteContext = true;
    }

    private BType getFiniteTypeWithValuesOfSingleType(BUnionType unionType, BType matchType) {
        List<BFiniteType> finiteTypeMembers = types.getAllTypes(unionType, true).stream()
                .filter(memType -> memType.tag == TypeTags.FINITE)
                .map(memFiniteType -> (BFiniteType) memFiniteType)
                .collect(Collectors.toList());

        if (finiteTypeMembers.isEmpty()) {
            return symTable.semanticError;
        }

        int tag = matchType.tag;
        Set<BLangExpression> matchedValueSpace = new LinkedHashSet<>();

        for (BFiniteType finiteType : finiteTypeMembers) {
            Set<BLangExpression> set = new HashSet<>();
            for (BLangExpression expression : finiteType.getValueSpace()) {
                if (expression.getBType().tag == tag) {
                    set.add(expression);
                }
            }
            matchedValueSpace.addAll(set);
        }

        if (matchedValueSpace.isEmpty()) {
            return symTable.semanticError;
        }

        return new BFiniteType(null, matchedValueSpace);
    }

    private BType getIntLiteralType(BType expType, Object literalValue, AnalyzerData data) {
        // The literalValue will be a string if it is not within the bounds of what is supported by Java Long,
        // indicating that it is an overflown Ballerina int
        if (!(literalValue instanceof Long)) {
            data.resultType = symTable.semanticError;
            return symTable.semanticError;
        }
        switch (expType.tag) {
            case TypeTags.INT:
                return symTable.intType;
            case TypeTags.BYTE:
                if (types.isByteLiteralValue((Long) literalValue)) {
                    return symTable.byteType;
                }
                break;
            case TypeTags.SIGNED32_INT:
                if (types.isSigned32LiteralValue((Long) literalValue)) {
                    return symTable.signed32IntType;
                }
                break;
            case TypeTags.SIGNED16_INT:
                if (types.isSigned16LiteralValue((Long) literalValue)) {
                    return symTable.signed16IntType;
                }
                break;
            case TypeTags.SIGNED8_INT:
                if (types.isSigned8LiteralValue((Long) literalValue)) {
                    return symTable.signed8IntType;
                }
                break;
            case TypeTags.UNSIGNED32_INT:
                if (types.isUnsigned32LiteralValue((Long) literalValue)) {
                    return symTable.unsigned32IntType;
                }
                break;
            case TypeTags.UNSIGNED16_INT:
                if (types.isUnsigned16LiteralValue((Long) literalValue)) {
                    return symTable.unsigned16IntType;
                }
                break;
            case TypeTags.UNSIGNED8_INT:
                if (types.isUnsigned8LiteralValue((Long) literalValue)) {
                    return symTable.unsigned8IntType;
                }
                break;
            default:
        }
        return symTable.intType;
    }

    @Override
    public void visit(BLangListConstructorExpr listConstructor, AnalyzerData data) {
        BType expType = data.expType;
        if (expType.tag == TypeTags.NONE || expType.tag == TypeTags.READONLY) {
            BType inferredType = getInferredTupleType(listConstructor, expType, data);
            data.resultType = inferredType == symTable.semanticError ?
                    symTable.semanticError : types.checkType(listConstructor, inferredType, expType);
            return;
        }

        data.resultType = checkListConstructorCompatibility(expType, listConstructor, data);
    }

    @Override
    public void visit(BLangTableConstructorExpr tableConstructorExpr, AnalyzerData data) {
        BType expType = data.expType;
        if (expType.tag == TypeTags.NONE || expType.tag == TypeTags.ANY || expType.tag == TypeTags.ANYDATA) {
            InferredTupleDetails inferredTupleDetails =
                    checkExprList(new ArrayList<>(tableConstructorExpr.recordLiteralList), data);

            // inferredTupleDetails cannot have restMemberTypes as it does not support spread operator yet.
            List<BType> memTypes = inferredTupleDetails.fixedMemberTypes;
            for (BType memType : memTypes) {
                if (memType == symTable.semanticError) {
                    data.resultType = symTable.semanticError;
                    return;
                }
            }

            // If we don't have a contextually applicable type and don't have members in the table constructor expr,
            // we cannot derive the table type
            if (expType.tag == TypeTags.NONE && tableConstructorExpr.recordLiteralList.size() == 0) {
                dlog.error(tableConstructorExpr.pos, DiagnosticErrorCode.CANNOT_INFER_MEMBER_TYPE_FOR_TABLE);
                data.resultType = symTable.semanticError;
                return;
            }

            // if the contextually expected type is `any` and the key specifier is defined,
            // then we cannot derive a table type
            if (expType.tag == TypeTags.ANY && tableConstructorExpr.tableKeySpecifier != null) {
                dlog.error(tableConstructorExpr.tableKeySpecifier.pos,
                        DiagnosticErrorCode.KEY_SPECIFIER_NOT_ALLOWED_FOR_TARGET_ANY);
                data.resultType = symTable.semanticError;
                return;
            }

            BType inherentMemberType;
            if (tableConstructorExpr.tableKeySpecifier == null && expType.tag != TypeTags.NONE) {
                inherentMemberType = getMappingConstructorCompatibleNonUnionType(expType, data);
            } else {
                inherentMemberType = inferTableMemberType(memTypes, tableConstructorExpr, data);
                for (BLangRecordLiteral recordLiteral : tableConstructorExpr.recordLiteralList) {
                    recordLiteral.setBType(inherentMemberType);
                }
            }
            BTableType tableType = new BTableType(TypeTags.TABLE, inherentMemberType, null);
            if (!validateTableConstructorExpr(tableConstructorExpr, tableType, data)) {
                data.resultType = symTable.semanticError;
                return;
            }
            if (checkKeySpecifier(tableConstructorExpr, tableType, data)) {
                return;
            }
            data.resultType = tableType;
            return;
        }

        BType applicableExpType = Types.getReferredType(expType);

        applicableExpType = applicableExpType.tag == TypeTags.INTERSECTION ?
                ((BIntersectionType) applicableExpType).effectiveType : applicableExpType;

        if (applicableExpType.tag == TypeTags.TABLE) {
            List<BType> memTypes = new ArrayList<>();
            for (BLangRecordLiteral recordLiteral : tableConstructorExpr.recordLiteralList) {
                BLangRecordLiteral clonedExpr = recordLiteral;
                if (data.commonAnalyzerData.nonErrorLoggingCheck) {
                    clonedExpr.cloneAttempt++;
                    clonedExpr = nodeCloner.cloneNode(recordLiteral);
                }
                BType recordType = checkExpr(clonedExpr, ((BTableType) applicableExpType).constraint, data);
                if (recordType == symTable.semanticError) {
                    data.resultType = symTable.semanticError;
                    return;
                }
                memTypes.add(recordType);
            }

            if (!(validateKeySpecifierInTableConstructor((BTableType) applicableExpType,
                    tableConstructorExpr.recordLiteralList, data) &&
                    validateTableConstructorExpr(tableConstructorExpr, (BTableType) applicableExpType, data))) {
                data.resultType = symTable.semanticError;
                return;
            }

            BTableType expectedTableType = (BTableType) applicableExpType;
            if (expectedTableType.constraint.tag == TypeTags.MAP && expectedTableType.isTypeInlineDefined) {
                if (validateMapConstraintTable(applicableExpType)) {
                    data.resultType = symTable.semanticError;
                    return;
                }
                data.resultType = expType;
                return;
            }

            BTableType tableType = new BTableType(TypeTags.TABLE, inferTableMemberType(memTypes, applicableExpType),
                                                  null);

            if (Symbols.isFlagOn(applicableExpType.flags, Flags.READONLY)) {
                tableType.flags |= Flags.READONLY;
            }

            if (checkKeySpecifier(tableConstructorExpr, tableType, data)) {
                return;
            }

            if (!expectedTableType.fieldNameList.isEmpty() && tableType.fieldNameList.isEmpty()) {
                tableType.fieldNameList = expectedTableType.fieldNameList;
            }

            if (isSameTableType(tableType, (BTableType) applicableExpType)) {
                data.resultType = expType;
            } else {
                data.resultType = tableType;
            }
        } else if (applicableExpType.tag == TypeTags.UNION) {

            boolean prevNonErrorLoggingCheck = data.commonAnalyzerData.nonErrorLoggingCheck;
            data.commonAnalyzerData.nonErrorLoggingCheck = true;
            int errorCount = this.dlog.errorCount();
            this.dlog.mute();

            List<BType> matchingTypes = new ArrayList<>();
            BUnionType expectedType = (BUnionType) applicableExpType;
            for (BType memType : expectedType.getMemberTypes()) {
                dlog.resetErrorCount();

                BLangTableConstructorExpr clonedTableExpr = tableConstructorExpr;
                if (data.commonAnalyzerData.nonErrorLoggingCheck) {
                    tableConstructorExpr.cloneAttempt++;
                    clonedTableExpr = nodeCloner.cloneNode(tableConstructorExpr);
                }

                BType resultType = checkExpr(clonedTableExpr, memType, data);
                if (resultType != symTable.semanticError && dlog.errorCount() == 0 &&
                        isUniqueType(matchingTypes, resultType)) {
                    matchingTypes.add(resultType);
                }
            }

            data.commonAnalyzerData.nonErrorLoggingCheck = prevNonErrorLoggingCheck;
            this.dlog.setErrorCount(errorCount);
            if (!prevNonErrorLoggingCheck) {
                this.dlog.unmute();
            }

            if (matchingTypes.isEmpty()) {
                BLangTableConstructorExpr exprToLog = tableConstructorExpr;
                if (data.commonAnalyzerData.nonErrorLoggingCheck) {
                    tableConstructorExpr.cloneAttempt++;
                    exprToLog = nodeCloner.cloneNode(tableConstructorExpr);
                }

                dlog.error(tableConstructorExpr.pos, DiagnosticErrorCode.INCOMPATIBLE_TYPES, expType,
                        getInferredTableType(exprToLog, data));

            } else if (matchingTypes.size() != 1) {
                dlog.error(tableConstructorExpr.pos, DiagnosticErrorCode.AMBIGUOUS_TYPES,
                        expType);
            } else {
                data.resultType = checkExpr(tableConstructorExpr, matchingTypes.get(0), data);
                return;
            }
            data.resultType = symTable.semanticError;
        } else {
            data.resultType = types.checkType(tableConstructorExpr.pos,
                    getInferredTableType(nodeCloner.cloneNode(tableConstructorExpr), data), expType,
                    DiagnosticErrorCode.INCOMPATIBLE_TYPES);
        }
    }

    private BType getInferredTableType(BLangTableConstructorExpr exprToLog, AnalyzerData data) {
        InferredTupleDetails inferredTupleDetails =
                checkExprList(new ArrayList<>(exprToLog.recordLiteralList), data);

        // inferredTupleDetails cannot have restMemberTypes as it does not support spread operator yet.
        List<BType> memTypes = inferredTupleDetails.fixedMemberTypes;
        for (BType memType : memTypes) {
            if (memType == symTable.semanticError) {
                return  symTable.semanticError;
            }
        }

        return new BTableType(TypeTags.TABLE, inferTableMemberType(memTypes, exprToLog, data), null);
    }

    private boolean checkKeySpecifier(BLangTableConstructorExpr tableConstructorExpr, BTableType tableType,
                                      AnalyzerData data) {
        if (tableConstructorExpr.tableKeySpecifier != null) {
            if (!(validateTableKeyValue(getTableKeyNameList(tableConstructorExpr.
                    tableKeySpecifier), tableConstructorExpr.recordLiteralList, tableType.constraint, data))) {
                data.resultType = symTable.semanticError;
                return true;
            }
            tableType.fieldNameList = getTableKeyNameList(tableConstructorExpr.tableKeySpecifier);
        }
        return false;
    }

    private BType inferTableMemberType(List<BType> memTypes, BType expType) {

        if (memTypes.isEmpty()) {
            return ((BTableType) expType).constraint;
        }

        LinkedHashSet<BType> result = new LinkedHashSet<>();

        result.add(memTypes.get(0));

        BUnionType unionType = BUnionType.create(null, result);
        for (int i = 1; i < memTypes.size(); i++) {
            BType source = memTypes.get(i);
            if (!types.isAssignable(source, unionType)) {
                result.add(source);
                unionType = BUnionType.create(null, result);
            }
        }

        if (unionType.getMemberTypes().size() == 1) {
            return memTypes.get(0);
        }

        return unionType;
    }

    private BType inferTableMemberType(List<BType> memTypes, BLangTableConstructorExpr tableConstructorExpr,
                                       AnalyzerData data) {
        BLangTableKeySpecifier keySpecifier = tableConstructorExpr.tableKeySpecifier;
        List<String> keySpecifierFieldNames = new ArrayList<>();
        List<BType> restFieldTypes = new ArrayList<>();


        if (keySpecifier != null) {
            for (IdentifierNode identifierNode : keySpecifier.fieldNameIdentifierList) {
                keySpecifierFieldNames.add(((BLangIdentifier) identifierNode).value);
            }
        }

        LinkedHashMap<String, List<BField>> fieldNameToFields = new LinkedHashMap<>();
        for (BType memType : memTypes) {
            BRecordType member = (BRecordType) memType;
            for (Map.Entry<String, BField> entry : member.fields.entrySet()) {
                String key = entry.getKey();
                BField field = entry.getValue();

                if (fieldNameToFields.containsKey(key)) {
                    fieldNameToFields.get(key).add(field);
                } else {
                    fieldNameToFields.put(key, new ArrayList<>() {{
                        add(field);
                    }});
                }
            }

            if (!member.sealed) {
                restFieldTypes.add(member.restFieldType);
            }
        }

        LinkedHashSet<BField> inferredFields = new LinkedHashSet<>();
        int memTypesSize = memTypes.size();

        for (Map.Entry<String, List<BField>> entry : fieldNameToFields.entrySet()) {
            String fieldName = entry.getKey();
            List<BField> fields = entry.getValue();

            List<BType> types = new ArrayList<>();
            for (BField field : fields) {
                types.add(field.getType());
            }

            for (BType memType : memTypes) {
                BRecordType bMemType = (BRecordType) memType;
                if (bMemType.sealed || bMemType.fields.containsKey(fieldName)) {
                    continue;
                }

                BType restFieldType = bMemType.restFieldType;
                types.add(restFieldType);
            }

            BField resultantField = createFieldWithType(fields.get(0), types);
            boolean isOptional = hasOptionalFields(fields) || fields.size() != memTypesSize;

            if (isOptional) {
                resultantField.symbol.flags = Flags.OPTIONAL;
            } else if (keySpecifierFieldNames.contains(fieldName)) {
                resultantField.symbol.flags = Flags.REQUIRED | Flags.READONLY;
            } else {
                resultantField.symbol.flags = Flags.REQUIRED;
            }

            inferredFields.add(resultantField);
        }

        return createTableConstraintRecordType(inferredFields, restFieldTypes, tableConstructorExpr.pos, data);
    }

    private boolean isSameTableType(BTableType source, BTableType target) {
        return target.keyTypeConstraint != symTable.neverType && source.constraint.equals(target.constraint) &&
                source.fieldNameList.equals(target.fieldNameList);
    }

    /**
     * Create a new {@code BField} out of existing {@code BField}, while changing its type.
     * The new type is derived from the given list of bTypes.
     *
     * @param field  - existing {@code BField}
     * @param bTypes - list of bTypes
     * @return a {@code BField}
     */
    private BField createFieldWithType(BField field, List<BType> bTypes) {
        BType resultantType = getResultantType(bTypes);

        BVarSymbol originalSymbol = field.symbol;
        BVarSymbol fieldSymbol = new BVarSymbol(originalSymbol.flags, originalSymbol.name, originalSymbol.pkgID,
                resultantType, originalSymbol.owner, originalSymbol.pos, VIRTUAL);

        return new BField(field.name, field.pos, fieldSymbol);
    }

    /**
     * Get the resultant type from a {@code List<BType>}.
     *
     * @param bTypes bType list (size > 0)
     * @return {@code BUnionType} if effective members in list is > 1. {@code BType} Otherwise.
     */
    private BType getResultantType(List<BType> bTypes) {
        LinkedHashSet<BType> bTypeSet = new LinkedHashSet<>(bTypes);
        List<BType> flattenBTypes = new ArrayList<>(bTypes.size());
        addFlattenMemberTypes(flattenBTypes, bTypeSet);

        return getRepresentativeBroadType(flattenBTypes);
    }

    private void addFlattenMemberTypes(List<BType> flattenBTypes, LinkedHashSet<BType> bTypes) {
        for (BType memberType : bTypes) {
            BType bType;
            switch (memberType.tag) {
                case TypeTags.UNION:
                    addFlattenMemberTypes(flattenBTypes, ((BUnionType) memberType).getMemberTypes());
                    continue;
                case TypeTags.TYPEREFDESC:
                    BType constraint = Types.getReferredType(memberType);
                    if (constraint.tag == TypeTags.UNION) {
                        addFlattenMemberTypes(flattenBTypes, ((BUnionType) constraint).getMemberTypes());
                        continue;
                    }
                    bType = constraint;
                    break;
                default:
                    bType = memberType;
                    break;
            }

            flattenBTypes.add(bType);
        }
    }

    private boolean hasOptionalFields(List<BField> fields) {
        for (BField field : fields) {
            if (field.symbol.getFlags().contains(Flag.OPTIONAL)) {
                return true;
            }
        }
        return false;
    }

    private BRecordType createTableConstraintRecordType(Set<BField> inferredFields, List<BType> restFieldTypes,
                                                        Location pos, AnalyzerData data) {
        PackageID pkgID = data.env.enclPkg.symbol.pkgID;
        BRecordTypeSymbol recordSymbol = createRecordTypeSymbol(pkgID, pos, VIRTUAL, data);

        for (BField field : inferredFields) {
            recordSymbol.scope.define(field.name, field.symbol);
        }

        BRecordType recordType = new BRecordType(recordSymbol);
        recordType.fields = inferredFields.stream().collect(getFieldCollector());

        recordSymbol.type = recordType;
        recordType.tsymbol = recordSymbol;

        BLangRecordTypeNode recordTypeNode = TypeDefBuilderHelper.createRecordTypeNode(recordType, pkgID, symTable,
                pos);
        recordTypeNode.initFunction = TypeDefBuilderHelper.createInitFunctionForRecordType(recordTypeNode, data.env,
                                                                                           names, symTable);
        TypeDefBuilderHelper.createTypeDefinitionForTSymbol(recordType, recordSymbol, recordTypeNode, data.env);

        if (restFieldTypes.isEmpty()) {
            recordType.sealed = true;
            recordType.restFieldType = symTable.noType;
        } else {
            recordType.restFieldType = getResultantType(restFieldTypes);
        }

        return recordType;
    }

    private Collector<BField, ?, LinkedHashMap<String, BField>> getFieldCollector() {
        BinaryOperator<BField> mergeFunc = (u, v) -> {
            throw new IllegalStateException(String.format("Duplicate key %s", u));
        };
        return Collectors.toMap(field -> field.name.value, Function.identity(), mergeFunc, LinkedHashMap::new);
    }

    private boolean validateKeySpecifierInTableConstructor(BTableType tableType,
                                                         List<BLangRecordLiteral> recordLiterals, AnalyzerData data) {
        List<String> fieldNameList = tableType.fieldNameList;
        if (!fieldNameList.isEmpty()) {
            return validateTableKeyValue(fieldNameList, recordLiterals, tableType.constraint, data);
        }
        return true;
    }

    private boolean validateTableKeyValue(List<String> keySpecifierFieldNames, List<BLangRecordLiteral> rows,
                                          BType constraint, AnalyzerData data) {
        for (BLangRecordLiteral row : rows) {
            for (String fieldName : keySpecifierFieldNames) {
                BField field = types.getTableConstraintField(constraint, fieldName);
                BLangExpression recordKeyValueField = getRecordKeyValueField(row, fieldName);
                if (recordKeyValueField != null && isConstExpression(recordKeyValueField)) {
                    continue;
                }

                if (recordKeyValueField == null && isFieldWithDefaultValue(field)) {
                    dlog.error(row.pos,
                            DiagnosticErrorCode.UNSUPPORTED_USAGE_OF_DEFAULT_VALUES_FOR_KEY_FIELD_IN_TABLE_MEMBER);
                } else {
                    dlog.error(row.pos,
                            DiagnosticErrorCode.KEY_SPECIFIER_FIELD_VALUE_MUST_BE_CONSTANT_EXPR, fieldName);
                }
                data.resultType = symTable.semanticError;
            }
        }

        return data.resultType != symTable.semanticError;
    }

    private boolean isFieldWithDefaultValue(BField field) {
        long flags = field.symbol.flags;
        return !Symbols.isFlagOn(flags, Flags.REQUIRED) && !Symbols.isFlagOn(flags, Flags.OPTIONAL);
    }

    private boolean isConstExpression(BLangExpression expression) {
        switch(expression.getKind()) {
            case LITERAL:
            case NUMERIC_LITERAL:
            case STRING_TEMPLATE_LITERAL:
            case XML_ELEMENT_LITERAL:
            case XML_TEXT_LITERAL:
            case LIST_CONSTRUCTOR_EXPR:
            case TABLE_CONSTRUCTOR_EXPR:
            case RECORD_LITERAL_EXPR:
            case TYPE_CONVERSION_EXPR:
            case UNARY_EXPR:
            case BINARY_EXPR:
            case TYPE_TEST_EXPR:
            case TERNARY_EXPR:
            case REG_EXP_TEMPLATE_LITERAL:
                return true;
            case SIMPLE_VARIABLE_REF:
                return (((BLangSimpleVarRef) expression).symbol.tag & SymTag.CONSTANT) == SymTag.CONSTANT;
            case GROUP_EXPR:
                return isConstExpression(((BLangGroupExpr) expression).expression);
            default:
                return false;
        }
    }

    private BLangExpression getRecordKeyValueField(BLangRecordLiteral recordLiteral,
                                                            String fieldName) {
        for (RecordLiteralNode.RecordField recordField : recordLiteral.fields) {
            if (recordField.isKeyValueField()) {
                BLangRecordLiteral.BLangRecordKeyValueField recordKeyValueField =
                        (BLangRecordLiteral.BLangRecordKeyValueField) recordField;
                if (fieldName.equals(recordKeyValueField.key.toString())) {
                    return recordKeyValueField.valueExpr;
                }
            } else if (recordField.getKind() == NodeKind.SIMPLE_VARIABLE_REF) {
                if (fieldName.equals(((BLangRecordVarNameField) recordField).variableName.value)) {
                    return (BLangRecordLiteral.BLangRecordVarNameField) recordField;
                }
            }
        }

        return null;
    }

    public boolean validateKeySpecifier(List<String> fieldNameList, BType constraint,
                                         Location pos) {
        for (String fieldName : fieldNameList) {
            BField field = types.getTableConstraintField(constraint, fieldName);
            if (field == null) {
                dlog.error(pos,
                        DiagnosticErrorCode.INVALID_FIELD_NAMES_IN_KEY_SPECIFIER, fieldName, constraint);
                return true;
            }

            if (!Symbols.isFlagOn(field.symbol.flags, Flags.READONLY)) {
                dlog.error(pos,
                        DiagnosticErrorCode.KEY_SPECIFIER_FIELD_MUST_BE_READONLY, fieldName);
                return true;
            }

            if (Symbols.isFlagOn(field.symbol.flags, Flags.OPTIONAL)) {
                dlog.error(pos,
                        DiagnosticErrorCode.KEY_SPECIFIER_FIELD_MUST_BE_REQUIRED, fieldName);
                return true;
            }

            if (!types.isAssignable(field.type, symTable.anydataType)) {
                dlog.error(pos,
                        DiagnosticErrorCode.KEY_SPECIFIER_FIELD_MUST_BE_ANYDATA, fieldName, constraint);
                return true;
            }
        }
        return false;
    }

    private boolean validateTableConstructorExpr(BLangTableConstructorExpr tableConstructorExpr, BTableType tableType,
                                                 AnalyzerData data) {
        BType constraintType = Types.getReferredType(tableType.constraint);
        List<String> fieldNameList = new ArrayList<>();
        boolean isKeySpecifierEmpty = tableConstructorExpr.tableKeySpecifier == null;
        if (!isKeySpecifierEmpty) {
            fieldNameList.addAll(getTableKeyNameList(tableConstructorExpr.tableKeySpecifier));

            if (tableType.fieldNameList.isEmpty() && validateKeySpecifier(fieldNameList,
                    constraintType.tag != TypeTags.INTERSECTION ? constraintType :
                            ((BIntersectionType) constraintType).effectiveType,
                    tableConstructorExpr.tableKeySpecifier.pos)) {
                data.resultType = symTable.semanticError;
                return false;
            }

            if (!tableType.fieldNameList.isEmpty() && !tableType.fieldNameList.equals(fieldNameList)) {
                dlog.error(tableConstructorExpr.tableKeySpecifier.pos, DiagnosticErrorCode.TABLE_KEY_SPECIFIER_MISMATCH,
                        tableType.fieldNameList.toString(), fieldNameList.toString());
                data.resultType = symTable.semanticError;
                return false;
            }
        }

        BType keyTypeConstraint = tableType.keyTypeConstraint;
        if (keyTypeConstraint != null) {
            keyTypeConstraint = Types.getReferredType(keyTypeConstraint);
            List<BType> memberTypes = new ArrayList<>();

            switch (keyTypeConstraint.tag) {
                case TypeTags.TUPLE:
                    for (BType type : ((BTupleType) keyTypeConstraint).getTupleTypes()) {
                        memberTypes.add(type);
                    }
                    break;
                case TypeTags.RECORD:
                    Map<String, BField> fieldList = ((BRecordType) keyTypeConstraint).getFields();
                    memberTypes = fieldList.entrySet().stream()
                            .filter(e -> fieldNameList.contains(e.getKey())).map(entry -> entry.getValue().type)
                            .collect(Collectors.toList());
                    if (memberTypes.isEmpty()) {
                        memberTypes.add(keyTypeConstraint);
                    }
                    break;
                default:
                    memberTypes.add(keyTypeConstraint);
            }

            if (isKeySpecifierEmpty && keyTypeConstraint.tag == TypeTags.NEVER) {
                return true;
            }

            if (isKeySpecifierEmpty ||
                    tableConstructorExpr.tableKeySpecifier.fieldNameIdentifierList.size() != memberTypes.size()) {
                if (isKeySpecifierEmpty) {
                    dlog.error(tableConstructorExpr.pos,
                            DiagnosticErrorCode.KEY_SPECIFIER_EMPTY_FOR_PROVIDED_KEY_CONSTRAINT, memberTypes);
                } else {
                    dlog.error(tableConstructorExpr.pos,
                            DiagnosticErrorCode.KEY_SPECIFIER_SIZE_MISMATCH_WITH_KEY_CONSTRAINT,
                            memberTypes, tableConstructorExpr.tableKeySpecifier.fieldNameIdentifierList);
                }
                data.resultType = symTable.semanticError;
                return false;
            }

            List<IdentifierNode> fieldNameIdentifierList = tableConstructorExpr.tableKeySpecifier.
                    fieldNameIdentifierList;

            int index = 0;
            for (IdentifierNode identifier : fieldNameIdentifierList) {
                BField field = types.getTableConstraintField(constraintType, ((BLangIdentifier) identifier).value);
                if (field == null || !types.isAssignable(field.type, memberTypes.get(index))) {
                    dlog.error(tableConstructorExpr.tableKeySpecifier.pos,
                            DiagnosticErrorCode.KEY_SPECIFIER_MISMATCH_WITH_KEY_CONSTRAINT,
                            fieldNameIdentifierList.toString(), memberTypes.toString());
                    data.resultType = symTable.semanticError;
                    return false;
                }
                index++;
            }
        }

        return true;
    }

    public boolean validateMapConstraintTable(BType expType) {
        if (expType != null && (!((BTableType) expType).fieldNameList.isEmpty() ||
                ((BTableType) expType).keyTypeConstraint != null) &&
                !expType.tsymbol.owner.getFlags().contains(Flag.LANG_LIB)) {
            dlog.error(((BTableType) expType).keyPos,
                    DiagnosticErrorCode.KEY_CONSTRAINT_NOT_SUPPORTED_FOR_TABLE_WITH_MAP_CONSTRAINT);
            return true;
        }
        return false;
    }

    private List<String> getTableKeyNameList(BLangTableKeySpecifier tableKeySpecifier) {
        List<String> fieldNamesList = new ArrayList<>();
        for (IdentifierNode identifier : tableKeySpecifier.fieldNameIdentifierList) {
            fieldNamesList.add(((BLangIdentifier) identifier).value);
        }

        return fieldNamesList;
    }

    private BType createTableKeyConstraint(List<String> fieldNames, BType constraintType) {
        if (fieldNames.isEmpty()) {
            return symTable.semanticError;
        }

        List<BTupleMember> memTypes = new ArrayList<>();
        for (String fieldName : fieldNames) {
            //null is not possible for field
            BField tableConstraintField = types.getTableConstraintField(constraintType, fieldName);

            if (tableConstraintField == null) {
                return symTable.semanticError;
            }

            BType fieldType = tableConstraintField.type;
            BVarSymbol varSymbol = Symbols.createVarSymbolForTupleMember(fieldType);
            memTypes.add(new BTupleMember(fieldType, varSymbol));
        }

        if (memTypes.size() == 1) {
            return memTypes.get(0).type;
        }

        return new BTupleType(memTypes);
    }

    protected BType checkListConstructorCompatibility(BType bType, BLangListConstructorExpr listConstructor,
                                                    AnalyzerData data) {
        int tag = bType.tag;
        if (tag == TypeTags.UNION) {
            boolean prevNonErrorLoggingCheck = data.commonAnalyzerData.nonErrorLoggingCheck;
            int errorCount = this.dlog.errorCount();
            data.commonAnalyzerData.nonErrorLoggingCheck = true;
            this.dlog.mute();

            List<BType> compatibleTypes = new ArrayList<>();
            boolean erroredExpType = false;
            for (BType memberType : ((BUnionType) bType).getMemberTypes()) {
                if (memberType == symTable.semanticError) {
                    if (!erroredExpType) {
                        erroredExpType = true;
                    }
                    continue;
                }

                BType listCompatibleMemType = getListConstructorCompatibleNonUnionType(memberType, data);
                if (listCompatibleMemType == symTable.semanticError) {
                    continue;
                }

                dlog.resetErrorCount();
                BType memCompatibiltyType = checkListConstructorCompatibility(listCompatibleMemType, listConstructor,
                                                                              data);
                if (memCompatibiltyType != symTable.semanticError && dlog.errorCount() == 0 &&
                        isUniqueType(compatibleTypes, memCompatibiltyType)) {
                    compatibleTypes.add(memCompatibiltyType);
                }
            }

            data.commonAnalyzerData.nonErrorLoggingCheck = prevNonErrorLoggingCheck;
            this.dlog.setErrorCount(errorCount);
            if (!prevNonErrorLoggingCheck) {
                this.dlog.unmute();
            }

            if (compatibleTypes.isEmpty()) {
                BLangListConstructorExpr exprToLog = listConstructor;
                if (data.commonAnalyzerData.nonErrorLoggingCheck) {
                    listConstructor.cloneAttempt++;
                    exprToLog = nodeCloner.cloneNode(listConstructor);
                }

                BType inferredTupleType = getInferredTupleType(exprToLog, symTable.noType, data);

                if (!erroredExpType && inferredTupleType != symTable.semanticError) {
                    dlog.error(listConstructor.pos, DiagnosticErrorCode.INCOMPATIBLE_TYPES, data.expType,
                               inferredTupleType);
                }
                return symTable.semanticError;
            } else if (compatibleTypes.size() != 1) {
                dlog.error(listConstructor.pos, DiagnosticErrorCode.AMBIGUOUS_TYPES,
                        data.expType);
                return symTable.semanticError;
            }

            return checkListConstructorCompatibility(compatibleTypes.get(0), listConstructor, data);
        }

        if (tag == TypeTags.TYPEREFDESC) {
            BType refType = Types.getReferredType(bType);
            BType compatibleType = checkListConstructorCompatibility(refType, listConstructor, data);
            return compatibleType == refType ? bType : compatibleType;
        }

        if (tag == TypeTags.INTERSECTION) {
            return checkListConstructorCompatibility(((BIntersectionType) bType).effectiveType, listConstructor, data);
        }

        BType possibleType = getListConstructorCompatibleNonUnionType(bType, data);

        switch (possibleType.tag) {
            case TypeTags.ARRAY:
                return checkArrayType(listConstructor, (BArrayType) possibleType, data);
            case TypeTags.TUPLE:
                return checkTupleType(listConstructor, (BTupleType) possibleType, data);
            case TypeTags.READONLY:
                return checkReadOnlyListType(listConstructor, data);
            case TypeTags.TYPEDESC:
                // i.e typedesc t = [int, string]
                listConstructor.isTypedescExpr = true;
                InferredTupleDetails inferredTupleDetails = new InferredTupleDetails();
                for (BLangExpression expr : listConstructor.exprs) {
                    if (expr.getKind() == NodeKind.LIST_CONSTRUCTOR_SPREAD_OP) {
                        BLangExpression spreadOpExpr = ((BLangListConstructorSpreadOpExpr) expr).expr;
                        BType spreadOpExprType = checkExpr(spreadOpExpr, symTable.noType, data);
                        updateInferredTupleDetailsFromSpreadMember(expr.pos, spreadOpExprType, inferredTupleDetails);
                        continue;
                    }

                    BType resultType = checkExpr(expr, symTable.noType, data);

                    BType memberType = resultType;
                    if (expr.getKind() == NodeKind.TYPEDESC_EXPRESSION) {
                        memberType = ((BLangTypedescExpr) expr).resolvedType;
                    } else if (expr.getKind() == NodeKind.SIMPLE_VARIABLE_REF) {
                        memberType = ((BLangSimpleVarRef) expr).symbol.type;
                    }

                    if (inferredTupleDetails.restMemberTypes.isEmpty()) {
                        inferredTupleDetails.fixedMemberTypes.add(memberType);
                    } else {
                        inferredTupleDetails.restMemberTypes.add(memberType);
                    }
                }

                List<BTupleMember> members = new ArrayList<>();
                inferredTupleDetails.fixedMemberTypes.forEach(memberType -> members.add(new BTupleMember(memberType,
                        new BVarSymbol(memberType.flags, null, null, memberType, null, null, null))));
                BTupleType tupleType = new BTupleType(members);
                if (!inferredTupleDetails.restMemberTypes.isEmpty()) {
                    tupleType.restType = getRepresentativeBroadType(inferredTupleDetails.restMemberTypes);
                }

                listConstructor.typedescType = tupleType;
                return new BTypedescType(listConstructor.typedescType, null);
        }

        BLangListConstructorExpr exprToLog = listConstructor;
        if (data.commonAnalyzerData.nonErrorLoggingCheck) {
            listConstructor.cloneAttempt++;
            exprToLog = nodeCloner.cloneNode(listConstructor);
        }

        if (bType == symTable.semanticError) {
            // Ignore the return value, we only need to visit the expressions.
            getInferredTupleType(exprToLog, symTable.semanticError, data);
        } else {
            dlog.error(listConstructor.pos, DiagnosticErrorCode.INCOMPATIBLE_TYPES, bType,
                    getInferredTupleType(exprToLog, symTable.noType, data));
        }

        return symTable.semanticError;
    }

    private void updateInferredTupleDetailsFromSpreadMember(Location spreadMemberPos, BType spreadOpExprType,
                                                            InferredTupleDetails inferredTupleDetails) {
        BType originalExprType = spreadOpExprType;
        spreadOpExprType = Types.getReferredType(spreadOpExprType);

        if (!inferredTupleDetails.restMemberTypes.isEmpty()) {
            if (spreadOpExprType.tag == TypeTags.TUPLE) {
                BTupleType bTupleType = (BTupleType) spreadOpExprType;
                bTupleType.getTupleTypes().forEach(t -> inferredTupleDetails.restMemberTypes.add(t));
                if (!types.isFixedLengthTuple(bTupleType)) {
                    inferredTupleDetails.restMemberTypes.add(bTupleType.restType);
                }
            } else if (spreadOpExprType.tag == TypeTags.ARRAY) {
                BArrayType bArrayType = (BArrayType) spreadOpExprType;
                inferredTupleDetails.restMemberTypes.add(bArrayType.eType);
            } else {
                dlog.error(spreadMemberPos, DiagnosticErrorCode.CANNOT_INFER_TYPE_FROM_SPREAD_OP, originalExprType);
                inferredTupleDetails.restMemberTypes.add(symTable.semanticError);
            }
            return;
        }

        if (spreadOpExprType.tag == TypeTags.TUPLE) {
            BTupleType bTupleType = (BTupleType) spreadOpExprType;
            inferredTupleDetails.fixedMemberTypes.addAll(bTupleType.getTupleTypes());
            if (!types.isFixedLengthTuple(bTupleType)) {
                inferredTupleDetails.restMemberTypes.add(bTupleType.restType);
            }
        } else if (spreadOpExprType.tag == TypeTags.ARRAY) {
            BArrayType bArrayType = (BArrayType) spreadOpExprType;
            if (bArrayType.state == BArrayState.CLOSED) {
                for (int i = 0; i < bArrayType.size; i++) {
                    BType memberType = bArrayType.eType;
                    inferredTupleDetails.fixedMemberTypes.add(memberType);
                }
            } else {
                inferredTupleDetails.restMemberTypes.add(bArrayType.eType);
            }
        } else {
            dlog.error(spreadMemberPos, DiagnosticErrorCode.CANNOT_INFER_TYPE_FROM_SPREAD_OP, originalExprType);
            inferredTupleDetails.fixedMemberTypes.add(symTable.semanticError);
        }
    }

    private BType getListConstructorCompatibleNonUnionType(BType type, AnalyzerData data) {
        switch (type.tag) {
            case TypeTags.ARRAY:
            case TypeTags.TUPLE:
            case TypeTags.READONLY:
            case TypeTags.TYPEDESC:
                return type;
            case TypeTags.JSON:
                return !Symbols.isFlagOn(type.flags, Flags.READONLY) ? symTable.arrayJsonType :
                        ImmutableTypeCloner.getEffectiveImmutableType(null, types, symTable.arrayJsonType,
                                data.env, symTable, anonymousModelHelper, names);
            case TypeTags.ANYDATA:
                return !Symbols.isFlagOn(type.flags, Flags.READONLY) ? symTable.arrayAnydataType :
                        ImmutableTypeCloner.getEffectiveImmutableType(null, types, symTable.arrayAnydataType,
                                data.env, symTable, anonymousModelHelper, names);
            case TypeTags.ANY:
                return !Symbols.isFlagOn(type.flags, Flags.READONLY) ? symTable.arrayAllType :
                        ImmutableTypeCloner.getEffectiveImmutableType(null, types, symTable.arrayAllType, data.env,
                                                                      symTable, anonymousModelHelper, names);
            case TypeTags.INTERSECTION:
                return ((BIntersectionType) type).effectiveType;
            case TypeTags.TYPEREFDESC:
                return type;
        }
        return symTable.semanticError;
    }

    private BType checkArrayType(BLangListConstructorExpr listConstructor, BArrayType arrayType, AnalyzerData data) {
        int listExprSize = 0;
        if (arrayType.state != BArrayState.OPEN) {
            for (BLangExpression expr : listConstructor.exprs) {
                if (expr.getKind() != NodeKind.LIST_CONSTRUCTOR_SPREAD_OP) {
                    listExprSize++;
                    continue;
                }

                BLangExpression spreadOpExpr = ((BLangListConstructorSpreadOpExpr) expr).expr;
                BType spreadOpType = checkExpr(spreadOpExpr, data);
                spreadOpType = Types.getReferredType(spreadOpType);

                switch (spreadOpType.tag) {
                    case TypeTags.ARRAY:
                        int arraySize = ((BArrayType) spreadOpType).size;
                        if (arraySize >= 0) {
                            listExprSize += arraySize;
                            continue;
                        }

                        dlog.error(spreadOpExpr.pos,
                                DiagnosticErrorCode.INVALID_SPREAD_OP_FIXED_LENGTH_LIST_EXPECTED);
                        return symTable.semanticError;
                    case TypeTags.TUPLE:
                        BTupleType tType = (BTupleType) spreadOpType;
                        if (types.isFixedLengthTuple(tType)) {
                            listExprSize += tType.getMembers().size();
                            continue;
                        }

                        dlog.error(spreadOpExpr.pos,
                                DiagnosticErrorCode.INVALID_SPREAD_OP_FIXED_LENGTH_LIST_EXPECTED);
                        return symTable.semanticError;
                }
            }
        }

        BType eType = arrayType.eType;

        if (arrayType.state == BArrayState.INFERRED) {
            arrayType.size = listExprSize;
            arrayType.state = BArrayState.CLOSED;
        } else if (arrayType.state != BArrayState.OPEN && arrayType.size != listExprSize) {
            if (arrayType.size < listExprSize) {
                dlog.error(listConstructor.pos, DiagnosticErrorCode.MISMATCHING_ARRAY_LITERAL_VALUES, arrayType.size,
                        listExprSize);
                return symTable.semanticError;
            }

            if (!types.hasFillerValue(eType)) {
                dlog.error(listConstructor.pos, DiagnosticErrorCode.INVALID_LIST_CONSTRUCTOR_ELEMENT_TYPE,
                        data.expType);
                return symTable.semanticError;
            }
        }

        boolean errored = false;
        for (BLangExpression expr : listConstructor.exprs) {
            if (expr.getKind() != NodeKind.LIST_CONSTRUCTOR_SPREAD_OP) {
                errored |= exprIncompatible(eType, expr, data);
                continue;
            }

            BLangExpression spreadOpExpr = ((BLangListConstructorSpreadOpExpr) expr).expr;
            BType spreadOpType = checkExpr(spreadOpExpr, data);
            BType spreadOpReferredType = Types.getReferredType(spreadOpType);

            switch (spreadOpReferredType.tag) {
                case TypeTags.ARRAY:
                    BType spreadOpeType = ((BArrayType) spreadOpReferredType).eType;
                    if (types.typeIncompatible(spreadOpExpr.pos, spreadOpeType, eType)) {
                        return symTable.semanticError;
                    }
                    break;
                case TypeTags.TUPLE:
                    BTupleType spreadOpTuple = (BTupleType) spreadOpReferredType;
                    List<BType> tupleTypes = spreadOpTuple.getTupleTypes();
                    for (BType tupleMemberType : tupleTypes) {
                        if (types.typeIncompatible(spreadOpExpr.pos, tupleMemberType, eType)) {
                            return symTable.semanticError;
                        }
                    }

                    if (!types.isFixedLengthTuple(spreadOpTuple)) {
                        if (types.typeIncompatible(spreadOpExpr.pos, spreadOpTuple.restType, eType)) {
                            return symTable.semanticError;
                        }
                    }
                    break;
                default:
                    dlog.error(spreadOpExpr.pos, DiagnosticErrorCode.INCOMPATIBLE_TYPES_LIST_SPREAD_OP, spreadOpType);
                    return symTable.semanticError;
            }
        }

        return errored ? symTable.semanticError : arrayType;
    }

    private BType checkTupleType(BLangListConstructorExpr listConstructor, BTupleType tupleType, AnalyzerData data) {
        List<BLangExpression> exprs = listConstructor.exprs;
        List<BTupleMember> members = tupleType.getMembers();
        int memberTypeSize = members.size();
        BType restType = tupleType.restType;

        if (types.isFixedLengthTuple(tupleType)) {
            int listExprSize = 0;
            for (BLangExpression expr : exprs) {
                if (expr.getKind() != NodeKind.LIST_CONSTRUCTOR_SPREAD_OP) {
                    listExprSize++;
                    continue;
                }

                BLangExpression spreadOpExpr = ((BLangListConstructorSpreadOpExpr) expr).expr;
                BType spreadOpType = checkExpr(spreadOpExpr, data);
                spreadOpType = Types.getReferredType(spreadOpType);

                switch (spreadOpType.tag) {
                    case TypeTags.ARRAY:
                        int arraySize = ((BArrayType) spreadOpType).size;
                        if (arraySize >= 0) {
                            listExprSize += arraySize;
                            continue;
                        }

                        dlog.error(spreadOpExpr.pos, DiagnosticErrorCode.INVALID_SPREAD_OP_FIXED_LENGTH_LIST_EXPECTED);
                        return symTable.semanticError;
                    case TypeTags.TUPLE:
                        BTupleType tType = (BTupleType) spreadOpType;
                        if (types.isFixedLengthTuple(tType)) {
                            listExprSize += tType.getMembers().size();
                            continue;
                        }

                        dlog.error(spreadOpExpr.pos, DiagnosticErrorCode.INVALID_SPREAD_OP_FIXED_LENGTH_LIST_EXPECTED);
                        return symTable.semanticError;
                }
            }

            if (listExprSize < memberTypeSize) {
                for (int i = listExprSize; i < memberTypeSize; i++) {
                    // Skip filler values for resourceAccessPathSegments
                    if (data.isResourceAccessPathSegments || !types.hasFillerValue(members.get(i).type)) {
                        dlog.error(listConstructor.pos, DiagnosticErrorCode.INVALID_LIST_CONSTRUCTOR_ELEMENT_TYPE,
                                members.get(i));
                        return symTable.semanticError;
                    }
                }
            } else if (listExprSize > memberTypeSize) {
                dlog.error(listConstructor.pos, DiagnosticErrorCode.TUPLE_AND_EXPRESSION_SIZE_DOES_NOT_MATCH);
                return symTable.semanticError;
            }
        }

        boolean errored = false;
        int nonRestTypeIndex = 0;

        for (BLangExpression expr : exprs) {
            int remainNonRestCount = memberTypeSize - nonRestTypeIndex;

            if (expr.getKind() != NodeKind.LIST_CONSTRUCTOR_SPREAD_OP) {
                if (remainNonRestCount > 0) {
                    errored |= exprIncompatible(members.get(nonRestTypeIndex).type, expr, data);
                    nonRestTypeIndex++;
                } else {
                    errored |= exprIncompatible(restType, expr, data);
                }
                continue;
            }

            BLangExpression spreadOpExpr = ((BLangListConstructorSpreadOpExpr) expr).expr;
            BType spreadOpType = checkExpr(spreadOpExpr, data);
            BType spreadOpReferredType = Types.getReferredType(spreadOpType);

            switch (spreadOpReferredType.tag) {
                case TypeTags.ARRAY:
                    BArrayType spreadOpArray = (BArrayType) spreadOpReferredType;
                    if (spreadOpArray.state == BArrayState.CLOSED) {
                        for (int i = 0; i < spreadOpArray.size && nonRestTypeIndex < memberTypeSize;
                             i++, nonRestTypeIndex++) {
                            if (types.typeIncompatible(spreadOpExpr.pos, spreadOpArray.eType,
                                    members.get(nonRestTypeIndex).type)) {
                                return symTable.semanticError;
                            }
                        }

                        if (remainNonRestCount < spreadOpArray.size) {
                            if (types.typeIncompatible(spreadOpExpr.pos, spreadOpArray.eType, restType)) {
                                return symTable.semanticError;
                            }
                        }
                        continue;
                    }

                    if (remainNonRestCount > 0) {
                        dlog.error(spreadOpExpr.pos, DiagnosticErrorCode.INVALID_SPREAD_OP_FIXED_MEMBER_EXPECTED,
                                members.get(nonRestTypeIndex));
                        return symTable.semanticError;
                    }

                    if (types.typeIncompatible(spreadOpExpr.pos, spreadOpArray.eType, restType)) {
                        return symTable.semanticError;
                    }
                    break;
                case TypeTags.TUPLE:
                    BTupleType spreadOpTuple = (BTupleType) spreadOpReferredType;
                    List<BType> tupleMemberTypes = spreadOpTuple.getTupleTypes();
                    int spreadOpMemberTypeSize = tupleMemberTypes.size();

                    if (types.isFixedLengthTuple(spreadOpTuple)) {
                        for (int i = 0; i < spreadOpMemberTypeSize && nonRestTypeIndex < memberTypeSize;
                             i++, nonRestTypeIndex++) {
                            if (types.typeIncompatible(spreadOpExpr.pos, tupleMemberTypes.get(i),
                                    members.get(nonRestTypeIndex).type)) {
                                return symTable.semanticError;
                            }
                        }

                        for (int i = remainNonRestCount; i < spreadOpMemberTypeSize; i++) {
                            if (types.typeIncompatible(spreadOpExpr.pos, tupleMemberTypes.get(i),
                                    restType)) {
                                return symTable.semanticError;
                            }
                        }
                        continue;
                    }

                    if (spreadOpMemberTypeSize < remainNonRestCount) {
                        dlog.error(spreadOpExpr.pos, DiagnosticErrorCode.INVALID_SPREAD_OP_FIXED_MEMBER_EXPECTED,
                                members.get(nonRestTypeIndex + spreadOpMemberTypeSize));
                        return symTable.semanticError;
                    }

                    for (int i = 0; nonRestTypeIndex < memberTypeSize; i++, nonRestTypeIndex++) {
                        if (types.typeIncompatible(spreadOpExpr.pos, tupleMemberTypes.get(i),
                                members.get(nonRestTypeIndex).type)) {
                            return symTable.semanticError;
                        }
                    }

                    for (int i = nonRestTypeIndex; i < spreadOpMemberTypeSize; i++) {
                        if (types.typeIncompatible(spreadOpExpr.pos, tupleMemberTypes.get(i),
                                restType)) {
                            return symTable.semanticError;
                        }
                    }

                    if (types.typeIncompatible(spreadOpExpr.pos, spreadOpTuple.restType, restType)) {
                        return symTable.semanticError;
                    }
                    break;
                default:
                    dlog.error(spreadOpExpr.pos, DiagnosticErrorCode.INCOMPATIBLE_TYPES_LIST_SPREAD_OP, spreadOpType);
                    return symTable.semanticError;
            }
        }

        while (nonRestTypeIndex < memberTypeSize) {

            // Skip filler values for resourceAccessPathSegments
            if (data.isResourceAccessPathSegments || !types.hasFillerValue(members.get(nonRestTypeIndex).type)) {
                dlog.error(listConstructor.pos, DiagnosticErrorCode.INVALID_LIST_CONSTRUCTOR_ELEMENT_TYPE,
                        members.get(nonRestTypeIndex));
                return symTable.semanticError;
            }
            nonRestTypeIndex++;
        }

        return errored ? symTable.semanticError : tupleType;
    }

    private BType checkReadOnlyListType(BLangListConstructorExpr listConstructor, AnalyzerData data) {
        if (!data.commonAnalyzerData.nonErrorLoggingCheck) {
            BType inferredType = getInferredTupleType(listConstructor, symTable.readonlyType, data);

            if (inferredType == symTable.semanticError) {
                return symTable.semanticError;
            }
            return types.checkType(listConstructor, inferredType, symTable.readonlyType);
        }

        for (BLangExpression expr : listConstructor.exprs) {
            if (expr.getKind() == NodeKind.LIST_CONSTRUCTOR_SPREAD_OP) {
                expr = ((BLangListConstructorSpreadOpExpr) expr).expr;
            }

            if (exprIncompatible(symTable.readonlyType, expr, data)) {
                return symTable.semanticError;
            }
        }

        return symTable.readonlyType;
    }

    private boolean exprIncompatible(BType eType, BLangExpression expr, AnalyzerData data) {
        if (expr.typeChecked) {
            return expr.getBType() == symTable.semanticError;
        }

        BLangExpression exprToCheck = expr;

        if (data.commonAnalyzerData.nonErrorLoggingCheck) {
            expr.cloneAttempt++;
            exprToCheck = nodeCloner.cloneNode(expr);
        }

        return checkExpr(exprToCheck, eType, data) == symTable.semanticError;
    }

    private InferredTupleDetails checkExprList(List<BLangExpression> exprs, AnalyzerData data) {
        return checkExprList(exprs, symTable.noType, data);
    }

    private InferredTupleDetails checkExprList(List<BLangExpression> exprs, BType expType, AnalyzerData data) {
        InferredTupleDetails inferredTupleDetails = new InferredTupleDetails();
        SymbolEnv prevEnv = data.env;
        BType preExpType = data.expType;
        data.expType = expType;
        for (BLangExpression e : exprs) {
            if (e.getKind() == NodeKind.LIST_CONSTRUCTOR_SPREAD_OP) {
                BLangExpression spreadOpExpr = ((BLangListConstructorSpreadOpExpr) e).expr;
                BType spreadOpExprType = checkExpr(spreadOpExpr, expType, data);
                updateInferredTupleDetailsFromSpreadMember(e.pos, spreadOpExprType, inferredTupleDetails);
                continue;
            }

            checkExpr(e, expType, data);
            if (inferredTupleDetails.restMemberTypes.isEmpty()) {
                inferredTupleDetails.fixedMemberTypes.add(data.resultType);
            } else {
                inferredTupleDetails.restMemberTypes.add(data.resultType);
            }
        }
        data.env = prevEnv;
        data.expType = preExpType;
        return inferredTupleDetails;
    }

    private static class InferredTupleDetails {
        List<BType> fixedMemberTypes = new ArrayList<>();
        List<BType> restMemberTypes = new ArrayList<>();
    }

    protected BType getInferredTupleType(BLangListConstructorExpr listConstructor, BType expType, AnalyzerData data) {

        InferredTupleDetails inferredTupleDetails = checkExprList(listConstructor.exprs, expType, data);
        List<BType> fixedMemberTypes = inferredTupleDetails.fixedMemberTypes;
        List<BType> restMemberTypes = inferredTupleDetails.restMemberTypes;

        for (BType memType : fixedMemberTypes) {
            if (memType == symTable.semanticError) {
                return symTable.semanticError;
            }
        }

        for (BType memType : restMemberTypes) {
            if (memType == symTable.semanticError) {
                return symTable.semanticError;
            }
        }
        List<BTupleMember> members = new ArrayList<>();
        fixedMemberTypes.forEach(memberType -> members.add(new BTupleMember(memberType,
                new BVarSymbol(memberType.flags, null, null, memberType, null, null, null))));
        BTupleType tupleType = new BTupleType(members);
        if (!restMemberTypes.isEmpty()) {
            tupleType.restType = getRepresentativeBroadType(restMemberTypes);
        }

        if (expType.tag != TypeTags.READONLY) {
            return tupleType;
        }

        tupleType.flags |= Flags.READONLY;
        return tupleType;
    }


    public void visit(BLangRecordLiteral recordLiteral, AnalyzerData data) {
        BType expType = data.expType;
        int expTypeTag = Types.getReferredType(expType).tag;

        if (expTypeTag == TypeTags.NONE || expTypeTag == TypeTags.READONLY) {
            expType = defineInferredRecordType(recordLiteral, expType, data);
        } else if (expTypeTag == TypeTags.OBJECT) {
            dlog.error(recordLiteral.pos, DiagnosticErrorCode.INVALID_RECORD_LITERAL, expType);
            data.resultType = symTable.semanticError;
            return;
        }

        data.resultType = getEffectiveMappingType(recordLiteral,
                                             checkMappingConstructorCompatibility(expType, recordLiteral, data), data);
    }

    public BType getEffectiveMappingType(BLangRecordLiteral recordLiteral, BType applicableMappingType,
                                          AnalyzerData data) {
        BType refType = Types.getReferredType(applicableMappingType);
        if (applicableMappingType == symTable.semanticError ||
                (refType.tag == TypeTags.RECORD && Symbols.isFlagOn(applicableMappingType.flags,
                                                                                  Flags.READONLY))) {
            return applicableMappingType;
        }

        Map<String, RecordLiteralNode.RecordField> readOnlyFields = new LinkedHashMap<>();
        LinkedHashMap<String, BField> applicableTypeFields =
                refType.tag == TypeTags.RECORD ? ((BRecordType) refType).fields :
                        new LinkedHashMap<>();

        for (RecordLiteralNode.RecordField field : recordLiteral.fields) {
            if (field.getKind() == NodeKind.RECORD_LITERAL_SPREAD_OP) {
                continue;
            }

            String name;
            if (field.isKeyValueField()) {
                BLangRecordKeyValueField keyValueField = (BLangRecordKeyValueField) field;

                if (!keyValueField.readonly) {
                    continue;
                }

                BLangExpression keyExpr = keyValueField.key.expr;
                if (keyExpr.getKind() == NodeKind.SIMPLE_VARIABLE_REF) {
                    name = ((BLangSimpleVarRef) keyExpr).variableName.value;
                } else {
                    name = (String) ((BLangLiteral) keyExpr).value;
                }
            } else {
                BLangRecordVarNameField varNameField = (BLangRecordVarNameField) field;

                if (!varNameField.readonly) {
                    continue;
                }
                name = varNameField.variableName.value;
            }

            if (applicableTypeFields.containsKey(name) &&
                    Symbols.isFlagOn(applicableTypeFields.get(name).symbol.flags, Flags.READONLY)) {
                continue;
            }

            readOnlyFields.put(name, field);
        }

        if (readOnlyFields.isEmpty()) {
            return applicableMappingType;
        }

        PackageID pkgID = data.env.enclPkg.symbol.pkgID;
        Location pos = recordLiteral.pos;
        BRecordTypeSymbol recordSymbol = createRecordTypeSymbol(pkgID, pos, VIRTUAL, data);

        LinkedHashMap<String, BField> newFields = new LinkedHashMap<>();

        for (Map.Entry<String, RecordLiteralNode.RecordField> readOnlyEntry : readOnlyFields.entrySet()) {
            RecordLiteralNode.RecordField field = readOnlyEntry.getValue();

            String key = readOnlyEntry.getKey();
            Name fieldName = names.fromString(key);

            BType readOnlyFieldType;
            if (field.isKeyValueField()) {
                readOnlyFieldType = ((BLangRecordKeyValueField) field).valueExpr.getBType();
            } else {
                // Has to be a varname field.
                readOnlyFieldType = ((BLangRecordVarNameField) field).getBType();
            }

            BVarSymbol fieldSymbol = new BVarSymbol(Flags.asMask(new HashSet<Flag>() {{
                add(Flag.REQUIRED);
                add(Flag.READONLY);
            }}), fieldName, pkgID, readOnlyFieldType, recordSymbol,
                                                    ((BLangNode) field).pos, VIRTUAL);
            newFields.put(key, new BField(fieldName, null, fieldSymbol));
            recordSymbol.scope.define(fieldName, fieldSymbol);
        }

        BRecordType recordType = new BRecordType(recordSymbol, recordSymbol.flags);
        if (refType.tag == TypeTags.MAP) {
            recordType.sealed = false;
            recordType.restFieldType = ((BMapType) refType).constraint;
        } else {
            BRecordType applicableRecordType = (BRecordType) refType;
            boolean allReadOnlyFields = true;

            for (Map.Entry<String, BField> origEntry : applicableRecordType.fields.entrySet()) {
                String fieldName = origEntry.getKey();
                BField field = origEntry.getValue();

                if (readOnlyFields.containsKey(fieldName)) {
                    // Already defined.
                    continue;
                }

                BVarSymbol origFieldSymbol = field.symbol;
                long origFieldFlags = origFieldSymbol.flags;

                if (allReadOnlyFields && !Symbols.isFlagOn(origFieldFlags, Flags.READONLY)) {
                    allReadOnlyFields = false;
                }

                BVarSymbol fieldSymbol = new BVarSymbol(origFieldFlags, field.name, pkgID,
                                                        origFieldSymbol.type, recordSymbol, field.pos, VIRTUAL);
                newFields.put(fieldName, new BField(field.name, null, fieldSymbol));
                recordSymbol.scope.define(field.name, fieldSymbol);
            }

            recordType.sealed = applicableRecordType.sealed;
            recordType.restFieldType = applicableRecordType.restFieldType;

            if (recordType.sealed && allReadOnlyFields) {
                recordType.flags |= Flags.READONLY;
                recordType.tsymbol.flags |= Flags.READONLY;
            }

        }

        recordType.fields = newFields;
        recordSymbol.type = recordType;
        recordType.tsymbol = recordSymbol;

        BLangRecordTypeNode recordTypeNode = TypeDefBuilderHelper.createRecordTypeNode(recordType, pkgID, symTable,
                                                                                       pos);
        recordTypeNode.initFunction = TypeDefBuilderHelper.createInitFunctionForRecordType(recordTypeNode, data.env,
                                                                                           names, symTable);
        TypeDefBuilderHelper.createTypeDefinitionForTSymbol(recordType, recordSymbol, recordTypeNode, data.env);

        if (refType.tag == TypeTags.RECORD) {
            BRecordType applicableRecordType = (BRecordType) refType;
            BTypeSymbol applicableRecordTypeSymbol = applicableRecordType.tsymbol;
            BLangUserDefinedType origTypeRef = new BLangUserDefinedType(
                    ASTBuilderUtil.createIdentifier(
                            pos,
                            TypeDefBuilderHelper.getPackageAlias(data.env, pos.lineRange().fileName(),
                                                                 applicableRecordTypeSymbol.pkgID)),
                    ASTBuilderUtil.createIdentifier(pos, applicableRecordTypeSymbol.name.value));
            origTypeRef.pos = pos;
            origTypeRef.setBType(applicableRecordType);
            recordTypeNode.typeRefs.add(origTypeRef);
        } else if (refType.tag == TypeTags.MAP) {
            recordLiteral.expectedType = applicableMappingType;
        }

        return recordType;
    }

    public BType checkMappingConstructorCompatibility(BType bType, BLangRecordLiteral mappingConstructor,
                                                       AnalyzerData data) {
        int tag = bType.tag;
        if (tag == TypeTags.UNION) {
            boolean prevNonErrorLoggingCheck = data.commonAnalyzerData.nonErrorLoggingCheck;
            data.commonAnalyzerData.nonErrorLoggingCheck = true;
            int errorCount = this.dlog.errorCount();
            this.dlog.mute();

            List<BType> compatibleTypes = new ArrayList<>();
            boolean erroredExpType = false;
            for (BType memberType : ((BUnionType) bType).getMemberTypes()) {
                if (memberType == symTable.semanticError) {
                    if (!erroredExpType) {
                        erroredExpType = true;
                    }
                    continue;
                }

                BType listCompatibleMemType = getMappingConstructorCompatibleNonUnionType(memberType, data);
                if (listCompatibleMemType == symTable.semanticError) {
                    continue;
                }

                dlog.resetErrorCount();
                BType memCompatibiltyType = checkMappingConstructorCompatibility(listCompatibleMemType,
                                                                                 mappingConstructor, data);

                if (memCompatibiltyType != symTable.semanticError && dlog.errorCount() == 0 &&
                        isUniqueType(compatibleTypes, memCompatibiltyType)) {
                    compatibleTypes.add(memCompatibiltyType);
                }
            }

            data.commonAnalyzerData.nonErrorLoggingCheck = prevNonErrorLoggingCheck;
            dlog.setErrorCount(errorCount);
            if (!prevNonErrorLoggingCheck) {
                this.dlog.unmute();
            }

            if (compatibleTypes.isEmpty()) {
                if (!erroredExpType) {
                    reportIncompatibleMappingConstructorError(mappingConstructor, bType, data);
                }
                validateSpecifiedFields(mappingConstructor, symTable.semanticError, data);
                return symTable.semanticError;
            } else if (compatibleTypes.size() != 1) {
                dlog.error(mappingConstructor.pos, DiagnosticErrorCode.AMBIGUOUS_TYPES, bType);
                validateSpecifiedFields(mappingConstructor, symTable.semanticError, data);
                return symTable.semanticError;
            }

            return checkMappingConstructorCompatibility(compatibleTypes.get(0), mappingConstructor, data);
        }

        if (tag == TypeTags.TYPEREFDESC) {
            BType refType = Types.getReferredType(bType);
            BType compatibleType = checkMappingConstructorCompatibility(refType, mappingConstructor, data);
            return compatibleType == refType ? bType : compatibleType;
        }

        if (tag == TypeTags.INTERSECTION) {
            return checkMappingConstructorCompatibility(((BIntersectionType) bType).effectiveType, mappingConstructor,
                                                        data);
        }

        BType possibleType = getMappingConstructorCompatibleNonUnionType(bType, data);

        switch (possibleType.tag) {
            case TypeTags.MAP:
                return validateSpecifiedFields(mappingConstructor, possibleType, data) ? possibleType :
                        symTable.semanticError;
            case TypeTags.RECORD:
                boolean isSpecifiedFieldsValid = validateSpecifiedFields(mappingConstructor, possibleType, data);

                boolean hasAllRequiredFields = validateRequiredFields((BRecordType) possibleType,
                                                                      mappingConstructor.fields,
                                                                      mappingConstructor.pos, data);

                return isSpecifiedFieldsValid && hasAllRequiredFields ? possibleType : symTable.semanticError;
            case TypeTags.READONLY:
                return checkReadOnlyMappingType(mappingConstructor, data);
        }
        reportIncompatibleMappingConstructorError(mappingConstructor, bType, data);
        validateSpecifiedFields(mappingConstructor, symTable.semanticError, data);
        return symTable.semanticError;
    }

    private BType checkReadOnlyMappingType(BLangRecordLiteral mappingConstructor, AnalyzerData data) {
        if (!data.commonAnalyzerData.nonErrorLoggingCheck) {
            BType inferredType = defineInferredRecordType(mappingConstructor, symTable.readonlyType, data);

            if (inferredType == symTable.semanticError) {
                return symTable.semanticError;
            }
            return checkMappingConstructorCompatibility(inferredType, mappingConstructor, data);
        }

        for (RecordLiteralNode.RecordField field : mappingConstructor.fields) {
            BLangExpression exprToCheck;

            if (field.isKeyValueField()) {
                exprToCheck = ((BLangRecordKeyValueField) field).valueExpr;
            } else if (field.getKind() == NodeKind.RECORD_LITERAL_SPREAD_OP) {
                exprToCheck = ((BLangRecordLiteral.BLangRecordSpreadOperatorField) field).expr;
            } else {
                exprToCheck = (BLangRecordVarNameField) field;
            }

            if (exprIncompatible(symTable.readonlyType, exprToCheck, data)) {
                return symTable.semanticError;
            }
        }

        return symTable.readonlyType;
    }

    private BType getMappingConstructorCompatibleNonUnionType(BType type, AnalyzerData data) {
        switch (type.tag) {
            case TypeTags.MAP:
            case TypeTags.RECORD:
            case TypeTags.READONLY:
                return type;
            case TypeTags.JSON:
                return !Symbols.isFlagOn(type.flags, Flags.READONLY) ? symTable.mapJsonType :
                        ImmutableTypeCloner.getEffectiveImmutableType(null, types, symTable.mapJsonType, data.env,
                                                                      symTable, anonymousModelHelper, names);
            case TypeTags.ANYDATA:
                return !Symbols.isFlagOn(type.flags, Flags.READONLY) ? symTable.mapAnydataType :
                        ImmutableTypeCloner.getEffectiveImmutableType(null, types, symTable.mapAnydataType,
                                data.env, symTable, anonymousModelHelper, names);
            case TypeTags.ANY:
                return !Symbols.isFlagOn(type.flags, Flags.READONLY) ? symTable.mapAllType :
                        ImmutableTypeCloner.getEffectiveImmutableType(null, types, symTable.mapAllType, data.env,
                                                                      symTable, anonymousModelHelper, names);
            case TypeTags.INTERSECTION:
                return ((BIntersectionType) type).effectiveType;
            case TypeTags.TYPEREFDESC:
                BType refType = Types.getReferredType(type);
                BType compatibleType = getMappingConstructorCompatibleNonUnionType(refType, data);
                return compatibleType == refType ? type : compatibleType;
        }
        return symTable.semanticError;
    }

    private boolean isMappingConstructorCompatibleType(BType type) {
        return Types.getReferredType(type).tag == TypeTags.RECORD
                || Types.getReferredType(type).tag == TypeTags.MAP;
    }

    private void reportIncompatibleMappingConstructorError(BLangRecordLiteral mappingConstructorExpr, BType expType,
                                                           AnalyzerData data) {
        if (expType == symTable.semanticError) {
            return;
        }

        if (expType.tag != TypeTags.UNION) {
            dlog.error(mappingConstructorExpr.pos,
                    DiagnosticErrorCode.MAPPING_CONSTRUCTOR_COMPATIBLE_TYPE_NOT_FOUND, expType);
            return;
        }

        BUnionType unionType = (BUnionType) expType;
        BType[] memberTypes = types.getAllTypes(unionType, true).toArray(new BType[0]);

        // Special case handling for `T?` where T is a record type. This is done to give more user friendly error
        // messages for this common scenario.
        if (memberTypes.length == 2) {
            BRecordType recType = null;

            if (memberTypes[0].tag == TypeTags.RECORD && memberTypes[1].tag == TypeTags.NIL) {
                recType = (BRecordType) memberTypes[0];
            } else if (memberTypes[1].tag == TypeTags.RECORD && memberTypes[0].tag == TypeTags.NIL) {
                recType = (BRecordType) memberTypes[1];
            }

            if (recType != null) {
                validateSpecifiedFields(mappingConstructorExpr, recType, data);
                validateRequiredFields(recType, mappingConstructorExpr.fields, mappingConstructorExpr.pos, data);
                return;
            }
        }

        // By this point, we know there aren't any types to which we can assign the mapping constructor. If this is
        // case where there is at least one type with which we can use mapping constructors, but this particular
        // mapping constructor is incompatible, we give an incompatible mapping constructor error.
        for (BType bType : memberTypes) {
            if (isMappingConstructorCompatibleType(bType)) {
                dlog.error(mappingConstructorExpr.pos, DiagnosticErrorCode.INCOMPATIBLE_MAPPING_CONSTRUCTOR,
                        unionType);
                return;
            }
        }

        dlog.error(mappingConstructorExpr.pos,
                DiagnosticErrorCode.MAPPING_CONSTRUCTOR_COMPATIBLE_TYPE_NOT_FOUND, unionType);
    }

    private boolean validateSpecifiedFields(BLangRecordLiteral mappingConstructor, BType possibleType,
                                            AnalyzerData data) {
        boolean isFieldsValid = true;

        for (RecordLiteralNode.RecordField field : mappingConstructor.fields) {
            BType checkedType = checkMappingField(field, Types.getReferredType(possibleType), data);
            if (isFieldsValid && checkedType == symTable.semanticError) {
                isFieldsValid = false;
            }
        }

        return isFieldsValid;
    }

    private boolean validateRequiredFields(BRecordType type, List<RecordLiteralNode.RecordField> specifiedFields,
                                           Location pos, AnalyzerData data) {
        HashSet<String> specFieldNames = getFieldNames(specifiedFields, data);
        boolean hasAllRequiredFields = true;

        for (BField field : type.fields.values()) {
            String fieldName = field.name.value;
            if (!specFieldNames.contains(fieldName) && Symbols.isFlagOn(field.symbol.flags, Flags.REQUIRED)
                    && !types.isNeverTypeOrStructureTypeWithARequiredNeverMember(field.type)) {
                // Check if `field` is explicitly assigned a value in the record literal
                // If a required field is missing, it's a compile error
                dlog.error(pos, DiagnosticErrorCode.MISSING_REQUIRED_RECORD_FIELD, field.name);
                if (hasAllRequiredFields) {
                    hasAllRequiredFields = false;
                }
            }
        }
        return hasAllRequiredFields;
    }

    public HashSet<String> getFieldNames(List<RecordLiteralNode.RecordField> specifiedFields, AnalyzerData data) {
        HashSet<String> fieldNames = new HashSet<>();

        for (RecordLiteralNode.RecordField specifiedField : specifiedFields) {
            if (specifiedField.isKeyValueField()) {
                String name = getKeyValueFieldName((BLangRecordKeyValueField) specifiedField);
                if (name == null) {
                    continue; // computed key
                }

                fieldNames.add(name);
            } else if (specifiedField.getKind() == NodeKind.SIMPLE_VARIABLE_REF) {
                fieldNames.add(getVarNameFieldName((BLangRecordVarNameField) specifiedField));
            } else {
                fieldNames.addAll(getSpreadOpFieldRequiredFieldNames(
                        (BLangRecordLiteral.BLangRecordSpreadOperatorField) specifiedField, data));
            }
        }

        return fieldNames;
    }

    private String getKeyValueFieldName(BLangRecordKeyValueField field) {
        BLangRecordKey key = field.key;
        if (key.computedKey) {
            return null;
        }

        BLangExpression keyExpr = key.expr;

        if (keyExpr.getKind() == NodeKind.SIMPLE_VARIABLE_REF) {
            return ((BLangSimpleVarRef) keyExpr).variableName.value;
        } else if (keyExpr.getKind() == NodeKind.LITERAL) {
            return (String) ((BLangLiteral) keyExpr).value;
        }
        return null;
    }

    private String getVarNameFieldName(BLangRecordVarNameField field) {
        return field.variableName.value;
    }

    private List<String> getSpreadOpFieldRequiredFieldNames(BLangRecordLiteral.BLangRecordSpreadOperatorField field,
                                                            AnalyzerData data) {
        BType spreadType = Types.getReferredType(checkExpr(field.expr, data));

        if (spreadType.tag != TypeTags.RECORD) {
            return Collections.emptyList();
        }

        List<String> fieldNames = new ArrayList<>();
        for (BField bField : ((BRecordType) spreadType).getFields().values()) {
            if (!Symbols.isOptional(bField.symbol)) {
                fieldNames.add(bField.name.value);
            }
        }
        return fieldNames;
    }

    @Override
    public void visit(BLangWorkerFlushExpr workerFlushExpr, AnalyzerData data) {
        if (workerFlushExpr.workerIdentifier != null) {
            String workerName = workerFlushExpr.workerIdentifier.getValue();
            if (!this.workerExists(data.env, workerName)) {
                this.dlog.error(workerFlushExpr.pos, DiagnosticErrorCode.UNDEFINED_WORKER, workerName);
            } else {
                BSymbol symbol = symResolver.lookupSymbolInMainSpace(data.env, names.fromString(workerName));
                if (symbol != symTable.notFoundSymbol) {
                    workerFlushExpr.workerSymbol = symbol;
                }
            }
        }
        BType actualType = BUnionType.create(null, symTable.errorType, symTable.nilType);
        data.resultType = types.checkType(workerFlushExpr, actualType, data.expType);
    }

    @Override
    public void visit(BLangWorkerSyncSendExpr syncSendExpr, AnalyzerData data) {
        BSymbol symbol = symResolver.lookupSymbolInMainSpace(data.env, names.fromIdNode(syncSendExpr.workerIdentifier));

        if (symTable.notFoundSymbol.equals(symbol)) {
            syncSendExpr.workerType = symTable.semanticError;
        } else {
            syncSendExpr.workerType = symbol.type;
            syncSendExpr.workerSymbol = symbol;
        }

        // TODO Need to remove this cached env
        syncSendExpr.env = data.env;
        checkExpr(syncSendExpr.expr, data);

        // Validate if the send expression type is cloneableType
        if (!types.isAssignable(syncSendExpr.expr.getBType(), symTable.cloneableType)) {
            this.dlog.error(syncSendExpr.pos, DiagnosticErrorCode.INVALID_TYPE_FOR_SEND,
                            syncSendExpr.expr.getBType());
        }

        String workerName = syncSendExpr.workerIdentifier.getValue();
        if (!this.workerExists(data.env, workerName)) {
            this.dlog.error(syncSendExpr.pos, DiagnosticErrorCode.UNDEFINED_WORKER, workerName);
        }

        syncSendExpr.expectedType = data.expType;

        // Type checking against the matching receive is done during code analysis.
        // When the expected type is noType, set the result type as nil to avoid variable assignment is required errors.
        data.resultType = data.expType == symTable.noType ? symTable.nilType : data.expType;
    }

    @Override
    public void visit(BLangWorkerReceive workerReceiveExpr, AnalyzerData data) {
        BSymbol symbol =
                symResolver.lookupSymbolInMainSpace(data.env, names.fromIdNode(workerReceiveExpr.workerIdentifier));

        // TODO Need to remove this cached env
        workerReceiveExpr.env = data.env;

        if (symTable.notFoundSymbol.equals(symbol)) {
            workerReceiveExpr.workerType = symTable.semanticError;
        } else {
            workerReceiveExpr.workerType = symbol.type;
            workerReceiveExpr.workerSymbol = symbol;
        }
        // The receive expression cannot be assigned to var, since we cannot infer the type.
        if (symTable.noType == data.expType) {
            this.dlog.error(workerReceiveExpr.pos, DiagnosticErrorCode.INVALID_USAGE_OF_RECEIVE_EXPRESSION);
        }
        // We cannot predict the type of the receive expression as it depends on the type of the data sent by the other
        // worker/channel. Since receive is an expression now we infer the type of it from the lhs of the statement.
        workerReceiveExpr.setBType(data.expType);
        data.resultType = data.expType;
    }

    private boolean workerExists(SymbolEnv env, String workerName) {
        //TODO: move this method to CodeAnalyzer
        if (workerName.equals(DEFAULT_WORKER_NAME)) {
           return true;
        }
        BSymbol symbol = this.symResolver.lookupSymbolInMainSpace(env, new Name(workerName));
        return symbol != this.symTable.notFoundSymbol &&
               symbol.type.tag == TypeTags.FUTURE &&
               ((BFutureType) symbol.type).workerDerivative;
    }

    @Override
    public void visit(BLangConstRef constRef, AnalyzerData data) {
        constRef.symbol = symResolver.lookupMainSpaceSymbolInPackage(constRef.pos, data.env,
                names.fromIdNode(constRef.pkgAlias), names.fromIdNode(constRef.variableName));

        types.setImplicitCastExpr(constRef, constRef.getBType(), data.expType);
        data.resultType = constRef.getBType();
    }

    public void visit(BLangSimpleVarRef varRefExpr, AnalyzerData data) {
        // Set error type as the actual type.
        BType actualType = symTable.semanticError;

        BLangIdentifier identifier = varRefExpr.variableName;
        Name varName = names.fromIdNode(identifier);
        if (varName == Names.IGNORE) {
            varRefExpr.setBType(this.symTable.anyType);

            // If the variable name is a wildcard('_'), the symbol should be ignorable.
            varRefExpr.symbol = new BVarSymbol(0, true, varName,
                                               names.originalNameFromIdNode(identifier),
                    data.env.enclPkg.symbol.pkgID, varRefExpr.getBType(), data.env.scope.owner,
                                               varRefExpr.pos, VIRTUAL);

            data.resultType = varRefExpr.getBType();
            return;
        }

        Name compUnitName = getCurrentCompUnit(varRefExpr);
        BSymbol pkgSymbol = symResolver.resolvePrefixSymbol(data.env, names.fromIdNode(varRefExpr.pkgAlias),
                                                            compUnitName);
        varRefExpr.pkgSymbol = pkgSymbol;
        if (pkgSymbol == symTable.notFoundSymbol) {
            varRefExpr.symbol = symTable.notFoundSymbol;
            dlog.error(varRefExpr.pos, DiagnosticErrorCode.UNDEFINED_MODULE, varRefExpr.pkgAlias);
        }

        if (pkgSymbol.tag == SymTag.XMLNS) {
            actualType = symTable.stringType;
        } else if (pkgSymbol != symTable.notFoundSymbol) {
            BSymbol symbol = symResolver.lookupMainSpaceSymbolInPackage(varRefExpr.pos, data.env,
                    names.fromIdNode(varRefExpr.pkgAlias), varName);
            // if no symbol, check same for object attached function
            BLangType enclType = data.env.enclType;
            if (symbol == symTable.notFoundSymbol && enclType != null && enclType.getBType().tsymbol.scope != null) {
                Name objFuncName = names.fromString(Symbols
                        .getAttachedFuncSymbolName(enclType.getBType().tsymbol.name.value, varName.value));
                symbol = symResolver.resolveStructField(varRefExpr.pos, data.env, objFuncName,
                        enclType.getBType().tsymbol);
            }

            // TODO: call to isInLocallyDefinedRecord() is a temporary fix done to disallow local var references in
            //  locally defined record type defs. This check should be removed once local var referencing is supported.
            if (((symbol.tag & SymTag.VARIABLE) == SymTag.VARIABLE)) {
                BVarSymbol varSym = (BVarSymbol) symbol;
                checkSelfReferences(varRefExpr.pos, data.env, varSym);
                varRefExpr.symbol = varSym;
                actualType = varSym.type;
                markAndRegisterClosureVariable(symbol, varRefExpr.pos, data.env, data);
            } else if ((symbol.tag & SymTag.TYPE_DEF) == SymTag.TYPE_DEF) {
                if (symbol.kind == SymbolKind.TYPE_DEF) {
                    BTypeDefinitionSymbol typeDefSym = (BTypeDefinitionSymbol) symbol;
                    actualType = symbol.type.tag == TypeTags.TYPEDESC ? typeDefSym.referenceType
                            : new BTypedescType(typeDefSym.referenceType, null);
                } else {
                    actualType = symbol.type.tag == TypeTags.TYPEDESC ? symbol.type
                            : new BTypedescType(symbol.type, null);
                }
                varRefExpr.symbol = symbol;
            } else if ((symbol.tag & SymTag.CONSTANT) == SymTag.CONSTANT) {
                BConstantSymbol constSymbol = (BConstantSymbol) symbol;
                varRefExpr.symbol = constSymbol;
                BType symbolType = symbol.type;
                BType expectedType = Types.getReferredType(data.expType);
                if (symbolType != symTable.noType && expectedType.tag == TypeTags.FINITE ||
                        (expectedType.tag == TypeTags.UNION && types.getAllTypes(expectedType, true).stream()
                                .anyMatch(memType -> memType.tag == TypeTags.FINITE &&
                                        types.isAssignable(symbolType, memType)))) {
                    actualType = symbolType;
                } else {
                    actualType = constSymbol.literalType;

                    // Handle the assignment of int to subtypes of int (byte, int:Signed16, ...).
                    if (actualType.tag == TypeTags.INT && types.isContainSubtypeOfInt(expectedType)) {
                        if (expectedType.tag != TypeTags.UNION) {
                            actualType = types.isAssignable(symbolType, expectedType) ? expectedType : actualType;
                        } else {
                            BType posibleType = types.getAllTypes(expectedType, true).stream()
                                    .filter(targetMemType ->
                                            types.isAssignable(symbolType, targetMemType)).findFirst().get();
                            actualType = posibleType != null ? posibleType : actualType;
                        }
                    }
                }

                // If the constant is on the LHS, modifications are not allowed.
                // E.g. m.k = "10"; // where `m` is a constant.
                if (varRefExpr.isLValue || varRefExpr.isCompoundAssignmentLValue) {
                    actualType = symTable.semanticError;
                    dlog.error(varRefExpr.pos, DiagnosticErrorCode.CANNOT_UPDATE_CONSTANT_VALUE);
                }
            } else {
                varRefExpr.symbol = symbol; // Set notFoundSymbol
                logUndefinedSymbolError(varRefExpr.pos, varName.value);
            }
        }

        // Check type compatibility
        if (data.expType.tag == TypeTags.ARRAY && isArrayOpenSealedType((BArrayType) data.expType)) {
            dlog.error(varRefExpr.pos, DiagnosticErrorCode.CANNOT_INFER_SIZE_ARRAY_SIZE_FROM_THE_CONTEXT);
            data.resultType = symTable.semanticError;
            return;

        }

        data.resultType = types.checkType(varRefExpr, actualType, data.expType);
    }

    @Override
    public void visit(BLangRecordVarRef varRefExpr, AnalyzerData data) {
        LinkedHashMap<String, BField> fields = new LinkedHashMap<>();

        String recordName = this.anonymousModelHelper.getNextAnonymousTypeKey(data.env.enclPkg.symbol.pkgID);
        BRecordTypeSymbol recordSymbol = Symbols.createRecordSymbol(Flags.ANONYMOUS, names.fromString(recordName),
                data.env.enclPkg.symbol.pkgID, null, data.env.scope.owner,
                                                                         varRefExpr.pos, SOURCE);
        symbolEnter.defineSymbol(varRefExpr.pos, recordSymbol, data.env);

        boolean unresolvedReference = false;
        for (BLangRecordVarRef.BLangRecordVarRefKeyValue recordRefField : varRefExpr.recordRefFields) {
            BLangVariableReference bLangVarReference = (BLangVariableReference) recordRefField.variableReference;
            bLangVarReference.isLValue = true;
            checkExpr(recordRefField.variableReference, data);
            if (bLangVarReference.symbol == null || bLangVarReference.symbol == symTable.notFoundSymbol ||
                    !isValidVariableReference(recordRefField.variableReference)) {
                unresolvedReference = true;
                continue;
            }
            BVarSymbol bVarSymbol = (BVarSymbol) bLangVarReference.symbol;
            BField field = new BField(names.fromIdNode(recordRefField.variableName), varRefExpr.pos,
                                      new BVarSymbol(0, names.fromIdNode(recordRefField.variableName),
                                                     names.originalNameFromIdNode(recordRefField.variableName),
                                              data.env.enclPkg.symbol.pkgID, bVarSymbol.type, recordSymbol,
                                                     varRefExpr.pos, SOURCE));
            fields.put(field.name.value, field);
        }

        BLangExpression restParam = (BLangExpression) varRefExpr.restParam;
        if (restParam != null) {
            checkExpr(restParam, data);
            unresolvedReference = !isValidVariableReference(restParam);
        }

        if (unresolvedReference) {
            data.resultType = symTable.semanticError;
            return;
        }

        BRecordType bRecordType = new BRecordType(recordSymbol);
        bRecordType.fields = fields;
        recordSymbol.type = bRecordType;
        varRefExpr.symbol = new BVarSymbol(0, recordSymbol.name, recordSymbol.getOriginalName(),
                data.env.enclPkg.symbol.pkgID, bRecordType, data.env.scope.owner, varRefExpr.pos,
                                           SOURCE);

        if (restParam == null) {
            bRecordType.sealed = true;
            bRecordType.restFieldType = symTable.noType;
        } else if (restParam.getBType() == symTable.semanticError) {
            bRecordType.restFieldType = symTable.mapType;
        } else {
            // Rest variable type of Record ref (record destructuring assignment) is a record where T is the broad
            // type of all fields that are not specified in the destructuring pattern. Here we set the rest type of
            // record type to T.
            BType restFieldType;
            if (restParam.getBType().tag == TypeTags.RECORD) {
                restFieldType = ((BRecordType) restParam.getBType()).restFieldType;
            } else if (restParam.getBType().tag == TypeTags.MAP) {
                restFieldType = ((BMapType) restParam.getBType()).constraint;
            } else {
                restFieldType = restParam.getBType();
            }
            bRecordType.restFieldType = restFieldType;
        }

        data.resultType = bRecordType;
    }

    @Override
    public void visit(BLangErrorVarRef varRefExpr, AnalyzerData data) {
        if (varRefExpr.typeNode != null) {
            BType bType = symResolver.resolveTypeNode(varRefExpr.typeNode, data.env);
            varRefExpr.setBType(bType);
            checkIndirectErrorVarRef(varRefExpr, data);
            data.resultType = bType;
            return;
        }

        if (varRefExpr.message != null) {
            varRefExpr.message.isLValue = true;
            checkExpr(varRefExpr.message, data);
            if (!types.isAssignable(symTable.stringType, varRefExpr.message.getBType())) {
                dlog.error(varRefExpr.message.pos, DiagnosticErrorCode.INCOMPATIBLE_TYPES, symTable.stringType,
                           varRefExpr.message.getBType());
            }
        }

        if (varRefExpr.cause != null) {
            varRefExpr.cause.isLValue = true;
            checkExpr(varRefExpr.cause, data);
            if (!types.isAssignable(symTable.errorOrNilType, varRefExpr.cause.getBType())) {
                dlog.error(varRefExpr.cause.pos, DiagnosticErrorCode.INCOMPATIBLE_TYPES, symTable.errorOrNilType,
                           varRefExpr.cause.getBType());
            }
        }

        boolean unresolvedReference = false;

        for (BLangNamedArgsExpression detailItem : varRefExpr.detail) {
            BLangVariableReference refItem = (BLangVariableReference) detailItem.expr;
            refItem.isLValue = true;
            checkExpr(refItem, data);

            if (types.isFunctionVarRef(refItem)) {
                dlog.error(refItem.pos, DiagnosticErrorCode.INVALID_ASSIGNMENT_DECLARATION_FINAL,
                        Names.FUNCTION);
                unresolvedReference = true;
            }

            if (!isValidVariableReference(refItem)) {
                unresolvedReference = true;
                continue;
            }

            if (refItem.getKind() == NodeKind.FIELD_BASED_ACCESS_EXPR
                    || refItem.getKind() == NodeKind.INDEX_BASED_ACCESS_EXPR) {
                dlog.error(refItem.pos, DiagnosticErrorCode.INVALID_VARIABLE_REFERENCE_IN_BINDING_PATTERN,
                        refItem);
                unresolvedReference = true;
                continue;
            }

            if (refItem.symbol == null) {
                unresolvedReference = true;
            }
        }

        if (varRefExpr.restVar != null) {
            varRefExpr.restVar.isLValue = true;
            if (varRefExpr.restVar.getKind() == NodeKind.SIMPLE_VARIABLE_REF) {
                checkExpr(varRefExpr.restVar, data);
                unresolvedReference = unresolvedReference
                        || varRefExpr.restVar.symbol == null
                        || !isValidVariableReference(varRefExpr.restVar);
            }
        }

        if (unresolvedReference) {
            data.resultType = symTable.semanticError;
            return;
        }

        BType errorRefRestFieldType;
        if (varRefExpr.restVar == null) {
            errorRefRestFieldType = symTable.anydataOrReadonly;
        } else if (varRefExpr.restVar.getKind() == NodeKind.SIMPLE_VARIABLE_REF
                && ((BLangSimpleVarRef) varRefExpr.restVar).variableName.value.equals(Names.IGNORE.value)) {
            errorRefRestFieldType = symTable.anydataOrReadonly;
        } else if (varRefExpr.restVar.getKind() == NodeKind.INDEX_BASED_ACCESS_EXPR
            || varRefExpr.restVar.getKind() == NodeKind.FIELD_BASED_ACCESS_EXPR) {
            errorRefRestFieldType = varRefExpr.restVar.getBType();
        } else if (varRefExpr.restVar.getBType().tag == TypeTags.MAP) {
            errorRefRestFieldType = ((BMapType) varRefExpr.restVar.getBType()).constraint;
        } else {
            dlog.error(varRefExpr.restVar.pos, DiagnosticErrorCode.INCOMPATIBLE_TYPES,
                       varRefExpr.restVar.getBType(), symTable.detailType);
            data.resultType = symTable.semanticError;
            return;
        }

        BType errorDetailType = errorRefRestFieldType == symTable.anydataOrReadonly
                ? symTable.errorType.detailType
                : new BMapType(TypeTags.MAP, errorRefRestFieldType, null, Flags.PUBLIC);
        data.resultType = new BErrorType(symTable.errorType.tsymbol, errorDetailType);
    }

    private void checkIndirectErrorVarRef(BLangErrorVarRef varRefExpr, AnalyzerData data) {
        for (BLangNamedArgsExpression detailItem : varRefExpr.detail) {
            checkExpr(detailItem.expr, data);
            checkExpr(detailItem, detailItem.expr.getBType(), data);
        }

        if (varRefExpr.restVar != null) {
            checkExpr(varRefExpr.restVar, data);
        }

        if (varRefExpr.message != null) {
            varRefExpr.message.isLValue = true;
            checkExpr(varRefExpr.message, data);
        }

        if (varRefExpr.cause != null) {
            varRefExpr.cause.isLValue = true;
            checkExpr(varRefExpr.cause, data);
        }
    }

    @Override
    public void visit(BLangTupleVarRef varRefExpr, AnalyzerData data) {
        List<BTupleMember> results = new ArrayList<>();
        for (int i = 0; i < varRefExpr.expressions.size(); i++) {
            ((BLangVariableReference) varRefExpr.expressions.get(i)).isLValue = true;
            BType memberType = checkExpr(varRefExpr.expressions.get(i), symTable.noType, data);
            BVarSymbol varSymbol = new BVarSymbol(memberType.flags, null, null, memberType, null,
                    null, null);
            results.add(new BTupleMember(memberType, varSymbol));
        }
        BTupleType actualType = new BTupleType(results);
        if (varRefExpr.restParam != null) {
            BLangExpression restExpr = varRefExpr.restParam;
            ((BLangVariableReference) restExpr).isLValue = true;
            BType checkedType = checkExpr(restExpr, symTable.noType, data);
            if (!(checkedType.tag == TypeTags.ARRAY || checkedType.tag == TypeTags.TUPLE)) {
                dlog.error(varRefExpr.pos, DiagnosticErrorCode.INVALID_TYPE_FOR_REST_DESCRIPTOR, checkedType);
                data.resultType = symTable.semanticError;
                return;
            }
            if (checkedType.tag == TypeTags.ARRAY) {
                actualType.restType = ((BArrayType) checkedType).eType;
            } else {
                actualType.restType = checkedType;
            }
        }
        data.resultType = types.checkType(varRefExpr, actualType, data.expType);
    }

    /**
     * This method will recursively check if a multidimensional array has at least one open sealed dimension.
     *
     * @param arrayType array to check if open sealed
     * @return true if at least one dimension is open sealed
     */
    public boolean isArrayOpenSealedType(BArrayType arrayType) {
        if (arrayType.state == BArrayState.INFERRED) {
            return true;
        }
        if (arrayType.eType.tag == TypeTags.ARRAY) {
            return isArrayOpenSealedType((BArrayType) arrayType.eType);
        }
        return false;
    }

    /**
     * This method will recursively traverse and find the symbol environment of a lambda node (which is given as the
     * enclosing invokable node) which is needed to lookup closure variables. The variable lookup will start from the
     * enclosing invokable node's environment, which are outside of the scope of a lambda function.
     */
    private SymbolEnv findEnclosingInvokableEnv(SymbolEnv env, BLangInvokableNode encInvokable) {
        if (env.enclEnv.node == null) {
            return env;
        }
        NodeKind kind = env.enclEnv.node.getKind();
        if (kind == NodeKind.ARROW_EXPR || kind == NodeKind.ON_FAIL) {
            // TODO : check if we need ON_FAIL now
            return env.enclEnv;
        }

        if (kind == NodeKind.CLASS_DEFN) {
            return env.enclEnv.enclEnv;
        }

        if (env.enclInvokable != null && env.enclInvokable == encInvokable) {
            return findEnclosingInvokableEnv(env.enclEnv, encInvokable);
        }
        return env;
    }

    private SymbolEnv findEnclosingInvokableEnv(SymbolEnv env, BLangRecordTypeNode recordTypeNode) {
        if (env.enclEnv.node != null) {
            NodeKind kind = env.enclEnv.node.getKind();
            if (kind == NodeKind.ARROW_EXPR || kind == NodeKind.ON_FAIL || kind == NodeKind.CLASS_DEFN) {
                return env.enclEnv;
            }
        }

        if (env.enclType != null && env.enclType == recordTypeNode) {
            return findEnclosingInvokableEnv(env.enclEnv, recordTypeNode);
        }
        return env;
    }

    private boolean isFunctionArgument(BSymbol symbol, List<BLangSimpleVariable> params) {
        return params.stream().anyMatch(param -> (param.symbol.name.equals(symbol.name) &&
                param.getBType().tag == symbol.type.tag));
    }

    @Override
    public void visit(BLangFieldBasedAccess.BLangNSPrefixedFieldBasedAccess nsPrefixedFieldBasedAccess,
                      AnalyzerData data) {
        checkFieldBasedAccess(nsPrefixedFieldBasedAccess, true, data);
    }

    public void visit(BLangFieldBasedAccess fieldAccessExpr, AnalyzerData data) {
        checkFieldBasedAccess(fieldAccessExpr, false, data);
    }

    private void checkFieldBasedAccess(BLangFieldBasedAccess fieldAccessExpr, boolean isNsPrefixed, AnalyzerData data) {
        markLeafNode(fieldAccessExpr);

        // First analyze the accessible expression.
        BLangExpression containerExpression = fieldAccessExpr.expr;

        if (containerExpression instanceof BLangValueExpression) {
            ((BLangValueExpression) containerExpression).isLValue = fieldAccessExpr.isLValue;
            ((BLangValueExpression) containerExpression).isCompoundAssignmentLValue =
                    fieldAccessExpr.isCompoundAssignmentLValue;
        }

        BType varRefType = types.getTypeWithEffectiveIntersectionTypes(checkExpr(containerExpression, data));

        // Disallow `expr.ns:attrname` syntax on non xml expressions.
        if (isNsPrefixed && !isXmlAccess(fieldAccessExpr)) {
            dlog.error(fieldAccessExpr.pos, DiagnosticErrorCode.INVALID_FIELD_ACCESS_EXPRESSION);
            data.resultType = symTable.semanticError;
            return;
        }

        BType actualType;
        if (fieldAccessExpr.optionalFieldAccess) {
            if (fieldAccessExpr.isLValue || fieldAccessExpr.isCompoundAssignmentLValue) {
                dlog.error(fieldAccessExpr.pos, DiagnosticErrorCode.OPTIONAL_FIELD_ACCESS_NOT_REQUIRED_ON_LHS);
                data.resultType = symTable.semanticError;
                return;
            }
            actualType = checkOptionalFieldAccessExpr(fieldAccessExpr, varRefType,
                    names.fromIdNode(fieldAccessExpr.field), data);
        } else {
            actualType = checkFieldAccessExpr(fieldAccessExpr, varRefType, names.fromIdNode(fieldAccessExpr.field),
                                              data);

            if (actualType != symTable.semanticError &&
                    (fieldAccessExpr.isLValue || fieldAccessExpr.isCompoundAssignmentLValue)) {
                if (isAllReadonlyTypes(varRefType)) {
                    BType referredType = Types.getReferredType(varRefType);
                    if (referredType.tag != TypeTags.OBJECT
                            || !isInitializationInInit(referredType, data)) {
                        dlog.error(fieldAccessExpr.pos, DiagnosticErrorCode.CANNOT_UPDATE_READONLY_VALUE_OF_TYPE,
                                varRefType);
                        data.resultType = symTable.semanticError;
                        return;
                    }

                } else if (types.isSubTypeOfBaseType(varRefType, TypeTags.RECORD) &&
                        isInvalidReadonlyFieldUpdate(varRefType, fieldAccessExpr.field.value)) {
                    dlog.error(fieldAccessExpr.pos, DiagnosticErrorCode.CANNOT_UPDATE_READONLY_RECORD_FIELD,
                            fieldAccessExpr.field.value, varRefType);
                    data.resultType = symTable.semanticError;
                    return;
                }
                // Object final field updates will be analyzed at dataflow analysis.
            }
        }

        data.resultType = types.checkType(fieldAccessExpr, actualType, data.expType);
    }

    private boolean isAllReadonlyTypes(BType type) {
        if (type.tag != TypeTags.UNION) {
            return Symbols.isFlagOn(type.flags, Flags.READONLY);
        }

        for (BType memberType : ((BUnionType) type).getMemberTypes()) {
            if (!isAllReadonlyTypes(memberType)) {
                return false;
            }
        }
        return true;
    }

    private boolean isInitializationInInit(BType type, AnalyzerData data) {
        BObjectType objectType = (BObjectType) type;
        BObjectTypeSymbol objectTypeSymbol = (BObjectTypeSymbol) objectType.tsymbol;
        BAttachedFunction initializerFunc = objectTypeSymbol.initializerFunc;

        return data.env.enclInvokable != null && initializerFunc != null &&
                data.env.enclInvokable.symbol == initializerFunc.symbol;
    }

    private boolean isInvalidReadonlyFieldUpdate(BType type, String fieldName) {
        if (Types.getReferredType(type).tag == TypeTags.RECORD) {
            if (Symbols.isFlagOn(type.flags, Flags.READONLY)) {
                return true;
            }

            BRecordType recordType = (BRecordType) Types.getReferredType(type);
            for (BField field : recordType.fields.values()) {
                if (!field.name.value.equals(fieldName)) {
                    continue;
                }

                return Symbols.isFlagOn(field.symbol.flags, Flags.READONLY);
            }
            return recordType.sealed;
        }

        // For unions, we consider this an invalid update only if it is invalid for all member types. If for at least
        // one member this is valid, we allow this at compile time with the potential to fail at runtime.
        boolean allInvalidUpdates = true;
        for (BType memberType : ((BUnionType) Types.getReferredType(type)).getMemberTypes()) {
            if (!isInvalidReadonlyFieldUpdate(memberType, fieldName)) {
                allInvalidUpdates = false;
            }
        }
        return allInvalidUpdates;
    }

    private boolean isXmlAccess(BLangFieldBasedAccess fieldAccessExpr) {
        BLangExpression expr = fieldAccessExpr.expr;
        BType exprType = Types.getReferredType(expr.getBType());

        if (exprType.tag == TypeTags.XML || exprType.tag == TypeTags.XML_ELEMENT) {
            return true;
        }

        if (expr.getKind() == NodeKind.FIELD_BASED_ACCESS_EXPR  && hasLaxOriginalType((BLangFieldBasedAccess) expr)
                && exprType.tag == TypeTags.UNION) {
            Set<BType> memberTypes = ((BUnionType) exprType).getMemberTypes();
            return memberTypes.contains(symTable.xmlType) || memberTypes.contains(symTable.xmlElementType);
          }

        return false;
    }

    public void visit(BLangIndexBasedAccess indexBasedAccessExpr, AnalyzerData data) {
        markLeafNode(indexBasedAccessExpr);

        // First analyze the variable reference expression.
        BLangExpression containerExpression = indexBasedAccessExpr.expr;
        if (containerExpression.getKind() ==  NodeKind.TYPEDESC_EXPRESSION) {
            dlog.error(indexBasedAccessExpr.pos, DiagnosticErrorCode.OPERATION_DOES_NOT_SUPPORT_MEMBER_ACCESS,
                    ((BLangTypedescExpr) containerExpression).typeNode);
            data.resultType = symTable.semanticError;
            return;
        }

        if (containerExpression instanceof BLangValueExpression) {
            ((BLangValueExpression) containerExpression).isLValue = indexBasedAccessExpr.isLValue;
            ((BLangValueExpression) containerExpression).isCompoundAssignmentLValue =
                    indexBasedAccessExpr.isCompoundAssignmentLValue;
        }

        boolean isStringValue = containerExpression.getBType() != null
                && Types.getReferredType(containerExpression.getBType()).tag == TypeTags.STRING;
        if (!isStringValue) {
            checkExpr(containerExpression, symTable.noType, data);
        }

        BType exprType = containerExpression.getBType();
        BLangExpression indexExpr = indexBasedAccessExpr.indexExpr;

        if (indexExpr.getKind() == NodeKind.LIST_CONSTRUCTOR_EXPR &&
                Types.getReferredType(exprType).tag != TypeTags.TABLE) {
            dlog.error(indexBasedAccessExpr.pos, DiagnosticErrorCode.MULTI_KEY_MEMBER_ACCESS_NOT_SUPPORTED, exprType);
            data.resultType = symTable.semanticError;
            return;
        }

        BType actualType = checkIndexAccessExpr(indexBasedAccessExpr, data);
        if (actualType != symTable.semanticError &&
                (indexBasedAccessExpr.isLValue || indexBasedAccessExpr.isCompoundAssignmentLValue)) {
            if (isAllReadonlyTypes(exprType)) {
                dlog.error(indexBasedAccessExpr.pos, DiagnosticErrorCode.CANNOT_UPDATE_READONLY_VALUE_OF_TYPE,
                        exprType);
                data.resultType = symTable.semanticError;
                return;
            } else if (types.isSubTypeOfBaseType(exprType, TypeTags.RECORD) && isConstExpr(indexExpr) &&
                    isInvalidReadonlyFieldUpdate(exprType, getConstFieldName(indexExpr))) {
                dlog.error(indexBasedAccessExpr.pos, DiagnosticErrorCode.CANNOT_UPDATE_READONLY_RECORD_FIELD,
                        getConstFieldName(indexExpr), exprType);
                data.resultType = symTable.semanticError;
                return;
            }
        }

        // If this is on lhs, no need to do type checking further. And null/error
        // will not propagate from parent expressions
        if (indexBasedAccessExpr.isLValue) {
            indexBasedAccessExpr.originalType = actualType;
            indexBasedAccessExpr.setBType(actualType);
            data.resultType = actualType;
            return;
        }

        data.resultType = this.types.checkType(indexBasedAccessExpr, actualType, data.expType);
    }

    public void visit(BLangInvocation iExpr, AnalyzerData data) {
        // Variable ref expression null means this is the leaf node of the variable ref expression tree
        // e.g. foo();, foo(), foo().k;
        if (iExpr.expr == null) {
            // This is a function invocation expression. e.g. foo()
            checkFunctionInvocationExpr(iExpr, data);
            return;
        }

        // Module aliases cannot be used with methods
        if (invalidModuleAliasUsage(iExpr)) {
            return;
        }

        // Find the variable reference expression type
        checkExpr(iExpr.expr, symTable.noType, data);

        BType varRefType = iExpr.expr.getBType();
        visitInvocation(iExpr, varRefType, data);
    }

    private void visitInvocation(BLangInvocation iExpr, BType varRefType, AnalyzerData data) {
        switch (varRefType.tag) {
            case TypeTags.OBJECT:
                // Invoking a function bound to an object
                // First check whether there exist a function with this name
                // Then perform arg and param matching
                checkObjectFunctionInvocationExpr(iExpr, (BObjectType) varRefType, data);
                break;
            case TypeTags.RECORD:
                checkFieldFunctionPointer(iExpr, data);
                break;
            case TypeTags.NONE:
                dlog.error(iExpr.pos, DiagnosticErrorCode.UNDEFINED_FUNCTION, iExpr.name);
                break;
            case TypeTags.TYPEREFDESC:
                visitInvocation(iExpr, Types.getReferredType(varRefType), data);
                break;
            case TypeTags.INTERSECTION:
                visitInvocation(iExpr, ((BIntersectionType) varRefType).effectiveType, data);
                break;
            case TypeTags.SEMANTIC_ERROR:
                break;
            default:
                checkInLangLib(iExpr, varRefType, data);
        }
    }

    public void visit(BLangErrorConstructorExpr errorConstructorExpr, AnalyzerData data) {
        BLangUserDefinedType userProvidedTypeRef = errorConstructorExpr.errorTypeRef;
        if (userProvidedTypeRef != null) {
            symResolver.resolveTypeNode(userProvidedTypeRef, data.env,
                                        DiagnosticErrorCode.UNDEFINED_ERROR_TYPE_DESCRIPTOR);
        }
        validateErrorConstructorPositionalArgs(errorConstructorExpr, data);

        List<BType> expandedCandidates = getTypeCandidatesForErrorConstructor(errorConstructorExpr, data);

        List<BType> errorDetailTypes = new ArrayList<>(expandedCandidates.size());
        for (BType expandedCandidate : expandedCandidates) {
            BType detailType = ((BErrorType) Types.getEffectiveType(Types
                    .getReferredType(expandedCandidate))).detailType;
            errorDetailTypes.add(Types.getReferredType(detailType));
        }

        BType detailCandidate;
        if (errorDetailTypes.size() == 1) {
            detailCandidate = errorDetailTypes.get(0);
        } else {
            detailCandidate = BUnionType.create(null, new LinkedHashSet<>(errorDetailTypes));
        }

        BLangRecordLiteral recordLiteral = createRecordLiteralForErrorConstructor(errorConstructorExpr);
        BType inferredDetailType = checkExprSilent(recordLiteral, detailCandidate, data);

        int index = errorDetailTypes.indexOf(inferredDetailType);
        BType selectedCandidate = index < 0 ? symTable.semanticError : expandedCandidates.get(index);

        if (selectedCandidate != symTable.semanticError
                && (userProvidedTypeRef == null
                || Types.getReferredType(userProvidedTypeRef.getBType()) == Types.getReferredType(selectedCandidate))) {
            checkProvidedErrorDetails(errorConstructorExpr, inferredDetailType, data);
            // TODO: When the `userProvidedTypeRef` is present diagnostic message is provided for just `error`
            // https://github.com/ballerina-platform/ballerina-lang/issues/33574
            data.resultType = types.checkType(errorConstructorExpr.pos, selectedCandidate, data.expType,
                    DiagnosticErrorCode.INCOMPATIBLE_TYPES);
            return;
        }

        if (userProvidedTypeRef == null && errorDetailTypes.size() > 1) {
            dlog.error(errorConstructorExpr.pos, DiagnosticErrorCode.CANNOT_INFER_ERROR_TYPE, data.expType);
        }

        boolean validTypeRefFound = false;
        // Error details provided does not match the contextually expected error type.
        // if type reference is not provided let's take the `ballerina/lang.error:error` as the expected type.
        BErrorType errorType;
        if (userProvidedTypeRef != null
                && Types.getReferredType(userProvidedTypeRef.getBType()).tag == TypeTags.ERROR) {
            errorType = (BErrorType) Types.getReferredType(userProvidedTypeRef.getBType());
            validTypeRefFound = true;
        } else if (expandedCandidates.size() == 1) {
            errorType = (BErrorType) Types.getReferredType(expandedCandidates.get(0));
        } else {
            errorType = symTable.errorType;
        }
        List<BLangNamedArgsExpression> namedArgs =
                checkProvidedErrorDetails(errorConstructorExpr, errorType.detailType, data);

        BType detailType = errorType.detailType;

        if (Types.getReferredType(detailType).tag == TypeTags.MAP) {
            BType errorDetailTypeConstraint = ((BMapType) Types.getReferredType(detailType)).constraint;
            for (BLangNamedArgsExpression namedArgExpr: namedArgs) {
                if (Types.getReferredType(errorDetailTypeConstraint).tag == TypeTags.UNION &&
                        !types.isAssignable(namedArgExpr.expr.getBType(), errorDetailTypeConstraint)) {
                    dlog.error(namedArgExpr.pos, DiagnosticErrorCode.INVALID_ERROR_DETAIL_ARG_TYPE,
                               namedArgExpr.name, errorDetailTypeConstraint, namedArgExpr.expr.getBType());
                }
            }
        } else if (Types.getReferredType(detailType).tag == TypeTags.RECORD) {
            BRecordType targetErrorDetailRec = (BRecordType) Types.getReferredType(errorType.detailType);

            LinkedList<String> missingRequiredFields = targetErrorDetailRec.fields.values().stream()
                    .filter(f -> (f.symbol.flags & Flags.REQUIRED) == Flags.REQUIRED)
                    .map(f -> f.name.value)
                    .collect(Collectors.toCollection(LinkedList::new));

            LinkedHashMap<String, BField> targetFields = targetErrorDetailRec.fields;
            for (BLangNamedArgsExpression namedArg : namedArgs) {
                BField field = targetFields.get(namedArg.name.value);
                Location pos = namedArg.pos;
                if (field == null) {
                    if (targetErrorDetailRec.sealed) {
                        dlog.error(pos, DiagnosticErrorCode.UNKNOWN_DETAIL_ARG_TO_CLOSED_ERROR_DETAIL_REC,
                                namedArg.name, targetErrorDetailRec);
                    } else if (targetFields.isEmpty()
                            && !types.isAssignable(namedArg.expr.getBType(), targetErrorDetailRec.restFieldType)) {
                        dlog.error(pos, DiagnosticErrorCode.INVALID_ERROR_DETAIL_REST_ARG_TYPE,
                                namedArg.name, targetErrorDetailRec);
                    }
                } else {
                    missingRequiredFields.remove(namedArg.name.value);
                    if (Types.getReferredType(field.type).tag == TypeTags.UNION &&
                            !types.isAssignable(namedArg.expr.getBType(), field.type)) {
                        dlog.error(pos, DiagnosticErrorCode.INVALID_ERROR_DETAIL_ARG_TYPE,
                                   namedArg.name, field.type, namedArg.expr.getBType());
                    }
                }
            }

            for (String requiredField : missingRequiredFields) {
                dlog.error(errorConstructorExpr.pos, DiagnosticErrorCode.MISSING_ERROR_DETAIL_ARG, requiredField);
            }
        }

        if (userProvidedTypeRef != null) {
            errorConstructorExpr.setBType(Types.getReferredType(userProvidedTypeRef.getBType()));
        } else {
            errorConstructorExpr.setBType(errorType);
        }

        BType resolvedType = errorConstructorExpr.getBType();
        if (resolvedType != symTable.semanticError && data.expType != symTable.noType &&
                !types.isAssignable(resolvedType, data.expType)) {
            if (validTypeRefFound) {
                dlog.error(errorConstructorExpr.pos, DiagnosticErrorCode.INCOMPATIBLE_TYPES,
                        data.expType, userProvidedTypeRef);
            } else {
                dlog.error(errorConstructorExpr.pos,
                        DiagnosticErrorCode.ERROR_CONSTRUCTOR_COMPATIBLE_TYPE_NOT_FOUND, data.expType);
            }
            data.resultType = symTable.semanticError;
            return;
        }
        data.resultType = resolvedType;
    }

    private void validateErrorConstructorPositionalArgs(BLangErrorConstructorExpr errorConstructorExpr,
                                                        AnalyzerData data) {
        // Parser handle the missing error message case, and too many positional argument cases.
        if (errorConstructorExpr.positionalArgs.isEmpty()) {
            return;
        }

        checkExpr(errorConstructorExpr.positionalArgs.get(0), symTable.stringType, data);

        int positionalArgCount = errorConstructorExpr.positionalArgs.size();
        if (positionalArgCount > 1) {
            checkExpr(errorConstructorExpr.positionalArgs.get(1), symTable.errorOrNilType, data);
        }

        // todo: Need to add type-checking when fixing #29247 for positional args beyond second arg.
    }

    protected BType checkExprSilent(BLangExpression expr, BType expType, AnalyzerData data) {
        boolean prevNonErrorLoggingCheck = data.commonAnalyzerData.nonErrorLoggingCheck;
        data.commonAnalyzerData.nonErrorLoggingCheck = true;
        int errorCount = this.dlog.errorCount();
        this.dlog.mute();

        BType type = checkExpr(expr, expType, data);

        data.commonAnalyzerData.nonErrorLoggingCheck = prevNonErrorLoggingCheck;
        dlog.setErrorCount(errorCount);
        if (!prevNonErrorLoggingCheck) {
            this.dlog.unmute();
        }

        return type;
    }

    private BLangRecordLiteral createRecordLiteralForErrorConstructor(BLangErrorConstructorExpr errorConstructorExpr) {
        BLangRecordLiteral recordLiteral = (BLangRecordLiteral) TreeBuilder.createRecordLiteralNode();
        for (NamedArgNode namedArg : errorConstructorExpr.getNamedArgs()) {
            BLangRecordKeyValueField field =
                    (BLangRecordKeyValueField) TreeBuilder.createRecordKeyValue();
            field.valueExpr = (BLangExpression) namedArg.getExpression();
            BLangLiteral expr = new BLangLiteral();
            expr.value = namedArg.getName().value;
            expr.setBType(symTable.stringType);
            field.key = new BLangRecordKey(expr);
            recordLiteral.fields.add(field);
        }
        return recordLiteral;
    }

    private List<BType> getTypeCandidatesForErrorConstructor(BLangErrorConstructorExpr errorConstructorExpr,
                                                             AnalyzerData data) {
        BLangUserDefinedType errorTypeRef = errorConstructorExpr.errorTypeRef;
        if (errorTypeRef == null) {
            // If contextually expected type for error constructor without type-ref contain errors take it.
            // Else take default error type as the contextually expected type.
            int expReferredTypeTag = Types.getReferredType(data.expType).tag;
            if (expReferredTypeTag == TypeTags.ERROR) {
                return List.of(data.expType);
            } else if (expReferredTypeTag == TypeTags.NEVER) {
                return List.of(symTable.errorType);
            } else if (types.isAssignable(data.expType, symTable.errorType) || data.expType.tag == TypeTags.UNION) {
                return expandExpectedErrorTypes(data.expType);
            }
        } else {
            // if `errorTypeRef.type == semanticError` then an error is already logged.
            BType errorType = Types.getEffectiveType(Types.getReferredType(errorTypeRef.getBType()));
            if (errorType.tag != TypeTags.ERROR) {
                if (errorType.tag != TypeTags.SEMANTIC_ERROR) {
                    dlog.error(errorTypeRef.pos, DiagnosticErrorCode.INVALID_ERROR_TYPE_REFERENCE, errorTypeRef);
                    errorConstructorExpr.errorTypeRef.setBType(symTable.semanticError);
                }
            } else {
                return List.of(errorTypeRef.getBType());
            }
        }

        return List.of(symTable.errorType);
    }

    private List<BType> expandExpectedErrorTypes(BType candidateType) {
        BType referredType = Types.getReferredType(candidateType);
        List<BType> expandedCandidates = new ArrayList<>();
        if (referredType.tag == TypeTags.UNION) {
            for (BType memberType : ((BUnionType) referredType).getMemberTypes()) {
                memberType = Types.getReferredType(memberType);
                if (types.isAssignable(memberType, symTable.errorType)) {
                    if (memberType.tag == TypeTags.INTERSECTION) {
                        expandedCandidates.add(((BIntersectionType) memberType).effectiveType);
                    } else {
                        expandedCandidates.add(memberType);
                    }
                }
            }
        } else if (types.isAssignable(candidateType, symTable.errorType)) {
            if (referredType.tag == TypeTags.INTERSECTION) {
                expandedCandidates.add(((BIntersectionType) referredType).effectiveType);
            } else {
                expandedCandidates.add(candidateType);
            }
        }
        return expandedCandidates;
    }

    public void visit(BLangInvocation.BLangActionInvocation aInv, AnalyzerData data) {
        // For an action invocation, this will only be satisfied when it's an async call of a function.
        // e.g., start foo();
        if (aInv.expr == null) {
            checkFunctionInvocationExpr(aInv, data);
            return;
        }

        // Module aliases cannot be used with remote method call actions
        if (invalidModuleAliasUsage(aInv)) {
            return;
        }

        // Find the variable reference expression type
        checkExpr(aInv.expr, symTable.noType, data);
        BLangExpression varRef = aInv.expr;

        checkActionInvocation(aInv, varRef.getBType(), data);
    }

    @Override
    public void visit(BLangInvocation.BLangResourceAccessInvocation resourceAccessInvocation, AnalyzerData data) {
        // Find the lhs expression type
        checkExpr(resourceAccessInvocation.expr, data);
        BType lhsExprType = resourceAccessInvocation.expr.getBType();
        BType referredLhsExprType = Types.getReferredType(lhsExprType);

        if (referredLhsExprType.tag != TypeTags.OBJECT ||
                !Symbols.isFlagOn(referredLhsExprType.tsymbol.flags, Flags.CLIENT)) {
            dlog.error(resourceAccessInvocation.expr.pos,
                    DiagnosticErrorCode.CLIENT_RESOURCE_ACCESS_ACTION_IS_ONLY_ALLOWED_ON_CLIENT_OBJECTS);
            data.resultType = symTable.semanticError;
            return;
        }

        BObjectTypeSymbol objectTypeSym = (BObjectTypeSymbol) referredLhsExprType.tsymbol;

        if (!validateResourceAccessPathSegmentTypes(resourceAccessInvocation.resourceAccessPathSegments, data)) {
            // Should not resolve the target resource method if the resource path segment types are invalid
            return;
        }

        // Filter all the resource methods defined on target resource path
        List<BResourceFunction> resourceFunctions = new ArrayList<>();
        data.isResourceAccessPathSegments = true;
        for (BAttachedFunction targetFunc : objectTypeSym.attachedFuncs) {
            if (Symbols.isResource(targetFunc.symbol)) {
                BResourceFunction resourceFunction = (BResourceFunction) targetFunc;
                BLangExpression clonedResourceAccPathSeg =
                        nodeCloner.cloneNode(resourceAccessInvocation.resourceAccessPathSegments);
                BType resolvedType = checkExprSilent(clonedResourceAccPathSeg,
                        getResourcePathType(resourceFunction.pathSegmentSymbols), data);
                if (resolvedType != symTable.semanticError) {
                    resourceFunctions.add(resourceFunction);
                }
            }
        }

        if (resourceFunctions.size() == 0) {
            dlog.error(resourceAccessInvocation.resourceAccessPathSegments.pos, DiagnosticErrorCode.UNDEFINED_RESOURCE,
                    lhsExprType);
            data.resultType = symTable.semanticError;
            return;
        }

        // Filter the resource methods in the list by resource access method name
        resourceFunctions.removeIf(func -> !func.accessor.value.equals(resourceAccessInvocation.name.value));
        int targetResourceFuncCount = resourceFunctions.size();
        if (targetResourceFuncCount == 0) {
            dlog.error(resourceAccessInvocation.name.pos,
                    DiagnosticErrorCode.UNDEFINED_RESOURCE_METHOD, resourceAccessInvocation.name, lhsExprType);
            data.resultType = symTable.semanticError;
        } else if (targetResourceFuncCount > 1) {
            dlog.error(resourceAccessInvocation.pos, DiagnosticErrorCode.AMBIGUOUS_RESOURCE_ACCESS_NOT_YET_SUPPORTED);
            data.resultType = symTable.semanticError;
        } else {
            BResourceFunction targetResourceFunc = resourceFunctions.get(0);
            checkExpr(resourceAccessInvocation.resourceAccessPathSegments,
                    getResourcePathType(targetResourceFunc.pathSegmentSymbols), data);
            resourceAccessInvocation.symbol = targetResourceFunc.symbol;
            resourceAccessInvocation.targetResourceFunc = targetResourceFunc;
            checkResourceAccessParamAndReturnType(resourceAccessInvocation, targetResourceFunc, data);
        }
    }

    private BTupleType getResourcePathType(List<BResourcePathSegmentSymbol> pathSegmentSymbols) {
        BType restType = null;
        int pathSegmentCount = pathSegmentSymbols.size();
        BResourcePathSegmentSymbol lastPathSegmentSym = pathSegmentSymbols.get(pathSegmentCount - 1);
        if (lastPathSegmentSym.kind == SymbolKind.RESOURCE_PATH_REST_PARAM_SEGMENT) {
            restType = lastPathSegmentSym.type;
            pathSegmentCount--;
        }

        BTupleType resourcePathType = new BTupleType(new ArrayList<>());
        if (pathSegmentCount > 0 && lastPathSegmentSym.kind != SymbolKind.RESOURCE_ROOT_PATH_SEGMENT) {
            for (BResourcePathSegmentSymbol s : pathSegmentSymbols.subList(0, pathSegmentCount)) {
                BVarSymbol varSymbol = Symbols.createVarSymbolForTupleMember(s.type);
                resourcePathType.addMembers(new BTupleMember(s.type, varSymbol));
            }
        }

        resourcePathType.restType = restType;
        return resourcePathType;
    }

    /**
     * Validate resource access path segment types.
     *
     * @return true if the path segment types are valid. False otherwise
     */
    public boolean validateResourceAccessPathSegmentTypes(BLangListConstructorExpr rAPathSegments, AnalyzerData data) {
        // We should type check `pathSegments` against the resourcePathType. This method is just to validate
        // allowed types for resource access segments hence use clones of nodes
        boolean isValidResourceAccessPathSegmentTypes = true;
        BLangListConstructorExpr clonedRAPathSegments = nodeCloner.cloneNode(rAPathSegments);
        for (BLangExpression pathSegment : clonedRAPathSegments.exprs) {
            BLangExpression clonedPathSegment = nodeCloner.cloneNode(pathSegment);
            if (clonedPathSegment.getKind() == NodeKind.LIST_CONSTRUCTOR_SPREAD_OP) {
                BLangExpression spreadOpExpr = ((BLangListConstructorSpreadOpExpr) clonedPathSegment).expr;
                BType pathSegmentType = checkExpr(spreadOpExpr, data);
                if (!types.isAssignable(pathSegmentType, new BArrayType(symTable.pathParamAllowedType))) {
                    dlog.error(clonedPathSegment.getPosition(),
                            DiagnosticErrorCode.UNSUPPORTED_RESOURCE_ACCESS_REST_SEGMENT_TYPE, pathSegmentType);
                    isValidResourceAccessPathSegmentTypes = false;
                }
                continue;
            }

            BType pathSegmentType = checkExpr(clonedPathSegment, data);
            if (!types.isAssignable(pathSegmentType, symTable.pathParamAllowedType)) {
                dlog.error(clonedPathSegment.getPosition(),
                        DiagnosticErrorCode.UNSUPPORTED_COMPUTED_RESOURCE_ACCESS_PATH_SEGMENT_TYPE, pathSegmentType);
                isValidResourceAccessPathSegmentTypes = false;
            }
        }

        return isValidResourceAccessPathSegmentTypes;
    }

    public void checkResourceAccessParamAndReturnType(BLangInvocation.BLangResourceAccessInvocation resourceAccessInvoc,
                                                      BResourceFunction targetResourceFunc, AnalyzerData data) {
        // targetResourceFunc symbol params will contain path params and rest path params as well,
        // hence we need to remove path params from the list before calling to `checkInvocationParamAndReturnType` 
        // method otherwise we get `missing required parameter` error
        BInvokableSymbol targetResourceSym = targetResourceFunc.symbol;
        BInvokableType targetResourceSymType = targetResourceSym.getType();
        List<BVarSymbol> originalInvocableTSymParams =
                ((BInvokableTypeSymbol) targetResourceSymType.tsymbol).params;
        List<BType> originalInvocableSymParamTypes = targetResourceSymType.paramTypes;
        int pathParamCount = targetResourceFunc.pathParams.size() + (targetResourceFunc.restPathParam == null ? 0 : 1);
        int totalParamsCount = originalInvocableSymParamTypes.size();
        int functionParamCount = totalParamsCount - pathParamCount;

        List<BVarSymbol> params = new ArrayList<>(functionParamCount);
        List<BType> paramTypes = new ArrayList<>(functionParamCount);

        params.addAll(originalInvocableTSymParams.subList(pathParamCount, totalParamsCount));
        paramTypes.addAll(originalInvocableSymParamTypes.subList(pathParamCount, totalParamsCount));

        ((BInvokableTypeSymbol) targetResourceSymType.tsymbol).params = params;
        targetResourceSym.params = params;
        targetResourceSymType.paramTypes = paramTypes;

        checkInvocationParamAndReturnType(resourceAccessInvoc, data);

        ((BInvokableTypeSymbol) targetResourceSymType.tsymbol).params = originalInvocableTSymParams;
        targetResourceSym.params = originalInvocableTSymParams;
        targetResourceSymType.paramTypes = originalInvocableSymParamTypes;
    }

    private void checkActionInvocation(BLangInvocation.BLangActionInvocation aInv, BType type, AnalyzerData data) {
        switch (type.tag) {
            case TypeTags.OBJECT:
                checkActionInvocation(aInv, (BObjectType) type, data);
                break;
            case TypeTags.RECORD:
                checkFieldFunctionPointer(aInv, data);
                break;
            case TypeTags.NONE:
                dlog.error(aInv.pos, DiagnosticErrorCode.UNDEFINED_FUNCTION, aInv.name);
                data.resultType = symTable.semanticError;
                break;
            case TypeTags.TYPEREFDESC:
                checkActionInvocation(aInv, Types.getReferredType(type), data);
                break;
            case TypeTags.SEMANTIC_ERROR:
            default:
                dlog.error(aInv.pos, DiagnosticErrorCode.INVALID_ACTION_INVOCATION, type);
                data.resultType = symTable.semanticError;
                break;
        }
    }

    private boolean invalidModuleAliasUsage(BLangInvocation invocation) {
        Name pkgAlias = names.fromIdNode(invocation.pkgAlias);
        if (pkgAlias != Names.EMPTY) {
            dlog.error(invocation.pos, DiagnosticErrorCode.PKG_ALIAS_NOT_ALLOWED_HERE);
            return true;
        }
        return false;
    }

    public void visit(BLangLetExpression letExpression, AnalyzerData data) {
        BLetSymbol letSymbol = new BLetSymbol(SymTag.LET, Flags.asMask(new HashSet<>(Lists.of())),
                                              new Name(String.format("$let_symbol_%d$",
                                                       data.commonAnalyzerData.letCount++)),
                data.env.enclPkg.symbol.pkgID, letExpression.getBType(), data.env.scope.owner,
                                              letExpression.pos);
        letExpression.env = SymbolEnv.createExprEnv(letExpression, data.env, letSymbol);
        for (BLangLetVariable letVariable : letExpression.letVarDeclarations) {
            semanticAnalyzer.analyzeNode((BLangNode) letVariable.definitionNode, letExpression.env,
                    data.commonAnalyzerData);
        }
        BType exprType = checkExpr(letExpression.expr, letExpression.env, data.expType, data);
        types.checkType(letExpression, exprType, data.expType);
    }

    private void checkInLangLib(BLangInvocation iExpr, BType varRefType, AnalyzerData data) {
        BSymbol langLibMethodSymbol = getLangLibMethod(iExpr, Types.getReferredType(varRefType), data);
        if (langLibMethodSymbol == symTable.notFoundSymbol) {
            dlog.error(iExpr.name.pos, DiagnosticErrorCode.UNDEFINED_FUNCTION_IN_TYPE, iExpr.name.value,
                       iExpr.expr.getBType());
            data.resultType = symTable.semanticError;
            return;
        }

        if (checkInvalidImmutableValueUpdate(iExpr, varRefType, langLibMethodSymbol, data)) {
            return;
        }

        checkIllegalStorageSizeChangeMethodCall(iExpr, varRefType, data);
    }

    private boolean checkInvalidImmutableValueUpdate(BLangInvocation iExpr, BType varRefType,
                                                     BSymbol langLibMethodSymbol, AnalyzerData data) {
        if (!Symbols.isFlagOn(varRefType.flags, Flags.READONLY)) {
            return false;
        }

        String packageId = langLibMethodSymbol.pkgID.name.value;

        if (!modifierFunctions.containsKey(packageId)) {
            return false;
        }

        String funcName = langLibMethodSymbol.name.value;
        if (!modifierFunctions.get(packageId).contains(funcName)) {
            return false;
        }

        if (funcName.equals("mergeJson") && Types.getReferredType(varRefType).tag != TypeTags.MAP) {
            return false;
        }
        if (funcName.equals("strip") && TypeTags.isXMLTypeTag(Types.getReferredType(varRefType).tag)) {
            return false;
        }

        dlog.error(iExpr.pos, DiagnosticErrorCode.CANNOT_UPDATE_READONLY_VALUE_OF_TYPE, varRefType);
        data.resultType = symTable.semanticError;
        return true;
    }

    private boolean isFixedLengthList(BType type) {
        switch(type.tag) {
            case TypeTags.ARRAY:
                return (((BArrayType) type).state != BArrayState.OPEN);
            case TypeTags.TUPLE:
                return (((BTupleType) type).restType == null);
            case TypeTags.UNION:
                BUnionType unionType = (BUnionType) type;
                for (BType member : unionType.getMemberTypes()) {
                    if (!isFixedLengthList(member)) {
                        return false;
                    }
                }
                return true;
            default:
                return false;
        }
    }

    private void checkIllegalStorageSizeChangeMethodCall(BLangInvocation iExpr, BType varRefType, AnalyzerData data) {
        String invocationName = iExpr.name.getValue();
        if (!listLengthModifierFunctions.contains(invocationName)) {
            return;
        }

        if (isFixedLengthList(varRefType)) {
            dlog.error(iExpr.name.pos, DiagnosticErrorCode.ILLEGAL_FUNCTION_CHANGE_LIST_SIZE, invocationName,
                       varRefType);
            data.resultType = symTable.semanticError;
            return;
        }

        if (isShiftOnIncompatibleTuples(varRefType, invocationName)) {
            dlog.error(iExpr.name.pos, DiagnosticErrorCode.ILLEGAL_FUNCTION_CHANGE_TUPLE_SHAPE, invocationName,
                    varRefType);
            data.resultType = symTable.semanticError;
            return;
        }
    }

    private boolean isShiftOnIncompatibleTuples(BType varRefType, String invocationName) {
        if ((varRefType.tag == TypeTags.TUPLE) && (invocationName.compareTo(FUNCTION_NAME_SHIFT) == 0) &&
                hasDifferentTypeThanRest((BTupleType) varRefType)) {
            return true;
        }

        if ((varRefType.tag == TypeTags.UNION) && (invocationName.compareTo(FUNCTION_NAME_SHIFT) == 0)) {
            BUnionType unionVarRef = (BUnionType) varRefType;
            boolean allMemberAreFixedShapeTuples = true;
            for (BType member : unionVarRef.getMemberTypes()) {
                if (member.tag != TypeTags.TUPLE) {
                    allMemberAreFixedShapeTuples = false;
                    break;
                }
                if (!hasDifferentTypeThanRest((BTupleType) member)) {
                    allMemberAreFixedShapeTuples = false;
                    break;
                }
            }
            return allMemberAreFixedShapeTuples;
        }
        return false;
    }

    private boolean hasDifferentTypeThanRest(BTupleType tupleType) {
        if (tupleType.restType == null) {
            return false;
        }

        for (BType member : tupleType.getTupleTypes()) {
            if (!types.isSameType(tupleType.restType, member)) {
                return true;
            }
        }
        return false;
    }

    private void checkFieldFunctionPointer(BLangInvocation iExpr, AnalyzerData data) {
        BType type = checkExpr(iExpr.expr, data.env);
        checkIfLangLibMethodExists(iExpr, type, iExpr.name.pos, DiagnosticErrorCode.INVALID_FUNCTION_INVOCATION, data,
                                   type);
    }

    private void checkIfLangLibMethodExists(BLangInvocation iExpr, BType varRefType, Location pos,
                                            DiagnosticErrorCode errCode, AnalyzerData data, Object... diagMsgArgs) {
        BSymbol langLibMethodSymbol = getLangLibMethod(iExpr, varRefType, data);
        if (langLibMethodSymbol == symTable.notFoundSymbol) {
            dlog.error(pos, errCode, diagMsgArgs);
            data.resultType = symTable.semanticError;
        } else {
            checkInvalidImmutableValueUpdate(iExpr, varRefType, langLibMethodSymbol, data);
        }
    }

    @Override
    public void visit(BLangObjectConstructorExpression objectCtorExpression, AnalyzerData data) {
        BLangClassDefinition classNode = objectCtorExpression.classNode;
        classNode.oceEnvData.capturedClosureEnv = data.env;
        BLangClassDefinition originalClass = classNode.oceEnvData.originalClass;
        if (originalClass.cloneRef != null && !objectCtorExpression.defined) {
            classNode = (BLangClassDefinition) originalClass.cloneRef;
            symbolEnter.defineClassDefinition(classNode, data.env);
            objectCtorExpression.defined = true;
        }

        // TODO: check referenced type
        BObjectType objectType;
        if (objectCtorExpression.referenceType == null && objectCtorExpression.expectedType != null) {
            objectType = (BObjectType) objectCtorExpression.classNode.getBType();
            BType effectiveType = Types.getEffectiveType(Types.getReferredType(objectCtorExpression.expectedType));
            if (effectiveType.tag == TypeTags.OBJECT) {
                BObjectType expObjType = (BObjectType) Types.getReferredType(effectiveType);
                objectType.typeIdSet = expObjType.typeIdSet;
            } else if (effectiveType.tag != TypeTags.NONE) {
                if (!checkAndLoadTypeIdSet(objectCtorExpression.expectedType, objectType)) {
                    dlog.error(objectCtorExpression.pos, DiagnosticErrorCode.INVALID_TYPE_OBJECT_CONSTRUCTOR,
                            objectCtorExpression.expectedType);
                    data.resultType = symTable.semanticError;
                    return;
                }
            }
        }
        BLangTypeInit cIExpr = objectCtorExpression.typeInit;
        BType actualType = symResolver.resolveTypeNode(cIExpr.userDefinedType, data.env);
        if (actualType == symTable.semanticError) {
            data.resultType = symTable.semanticError;
            return;
        }

        BObjectType actualObjectType = (BObjectType) actualType;
        List<BLangType> typeRefs = classNode.typeRefs;
        SymbolEnv typeDefEnv = SymbolEnv.createObjectConstructorObjectEnv(classNode, data.env);
        classNode.oceEnvData.typeInit = objectCtorExpression.typeInit;

        dlog.unmute();
        if (Symbols.isFlagOn(data.expType.flags, Flags.READONLY)) {
            handleObjectConstrExprForReadOnly(objectCtorExpression, actualObjectType, typeDefEnv, false, data);
        } else if (!typeRefs.isEmpty() && Symbols.isFlagOn(typeRefs.get(0).getBType().flags,
                Flags.READONLY)) {
            handleObjectConstrExprForReadOnly(objectCtorExpression, actualObjectType, typeDefEnv, true, data);
        } else {
            semanticAnalyzer.analyzeNode(classNode, typeDefEnv);
        }
        dlog.unmute();
        markConstructedObjectIsolatedness(actualObjectType);

        if (((BObjectTypeSymbol) actualType.tsymbol).initializerFunc != null) {
            BLangInvocation initInvocation = (BLangInvocation) cIExpr.initInvocation;
            initInvocation.symbol = ((BObjectTypeSymbol) actualType.tsymbol).initializerFunc.symbol;
            checkInvocationParam(initInvocation, data);
            cIExpr.initInvocation.setBType(((BInvokableSymbol) initInvocation.symbol).retType);
        } else {
            // If the initializerFunc is null then this is a default constructor invocation. Hence should not
            // pass any arguments.
            if (!isValidInitInvocation(cIExpr, (BObjectType) actualType, data)) {
                return;
            }
        }
        if (cIExpr.initInvocation.getBType() == null) {
            cIExpr.initInvocation.setBType(symTable.nilType);
        }
        BType actualTypeInitType = getObjectConstructorReturnType(actualType, cIExpr.initInvocation.getBType(), data);
        data.resultType = types.checkType(cIExpr, actualTypeInitType, data.expType);
    }

    private boolean isDefiniteObjectType(BType bType, Set<BTypeIdSet> typeIdSets) {
        BType type = Types.getReferredType(bType);
        if (type.tag != TypeTags.OBJECT && type.tag != TypeTags.UNION) {
            return false;
        }

        Set<BType> visitedTypes = new HashSet<>();
        if (!collectObjectTypeIds(type, typeIdSets, visitedTypes)) {
            return false;
        }
        return typeIdSets.size() <= 1;
    }

    private boolean collectObjectTypeIds(BType type, Set<BTypeIdSet> typeIdSets, Set<BType> visitedTypes) {
        BType referredType = Types.getReferredType(type);
        if (referredType.tag == TypeTags.OBJECT) {
            var objectType = (BObjectType) referredType;
            typeIdSets.add(objectType.typeIdSet);
            return true;
        }
        if (referredType.tag == TypeTags.UNION) {
            if (!visitedTypes.add(type)) {
                return true;
            }
            for (BType member : ((BUnionType) referredType).getMemberTypes()) {
                if (!collectObjectTypeIds(member, typeIdSets, visitedTypes)) {
                    return false;
                }
            }
            return true;
        }
        return false;
    }

    private boolean checkAndLoadTypeIdSet(BType type, BObjectType objectType) {
        Set<BTypeIdSet> typeIdSets = new HashSet<>();
        if (!isDefiniteObjectType(type, typeIdSets)) {
            return false;
        }
        if (typeIdSets.isEmpty()) {
            objectType.typeIdSet = BTypeIdSet.emptySet();
            return true;
        }
        var typeIdIterator = typeIdSets.iterator();
        if (typeIdIterator.hasNext()) {
            BTypeIdSet typeIdSet = typeIdIterator.next();
            objectType.typeIdSet = typeIdSet;
            return true;
        }
        return true;
    }

    public void visit(BLangTypeInit cIExpr, AnalyzerData data) {
        if ((data.expType.tag == TypeTags.ANY && cIExpr.userDefinedType == null) ||
                data.expType.tag == TypeTags.RECORD) {
            dlog.error(cIExpr.pos, DiagnosticErrorCode.INVALID_TYPE_NEW_LITERAL, data.expType);
            data.resultType = symTable.semanticError;
            return;
        }

        BType actualType;
        if (cIExpr.userDefinedType != null) {
            actualType = symResolver.resolveTypeNode(cIExpr.userDefinedType, data.env);
        } else {
            actualType = data.expType;
        }

        if (actualType == symTable.semanticError) {
            //TODO dlog error?
            data.resultType = symTable.semanticError;
            return;
        }

        data.resultType = checkObjectCompatibility(actualType, cIExpr, data);
    }

    private BType checkObjectCompatibility(BType actualType, BLangTypeInit cIExpr, AnalyzerData data) {
        actualType = checkObjectType(actualType, cIExpr, data);

        if (actualType == symTable.semanticError) {
            return actualType;
        }
        if (cIExpr.initInvocation.getBType() == null) {
            cIExpr.initInvocation.setBType(symTable.nilType);
        }
        BType actualTypeInitType = getObjectConstructorReturnType(actualType, cIExpr.initInvocation.getBType(), data);
        return types.checkType(cIExpr, actualTypeInitType, data.expType);
    }

    private BType checkObjectType(BType actualType, BLangTypeInit cIExpr, AnalyzerData data) {
        BLangInvocation initInvocation = (BLangInvocation) cIExpr.initInvocation;
        switch (actualType.tag) {
            case TypeTags.OBJECT:
                BObjectType actualObjectType = (BObjectType) actualType;

                if ((actualType.tsymbol.flags & Flags.CLASS) != Flags.CLASS) {
                    dlog.error(cIExpr.pos, DiagnosticErrorCode.CANNOT_INITIALIZE_ABSTRACT_OBJECT,
                            actualType.tsymbol);
                    initInvocation.argExprs.forEach(expr -> checkExpr(expr, symTable.noType, data));
                    return symTable.semanticError;
                }

                if (actualObjectType.classDef != null && actualObjectType.classDef.flagSet.contains(Flag.OBJECT_CTOR)) {
                    if (cIExpr.initInvocation != null && actualObjectType.classDef.oceEnvData.typeInit != null) {
                        actualObjectType.classDef.oceEnvData.typeInit = cIExpr;
                    }
                    markConstructedObjectIsolatedness(actualObjectType);
                }
                if (((BObjectTypeSymbol) actualType.tsymbol).initializerFunc != null) {
                    initInvocation.symbol = ((BObjectTypeSymbol) actualType.tsymbol).initializerFunc.symbol;
                    checkInvocationParam(initInvocation, data);
                    initInvocation.setBType(((BInvokableSymbol) initInvocation.symbol).retType);
                } else {
                    // If the initializerFunc is null then this is a default constructor invocation. Hence should not
                    // pass any arguments.
                    if (!isValidInitInvocation(cIExpr, (BObjectType) actualType, data)) {
                        return symTable.semanticError;
                    }
                }
                break;
            case TypeTags.STREAM:
                if (initInvocation.argExprs.size() > 1) {
                    dlog.error(cIExpr.pos, DiagnosticErrorCode.INVALID_STREAM_CONSTRUCTOR, initInvocation);
                    return symTable.semanticError;
                }

                BStreamType actualStreamType = (BStreamType) actualType;
                if (actualStreamType.completionType != null) {
                    BType completionType = actualStreamType.completionType;
                    if (!types.isAssignable(completionType, symTable.errorOrNilType)) {
                        dlog.error(cIExpr.pos, DiagnosticErrorCode.ERROR_TYPE_EXPECTED, completionType.toString());
                        return symTable.semanticError;
                    }
                }

                BUnionType expectedNextReturnType =
                        createNextReturnType(cIExpr.pos, (BStreamType) actualType, data);
                if (initInvocation.argExprs.isEmpty()) {
                    if (!types.containsNilType(actualStreamType.completionType)) {
                        dlog.error(cIExpr.pos, DiagnosticErrorCode.INVALID_UNBOUNDED_STREAM_CONSTRUCTOR_ITERATOR,
                                expectedNextReturnType);
                        return symTable.semanticError;
                    }
                } else {
                    BLangExpression iteratorExpr = initInvocation.argExprs.get(0);
                    BType constructType = checkExpr(iteratorExpr, symTable.noType, data);
                    BType referredConstructType = Types.getReferredType(constructType);
                    if (referredConstructType.tag != TypeTags.OBJECT) {
                        dlog.error(iteratorExpr.pos, DiagnosticErrorCode.INVALID_STREAM_CONSTRUCTOR_ITERATOR,
                                expectedNextReturnType, constructType);
                        return symTable.semanticError;
                    }
                    BAttachedFunction closeFunc = types.getAttachedFuncFromObject((BObjectType) referredConstructType,
                            BLangCompilerConstants.CLOSE_FUNC);
                    if (closeFunc != null) {
                        BType closeableIteratorType = symTable.langQueryModuleSymbol.scope
                                .lookup(Names.ABSTRACT_STREAM_CLOSEABLE_ITERATOR).symbol.type;
                        if (!types.isAssignable(constructType, closeableIteratorType)) {
                            dlog.error(iteratorExpr.pos,
                                    DiagnosticErrorCode.INVALID_STREAM_CONSTRUCTOR_CLOSEABLE_ITERATOR,
                                    expectedNextReturnType, constructType);
                            return symTable.semanticError;
                        }
                    } else {
                        BType iteratorType = symTable.langQueryModuleSymbol.scope
                                .lookup(Names.ABSTRACT_STREAM_ITERATOR).symbol.type;
                        if (!types.isAssignable(constructType, iteratorType)) {
                            dlog.error(iteratorExpr.pos, DiagnosticErrorCode.INVALID_STREAM_CONSTRUCTOR_ITERATOR,
                                    expectedNextReturnType, constructType);
                            return symTable.semanticError;
                        }
                    }
                    BUnionType nextReturnType = types.getVarTypeFromIteratorFuncReturnType(constructType);
                    if (nextReturnType != null) {
                        types.checkType(iteratorExpr.pos, nextReturnType, expectedNextReturnType,
                                DiagnosticErrorCode.INCOMPATIBLE_TYPES);
                    } else {
                        dlog.error(referredConstructType.tsymbol.getPosition(),
                                DiagnosticErrorCode.INVALID_NEXT_METHOD_RETURN_TYPE, expectedNextReturnType);
                    }
                }
                if (data.expType.tag != TypeTags.NONE && !types.isAssignable(actualType, data.expType)) {
                    dlog.error(cIExpr.pos, DiagnosticErrorCode.INCOMPATIBLE_TYPES, data.expType,
                            actualType);
                    return symTable.semanticError;
                }
                return actualType;
            case TypeTags.UNION:
                List<BType> matchingMembers = findMembersWithMatchingInitFunc(cIExpr, (BUnionType) actualType, data);
                BType matchedType = getMatchingType(matchingMembers, cIExpr, actualType, data);
                initInvocation.setBType(symTable.nilType);

                BType referredMatchedType = Types.getReferredType(matchedType);
                if (referredMatchedType.tag == TypeTags.OBJECT) {
                    if (((BObjectTypeSymbol) referredMatchedType.tsymbol).initializerFunc != null) {
                        initInvocation.symbol =
                                ((BObjectTypeSymbol) referredMatchedType.tsymbol).initializerFunc.symbol;
                        checkInvocationParam(initInvocation, data);
                        initInvocation.setBType(((BInvokableSymbol) initInvocation.symbol).retType);
                        actualType = matchedType;
                        break;
                    } else {
                        if (!isValidInitInvocation(cIExpr, (BObjectType) referredMatchedType, data)) {
                            return symTable.semanticError;
                        }
                    }
                }
                types.checkType(cIExpr, matchedType, data.expType);
                cIExpr.setBType(matchedType);
                return matchedType;
            case TypeTags.TYPEREFDESC:
                BType refType = Types.getReferredType(actualType);
                BType compatibleType = checkObjectType(refType, cIExpr, data);
                return compatibleType == refType ? actualType : compatibleType;
            case TypeTags.INTERSECTION:
                return checkObjectType(((BIntersectionType) actualType).effectiveType, cIExpr, data);
            default:
                dlog.error(cIExpr.pos, DiagnosticErrorCode.CANNOT_INFER_OBJECT_TYPE_FROM_LHS, actualType);
                return symTable.semanticError;
        }
        return actualType;
    }

    private BUnionType createNextReturnType(Location pos, BStreamType streamType, AnalyzerData data) {
        BRecordType recordType = new BRecordType(null, Flags.ANONYMOUS);
        recordType.restFieldType = symTable.noType;
        recordType.sealed = true;

        Name fieldName = Names.VALUE;
        BField field = new BField(fieldName, pos, new BVarSymbol(Flags.PUBLIC,
                                                                 fieldName, data.env.enclPkg.packageID,
                                                                 streamType.constraint, data.env.scope.owner, pos,
                                                                 VIRTUAL));
        field.type = streamType.constraint;
        recordType.fields.put(field.name.value, field);

        recordType.tsymbol = Symbols.createRecordSymbol(Flags.ANONYMOUS, Names.EMPTY, data.env.enclPkg.packageID,
                                                        recordType, data.env.scope.owner, pos, VIRTUAL);
        recordType.tsymbol.scope = new Scope(data.env.scope.owner);
        recordType.tsymbol.scope.define(fieldName, field.symbol);

        LinkedHashSet<BType> retTypeMembers = new LinkedHashSet<>();
        retTypeMembers.add(recordType);
        retTypeMembers.addAll(types.getAllTypes(streamType.completionType, false));

        BUnionType unionType = BUnionType.create(null);
        unionType.addAll(retTypeMembers);
        unionType.tsymbol = Symbols.createTypeSymbol(SymTag.UNION_TYPE, 0, Names.EMPTY,
                data.env.enclPkg.symbol.pkgID, unionType, data.env.scope.owner, pos, VIRTUAL);

        return unionType;
    }

    private boolean isValidInitInvocation(BLangTypeInit cIExpr, BObjectType objType, AnalyzerData data) {
        BLangInvocation initInvocation = (BLangInvocation) cIExpr.initInvocation;
        if (!initInvocation.argExprs.isEmpty()
                && ((BObjectTypeSymbol) objType.tsymbol).initializerFunc == null) {
            dlog.error(cIExpr.pos, DiagnosticErrorCode.TOO_MANY_ARGS_FUNC_CALL,
                    initInvocation.name.value);
            initInvocation.argExprs.forEach(expr -> checkExpr(expr, symTable.noType, data));
            data.resultType = symTable.semanticError;
            return false;
        }
        return true;
    }

    private BType getObjectConstructorReturnType(BType objType, BType initRetType, AnalyzerData data) {
        if (initRetType.tag == TypeTags.UNION) {
            LinkedHashSet<BType> retTypeMembers = new LinkedHashSet<>();
            retTypeMembers.add(objType);

            retTypeMembers.addAll(((BUnionType) initRetType).getMemberTypes());
            retTypeMembers.remove(symTable.nilType);

            BUnionType unionType = BUnionType.create(null, retTypeMembers);
            unionType.tsymbol = Symbols.createTypeSymbol(SymTag.UNION_TYPE, 0,
                                                         Names.EMPTY, data.env.enclPkg.symbol.pkgID, unionType,
                    data.env.scope.owner, symTable.builtinPos, VIRTUAL);
            return unionType;
        } else if (initRetType.tag == TypeTags.NIL) {
            return objType;
        }
        return symTable.semanticError;
    }

    private List<BType> findMembersWithMatchingInitFunc(BLangTypeInit cIExpr, BUnionType lhsUnionType,
                                                        AnalyzerData data) {
        int objectCount = 0;

        for (BType type : lhsUnionType.getMemberTypes()) {
            BType memberType = Types.getReferredType(type);
            int tag = memberType.tag;

            if (tag == TypeTags.OBJECT) {
                objectCount++;
                continue;
            }

            if (tag != TypeTags.INTERSECTION) {
                continue;
            }

            if (((BIntersectionType) memberType).effectiveType.tag == TypeTags.OBJECT) {
                objectCount++;
            }
        }

        boolean containsSingleObject = objectCount == 1;

        List<BType> matchingLhsMemberTypes = new ArrayList<>();
        for (BType type : lhsUnionType.getMemberTypes()) {
            BType memberType = Types.getReferredType(type);
            if (memberType.tag != TypeTags.OBJECT) {
                // member is not an object.
                continue;
            }
            if ((memberType.tsymbol.flags & Flags.CLASS) != Flags.CLASS) {
                dlog.error(cIExpr.pos, DiagnosticErrorCode.CANNOT_INITIALIZE_ABSTRACT_OBJECT,
                        lhsUnionType.tsymbol);
            }

            if (containsSingleObject) {
                return Collections.singletonList(type);
            }

            BAttachedFunction initializerFunc = ((BObjectTypeSymbol) memberType.tsymbol).initializerFunc;
            if (isArgsMatchesFunction(cIExpr.argsExpr, initializerFunc, data)) {
                matchingLhsMemberTypes.add(type);
            }
        }
        return matchingLhsMemberTypes;
    }

    private BType getMatchingType(List<BType> matchingLhsMembers, BLangTypeInit cIExpr, BType lhsUnion,
                                  AnalyzerData data) {
        if (matchingLhsMembers.isEmpty()) {
            // No union type member found which matches with initializer expression.
            dlog.error(cIExpr.pos, DiagnosticErrorCode.CANNOT_INFER_OBJECT_TYPE_FROM_LHS, lhsUnion);
            data.resultType = symTable.semanticError;
            return symTable.semanticError;
        } else if (matchingLhsMembers.size() == 1) {
            // We have a correct match.
            return matchingLhsMembers.get(0);
        } else {
            // Multiple matches found.
            dlog.error(cIExpr.pos, DiagnosticErrorCode.AMBIGUOUS_TYPES, lhsUnion);
            data.resultType = symTable.semanticError;
            return symTable.semanticError;
        }
    }

    private boolean isArgsMatchesFunction(List<BLangExpression> invocationArguments, BAttachedFunction function,
                                          AnalyzerData data) {
        invocationArguments.forEach(expr -> checkExpr(expr, symTable.noType, data));

        if (function == null) {
            return invocationArguments.isEmpty();
        }

        if (function.symbol.params.isEmpty() && invocationArguments.isEmpty()) {
            return true;
        }

        List<BLangNamedArgsExpression> namedArgs = new ArrayList<>();
        List<BLangExpression> positionalArgs = new ArrayList<>();
        for (BLangExpression argument : invocationArguments) {
            if (argument.getKind() == NodeKind.NAMED_ARGS_EXPR) {
                namedArgs.add((BLangNamedArgsExpression) argument);
            } else {
                positionalArgs.add(argument);
            }
        }

        List<BVarSymbol> requiredParams = function.symbol.params.stream()
                .filter(param -> !param.isDefaultable)
                .collect(Collectors.toList());
        // Given named and positional arguments are less than required parameters.
        if (requiredParams.size() > invocationArguments.size()) {
            return false;
        }

        List<BVarSymbol> defaultableParams = function.symbol.params.stream()
                .filter(param -> param.isDefaultable)
                .collect(Collectors.toList());

        int givenRequiredParamCount = 0;
        for (int i = 0; i < positionalArgs.size(); i++) {
            if (function.symbol.params.size() > i) {
                givenRequiredParamCount++;
                BVarSymbol functionParam = function.symbol.params.get(i);
                // check the type compatibility of positional args against function params.
                if (!types.isAssignable(positionalArgs.get(i).getBType(), functionParam.type)) {
                    return false;
                }
                requiredParams.remove(functionParam);
                defaultableParams.remove(functionParam);
                continue;
            }

            if (function.symbol.restParam != null) {
                BType restParamType = ((BArrayType) function.symbol.restParam.type).eType;
                if (!types.isAssignable(positionalArgs.get(i).getBType(), restParamType)) {
                    return false;
                }
                continue;
            }

            // additional positional args given for function with no rest param
            return false;
        }

        for (BLangNamedArgsExpression namedArg : namedArgs) {
            boolean foundNamedArg = false;
            // check the type compatibility of named args against function params.
            List<BVarSymbol> params = function.symbol.params;
            for (int i = givenRequiredParamCount; i < params.size(); i++) {
                BVarSymbol functionParam = params.get(i);
                if (!namedArg.name.value.equals(functionParam.name.value)) {
                    continue;
                }
                foundNamedArg = true;
                BType namedArgExprType = checkExpr(namedArg.expr, data);
                if (!types.isAssignable(functionParam.type, namedArgExprType)) {
                    // Name matched, type mismatched.
                    return false;
                }
                requiredParams.remove(functionParam);
                defaultableParams.remove(functionParam);
            }
            if (!foundNamedArg) {
                return false;
            }
        }

        // all required params are not given by positional or named args.
        return requiredParams.size() <= 0;
    }

    public void visit(BLangWaitForAllExpr waitForAllExpr, AnalyzerData data) {
        setResultTypeForWaitForAllExpr(waitForAllExpr, data.expType, data);
        waitForAllExpr.setBType(data.resultType);

        if (data.resultType != null && data.resultType != symTable.semanticError) {
            types.setImplicitCastExpr(waitForAllExpr, waitForAllExpr.getBType(), data.expType);
        }
    }

    private void setResultTypeForWaitForAllExpr(BLangWaitForAllExpr waitForAllExpr, BType expType, AnalyzerData data) {
        switch (expType.tag) {
            case TypeTags.RECORD:
                checkTypesForRecords(waitForAllExpr, data);
                break;
            case TypeTags.MAP:
                checkTypesForMap(waitForAllExpr, ((BMapType) expType).constraint, data);
                LinkedHashSet<BType> memberTypesForMap = collectWaitExprTypes(waitForAllExpr.keyValuePairs);
                if (memberTypesForMap.size() == 1) {
                    data.resultType = new BMapType(TypeTags.MAP,
                            memberTypesForMap.iterator().next(), symTable.mapType.tsymbol);
                    break;
                }
                BUnionType constraintTypeForMap = BUnionType.create(null, memberTypesForMap);
                data.resultType = new BMapType(TypeTags.MAP, constraintTypeForMap, symTable.mapType.tsymbol);
                break;
            case TypeTags.NONE:
            case TypeTags.ANY:
                checkTypesForMap(waitForAllExpr, expType, data);
                LinkedHashSet<BType> memberTypes = collectWaitExprTypes(waitForAllExpr.keyValuePairs);
                if (memberTypes.size() == 1) {
                    data.resultType =
                            new BMapType(TypeTags.MAP, memberTypes.iterator().next(), symTable.mapType.tsymbol);
                    break;
                }
                BUnionType constraintType = BUnionType.create(null, memberTypes);
                data.resultType = new BMapType(TypeTags.MAP, constraintType, symTable.mapType.tsymbol);
                break;
            case TypeTags.TYPEREFDESC:
                setResultTypeForWaitForAllExpr(waitForAllExpr, Types.getReferredType(expType), data);
                break;
            default:
                dlog.error(waitForAllExpr.pos, DiagnosticErrorCode.INCOMPATIBLE_TYPES, expType,
                        getWaitForAllExprReturnType(waitForAllExpr, waitForAllExpr.pos, data));
                data.resultType = symTable.semanticError;
                break;
        }
    }

    private BRecordType getWaitForAllExprReturnType(BLangWaitForAllExpr waitExpr,
                                                    Location pos, AnalyzerData data) {
        BRecordType retType = new BRecordType(null, Flags.ANONYMOUS);
        List<BLangWaitForAllExpr.BLangWaitKeyValue> keyVals = waitExpr.keyValuePairs;

        for (BLangWaitForAllExpr.BLangWaitKeyValue keyVal : keyVals) {
            BLangIdentifier fieldName;
            if (keyVal.valueExpr == null || keyVal.valueExpr.getKind() != NodeKind.SIMPLE_VARIABLE_REF) {
                fieldName = keyVal.key;
            } else {
                fieldName = ((BLangSimpleVarRef) keyVal.valueExpr).variableName;
            }

            BSymbol symbol = symResolver.lookupSymbolInMainSpace(data.env, names.fromIdNode(fieldName));
            BType fieldType = symbol.type.tag == TypeTags.FUTURE ? ((BFutureType) symbol.type).constraint : symbol.type;
            BField field = new BField(names.fromIdNode(keyVal.key), null,
                                      new BVarSymbol(0, names.fromIdNode(keyVal.key),
                                                     names.originalNameFromIdNode(keyVal.key),
                                                     data.env.enclPkg.packageID, fieldType, null,
                                                     keyVal.pos, VIRTUAL));
            retType.fields.put(field.name.value, field);
        }

        retType.restFieldType = symTable.noType;
        retType.sealed = true;
        retType.tsymbol = Symbols.createRecordSymbol(Flags.ANONYMOUS, Names.EMPTY, data.env.enclPkg.packageID, retType,
                                              null, pos, VIRTUAL);
        return retType;
    }

    private LinkedHashSet<BType> collectWaitExprTypes(List<BLangWaitForAllExpr.BLangWaitKeyValue> keyVals) {
        LinkedHashSet<BType> memberTypes = new LinkedHashSet<>();
        for (BLangWaitForAllExpr.BLangWaitKeyValue keyVal : keyVals) {
            BType bType = keyVal.keyExpr != null ? keyVal.keyExpr.getBType() : keyVal.valueExpr.getBType();
            if (bType.tag == TypeTags.FUTURE) {
                memberTypes.add(((BFutureType) bType).constraint);
            } else {
                memberTypes.add(bType);
            }
        }
        return memberTypes;
    }

    private void checkTypesForMap(BLangWaitForAllExpr waitForAllExpr, BType expType, AnalyzerData data) {
        List<BLangWaitForAllExpr.BLangWaitKeyValue> keyValuePairs = waitForAllExpr.keyValuePairs;
        keyValuePairs.forEach(keyVal -> checkWaitKeyValExpr(keyVal, expType, data));
    }

    private void checkTypesForRecords(BLangWaitForAllExpr waitExpr, AnalyzerData data) {
        List<BLangWaitForAllExpr.BLangWaitKeyValue> rhsFields = waitExpr.getKeyValuePairs();
        Map<String, BField> lhsFields = ((BRecordType) Types.getReferredType(data.expType)).fields;

        // check if the record is sealed, if so check if the fields in wait collection is more than the fields expected
        // by the lhs record
        if (((BRecordType) Types.getReferredType(data.expType)).sealed &&
                rhsFields.size() > lhsFields.size()) {
            dlog.error(waitExpr.pos, DiagnosticErrorCode.INCOMPATIBLE_TYPES, data.expType,
                    getWaitForAllExprReturnType(waitExpr, waitExpr.pos, data));
            data.resultType = symTable.semanticError;
            return;
        }

        for (BLangWaitForAllExpr.BLangWaitKeyValue keyVal : rhsFields) {
            String key = keyVal.key.value;
            if (!lhsFields.containsKey(key)) {
                // Check if the field is sealed if so you cannot have dynamic fields
                if (((BRecordType) Types.getReferredType(data.expType)).sealed) {
                    dlog.error(waitExpr.pos, DiagnosticErrorCode.INVALID_FIELD_NAME_RECORD_LITERAL, key, data.expType);
                    data.resultType = symTable.semanticError;
                } else {
                    // Else if the record is an open record, then check if the rest field type matches the expression
                    BType restFieldType = ((BRecordType) Types.getReferredType(data.expType)).restFieldType;
                    checkWaitKeyValExpr(keyVal, restFieldType, data);
                }
            } else {
                checkWaitKeyValExpr(keyVal, lhsFields.get(key).type, data);
                keyVal.keySymbol = lhsFields.get(key).symbol;
            }
        }
        // If the record literal is of record type and types are validated for the fields, check if there are any
        // required fields missing.
        checkMissingReqFieldsForWait(((BRecordType) Types.getReferredType(data.expType)),
                rhsFields, waitExpr.pos);

        if (symTable.semanticError != data.resultType) {
            data.resultType = data.expType;
        }
    }

    private void checkMissingReqFieldsForWait(BRecordType type, List<BLangWaitForAllExpr.BLangWaitKeyValue> keyValPairs,
                                              Location pos) {
        type.fields.values().forEach(field -> {
            // Check if `field` is explicitly assigned a value in the record literal
            boolean hasField = keyValPairs.stream().anyMatch(keyVal -> field.name.value.equals(keyVal.key.value));

            // If a required field is missing, it's a compile error
            if (!hasField && Symbols.isFlagOn(field.symbol.flags, Flags.REQUIRED)) {
                dlog.error(pos, DiagnosticErrorCode.MISSING_REQUIRED_RECORD_FIELD, field.name);
            }
        });
    }

    private void checkWaitKeyValExpr(BLangWaitForAllExpr.BLangWaitKeyValue keyVal, BType type, AnalyzerData data) {
        BLangExpression expr;
        if (keyVal.keyExpr != null) {
            BSymbol symbol = symResolver.lookupSymbolInMainSpace(data.env, names.fromIdNode
                    (((BLangSimpleVarRef) keyVal.keyExpr).variableName));
            keyVal.keyExpr.setBType(symbol.type);
            expr = keyVal.keyExpr;
        } else {
            expr = keyVal.valueExpr;
        }
        BFutureType futureType = new BFutureType(TypeTags.FUTURE, type, null);
        checkExpr(expr, futureType, data);
        setEventualTypeForExpression(expr, type, data);
    }

    // eventual type if not directly referring a worker is T|error. future<T> --> T|error
    private void setEventualTypeForExpression(BLangExpression expression,
                                              BType currentExpectedType, AnalyzerData data) {
        if (expression == null) {
            return;
        }
        if (isSimpleWorkerReference(expression, data)) {
            return;
        }
        BFutureType futureType = (BFutureType) expression.expectedType;
        BType currentType = futureType.constraint;
        if (types.containsErrorType(currentType)) {
            return;
        }

        BUnionType eventualType = BUnionType.create(null, currentType, symTable.errorType);
        if (((currentExpectedType.tag != TypeTags.NONE) && (currentExpectedType.tag != TypeTags.NIL)) &&
                !types.isAssignable(eventualType, currentExpectedType)) {
            dlog.error(expression.pos, DiagnosticErrorCode.INCOMPATIBLE_TYPE_WAIT_FUTURE_EXPR,
                    currentExpectedType, eventualType, expression);
        }
        futureType.constraint = eventualType;
    }

    private void setEventualTypeForWaitExpression(BLangExpression expression, Location pos, AnalyzerData data) {
        if ((data.resultType == symTable.semanticError) ||
                (types.containsErrorType(data.resultType))) {
            return;
        }
        if (isSimpleWorkerReference(expression, data)) {
            return;
        }
        BType currentExpectedType = ((BFutureType) data.expType).constraint;
        BUnionType eventualType = BUnionType.create(null, data.resultType, symTable.errorType);
        if ((currentExpectedType.tag == TypeTags.NONE) || (currentExpectedType.tag == TypeTags.NIL)) {
            data.resultType = eventualType;
            return;
        }

        if (!types.isAssignable(eventualType, currentExpectedType)) {
            dlog.error(pos, DiagnosticErrorCode.INCOMPATIBLE_TYPE_WAIT_FUTURE_EXPR, currentExpectedType,
                    eventualType, expression);
            data.resultType = symTable.semanticError;
            return;
        }
        if (data.resultType.tag == TypeTags.FUTURE) {
            ((BFutureType) data.resultType).constraint = eventualType;
        } else {
            data.resultType = eventualType;
        }
    }

    private void setEventualTypeForAlternateWaitExpression(BLangExpression expression, Location pos,
                                                           AnalyzerData data) {
        if ((data.resultType == symTable.semanticError) ||
                (expression.getKind() != NodeKind.BINARY_EXPR) ||
                (types.containsErrorType(data.resultType))) {
            return;
        }
        if (types.containsErrorType(data.resultType)) {
            return;
        }
        if (!isReferencingNonWorker((BLangBinaryExpr) expression, data)) {
            return;
        }

        BType currentExpectedType = ((BFutureType) data.expType).constraint;
        BUnionType eventualType = BUnionType.create(null, data.resultType, symTable.errorType);
        if ((currentExpectedType.tag == TypeTags.NONE) || (currentExpectedType.tag == TypeTags.NIL)) {
            data.resultType = eventualType;
            return;
        }

        if (!types.isAssignable(eventualType, currentExpectedType)) {
            dlog.error(pos, DiagnosticErrorCode.INCOMPATIBLE_TYPE_WAIT_FUTURE_EXPR, currentExpectedType,
                    eventualType, expression);
            data.resultType = symTable.semanticError;
            return;
        }
        if (data.resultType.tag == TypeTags.FUTURE) {
            ((BFutureType) data.resultType).constraint = eventualType;
        } else {
            data.resultType = eventualType;
        }
    }

    private boolean isSimpleWorkerReference(BLangExpression expression, AnalyzerData data) {
        if (expression.getKind() != NodeKind.SIMPLE_VARIABLE_REF) {
            return false;
        }
        BLangSimpleVarRef simpleVarRef = ((BLangSimpleVarRef) expression);
        BSymbol varRefSymbol = simpleVarRef.symbol;
        if (varRefSymbol == null) {
            return false;
        }
        if (workerExists(data.env, simpleVarRef.variableName.value)) {
            return true;
        }
        return false;
    }

    private boolean isReferencingNonWorker(BLangBinaryExpr binaryExpr, AnalyzerData data) {
        BLangExpression lhsExpr = binaryExpr.lhsExpr;
        BLangExpression rhsExpr = binaryExpr.rhsExpr;
        if (isReferencingNonWorker(lhsExpr, data)) {
            return true;
        }
        return isReferencingNonWorker(rhsExpr, data);
    }

    private boolean isReferencingNonWorker(BLangExpression expression, AnalyzerData data) {
        if (expression.getKind() == NodeKind.BINARY_EXPR) {
            return isReferencingNonWorker((BLangBinaryExpr) expression, data);
        } else if (expression.getKind() == NodeKind.SIMPLE_VARIABLE_REF) {
            BLangSimpleVarRef simpleVarRef = (BLangSimpleVarRef) expression;
            BSymbol varRefSymbol = simpleVarRef.symbol;
            String varRefSymbolName = varRefSymbol.getName().value;
            if (workerExists(data.env, varRefSymbolName)) {
                return false;
            }
        }
        return true;
    }


    public void visit(BLangTernaryExpr ternaryExpr, AnalyzerData data) {
        BType condExprType = checkExpr(ternaryExpr.expr, this.symTable.booleanType, data);

        SymbolEnv thenEnv = typeNarrower.evaluateTruth(ternaryExpr.expr, ternaryExpr.thenExpr, data.env);
        BType thenType = checkExpr(ternaryExpr.thenExpr, thenEnv, data.expType, data);

        SymbolEnv elseEnv = typeNarrower.evaluateFalsity(ternaryExpr.expr, ternaryExpr.elseExpr, data.env, false);
        BType elseType = checkExpr(ternaryExpr.elseExpr, elseEnv, data.expType, data);

        if (condExprType == symTable.semanticError || thenType == symTable.semanticError ||
                elseType == symTable.semanticError) {
            data.resultType = symTable.semanticError;
        } else if (data.expType == symTable.noType) {
            if (types.isAssignable(elseType, thenType)) {
                data.resultType = thenType;
            } else if (types.isAssignable(thenType, elseType)) {
                data.resultType = elseType;
            } else {
                data.resultType = BUnionType.create(null, thenType, elseType);
            }
        } else {
            data.resultType = data.expType;
        }
    }

    public void visit(BLangWaitExpr waitExpr, AnalyzerData data) {
        data.expType = new BFutureType(TypeTags.FUTURE, data.expType, null);
        checkExpr(waitExpr.getExpression(), data.expType, data);
        // Handle union types in lhs
        if (data.resultType.tag == TypeTags.UNION) {
            LinkedHashSet<BType> memberTypes = collectMemberTypes((BUnionType) data.resultType, new LinkedHashSet<>());
            if (memberTypes.size() == 1) {
                data.resultType = memberTypes.toArray(new BType[0])[0];
            } else {
                data.resultType = BUnionType.create(null, memberTypes);
            }
        } else if (data.resultType != symTable.semanticError) {
            // Handle other types except for semantic errors
            data.resultType = ((BFutureType) data.resultType).constraint;
        }

        BLangExpression waitFutureExpression = waitExpr.getExpression();
        if (waitFutureExpression.getKind() == NodeKind.BINARY_EXPR) {
            setEventualTypeForAlternateWaitExpression(waitFutureExpression, waitExpr.pos, data);
        } else {
            setEventualTypeForWaitExpression(waitFutureExpression, waitExpr.pos, data);
        }
        waitExpr.setBType(data.resultType);

        if (data.resultType != null && data.resultType != symTable.semanticError) {
            types.setImplicitCastExpr(waitExpr, waitExpr.getBType(), ((BFutureType) data.expType).constraint);
        }
    }

    private LinkedHashSet<BType> collectMemberTypes(BUnionType unionType, LinkedHashSet<BType> memberTypes) {
        for (BType memberType : unionType.getMemberTypes()) {
            if (memberType.tag == TypeTags.FUTURE) {
                memberTypes.add(((BFutureType) memberType).constraint);
            } else {
                memberTypes.add(memberType);
            }
        }
        return memberTypes;
    }

    @Override
    public void visit(BLangTrapExpr trapExpr, AnalyzerData data) {
        boolean firstVisit = trapExpr.expr.getBType() == null;
        BType actualType;
        BType exprType = checkExpr(trapExpr.expr, data.expType, data);
        boolean definedWithVar = data.expType == symTable.noType;

        if (trapExpr.expr.getKind() == NodeKind.WORKER_RECEIVE) {
            if (firstVisit) {
                data.isTypeChecked = false;
                data.resultType = data.expType;
                return;
            } else {
                data.expType = trapExpr.getBType();
                exprType = trapExpr.expr.getBType();
            }
        }

        if (data.expType == symTable.semanticError || exprType == symTable.semanticError) {
            actualType = symTable.semanticError;
        } else {
            LinkedHashSet<BType> resultTypes = new LinkedHashSet<>();
            if (exprType.tag == TypeTags.UNION) {
                resultTypes.addAll(((BUnionType) exprType).getMemberTypes());
            } else {
                resultTypes.add(exprType);
            }
            resultTypes.add(symTable.errorType);
            actualType = BUnionType.create(null, resultTypes);
        }

        data.resultType = types.checkType(trapExpr, actualType, data.expType);
        if (definedWithVar && data.resultType != null && data.resultType != symTable.semanticError) {
            types.setImplicitCastExpr(trapExpr.expr, trapExpr.expr.getBType(), data.resultType);
        }
    }

    public void visit(BLangBinaryExpr binaryExpr, AnalyzerData data) {
        // Bitwise operator should be applied for the future types in the wait expression
        if (data.expType.tag == TypeTags.FUTURE && binaryExpr.opKind == OperatorKind.BITWISE_OR) {
            BType lhsResultType = checkExpr(binaryExpr.lhsExpr, data.expType, data);
            BType rhsResultType = checkExpr(binaryExpr.rhsExpr, data.expType, data);
            // Return if both or atleast one of lhs and rhs types are errors
            if (lhsResultType == symTable.semanticError || rhsResultType == symTable.semanticError) {
                data.resultType = symTable.semanticError;
                return;
            }
            data.resultType = BUnionType.create(null, lhsResultType, rhsResultType);
            return;
        }

        SymbolEnv rhsExprEnv;
        BType lhsType;
        BType referredExpType = Types.getReferredType(binaryExpr.expectedType);
        if (referredExpType.tag == TypeTags.FLOAT || referredExpType.tag == TypeTags.DECIMAL ||
                isOptionalFloatOrDecimal(referredExpType)) {
            lhsType = checkAndGetType(binaryExpr.lhsExpr, data.env, binaryExpr, data);
        } else {
            lhsType = checkExpr(binaryExpr.lhsExpr, data);
        }

        if (binaryExpr.opKind == OperatorKind.AND) {
            rhsExprEnv = typeNarrower.evaluateTruth(binaryExpr.lhsExpr, binaryExpr.rhsExpr, data.env, true);
        } else if (binaryExpr.opKind == OperatorKind.OR) {
            rhsExprEnv = typeNarrower.evaluateFalsity(binaryExpr.lhsExpr, binaryExpr.rhsExpr, data.env, true);
        } else {
            rhsExprEnv = data.env;
        }

        BType rhsType;

        if (referredExpType.tag == TypeTags.FLOAT || referredExpType.tag == TypeTags.DECIMAL ||
                isOptionalFloatOrDecimal(referredExpType)) {
            rhsType = checkAndGetType(binaryExpr.rhsExpr, rhsExprEnv, binaryExpr, data);
        } else {
            rhsType = checkExpr(binaryExpr.rhsExpr, rhsExprEnv, data);
        }

        // Set error type as the actual type.
        BType actualType = symTable.semanticError;

        //noinspection SwitchStatementWithTooFewBranches
        switch (binaryExpr.opKind) {
            // Do not lookup operator symbol for xml sequence additions
            case ADD:
                BType leftConstituent = getXMLConstituents(lhsType);
                BType rightConstituent = getXMLConstituents(rhsType);

                if (leftConstituent != null && rightConstituent != null) {
                    actualType = new BXMLType(BUnionType.create(null, leftConstituent, rightConstituent), null);
                    break;
                }
                // Fall through
            default:
                if (lhsType != symTable.semanticError && rhsType != symTable.semanticError) {
                    // Look up operator symbol if both rhs and lhs types aren't error or xml types
                    BSymbol opSymbol = symResolver.resolveBinaryOperator(binaryExpr.opKind, lhsType, rhsType);

                    if (opSymbol == symTable.notFoundSymbol) {
                        opSymbol = symResolver.getBitwiseShiftOpsForTypeSets(binaryExpr.opKind, lhsType, rhsType);
                    }

                    if (opSymbol == symTable.notFoundSymbol) {
                        opSymbol = symResolver.getBinaryBitwiseOpsForTypeSets(binaryExpr.opKind, lhsType, rhsType);
                    }

                    if (opSymbol == symTable.notFoundSymbol) {
                        opSymbol = symResolver.getArithmeticOpsForTypeSets(binaryExpr.opKind, lhsType, rhsType);
                    }

                    if (opSymbol == symTable.notFoundSymbol) {
                        opSymbol = symResolver.getBinaryEqualityForTypeSets(binaryExpr.opKind, lhsType, rhsType,
                                binaryExpr, data.env);
                    }

                    if (opSymbol == symTable.notFoundSymbol) {
                        opSymbol = symResolver.getBinaryComparisonOpForTypeSets(binaryExpr.opKind, lhsType, rhsType);
                    }

                    if (opSymbol == symTable.notFoundSymbol) {
                        opSymbol = symResolver.getRangeOpsForTypeSets(binaryExpr.opKind, lhsType, rhsType);
                    }

                    if (opSymbol == symTable.notFoundSymbol) {
                        DiagnosticErrorCode errorCode = DiagnosticErrorCode.BINARY_OP_INCOMPATIBLE_TYPES;

                        if ((binaryExpr.opKind == OperatorKind.DIV || binaryExpr.opKind == OperatorKind.MOD) &&
                                lhsType.tag == TypeTags.INT &&
                                (rhsType.tag == TypeTags.DECIMAL || rhsType.tag == TypeTags.FLOAT)) {
                            errorCode = DiagnosticErrorCode.BINARY_OP_INCOMPATIBLE_TYPES_INT_FLOAT_DIVISION;
                        }
                        if (binaryExpr.opKind != OperatorKind.UNDEFINED) {
                            dlog.error(binaryExpr.pos, errorCode, binaryExpr.opKind, lhsType, rhsType);
                        }
                    } else {
                        binaryExpr.opSymbol = (BOperatorSymbol) opSymbol;
                        actualType = opSymbol.type.getReturnType();
                    }
                }
        }

        data.resultType = types.checkType(binaryExpr, actualType, data.expType);
    }

    public boolean isOptionalFloatOrDecimal(BType expectedType) {
        if (expectedType.tag == TypeTags.UNION && expectedType.isNullable() && expectedType.tag != TypeTags.ANY) {
            Iterator<BType> memberTypeIterator = ((BUnionType) expectedType).getMemberTypes().iterator();
            while (memberTypeIterator.hasNext()) {
                BType memberType = memberTypeIterator.next();
                if (memberType.tag == TypeTags.FLOAT || memberType.tag == TypeTags.DECIMAL) {
                    return true;
                }
            }

        }
        return false;
    }

    private BType checkAndGetType(BLangExpression expr, SymbolEnv env, BLangBinaryExpr binaryExpr, AnalyzerData data) {
        boolean prevNonErrorLoggingCheck = data.commonAnalyzerData.nonErrorLoggingCheck;
        data.commonAnalyzerData.nonErrorLoggingCheck = true;
        int prevErrorCount = this.dlog.errorCount();
        this.dlog.resetErrorCount();
        this.dlog.mute();

        expr.cloneAttempt++;
        BType exprCompatibleType = checkExpr(nodeCloner.cloneNode(expr), env, binaryExpr.expectedType, data);
        data.commonAnalyzerData.nonErrorLoggingCheck = prevNonErrorLoggingCheck;
        int errorCount = this.dlog.errorCount();
        this.dlog.setErrorCount(prevErrorCount);
        if (!prevNonErrorLoggingCheck) {
            this.dlog.unmute();
        }
        if (errorCount == 0 && exprCompatibleType != symTable.semanticError) {
            return checkExpr(expr, env, binaryExpr.expectedType, data);
        } else {
            return checkExpr(expr, env, data);
        }
    }

    public void visit(BLangTransactionalExpr transactionalExpr, AnalyzerData data) {
        data.resultType = types.checkType(transactionalExpr, symTable.booleanType, data.expType);
    }

    public void visit(BLangCommitExpr commitExpr, AnalyzerData data) {
        BType actualType = BUnionType.create(null, symTable.errorType, symTable.nilType);
        data.resultType = types.checkType(commitExpr, actualType, data.expType);
    }

    private BType getXMLConstituents(BType bType) {
        BType type = Types.getReferredType(bType);
        BType constituent = null;
        if (type.tag == TypeTags.XML) {
            constituent = ((BXMLType) type).constraint;
        } else if (TypeTags.isXMLNonSequenceType(type.tag)) {
            constituent = type;
        }
        return constituent;
    }

    public void visit(BLangElvisExpr elvisExpr, AnalyzerData data) {
        BType lhsType = checkExpr(elvisExpr.lhsExpr, data);
        BType actualType = lhsType == symTable.semanticError ?
                symTable.semanticError : validateElvisExprLhsExpr(elvisExpr, lhsType);
        BType rhsReturnType = checkExpr(elvisExpr.rhsExpr, data.expType, data);
        BType lhsReturnType = types.checkType(elvisExpr.lhsExpr.pos, actualType, data.expType,
                DiagnosticErrorCode.INCOMPATIBLE_TYPES);
        if (rhsReturnType == symTable.semanticError || lhsReturnType == symTable.semanticError) {
            data.resultType = symTable.semanticError;
        } else if (data.expType == symTable.noType) {
            if (types.isAssignable(rhsReturnType, lhsReturnType)) {
                data.resultType = lhsReturnType;
            } else if (types.isAssignable(lhsReturnType, rhsReturnType)) {
                data.resultType = rhsReturnType;
            } else {
                data.resultType = BUnionType.create(null, lhsReturnType, rhsReturnType);
            }
        } else {
            data.resultType = data.expType;
        }
    }

    @Override
    public void visit(BLangGroupExpr groupExpr, AnalyzerData data) {
        data.resultType = checkExpr(groupExpr.expression, data.expType, data);
    }

    public void visit(BLangTypedescExpr accessExpr, AnalyzerData data) {
        if (accessExpr.resolvedType == null) {
            accessExpr.resolvedType = symResolver.resolveTypeNode(accessExpr.typeNode, data.env);
        }

        int resolveTypeTag = accessExpr.resolvedType.tag;
        final BType actualType;
        if (resolveTypeTag != TypeTags.TYPEDESC && resolveTypeTag != TypeTags.NONE) {
            actualType = new BTypedescType(accessExpr.resolvedType, null);
        } else {
            actualType = accessExpr.resolvedType;
        }
        data.resultType = types.checkType(accessExpr, actualType, data.expType);
    }

    public LinkedHashSet<BType> getBasicNumericTypes(LinkedHashSet<BType> memberTypes) {
        LinkedHashSet<BType> basicNumericTypes = new LinkedHashSet<>(memberTypes.size());

        for (BType value : memberTypes) {
            BType referredType = types.getReferredType(value);
            int typeTag = referredType.tag;
            if (TypeTags.isIntegerTypeTag(typeTag)) {
                basicNumericTypes.add(symTable.intType);
            } else if (typeTag == TypeTags.FLOAT || typeTag == TypeTags.DECIMAL) {
                basicNumericTypes.add(value);
            } else if (typeTag == TypeTags.JSON || typeTag == TypeTags.ANYDATA || typeTag == TypeTags.ANY) {
                basicNumericTypes.add(symTable.intType);
                basicNumericTypes.add(symTable.floatType);
                basicNumericTypes.add(symTable.decimalType);
                break;
            } else if (typeTag == TypeTags.FINITE) {
                LinkedHashSet<BType> typesInValueSpace = getTypesInFiniteValueSpace((BFiniteType) referredType);
                basicNumericTypes.addAll(getBasicNumericTypes(typesInValueSpace));
            }
        }
        return basicNumericTypes;
    }

    public BType createFiniteTypeForNumericUnaryExpr(BLangUnaryExpr unaryExpr, AnalyzerData data) {
        BLangNumericLiteral newNumericLiteral = Types.constructNumericLiteralFromUnaryExpr(unaryExpr);
        BTypeSymbol finiteTypeSymbol = Symbols.createTypeSymbol(SymTag.FINITE_TYPE,
                0, Names.EMPTY, data.env.enclPkg.symbol.pkgID, null, data.env.scope.owner,
                unaryExpr.pos, SOURCE);
        BFiniteType finiteType = new BFiniteType(finiteTypeSymbol);
        finiteType.addValue(newNumericLiteral);
        finiteTypeSymbol.type = finiteType;

        types.setImplicitCastExpr(unaryExpr, unaryExpr.expr.getBType(), data.expType);
        return finiteType;
    }

    public LinkedHashSet<BType> getTypesInFiniteValueSpace(BFiniteType referredType) {
        Set<BLangExpression> valueSpace = referredType.getValueSpace();
        LinkedHashSet<BType> typesInValueSpace = new LinkedHashSet<>(valueSpace.size());
        for (BLangExpression expr : valueSpace) {
            typesInValueSpace.add(expr.getBType());
        }
        return typesInValueSpace;
    }

    public BType getNewExpectedTypeForFiniteAndUnion(LinkedHashSet<BType> numericTypes, BType newExpectedType) {
        LinkedHashSet<BType> basicNumericTypes = getBasicNumericTypes(numericTypes);
        if (basicNumericTypes.size() == 1) {
            newExpectedType = basicNumericTypes.iterator().next();
        } else if (basicNumericTypes.size() > 1) {
            newExpectedType = BUnionType.create(null, basicNumericTypes);
        }
        return newExpectedType;
    }

    public BType setExpectedTypeForSubtractionOperator(AnalyzerData data) {
        BType newExpectedType = data.expType;
        BType referredType = types.getReferredType(newExpectedType);
        int referredTypeTag = referredType.tag;

        if (TypeTags.isIntegerTypeTag(referredTypeTag)) {
            newExpectedType =
                    types.getTypeIntersection(Types.IntersectionContext.compilerInternalIntersectionTestContext(),
                            BUnionType.create(null, symTable.intType, symTable.floatType, symTable.decimalType),
                            symTable.intType, data.env);
        } else if (referredTypeTag == TypeTags.FLOAT || referredTypeTag == TypeTags.DECIMAL) {
            newExpectedType =
                    types.getTypeIntersection(Types.IntersectionContext.compilerInternalIntersectionTestContext(),
                            BUnionType.create(null, symTable.intType, symTable.floatType, symTable.decimalType),
                            referredType, data.env);
        } else if (referredTypeTag == TypeTags.FINITE) {
            LinkedHashSet<BType> typesInValueSpace = getTypesInFiniteValueSpace((BFiniteType) referredType);
            newExpectedType = getNewExpectedTypeForFiniteAndUnion(typesInValueSpace, newExpectedType);
        } else if (referredTypeTag == TypeTags.UNION) {
            newExpectedType = getNewExpectedTypeForFiniteAndUnion(((BUnionType) referredType).getMemberTypes(),
                    newExpectedType);
        } else if (referredTypeTag == TypeTags.JSON || referredTypeTag == TypeTags.ANYDATA ||
                referredTypeTag == TypeTags.ANY) {
            newExpectedType = BUnionType.create(null, symTable.intType, symTable.floatType,
                    symTable.decimalType);
        }
        return newExpectedType;
    }

    public BType getActualTypeForOtherUnaryExpr(BLangUnaryExpr unaryExpr, AnalyzerData data) {
        BType actualType = symTable.semanticError;
        BType newExpectedType = data.expType;
        BType referredType = types.getReferredType(newExpectedType);
        int referredTypeTag = referredType.tag;

        //Allow subtraction and add (to resolve ex: byte x = +7) operators to get expected type
        boolean isAddOrSubOperator = OperatorKind.SUB.equals(unaryExpr.operator) ||
                OperatorKind.ADD.equals(unaryExpr.operator);

        if (OperatorKind.SUB.equals(unaryExpr.operator)) {
            newExpectedType = setExpectedTypeForSubtractionOperator(data);
        }

        newExpectedType = silentTypeCheckExpr(unaryExpr.expr, newExpectedType, data);

        BType exprType;
        if (newExpectedType != symTable.semanticError) {
            exprType = isAddOrSubOperator ? checkExpr(unaryExpr.expr, newExpectedType, data) :
                    checkExpr(unaryExpr.expr, data);
        } else {
            exprType = isAddOrSubOperator ? checkExpr(unaryExpr.expr, data.expType, data) :
                    checkExpr(unaryExpr.expr, data);
        }

        if (exprType != symTable.semanticError) {
            BSymbol symbol = symResolver.resolveUnaryOperator(unaryExpr.operator, exprType);
            if (symbol == symTable.notFoundSymbol) {
                symbol = symResolver.getUnaryOpsForTypeSets(unaryExpr.operator, exprType);
            }
            if (symbol == symTable.notFoundSymbol) {
                dlog.error(unaryExpr.pos, DiagnosticErrorCode.UNARY_OP_INCOMPATIBLE_TYPES,
                        unaryExpr.operator, exprType);
            } else {
                unaryExpr.opSymbol = (BOperatorSymbol) symbol;
                actualType = symbol.type.getReturnType();
            }
        }

        // Explicitly set actual type
        if (isAddOrSubOperator && exprType != symTable.semanticError && types.isExpressionInUnaryValid(unaryExpr.expr)
                && (referredTypeTag == TypeTags.FINITE || referredTypeTag == TypeTags.UNION)) {
            if (referredTypeTag == TypeTags.FINITE) {
                actualType = createFiniteTypeForNumericUnaryExpr(unaryExpr, data);
            } else {
                if (silentCompatibleFiniteMembersInUnionTypeCheck(unaryExpr, (BUnionType) referredType, data)) {
                    return createFiniteTypeForNumericUnaryExpr(unaryExpr, data);
                }
                // We need to specifically check for int subtypes to set the correct actual type because we use the
                // basic type (int) when checking the expression.
                LinkedHashSet<BType> intTypesInUnion = getIntSubtypesInUnionType((BUnionType) referredType);
                if (!intTypesInUnion.isEmpty()) {
                    BType newReferredType = BUnionType.create(null, intTypesInUnion);
                    BType tempActualType = checkCompatibilityWithConstructedNumericLiteral(unaryExpr, newReferredType,
                            data);
                    if (tempActualType != symTable.semanticError) {
                        return  tempActualType;
                    }
                }
            }
        } else if (isAddOrSubOperator && exprType != symTable.semanticError &&
                TypeTags.isIntegerTypeTag(referredTypeTag) && referredTypeTag != TypeTags.INT
                && unaryExpr.expr.getKind() == NodeKind.NUMERIC_LITERAL) {
            BType tempActualType = checkCompatibilityWithConstructedNumericLiteral(unaryExpr, referredType, data);
            if (tempActualType != symTable.semanticError) {
                return  tempActualType;
            }
        }
        return actualType;
    }

    public BType checkCompatibilityWithConstructedNumericLiteral(BLangUnaryExpr unaryExpr, BType referredType,
                                                                 AnalyzerData data) {
        if (!types.isExpressionInUnaryValid(unaryExpr.expr)) {
            return silentTypeCheckExpr(unaryExpr.expr, referredType, data);
        }
        BLangNumericLiteral numericLiteral = Types.constructNumericLiteralFromUnaryExpr(unaryExpr);
        // To check value with sign against expected type
        return silentTypeCheckExpr(numericLiteral, referredType, data);
    }

    public LinkedHashSet getIntSubtypesInUnionType(BUnionType expectedType) {
        LinkedHashSet<BType> intTypesInUnion = new LinkedHashSet<>(expectedType.getMemberTypes().size());
        for (BType type : expectedType.getMemberTypes()) {
            BType referredType = types.getReferredType(type);
            if (type.tag != TypeTags.INT && TypeTags.isIntegerTypeTag(referredType.tag)) {
                intTypesInUnion.add(referredType);
            }
        }
        return intTypesInUnion;
    }

    public boolean silentCompatibleFiniteMembersInUnionTypeCheck(BLangUnaryExpr unaryExpr, BUnionType expectedType,
                                                              AnalyzerData data) {
        boolean prevNonErrorLoggingCheck = data.commonAnalyzerData.nonErrorLoggingCheck;
        data.commonAnalyzerData.nonErrorLoggingCheck = true;
        int prevErrorCount = this.dlog.errorCount();
        this.dlog.resetErrorCount();
        this.dlog.mute();

        BType compatibleTypeOfUnaryExpression;
        for (BType type : expectedType.getMemberTypes()) {
            compatibleTypeOfUnaryExpression = checkExpr(nodeCloner.cloneNode(unaryExpr), types.getReferredType(type),
                    data);
            if (compatibleTypeOfUnaryExpression.tag == TypeTags.FINITE) {
                unmuteDlog(data, prevNonErrorLoggingCheck, prevErrorCount);
                return true;
            }
        }
        unmuteDlog(data, prevNonErrorLoggingCheck, prevErrorCount);
        return false;
    }

    private void unmuteDlog(AnalyzerData data, boolean prevNonErrorLoggingCheck, int prevErrorCount) {
        data.commonAnalyzerData.nonErrorLoggingCheck = prevNonErrorLoggingCheck;
        this.dlog.setErrorCount(prevErrorCount);
        if (!prevNonErrorLoggingCheck) {
            this.dlog.unmute();
        }
    }

    public BType silentTypeCheckExpr(BLangExpression expr, BType referredType, AnalyzerData data) {
        boolean prevNonErrorLoggingCheck = data.commonAnalyzerData.nonErrorLoggingCheck;
        data.commonAnalyzerData.nonErrorLoggingCheck = true;
        int prevErrorCount = this.dlog.errorCount();
        this.dlog.resetErrorCount();
        this.dlog.mute();

        BType exprCompatibleType = checkExpr(nodeCloner.cloneNode(expr), referredType, data);

        unmuteDlog(data, prevNonErrorLoggingCheck, prevErrorCount);
        return exprCompatibleType;
    }

    public void visit(BLangUnaryExpr unaryExpr, AnalyzerData data) {
        BType exprType;

        BType actualType = symTable.semanticError;
        if (OperatorKind.UNTAINT.equals(unaryExpr.operator)) {
            exprType = checkExpr(unaryExpr.expr, data);
            if (exprType != symTable.semanticError) {
                actualType = exprType;
            }
        } else if (OperatorKind.TYPEOF.equals(unaryExpr.operator)) {
            exprType = checkExpr(unaryExpr.expr, data);
            if (exprType != symTable.semanticError) {
                actualType = new BTypedescType(exprType, null);
            }
        } else {
            actualType = getActualTypeForOtherUnaryExpr(unaryExpr, data);
        }
        data.resultType = types.checkType(unaryExpr, actualType, data.expType);
    }

    public void visit(BLangTypeConversionExpr conversionExpr, AnalyzerData data) {
        // Set error type as the actual type.
        BType actualType = symTable.semanticError;

        for (BLangAnnotationAttachment annAttachment : conversionExpr.annAttachments) {
            annAttachment.attachPoints.add(AttachPoint.Point.TYPE);
            semanticAnalyzer.analyzeNode(annAttachment, data.env);
        }

        // Annotation such as <@untainted [T]>, where T is not provided,
        // it's merely a annotation on contextually expected type.
        BLangExpression expr = conversionExpr.expr;
        if (conversionExpr.typeNode == null) {
            if (!conversionExpr.annAttachments.isEmpty()) {
                data.resultType = checkExpr(expr, data.expType, data);
            }
            return;
        }

        // If typeNode is of finite type with unary expressions in the value space, we need to
        // convert them into numeric literals.
        if (conversionExpr.typeNode.getKind() == NodeKind.FINITE_TYPE_NODE) {
            semanticAnalyzer.analyzeNode(conversionExpr.typeNode, data.env);
        }

        BType targetType = getEffectiveReadOnlyType(conversionExpr.typeNode.pos,
                                                  symResolver.resolveTypeNode(conversionExpr.typeNode, data.env), data);

        conversionExpr.targetType = targetType;

        boolean prevNonErrorLoggingCheck = data.commonAnalyzerData.nonErrorLoggingCheck;
        data.commonAnalyzerData.nonErrorLoggingCheck = true;
        int prevErrorCount = this.dlog.errorCount();
        this.dlog.resetErrorCount();
        this.dlog.mute();

        BType exprCompatibleType = checkExpr(nodeCloner.cloneNode(expr), targetType, data);
        data.commonAnalyzerData.nonErrorLoggingCheck = prevNonErrorLoggingCheck;
        int errorCount = this.dlog.errorCount();
        this.dlog.setErrorCount(prevErrorCount);

        if (!prevNonErrorLoggingCheck) {
            this.dlog.unmute();
        }

        if ((errorCount == 0 && exprCompatibleType != symTable.semanticError) ||
                (requireTypeInference(expr, false) &&
                        // Temporary workaround for backward compatibility with `object {}` for
                        // https://github.com/ballerina-platform/ballerina-lang/issues/38105.
                        isNotObjectConstructorWithObjectSuperTypeInTypeCastExpr(expr, targetType))) {
            checkExpr(expr, targetType, data);
        } else {
            checkExpr(expr, symTable.noType, data);
        }

        BType exprType = expr.getBType();
        if (types.isTypeCastable(expr, exprType, targetType, data.env)) {
            // We reach this block only if the cast is valid, so we set the target type as the actual type.
            actualType = targetType;
        } else if (exprType != symTable.semanticError && exprType != symTable.noType) {
            dlog.error(conversionExpr.pos, DiagnosticErrorCode.INCOMPATIBLE_TYPES_CAST, exprType, targetType);
        }
        data.resultType = types.checkType(conversionExpr, actualType, data.expType);
    }

    @Override
    public void visit(BLangLambdaFunction bLangLambdaFunction, AnalyzerData data) {
        SymbolEnv currentEnv = data.env;
        if (data.commonAnalyzerData.nonErrorLoggingCheck) {
            BLangFunction funcNode = bLangLambdaFunction.function;
            BInvokableSymbol funcSymbol = Symbols.createFunctionSymbol(Flags.asMask(funcNode.flagSet),
                                                                       names.fromIdNode(funcNode.name), Names.EMPTY,
                                                                       currentEnv.enclPkg.symbol.pkgID, null,
                                                                       currentEnv.scope.owner, funcNode.hasBody(),
                                                                       funcNode.pos, VIRTUAL);
            funcSymbol.scope = new Scope(funcSymbol);
            SymbolEnv invokableEnv = SymbolEnv.createFunctionEnv(funcNode, funcSymbol.scope, currentEnv);
            invokableEnv.scope = funcSymbol.scope;
            symbolEnter.defineInvokableSymbolParams(bLangLambdaFunction.function, funcSymbol, invokableEnv);
            funcNode.setBType(funcSymbol.type);
        } else if (bLangLambdaFunction.function.symbol == null) {
            symbolEnter.defineNode(bLangLambdaFunction.function, currentEnv);
        }
        bLangLambdaFunction.setBType(bLangLambdaFunction.function.getBType());
        // creating a copy of the env to visit the lambda function later
        bLangLambdaFunction.capturedClosureEnv = data.env.createClone();

        if (!data.commonAnalyzerData.nonErrorLoggingCheck) {
            if (bLangLambdaFunction.function.flagSet.contains(Flag.WORKER)) {
                currentEnv.enclPkg.lambdaFunctions.add(bLangLambdaFunction);
            } else {
                semanticAnalyzer.analyzeNode(bLangLambdaFunction.function, bLangLambdaFunction.capturedClosureEnv);
            }
       }

        data.resultType = types.checkType(bLangLambdaFunction, bLangLambdaFunction.getBType(), data.expType);
    }

    @Override
    public void visit(BLangArrowFunction bLangArrowFunction, AnalyzerData data) {
        BType expectedType = Types.getReferredType(data.expType);
        if (expectedType.tag == TypeTags.UNION) {
            BUnionType unionType = (BUnionType) expectedType;
            BType invokableType = unionType.getMemberTypes().stream().filter(type -> type.tag == TypeTags.INVOKABLE)
                    .collect(Collectors.collectingAndThen(Collectors.toList(), list -> {
                                if (list.size() != 1) {
                                    return null;
                                }
                                return list.get(0);
                            }
                    ));

            if (invokableType != null) {
                expectedType = invokableType;
            }
        }
        if (expectedType.tag != TypeTags.INVOKABLE || Symbols.isFlagOn(expectedType.flags, Flags.ANY_FUNCTION)) {
            dlog.error(bLangArrowFunction.pos,
                    DiagnosticErrorCode.ARROW_EXPRESSION_CANNOT_INFER_TYPE_FROM_LHS);
            data.resultType = symTable.semanticError;
            return;
        }

        BInvokableType expectedInvocation = (BInvokableType) expectedType;
        populateArrowExprParamTypes(bLangArrowFunction, expectedInvocation.paramTypes, data);
        bLangArrowFunction.body.expr.setBType(populateArrowExprReturn(bLangArrowFunction, expectedInvocation.retType,
                                              data));
        // if function return type is none, assign the inferred return type
        if (expectedInvocation.retType.tag == TypeTags.NONE) {
            expectedInvocation.retType = bLangArrowFunction.body.expr.getBType();
        }
        for (BLangSimpleVariable simpleVariable : bLangArrowFunction.params) {
            if (simpleVariable.symbol != null) {
                symResolver.checkForUniqueSymbol(simpleVariable.pos, data.env, simpleVariable.symbol);
            }
        }
        data.resultType = bLangArrowFunction.funcType = expectedInvocation;
    }

    public void visit(BLangXMLQName bLangXMLQName, AnalyzerData data) {
        String prefix = bLangXMLQName.prefix.value;
        data.resultType = types.checkType(bLangXMLQName, symTable.stringType, data.expType);
        // TODO: check isLHS

        if (data.env.node.getKind() == NodeKind.XML_ATTRIBUTE && prefix.isEmpty()
                && bLangXMLQName.localname.value.equals(XMLConstants.XMLNS_ATTRIBUTE)) {
            ((BLangXMLAttribute) data.env.node).isNamespaceDeclr = true;
            return;
        }

        if (data.env.node.getKind() == NodeKind.XML_ATTRIBUTE && prefix.equals(XMLConstants.XMLNS_ATTRIBUTE)) {
            ((BLangXMLAttribute) data.env.node).isNamespaceDeclr = true;
            return;
        }

        if (prefix.equals(XMLConstants.XMLNS_ATTRIBUTE)) {
            dlog.error(bLangXMLQName.pos, DiagnosticErrorCode.INVALID_NAMESPACE_PREFIX, prefix);
            bLangXMLQName.setBType(symTable.semanticError);
            return;
        }

        // XML attributes without a namespace prefix does not inherit default namespace
        // https://www.w3.org/TR/xml-names/#defaulting
        if (bLangXMLQName.prefix.value.isEmpty()) {
            return;
        }

        BSymbol xmlnsSymbol = symResolver.lookupSymbolInPrefixSpace(data.env, names.fromIdNode(bLangXMLQName.prefix));
        if (prefix.isEmpty() && xmlnsSymbol == symTable.notFoundSymbol) {
            return;
        }

        if (!prefix.isEmpty() && xmlnsSymbol == symTable.notFoundSymbol) {
            logUndefinedSymbolError(bLangXMLQName.pos, prefix);
            bLangXMLQName.setBType(symTable.semanticError);
            return;
        }

        if (xmlnsSymbol.getKind() == SymbolKind.PACKAGE) {
            xmlnsSymbol = findXMLNamespaceFromPackageConst(bLangXMLQName.localname.value, bLangXMLQName.prefix.value,
                    (BPackageSymbol) xmlnsSymbol, bLangXMLQName.pos, data);
        }

        if (xmlnsSymbol == null || xmlnsSymbol.getKind() != SymbolKind.XMLNS) {
            data.resultType = symTable.semanticError;
            return;
        }

        bLangXMLQName.nsSymbol = (BXMLNSSymbol) xmlnsSymbol;
        bLangXMLQName.namespaceURI = bLangXMLQName.nsSymbol.namespaceURI;
    }

    private BSymbol findXMLNamespaceFromPackageConst(String localname, String prefix,
                                                     BPackageSymbol pkgSymbol, Location pos, AnalyzerData data) {
        // Resolve a const from module scope.
        BSymbol constSymbol = symResolver.lookupMemberSymbol(pos, pkgSymbol.scope, data.env,
                names.fromString(localname), SymTag.CONSTANT);
        if (constSymbol == symTable.notFoundSymbol) {
            if (!missingNodesHelper.isMissingNode(prefix) && !missingNodesHelper.isMissingNode(localname)) {
                dlog.error(pos, DiagnosticErrorCode.UNDEFINED_SYMBOL, prefix + ":" + localname);
            }
            return null;
        }

        // If Resolved const is not a string, it is an error.
        BConstantSymbol constantSymbol = (BConstantSymbol) constSymbol;
        if (constantSymbol.literalType.tag != TypeTags.STRING) {
            dlog.error(pos, DiagnosticErrorCode.INCOMPATIBLE_TYPES, symTable.stringType, constantSymbol.literalType);
            return null;
        }

        // If resolve const contain a string in {namespace url}local form extract namespace uri and local part.
        String constVal = (String) constantSymbol.value.value;
        int s = constVal.indexOf('{');
        int e = constVal.lastIndexOf('}');
        if (e > s + 1) {
            pkgSymbol.isUsed = true;
            String nsURI = constVal.substring(s + 1, e);
            String local = constVal.substring(e);
            return new BXMLNSSymbol(names.fromString(local), nsURI, constantSymbol.pkgID, constantSymbol.owner, pos,
                                    SOURCE);
        }

        // Resolved const string is not in valid format.
        dlog.error(pos, DiagnosticErrorCode.INVALID_ATTRIBUTE_REFERENCE, prefix + ":" + localname);
        return null;
    }

    public void visit(BLangXMLAttribute bLangXMLAttribute, AnalyzerData data) {
        SymbolEnv xmlAttributeEnv = SymbolEnv.getXMLAttributeEnv(bLangXMLAttribute, data.env);

        // check attribute name
        BLangXMLQName name = (BLangXMLQName) bLangXMLAttribute.name;
        checkExpr(name, xmlAttributeEnv, symTable.stringType, data);
        // XML attributes without a prefix does not belong to enclosing elements default namespace.
        // https://www.w3.org/TR/xml-names/#uniqAttrs
        if (name.prefix.value.isEmpty()) {
            name.namespaceURI = null;
        }

        // check attribute value
        checkExpr(bLangXMLAttribute.value, xmlAttributeEnv, symTable.stringType, data);

        symbolEnter.defineNode(bLangXMLAttribute, data.env);
    }

    public void visit(BLangXMLElementLiteral bLangXMLElementLiteral, AnalyzerData data) {
        SymbolEnv xmlElementEnv = SymbolEnv.getXMLElementEnv(bLangXMLElementLiteral, data.env);

        // Keep track of used namespace prefixes in this element and only add namespace attr for those used ones.
        Set<String> usedPrefixes = new HashSet<>();
        BLangIdentifier elemNamePrefix = ((BLangXMLQName) bLangXMLElementLiteral.startTagName).prefix;
        if (elemNamePrefix != null && !elemNamePrefix.value.isEmpty()) {
            usedPrefixes.add(elemNamePrefix.value);
        }

        // Visit in-line namespace declarations and define the namespace.
        for (BLangXMLAttribute attribute : bLangXMLElementLiteral.attributes) {
            if (attribute.name.getKind() == NodeKind.XML_QNAME && isXmlNamespaceAttribute(attribute)) {
                BLangXMLQuotedString value = attribute.value;
                if (value.getKind() == NodeKind.XML_QUOTED_STRING && value.textFragments.size() > 1) {
                    dlog.error(value.pos, DiagnosticErrorCode.INVALID_XML_NS_INTERPOLATION);
                }
                checkExpr(attribute, xmlElementEnv, symTable.noType, data);
            }
            BLangIdentifier prefix = ((BLangXMLQName) attribute.name).prefix;
            if (prefix != null && !prefix.value.isEmpty()) {
                usedPrefixes.add(prefix.value);
            }
        }

        // Visit attributes, this may depend on the namespace defined in previous attribute iteration.
        bLangXMLElementLiteral.attributes.forEach(attribute -> {
            if (!(attribute.name.getKind() == NodeKind.XML_QNAME && isXmlNamespaceAttribute(attribute))) {
                checkExpr(attribute, xmlElementEnv, symTable.noType, data);
            }
        });

        Map<Name, BXMLNSSymbol> namespaces = symResolver.resolveAllNamespaces(xmlElementEnv);
        Name defaultNs = names.fromString(XMLConstants.DEFAULT_NS_PREFIX);
        if (namespaces.containsKey(defaultNs)) {
            bLangXMLElementLiteral.defaultNsSymbol = namespaces.remove(defaultNs);
        }
        for (Map.Entry<Name, BXMLNSSymbol> nsEntry : namespaces.entrySet()) {
            if (usedPrefixes.contains(nsEntry.getKey().value)) {
                bLangXMLElementLiteral.namespacesInScope.put(nsEntry.getKey(), nsEntry.getValue());
            }
        }

        // Visit the tag names
        validateTags(bLangXMLElementLiteral, xmlElementEnv, data);

        // Visit the children
        bLangXMLElementLiteral.modifiedChildren =
                concatSimilarKindXMLNodes(bLangXMLElementLiteral.children, xmlElementEnv, data);

        if (data.expType == symTable.noType) {
            data.resultType = types.checkType(bLangXMLElementLiteral, symTable.xmlElementType, data.expType);
            return;
        }

        data.resultType = checkXmlSubTypeLiteralCompatibility(bLangXMLElementLiteral.pos, symTable.xmlElementType,
                                                         data.expType, data);

        if (Symbols.isFlagOn(data.resultType.flags, Flags.READONLY)) {
            markChildrenAsImmutable(bLangXMLElementLiteral, data);
        }
    }

    private boolean isXmlNamespaceAttribute(BLangXMLAttribute attribute) {
        BLangXMLQName attrName = (BLangXMLQName) attribute.name;
        return (attrName.prefix.value.isEmpty()
                    && attrName.localname.value.equals(XMLConstants.XMLNS_ATTRIBUTE))
                || attrName.prefix.value.equals(XMLConstants.XMLNS_ATTRIBUTE);
    }

    public BType getXMLSequenceType(BType xmlSubType) {
        switch (xmlSubType.tag) {
            case TypeTags.XML_ELEMENT:
                return new BXMLType(symTable.xmlElementType,  null);
            case TypeTags.XML_COMMENT:
                return new BXMLType(symTable.xmlCommentType,  null);
            case TypeTags.XML_PI:
                return new BXMLType(symTable.xmlPIType,  null);
            default:
                // Since 'xml:Text is same as xml<'xml:Text>
                return symTable.xmlTextType;
        }
    }

    public void visit(BLangXMLSequenceLiteral bLangXMLSequenceLiteral, AnalyzerData data) {
        BType expType = Types.getReferredType(data.expType);
        if (expType.tag != TypeTags.XML && expType.tag != TypeTags.UNION && expType.tag != TypeTags.XML_TEXT
                && expType.tag != TypeTags.ANY && expType.tag != TypeTags.ANYDATA && expType != symTable.noType) {
            dlog.error(bLangXMLSequenceLiteral.pos, DiagnosticErrorCode.INCOMPATIBLE_TYPES, data.expType,
                    "XML Sequence");
            data.resultType = symTable.semanticError;
            return;
        }

        List<BType> xmlTypesInSequence = new ArrayList<>();

        for (BLangExpression expressionItem : bLangXMLSequenceLiteral.xmlItems) {
            data.resultType = checkExpr(expressionItem, data.expType, data);
            if (!xmlTypesInSequence.contains(data.resultType)) {
                xmlTypesInSequence.add(data.resultType);
            }
        }

        // Set type according to items in xml sequence and expected type
        if (expType.tag == TypeTags.XML || expType == symTable.noType) {
            if (xmlTypesInSequence.size() == 1) {
                data.resultType = getXMLSequenceType(xmlTypesInSequence.get(0));
                return;
            }
            data.resultType = symTable.xmlType;
            return;
        }
        // Since 'xml:Text is same as xml<'xml:Text>
        if (expType.tag == TypeTags.XML_TEXT) {
            data.resultType = symTable.xmlTextType;
            return;
        }
        
        if (expType.tag == TypeTags.ANY) {
            data.resultType = symTable.anyType;
            return;
        }

        if (expType.tag == TypeTags.ANYDATA) {
            data.resultType = symTable.anydataType;
            return;
        }
        
        // Disallow unions with 'xml:T (singleton) items
        for (BType item : ((BUnionType) expType).getMemberTypes()) {
            item = Types.getReferredType(item);
            if (types.isAssignable(symTable.xmlType, item)) {
                data.resultType = symTable.xmlType;
                return;
            }
        }
        dlog.error(bLangXMLSequenceLiteral.pos, DiagnosticErrorCode.INCOMPATIBLE_TYPES,
                expType, symTable.xmlType);
        data.resultType = symTable.semanticError;
    }

    public void visit(BLangXMLTextLiteral bLangXMLTextLiteral, AnalyzerData data) {
        List<BLangExpression> literalValues = bLangXMLTextLiteral.textFragments;
        checkStringTemplateExprs(literalValues, data);
        BLangExpression xmlExpression = literalValues.get(0);
        if (literalValues.size() == 1 && xmlExpression.getKind() == NodeKind.LITERAL &&
                ((String) ((BLangLiteral) xmlExpression).value).isEmpty()) {
            data.resultType = types.checkType(bLangXMLTextLiteral, symTable.xmlNeverType, data.expType);
            return;
        }
        data.resultType = types.checkType(bLangXMLTextLiteral, symTable.xmlTextType, data.expType);
    }

    public void visit(BLangXMLCommentLiteral bLangXMLCommentLiteral, AnalyzerData data) {
        checkStringTemplateExprs(bLangXMLCommentLiteral.textFragments, data);

        if (data.expType == symTable.noType) {
            data.resultType = types.checkType(bLangXMLCommentLiteral, symTable.xmlCommentType, data.expType);
            return;
        }
        data.resultType = checkXmlSubTypeLiteralCompatibility(bLangXMLCommentLiteral.pos, symTable.xmlCommentType,
                                                         data.expType, data);
    }

    public void visit(BLangXMLProcInsLiteral bLangXMLProcInsLiteral, AnalyzerData data) {
        checkExpr(bLangXMLProcInsLiteral.target, symTable.stringType, data);
        checkStringTemplateExprs(bLangXMLProcInsLiteral.dataFragments, data);
        if (data.expType == symTable.noType) {
            data.resultType = types.checkType(bLangXMLProcInsLiteral, symTable.xmlPIType, data.expType);
            return;
        }
        data.resultType =
                checkXmlSubTypeLiteralCompatibility(bLangXMLProcInsLiteral.pos, symTable.xmlPIType, data.expType, data);
    }

    public void visit(BLangXMLQuotedString bLangXMLQuotedString, AnalyzerData data) {
        checkStringTemplateExprs(bLangXMLQuotedString.textFragments, data);
        data.resultType = types.checkType(bLangXMLQuotedString, symTable.stringType, data.expType);
    }

    public void visit(BLangStringTemplateLiteral stringTemplateLiteral, AnalyzerData data) {
        checkStringTemplateExprs(stringTemplateLiteral.exprs, data);
        data.resultType = types.checkType(stringTemplateLiteral, symTable.stringType, data.expType);
    }

    @Override
    public void visit(BLangRegExpTemplateLiteral regExpTemplateLiteral, AnalyzerData data) {
        semanticAnalyzer.analyzeNode(regExpTemplateLiteral, data.env);
        // Check expr with insertions to resolve its type.
        List<BLangExpression> interpolationsList =
                symResolver.getListOfInterpolations(regExpTemplateLiteral.reDisjunction.sequenceList);
        interpolationsList.forEach(interpolation -> checkExpr(interpolation, data));
        data.resultType = types.checkType(regExpTemplateLiteral, symTable.regExpType, data.expType);
    }

    @Override
    public void visit(BLangRawTemplateLiteral rawTemplateLiteral, AnalyzerData data) {
        // First, ensure that the contextually expected type is compatible with the RawTemplate type.
        // The RawTemplate type should have just two fields: strings and insertions. There shouldn't be any methods.
        BType type = determineRawTemplateLiteralType(rawTemplateLiteral, data.expType);

        if (type == symTable.semanticError) {
            data.resultType = type;
            return;
        }

        // Once we ensure the types are compatible, need to ensure that the types of the strings and insertions are
        // compatible with the types of the strings and insertions fields.
        BObjectType literalType = (BObjectType) Types.getReferredType(type);
        BType stringsType = literalType.fields.get("strings").type;

        if (evaluateRawTemplateExprs(rawTemplateLiteral.strings, stringsType, INVALID_NUM_STRINGS,
                                     rawTemplateLiteral.pos, data)) {
            type = symTable.semanticError;
        }

        BType insertionsType = literalType.fields.get("insertions").type;

        if (evaluateRawTemplateExprs(rawTemplateLiteral.insertions, insertionsType, INVALID_NUM_INSERTIONS,
                                     rawTemplateLiteral.pos, data)) {
            type = symTable.semanticError;
        }

        data.resultType = type;
    }

    private BType determineRawTemplateLiteralType(BLangRawTemplateLiteral rawTemplateLiteral, BType expType) {
        // Contextually expected type is NoType when `var` is used. When `var` is used, the literal is considered to
        // be of type `RawTemplate`.
        if (expType == symTable.noType || containsAnyType(expType)) {
            return symTable.rawTemplateType;
        }

        BType compatibleType = getCompatibleRawTemplateType(expType, rawTemplateLiteral.pos);
        BType type = types.checkType(rawTemplateLiteral, compatibleType, symTable.rawTemplateType,
                DiagnosticErrorCode.INVALID_RAW_TEMPLATE_TYPE);

        if (type == symTable.semanticError) {
            return type;
        }

        // Raw template literals can be directly assigned only to abstract object types
        if (Symbols.isFlagOn(type.tsymbol.flags, Flags.CLASS)) {
            dlog.error(rawTemplateLiteral.pos, DiagnosticErrorCode.INVALID_RAW_TEMPLATE_ASSIGNMENT, type);
            return symTable.semanticError;
        }

        // Ensure that only the two fields, strings and insertions, are there
        BObjectType litObjType = (BObjectType) Types.getReferredType(type);
        BObjectTypeSymbol objTSymbol = (BObjectTypeSymbol) litObjType.tsymbol;

        if (litObjType.fields.size() > 2) {
            dlog.error(rawTemplateLiteral.pos, DiagnosticErrorCode.INVALID_NUM_FIELDS, litObjType);
            type = symTable.semanticError;
        }

        if (!objTSymbol.attachedFuncs.isEmpty()) {
            dlog.error(rawTemplateLiteral.pos, DiagnosticErrorCode.METHODS_NOT_ALLOWED, litObjType);
            type = symTable.semanticError;
        }

        return type;
    }

    private boolean evaluateRawTemplateExprs(List<? extends BLangExpression> exprs, BType fieldType,
                                             DiagnosticCode code, Location pos, AnalyzerData data) {
        BType listType = Types.getReferredType(fieldType);

        listType = listType.tag != TypeTags.INTERSECTION ? listType :
                ((BIntersectionType) listType).effectiveType;

        boolean errored = false;

        if (listType.tag == TypeTags.ARRAY) {
            BArrayType arrayType = (BArrayType) listType;

            if (arrayType.state == BArrayState.CLOSED && (exprs.size() != arrayType.size)) {
                dlog.error(pos, code, arrayType.size, exprs.size());
                return false;
            }

            for (BLangExpression expr : exprs) {
                errored = (checkExpr(expr, arrayType.eType, data) == symTable.semanticError) || errored;
            }
        } else if (listType.tag == TypeTags.TUPLE) {
            BTupleType tupleType = (BTupleType) listType;
            final int size = exprs.size();
            final int requiredItems = tupleType.getMembers().size();

            if (size < requiredItems || (size > requiredItems && tupleType.restType == null)) {
                dlog.error(pos, code, requiredItems, size);
                return false;
            }

            int i;
            List<BType> memberTypes = tupleType.getTupleTypes();
            for (i = 0; i < requiredItems; i++) {
                errored = (checkExpr(exprs.get(i), memberTypes.get(i), data) == symTable.semanticError) ||
                                                                                                                errored;
            }

            if (size > requiredItems) {
                for (; i < size; i++) {
                    errored = (checkExpr(exprs.get(i), tupleType.restType, data) == symTable.semanticError) ||
                                                                                                                errored;
                }
            }
        } else {
            throw new IllegalStateException("Expected a list type, but found: " + listType);
        }

        return errored;
    }

    private boolean containsAnyType(BType bType) {
        BType type = Types.getReferredType(bType);
        if (type == symTable.anyType) {
            return true;
        }

        if (type.tag == TypeTags.UNION) {
            return ((BUnionType) type).getMemberTypes().contains(symTable.anyType);
        }

        return false;
    }

    private BType getCompatibleRawTemplateType(BType bType, Location pos) {
        BType expType = Types.getReferredType(bType);
        if (expType.tag != TypeTags.UNION) {
            return bType;
        }

        BUnionType unionType = (BUnionType) expType;
        List<BType> compatibleTypes = new ArrayList<>();

        for (BType type : unionType.getMemberTypes()) {
            if (types.isAssignable(type, symTable.rawTemplateType)) {
                compatibleTypes.add(type);
            }
        }

        if (compatibleTypes.size() == 0) {
            return expType;
        }

        if (compatibleTypes.size() > 1) {
            dlog.error(pos, DiagnosticErrorCode.MULTIPLE_COMPATIBLE_RAW_TEMPLATE_TYPES, symTable.rawTemplateType,
                       expType);
            return symTable.semanticError;
        }

        return compatibleTypes.get(0);
    }

    @Override
    public void visit(BLangRestArgsExpression bLangRestArgExpression, AnalyzerData data) {
        data.resultType = checkExpr(bLangRestArgExpression.expr, data.expType, data);
    }

    @Override
    public void visit(BLangInferredTypedescDefaultNode inferTypedescExpr, AnalyzerData data) {
        BType referredType = Types.getReferredType(data.expType);
        if (referredType.tag != TypeTags.TYPEDESC) {
            dlog.error(inferTypedescExpr.pos, DiagnosticErrorCode.INCOMPATIBLE_TYPES, data.expType, symTable.typeDesc);
            data.resultType = symTable.semanticError;
            return;
        }
        data.resultType = referredType;
    }

    @Override
    public void visit(BLangNamedArgsExpression bLangNamedArgsExpression, AnalyzerData data) {
        data.resultType = checkExpr(bLangNamedArgsExpression.expr, data.env, data.expType, data);
        bLangNamedArgsExpression.setBType(bLangNamedArgsExpression.expr.getBType());
    }

    @Override
    public void visit(BLangCheckedExpr checkedExpr, AnalyzerData data) {
        visitCheckAndCheckPanicExpr(checkedExpr, data);
    }

    @Override
    public void visit(BLangCheckPanickedExpr checkedExpr, AnalyzerData data) {
        visitCheckAndCheckPanicExpr(checkedExpr, data);
    }

    @Override
    public void visit(BLangQueryExpr queryExpr, AnalyzerData data) {
        queryTypeChecker.checkQueryType(queryExpr, data);
    }

    @Override
    public void visit(BLangQueryAction queryAction, AnalyzerData data) {
        queryTypeChecker.checkQueryAction(queryAction, data);
    }

    @Override
    public void visit(BLangDo doNode, AnalyzerData data) {
        if (doNode.onFailClause != null) {
            doNode.onFailClause.accept(this, data);
        }
    }

    public void visit(BLangOnFailClause onFailClause, AnalyzerData data) {
        onFailClause.body.stmts.forEach(stmt -> stmt.accept(this, data));
    }

    protected void visitCheckAndCheckPanicExpr(BLangCheckedExpr checkedExpr, AnalyzerData data) {
        String operatorType = checkedExpr.getKind() == NodeKind.CHECK_EXPR ? "check" : "checkpanic";
        BLangExpression exprWithCheckingKeyword = checkedExpr.expr;
        boolean firstVisit = exprWithCheckingKeyword.getBType() == null;

        BType checkExprCandidateType;
        if (data.expType == symTable.noType) {
            checkExprCandidateType = symTable.noType;
        } else {
            BType exprType = getCandidateType(checkedExpr, data.expType, data);
            if (exprType == symTable.semanticError) {
                checkExprCandidateType = BUnionType.create(null, data.expType, symTable.errorType);
            } else {
                checkExprCandidateType = addDefaultErrorIfNoErrorComponentFound(data.expType);
            }
        }

        if (checkedExpr.getKind() == NodeKind.CHECK_EXPR && types.isSubTypeOfSimpleBasicTypeOrString(data.expType)) {
            rewriteWithEnsureTypeFunc(checkedExpr, checkExprCandidateType, data);
        }

        BType exprType = checkExpr(checkedExpr.expr, checkExprCandidateType, data);
        if (checkedExpr.expr.getKind() == NodeKind.WORKER_RECEIVE) {
            if (firstVisit) {
                data.isTypeChecked = false;
                data.resultType = data.expType;
                return;
            } else {
                data.expType = checkedExpr.getBType();
                exprType = checkedExpr.expr.getBType();
            }
        }

        boolean isErrorType = types.isAssignable(Types.getReferredType(exprType), symTable.errorType);
        if (Types.getReferredType(exprType).tag != TypeTags.UNION && !isErrorType) {
            if (exprType.tag == TypeTags.READONLY) {
                checkedExpr.equivalentErrorTypeList = new ArrayList<>(1) {{
                    add(symTable.errorType);
                }};
                data.resultType = symTable.anyAndReadonly;
                return;
            } else if (exprType != symTable.semanticError) {
                dlog.warning(checkedExpr.expr.pos,
                        DiagnosticWarningCode.CHECKED_EXPR_INVALID_USAGE_NO_ERROR_TYPE_IN_RHS,
                        operatorType);
                checkedExpr.isRedundantChecking = true;
                data.resultType = checkedExpr.expr.getBType();

                // Reset impConversionExpr as it was previously based on default error added union type
                resetImpConversionExpr(checkedExpr.expr, data.resultType, data.expType);
            }
            checkedExpr.setBType(symTable.semanticError);
            return;
        }

        // Filter out the list of types which are not equivalent with the error type.
        List<BType> errorTypes = new ArrayList<>();
        List<BType> nonErrorTypes = new ArrayList<>();
        if (!isErrorType) {
            for (BType memberType : types.getAllTypes(exprType, true)) {
                if (memberType.tag == TypeTags.READONLY) {
                    errorTypes.add(symTable.errorType);
                    nonErrorTypes.add(symTable.anyAndReadonly);
                    continue;
                }
                if (types.isAssignable(memberType, symTable.errorType)) {
                    errorTypes.add(memberType);
                    continue;
                }
                nonErrorTypes.add(memberType);
            }
        } else {
            errorTypes.add(exprType);
        }

        // This list will be used in the desugar phase
        checkedExpr.equivalentErrorTypeList = errorTypes;
        if (errorTypes.isEmpty()) {
            // No member types in this union is equivalent to the error type
            dlog.warning(checkedExpr.expr.pos,
                    DiagnosticWarningCode.CHECKED_EXPR_INVALID_USAGE_NO_ERROR_TYPE_IN_RHS, operatorType);
            checkedExpr.isRedundantChecking = true;

            // Reset impConversionExpr as it was previously based on default error added union type
            resetImpConversionExpr(checkedExpr.expr, data.resultType, data.expType);

            checkedExpr.setBType(symTable.semanticError);
            return;
        }

        BType actualType;
        if (nonErrorTypes.size() == 0) {
            actualType = symTable.neverType;
        } else if (nonErrorTypes.size() == 1) {
            actualType = nonErrorTypes.get(0);
        } else {
            actualType = BUnionType.create(null, new LinkedHashSet<>(nonErrorTypes));
        }

        data.resultType = types.checkType(checkedExpr, actualType, data.expType);
    }

    private void resetImpConversionExpr(BLangExpression expr, BType actualType, BType targetType) {
        expr.impConversionExpr = null;
        types.setImplicitCastExpr(expr, actualType, targetType);
    }

    private void rewriteWithEnsureTypeFunc(BLangCheckedExpr checkedExpr, BType type, AnalyzerData data) {
        BType rhsType = getCandidateType(checkedExpr, type, data);
        if (rhsType == symTable.semanticError) {
            rhsType = getCandidateType(checkedExpr, rhsType, data);
        }
        BType candidateLaxType = getCandidateLaxType(checkedExpr.expr, rhsType);
        if (!types.isLax(candidateLaxType)) {
            return;
        }
        ArrayList<BLangExpression> argExprs = new ArrayList<>();
        BType typedescType = new BTypedescType(data.expType, null);
        BLangTypedescExpr typedescExpr = new BLangTypedescExpr();
        typedescExpr.resolvedType = data.expType;
        typedescExpr.setBType(typedescType);
        argExprs.add(typedescExpr);
        BLangInvocation invocation = ASTBuilderUtil.createLangLibInvocationNode(FUNCTION_NAME_ENSURE_TYPE,
                argExprs, checkedExpr.expr, checkedExpr.pos);
        invocation.symbol = symResolver.lookupLangLibMethod(type, names.fromString(invocation.name.value), data.env);
        invocation.pkgAlias = (BLangIdentifier) TreeBuilder.createIdentifierNode();
        checkedExpr.expr = invocation;
    }

    private BType getCandidateLaxType(BLangNode expr, BType rhsType) {
        if (expr.getKind() == NodeKind.FIELD_BASED_ACCESS_EXPR) {
            return types.getSafeType(rhsType, false, true);
        }
        return rhsType;
    }

    private BType getCandidateType(BLangCheckedExpr checkedExpr, BType checkExprCandidateType, AnalyzerData data) {
        boolean prevNonErrorLoggingCheck = data.commonAnalyzerData.nonErrorLoggingCheck;
        data.commonAnalyzerData.nonErrorLoggingCheck = true;
        int prevErrorCount = this.dlog.errorCount();
        this.dlog.resetErrorCount();
        this.dlog.mute();

        checkedExpr.expr.cloneAttempt++;
        BLangExpression clone = nodeCloner.cloneNode(checkedExpr.expr);
        BType rhsType;
        if (checkExprCandidateType == symTable.semanticError) {
            rhsType = checkExpr(clone, data);
        } else {
            rhsType = checkExpr(clone, checkExprCandidateType, data);
        }
        data.commonAnalyzerData.nonErrorLoggingCheck = prevNonErrorLoggingCheck;
        this.dlog.setErrorCount(prevErrorCount);
        if (!prevNonErrorLoggingCheck) {
            this.dlog.unmute();
        }
        return rhsType;
    }

    private BType addDefaultErrorIfNoErrorComponentFound(BType type) {
        for (BType t : types.getAllTypes(type, false)) {
            if (types.isAssignable(t, symTable.errorType)) {
                return type;
            }
        }
        return BUnionType.create(null, type, symTable.errorType);
    }

    @Override
    public void visit(BLangServiceConstructorExpr serviceConstructorExpr, AnalyzerData data) {
        data.resultType = serviceConstructorExpr.serviceNode.symbol.type;
    }

    @Override
    public void visit(BLangTypeTestExpr typeTestExpr, AnalyzerData data) {
        typeTestExpr.typeNode.setBType(symResolver.resolveTypeNode(typeTestExpr.typeNode, data.env));
        checkExpr(typeTestExpr.expr, data);

        data.resultType = types.checkType(typeTestExpr, symTable.booleanType, data.expType);
    }

    public void visit(BLangAnnotAccessExpr annotAccessExpr, AnalyzerData data) {
        checkExpr(annotAccessExpr.expr, symTable.typeDesc, data);

        BType actualType = symTable.semanticError;
        BSymbol symbol =
                this.symResolver.resolveAnnotation(annotAccessExpr.pos, data.env,
                        names.fromString(annotAccessExpr.pkgAlias.getValue()),
                        names.fromString(annotAccessExpr.annotationName.getValue()));
        if (symbol == this.symTable.notFoundSymbol) {
            this.dlog.error(annotAccessExpr.pos, DiagnosticErrorCode.UNDEFINED_ANNOTATION,
                    annotAccessExpr.annotationName.getValue());
        } else {
            annotAccessExpr.annotationSymbol = (BAnnotationSymbol) symbol;
            BType annotType = ((BAnnotationSymbol) symbol).attachedType == null ? symTable.trueType :
                    ((BAnnotationSymbol) symbol).attachedType;
            actualType = BUnionType.create(null, annotType, symTable.nilType);
        }

        data.resultType = this.types.checkType(annotAccessExpr, actualType, data.expType);
    }

    // Private methods

    private boolean isValidVariableReference(BLangExpression varRef) {
        switch (varRef.getKind()) {
            case SIMPLE_VARIABLE_REF:
            case RECORD_VARIABLE_REF:
            case TUPLE_VARIABLE_REF:
            case ERROR_VARIABLE_REF:
            case FIELD_BASED_ACCESS_EXPR:
            case INDEX_BASED_ACCESS_EXPR:
            case XML_ATTRIBUTE_ACCESS_EXPR:
                return true;
            default:
                dlog.error(varRef.pos, DiagnosticErrorCode.INVALID_RECORD_BINDING_PATTERN, varRef.getBType());
                return false;
        }
    }

    private BType getEffectiveReadOnlyType(Location pos, BType type, AnalyzerData data) {
        BType origTargetType = Types.getReferredType(type);
        if (origTargetType == symTable.readonlyType) {
            if (types.isInherentlyImmutableType(data.expType) ||
                    !types.isSelectivelyImmutableType(data.expType, data.env.enclPkg.packageID)) {
                return origTargetType;
            }

            return ImmutableTypeCloner.getImmutableIntersectionType(pos, types, data.expType, data.env, symTable,
                    anonymousModelHelper, names, new HashSet<>());
        }

        if (origTargetType.tag != TypeTags.UNION) {
            return origTargetType;
        }

        boolean hasReadOnlyType = false;

        LinkedHashSet<BType> nonReadOnlyTypes = new LinkedHashSet<>();

        for (BType memberType : ((BUnionType) origTargetType).getMemberTypes()) {
            if (memberType == symTable.readonlyType) {
                hasReadOnlyType = true;
                continue;
            }

            nonReadOnlyTypes.add(memberType);
        }

        if (!hasReadOnlyType) {
            return origTargetType;
        }

        if (types.isInherentlyImmutableType(data.expType) ||
                !types.isSelectivelyImmutableType(data.expType, data.env.enclPkg.packageID)) {
            return origTargetType;
        }

        BUnionType nonReadOnlyUnion = BUnionType.create(null, nonReadOnlyTypes);

        nonReadOnlyUnion.add(ImmutableTypeCloner.getImmutableIntersectionType(pos, types, data.expType, data.env,
                             symTable, anonymousModelHelper, names, new HashSet<>()));
        return nonReadOnlyUnion;
    }

    private BType populateArrowExprReturn(BLangArrowFunction bLangArrowFunction, BType expectedRetType,
                                          AnalyzerData data) {
        SymbolEnv arrowFunctionEnv = SymbolEnv.createArrowFunctionSymbolEnv(bLangArrowFunction, data.env);
        bLangArrowFunction.params.forEach(param -> symbolEnter.defineNode(param, arrowFunctionEnv));
        return checkExpr(bLangArrowFunction.body.expr, arrowFunctionEnv, expectedRetType, data);
    }

    private void populateArrowExprParamTypes(BLangArrowFunction bLangArrowFunction, List<BType> paramTypes,
                                             AnalyzerData data) {
        if (paramTypes.size() != bLangArrowFunction.params.size()) {
            dlog.error(bLangArrowFunction.pos,
                    DiagnosticErrorCode.ARROW_EXPRESSION_MISMATCHED_PARAMETER_LENGTH,
                    paramTypes.size(), bLangArrowFunction.params.size());
            data.resultType = symTable.semanticError;
            bLangArrowFunction.params.forEach(param -> param.setBType(symTable.semanticError));
            return;
        }

        for (int i = 0; i < bLangArrowFunction.params.size(); i++) {
            BLangSimpleVariable paramIdentifier = bLangArrowFunction.params.get(i);
            BType bType = paramTypes.get(i);
            BLangValueType valueTypeNode = (BLangValueType) TreeBuilder.createValueTypeNode();
            valueTypeNode.setTypeKind(bType.getKind());
            valueTypeNode.pos = symTable.builtinPos;
            paramIdentifier.setTypeNode(valueTypeNode);
            paramIdentifier.setBType(bType);
        }
    }

    public void checkSelfReferences(Location pos, SymbolEnv env, BVarSymbol varSymbol) {
        if (env.enclVarSym == varSymbol) {
            dlog.error(pos, DiagnosticErrorCode.SELF_REFERENCE_VAR, varSymbol.name);
        }
    }

    private void checkFunctionInvocationExpr(BLangInvocation iExpr, AnalyzerData data) {
        Name funcName = names.fromIdNode(iExpr.name);
        Name pkgAlias = names.fromIdNode(iExpr.pkgAlias);
        BSymbol funcSymbol = symTable.notFoundSymbol;

        BSymbol pkgSymbol = symResolver.resolvePrefixSymbol(data.env, pkgAlias, getCurrentCompUnit(iExpr));
        if (pkgSymbol == symTable.notFoundSymbol) {
            dlog.error(iExpr.pos, DiagnosticErrorCode.UNDEFINED_MODULE, pkgAlias);
        } else {
            if (funcSymbol == symTable.notFoundSymbol) {
                BSymbol symbol = symResolver.lookupMainSpaceSymbolInPackage(iExpr.pos, data.env, pkgAlias, funcName);
                if ((symbol.tag & SymTag.VARIABLE) == SymTag.VARIABLE) {
                    funcSymbol = symbol;
                }
                if (symTable.rootPkgSymbol.pkgID.equals(symbol.pkgID) &&
                        (symbol.tag & SymTag.VARIABLE_NAME) == SymTag.VARIABLE_NAME) {
                    funcSymbol = symbol;
                }
            }
            if (funcSymbol == symTable.notFoundSymbol || ((funcSymbol.tag & SymTag.TYPE) == SymTag.TYPE)) {
                BSymbol ctor =
                        symResolver.lookupConstructorSpaceSymbolInPackage(iExpr.pos, data.env, pkgAlias, funcName);
                funcSymbol = ctor != symTable.notFoundSymbol ? ctor : funcSymbol;
            }
        }

        if (funcSymbol == symTable.notFoundSymbol || isNotFunction(funcSymbol)) {
            if (!missingNodesHelper.isMissingNode(funcName)) {
                dlog.error(iExpr.pos, DiagnosticErrorCode.UNDEFINED_FUNCTION, funcName);
            }
            iExpr.argExprs.forEach(arg -> checkExpr(arg, data));
            data.resultType = symTable.semanticError;
            return;
        }
        if (isFunctionPointer(funcSymbol)) {
            iExpr.functionPointerInvocation = true;
            markAndRegisterClosureVariable(funcSymbol, iExpr.pos, data.env, data);
        }
        if (Symbols.isFlagOn(funcSymbol.flags, Flags.REMOTE)) {
            dlog.error(iExpr.pos, DiagnosticErrorCode.INVALID_ACTION_INVOCATION_SYNTAX, iExpr.name.value);
        }
        if (Symbols.isFlagOn(funcSymbol.flags, Flags.RESOURCE)) {
            dlog.error(iExpr.pos, DiagnosticErrorCode.INVALID_RESOURCE_FUNCTION_INVOCATION);
        }

        boolean langLibPackageID = PackageID.isLangLibPackageID(pkgSymbol.pkgID);

        if (langLibPackageID) {
            // This will enable, type param support, if the function is called directly.
            data.env = SymbolEnv.createInvocationEnv(iExpr, data.env);
        }
        // Set the resolved function symbol in the invocation expression.
        // This is used in the code generation phase.
        iExpr.symbol = funcSymbol;
        checkInvocationParamAndReturnType(iExpr, data);

        if (langLibPackageID && !iExpr.argExprs.isEmpty()) {
            checkInvalidImmutableValueUpdate(iExpr, iExpr.argExprs.get(0).getBType(), funcSymbol, data);
        }
    }

    protected void markAndRegisterClosureVariable(BSymbol symbol, Location pos, SymbolEnv env, AnalyzerData data) {
        BLangInvokableNode encInvokable = env.enclInvokable;
        BLangNode bLangNode = env.node;
        if ((env.enclType != null && env.enclType.getKind() == NodeKind.FUNCTION_TYPE) ||
                (symbol.owner.tag & SymTag.PACKAGE) == SymTag.PACKAGE &&
                bLangNode.getKind() != NodeKind.ARROW_EXPR &&
                bLangNode.getKind() != NodeKind.EXPR_FUNCTION_BODY &&
                encInvokable != null && !encInvokable.flagSet.contains(Flag.LAMBDA) &&
                !encInvokable.flagSet.contains(Flag.OBJECT_CTOR)) {
            return;
        }
        if (!symbol.closure) {
            if (searchClosureVariableInExpressions(symbol, pos, env, encInvokable, bLangNode)) {
                return;
            }
        }

        BLangNode node = bLangNode;
        if (isObjectCtorClass(node))  {
            BLangClassDefinition classDef = (BLangClassDefinition) node;
            OCEDynamicEnvironmentData oceData = classDef.oceEnvData;
            BLangFunction currentFunc = (BLangFunction) encInvokable;
            if ((currentFunc != null) && !currentFunc.attachedFunction &&
                    !(currentFunc.symbol.receiverSymbol == symbol)) {
                BSymbol resolvedSymbol = symResolver.lookupClosureVarSymbol(oceData.capturedClosureEnv, symbol.name,
                        SymTag.VARIABLE);
                if (resolvedSymbol != symTable.notFoundSymbol && !resolvedSymbol.closure) {
                    if (resolvedSymbol.owner.getKind() != SymbolKind.PACKAGE) {
                        updateObjectCtorClosureSymbols(pos, currentFunc, resolvedSymbol, classDef, data);
                        return;
                    }
                }
            }
        }

        SymbolEnv cEnv = env;
        while (node != null) {
            if (node.getKind() == NodeKind.FUNCTION) {
                BLangFunction function = (BLangFunction) node;
                if (!function.flagSet.contains(Flag.OBJECT_CTOR) && !function.flagSet.contains(Flag.ATTACHED)) {
                    break;
                }
            }
            if (!symbol.closure) {
                if (searchClosureVariableInExpressions(symbol, pos, env, encInvokable, node)) {
                    return;
                }
            }
            if (isObjectCtorClass(node)) {
                BLangFunction currentFunction = (BLangFunction) encInvokable;
                if ((currentFunction != null) && currentFunction.attachedFunction &&
                        (currentFunction.symbol.receiverSymbol == symbol)) {
                    // self symbol
                    return;
                }
                SymbolEnv encInvokableEnv = findEnclosingInvokableEnv(env, encInvokable);
                BSymbol resolvedSymbol = symResolver.lookupClosureVarSymbol(encInvokableEnv, symbol.name,
                        SymTag.VARIABLE);
                BLangClassDefinition classDef = (BLangClassDefinition) node;
                if (resolvedSymbol != symTable.notFoundSymbol) {
                    if (resolvedSymbol.owner.getKind() == SymbolKind.PACKAGE) {
                        break;
                    }
                    updateObjectCtorClosureSymbols(pos, currentFunction, resolvedSymbol, classDef, data);
                    return;
                }
                break;
            }
            SymbolEnv enclEnv = cEnv.enclEnv;
            if (enclEnv == null) {
                break;
            }
            cEnv = enclEnv;
            node = cEnv.node;
        }
    }

    private boolean isObjectCtorClass(BLangNode node) {
        return node.getKind() == NodeKind.CLASS_DEFN &&
                ((BLangClassDefinition) node).flagSet.contains(Flag.OBJECT_CTOR);
    }

    private boolean searchClosureVariableInExpressions(BSymbol symbol, Location pos, SymbolEnv env,
                                                       BLangInvokableNode encInvokable, BLangNode bLangNode) {
        if (encInvokable != null && encInvokable.flagSet.contains(Flag.LAMBDA)
                && !isFunctionArgument(symbol, encInvokable.requiredParams)) {
            SymbolEnv encInvokableEnv = findEnclosingInvokableEnv(env, encInvokable);
            BSymbol resolvedSymbol =
                    symResolver.lookupClosureVarSymbol(encInvokableEnv, symbol.name, SymTag.VARIABLE);
            if (resolvedSymbol != symTable.notFoundSymbol && !encInvokable.flagSet.contains(Flag.ATTACHED)) {
                resolvedSymbol.closure = true;
                ((BLangFunction) encInvokable).closureVarSymbols.add(new ClosureVarSymbol(resolvedSymbol, pos));
                return true;
            }
        }

        if (bLangNode.getKind() == NodeKind.ARROW_EXPR
                && !isFunctionArgument(symbol, ((BLangArrowFunction) bLangNode).params)) {
            SymbolEnv encInvokableEnv = findEnclosingInvokableEnv(env, encInvokable);
            BSymbol resolvedSymbol =
                    symResolver.lookupClosureVarSymbol(encInvokableEnv, symbol.name, SymTag.VARIABLE);
            if (resolvedSymbol != symTable.notFoundSymbol) {
                resolvedSymbol.closure = true;
                ((BLangArrowFunction) bLangNode).closureVarSymbols.add(new ClosureVarSymbol(resolvedSymbol, pos));
                return true;
            }
        }

        if (env.enclType != null && env.enclType.getKind() == NodeKind.RECORD_TYPE) {
            SymbolEnv encInvokableEnv = findEnclosingInvokableEnv(env, (BLangRecordTypeNode) env.enclType);
            BSymbol resolvedSymbol =
                    symResolver.lookupClosureVarSymbol(encInvokableEnv, symbol.name, SymTag.VARIABLE);
            if (resolvedSymbol != symTable.notFoundSymbol && encInvokable != null &&
                    !encInvokable.flagSet.contains(Flag.ATTACHED)) {
                resolvedSymbol.closure = true;
                ((BLangFunction) encInvokable).closureVarSymbols.add(new ClosureVarSymbol(resolvedSymbol, pos));
                return true;
            }
        }
        return false;
    }

    private void updateObjectCtorClosureSymbols(Location pos, BLangFunction currentFunction, BSymbol resolvedSymbol,
                                                BLangClassDefinition classDef, AnalyzerData data) {
        classDef.hasClosureVars = true;
        resolvedSymbol.closure = true;
        if (currentFunction != null) {
            currentFunction.closureVarSymbols.add(new ClosureVarSymbol(resolvedSymbol, pos));
            // TODO: can identify if attached here
        }
        OCEDynamicEnvironmentData oceEnvData = classDef.oceEnvData;
        if (currentFunction != null && (currentFunction.symbol.params.contains(resolvedSymbol)
                || (currentFunction.symbol.restParam == resolvedSymbol))) {
            oceEnvData.closureFuncSymbols.add(resolvedSymbol);
        } else {
             oceEnvData.closureBlockSymbols.add(resolvedSymbol);
        }
        updateProceedingClasses(data.env.enclEnv, oceEnvData, classDef);
    }

    private void updateProceedingClasses(SymbolEnv envArg, OCEDynamicEnvironmentData oceEnvData,
                                         BLangClassDefinition origClassDef) {
        SymbolEnv localEnv = envArg;
        while (localEnv != null) {
            BLangNode node = localEnv.node;
            if (node.getKind() == NodeKind.PACKAGE) {
                break;
            }

            if (node.getKind() == NodeKind.CLASS_DEFN) {
                BLangClassDefinition classDef = (BLangClassDefinition) node;
                if (classDef != origClassDef) {
                    classDef.hasClosureVars = true;
                    OCEDynamicEnvironmentData parentOceData = classDef.oceEnvData;
                    oceEnvData.parents.push(classDef);
                    parentOceData.closureFuncSymbols.addAll(oceEnvData.closureFuncSymbols);
                    parentOceData.closureBlockSymbols.addAll(oceEnvData.closureBlockSymbols);
                }
            }
            localEnv = localEnv.enclEnv;
        }
    }

    private boolean isNotFunction(BSymbol funcSymbol) {
        if ((funcSymbol.tag & SymTag.FUNCTION) == SymTag.FUNCTION
                || (funcSymbol.tag & SymTag.CONSTRUCTOR) == SymTag.CONSTRUCTOR) {
            return false;
        }

        if (isFunctionPointer(funcSymbol)) {
            return false;
        }

        return true;
    }

    private boolean isFunctionPointer(BSymbol funcSymbol) {
        if ((funcSymbol.tag & SymTag.FUNCTION) == SymTag.FUNCTION) {
            return false;
        }
        return (funcSymbol.tag & SymTag.FUNCTION) == SymTag.VARIABLE
                && funcSymbol.kind == SymbolKind.FUNCTION
                && !Symbols.isNative(funcSymbol);
    }

    private List<BLangNamedArgsExpression> checkProvidedErrorDetails(BLangErrorConstructorExpr errorConstructorExpr,
                                                                     BType expectedType, AnalyzerData data) {
        List<BLangNamedArgsExpression> namedArgs = new ArrayList<>(errorConstructorExpr.namedArgs.size());
        for (BLangNamedArgsExpression namedArgsExpression : errorConstructorExpr.namedArgs) {
            BType target = checkErrCtrTargetTypeAndSetSymbol(namedArgsExpression, expectedType);

            if (Types.getReferredType(target).tag != TypeTags.UNION) {
                checkExpr(namedArgsExpression, target, data);
            } else {
                checkExpr(namedArgsExpression, data);
            }

            namedArgs.add(namedArgsExpression);
        }
        return namedArgs;
    }

    private BType checkErrCtrTargetTypeAndSetSymbol(BLangNamedArgsExpression namedArgsExpression, BType expectedType) {
        BType type = Types.getReferredType(expectedType);
        if (type == symTable.semanticError) {
            return symTable.semanticError;
        }

        if (type.tag == TypeTags.MAP) {
            return ((BMapType) type).constraint;
        }

        if (type.tag != TypeTags.RECORD) {
            return symTable.semanticError;
        }

        BRecordType recordType = (BRecordType) type;
        BField targetField = recordType.fields.get(namedArgsExpression.name.value);
        if (targetField != null) {
            // Set the symbol of the namedArgsExpression, with the matching record field symbol.
            namedArgsExpression.varSymbol = targetField.symbol;
            return targetField.type;
        }

        if (!recordType.sealed && !recordType.fields.isEmpty()) {
            dlog.error(namedArgsExpression.pos, DiagnosticErrorCode.INVALID_REST_DETAIL_ARG, namedArgsExpression.name,
                    recordType);
        }

        return recordType.sealed ? symTable.noType : recordType.restFieldType;
    }

    private void checkObjectFunctionInvocationExpr(BLangInvocation iExpr, BObjectType objectType, AnalyzerData data) {
        if (objectType.getKind() == TypeKind.SERVICE &&
                !(iExpr.expr.getKind() == NodeKind.SIMPLE_VARIABLE_REF &&
                (Names.SELF.equals(((BLangSimpleVarRef) iExpr.expr).symbol.name)))) {
            dlog.error(iExpr.pos, DiagnosticErrorCode.SERVICE_FUNCTION_INVALID_INVOCATION);
            return;
        }
        // check for object attached function
        Name funcName =
                names.fromString(Symbols.getAttachedFuncSymbolName(objectType.tsymbol.name.value, iExpr.name.value));
        BSymbol funcSymbol =
                symResolver.resolveObjectMethod(iExpr.pos, data.env, funcName, (BObjectTypeSymbol) objectType.tsymbol);

        if (funcSymbol == symTable.notFoundSymbol) {
            BSymbol invocableField = symResolver.resolveInvocableObjectField(
                    iExpr.pos, data.env, names.fromIdNode(iExpr.name), (BObjectTypeSymbol) objectType.tsymbol);

            if (invocableField != symTable.notFoundSymbol && invocableField.kind == SymbolKind.FUNCTION) {
                funcSymbol = invocableField;
                iExpr.functionPointerInvocation = true;
            }
        }

        if (funcSymbol == symTable.notFoundSymbol || Types.getReferredType(funcSymbol.type).tag != TypeTags.INVOKABLE) {
            if (!checkLangLibMethodInvocationExpr(iExpr, objectType, data)) {
                dlog.error(iExpr.name.pos, DiagnosticErrorCode.UNDEFINED_METHOD_IN_OBJECT, iExpr.name.value,
                        objectType);
                data.resultType = symTable.semanticError;
                return;
            }
        } else {
            iExpr.symbol = funcSymbol;
        }

        // init method can be called in a method-call-expr only when the expression
        // preceding the . is self
        if (iExpr.name.value.equals(Names.USER_DEFINED_INIT_SUFFIX.value) &&
                !(iExpr.expr.getKind() == NodeKind.SIMPLE_VARIABLE_REF &&
                (Names.SELF.equals(((BLangSimpleVarRef) iExpr.expr).symbol.name)))) {
            dlog.error(iExpr.pos, DiagnosticErrorCode.INVALID_INIT_INVOCATION);
        }

        if (Symbols.isFlagOn(funcSymbol.flags, Flags.REMOTE)) {
            dlog.error(iExpr.pos, DiagnosticErrorCode.INVALID_ACTION_INVOCATION_SYNTAX, iExpr.name.value);
        }
        if (Symbols.isFlagOn(funcSymbol.flags, Flags.RESOURCE)) {
            dlog.error(iExpr.pos, DiagnosticErrorCode.INVALID_RESOURCE_FUNCTION_INVOCATION);
        }
        checkInvocationParamAndReturnType(iExpr, data);
    }

    // Here, an action invocation can be either of the following three forms:
    // - foo->bar();
    // - start foo.bar(); or start foo->bar(); or start (new Foo()).foo();
    private void checkActionInvocation(BLangInvocation.BLangActionInvocation aInv, BObjectType expType,
                                       AnalyzerData data) {

        if (checkInvalidActionInvocation(aInv)) {
            dlog.error(aInv.pos, DiagnosticErrorCode.INVALID_ACTION_INVOCATION, aInv.expr.getBType());
            data.resultType = symTable.semanticError;
            aInv.symbol = symTable.notFoundSymbol;
            return;
        }

        Name remoteMethodQName = names
                .fromString(Symbols.getAttachedFuncSymbolName(expType.tsymbol.name.value, aInv.name.value));
        Name actionName = names.fromIdNode(aInv.name);
        BSymbol remoteFuncSymbol = symResolver.resolveObjectMethod(aInv.pos, data.env,
            remoteMethodQName, (BObjectTypeSymbol) Types.getReferredType(expType).tsymbol);

        if (remoteFuncSymbol == symTable.notFoundSymbol) {
            BSymbol invocableField = symResolver.resolveInvocableObjectField(
                    aInv.pos, data.env, names.fromIdNode(aInv.name), (BObjectTypeSymbol) expType.tsymbol);

            if (invocableField != symTable.notFoundSymbol && invocableField.kind == SymbolKind.FUNCTION) {
                remoteFuncSymbol = invocableField;
                aInv.functionPointerInvocation = true;
            }
        }

        if (remoteFuncSymbol == symTable.notFoundSymbol && !checkLangLibMethodInvocationExpr(aInv, expType, data)) {
            dlog.error(aInv.name.pos, DiagnosticErrorCode.UNDEFINED_METHOD_IN_OBJECT, aInv.name.value, expType);
            data.resultType = symTable.semanticError;
            return;
        }

        if (!Symbols.isFlagOn(remoteFuncSymbol.flags, Flags.REMOTE) && !aInv.async) {
            dlog.error(aInv.pos, DiagnosticErrorCode.INVALID_METHOD_INVOCATION_SYNTAX, actionName);
            data.resultType = symTable.semanticError;
            return;
        }
        if (Symbols.isFlagOn(remoteFuncSymbol.flags, Flags.REMOTE) &&
                Symbols.isFlagOn(expType.flags, Flags.CLIENT) &&
                types.isNeverTypeOrStructureTypeWithARequiredNeverMember
                        ((BType) ((InvokableSymbol) remoteFuncSymbol).getReturnType())) {
            dlog.error(aInv.pos, DiagnosticErrorCode.INVALID_CLIENT_REMOTE_METHOD_CALL);
        }

        aInv.symbol = remoteFuncSymbol;
        checkInvocationParamAndReturnType(aInv, data);
    }

    private boolean checkInvalidActionInvocation(BLangInvocation.BLangActionInvocation aInv) {
        return aInv.expr.getKind() == NodeKind.SIMPLE_VARIABLE_REF &&
                (((((BLangSimpleVarRef) aInv.expr).symbol.tag & SymTag.ENDPOINT) !=
                        SymTag.ENDPOINT) && !aInv.async);
    }

    private boolean checkLangLibMethodInvocationExpr(BLangInvocation iExpr, BType bType, AnalyzerData data) {
        return getLangLibMethod(iExpr, bType, data) != symTable.notFoundSymbol;
    }

    private BSymbol getLangLibMethod(BLangInvocation iExpr, BType bType, AnalyzerData data) {

        Name funcName = names.fromString(iExpr.name.value);
        BSymbol funcSymbol = symResolver.lookupLangLibMethod(bType, funcName, data.env);

        if (funcSymbol == symTable.notFoundSymbol) {
            return symTable.notFoundSymbol;
        }

        iExpr.symbol = funcSymbol;
        iExpr.langLibInvocation = true;
        SymbolEnv enclEnv = data.env;
        data.env = SymbolEnv.createInvocationEnv(iExpr, data.env);
        iExpr.argExprs.add(0, iExpr.expr);
        checkInvocationParamAndReturnType(iExpr, data);
        data.env = enclEnv;

        return funcSymbol;
    }

    private void checkInvocationParamAndReturnType(BLangInvocation iExpr, AnalyzerData data) {
        BType actualType = checkInvocationParam(iExpr, data);
        data.resultType = types.checkType(iExpr, actualType, data.expType);
    }

    private BVarSymbol incRecordParamAllowAdditionalFields(List<BVarSymbol> openIncRecordParams,
                                                           Set<String> requiredParamNames) {
        if (openIncRecordParams.size() != 1) {
            return null;
        }
        LinkedHashMap<String, BField> fields =
                ((BRecordType) Types.getReferredType(openIncRecordParams.get(0).type)).fields;
        for (String paramName : requiredParamNames) {
            if (!fields.containsKey(paramName)) {
                return null;
            }
        }
        return openIncRecordParams.get(0);
    }

    private BVarSymbol checkForIncRecordParamAllowAdditionalFields(BInvokableSymbol invokableSymbol,
                                                                   List<BVarSymbol> incRecordParams) {
        Set<String> requiredParamNames = new HashSet<>();
        List<BVarSymbol> openIncRecordParams = new ArrayList<>();
        for (BVarSymbol paramSymbol : invokableSymbol.params) {
            BType paramType = Types.getReferredType(paramSymbol.type);
            if (Symbols.isFlagOn(Flags.asMask(paramSymbol.getFlags()), Flags.INCLUDED) &&
                    paramType.getKind() == TypeKind.RECORD) {
                boolean recordWithDisallowFieldsOnly = true;
                LinkedHashMap<String, BField> fields = ((BRecordType) paramType).fields;
                for (String fieldName : fields.keySet()) {
                    BField field = fields.get(fieldName);
                    if (field.symbol.type.tag != TypeTags.NEVER) {
                        recordWithDisallowFieldsOnly = false;
                        incRecordParams.add(field.symbol);
                        requiredParamNames.add(fieldName);
                    }
                }
                if (recordWithDisallowFieldsOnly && ((BRecordType) paramType).restFieldType != symTable.noType) {
                    openIncRecordParams.add(paramSymbol);
                }
            } else {
                requiredParamNames.add(paramSymbol.name.value);
            }
        }
        return incRecordParamAllowAdditionalFields(openIncRecordParams, requiredParamNames);
    }

    private BType checkInvocationParam(BLangInvocation iExpr, AnalyzerData data) {
        if (Symbols.isFlagOn(iExpr.symbol.type.flags, Flags.ANY_FUNCTION)) {
            dlog.error(iExpr.pos, DiagnosticErrorCode.INVALID_FUNCTION_POINTER_INVOCATION_WITH_TYPE);
            return symTable.semanticError;
        }
        BType invocableType = Types.getReferredType(iExpr.symbol.type);
        if (invocableType.tag != TypeTags.INVOKABLE) {
            dlog.error(iExpr.pos, DiagnosticErrorCode.INVALID_FUNCTION_INVOCATION, iExpr.symbol.type);
            return symTable.noType;
        }

        BInvokableSymbol invokableSymbol = ((BInvokableSymbol) iExpr.symbol);
        List<BType> paramTypes = ((BInvokableType) invocableType).getParameterTypes();
        List<BVarSymbol> incRecordParams = new ArrayList<>();
        BVarSymbol incRecordParamAllowAdditionalFields = checkForIncRecordParamAllowAdditionalFields(invokableSymbol,
                                                                                                     incRecordParams);
        int parameterCountForPositionalArgs = paramTypes.size();
        int parameterCountForNamedArgs = parameterCountForPositionalArgs + incRecordParams.size();
        iExpr.requiredArgs = new ArrayList<>();
        for (BVarSymbol symbol : invokableSymbol.params) {
            if (!Symbols.isFlagOn(Flags.asMask(symbol.getFlags()), Flags.INCLUDED) ||
                    Types.getReferredType(symbol.type).tag != TypeTags.RECORD) {
                continue;
            }
            LinkedHashMap<String, BField> fields =
                    ((BRecordType) Types.getReferredType(symbol.type)).fields;
            if (fields.isEmpty()) {
                continue;
            }
            for (String field : fields.keySet()) {
                if (Types.getReferredType(fields.get(field).type).tag != TypeTags.NEVER) {
                    parameterCountForNamedArgs = parameterCountForNamedArgs - 1;
                    break;
                }
            }
        }

        // Split the different argument types: required args, named args and rest args
        int i = 0;
        BLangExpression vararg = null;
        boolean foundNamedArg = false;
        boolean incRecordAllowAdditionalFields = incRecordParamAllowAdditionalFields != null;
        for (BLangExpression expr : iExpr.argExprs) {
            switch (expr.getKind()) {
                case NAMED_ARGS_EXPR:
                    foundNamedArg = true;
                    boolean namedArgForIncRecordParam =
                                  isNamedArgForIncRecordParam(((BLangNamedArgsExpression) expr).name.value,
                                                              incRecordParamAllowAdditionalFields);
                    if (i < parameterCountForNamedArgs) {
                        if (namedArgForIncRecordParam) {
                            incRecordAllowAdditionalFields = false;
                        }
                        iExpr.requiredArgs.add(expr);
                    } else {
                        if (incRecordAllowAdditionalFields && !namedArgForIncRecordParam) {
                            iExpr.requiredArgs.add(expr);
                        } else {
                            checkTypeParamExpr(expr, new BNoType(TypeTags.NONE), iExpr.langLibInvocation, data);
                            dlog.error(expr.pos, DiagnosticErrorCode.TOO_MANY_ARGS_FUNC_CALL, iExpr.name.value);
                        }
                    }
                    i++;
                    break;
                case REST_ARGS_EXPR:
                    if (foundNamedArg) {
                        dlog.error(expr.pos, DiagnosticErrorCode.REST_ARG_DEFINED_AFTER_NAMED_ARG);
                        continue;
                    }
                    vararg = expr;
                    break;
                default: // positional args
                    if (foundNamedArg) {
                        dlog.error(expr.pos, DiagnosticErrorCode.POSITIONAL_ARG_DEFINED_AFTER_NAMED_ARG);
                    }
                    if (i < parameterCountForPositionalArgs) {
                        if (Symbols.isFlagOn(invokableSymbol.params.get(i).flags, Flags.INCLUDED)) {
                            incRecordAllowAdditionalFields = false;
                        }
                        iExpr.requiredArgs.add(expr);
                    } else {
                        iExpr.restArgs.add(expr);
                    }
                    i++;
                    break;
            }
        }

        return checkInvocationArgs(iExpr, paramTypes, vararg, incRecordParams,
                                    incRecordParamAllowAdditionalFields, data);
    }

    private boolean isNamedArgForIncRecordParam(String namedArgName, BVarSymbol incRecordParam) {
        return incRecordParam != null && namedArgName.equals(incRecordParam.name.value);
    }

    private BType checkInvocationArgs(BLangInvocation iExpr, List<BType> paramTypes, BLangExpression vararg,
                                      List<BVarSymbol> incRecordParams,
                                      BVarSymbol incRecordParamAllowAdditionalFields, AnalyzerData data) {
        BInvokableSymbol invokableSymbol = (BInvokableSymbol) iExpr.symbol;
        BInvokableType bInvokableType = (BInvokableType) Types.getReferredType(invokableSymbol.type);
        BInvokableTypeSymbol invokableTypeSymbol = (BInvokableTypeSymbol) bInvokableType.tsymbol;
        List<BVarSymbol> nonRestParams = new ArrayList<>(invokableSymbol.params);

        List<BLangExpression> nonRestArgs = iExpr.requiredArgs;
        List<BVarSymbol> valueProvidedParams = new ArrayList<>();

        int nonRestArgCount = nonRestArgs.size();
        List<BVarSymbol> requiredParams = new ArrayList<>(nonRestParams.size() + nonRestArgCount);
        List<BVarSymbol> requiredIncRecordParams = new ArrayList<>(incRecordParams.size() + nonRestArgCount);

        for (BVarSymbol nonRestParam : nonRestParams) {
            if (nonRestParam.isDefaultable) {
                continue;
            }

            requiredParams.add(nonRestParam);
        }

        List<String> includedRecordParamFieldNames = new ArrayList<>(incRecordParams.size());
        for (BVarSymbol incRecordParam : incRecordParams) {
            if (Symbols.isFlagOn(Flags.asMask(incRecordParam.getFlags()), Flags.REQUIRED)) {
                requiredIncRecordParams.add(incRecordParam);
            }
            includedRecordParamFieldNames.add(incRecordParam.name.value);
        }

        HashSet<String> includedRecordFields = new HashSet<>();
        List<BLangExpression> namedArgs = new ArrayList<>();
        int i = 0;
        for (; i < nonRestArgCount; i++) {
            BLangExpression arg = nonRestArgs.get(i);

            // Special case handling for the first param because for parameterized invocations, we have added the
            // value on which the function is invoked as the first param of the function call. If we run checkExpr()
            // on it, it will recursively add the first param to argExprs again, resulting in a too many args in
            // function call error.
            if (i == 0 && arg.typeChecked && iExpr.expr != null && iExpr.expr == arg) {
                BType expectedType = paramTypes.get(i);
                BType actualType = arg.getBType();
                if (Types.getReferredType(expectedType) == symTable.charStringType) {
                    arg.cloneAttempt++;
                    BLangExpression clonedArg = nodeCloner.cloneNode(arg);
                    BType argType = checkExprSilent(clonedArg, expectedType, data);
                    if (argType != symTable.semanticError) {
                        actualType = argType;
                    }
                }
                types.checkType(arg.pos, actualType, expectedType, DiagnosticErrorCode.INCOMPATIBLE_TYPES);
                types.setImplicitCastExpr(arg, arg.getBType(), expectedType);
            }

            if (arg.getKind() != NodeKind.NAMED_ARGS_EXPR) {
                // if arg is positional, corresponding parameter in the same position should be of same type.
                if (i < nonRestParams.size()) {
                    BVarSymbol param = nonRestParams.get(i);
                    if (Symbols.isFlagOn(param.flags, Flags.INCLUDED)) {
                        populateIncludedRecordParams(param, includedRecordFields, includedRecordParamFieldNames);
                    }
                    checkTypeParamExpr(arg, param.type, iExpr.langLibInvocation, data);
                    valueProvidedParams.add(param);
                    requiredParams.remove(param);
                    continue;
                }
                // Arg count > required + defaultable param count.
                break;
            }

            if (arg.getKind() == NodeKind.NAMED_ARGS_EXPR) {
                // if arg is named, function should have a parameter with this name.
                BLangIdentifier argName = ((NamedArgNode) arg).getName();
                BVarSymbol varSym = checkParameterNameForDefaultArgument(argName, ((BLangNamedArgsExpression) arg).expr,
                                            nonRestParams, incRecordParams, incRecordParamAllowAdditionalFields, data);

                if (varSym == null) {
                    checkTypeParamExpr(arg, new BNoType(TypeTags.NONE), iExpr.langLibInvocation, data);
                    dlog.error(arg.pos, DiagnosticErrorCode.UNDEFINED_PARAMETER, argName);
                    break;
                }
                if (Symbols.isFlagOn(varSym.flags, Flags.INCLUDED)) {
                    populateIncludedRecordParams(varSym, includedRecordFields, includedRecordParamFieldNames);
                } else {
                    namedArgs.add(arg);
                }
                requiredParams.remove(varSym);
                requiredIncRecordParams.remove(varSym);
                if (valueProvidedParams.contains(varSym)) {
                    dlog.error(arg.pos, DiagnosticErrorCode.DUPLICATE_NAMED_ARGS, varSym.name.value);
                    continue;
                }
                checkTypeParamExpr(arg, varSym.type, iExpr.langLibInvocation, data);
                ((BLangNamedArgsExpression) arg).varSymbol = varSym;
                valueProvidedParams.add(varSym);
            }
        }
        checkSameNamedArgsInIncludedRecords(namedArgs, includedRecordFields);
        BVarSymbol restParam = invokableTypeSymbol.restParam;

        boolean errored = false;

        if (!requiredParams.isEmpty() && vararg == null) {
            // Log errors if any required parameters are not given as positional/named args and there is
            // no vararg either.
            for (BVarSymbol requiredParam : requiredParams) {
                if (!Symbols.isFlagOn(Flags.asMask(requiredParam.getFlags()), Flags.INCLUDED)) {
                    dlog.error(iExpr.pos, DiagnosticErrorCode.MISSING_REQUIRED_PARAMETER, requiredParam.name,
                            iExpr.name.value);
                    errored = true;
                }
            }
        }

        if (!requiredIncRecordParams.isEmpty() && !requiredParams.isEmpty()) {
            // Log errors if any non-defaultable required record fields of included record parameters are not given as
            // named args.
            for (BVarSymbol requiredIncRecordParam : requiredIncRecordParams) {
                for (BVarSymbol requiredParam : requiredParams) {
                    if (Types.getReferredType(requiredParam.type) ==
                            Types.getReferredType(requiredIncRecordParam.owner.type)) {
                        dlog.error(iExpr.pos, DiagnosticErrorCode.MISSING_REQUIRED_PARAMETER,
                                requiredIncRecordParam.name, iExpr.name.value);
                        errored = true;
                    }
                }
            }
        }

        if (restParam == null &&
                (!iExpr.restArgs.isEmpty() ||
                         (vararg != null && valueProvidedParams.size() == nonRestParams.size()))) {
            dlog.error(iExpr.pos, DiagnosticErrorCode.TOO_MANY_ARGS_FUNC_CALL, iExpr.name.value);
            errored = true;
        }

        if (errored) {
            return symTable.semanticError;
        }

        BType listTypeRestArg = restParam == null ? null : restParam.type;
        BRecordType mappingTypeRestArg = null;

        if (vararg != null && nonRestArgs.size() < nonRestParams.size()) {
            // We only reach here if there are no named args and there is a vararg, and part of the non-rest params
            // are provided via the vararg.
            // Create a new tuple type and a closed record type as the expected rest param type with expected
            // required/defaultable paramtypes as members.
            PackageID pkgID = data.env.enclPkg.symbol.pkgID;
            List<BTupleMember> tupleMembers = new ArrayList<>();
            BRecordTypeSymbol recordSymbol = createRecordTypeSymbol(pkgID, null, VIRTUAL, data);
            mappingTypeRestArg = new BRecordType(recordSymbol);
            LinkedHashMap<String, BField> fields = new LinkedHashMap<>();
            BType tupleRestType = null;
            BVarSymbol fieldSymbol;

            for (int j = nonRestArgs.size(); j < nonRestParams.size(); j++) {
                BType paramType = paramTypes.get(j);
                BVarSymbol nonRestParam = nonRestParams.get(j);
                Name paramName = nonRestParam.name;
                BVarSymbol varSymbol = Symbols.createVarSymbolForTupleMember(paramType);
                tupleMembers.add(new BTupleMember(paramType, varSymbol));
                boolean required = requiredParams.contains(nonRestParam);
                fieldSymbol = new BVarSymbol(Flags.asMask(new HashSet<Flag>() {{
                                             add(required ? Flag.REQUIRED : Flag.OPTIONAL); }}), paramName,
                                             nonRestParam.getOriginalName(), pkgID, paramType, recordSymbol,
                                             symTable.builtinPos, VIRTUAL);
                fields.put(paramName.value, new BField(paramName, null, fieldSymbol));
            }

            if (listTypeRestArg != null) {
                if (listTypeRestArg.tag == TypeTags.ARRAY) {
                    tupleRestType = ((BArrayType) listTypeRestArg).eType;
                } else if (listTypeRestArg.tag == TypeTags.TUPLE) {
                    BTupleType restTupleType = (BTupleType) listTypeRestArg;
                    tupleMembers.addAll(restTupleType.getMembers());
                    restTupleType.getMembers().forEach(t -> tupleMembers.add(t));
                    if (restTupleType.restType != null) {
                        tupleRestType = restTupleType.restType;
                    }
                }
            }

            BTupleType tupleType = new BTupleType(tupleMembers);
            tupleType.restType = tupleRestType;
            listTypeRestArg = tupleType;
            mappingTypeRestArg.sealed = true;
            mappingTypeRestArg.restFieldType = symTable.noType;
            mappingTypeRestArg.fields = fields;
            recordSymbol.type = mappingTypeRestArg;
            mappingTypeRestArg.tsymbol = recordSymbol;
        }

        // Check whether the expected param count and the actual args counts are matching.
        if (listTypeRestArg == null && (vararg != null || !iExpr.restArgs.isEmpty())) {
            dlog.error(iExpr.pos, DiagnosticErrorCode.TOO_MANY_ARGS_FUNC_CALL, iExpr.name.value);
            return symTable.semanticError;
        }

        BType restType = null;
        if (vararg != null && !iExpr.restArgs.isEmpty()) {
            // We reach here if args are provided for the rest param as both individual rest args and a vararg.
            // Thus, the rest param type is the original rest param type which is an array type.
            BType elementType = ((BArrayType) listTypeRestArg).eType;

            for (BLangExpression restArg : iExpr.restArgs) {
                checkTypeParamExpr(restArg, elementType, true, data);
            }

            checkTypeParamExpr(vararg, listTypeRestArg, iExpr.langLibInvocation, data);
            iExpr.restArgs.add(vararg);
            restType = data.resultType;
        } else if (vararg != null) {
            iExpr.restArgs.add(vararg);
            if (mappingTypeRestArg != null) {
                LinkedHashSet<BType> restTypes = new LinkedHashSet<>();
                restTypes.add(listTypeRestArg);
                restTypes.add(mappingTypeRestArg);
                BType actualType = BUnionType.create(null, restTypes);
                checkTypeParamExpr(vararg, actualType, iExpr.langLibInvocation, data);
            } else {
                checkTypeParamExpr(vararg, listTypeRestArg, iExpr.langLibInvocation, data);
            }
            restType = data.resultType;
        } else if (!iExpr.restArgs.isEmpty()) {
            if (listTypeRestArg.tag == TypeTags.ARRAY) {
                BType elementType = ((BArrayType) listTypeRestArg).eType; // int
                for (BLangExpression restArg : iExpr.restArgs) { // seq int
                    checkTypeParamExpr(restArg, elementType, true, data);
                    if (restType != symTable.semanticError && data.resultType == symTable.semanticError) {
                        restType = data.resultType;
                    }
                }
            } else if (listTypeRestArg.tag == TypeTags.TUPLE) {
                BTupleType tupleType = (BTupleType) listTypeRestArg;
                List<BType> tupleMemberTypes = tupleType.getTupleTypes();
                BType tupleRestType = tupleType.restType;

                int tupleMemCount = tupleMemberTypes.size();

                for (int j = 0; j < iExpr.restArgs.size(); j++) {
                    BLangExpression restArg = iExpr.restArgs.get(j);
                    BType memType = j < tupleMemCount ? tupleMemberTypes.get(j) : tupleRestType;
                    checkTypeParamExpr(restArg, memType, true, data);
                    if (restType != symTable.semanticError && data.resultType == symTable.semanticError) {
                        restType = data.resultType;
                    }
                }
            } else {
                for (BLangExpression restArg : iExpr.restArgs) {
                    checkExpr(restArg, symTable.semanticError, data);
                }
                data.resultType = symTable.semanticError;
            }
        }

        BType retType = typeParamAnalyzer.getReturnTypeParams(data.env, bInvokableType.getReturnType());
        long invokableSymbolFlags = invokableSymbol.flags;
        if (restType != symTable.semanticError && (Symbols.isFlagOn(invokableSymbolFlags, Flags.INTERFACE)
                || Symbols.isFlagOn(invokableSymbolFlags, Flags.NATIVE)) &&
                Symbols.isFlagOn(retType.flags, Flags.PARAMETERIZED)) {
            retType = unifier.build(retType, data.expType, iExpr, types, symTable, dlog);
        }

        // check argument types in arr:sort function
        boolean langLibPackageID = PackageID.isLangLibPackageID(iExpr.symbol.pkgID);
        String sortFuncName = "sort";
        if (langLibPackageID && sortFuncName.equals(iExpr.name.value)) {
            checkArrayLibSortFuncArgs(iExpr);
        }

        if (iExpr instanceof ActionNode && (iExpr).async) {
            return this.generateFutureType(invokableSymbol, retType);
        } else {
            return retType;
        }
    }

    private void populateIncludedRecordParams(BVarSymbol param, HashSet<String> includedRecordFields,
                                              List<String> includedRecordParamNames) {
        BType paramType = Types.getReferredType(param.type);
        if (paramType.tag != TypeTags.RECORD) {
            return;
        }

        Set<String> fields = ((BRecordType) paramType).fields.keySet();
        for (String field : fields) {
            if (includedRecordParamNames.contains(field)) {
                includedRecordFields.add(field);
            }
        }
    }

    // If there is a named-arg or positional-arg corresponding to an included-record-param,
    // it is an error for a named-arg to specify a field of that included-record-param.
    private void checkSameNamedArgsInIncludedRecords(List<BLangExpression> namedArgs,
                                                     HashSet<String> incRecordFields) {
        if (incRecordFields.isEmpty()) {
            return;
        }
        for (BLangExpression namedArg : namedArgs) {
            String argName = ((NamedArgNode) namedArg).getName().value;
            if (incRecordFields.contains(argName)) {
                dlog.error(namedArg.pos,
                        DiagnosticErrorCode.
                        CANNOT_SPECIFY_NAMED_ARG_FOR_FIELD_OF_INCLUDED_RECORD_WHEN_ARG_SPECIFIED_FOR_INCLUDED_RECORD);
            }
        }
    }

    private void checkArrayLibSortFuncArgs(BLangInvocation iExpr) {
        List<BLangExpression> argExprs = iExpr.argExprs;
        BLangExpression keyFunction = null;

        for (int i = 0; i < argExprs.size(); i++) {
            BLangExpression arg = argExprs.get(i);
            if (arg.getKind() == NodeKind.NAMED_ARGS_EXPR) {
                BLangNamedArgsExpression argExpr = (BLangNamedArgsExpression) arg;
                if (argExpr.name.value.equals("key")) {
                    keyFunction = argExpr.expr;
                    break;
                }
            } else if (i == 2) {
                keyFunction = arg;
                break;
            }
        }

        BLangExpression arrExpr = argExprs.get(0);
        BType arrType = arrExpr.getBType();
        boolean isOrderedType = types.isOrderedType(arrType, false);
        if (keyFunction == null) {
            if (!isOrderedType) {
                dlog.error(arrExpr.pos, DiagnosticErrorCode.INVALID_SORT_ARRAY_MEMBER_TYPE, arrType);
            }
            return;
        }

        BType keyFunctionType = keyFunction.getBType();

        if (keyFunctionType.tag == TypeTags.SEMANTIC_ERROR) {
            return;
        }

        if (keyFunctionType.tag == TypeTags.NIL) {
            if (!isOrderedType) {
                dlog.error(arrExpr.pos, DiagnosticErrorCode.INVALID_SORT_ARRAY_MEMBER_TYPE, arrType);
            }
            return;
        }

        Location pos;
        BType returnType;

        if (keyFunction.getKind() == NodeKind.SIMPLE_VARIABLE_REF) {
            pos = keyFunction.pos;
            returnType = keyFunction.getBType().getReturnType();
        } else if (keyFunction.getKind() == NodeKind.ARROW_EXPR) {
            BLangArrowFunction arrowFunction = ((BLangArrowFunction) keyFunction);
            pos = arrowFunction.body.expr.pos;
            returnType = arrowFunction.body.expr.getBType();
            if (returnType.tag == TypeTags.SEMANTIC_ERROR) {
                return;
            }
        } else {
            BLangLambdaFunction keyLambdaFunction = (BLangLambdaFunction) keyFunction;
            pos = keyLambdaFunction.function.pos;
            returnType = keyLambdaFunction.function.getBType().getReturnType();
        }

        if (!types.isOrderedType(returnType, false)) {
            dlog.error(pos, DiagnosticErrorCode.INVALID_SORT_FUNC_RETURN_TYPE, returnType);
        }
    }

    private BVarSymbol checkParameterNameForDefaultArgument(BLangIdentifier argName, BLangExpression expr,
                                                            List<BVarSymbol> nonRestParams,
                                                            List<BVarSymbol> incRecordParams,
                                                            BVarSymbol incRecordParamAllowAdditionalFields,
                                                            AnalyzerData data) {
        for (BVarSymbol nonRestParam : nonRestParams) {
            if (nonRestParam.getName().value.equals(argName.value)) {
                return nonRestParam;
            }
        }
        for (BVarSymbol incRecordParam : incRecordParams) {
            if (incRecordParam.getName().value.equals(argName.value)) {
                return incRecordParam;
            }
        }
        if (incRecordParamAllowAdditionalFields != null) {
            BRecordType incRecordType =
                    (BRecordType) Types.getReferredType(incRecordParamAllowAdditionalFields.type);
            checkExpr(expr, incRecordType.restFieldType, data);
            if (!incRecordType.fields.containsKey(argName.value)) {
                return new BVarSymbol(0, names.fromIdNode(argName), names.originalNameFromIdNode(argName),
                                      null, symTable.noType, null, argName.pos, VIRTUAL);
            }
        }
        return null;
    }

    private BFutureType generateFutureType(BInvokableSymbol invocableSymbol, BType retType) {
        boolean isWorkerStart = Symbols.isFlagOn(invocableSymbol.flags, Flags.WORKER);
        return new BFutureType(TypeTags.FUTURE, retType, null, isWorkerStart);
    }

    protected void checkTypeParamExpr(BLangExpression arg, BType expectedType, AnalyzerData data) {
        checkTypeParamExpr(arg, expectedType, true, data);
    }

    private void checkTypeParamExpr(BLangExpression arg, BType expectedType,
                                    boolean inferTypeForNumericLiteral, AnalyzerData data) {
        checkTypeParamExpr(arg.pos, arg, expectedType, inferTypeForNumericLiteral, data);
    }

    private void checkTypeParamExpr(Location pos, BLangExpression arg, BType expectedType,
                                    boolean inferTypeForNumericLiteral, AnalyzerData data) {

        SymbolEnv env = data.env;
        if (typeParamAnalyzer.notRequireTypeParams(env)) {
            checkExpr(arg, expectedType, data);
            return;
        }
        if (requireTypeInference(arg, inferTypeForNumericLiteral)) {
            // Need to infer the type. Calculate matching bound type, with no type.
            BType expType = typeParamAnalyzer.getMatchingBoundType(expectedType, env);
            BType inferredType = checkExpr(arg, expType, data);
            typeParamAnalyzer.checkForTypeParamsInArg(arg, pos, inferredType, data.env, expectedType);
            types.checkType(arg.pos, inferredType, expectedType, DiagnosticErrorCode.INCOMPATIBLE_TYPES);
            return;
        }
        checkExpr(arg, expectedType, data);
        typeParamAnalyzer.checkForTypeParamsInArg(arg, pos, arg.getBType(), data.env, expectedType);
    }

    private boolean requireTypeInference(BLangExpression expr, boolean inferTypeForNumericLiteral) {

        switch (expr.getKind()) {
            case GROUP_EXPR:
                return requireTypeInference(((BLangGroupExpr) expr).expression, inferTypeForNumericLiteral);
            case ARROW_EXPR:
            case LIST_CONSTRUCTOR_EXPR:
            case RECORD_LITERAL_EXPR:
            case OBJECT_CTOR_EXPRESSION:
            case RAW_TEMPLATE_LITERAL:
            case TABLE_CONSTRUCTOR_EXPR:
            case TYPE_INIT_EXPR:
            case ERROR_CONSTRUCTOR_EXPRESSION:
                return true;
            case ELVIS_EXPR:
            case TERNARY_EXPR:
            case NUMERIC_LITERAL:
                return inferTypeForNumericLiteral;
            default:
                return false;
        }
    }

    private boolean isNotObjectConstructorWithObjectSuperTypeInTypeCastExpr(BLangExpression expression,
                                                                            BType targetType) {
        if (expression.getKind() != NodeKind.OBJECT_CTOR_EXPRESSION) {
            return true;
        }

        targetType = Types.getEffectiveType(Types.getReferredType(targetType));
        int tag = targetType.tag;

        if (tag == TypeTags.OBJECT) {
            return !isAllObjectsObjectType((BObjectType) targetType);
        }

        if (tag != TypeTags.UNION) {
            return false;
        }

        for (BType memberType : ((BUnionType) targetType).getMemberTypes()) {
            memberType = Types.getEffectiveType(Types.getReferredType(memberType));
            if (memberType.tag == TypeTags.OBJECT && isAllObjectsObjectType((BObjectType) memberType)) {
                return false;
            }
        }
        return true;
    }

    private boolean isAllObjectsObjectType(BObjectType objectType) {
        return objectType.fields.isEmpty() && ((BObjectTypeSymbol) objectType.tsymbol).attachedFuncs.isEmpty();
    }

    private BType checkMappingField(RecordLiteralNode.RecordField field, BType mappingType, AnalyzerData data) {
        BType fieldType = symTable.semanticError;
        boolean keyValueField = field.isKeyValueField();
        boolean spreadOpField = field.getKind() == NodeKind.RECORD_LITERAL_SPREAD_OP;

        boolean readOnlyConstructorField = false;
        String fieldName = null;
        Location pos = null;

        BLangExpression valueExpr = null;

        if (keyValueField) {
            valueExpr = ((BLangRecordKeyValueField) field).valueExpr;
        } else if (!spreadOpField) {
            valueExpr = (BLangRecordVarNameField) field;
        }

        boolean isOptional = false;
        switch (mappingType.tag) {
            case TypeTags.RECORD:
                if (keyValueField) {
                    BLangRecordKeyValueField keyValField = (BLangRecordKeyValueField) field;
                    BLangRecordKey key = keyValField.key;
                    TypeSymbolPair typeSymbolPair = checkRecordLiteralKeyExpr(key.expr, key.computedKey,
                                                                              (BRecordType) mappingType, data);
                    BVarSymbol fieldSymbol = typeSymbolPair.fieldSymbol;
                    if (fieldSymbol != null && Symbols.isOptional(fieldSymbol)) {
                        isOptional = true;
                    }
                    fieldType = typeSymbolPair.determinedType;
                    key.fieldSymbol = fieldSymbol;
                    readOnlyConstructorField = keyValField.readonly;
                    pos = key.expr.pos;
                    fieldName = getKeyValueFieldName(keyValField);
                } else if (spreadOpField) {
                    BLangExpression spreadExpr = ((BLangRecordLiteral.BLangRecordSpreadOperatorField) field).expr;
                    checkExpr(spreadExpr, data);

                    BType spreadExprType = Types.getReferredType(spreadExpr.getBType());
                    if (spreadExprType.tag == TypeTags.MAP) {
                        return types.checkType(spreadExpr.pos, ((BMapType) spreadExprType).constraint,
                                getAllFieldType((BRecordType) mappingType),
                                DiagnosticErrorCode.INCOMPATIBLE_TYPES);
                    }

                    if (spreadExprType.tag != TypeTags.RECORD) {
                        dlog.error(spreadExpr.pos, DiagnosticErrorCode.INCOMPATIBLE_TYPES_SPREAD_OP,
                                spreadExprType);
                        return symTable.semanticError;
                    }

                    boolean errored = false;
                    for (BField bField : ((BRecordType) spreadExprType).fields.values()) {
                        BType specFieldType = bField.type;
                        BSymbol fieldSymbol = symResolver.resolveStructField(spreadExpr.pos, data.env, bField.name,
                                                                             mappingType.tsymbol);
                        BType expectedFieldType = checkRecordLiteralKeyByName(spreadExpr.pos, fieldSymbol, bField.name,
                                                                              (BRecordType) mappingType);
                        if (expectedFieldType != symTable.semanticError &&
                                !types.isAssignable(specFieldType, expectedFieldType)) {
                            dlog.error(spreadExpr.pos, DiagnosticErrorCode.INCOMPATIBLE_TYPES_FIELD,
                                       expectedFieldType, bField.name, specFieldType);
                            if (!errored) {
                                errored = true;
                            }
                        }
                    }
                    return errored ? symTable.semanticError : symTable.noType;
                } else {
                    BLangRecordVarNameField varNameField = (BLangRecordVarNameField) field;
                    TypeSymbolPair typeSymbolPair = checkRecordLiteralKeyExpr(varNameField, false,
                                                                              (BRecordType) mappingType, data);
                    BVarSymbol fieldSymbol = typeSymbolPair.fieldSymbol;
                    if (fieldSymbol != null && Symbols.isOptional(fieldSymbol)) {
                        isOptional = true;
                    }
                    fieldType = typeSymbolPair.determinedType;
                    readOnlyConstructorField = varNameField.readonly;
                    pos = varNameField.pos;
                    fieldName = getVarNameFieldName(varNameField);
                }
                break;
            case TypeTags.MAP:
                if (spreadOpField) {
                    BLangExpression spreadExp = ((BLangRecordLiteral.BLangRecordSpreadOperatorField) field).expr;
                    BType spreadOpType = checkExpr(spreadExp, data);
                    BType spreadOpMemberType = checkSpreadFieldWithMapType(spreadOpType);
                    if (spreadOpMemberType.tag == symTable.semanticError.tag) {
                        dlog.error(spreadExp.pos, DiagnosticErrorCode.INCOMPATIBLE_TYPES_SPREAD_OP,
                                spreadOpType);
                        return symTable.semanticError;
                    }

                    return types.checkType(spreadExp.pos, spreadOpMemberType, ((BMapType) mappingType).constraint,
                            DiagnosticErrorCode.INCOMPATIBLE_TYPES);
                }

                boolean validMapKey;
                if (keyValueField) {
                    BLangRecordKeyValueField keyValField = (BLangRecordKeyValueField) field;
                    BLangRecordKey key = keyValField.key;
                    validMapKey = checkValidJsonOrMapLiteralKeyExpr(key.expr, key.computedKey, data);
                    readOnlyConstructorField = keyValField.readonly;
                    pos = key.pos;
                    fieldName = getKeyValueFieldName(keyValField);
                } else {
                    BLangRecordVarNameField varNameField = (BLangRecordVarNameField) field;
                    validMapKey = checkValidJsonOrMapLiteralKeyExpr(varNameField, false, data);
                    readOnlyConstructorField = varNameField.readonly;
                    pos = varNameField.pos;
                    fieldName = getVarNameFieldName(varNameField);
                }

                fieldType = validMapKey ? ((BMapType) mappingType).constraint : symTable.semanticError;
                break;
        }


        if (readOnlyConstructorField) {
            if (types.isSelectivelyImmutableType(fieldType, data.env.enclPkg.packageID)) {
                fieldType =
                        ImmutableTypeCloner.getImmutableIntersectionType(pos, types, fieldType, data.env, symTable,
                                anonymousModelHelper, names, new HashSet<>());
            } else if (!types.isInherentlyImmutableType(fieldType)) {
                dlog.error(pos, DiagnosticErrorCode.INVALID_READONLY_MAPPING_FIELD, fieldName, fieldType);
                fieldType = symTable.semanticError;
            }
        }

        if (spreadOpField) {
            // If we reach this point for a spread operator it is due to the mapping type being a semantic error.
            // In such a scenario, valueExpr would be null here, and fieldType would be symTable.semanticError.
            // We set the spread op expression as the valueExpr here, to check it against symTable.semanticError.
            valueExpr = ((BLangRecordLiteral.BLangRecordSpreadOperatorField) field).expr;
        }

        BLangExpression exprToCheck = valueExpr;
        if (data.commonAnalyzerData.nonErrorLoggingCheck) {
            exprToCheck = nodeCloner.cloneNode(valueExpr);
        } else {
            ((BLangNode) field).setBType(fieldType);
        }

        return checkExpr(exprToCheck, data.env,
                isOptional ? types.addNilForNillableAccessType(fieldType) : fieldType, data);
    }

    private BType checkSpreadFieldWithMapType(BType spreadOpType) {
        switch (spreadOpType.tag) {
            case TypeTags.RECORD:
                List<BType> types = new ArrayList<>();
                BRecordType recordType = (BRecordType) spreadOpType;

                for (BField recField : recordType.fields.values()) {
                    types.add(recField.type);
                }

                if (!recordType.sealed) {
                    types.add(recordType.restFieldType);
                }

                return getRepresentativeBroadType(types);
            case TypeTags.MAP:
                return ((BMapType) spreadOpType).constraint;
            case TypeTags.TYPEREFDESC:
                BType refType = Types.getReferredType(spreadOpType);
                BType compatibleType = checkSpreadFieldWithMapType(refType);
                return compatibleType == refType ? spreadOpType : compatibleType;
            default:
                return symTable.semanticError;
        }
    }

    private TypeSymbolPair checkRecordLiteralKeyExpr(BLangExpression keyExpr, boolean computedKey,
                                                     BRecordType recordType, AnalyzerData data) {
        Name fieldName;

        if (computedKey) {
            checkExpr(keyExpr, symTable.stringType, data);

            if (keyExpr.getBType() == symTable.semanticError) {
                return new TypeSymbolPair(null, symTable.semanticError);
            }

            LinkedHashSet<BType> fieldTypes = recordType.fields.values().stream()
                    .map(field -> field.type)
                    .collect(Collectors.toCollection(LinkedHashSet::new));

            if (recordType.restFieldType.tag != TypeTags.NONE) {
                fieldTypes.add(recordType.restFieldType);
            }

            return new TypeSymbolPair(null, BUnionType.create(null, fieldTypes));
        } else if (keyExpr.getKind() == NodeKind.SIMPLE_VARIABLE_REF) {
            BLangSimpleVarRef varRef = (BLangSimpleVarRef) keyExpr;
            fieldName = names.fromIdNode(varRef.variableName);
        } else if (keyExpr.getKind() == NodeKind.LITERAL && keyExpr.getBType().tag == TypeTags.STRING) {
            fieldName = names.fromString((String) ((BLangLiteral) keyExpr).value);
        } else {
            dlog.error(keyExpr.pos, DiagnosticErrorCode.INVALID_RECORD_LITERAL_KEY);
            return new TypeSymbolPair(null, symTable.semanticError);
        }

        // Check whether the struct field exists
        BSymbol fieldSymbol = symResolver.resolveStructField(keyExpr.pos, data.env, fieldName, recordType.tsymbol);
        BType type = checkRecordLiteralKeyByName(keyExpr.pos, fieldSymbol, fieldName, recordType);

        return new TypeSymbolPair(fieldSymbol instanceof BVarSymbol ? (BVarSymbol) fieldSymbol : null, type);
    }

    private BType checkRecordLiteralKeyByName(Location location, BSymbol fieldSymbol, Name key,
                                              BRecordType recordType) {
        if (fieldSymbol != symTable.notFoundSymbol) {
            return fieldSymbol.type;
        }

        if (recordType.sealed) {
            dlog.error(location, DiagnosticErrorCode.UNDEFINED_STRUCTURE_FIELD_WITH_TYPE, key,
                       recordType.tsymbol.type.getKind().typeName(), recordType);
            return symTable.semanticError;
        }

        return recordType.restFieldType;
    }

    private BType getAllFieldType(BRecordType recordType) {
        LinkedHashSet<BType> possibleTypes = new LinkedHashSet<>();

        for (BField field : recordType.fields.values()) {
            possibleTypes.add(field.type);
        }

        BType restFieldType = recordType.restFieldType;

        if (restFieldType != null && restFieldType != symTable.noType) {
            possibleTypes.add(restFieldType);
        }

        return BUnionType.create(null, possibleTypes);
    }

    private boolean checkValidJsonOrMapLiteralKeyExpr(BLangExpression keyExpr, boolean computedKey, AnalyzerData data) {
        if (computedKey) {
            checkExpr(keyExpr, symTable.stringType, data);

            if (keyExpr.getBType() == symTable.semanticError) {
                return false;
            }
            return true;
        } else if (keyExpr.getKind() == NodeKind.SIMPLE_VARIABLE_REF ||
                (keyExpr.getKind() == NodeKind.LITERAL && ((BLangLiteral) keyExpr).getBType().tag == TypeTags.STRING)) {
            return true;
        }
        dlog.error(keyExpr.pos, DiagnosticErrorCode.INVALID_RECORD_LITERAL_KEY);
        return false;
    }

    private BType checkRecordRequiredFieldAccess(BLangAccessExpression varReferExpr, Name fieldName,
                                                 BRecordType recordType, AnalyzerData data) {
        BSymbol fieldSymbol = symResolver.resolveStructField(varReferExpr.pos, data.env, fieldName, recordType.tsymbol);

        if (Symbols.isOptional(fieldSymbol) || fieldSymbol == symTable.notFoundSymbol) {
            return symTable.semanticError;
        }

        // Set the field symbol to use during the code generation phase.
        varReferExpr.symbol = fieldSymbol;
        return fieldSymbol.type;
    }

    private BType checkRecordOptionalFieldAccess(BLangAccessExpression varReferExpr, Name fieldName,
                                                 BRecordType recordType, AnalyzerData data) {
        BSymbol fieldSymbol = symResolver.resolveStructField(varReferExpr.pos, data.env, fieldName, recordType.tsymbol);

        if (fieldSymbol == symTable.notFoundSymbol || !Symbols.isOptional(fieldSymbol)) {
            return symTable.semanticError;
        }

        // Set the field symbol to use during the code generation phase.
        varReferExpr.symbol = fieldSymbol;
        return fieldSymbol.type;
    }

    private BType checkRecordRestFieldAccess(BLangAccessExpression varReferExpr, Name fieldName,
                                             BRecordType recordType, AnalyzerData data) {
        BSymbol fieldSymbol = symResolver.resolveStructField(varReferExpr.pos, data.env, fieldName, recordType.tsymbol);

        if (fieldSymbol != symTable.notFoundSymbol) {
            // The field should not exist as a required or optional field.
            return symTable.semanticError;
        }

        if (recordType.sealed) {
            return symTable.semanticError;
        }

        return recordType.restFieldType;
    }

    private BType checkObjectFieldAccess(BLangFieldBasedAccess bLangFieldBasedAccess,
                                         Name fieldName, BObjectType objectType, AnalyzerData data) {
        BSymbol fieldSymbol = symResolver.resolveStructField(bLangFieldBasedAccess.pos,
                data.env, fieldName, objectType.tsymbol);

        if (fieldSymbol != symTable.notFoundSymbol) {
            // Setting the field symbol. This is used during the code generation phase
            bLangFieldBasedAccess.symbol = fieldSymbol;
            return fieldSymbol.type;
        }

        // check if it is an attached function pointer call
        Name objFuncName = names.fromString(Symbols.getAttachedFuncSymbolName(objectType.tsymbol.name.value,
                fieldName.value));
        fieldSymbol =
                symResolver.resolveObjectField(bLangFieldBasedAccess.pos, data.env, objFuncName, objectType.tsymbol);

        if (fieldSymbol == symTable.notFoundSymbol) {
            dlog.error(bLangFieldBasedAccess.field.pos,
                    DiagnosticErrorCode.UNDEFINED_STRUCTURE_FIELD_WITH_TYPE, fieldName,
                    objectType.tsymbol.type.getKind().typeName(), objectType.tsymbol);
            return symTable.semanticError;
        }

        if (Symbols.isFlagOn(fieldSymbol.flags, Flags.REMOTE)) {
            dlog.error(bLangFieldBasedAccess.field.pos,
                       DiagnosticErrorCode.CANNOT_USE_FIELD_ACCESS_TO_ACCESS_A_REMOTE_METHOD);
            return symTable.semanticError;
        }

        if (Symbols.isFlagOn(fieldSymbol.type.flags, Flags.ISOLATED) &&
                !Symbols.isFlagOn(objectType.flags, Flags.ISOLATED)) {
            fieldSymbol = ASTBuilderUtil.duplicateInvokableSymbol((BInvokableSymbol) fieldSymbol);

            fieldSymbol.flags &= ~Flags.ISOLATED;
            fieldSymbol.type.flags &= ~Flags.ISOLATED;
        }

        // Setting the field symbol. This is used during the code generation phase
        bLangFieldBasedAccess.symbol = fieldSymbol;
        return fieldSymbol.type;
    }

    private BType checkTupleFieldType(BType tupleType, int indexValue) {
        BTupleType bTupleType = (BTupleType) tupleType;
        List<BType> tupleMemberTypes = bTupleType.getTupleTypes();
        if (tupleMemberTypes.size() <= indexValue && bTupleType.restType != null) {
            return bTupleType.restType;
        } else if (indexValue < 0 || tupleMemberTypes.size() <= indexValue) {
            return symTable.semanticError;
        }
        return tupleMemberTypes.get(indexValue);
    }

    private void validateTags(BLangXMLElementLiteral bLangXMLElementLiteral, SymbolEnv xmlElementEnv,
                              AnalyzerData data) {
        // check type for start and end tags
        BLangExpression startTagName = bLangXMLElementLiteral.startTagName;
        checkExpr(startTagName, xmlElementEnv, symTable.stringType, data);
        BLangExpression endTagName = bLangXMLElementLiteral.endTagName;
        if (endTagName == null) {
            return;
        }

        checkExpr(endTagName, xmlElementEnv, symTable.stringType, data);
        if (startTagName.getKind() == NodeKind.XML_QNAME && endTagName.getKind() == NodeKind.XML_QNAME &&
                startTagName.equals(endTagName)) {
            return;
        }

        if (startTagName.getKind() != NodeKind.XML_QNAME && endTagName.getKind() != NodeKind.XML_QNAME) {
            return;
        }

        dlog.error(bLangXMLElementLiteral.pos, DiagnosticErrorCode.XML_TAGS_MISMATCH);
    }

    private void checkStringTemplateExprs(List<? extends BLangExpression> exprs, AnalyzerData data) {
        for (BLangExpression expr : exprs) {
            checkExpr(expr, data);

            BType type = expr.getBType();

            if (type == symTable.semanticError) {
                continue;
            }

            if (!types.isNonNilSimpleBasicTypeOrString(type)) {
                dlog.error(expr.pos, DiagnosticErrorCode.INCOMPATIBLE_TYPES,
                        BUnionType.create(null, symTable.intType, symTable.floatType,
                                symTable.decimalType, symTable.stringType,
                                symTable.booleanType), type);
            }
        }
    }

    /**
     * Concatenate the consecutive text type nodes, and get the reduced set of children.
     *
     * @param exprs         Child nodes
     * @param xmlElementEnv
     * @return Reduced set of children
     */
    private List<BLangExpression> concatSimilarKindXMLNodes(List<BLangExpression> exprs, SymbolEnv xmlElementEnv,
                                                            AnalyzerData data) {
        List<BLangExpression> newChildren = new ArrayList<>();
        List<BLangExpression> tempConcatExpressions = new ArrayList<>();

        for (BLangExpression expr : exprs) {
            boolean prevNonErrorLoggingCheck = data.commonAnalyzerData.nonErrorLoggingCheck;
            data.commonAnalyzerData.nonErrorLoggingCheck = true;
            int prevErrorCount = this.dlog.errorCount();
            this.dlog.resetErrorCount();
            this.dlog.mute();

            BType exprType = checkExpr(nodeCloner.cloneNode(expr), xmlElementEnv, symTable.xmlType, data);

            data.commonAnalyzerData.nonErrorLoggingCheck = prevNonErrorLoggingCheck;
            int errorCount = this.dlog.errorCount();
            this.dlog.setErrorCount(prevErrorCount);

            if (!prevNonErrorLoggingCheck) {
                this.dlog.unmute();
            }

            if (errorCount == 0 && exprType != symTable.semanticError) {
                exprType = checkExpr(expr, xmlElementEnv, symTable.xmlType, data);
            } else {
                exprType = checkExpr(expr, xmlElementEnv, data);
            }

            if (TypeTags.isXMLTypeTag(Types.getReferredType(exprType).tag)) {
                if (!tempConcatExpressions.isEmpty()) {
                    newChildren.add(getXMLTextLiteral(tempConcatExpressions));
                    tempConcatExpressions = new ArrayList<>();
                }
                newChildren.add(expr);
                continue;
            }

            BType type = expr.getBType();
            BType referredType = Types.getReferredType(type);
            if (referredType.tag >= TypeTags.JSON &&
                    !TypeTags.isIntegerTypeTag(referredType.tag) && !TypeTags.isStringTypeTag(referredType.tag)) {
                if (referredType != symTable.semanticError && !TypeTags.isXMLTypeTag(referredType.tag)) {
                    dlog.error(expr.pos, DiagnosticErrorCode.INCOMPATIBLE_TYPES,
                            BUnionType.create(null, symTable.intType, symTable.floatType,
                                    symTable.decimalType, symTable.stringType,
                                    symTable.booleanType, symTable.xmlType), type);
                }
                continue;
            }

            tempConcatExpressions.add(expr);
        }

        // Add remaining concatenated text nodes as children
        if (!tempConcatExpressions.isEmpty()) {
            newChildren.add(getXMLTextLiteral(tempConcatExpressions));
        }

        return newChildren;
    }

    private BLangExpression getXMLTextLiteral(List<BLangExpression> exprs) {
        BLangXMLTextLiteral xmlTextLiteral = (BLangXMLTextLiteral) TreeBuilder.createXMLTextLiteralNode();
        xmlTextLiteral.textFragments = exprs;
        xmlTextLiteral.pos = exprs.get(0).pos;
        xmlTextLiteral.setBType(symTable.xmlType);
        return xmlTextLiteral;
    }

    private boolean returnsNull(BLangAccessExpression accessExpr) {
        BType parentType = accessExpr.expr.getBType();
        if (parentType.isNullable() && parentType.tag != TypeTags.JSON) {
            return true;
        }

        // Check whether this is a map access by index. If not, null is not a possible return type.
        if (parentType.tag != TypeTags.MAP) {
            return false;
        }

        // A map access with index, returns nullable type
        if (accessExpr.getKind() == NodeKind.INDEX_BASED_ACCESS_EXPR
                && accessExpr.expr.getBType().tag == TypeTags.MAP) {
            BType constraintType = ((BMapType) accessExpr.expr.getBType()).constraint;

            // JSON and any is special cased here, since those are two union types, with null within them.
            // Therefore return 'type' will not include null.
            return constraintType != null && constraintType.tag != TypeTags.ANY && constraintType.tag != TypeTags.JSON;
        }

        return false;
    }

    private BType checkObjectFieldAccessExpr(BLangFieldBasedAccess fieldAccessExpr, BType varRefType, Name fieldName,
                                             AnalyzerData data) {
        if (varRefType.tag == TypeTags.OBJECT) {
            return checkObjectFieldAccess(fieldAccessExpr, fieldName, (BObjectType) varRefType, data);
        }

        // If the type is not an object, it needs to be a union of objects.
        // Resultant field type is calculated here.
        Set<BType> memberTypes = ((BUnionType) varRefType).getMemberTypes();

        LinkedHashSet<BType> fieldTypeMembers = new LinkedHashSet<>();

        for (BType memType : memberTypes) {
            BType individualFieldType = checkObjectFieldAccess(fieldAccessExpr, fieldName, (BObjectType) memType, data);

            if (individualFieldType == symTable.semanticError) {
                return individualFieldType;
            }

            fieldTypeMembers.add(individualFieldType);
        }

        if (fieldTypeMembers.size() == 1) {
            return fieldTypeMembers.iterator().next();
        }

        return BUnionType.create(null, fieldTypeMembers);
    }

    private BType checkRecordFieldAccessExpr(BLangFieldBasedAccess fieldAccessExpr, BType type, Name fieldName,
                                             AnalyzerData data) {
        BType varRefType = Types.getReferredType(type);
        if (varRefType.tag == TypeTags.RECORD) {
            BSymbol fieldSymbol = symResolver.resolveStructField(fieldAccessExpr.pos, data.env,
                    fieldName, varRefType.tsymbol);

            if (Symbols.isOptional(fieldSymbol) && !fieldSymbol.type.isNullable() && !fieldAccessExpr.isLValue) {
                fieldAccessExpr.symbol = fieldSymbol;
                return types.addNilForNillableAccessType(fieldSymbol.type);
            }
            return checkRecordRequiredFieldAccess(fieldAccessExpr, fieldName, (BRecordType) varRefType, data);
        }

        // If the type is not a record, it needs to be a union of records.
        // Resultant field type is calculated here.
        Set<BType> memberTypes = ((BUnionType) varRefType).getMemberTypes();

        // checks whether if the field symbol type is nilable and the field is optional in other records
        for (BType memType : memberTypes) {
            BSymbol fieldSymbol = symResolver.resolveStructField(fieldAccessExpr.pos, data.env,
                    fieldName, memType.tsymbol);
            if (fieldSymbol.type.isNullable() &&
                    isFieldOptionalInRecords(((BUnionType) varRefType), fieldName, fieldAccessExpr, data)) {
                return symTable.semanticError;
            }
        }

        LinkedHashSet<BType> fieldTypeMembers = new LinkedHashSet<>();

        for (BType memType : memberTypes) {
            BType individualFieldType = checkRecordFieldAccessExpr(fieldAccessExpr, memType, fieldName, data);

            if (individualFieldType == symTable.semanticError) {
                return individualFieldType;
            }

            fieldTypeMembers.add(individualFieldType);
        }

        if (fieldTypeMembers.size() == 1) {
            return fieldTypeMembers.iterator().next();
        }

        return BUnionType.create(null, fieldTypeMembers);
    }

    private boolean isFieldOptionalInRecords(BUnionType unionType, Name fieldName,
                                             BLangFieldBasedAccess fieldAccessExpr, AnalyzerData data) {
        Set<BType> memberTypes = unionType.getMemberTypes();
        for (BType memType: memberTypes) {
            BSymbol fieldSymbol = symResolver.resolveStructField(fieldAccessExpr.pos, data.env,
                    fieldName, memType.tsymbol);
            if (Symbols.isOptional(fieldSymbol)) {
                return true;
            }
        }
        return false;
    }

    private BType checkRecordFieldAccessLhsExpr(BLangFieldBasedAccess fieldAccessExpr, BType varRefType,
                                                Name fieldName, AnalyzerData data) {
        if (varRefType.tag == TypeTags.RECORD) {
            BType fieldType =
                    checkRecordRequiredFieldAccess(fieldAccessExpr, fieldName, (BRecordType) varRefType, data);
            if (fieldType != symTable.semanticError) {
                return fieldType;
            }

            // For the LHS, the field could be optional.
            return checkRecordOptionalFieldAccess(fieldAccessExpr, fieldName, (BRecordType) varRefType, data);
        }

        // If the type is not an record, it needs to be a union of records.
        // Resultant field type is calculated here.
        Set<BType> memberTypes = ((BUnionType) varRefType).getMemberTypes();

        LinkedHashSet<BType> fieldTypeMembers = new LinkedHashSet<>();

        for (BType memType : memberTypes) {
            BType individualFieldType = checkRecordFieldAccessLhsExpr(fieldAccessExpr, memType, fieldName, data);

            if (individualFieldType == symTable.semanticError) {
                return symTable.semanticError;
            }

            fieldTypeMembers.add(individualFieldType);
        }

        if (fieldTypeMembers.size() == 1) {
            return fieldTypeMembers.iterator().next();
        }

        return BUnionType.create(null, fieldTypeMembers);
    }

    private BType checkOptionalRecordFieldAccessExpr(BLangFieldBasedAccess fieldAccessExpr, BType varRefType,
                                                     Name fieldName, AnalyzerData data) {
        BType refType = Types.getReferredType(varRefType);
        if (refType.tag == TypeTags.RECORD) {
            BType fieldType = checkRecordRequiredFieldAccess(fieldAccessExpr, fieldName, (BRecordType) refType, data);
            if (fieldType != symTable.semanticError) {
                return fieldType;
            }

            fieldType = checkRecordOptionalFieldAccess(fieldAccessExpr, fieldName, (BRecordType) refType, data);
            if (fieldType == symTable.semanticError) {
                return fieldType;
            }
            return types.addNilForNillableAccessType(fieldType);
        }

        // If the type is not an record, it needs to be a union of records.
        // Resultant field type is calculated here.
        Set<BType> memberTypes = ((BUnionType) refType).getMemberTypes();

        BType fieldType;

        boolean nonMatchedRecordExists = false;

        LinkedHashSet<BType> fieldTypeMembers = new LinkedHashSet<>();

        for (BType memType : memberTypes) {
            BType individualFieldType = checkOptionalRecordFieldAccessExpr(fieldAccessExpr, memType, fieldName, data);

            if (individualFieldType == symTable.semanticError) {
                nonMatchedRecordExists = true;
                continue;
            }

            fieldTypeMembers.add(individualFieldType);
        }

        if (fieldTypeMembers.isEmpty()) {
            return symTable.semanticError;
        }

        if (fieldTypeMembers.size() == 1) {
            fieldType = fieldTypeMembers.iterator().next();
        } else {
            fieldType = BUnionType.create(null, fieldTypeMembers);
        }

        return nonMatchedRecordExists ? types.addNilForNillableAccessType(fieldType) : fieldType;
    }

    private RecordUnionDiagnostics checkRecordUnion(BLangFieldBasedAccess fieldAccessExpr, Set<BType> memberTypes,
                                                    Name fieldName, AnalyzerData data) {

        RecordUnionDiagnostics recordUnionDiagnostics = new RecordUnionDiagnostics();

        for (BType memberType : memberTypes) {
            BRecordType recordMember = (BRecordType) Types.getReferredType(memberType);

            if (recordMember.getFields().containsKey(fieldName.getValue())) {

                if (isNilableType(fieldAccessExpr, memberType, fieldName, data)) {
                    recordUnionDiagnostics.nilableInRecords.add(recordMember);
                }

            } else {
                // The field being accessed is not declared in this record member type
                recordUnionDiagnostics.undeclaredInRecords.add(recordMember);
            }

        }

        return recordUnionDiagnostics;
    }

    private boolean isNilableType(BLangFieldBasedAccess fieldAccessExpr, BType memberType,
                              Name fieldName, AnalyzerData data) {
        BSymbol fieldSymbol = symResolver.resolveStructField(fieldAccessExpr.pos, data.env,
                fieldName, memberType.tsymbol);
        return fieldSymbol.type.isNullable();
    }

    private void logRhsFieldAccExprErrors(BLangFieldBasedAccess fieldAccessExpr, BType varRefType, Name fieldName,
                                          AnalyzerData data) {
        if (varRefType.tag == TypeTags.RECORD) {

            BRecordType recordVarRefType = (BRecordType) varRefType;
            boolean isFieldDeclared = recordVarRefType.getFields().containsKey(fieldName.getValue());

            if (isFieldDeclared) {
                // The field being accessed using the field access expression is declared as an optional field
                dlog.error(fieldAccessExpr.pos,
                        DiagnosticErrorCode.FIELD_ACCESS_CANNOT_BE_USED_TO_ACCESS_OPTIONAL_FIELDS);
            } else if (recordVarRefType.sealed) {
                // Accessing an undeclared field in a close record
                dlog.error(fieldAccessExpr.pos, DiagnosticErrorCode.UNDECLARED_FIELD_IN_RECORD, fieldName, varRefType);

            } else {
                // The field accessed is either not declared or maybe declared as a rest field in an open record
                dlog.error(fieldAccessExpr.pos, DiagnosticErrorCode.INVALID_FIELD_ACCESS_IN_RECORD_TYPE, fieldName,
                        varRefType);
            }

        } else {
            // If the type is not a record, it needs to be a union of records
            LinkedHashSet<BType> memberTypes = ((BUnionType) varRefType).getMemberTypes();
            RecordUnionDiagnostics recUnionInfo = checkRecordUnion(fieldAccessExpr, memberTypes, fieldName, data);

            if (recUnionInfo.hasNilableAndUndeclared()) {

                dlog.error(fieldAccessExpr.pos,
                        DiagnosticErrorCode.UNDECLARED_AND_NILABLE_FIELDS_IN_UNION_OF_RECORDS, fieldName,
                        recUnionInfo.recordsToString(recUnionInfo.undeclaredInRecords),
                        recUnionInfo.recordsToString(recUnionInfo.nilableInRecords));
            } else if (recUnionInfo.hasUndeclared()) {

                dlog.error(fieldAccessExpr.pos, DiagnosticErrorCode.UNDECLARED_FIELD_IN_UNION_OF_RECORDS, fieldName,
                        recUnionInfo.recordsToString(recUnionInfo.undeclaredInRecords));
            } else if (recUnionInfo.hasNilable()) {

                dlog.error(fieldAccessExpr.pos, DiagnosticErrorCode.NILABLE_FIELD_IN_UNION_OF_RECORDS, fieldName,
                        recUnionInfo.recordsToString(recUnionInfo.nilableInRecords));
            }
        }
    }

    private BType checkFieldAccessExpr(BLangFieldBasedAccess fieldAccessExpr, BType varRefType, Name fieldName,
                                       AnalyzerData data) {
        BType actualType = symTable.semanticError;
        varRefType = Types.getReferredType(varRefType);

        if (types.isSubTypeOfBaseType(varRefType, TypeTags.OBJECT)) {
            actualType = checkObjectFieldAccessExpr(fieldAccessExpr, varRefType, fieldName, data);
            fieldAccessExpr.originalType = actualType;
        } else if (types.isSubTypeOfBaseType(varRefType, TypeTags.RECORD)) {
            actualType = checkRecordFieldAccessExpr(fieldAccessExpr, varRefType, fieldName, data);

            if (actualType != symTable.semanticError) {
                fieldAccessExpr.originalType = actualType;
                return actualType;
            }

            if (!fieldAccessExpr.isLValue) {
                logRhsFieldAccExprErrors(fieldAccessExpr, varRefType, fieldName, data);
                return actualType;
            }

            // If this is an LHS expression, check if there is a required and/ optional field by the specified field
            // name in all records.
            actualType = checkRecordFieldAccessLhsExpr(fieldAccessExpr, varRefType, fieldName, data);
            fieldAccessExpr.originalType = actualType;
            if (actualType == symTable.semanticError) {
                dlog.error(fieldAccessExpr.pos, DiagnosticErrorCode.UNDEFINED_STRUCTURE_FIELD_WITH_TYPE,
                        fieldName,
                        varRefType.getKind() == TypeKind.UNION ? "union" : varRefType.getKind().typeName(), varRefType);
            }
        } else if (types.isLax(varRefType)) {
            if (fieldAccessExpr.isLValue) {
                dlog.error(fieldAccessExpr.pos,
                        DiagnosticErrorCode.OPERATION_DOES_NOT_SUPPORT_FIELD_ACCESS_FOR_ASSIGNMENT,
                        varRefType);
                return symTable.semanticError;
            }
            if (fieldAccessExpr.fieldKind == FieldKind.WITH_NS) {
                resolveXMLNamespace((BLangFieldBasedAccess.BLangNSPrefixedFieldBasedAccess) fieldAccessExpr, data);
            }
            BType laxFieldAccessType = getLaxFieldAccessType(varRefType);
            actualType = BUnionType.create(null, laxFieldAccessType, symTable.errorType);
            fieldAccessExpr.originalType = laxFieldAccessType;
        } else if (fieldAccessExpr.expr.getKind() == NodeKind.FIELD_BASED_ACCESS_EXPR &&
                hasLaxOriginalType(((BLangFieldBasedAccess) fieldAccessExpr.expr))) {
            BType laxFieldAccessType =
                    getLaxFieldAccessType(((BLangFieldBasedAccess) fieldAccessExpr.expr).originalType);
            if (fieldAccessExpr.fieldKind == FieldKind.WITH_NS) {
                resolveXMLNamespace((BLangFieldBasedAccess.BLangNSPrefixedFieldBasedAccess) fieldAccessExpr, data);
            }
            actualType = BUnionType.create(null, laxFieldAccessType, symTable.errorType);
            fieldAccessExpr.errorSafeNavigation = true;
            fieldAccessExpr.originalType = laxFieldAccessType;
        } else if (TypeTags.isXMLTypeTag(varRefType.tag)) {
            if (fieldAccessExpr.isLValue) {
                dlog.error(fieldAccessExpr.pos, DiagnosticErrorCode.CANNOT_UPDATE_XML_SEQUENCE);
            }
            // todo: field access on a xml value is not attribute access, return type should be string?
            // `_` is a special field that refer to the element name.
            actualType = symTable.xmlType;
            fieldAccessExpr.originalType = actualType;
        } else if (varRefType.tag != TypeTags.SEMANTIC_ERROR) {
            dlog.error(fieldAccessExpr.pos, DiagnosticErrorCode.OPERATION_DOES_NOT_SUPPORT_FIELD_ACCESS,
                    varRefType);
        }

        return actualType;
    }

    private void resolveXMLNamespace(BLangFieldBasedAccess.BLangNSPrefixedFieldBasedAccess fieldAccessExpr,
                                     AnalyzerData data) {
        BLangFieldBasedAccess.BLangNSPrefixedFieldBasedAccess nsPrefixedFieldAccess = fieldAccessExpr;
        String nsPrefix = nsPrefixedFieldAccess.nsPrefix.value;
        BSymbol nsSymbol = symResolver.lookupSymbolInPrefixSpace(data.env, names.fromString(nsPrefix));

        if (nsSymbol == symTable.notFoundSymbol) {
            dlog.error(nsPrefixedFieldAccess.nsPrefix.pos, DiagnosticErrorCode.CANNOT_FIND_XML_NAMESPACE,
                    nsPrefixedFieldAccess.nsPrefix);
        } else if (nsSymbol.getKind() == SymbolKind.PACKAGE) {
            nsPrefixedFieldAccess.nsSymbol = (BXMLNSSymbol) findXMLNamespaceFromPackageConst(
                    nsPrefixedFieldAccess.field.value, nsPrefixedFieldAccess.nsPrefix.value,
                    (BPackageSymbol) nsSymbol, fieldAccessExpr.pos, data);
        } else {
            nsPrefixedFieldAccess.nsSymbol = (BXMLNSSymbol) nsSymbol;
        }
    }

    private boolean hasLaxOriginalType(BLangFieldBasedAccess fieldBasedAccess) {
        return fieldBasedAccess.originalType != null && types.isLax(fieldBasedAccess.originalType);
    }

    private BType getLaxFieldAccessType(BType exprType) {
        switch (exprType.tag) {
            case TypeTags.JSON:
                return symTable.jsonType;
            case TypeTags.XML:
            case TypeTags.XML_ELEMENT:
                return symTable.stringType;
            case TypeTags.MAP:
                return ((BMapType) exprType).constraint;
            case TypeTags.UNION:
                BUnionType unionType = (BUnionType) exprType;
                if (types.isSameType(symTable.jsonType, unionType)) {
                    return symTable.jsonType;
                }
                LinkedHashSet<BType> memberTypes = new LinkedHashSet<>();
                unionType.getMemberTypes().forEach(bType -> memberTypes.add(getLaxFieldAccessType(bType)));
                return memberTypes.size() == 1 ? memberTypes.iterator().next() : BUnionType.create(null, memberTypes);
            case TypeTags.TYPEREFDESC:
                BType refType = Types.getReferredType(exprType);
                BType compatibleType = getLaxFieldAccessType(refType);
                return compatibleType == refType ? exprType : compatibleType;
        }
        return symTable.semanticError;
    }

    private BType checkOptionalFieldAccessExpr(BLangFieldBasedAccess fieldAccessExpr, BType varRefType, Name fieldName,
                                               AnalyzerData data) {
        BType actualType = symTable.semanticError;
        BType referredType = Types.getReferredType(varRefType);

        boolean nillableExprType = false;
        BType effectiveType = Types.getReferredType(varRefType);

        if (referredType.tag == TypeTags.UNION) {
            Set<BType> memTypes = ((BUnionType) referredType).getMemberTypes();

            if (memTypes.contains(symTable.nilType)) {
                LinkedHashSet<BType> nilRemovedSet = new LinkedHashSet<>();
                for (BType bType : memTypes) {
                    if (bType != symTable.nilType) {
                        nilRemovedSet.add(bType);
                    } else {
                        nillableExprType = true;
                    }
                }

                effectiveType = nilRemovedSet.size() == 1 ? nilRemovedSet.iterator().next() :
                        BUnionType.create(null, nilRemovedSet);
            }
        }

        if (types.isSubTypeOfBaseType(effectiveType, TypeTags.RECORD)) {
            actualType = checkOptionalRecordFieldAccessExpr(fieldAccessExpr, effectiveType, fieldName, data);
            if (actualType == symTable.semanticError) {
                dlog.error(fieldAccessExpr.pos,
                        DiagnosticErrorCode.OPERATION_DOES_NOT_SUPPORT_OPTIONAL_FIELD_ACCESS_FOR_FIELD,
                        varRefType, fieldName);
            }
            fieldAccessExpr.nilSafeNavigation = nillableExprType;
            fieldAccessExpr.originalType = fieldAccessExpr.leafNode || !nillableExprType ? actualType :
                    types.getTypeWithoutNil(actualType);
        } else if (types.isLax(effectiveType)) {
            BType laxFieldAccessType = getLaxFieldAccessType(effectiveType);
            actualType = accessCouldResultInError(effectiveType) ?
                    BUnionType.create(null, laxFieldAccessType, symTable.errorType) : laxFieldAccessType;
            if (fieldAccessExpr.fieldKind == FieldKind.WITH_NS) {
                resolveXMLNamespace((BLangFieldBasedAccess.BLangNSPrefixedFieldBasedAccess) fieldAccessExpr, data);
            }
            fieldAccessExpr.originalType = laxFieldAccessType;
            fieldAccessExpr.nilSafeNavigation = true;
            nillableExprType = true;
        } else if (fieldAccessExpr.expr.getKind() == NodeKind.FIELD_BASED_ACCESS_EXPR &&
                hasLaxOriginalType(((BLangFieldBasedAccess) fieldAccessExpr.expr))) {
            BType laxFieldAccessType =
                    getLaxFieldAccessType(((BLangFieldBasedAccess) fieldAccessExpr.expr).originalType);
            actualType = accessCouldResultInError(effectiveType) ?
                    BUnionType.create(null, laxFieldAccessType, symTable.errorType) : laxFieldAccessType;
            if (fieldAccessExpr.fieldKind == FieldKind.WITH_NS) {
                resolveXMLNamespace((BLangFieldBasedAccess.BLangNSPrefixedFieldBasedAccess) fieldAccessExpr, data);
            }
            fieldAccessExpr.errorSafeNavigation = true;
            fieldAccessExpr.originalType = laxFieldAccessType;
            fieldAccessExpr.nilSafeNavigation = true;
            nillableExprType = true;
        } else if (varRefType.tag != TypeTags.SEMANTIC_ERROR) {
            dlog.error(fieldAccessExpr.pos,
                    DiagnosticErrorCode.OPERATION_DOES_NOT_SUPPORT_OPTIONAL_FIELD_ACCESS, varRefType);
        }

        if (nillableExprType && actualType != symTable.semanticError && !actualType.isNullable()) {
            actualType = BUnionType.create(null, actualType, symTable.nilType);
        }

        return actualType;
    }

    private boolean accessCouldResultInError(BType bType) {
        BType type = Types.getReferredType(bType);
        if (type.tag == TypeTags.JSON) {
            return true;
        }

        if (type.tag == TypeTags.MAP) {
            return false;
        }

        if (type.tag == TypeTags.XML) {
            return true;
        }

        if (type.tag == TypeTags.UNION) {
            return ((BUnionType) type).getMemberTypes().stream().anyMatch(this::accessCouldResultInError);
        } else {
            return false;
        }
    }

    private BType checkIndexAccessExpr(BLangIndexBasedAccess indexBasedAccessExpr, AnalyzerData data) {
        BType effectiveType = types.getTypeWithEffectiveIntersectionTypes(indexBasedAccessExpr.expr.getBType());
        BType varRefType = Types.getReferredType(effectiveType);
        boolean nillableExprType = false;

        if (varRefType.tag == TypeTags.UNION) {
            Set<BType> memTypes = ((BUnionType) varRefType).getMemberTypes();

            if (memTypes.contains(symTable.nilType)) {
                LinkedHashSet<BType> nilRemovedSet = new LinkedHashSet<>();
                for (BType bType : memTypes) {
                    if (bType != symTable.nilType) {
                        nilRemovedSet.add(bType);
                    } else {
                        nillableExprType = true;
                    }
                }

                if (nillableExprType) {
                    varRefType = nilRemovedSet.size() == 1 ? nilRemovedSet.iterator().next() :
                            BUnionType.create(null, nilRemovedSet);

                    if (!types.isSubTypeOfMapping(varRefType)) {
                        // Member access is allowed on optional types only with mappings.
                        dlog.error(indexBasedAccessExpr.pos,
                                DiagnosticErrorCode.OPERATION_DOES_NOT_SUPPORT_MEMBER_ACCESS,
                                   indexBasedAccessExpr.expr.getBType());
                        return symTable.semanticError;
                    }

                    if (indexBasedAccessExpr.isLValue || indexBasedAccessExpr.isCompoundAssignmentLValue) {
                        dlog.error(indexBasedAccessExpr.pos,
                                DiagnosticErrorCode.OPERATION_DOES_NOT_SUPPORT_MEMBER_ACCESS_FOR_ASSIGNMENT,
                                   indexBasedAccessExpr.expr.getBType());
                        return symTable.semanticError;
                    }
                }
            }
        }


        BLangExpression indexExpr = indexBasedAccessExpr.indexExpr;
        BType actualType = symTable.semanticError;

        if (types.isSubTypeOfMapping(varRefType)) {
            checkExpr(indexExpr, symTable.stringType, data);

            if (indexExpr.getBType() == symTable.semanticError) {
                return symTable.semanticError;
            }

            actualType = checkMappingIndexBasedAccess(indexBasedAccessExpr, varRefType, data);

            if (actualType == symTable.semanticError) {
                if (isConstExpr(indexExpr)) {
                    String fieldName = getConstFieldName(indexExpr);
                    dlog.error(indexBasedAccessExpr.pos, DiagnosticErrorCode.UNDEFINED_STRUCTURE_FIELD,
                            fieldName, indexBasedAccessExpr.expr.getBType());
                    return actualType;
                }

                dlog.error(indexExpr.pos, DiagnosticErrorCode.INVALID_RECORD_MEMBER_ACCESS_EXPR, indexExpr.getBType());
                return actualType;
            }

            indexBasedAccessExpr.nilSafeNavigation = nillableExprType;
            indexBasedAccessExpr.originalType = indexBasedAccessExpr.leafNode || !nillableExprType ? actualType :
                    types.getTypeWithoutNil(actualType);
        } else if (types.isSubTypeOfList(varRefType)) {
            checkExpr(indexExpr, symTable.intType, data);

            if (indexExpr.getBType() == symTable.semanticError) {
                return symTable.semanticError;
            }

            actualType = checkListIndexBasedAccess(indexBasedAccessExpr, varRefType);
            indexBasedAccessExpr.originalType = actualType;

            if (actualType == symTable.semanticError) {
                if (isConstExpr(indexExpr)) {
                    dlog.error(indexBasedAccessExpr.indexExpr.pos,
                            DiagnosticErrorCode.LIST_INDEX_OUT_OF_RANGE, getConstIndex(indexExpr));
                    return actualType;
                }
                dlog.error(indexExpr.pos, DiagnosticErrorCode.INVALID_LIST_MEMBER_ACCESS_EXPR, indexExpr.getBType());
                return actualType;
            }
        } else if (types.isAssignable(varRefType, symTable.stringType)) {
            if (indexBasedAccessExpr.isLValue) {
                dlog.error(indexBasedAccessExpr.pos,
                        DiagnosticErrorCode.OPERATION_DOES_NOT_SUPPORT_MEMBER_ACCESS_FOR_ASSIGNMENT,
                           indexBasedAccessExpr.expr.getBType());
                return symTable.semanticError;
            }

            checkExpr(indexExpr, symTable.intType, data);

            if (indexExpr.getBType() == symTable.semanticError) {
                return symTable.semanticError;
            }

            indexBasedAccessExpr.originalType = symTable.charStringType;
            actualType = symTable.charStringType;
        } else if (TypeTags.isXMLTypeTag(varRefType.tag)) {
            if (indexBasedAccessExpr.isLValue) {
                indexExpr.setBType(symTable.semanticError);
                dlog.error(indexBasedAccessExpr.pos, DiagnosticErrorCode.CANNOT_UPDATE_XML_SEQUENCE);
                return actualType;
            }

            BType type = checkExpr(indexExpr, symTable.intType, data);
            if (type == symTable.semanticError) {
                return type;
            }
            // Note: out of range member access returns empty xml value unlike lists
            // hence, this needs to be set to xml type
            indexBasedAccessExpr.originalType = varRefType;
            actualType = varRefType;
        } else if (varRefType.tag == TypeTags.TABLE) {
            if (indexBasedAccessExpr.isLValue) {
                dlog.error(indexBasedAccessExpr.pos, DiagnosticErrorCode.CANNOT_UPDATE_TABLE_USING_MEMBER_ACCESS,
                        varRefType);
                return symTable.semanticError;
            }
            BTableType tableType = (BTableType) Types.getReferredType(indexBasedAccessExpr.expr.getBType());
            BType keyTypeConstraint = tableType.keyTypeConstraint;
            if (tableType.keyTypeConstraint == null) {
                keyTypeConstraint = createTableKeyConstraint(tableType.fieldNameList, tableType.constraint);

                if (keyTypeConstraint == symTable.semanticError) {
                    dlog.error(indexBasedAccessExpr.pos,
                               DiagnosticErrorCode.MEMBER_ACCESS_NOT_SUPPORTED_FOR_KEYLESS_TABLE,
                               indexBasedAccessExpr.expr);
                    return symTable.semanticError;
                }
            }

            BType indexExprType = checkExpr(indexExpr, keyTypeConstraint, data);
            if (indexExprType == symTable.semanticError) {
                return symTable.semanticError;
            }

            if (data.expType.tag != TypeTags.NONE) {
                BType resultType = checkExpr(indexBasedAccessExpr.expr, data.expType, data);
                if (resultType == symTable.semanticError) {
                    return symTable.semanticError;
                }
            }
            BType constraint = tableType.constraint;
            actualType = types.addNilForNillableAccessType(constraint);
            indexBasedAccessExpr.originalType = indexBasedAccessExpr.leafNode || !nillableExprType ? actualType :
                    types.getTypeWithoutNil(actualType);
        } else if (varRefType == symTable.semanticError) {
            indexBasedAccessExpr.indexExpr.setBType(symTable.semanticError);
            return symTable.semanticError;
        } else {
            indexBasedAccessExpr.indexExpr.setBType(symTable.semanticError);
            dlog.error(indexBasedAccessExpr.pos, DiagnosticErrorCode.OPERATION_DOES_NOT_SUPPORT_MEMBER_ACCESS,
                       indexBasedAccessExpr.expr.getBType());
            return symTable.semanticError;
        }

        if (nillableExprType && !actualType.isNullable()) {
            actualType = BUnionType.create(null, actualType, symTable.nilType);
        }

        return actualType;
    }

    private Long getConstIndex(BLangExpression indexExpr) {
        switch (indexExpr.getKind()) {
            case GROUP_EXPR:
                BLangGroupExpr groupExpr = (BLangGroupExpr) indexExpr;
                return getConstIndex(groupExpr.expression);
            case NUMERIC_LITERAL:
                return (Long) ((BLangLiteral) indexExpr).value;
            case UNARY_EXPR:
                BLangNumericLiteral numericLiteral =
                        Types.constructNumericLiteralFromUnaryExpr((BLangUnaryExpr) indexExpr);
                return (Long) numericLiteral.value;
            default:
                return (Long) ((BConstantSymbol) ((BLangSimpleVarRef) indexExpr).symbol).value.value;
        }
    }

    private String getConstFieldName(BLangExpression indexExpr) {
        switch (indexExpr.getKind()) {
            case GROUP_EXPR:
                BLangGroupExpr groupExpr = (BLangGroupExpr) indexExpr;
                return getConstFieldName(groupExpr.expression);
            case LITERAL:
                return (String) ((BLangLiteral) indexExpr).value;
            default:
                return (String) ((BConstantSymbol) ((BLangSimpleVarRef) indexExpr).symbol).value.value;
        }
    }

    private BType checkArrayIndexBasedAccess(BLangIndexBasedAccess indexBasedAccess, BType indexExprType,
                                             BArrayType arrayType) {
        BType actualType = symTable.semanticError;

        int tag = indexExprType.tag;

        if (tag == TypeTags.BYTE || TypeTags.isIntegerTypeTag(tag)) {
            BLangExpression indexExpr = indexBasedAccess.indexExpr;
            if (!isConstExpr(indexExpr) || arrayType.state == BArrayState.OPEN) {
                return arrayType.eType;
            }
            Long indexVal = getConstIndex(indexExpr);
            return indexVal >= arrayType.size || indexVal < 0 ? symTable.semanticError : arrayType.eType;
        }

        switch (tag) {
            case TypeTags.FINITE:
                BFiniteType finiteIndexExpr = (BFiniteType) indexExprType;
                boolean validIndexExists = false;
                for (BLangExpression finiteMember : finiteIndexExpr.getValueSpace()) {
                    int indexValue = ((Long) ((BLangLiteral) finiteMember).value).intValue();
                    if (indexValue >= 0 &&
                            (arrayType.state == BArrayState.OPEN || indexValue < arrayType.size)) {
                        validIndexExists = true;
                        break;
                    }
                }
                if (!validIndexExists) {
                    return symTable.semanticError;
                }
                actualType = arrayType.eType;
                break;
            case TypeTags.UNION:
                // address the case where we have a union of finite types
                List<BFiniteType> finiteTypes = ((BUnionType) indexExprType).getMemberTypes().stream()
                        .filter(memType -> Types.getReferredType(memType).tag == TypeTags.FINITE)
                        .map(matchedType -> (BFiniteType) Types.getReferredType(matchedType))
                        .collect(Collectors.toList());

                BFiniteType finiteType;
                if (finiteTypes.size() == 1) {
                    finiteType = finiteTypes.get(0);
                } else {
                    Set<BLangExpression> valueSpace = new LinkedHashSet<>();
                    finiteTypes.forEach(constituent -> valueSpace.addAll(constituent.getValueSpace()));
                    finiteType = new BFiniteType(null, valueSpace);
                }

                BType elementType = checkArrayIndexBasedAccess(indexBasedAccess, finiteType, arrayType);
                if (elementType == symTable.semanticError) {
                    return symTable.semanticError;
                }
                actualType = arrayType.eType;
                break;
            case TypeTags.TYPEREFDESC:
                return checkArrayIndexBasedAccess(indexBasedAccess, Types.getReferredType(indexExprType),
                        arrayType);
        }
        return actualType;
    }

    private BType checkListIndexBasedAccess(BLangIndexBasedAccess accessExpr, BType type) {
        if (type.tag == TypeTags.ARRAY) {
            return checkArrayIndexBasedAccess(accessExpr, accessExpr.indexExpr.getBType(), (BArrayType) type);
        }

        if (type.tag == TypeTags.TUPLE) {
            return checkTupleIndexBasedAccess(accessExpr, (BTupleType) type, accessExpr.indexExpr.getBType());
        }

        LinkedHashSet<BType> fieldTypeMembers = new LinkedHashSet<>();

        for (BType memType : ((BUnionType) type).getMemberTypes()) {
            BType individualFieldType = checkListIndexBasedAccess(accessExpr, memType);

            if (individualFieldType == symTable.semanticError) {
                continue;
            }

            fieldTypeMembers.add(individualFieldType);
        }

        if (fieldTypeMembers.size() == 0) {
            return symTable.semanticError;
        }

        if (fieldTypeMembers.size() == 1) {
            return fieldTypeMembers.iterator().next();
        }
        return BUnionType.create(null, fieldTypeMembers);
    }

    private BType checkTupleIndexBasedAccess(BLangIndexBasedAccess accessExpr, BTupleType tuple, BType currentType) {
        BType actualType = symTable.semanticError;
        BLangExpression indexExpr = accessExpr.indexExpr;

        int tag = currentType.tag;

        if (tag == TypeTags.BYTE || TypeTags.isIntegerTypeTag(tag)) {
            if (isConstExpr(indexExpr)) {
                return checkTupleFieldType(tuple, getConstIndex(indexExpr).intValue());
            }

            LinkedHashSet<BType> tupleTypes = collectTupleFieldTypes(tuple, new LinkedHashSet<>());
            return tupleTypes.size() == 1 ? tupleTypes.iterator().next() : BUnionType.create(null, tupleTypes);
        }

        switch (tag) {
            case TypeTags.FINITE:
                BFiniteType finiteIndexExpr = (BFiniteType) currentType;
                LinkedHashSet<BType> possibleTypes = new LinkedHashSet<>();
                for (BLangExpression finiteMember : finiteIndexExpr.getValueSpace()) {
                    int indexValue = ((Long) ((BLangLiteral) finiteMember).value).intValue();
                    BType fieldType = checkTupleFieldType(tuple, indexValue);
                    if (fieldType.tag != TypeTags.SEMANTIC_ERROR) {
                        possibleTypes.add(fieldType);
                    }
                }
                if (possibleTypes.size() == 0) {
                    return symTable.semanticError;
                }
                actualType = possibleTypes.size() == 1 ? possibleTypes.iterator().next() :
                        BUnionType.create(null, possibleTypes);
                break;

            case TypeTags.UNION:
                LinkedHashSet<BType> possibleTypesByMember = new LinkedHashSet<>();
                List<BFiniteType> finiteTypes = new ArrayList<>();
                ((BUnionType) currentType).getMemberTypes().forEach(memType -> {
                    memType = Types.getReferredType(memType);
                    if (memType.tag == TypeTags.FINITE) {
                        finiteTypes.add((BFiniteType) memType);
                    } else {
                        BType possibleType = checkTupleIndexBasedAccess(accessExpr, tuple, memType);
                        if (possibleType.tag == TypeTags.UNION) {
                            possibleTypesByMember.addAll(((BUnionType) possibleType).getMemberTypes());
                        } else {
                            possibleTypesByMember.add(possibleType);
                        }
                    }
                });

                BFiniteType finiteType;
                if (finiteTypes.size() == 1) {
                    finiteType = finiteTypes.get(0);
                } else {
                    Set<BLangExpression> valueSpace = new LinkedHashSet<>();
                    finiteTypes.forEach(constituent -> valueSpace.addAll(constituent.getValueSpace()));
                    finiteType = new BFiniteType(null, valueSpace);
                }

                BType possibleType = checkTupleIndexBasedAccess(accessExpr, tuple, finiteType);
                if (possibleType.tag == TypeTags.UNION) {
                    possibleTypesByMember.addAll(((BUnionType) possibleType).getMemberTypes());
                } else {
                    possibleTypesByMember.add(possibleType);
                }

                if (possibleTypesByMember.contains(symTable.semanticError)) {
                    return symTable.semanticError;
                }
                actualType = possibleTypesByMember.size() == 1 ? possibleTypesByMember.iterator().next() :
                        BUnionType.create(null, possibleTypesByMember);
                break;
            case TypeTags.TYPEREFDESC:
                BType refType = Types.getReferredType(currentType);
                BType compatibleType = checkTupleIndexBasedAccess(accessExpr, tuple, refType);
                return compatibleType == refType ? currentType : compatibleType;
        }
        return actualType;
    }

    private LinkedHashSet<BType> collectTupleFieldTypes(BTupleType tupleType, LinkedHashSet<BType> memberTypes) {
        tupleType.getTupleTypes()
                .forEach(memberType -> {
                    if (memberType.tag == TypeTags.UNION) {
                        collectMemberTypes((BUnionType) memberType, memberTypes);
                    } else {
                        memberTypes.add(memberType);
                    }
                });
        BType tupleRestType = tupleType.restType;
        if (tupleRestType != null) {
            memberTypes.add(tupleRestType);
        }
        return memberTypes;
    }

    private BType checkMappingIndexBasedAccess(BLangIndexBasedAccess accessExpr, BType bType, AnalyzerData data) {
        BType type = Types.getReferredType(bType);
        if (type.tag == TypeTags.MAP) {
            BType constraint = Types.getReferredType(((BMapType) type).constraint);
            return accessExpr.isLValue ? constraint : types.addNilForNillableAccessType(constraint);
        }

        if (type.tag == TypeTags.RECORD) {
            return checkRecordIndexBasedAccess(accessExpr, (BRecordType) type, accessExpr.indexExpr.getBType(), data);
        }

        BType fieldType;

        boolean nonMatchedRecordExists = false;

        LinkedHashSet<BType> fieldTypeMembers = new LinkedHashSet<>();

        for (BType memType : ((BUnionType) type).getMemberTypes()) {
            BType individualFieldType = checkMappingIndexBasedAccess(accessExpr, memType, data);

            if (individualFieldType == symTable.semanticError) {
                nonMatchedRecordExists = true;
                continue;
            }

            fieldTypeMembers.add(individualFieldType);
        }

        if (fieldTypeMembers.size() == 0) {
            return symTable.semanticError;
        }

        if (fieldTypeMembers.size() == 1) {
            fieldType = fieldTypeMembers.iterator().next();
        } else {
            fieldType = BUnionType.create(null, fieldTypeMembers);
        }

        return nonMatchedRecordExists ? types.addNilForNillableAccessType(fieldType) : fieldType;
    }

    private BType checkRecordIndexBasedAccess(BLangIndexBasedAccess accessExpr, BRecordType record, BType currentType,
                                              AnalyzerData data) {
        BType actualType = symTable.semanticError;
        BLangExpression indexExpr = accessExpr.indexExpr;
        switch (currentType.tag) {
            case TypeTags.STRING:
            case TypeTags.CHAR_STRING:
                if (isConstExpr(indexExpr)) {
                    String fieldName = Utils.escapeSpecialCharacters(getConstFieldName(indexExpr));
                    actualType = checkRecordRequiredFieldAccess(accessExpr, names.fromString(fieldName), record, data);
                    if (actualType != symTable.semanticError) {
                        return actualType;
                    }

                    actualType = checkRecordOptionalFieldAccess(accessExpr, names.fromString(fieldName), record, data);
                    if (actualType == symTable.semanticError) {
                        actualType = checkRecordRestFieldAccess(accessExpr, names.fromString(fieldName), record, data);
                        if (actualType == symTable.semanticError) {
                            return actualType;
                        }
                        if (actualType == symTable.neverType) {
                            return actualType;
                        }
                        return types.addNilForNillableAccessType(actualType);
                    }

                    if (accessExpr.isLValue) {
                        return actualType;
                    }
                    return types.addNilForNillableAccessType(actualType);
                }

                LinkedHashSet<BType> fieldTypes = record.fields.values().stream()
                        .map(field -> field.type)
                        .collect(Collectors.toCollection(LinkedHashSet::new));

                if (record.restFieldType.tag != TypeTags.NONE) {
                    fieldTypes.add(record.restFieldType);
                }

                if (!accessExpr.isLValue && fieldTypes.stream().noneMatch(BType::isNullable)) {
                    fieldTypes.add(symTable.nilType);
                }

                actualType = fieldTypes.size() == 1 ? fieldTypes.iterator().next() :
                        BUnionType.create(null, fieldTypes);
                break;
            case TypeTags.FINITE:
                BFiniteType finiteIndexExpr = (BFiniteType) currentType;
                LinkedHashSet<BType> possibleTypes = new LinkedHashSet<>();
                for (BLangExpression finiteMember : finiteIndexExpr.getValueSpace()) {
                    String fieldName = (String) ((BLangLiteral) finiteMember).value;
                    BType fieldType =
                            checkRecordRequiredFieldAccess(accessExpr, names.fromString(fieldName), record, data);
                    if (fieldType == symTable.semanticError) {
                        fieldType =
                                checkRecordOptionalFieldAccess(accessExpr, names.fromString(fieldName), record, data);
                        if (fieldType == symTable.semanticError) {
                            fieldType =
                                    checkRecordRestFieldAccess(accessExpr, names.fromString(fieldName), record, data);
                        }

                        if (fieldType != symTable.semanticError) {
                            fieldType = types.addNilForNillableAccessType(fieldType);
                        }
                    }

                    if (fieldType.tag == TypeTags.SEMANTIC_ERROR) {
                        continue;
                    }
                    possibleTypes.add(fieldType);
                }

                if (possibleTypes.isEmpty()) {
                    return symTable.semanticError;
                }

                if (!accessExpr.isLValue && possibleTypes.stream().noneMatch(BType::isNullable)) {
                    possibleTypes.add(symTable.nilType);
                }

                actualType = possibleTypes.size() == 1 ? possibleTypes.iterator().next() :
                        BUnionType.create(null, possibleTypes);
                break;
            case TypeTags.UNION:
                LinkedHashSet<BType> possibleTypesByMember = new LinkedHashSet<>();
                List<BFiniteType> finiteTypes = new ArrayList<>();
                types.getAllTypes(currentType, true).forEach(memType -> {
                    if (memType.tag == TypeTags.FINITE) {
                        finiteTypes.add((BFiniteType) memType);
                    } else {
                        BType possibleType = checkRecordIndexBasedAccess(accessExpr, record, memType, data);
                        if (possibleType.tag == TypeTags.UNION) {
                            possibleTypesByMember.addAll(((BUnionType) possibleType).getMemberTypes());
                        } else {
                            possibleTypesByMember.add(possibleType);
                        }
                    }
                });

                BFiniteType finiteType;
                if (finiteTypes.size() == 1) {
                    finiteType = finiteTypes.get(0);
                } else {
                    Set<BLangExpression> valueSpace = new LinkedHashSet<>();
                    finiteTypes.forEach(constituent -> valueSpace.addAll(constituent.getValueSpace()));
                    finiteType = new BFiniteType(null, valueSpace);
                }

                BType possibleType = checkRecordIndexBasedAccess(accessExpr, record, finiteType, data);
                if (possibleType.tag == TypeTags.UNION) {
                    possibleTypesByMember.addAll(((BUnionType) possibleType).getMemberTypes());
                } else {
                    possibleTypesByMember.add(possibleType);
                }

                if (possibleTypesByMember.contains(symTable.semanticError)) {
                    return symTable.semanticError;
                }
                actualType = possibleTypesByMember.size() == 1 ? possibleTypesByMember.iterator().next() :
                        BUnionType.create(null, possibleTypesByMember);
                break;
            case TypeTags.TYPEREFDESC:
                return checkRecordIndexBasedAccess(accessExpr, record,
                        Types.getReferredType(currentType), data);
        }
        return actualType;
    }

    private boolean isConstExpr(BLangExpression expression) {
        switch (expression.getKind()) {
            case LITERAL:
            case NUMERIC_LITERAL:
                return true;
            case GROUP_EXPR:
                BLangGroupExpr groupExpr = (BLangGroupExpr) expression;
                return isConstExpr(groupExpr.expression);
            case SIMPLE_VARIABLE_REF:
                return (((BLangSimpleVarRef) expression).symbol.tag & SymTag.CONSTANT) == SymTag.CONSTANT;
            case UNARY_EXPR:
                BLangUnaryExpr unaryExpr = (BLangUnaryExpr) expression;
                if (types.isLiteralInUnaryAllowed(unaryExpr)) {
                    return isConstExpr(unaryExpr.expr);
                } else {
                    return false;
                }
            default:
                return false;
        }
    }

<<<<<<< HEAD
    protected Name getCurrentCompUnit(BLangNode node) {
=======
    public Name getCurrentCompUnit(BLangNode node) {
>>>>>>> d85f96e4
        return names.fromString(node.pos.lineRange().fileName());
    }


    private BType getRepresentativeBroadType(List<BType> inferredTypeList) {
        for (int i = 0; i < inferredTypeList.size(); i++) {
            BType type = inferredTypeList.get(i);
            if (type.tag == TypeTags.SEMANTIC_ERROR) {
                return type;
            }

            for (int j = i + 1; j < inferredTypeList.size(); j++) {
                BType otherType = inferredTypeList.get(j);

                if (otherType.tag == TypeTags.SEMANTIC_ERROR) {
                    return otherType;
                }

                if (types.isAssignable(otherType, type)) {
                    inferredTypeList.remove(j);
                    j -= 1;
                    continue;
                }

                if (types.isAssignable(type, otherType)) {
                    inferredTypeList.remove(i);
                    i -= 1;
                    break;
                }
            }
        }

        if (inferredTypeList.size() == 1) {
            return inferredTypeList.get(0);
        }

        return BUnionType.create(null, inferredTypeList.toArray(new BType[0]));
    }

    public BType defineInferredRecordType(BLangRecordLiteral recordLiteral, BType expType, AnalyzerData data) {
        SymbolEnv env = data.env;
        PackageID pkgID = env.enclPkg.symbol.pkgID;
        BRecordTypeSymbol recordSymbol = createRecordTypeSymbol(pkgID, recordLiteral.pos, VIRTUAL, data);

        Map<String, FieldInfo> nonRestFieldTypes = new LinkedHashMap<>();
        List<BType> restFieldTypes = new ArrayList<>();

        for (RecordLiteralNode.RecordField field : recordLiteral.fields) {
            if (field.isKeyValueField()) {
                BLangRecordKeyValueField keyValue = (BLangRecordKeyValueField) field;
                BLangRecordKey key = keyValue.key;
                BLangExpression expression = keyValue.valueExpr;
                BLangExpression keyExpr = key.expr;
                if (key.computedKey) {
                    checkExpr(keyExpr, symTable.stringType, data);
                    BType exprType = checkExpr(expression, expType, data);
                    if (isUniqueType(restFieldTypes, exprType)) {
                        restFieldTypes.add(exprType);
                    }
                } else {
                    addToNonRestFieldTypes(nonRestFieldTypes, getKeyName(keyExpr),
                                           keyValue.readonly ? checkExpr(expression, symTable.readonlyType, data) :
                                                   checkExpr(expression, expType, data),
                                           true, keyValue.readonly);
                }
            } else if (field.getKind() == NodeKind.RECORD_LITERAL_SPREAD_OP) {
                BType spreadOpType = checkExpr(((BLangRecordLiteral.BLangRecordSpreadOperatorField) field).expr,
                                               expType, data);
                BType type = Types.getReferredType(spreadOpType);

                if (type.tag == TypeTags.MAP) {
                    BType constraintType = ((BMapType) type).constraint;

                    if (isUniqueType(restFieldTypes, constraintType)) {
                        restFieldTypes.add(constraintType);
                    }
                }

                if (type.tag != TypeTags.RECORD) {
                    continue;
                }

                BRecordType recordType = (BRecordType) type;
                for (BField recField : recordType.fields.values()) {
                    addToNonRestFieldTypes(nonRestFieldTypes, recField.name.value, recField.type,
                                           !Symbols.isOptional(recField.symbol), false);
                }

                if (!recordType.sealed) {
                    BType restFieldType = recordType.restFieldType;
                    if (isUniqueType(restFieldTypes, restFieldType)) {
                        restFieldTypes.add(restFieldType);
                    }
                }
            } else {
                BLangRecordVarNameField varNameField = (BLangRecordVarNameField) field;
                addToNonRestFieldTypes(nonRestFieldTypes, getKeyName(varNameField), varNameField.readonly ?
                                       checkExpr(varNameField, symTable.readonlyType, data) :
                                       checkExpr(varNameField, expType, data),
                                       true, varNameField.readonly);
            }
        }

        LinkedHashMap<String, BField> fields = new LinkedHashMap<>();
        boolean allReadOnlyNonRestFields = true;

        for (Map.Entry<String, FieldInfo> entry : nonRestFieldTypes.entrySet()) {
            FieldInfo fieldInfo = entry.getValue();
            List<BType> types = fieldInfo.types;

            if (types.contains(symTable.semanticError)) {
                return symTable.semanticError;
            }

            String key = entry.getKey();
            Name fieldName = names.fromString(key);
            BType type = types.size() == 1 ? types.get(0) : BUnionType.create(null, types.toArray(new BType[0]));

            Set<Flag> flags = new HashSet<>();

            if (fieldInfo.required) {
                flags.add(Flag.REQUIRED);
            } else {
                flags.add(Flag.OPTIONAL);
            }

            if (fieldInfo.readonly) {
                flags.add(Flag.READONLY);
            } else if (allReadOnlyNonRestFields) {
                allReadOnlyNonRestFields = false;
            }

            BVarSymbol fieldSymbol = new BVarSymbol(Flags.asMask(flags), fieldName, pkgID, type, recordSymbol,
                                                    symTable.builtinPos, VIRTUAL);
            fields.put(fieldName.value, new BField(fieldName, null, fieldSymbol));
            recordSymbol.scope.define(fieldName, fieldSymbol);
        }

        BRecordType recordType = new BRecordType(recordSymbol);
        recordType.fields = fields;

        if (restFieldTypes.contains(symTable.semanticError)) {
            return symTable.semanticError;
        }

        if (restFieldTypes.isEmpty()) {
            recordType.sealed = true;
            recordType.restFieldType = symTable.noType;
        } else if (restFieldTypes.size() == 1) {
            recordType.restFieldType = restFieldTypes.get(0);
        } else {
            recordType.restFieldType = BUnionType.create(null, restFieldTypes.toArray(new BType[0]));
        }
        recordSymbol.type = recordType;
        recordType.tsymbol = recordSymbol;

        if (expType == symTable.readonlyType || (recordType.sealed && allReadOnlyNonRestFields)) {
            recordType.flags |= Flags.READONLY;
            recordSymbol.flags |= Flags.READONLY;
        }

        BLangRecordTypeNode recordTypeNode = TypeDefBuilderHelper.createRecordTypeNode(recordType, pkgID, symTable,
                                                                                       recordLiteral.pos);
        recordTypeNode.initFunction = TypeDefBuilderHelper.createInitFunctionForRecordType(recordTypeNode, env,
                                                                                           names, symTable);
        TypeDefBuilderHelper.createTypeDefinitionForTSymbol(recordType, recordSymbol, recordTypeNode, env);

        return recordType;
    }

    private BRecordTypeSymbol createRecordTypeSymbol(PackageID pkgID, Location location,
                                                     SymbolOrigin origin, AnalyzerData data) {
        SymbolEnv env = data.env;
        BRecordTypeSymbol recordSymbol =
                Symbols.createRecordSymbol(Flags.ANONYMOUS,
                                           names.fromString(anonymousModelHelper.getNextAnonymousTypeKey(pkgID)),
                                           pkgID, null, env.scope.owner, location, origin);

        BInvokableType bInvokableType = new BInvokableType(new ArrayList<>(), symTable.nilType, null);
        BInvokableSymbol initFuncSymbol = Symbols.createFunctionSymbol(
                Flags.PUBLIC, Names.EMPTY, Names.EMPTY, env.enclPkg.symbol.pkgID, bInvokableType, env.scope.owner,
                false, symTable.builtinPos, VIRTUAL);
        initFuncSymbol.retType = symTable.nilType;
        recordSymbol.initializerFunc = new BAttachedFunction(Names.INIT_FUNCTION_SUFFIX, initFuncSymbol,
                                                             bInvokableType, location);

        recordSymbol.scope = new Scope(recordSymbol);
        recordSymbol.scope.define(
                names.fromString(recordSymbol.name.value + "." + recordSymbol.initializerFunc.funcName.value),
                recordSymbol.initializerFunc.symbol);
        return recordSymbol;
    }

    private String getKeyName(BLangExpression key) {
        return key.getKind() == NodeKind.SIMPLE_VARIABLE_REF ?
                ((BLangSimpleVarRef) key).variableName.value : (String) ((BLangLiteral) key).value;
    }

    private void addToNonRestFieldTypes(Map<String, FieldInfo> nonRestFieldTypes, String keyString,
                                        BType exprType, boolean required, boolean readonly) {
        if (!nonRestFieldTypes.containsKey(keyString)) {
            nonRestFieldTypes.put(keyString, new FieldInfo(new ArrayList<BType>() {{ add(exprType); }}, required,
                                                           readonly));
            return;
        }

        FieldInfo fieldInfo = nonRestFieldTypes.get(keyString);
        List<BType> typeList = fieldInfo.types;

        if (isUniqueType(typeList, exprType)) {
            typeList.add(exprType);
        }

        if (required && !fieldInfo.required) {
            fieldInfo.required = true;
        }
    }

    private boolean isUniqueType(Iterable<BType> typeList, BType type) {
        boolean isRecord = type.tag == TypeTags.RECORD;

        for (BType bType : typeList) {

            if (isRecord) {
                if (type == bType) {
                    return false;
                }
            } else if (types.isSameType(type, bType)) {
                return false;
            }
        }
        return true;
    }

    private BType checkXmlSubTypeLiteralCompatibility(Location location, BXMLSubType mutableXmlSubType,
                                                      BType expType, AnalyzerData data) {
        if (expType == symTable.semanticError) {
            return expType;
        }

        boolean unionExpType = expType.tag == TypeTags.UNION;

        if (expType == mutableXmlSubType) {
            return expType;
        }

        if (!unionExpType && types.isAssignable(mutableXmlSubType, expType)) {
            return mutableXmlSubType;
        }

        BXMLSubType immutableXmlSubType = (BXMLSubType)
                ImmutableTypeCloner.getEffectiveImmutableType(location, types, mutableXmlSubType, data.env, symTable,
                                                              anonymousModelHelper, names);

        if (expType == immutableXmlSubType) {
            return expType;
        }

        if (!unionExpType && types.isAssignable(immutableXmlSubType, expType)) {
            return immutableXmlSubType;
        }

        if (!unionExpType) {
            dlog.error(location, DiagnosticErrorCode.INCOMPATIBLE_TYPES, expType, mutableXmlSubType);
            return symTable.semanticError;
        }

        List<BType> compatibleTypes = new ArrayList<>();
        for (BType memberType : ((BUnionType) expType).getMemberTypes()) {
            if (compatibleTypes.contains(memberType)) {
                continue;
            }

            if (memberType == mutableXmlSubType || memberType == immutableXmlSubType) {
                compatibleTypes.add(memberType);
                continue;
            }

            if (types.isAssignable(mutableXmlSubType, memberType) && !compatibleTypes.contains(mutableXmlSubType)) {
                compatibleTypes.add(mutableXmlSubType);
                continue;
            }

            if (types.isAssignable(immutableXmlSubType, memberType) && !compatibleTypes.contains(immutableXmlSubType)) {
                compatibleTypes.add(immutableXmlSubType);
            }
        }

        if (compatibleTypes.isEmpty()) {
            dlog.error(location, DiagnosticErrorCode.INCOMPATIBLE_TYPES, expType, mutableXmlSubType);
            return symTable.semanticError;
        }

        if (compatibleTypes.size() == 1) {
            return compatibleTypes.get(0);
        }

        dlog.error(location, DiagnosticErrorCode.AMBIGUOUS_TYPES, expType);
        return symTable.semanticError;
    }

    private void markChildrenAsImmutable(BLangXMLElementLiteral bLangXMLElementLiteral, AnalyzerData data) {
        for (BLangExpression modifiedChild : bLangXMLElementLiteral.modifiedChildren) {
            BType childType = modifiedChild.getBType();
            if (Symbols.isFlagOn(childType.flags, Flags.READONLY) ||
                    !types.isSelectivelyImmutableType(childType, data.env.enclPkg.packageID)) {
                continue;
            }
            modifiedChild.setBType(ImmutableTypeCloner.getEffectiveImmutableType(modifiedChild.pos, types, childType,
                    data.env, symTable, anonymousModelHelper, names));

            if (modifiedChild.getKind() == NodeKind.XML_ELEMENT_LITERAL) {
                markChildrenAsImmutable((BLangXMLElementLiteral) modifiedChild, data);
            }
        }
    }

<<<<<<< HEAD
    protected void logUndefinedSymbolError(Location pos, String name) {
=======
    public void logUndefinedSymbolError(Location pos, String name) {
>>>>>>> d85f96e4
        if (!missingNodesHelper.isMissingNode(name)) {
            dlog.error(pos, DiagnosticErrorCode.UNDEFINED_SYMBOL, name);
        }
    }

    private void markTypeAsIsolated(BType actualType) {
        actualType.flags |= Flags.ISOLATED;
        actualType.tsymbol.flags |= Flags.ISOLATED;
    }

    private void handleObjectConstrExprForReadOnly(
            BLangObjectConstructorExpression objectCtorExpr, BObjectType actualObjectType, SymbolEnv env,
            boolean logErrors, AnalyzerData data) {

        BLangClassDefinition classDefForConstructor = objectCtorExpr.classNode;
        boolean hasNeverReadOnlyField = false;

        for (BField field : actualObjectType.fields.values()) {
            BType fieldType = field.type;
            if (!types.isInherentlyImmutableType(fieldType) &&
                    !types.isSelectivelyImmutableType(fieldType, false, data.env.enclPkg.packageID)) {
                analyzeObjectConstructor(classDefForConstructor, env, data);
                hasNeverReadOnlyField = true;

                if (!logErrors) {
                    return;
                }

                dlog.error(field.pos,
                           DiagnosticErrorCode.INVALID_FIELD_IN_OBJECT_CONSTUCTOR_EXPR_WITH_READONLY_REFERENCE,
                           fieldType);
            }
        }

        if (hasNeverReadOnlyField) {
            return;
        }

        classDefForConstructor.flagSet.add(Flag.READONLY);
        actualObjectType.flags |= Flags.READONLY;
        actualObjectType.tsymbol.flags |= Flags.READONLY;

        ImmutableTypeCloner.markFieldsAsImmutable(classDefForConstructor, env, actualObjectType, types,
                                                  anonymousModelHelper, symTable, names, objectCtorExpr.pos);

        analyzeObjectConstructor(classDefForConstructor, env, data);
    }

    private void markConstructedObjectIsolatedness(BObjectType actualObjectType) {
        if (actualObjectType.markedIsolatedness) {
            return;
        }
        if (Symbols.isFlagOn(actualObjectType.flags, Flags.READONLY)) {
            markTypeAsIsolated(actualObjectType);
            return;
        }

        for (BField field : actualObjectType.fields.values()) {
            if (!Symbols.isFlagOn(field.symbol.flags, Flags.FINAL) ||
                    !types.isSubTypeOfReadOnlyOrIsolatedObjectUnion(field.type)) {
                return;
            }
        }

        markTypeAsIsolated(actualObjectType);
        actualObjectType.markedIsolatedness = true;
    }

    private void markLeafNode(BLangAccessExpression accessExpression) {
        BLangNode parent = accessExpression.parent;
        if (parent == null) {
            accessExpression.leafNode = true;
            return;
        }

        NodeKind kind = parent.getKind();

        while (kind == NodeKind.GROUP_EXPR) {
            parent = parent.parent;

            if (parent == null) {
                accessExpression.leafNode = true;
                break;
            }

            kind = parent.getKind();
        }

        if (kind != NodeKind.FIELD_BASED_ACCESS_EXPR && kind != NodeKind.INDEX_BASED_ACCESS_EXPR) {
            accessExpression.leafNode = true;
        }
    }

    private BType validateElvisExprLhsExpr(BLangElvisExpr elvisExpr, BType lhsType) {
        BType referencedType = Types.getReferredType(lhsType);

        if (!referencedType.isNullable()) {
            dlog.error(elvisExpr.pos, DiagnosticErrorCode.OPERATOR_NOT_SUPPORTED, OperatorKind.ELVIS, lhsType);
            return symTable.semanticError;
        }

        int tag = referencedType.tag;
        BType actualType;
        if (tag == TypeTags.UNION || tag == TypeTags.JSON || tag == TypeTags.ANYDATA || tag == TypeTags.FINITE) {
            LinkedHashSet<BType> memberTypes = getTypeWithoutNilForNonAnyTypeWithNil(referencedType);
            int size = memberTypes.size();
            if (size == 0) {
                actualType = symTable.neverType;
            } else if (size == 1) {
                actualType = memberTypes.iterator().next();
            } else {
                actualType = BUnionType.create(null, memberTypes);
            }
        } else {
            // We should get here only for `any` and nil. We use the type as is since we don't have a way to
            // represent (any - nil) at the moment. We use nil as is to log an error later.
            actualType = referencedType;
        }

        if (types.isAssignable(referencedType, symTable.nilType) || actualType == symTable.neverType) {
            // https://github.com/ballerina-platform/ballerina-lang/issues/35025
            dlog.error(elvisExpr.pos, DiagnosticErrorCode.NIL_CONDITIONAL_EXPR_NOT_YET_SUPPORTED_WITH_NIL);
            actualType = symTable.semanticError;
        }
        return actualType;
    }

    private LinkedHashSet<BType> getTypeWithoutNilForNonAnyTypeWithNil(BType type) {
        BType referredType = Types.getReferredType(type);
        if (referredType.tag == TypeTags.FINITE) {
            Set<BLangExpression> valueSpace = ((BFiniteType) referredType).getValueSpace();
            LinkedHashSet<BLangExpression> nonNilValueSpace = new LinkedHashSet<>();
            for (BLangExpression expression : valueSpace) {
                if (expression.getBType().tag != TypeTags.NIL) {
                    nonNilValueSpace.add(expression);
                }
            }

            int nonNilValueSpaceSize = nonNilValueSpace.size();

            if (nonNilValueSpaceSize == valueSpace.size()) {
                return new LinkedHashSet<>(1) {{ add(referredType); }};
            }

            if (nonNilValueSpaceSize == 0) {
                return new LinkedHashSet<>(0);
            }

            return new LinkedHashSet<>(1) {{ add(new BFiniteType(null, nonNilValueSpace)); }};
        }

        BUnionType unionType = (BUnionType) referredType;
        LinkedHashSet<BType> memberTypes = new LinkedHashSet<>();

        for (BType memberType : unionType.getMemberTypes()) {
            int tag = Types.getReferredType(memberType).tag;
            if (tag == TypeTags.JSON || tag == TypeTags.ANYDATA || tag == TypeTags.FINITE) {
                memberTypes.addAll(getTypeWithoutNilForNonAnyTypeWithNil(memberType));
                continue;
            }

            if (!types.isAssignable(memberType, symTable.nilType)) {
                memberTypes.add(memberType);
            }
        }

        return memberTypes;
    }

    private static class FieldInfo {
        List<BType> types;
        boolean required;
        boolean readonly;

        private FieldInfo(List<BType> types, boolean required, boolean readonly) {
            this.types = types;
            this.required = required;
            this.readonly = readonly;
        }
    }

    private static class TypeSymbolPair {
        private BVarSymbol fieldSymbol;
        private BType determinedType;

        public TypeSymbolPair(BVarSymbol fieldSymbol, BType determinedType) {
            this.fieldSymbol = fieldSymbol;
            this.determinedType = determinedType;
        }
    }

    private static class RecordUnionDiagnostics {
        // Set of record types which doesn't have the field name declared
        Set<BRecordType> undeclaredInRecords = new LinkedHashSet<>();

        // Set of record types which has the field type that includes nil
        Set<BRecordType> nilableInRecords = new LinkedHashSet<>();

        boolean hasUndeclared() {
            return undeclaredInRecords.size() > 0;
        }

        boolean hasNilable() {
            return nilableInRecords.size() > 0;
        }

        boolean hasNilableAndUndeclared() {
            return nilableInRecords.size() > 0 && undeclaredInRecords.size() > 0;
        }

        String recordsToString(Set<BRecordType> recordTypeSet) {
            StringBuilder recordNames = new StringBuilder();
            int recordSetSize = recordTypeSet.size();
            int index = 0;

            for (BRecordType recordType : recordTypeSet) {
                index++;
                recordNames.append(recordType.tsymbol.getName().getValue());

                if (recordSetSize > 1) {

                    if (index == recordSetSize - 1) {
                        recordNames.append("', and '");
                    } else if (index < recordSetSize) {
                        recordNames.append("', '");
                    }
                }
            }

            return recordNames.toString();
        }
    }

    /**
     * @since 2.0.0
     */
    public static class AnalyzerData {
        public SymbolEnv env;
        boolean isTypeChecked;
        Stack<SymbolEnv> prevEnvs;
        Types.CommonAnalyzerData commonAnalyzerData = new Types.CommonAnalyzerData();
        DiagnosticCode diagCode;
        BType expType;
        BType resultType;
        boolean isResourceAccessPathSegments = false;
        QueryTypeChecker.AnalyzerData queryData = new QueryTypeChecker.AnalyzerData();
        Set<String> queryVariables;
    }
}<|MERGE_RESOLUTION|>--- conflicted
+++ resolved
@@ -8959,11 +8959,7 @@
         }
     }
 
-<<<<<<< HEAD
-    protected Name getCurrentCompUnit(BLangNode node) {
-=======
     public Name getCurrentCompUnit(BLangNode node) {
->>>>>>> d85f96e4
         return names.fromString(node.pos.lineRange().fileName());
     }
 
@@ -9281,11 +9277,7 @@
         }
     }
 
-<<<<<<< HEAD
-    protected void logUndefinedSymbolError(Location pos, String name) {
-=======
     public void logUndefinedSymbolError(Location pos, String name) {
->>>>>>> d85f96e4
         if (!missingNodesHelper.isMissingNode(name)) {
             dlog.error(pos, DiagnosticErrorCode.UNDEFINED_SYMBOL, name);
         }
