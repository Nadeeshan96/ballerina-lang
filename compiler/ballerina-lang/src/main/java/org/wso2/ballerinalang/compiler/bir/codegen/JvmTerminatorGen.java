--- conflicted
+++ resolved
@@ -613,14 +613,8 @@
             mv.visitFieldInsn(GETSTATIC, this.moduleInitClass, CURRENT_MODULE_VAR_NAME, GET_MODULE);
             mv.visitMethodInsn(INVOKESPECIAL, BAL_ENV, JVM_INIT_METHOD, INIT_BAL_ENV, false);
         }
-<<<<<<< HEAD
-
-        if (callIns.isInternal) {
-            this.mv.visitVarInsn(ALOAD, localVarOffset);
-=======
         if (callIns.isInternal) {
             this.mv.visitVarInsn(ALOAD, localVarOffset); // load the strand
->>>>>>> f1c56a85
         }
 
         int argsCount = callIns.varArgExist ? callIns.args.size() - 1 : callIns.args.size();
