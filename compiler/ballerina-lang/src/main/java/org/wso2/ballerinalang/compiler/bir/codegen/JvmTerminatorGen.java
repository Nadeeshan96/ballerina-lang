--- conflicted
+++ resolved
@@ -271,12 +271,8 @@
                 this.genWaitAllIns((BIRTerminator.WaitAll) terminator, localVarOffset);
                 return;
             case FP_CALL:
-<<<<<<< HEAD
                 this.genFPCallIns((BIRTerminator.FPCall) terminator, moduleClassName, attachedType, funcName,
                                   asyncDataCollector, localVarOffset);
-=======
-                this.genFPCallIns((BIRTerminator.FPCall) terminator, localVarOffset);
->>>>>>> cbb05f7e
                 return;
             case WK_SEND:
                 this.genWorkerSendIns((BIRTerminator.WorkerSend) terminator, localVarOffset);
@@ -958,12 +954,8 @@
                 MAP, MAP_VALUE), false);
     }
 
-<<<<<<< HEAD
     private void genFPCallIns(BIRTerminator.FPCall fpCall, String moduleClassName, BType attachedType, String funcName,
                               AsyncDataCollector asyncDataCollector, int localVarOffset) {
-=======
-    private void genFPCallIns(BIRTerminator.FPCall fpCall, int localVarOffset) {
->>>>>>> cbb05f7e
 
         if (fpCall.isAsync) {
             // Check if already locked before submitting to scheduler.
