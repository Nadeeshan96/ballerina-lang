/*
 * Copyright (c) 2020, WSO2 Inc. (http://www.wso2.org) All Rights Reserved.
 *
 * WSO2 Inc. licenses this file to you under the Apache License,
 * Version 2.0 (the "License"); you may not use this file except
 * in compliance with the License.
 * You may obtain a copy of the License at
 *
 *    http://www.apache.org/licenses/LICENSE-2.0
 *
 * Unless required by applicable law or agreed to in writing,
 * software distributed under the License is distributed on an
 * "AS IS" BASIS, WITHOUT WARRANTIES OR CONDITIONS OF ANY
 * KIND, either express or implied.  See the License for the
 * specific language governing permissions and limitations
 * under the License.
 */
package org.wso2.ballerinalang.compiler.bir.codegen;

import io.ballerina.identifier.Utils;
import io.ballerina.tools.diagnostics.Location;
import org.ballerinalang.compiler.BLangCompilerException;
import org.ballerinalang.model.elements.PackageID;
import org.objectweb.asm.Handle;
import org.objectweb.asm.Label;
import org.objectweb.asm.MethodVisitor;
import org.wso2.ballerinalang.compiler.PackageCache;
import org.wso2.ballerinalang.compiler.bir.codegen.internal.AsyncDataCollector;
import org.wso2.ballerinalang.compiler.bir.codegen.internal.BIRVarToJVMIndexMap;
import org.wso2.ballerinalang.compiler.bir.codegen.internal.LabelGenerator;
import org.wso2.ballerinalang.compiler.bir.codegen.internal.ScheduleFunctionInfo;
import org.wso2.ballerinalang.compiler.bir.codegen.interop.BIRFunctionWrapper;
import org.wso2.ballerinalang.compiler.bir.codegen.interop.JIConstructorCall;
import org.wso2.ballerinalang.compiler.bir.codegen.interop.JIMethodCall;
import org.wso2.ballerinalang.compiler.bir.codegen.interop.JType;
import org.wso2.ballerinalang.compiler.bir.codegen.interop.JTypeTags;
import org.wso2.ballerinalang.compiler.bir.codegen.interop.JavaMethodCall;
import org.wso2.ballerinalang.compiler.bir.model.BIRNode;
import org.wso2.ballerinalang.compiler.bir.model.BIROperand;
import org.wso2.ballerinalang.compiler.bir.model.BIRTerminator;
import org.wso2.ballerinalang.compiler.bir.model.VarKind;
import org.wso2.ballerinalang.compiler.bir.model.VarScope;
import org.wso2.ballerinalang.compiler.semantics.model.SymbolTable;
import org.wso2.ballerinalang.compiler.semantics.model.symbols.BInvokableSymbol;
import org.wso2.ballerinalang.compiler.semantics.model.symbols.BPackageSymbol;
import org.wso2.ballerinalang.compiler.semantics.model.types.BFutureType;
import org.wso2.ballerinalang.compiler.semantics.model.types.BInvokableType;
import org.wso2.ballerinalang.compiler.semantics.model.types.BType;
import org.wso2.ballerinalang.compiler.semantics.model.types.BUnionType;
import org.wso2.ballerinalang.compiler.util.Name;
import org.wso2.ballerinalang.compiler.util.TypeTags;
import org.wso2.ballerinalang.compiler.util.Unifier;

import java.util.ArrayList;
import java.util.Arrays;
import java.util.List;
import java.util.Map;

import static org.objectweb.asm.Opcodes.AASTORE;
import static org.objectweb.asm.Opcodes.ACONST_NULL;
import static org.objectweb.asm.Opcodes.ALOAD;
import static org.objectweb.asm.Opcodes.ANEWARRAY;
import static org.objectweb.asm.Opcodes.ARETURN;
import static org.objectweb.asm.Opcodes.ASTORE;
import static org.objectweb.asm.Opcodes.ATHROW;
import static org.objectweb.asm.Opcodes.BIPUSH;
import static org.objectweb.asm.Opcodes.CHECKCAST;
import static org.objectweb.asm.Opcodes.DCONST_0;
import static org.objectweb.asm.Opcodes.DLOAD;
import static org.objectweb.asm.Opcodes.DRETURN;
import static org.objectweb.asm.Opcodes.DUP;
import static org.objectweb.asm.Opcodes.FCONST_0;
import static org.objectweb.asm.Opcodes.GETFIELD;
import static org.objectweb.asm.Opcodes.GETSTATIC;
import static org.objectweb.asm.Opcodes.GOTO;
import static org.objectweb.asm.Opcodes.H_INVOKESTATIC;
import static org.objectweb.asm.Opcodes.ICONST_0;
import static org.objectweb.asm.Opcodes.IFEQ;
import static org.objectweb.asm.Opcodes.IFGT;
import static org.objectweb.asm.Opcodes.IFNONNULL;
import static org.objectweb.asm.Opcodes.IFNULL;
import static org.objectweb.asm.Opcodes.ILOAD;
import static org.objectweb.asm.Opcodes.INVOKEINTERFACE;
import static org.objectweb.asm.Opcodes.INVOKESPECIAL;
import static org.objectweb.asm.Opcodes.INVOKESTATIC;
import static org.objectweb.asm.Opcodes.INVOKEVIRTUAL;
import static org.objectweb.asm.Opcodes.IRETURN;
import static org.objectweb.asm.Opcodes.L2I;
import static org.objectweb.asm.Opcodes.LCONST_0;
import static org.objectweb.asm.Opcodes.LLOAD;
import static org.objectweb.asm.Opcodes.LRETURN;
import static org.objectweb.asm.Opcodes.NEW;
import static org.objectweb.asm.Opcodes.POP;
import static org.objectweb.asm.Opcodes.PUTFIELD;
import static org.wso2.ballerinalang.compiler.bir.codegen.JvmConstants.ANNOTATION_UTILS;
import static org.wso2.ballerinalang.compiler.bir.codegen.JvmConstants.ARRAY_LIST;
import static org.wso2.ballerinalang.compiler.bir.codegen.JvmConstants.BAL_ENV;
import static org.wso2.ballerinalang.compiler.bir.codegen.JvmConstants.BAL_ERROR_REASONS;
import static org.wso2.ballerinalang.compiler.bir.codegen.JvmConstants.BAL_EXTENSION;
import static org.wso2.ballerinalang.compiler.bir.codegen.JvmConstants.BIG_DECIMAL;
import static org.wso2.ballerinalang.compiler.bir.codegen.JvmConstants.BLANG_EXCEPTION_HELPER;
import static org.wso2.ballerinalang.compiler.bir.codegen.JvmConstants.BLOCKED_ON_EXTERN_FIELD;
import static org.wso2.ballerinalang.compiler.bir.codegen.JvmConstants.B_OBJECT;
import static org.wso2.ballerinalang.compiler.bir.codegen.JvmConstants.CURRENT_MODULE_VAR_NAME;
import static org.wso2.ballerinalang.compiler.bir.codegen.JvmConstants.DECIMAL_VALUE;
import static org.wso2.ballerinalang.compiler.bir.codegen.JvmConstants.DEFAULT_STRAND_DISPATCHER;
import static org.wso2.ballerinalang.compiler.bir.codegen.JvmConstants.FUNCTION;
import static org.wso2.ballerinalang.compiler.bir.codegen.JvmConstants.FUNCTION_POINTER;
import static org.wso2.ballerinalang.compiler.bir.codegen.JvmConstants.GET_VALUE_METHOD;
import static org.wso2.ballerinalang.compiler.bir.codegen.JvmConstants.GLOBAL_LOCK_NAME;
import static org.wso2.ballerinalang.compiler.bir.codegen.JvmConstants.HANDLE_VALUE;
import static org.wso2.ballerinalang.compiler.bir.codegen.JvmConstants.HASH_MAP;
import static org.wso2.ballerinalang.compiler.bir.codegen.JvmConstants.INT_VALUE;
import static org.wso2.ballerinalang.compiler.bir.codegen.JvmConstants.IS_BLOCKED_ON_EXTERN_FIELD;
import static org.wso2.ballerinalang.compiler.bir.codegen.JvmConstants.JVM_INIT_METHOD;
import static org.wso2.ballerinalang.compiler.bir.codegen.JvmConstants.LIST;
import static org.wso2.ballerinalang.compiler.bir.codegen.JvmConstants.LOCK_STORE;
import static org.wso2.ballerinalang.compiler.bir.codegen.JvmConstants.LOCK_STORE_VAR_NAME;
import static org.wso2.ballerinalang.compiler.bir.codegen.JvmConstants.LOCK_VALUE;
import static org.wso2.ballerinalang.compiler.bir.codegen.JvmConstants.MAKE_CONCAT_WITH_CONSTANTS;
import static org.wso2.ballerinalang.compiler.bir.codegen.JvmConstants.MAP;
import static org.wso2.ballerinalang.compiler.bir.codegen.JvmConstants.MODULE_INIT_CLASS_NAME;
import static org.wso2.ballerinalang.compiler.bir.codegen.JvmConstants.OBJECT;
import static org.wso2.ballerinalang.compiler.bir.codegen.JvmConstants.PANIC_FIELD;
import static org.wso2.ballerinalang.compiler.bir.codegen.JvmConstants.RUNTIME_ERRORS;
import static org.wso2.ballerinalang.compiler.bir.codegen.JvmConstants.SCHEDULER;
import static org.wso2.ballerinalang.compiler.bir.codegen.JvmConstants.SCHEDULE_FUNCTION_METHOD;
import static org.wso2.ballerinalang.compiler.bir.codegen.JvmConstants.SCHEDULE_LOCAL_METHOD;
import static org.wso2.ballerinalang.compiler.bir.codegen.JvmConstants.SCHEDULE_TRANSACTIONAL_FUNCTION_METHOD;
import static org.wso2.ballerinalang.compiler.bir.codegen.JvmConstants.SCHEDULE_TRANSACTIONAL_LOCAL_METHOD;
import static org.wso2.ballerinalang.compiler.bir.codegen.JvmConstants.START_OF_HEADING_WITH_SEMICOLON;
import static org.wso2.ballerinalang.compiler.bir.codegen.JvmConstants.STRAND;
import static org.wso2.ballerinalang.compiler.bir.codegen.JvmConstants.STRAND_CLASS;
import static org.wso2.ballerinalang.compiler.bir.codegen.JvmConstants.STRAND_METADATA_VAR_PREFIX;
import static org.wso2.ballerinalang.compiler.bir.codegen.JvmConstants.STRAND_NAME;
import static org.wso2.ballerinalang.compiler.bir.codegen.JvmConstants.STRAND_POLICY_NAME;
import static org.wso2.ballerinalang.compiler.bir.codegen.JvmConstants.STRAND_THREAD;
import static org.wso2.ballerinalang.compiler.bir.codegen.JvmConstants.STRAND_VALUE_ANY;
import static org.wso2.ballerinalang.compiler.bir.codegen.JvmConstants.STRING_CONCAT_FACTORY;
import static org.wso2.ballerinalang.compiler.bir.codegen.JvmConstants.VALUE_OF_METHOD;
import static org.wso2.ballerinalang.compiler.bir.codegen.JvmConstants.WD_CHANNELS;
import static org.wso2.ballerinalang.compiler.bir.codegen.JvmConstants.WORKER_DATA_CHANNEL;
import static org.wso2.ballerinalang.compiler.bir.codegen.JvmConstants.WORKER_UTILS;
import static org.wso2.ballerinalang.compiler.bir.codegen.JvmInstructionGen.addJUnboxInsn;
import static org.wso2.ballerinalang.compiler.bir.codegen.JvmSignatures.ANNOTATION_GET_STRAND;
import static org.wso2.ballerinalang.compiler.bir.codegen.JvmSignatures.ANY_TO_JBOOLEAN;
import static org.wso2.ballerinalang.compiler.bir.codegen.JvmSignatures.BAL_ENV_PARAM;
import static org.wso2.ballerinalang.compiler.bir.codegen.JvmSignatures.BOBJECT_CALL;
import static org.wso2.ballerinalang.compiler.bir.codegen.JvmSignatures.GET_BERROR;
import static org.wso2.ballerinalang.compiler.bir.codegen.JvmSignatures.GET_FUNCTION;
import static org.wso2.ballerinalang.compiler.bir.codegen.JvmSignatures.GET_LOCK_FROM_MAP;
import static org.wso2.ballerinalang.compiler.bir.codegen.JvmSignatures.GET_LOCK_MAP;
import static org.wso2.ballerinalang.compiler.bir.codegen.JvmSignatures.GET_MODULE;
import static org.wso2.ballerinalang.compiler.bir.codegen.JvmSignatures.GET_OBJECT;
import static org.wso2.ballerinalang.compiler.bir.codegen.JvmSignatures.GET_RUNTIME_ERROR;
import static org.wso2.ballerinalang.compiler.bir.codegen.JvmSignatures.GET_RUNTIME_EXCEPTION;
import static org.wso2.ballerinalang.compiler.bir.codegen.JvmSignatures.GET_SCHEDULER;
import static org.wso2.ballerinalang.compiler.bir.codegen.JvmSignatures.GET_STRAND;
import static org.wso2.ballerinalang.compiler.bir.codegen.JvmSignatures.GET_STRAND_METADATA;
import static org.wso2.ballerinalang.compiler.bir.codegen.JvmSignatures.GET_STRING;
import static org.wso2.ballerinalang.compiler.bir.codegen.JvmSignatures.GET_WD_CHANNELS;
import static org.wso2.ballerinalang.compiler.bir.codegen.JvmSignatures.GET_WORKER_DATA_CHANNEL;
import static org.wso2.ballerinalang.compiler.bir.codegen.JvmSignatures.HANDLE_CHANNEL_ERROR;
import static org.wso2.ballerinalang.compiler.bir.codegen.JvmSignatures.HANDLE_DESCRIPTOR_FOR_STRING_CONCAT;
import static org.wso2.ballerinalang.compiler.bir.codegen.JvmSignatures.HANDLE_FLUSH;
import static org.wso2.ballerinalang.compiler.bir.codegen.JvmSignatures.HANDLE_WAIT_ANY;
import static org.wso2.ballerinalang.compiler.bir.codegen.JvmSignatures.HANDLE_WAIT_MULTIPLE;
import static org.wso2.ballerinalang.compiler.bir.codegen.JvmSignatures.HANDLE_WORKER_ERROR;
import static org.wso2.ballerinalang.compiler.bir.codegen.JvmSignatures.INIT_BAL_ENV;
import static org.wso2.ballerinalang.compiler.bir.codegen.JvmSignatures.INIT_DECIMAL;
import static org.wso2.ballerinalang.compiler.bir.codegen.JvmSignatures.INT_TO_STRING;
import static org.wso2.ballerinalang.compiler.bir.codegen.JvmSignatures.INT_VALUE_OF_METHOD;
import static org.wso2.ballerinalang.compiler.bir.codegen.JvmSignatures.IS_CONCURRENT;
import static org.wso2.ballerinalang.compiler.bir.codegen.JvmSignatures.LOCK;
import static org.wso2.ballerinalang.compiler.bir.codegen.JvmSignatures.MAP_PUT;
import static org.wso2.ballerinalang.compiler.bir.codegen.JvmSignatures.PANIC_IF_UNLOCK;
import static org.wso2.ballerinalang.compiler.bir.codegen.JvmSignatures.PASS_OBJECT_RETURN_OBJECT;
import static org.wso2.ballerinalang.compiler.bir.codegen.JvmSignatures.RETURN_OBJECT;
import static org.wso2.ballerinalang.compiler.bir.codegen.JvmSignatures.SCHEDULE_LOCAL;
import static org.wso2.ballerinalang.compiler.bir.codegen.JvmSignatures.SCHEDULE_TRANSACTIONAL_FUNCTION;
import static org.wso2.ballerinalang.compiler.bir.codegen.JvmSignatures.SEND_DATA;
import static org.wso2.ballerinalang.compiler.bir.codegen.JvmSignatures.SYNC_SEND_DATA;
import static org.wso2.ballerinalang.compiler.bir.codegen.JvmSignatures.TRY_TAKE_DATA;
import static org.wso2.ballerinalang.compiler.bir.codegen.JvmSignatures.VALUE_OF_DECIMAL;
import static org.wso2.ballerinalang.compiler.bir.codegen.JvmSignatures.WAIT_RESULT;
import static org.wso2.ballerinalang.compiler.bir.codegen.interop.InteropMethodGen.genVarArg;

/**
 * BIR terminator instruction generator class to keep track of method visitor and index map.
 *
 * @since 1.2.0
 */
public class JvmTerminatorGen {

    private MethodVisitor mv;
    private BIRVarToJVMIndexMap indexMap;
    private LabelGenerator labelGen;
    private JvmErrorGen errorGen;
    private String currentPackageName;
    private String moduleInitClass;
    private JvmPackageGen jvmPackageGen;
    private JvmInstructionGen jvmInstructionGen;
    private PackageCache packageCache;
    private SymbolTable symbolTable;
    private Unifier unifier;
    private JvmTypeGen jvmTypeGen;
    private JvmCastGen jvmCastGen;
    private AsyncDataCollector asyncDataCollector;

    public JvmTerminatorGen(MethodVisitor mv, BIRVarToJVMIndexMap indexMap, LabelGenerator labelGen,
                            JvmErrorGen errorGen, PackageID packageID, JvmInstructionGen jvmInstructionGen,
                            JvmPackageGen jvmPackageGen, JvmTypeGen jvmTypeGen,
                            JvmCastGen jvmCastGen, AsyncDataCollector asyncDataCollector) {

        this.mv = mv;
        this.indexMap = indexMap;
        this.labelGen = labelGen;
        this.errorGen = errorGen;
        this.jvmPackageGen = jvmPackageGen;
        this.jvmTypeGen = jvmTypeGen;
        this.jvmCastGen = jvmCastGen;
        this.packageCache = jvmPackageGen.packageCache;
        this.jvmInstructionGen = jvmInstructionGen;
        this.symbolTable = jvmPackageGen.symbolTable;
        this.currentPackageName = JvmCodeGenUtil.getPackageName(packageID);
        this.moduleInitClass = JvmCodeGenUtil.getModuleLevelClassName(packageID, MODULE_INIT_CLASS_NAME);
        this.unifier = new Unifier();
        this.asyncDataCollector = asyncDataCollector;
    }

    private static void genYieldCheckForLock(MethodVisitor mv, LabelGenerator labelGen, String funcName,
                                             int localVarOffset, int yieldLocationVarIndex, int yieldStatusVarIndex,
                                             String fullyQualifiedFuncName, Location terminatorPos) {

        mv.visitVarInsn(ALOAD, localVarOffset);
        mv.visitMethodInsn(INVOKEVIRTUAL, STRAND_CLASS, "isYielded", "()Z", false);
        JvmCodeGenUtil.generateSetYieldedStatus(mv, labelGen, funcName, yieldLocationVarIndex,
                terminatorPos, fullyQualifiedFuncName, "WAITING FOR LOCK", yieldStatusVarIndex);
    }

    private void loadDefaultValue(MethodVisitor mv, BType type) {
        BType bType = JvmCodeGenUtil.getReferredType(type);
        if (TypeTags.isIntegerTypeTag(bType.tag)) {
            mv.visitInsn(LCONST_0);
            return;
        } else if (TypeTags.isStringTypeTag(bType.tag) || TypeTags.isXMLTypeTag(bType.tag)) {
            mv.visitInsn(ACONST_NULL);
            return;
        }

        switch (bType.tag) {
            case TypeTags.FLOAT:
                mv.visitInsn(DCONST_0);
                break;
            case TypeTags.BYTE:
            case TypeTags.BOOLEAN:
                mv.visitInsn(ICONST_0);
                break;
            case TypeTags.MAP:
            case TypeTags.ARRAY:
            case TypeTags.ERROR:
            case TypeTags.NIL:
            case TypeTags.NEVER:
            case TypeTags.ANY:
            case TypeTags.ANYDATA:
            case TypeTags.OBJECT:
            case TypeTags.UNION:
            case TypeTags.INTERSECTION:
            case TypeTags.RECORD:
            case TypeTags.TUPLE:
            case TypeTags.FUTURE:
            case TypeTags.JSON:
            case TypeTags.INVOKABLE:
            case TypeTags.FINITE:
            case TypeTags.HANDLE:
            case TypeTags.TYPEDESC:
            case TypeTags.READONLY:
            case TypeTags.STREAM:
                mv.visitInsn(ACONST_NULL);
                break;
            case TypeTags.DECIMAL:
                mv.visitTypeInsn(NEW, DECIMAL_VALUE);
                mv.visitInsn(DUP);
                mv.visitInsn(DCONST_0);
                mv.visitMethodInsn(INVOKESTATIC, BIG_DECIMAL, VALUE_OF_METHOD, VALUE_OF_DECIMAL,
                        false);
                mv.visitMethodInsn(INVOKESPECIAL, DECIMAL_VALUE, JVM_INIT_METHOD, INIT_DECIMAL,
                        false);
                break;
            case JTypeTags.JTYPE:
                loadDefaultJValue(mv, (JType) bType);
                break;
            default:
                throw new BLangCompilerException(JvmConstants.TYPE_NOT_SUPPORTED_MESSAGE +
                                                         bType);
        }
    }

    private void loadDefaultJValue(MethodVisitor mv, JType jType) {
        switch (jType.jTag) {
            case JTypeTags.JBYTE:
            case JTypeTags.JBOOLEAN:
            case JTypeTags.JINT:
            case JTypeTags.JSHORT:
            case JTypeTags.JCHAR:
                mv.visitInsn(ICONST_0);
                break;
            case JTypeTags.JLONG:
                mv.visitInsn(LCONST_0);
                break;
            case JTypeTags.JFLOAT:
                mv.visitInsn(FCONST_0);
                break;
            case JTypeTags.JDOUBLE:
                mv.visitInsn(DCONST_0);
                break;
            case JTypeTags.JARRAY:
            case JTypeTags.JREF:
                mv.visitInsn(ACONST_NULL);
                break;
            default:
                throw new BLangCompilerException(JvmConstants.TYPE_NOT_SUPPORTED_MESSAGE +
                                                         jType);
        }
    }

    public void genTerminator(BIRTerminator terminator, String moduleClassName, BIRNode.BIRFunction func,
                              String funcName, int localVarOffset, int returnVarRefIndex, BType attachedType,
                              int yieldLocationVarIndex, int yieldStatusVarIndex, int invocationVarIndex,
                              String fullyQualifiedFuncName) {

        switch (terminator.kind) {
            case LOCK:
                this.genLockTerm((BIRTerminator.Lock) terminator, funcName, localVarOffset, yieldLocationVarIndex,
                        terminator.pos, fullyQualifiedFuncName, yieldStatusVarIndex);
                return;
            case UNLOCK:
                this.genUnlockTerm((BIRTerminator.Unlock) terminator, funcName);
                return;
            case GOTO:
                this.genGoToTerm((BIRTerminator.GOTO) terminator, funcName);
                return;
            case CALL:
                this.genCallTerm((BIRTerminator.Call) terminator, localVarOffset);
                return;
            case ASYNC_CALL:
                this.genAsyncCallTerm((BIRTerminator.AsyncCall) terminator, localVarOffset,
                                      moduleClassName, attachedType, funcName);
                return;
            case BRANCH:
                this.genBranchTerm((BIRTerminator.Branch) terminator, funcName);
                return;
            case RETURN:
                this.genReturnTerm(returnVarRefIndex, func, invocationVarIndex);
                return;
            case PANIC:
                this.errorGen.genPanic((BIRTerminator.Panic) terminator);
                return;
            case WAIT:
                this.generateWaitIns((BIRTerminator.Wait) terminator, localVarOffset);
                return;
            case WAIT_ALL:
                this.genWaitAllIns((BIRTerminator.WaitAll) terminator, localVarOffset);
                return;
            case FP_CALL:
                this.genFPCallIns((BIRTerminator.FPCall) terminator, moduleClassName, attachedType,
                                  funcName, localVarOffset, invocationVarIndex);
                return;
            case WK_SEND:
                this.genWorkerSendIns((BIRTerminator.WorkerSend) terminator, localVarOffset, invocationVarIndex);
                return;
            case WK_RECEIVE:
                this.genWorkerReceiveIns((BIRTerminator.WorkerReceive) terminator, localVarOffset, invocationVarIndex);
                return;
            case FLUSH:
                this.genFlushIns((BIRTerminator.Flush) terminator, localVarOffset, invocationVarIndex);
                return;
            case PLATFORM:
                if (terminator instanceof JavaMethodCall) {
                    this.genJCallTerm((JavaMethodCall) terminator, attachedType, localVarOffset);
                    return;
                } else if (terminator instanceof JIMethodCall) {
                    this.genJICallTerm((JIMethodCall) terminator, localVarOffset);
                    return;
                } else if (terminator instanceof JIConstructorCall) {
                    this.genJIConstructorTerm((JIConstructorCall) terminator,
                            localVarOffset);
                    return;
                }
        }
        throw new BLangCompilerException("JVM generation is not supported for terminator instruction " +
                terminator);

    }

    private void genGoToTerm(BIRTerminator.GOTO gotoIns, String funcName) {

        Label gotoLabel = this.labelGen.getLabel(funcName + gotoIns.targetBB.id.value);
        this.mv.visitJumpInsn(GOTO, gotoLabel);
    }

    private void genLockTerm(BIRTerminator.Lock lockIns, String funcName, int localVarOffset, int yieldLocationVarIndex,
                             Location terminatorPos, String fullyQualifiedFuncName, int yieldStatusVarIndex) {

        Label gotoLabel = this.labelGen.getLabel(funcName + lockIns.lockedBB.id.value);
        String lockStore = "L" + LOCK_STORE + ";";
        String initClassName = jvmPackageGen.lookupGlobalVarClassName(this.currentPackageName, LOCK_STORE_VAR_NAME);
        String lockName = GLOBAL_LOCK_NAME + lockIns.lockId;
        this.mv.visitFieldInsn(GETSTATIC, initClassName, LOCK_STORE_VAR_NAME, lockStore);
        this.mv.visitLdcInsn(lockName);
        this.mv.visitMethodInsn(INVOKEVIRTUAL, LOCK_STORE, "getLockFromMap", GET_LOCK_FROM_MAP, false);
        this.mv.visitVarInsn(ALOAD, localVarOffset);
        this.mv.visitMethodInsn(INVOKEVIRTUAL, LOCK_VALUE, "lock", LOCK, false);
        this.mv.visitInsn(POP);
        genYieldCheckForLock(this.mv, this.labelGen, funcName, localVarOffset, yieldLocationVarIndex,
                yieldStatusVarIndex, fullyQualifiedFuncName, terminatorPos);
        this.mv.visitJumpInsn(GOTO, gotoLabel);
    }

    private void genUnlockTerm(BIRTerminator.Unlock unlockIns, String funcName) {

        Label gotoLabel = this.labelGen.getLabel(funcName + unlockIns.unlockBB.id.value);

        // unlocked in the same order https://yarchive.net/comp/linux/lock_ordering.html
        String lockStore = "L" + LOCK_STORE + ";";
        String lockName = GLOBAL_LOCK_NAME + unlockIns.relatedLock.lockId;
        String initClassName = jvmPackageGen.lookupGlobalVarClassName(this.currentPackageName, LOCK_STORE_VAR_NAME);
        this.mv.visitFieldInsn(GETSTATIC, initClassName, LOCK_STORE_VAR_NAME, lockStore);
        this.mv.visitLdcInsn(lockName);
        this.mv.visitMethodInsn(INVOKEVIRTUAL, LOCK_STORE, "getLockFromMap", GET_LOCK_MAP, false);
        this.mv.visitMethodInsn(INVOKEVIRTUAL, LOCK_VALUE, "unlock", "()V", false);

        this.mv.visitJumpInsn(GOTO, gotoLabel);
    }

    private void handleErrorRetInUnion(int returnVarRefIndex, List<BIRNode.ChannelDetails> channels, BUnionType bType,
                                       int invocationVarIndex) {

        if (channels.size() == 0) {
            return;
        }

        boolean errorIncluded = false;
        for (BType member : bType.getMemberTypes()) {
            member = JvmCodeGenUtil.getReferredType(member);
            if (member.tag == TypeTags.ERROR) {
                errorIncluded = true;
                break;
            }
        }

        if (errorIncluded) {
            this.mv.visitVarInsn(ALOAD, returnVarRefIndex);
            this.mv.visitVarInsn(ALOAD, 0);
            JvmCodeGenUtil.loadChannelDetails(this.mv, channels, invocationVarIndex);
            this.mv.visitMethodInsn(INVOKESTATIC, WORKER_UTILS, "handleWorkerError",
                                    HANDLE_WORKER_ERROR, false);
        }
    }

    private void notifyChannels(List<BIRNode.ChannelDetails> channels, int retIndex, int invocationVarIndex) {

        if (channels.size() == 0) {
            return;
        }

        this.mv.visitVarInsn(ALOAD, 0);
        JvmCodeGenUtil.loadChannelDetails(this.mv, channels, invocationVarIndex);
        this.mv.visitVarInsn(ALOAD, retIndex);
        this.mv.visitMethodInsn(INVOKEVIRTUAL, STRAND_CLASS, "handleChannelError", HANDLE_CHANNEL_ERROR, false);
    }

    private void genBranchTerm(BIRTerminator.Branch branchIns, String funcName) {

        String trueBBId = branchIns.trueBB.id.value;
        String falseBBId = branchIns.falseBB.id.value;

        this.loadVar(branchIns.op.variableDcl);

        Label trueBBLabel = this.labelGen.getLabel(funcName + trueBBId);
        this.mv.visitJumpInsn(IFGT, trueBBLabel);

        Label falseBBLabel = this.labelGen.getLabel(funcName + falseBBId);
        this.mv.visitJumpInsn(GOTO, falseBBLabel);
    }

    private void genCallTerm(BIRTerminator.Call callIns, int localVarOffset) {
        // invoke the function
        this.genCall(callIns, callIns.calleePkg, localVarOffset);

        // store return
        this.storeReturnFromCallIns(callIns.lhsOp != null ? callIns.lhsOp.variableDcl : null);
    }

    private void genJCallTerm(JavaMethodCall callIns, BType attachedType, int localVarOffset) {
        // Load function parameters of the target Java method to the stack..
        Label blockedOnExternLabel = new Label();
        Label notBlockedOnExternLabel = new Label();

        genHandlingBlockedOnExternal(localVarOffset, blockedOnExternLabel);

        if (callIns.lhsOp != null && callIns.lhsOp.variableDcl != null) {
            this.mv.visitVarInsn(ALOAD, localVarOffset);
            this.mv.visitFieldInsn(GETFIELD, STRAND_CLASS, "returnValue",
                                   "Ljava/lang/Object;");
            jvmCastGen.addUnboxInsn(this.mv, callIns.lhsOp.variableDcl.type); // store return
            this.storeToVar(callIns.lhsOp.variableDcl);
        }

        this.mv.visitJumpInsn(GOTO, notBlockedOnExternLabel);

        this.mv.visitLabel(blockedOnExternLabel);

        int argIndex = 0;
        if (attachedType == null) {
            this.mv.visitVarInsn(ALOAD, localVarOffset);
        } else {
            // Below codes are not needed (as normal external funcs doesn't support attached invocations)
            // check whether function params already include the self
            this.mv.visitVarInsn(ALOAD, localVarOffset);
            BIRNode.BIRVariableDcl selfArg = callIns.args.get(0).variableDcl;
            this.loadVar(selfArg);
            this.mv.visitTypeInsn(CHECKCAST, B_OBJECT);
            argIndex += 1;
        }

        int argsCount = callIns.args.size();
        while (argIndex < argsCount) {
            BIROperand arg = callIns.args.get(argIndex);
            this.loadVar(arg.variableDcl);
            argIndex += 1;
        }

        String jClassName = callIns.jClassName;
        this.mv.visitMethodInsn(INVOKESTATIC, jClassName, callIns.name, callIns.jMethodVMSig, false);

        if (callIns.lhsOp != null && callIns.lhsOp.variableDcl != null) {
            this.storeToVar(callIns.lhsOp.variableDcl);
        }

        this.mv.visitLabel(notBlockedOnExternLabel);
    }

    private void genJICallTerm(JIMethodCall callIns, int localVarOffset) {
        // Load function parameters of the target Java method to the stack..
        Label blockedOnExternLabel = new Label();
        Label notBlockedOnExternLabel = new Label();

        genHandlingBlockedOnExternal(localVarOffset, blockedOnExternLabel);
        if (callIns.lhsOp != null) {
            this.mv.visitVarInsn(ALOAD, localVarOffset);
            this.mv.visitFieldInsn(GETFIELD, STRAND_CLASS, "returnValue",
                                   "Ljava/lang/Object;");
            // store return
            BIROperand lhsOpVarDcl = callIns.lhsOp;
            addJUnboxInsn(this.mv, ((JType) lhsOpVarDcl.variableDcl.type));
            this.storeToVar(lhsOpVarDcl.variableDcl);
        }

        this.mv.visitJumpInsn(GOTO, notBlockedOnExternLabel);

        this.mv.visitLabel(blockedOnExternLabel);
        boolean isInterface = callIns.invocationType == INVOKEINTERFACE;

        int argIndex = 0;
        if (callIns.invocationType == INVOKEVIRTUAL || isInterface) {
            // check whether function params already include the self
            BIRNode.BIRVariableDcl selfArg = callIns.args.get(0).variableDcl;
            this.loadVar(selfArg);
            this.mv.visitMethodInsn(INVOKEVIRTUAL, HANDLE_VALUE, GET_VALUE_METHOD, RETURN_OBJECT,
                    false);
            this.mv.visitTypeInsn(CHECKCAST, callIns.jClassName);

            Label ifNonNullLabel = this.labelGen.getLabel("receiver_null_check");
            this.mv.visitLabel(ifNonNullLabel);
            this.mv.visitInsn(DUP);

            Label elseBlockLabel = this.labelGen.getLabel("receiver_null_check_else");
            this.mv.visitJumpInsn(IFNONNULL, elseBlockLabel);
            Label thenBlockLabel = this.labelGen.getLabel("receiver_null_check_then");
            this.mv.visitLabel(thenBlockLabel);
            this.mv.visitFieldInsn(GETSTATIC, BAL_ERROR_REASONS, "JAVA_NULL_REFERENCE_ERROR",
                    GET_STRING);
            this.mv.visitFieldInsn(GETSTATIC, RUNTIME_ERRORS, "JAVA_NULL_REFERENCE",
                    GET_RUNTIME_ERROR);
            this.mv.visitInsn(ICONST_0);
            this.mv.visitTypeInsn(ANEWARRAY, OBJECT);
            this.mv.visitMethodInsn(INVOKESTATIC, BLANG_EXCEPTION_HELPER, "getRuntimeException",
                    GET_RUNTIME_EXCEPTION, false);
            this.mv.visitInsn(ATHROW);
            this.mv.visitLabel(elseBlockLabel);
            argIndex += 1;
        }

        String jMethodVMSig = callIns.jMethodVMSig;
        boolean hasBalEnvParam = jMethodVMSig.startsWith(BAL_ENV_PARAM);

        if (hasBalEnvParam) {
            mv.visitTypeInsn(NEW, BAL_ENV);
            mv.visitInsn(DUP);
            this.mv.visitVarInsn(ALOAD, localVarOffset); // load the strand
            // load the current Module
            mv.visitFieldInsn(GETSTATIC, this.moduleInitClass, CURRENT_MODULE_VAR_NAME, GET_MODULE);
            mv.visitMethodInsn(INVOKESPECIAL, BAL_ENV, JVM_INIT_METHOD,
                               INIT_BAL_ENV, false);
        }

        int argsCount = callIns.varArgExist ? callIns.args.size() - 1 : callIns.args.size();
        while (argIndex < argsCount) {
            BIROperand arg = callIns.args.get(argIndex);
            this.loadVar(arg.variableDcl);
            argIndex += 1;
        }
        if (callIns.varArgExist) {
            BIROperand arg = callIns.args.get(argIndex);
            int localVarIndex = this.indexMap.addIfNotExists(arg.variableDcl.name.value, arg.variableDcl.type);
            genVarArg(this.mv, this.indexMap, arg.variableDcl.type, callIns.varArgType, localVarIndex, 
                      symbolTable, jvmCastGen);
        }

        String jClassName = callIns.jClassName;
        String jMethodName = callIns.name;
        this.mv.visitMethodInsn(callIns.invocationType, jClassName, jMethodName, jMethodVMSig, isInterface);

        boolean isVoidMethod = jMethodVMSig.endsWith(")V");
        if (callIns.lhsOp != null && callIns.lhsOp.variableDcl != null) {
            if (hasBalEnvParam && isVoidMethod) {
                this.mv.visitVarInsn(ALOAD, localVarOffset);
                this.mv.visitFieldInsn(GETFIELD, STRAND_CLASS, "returnValue", "Ljava/lang/Object;");

                Label doNotStoreReturn = new Label();
                mv.visitJumpInsn(IFNULL, doNotStoreReturn);

                this.mv.visitVarInsn(ALOAD, localVarOffset);
                this.mv.visitFieldInsn(GETFIELD, STRAND_CLASS, "returnValue", "Ljava/lang/Object;");
                BIROperand lhsOpVarDcl = callIns.lhsOp;
                addJUnboxInsn(this.mv, ((JType) lhsOpVarDcl.variableDcl.type));
                this.storeToVar(lhsOpVarDcl.variableDcl);

                mv.visitLabel(doNotStoreReturn);
            } else {
                this.storeToVar(callIns.lhsOp.variableDcl);
            }
        }

        this.mv.visitLabel(notBlockedOnExternLabel);
    }

    private void genJIConstructorTerm(JIConstructorCall callIns, int localVarOffset) {
        // Load function parameters of the target Java method to the stack..
        Label blockedOnExternLabel = new Label();
        Label notBlockedOnExternLabel = new Label();

        genHandlingBlockedOnExternal(localVarOffset, blockedOnExternLabel);
        if (callIns.lhsOp.variableDcl != null) {
            this.mv.visitVarInsn(ALOAD, localVarOffset);
            this.mv.visitFieldInsn(GETFIELD, STRAND_CLASS, "returnValue", GET_OBJECT);
            jvmCastGen.addUnboxInsn(this.mv, callIns.lhsOp.variableDcl.type);
            // store return
            BIRNode.BIRVariableDcl lhsOpVarDcl = callIns.lhsOp.variableDcl;
            this.storeToVar(lhsOpVarDcl);
        }

        this.mv.visitJumpInsn(GOTO, notBlockedOnExternLabel);

        this.mv.visitLabel(blockedOnExternLabel);

        this.mv.visitTypeInsn(NEW, callIns.jClassName);
        this.mv.visitInsn(DUP);

        int argIndex = 0;

        int argsCount = callIns.args.size();
        while (argIndex < argsCount) {
            BIROperand arg = callIns.args.get(argIndex);
            this.loadVar(arg.variableDcl);
            argIndex += 1;
        }

        String jClassName = callIns.jClassName;
        String jMethodName = callIns.name;
        String jMethodVMSig = callIns.jMethodVMSig;
        this.mv.visitMethodInsn(INVOKESPECIAL, jClassName, jMethodName, jMethodVMSig, false);

        BIRNode.BIRVariableDcl lhsOpVarDcl = callIns.lhsOp.variableDcl;

        if (lhsOpVarDcl != null) {
            this.storeToVar(lhsOpVarDcl);
        }

        this.mv.visitLabel(notBlockedOnExternLabel);
    }

    private void genHandlingBlockedOnExternal(int localVarOffset, Label blockedOnExternLabel) {
        this.mv.visitVarInsn(ALOAD, localVarOffset);
        this.mv.visitMethodInsn(INVOKEVIRTUAL, STRAND_CLASS, IS_BLOCKED_ON_EXTERN_FIELD, "()Z", false);
        this.mv.visitJumpInsn(IFEQ, blockedOnExternLabel);

        this.mv.visitVarInsn(ALOAD, localVarOffset);
        this.mv.visitInsn(ICONST_0);
        this.mv.visitFieldInsn(PUTFIELD, STRAND_CLASS, BLOCKED_ON_EXTERN_FIELD, "Z");

        // Throw error if strand has panic
        this.mv.visitVarInsn(ALOAD, localVarOffset);
        mv.visitFieldInsn(GETFIELD, STRAND_CLASS, PANIC_FIELD, GET_BERROR);
        Label panicLabel = new Label();
        mv.visitJumpInsn(IFNULL, panicLabel);
        this.mv.visitVarInsn(ALOAD, localVarOffset);
        mv.visitFieldInsn(GETFIELD, STRAND_CLASS, PANIC_FIELD, GET_BERROR);
        mv.visitInsn(DUP);
        this.mv.visitVarInsn(ALOAD, localVarOffset);
        mv.visitInsn(ACONST_NULL);
        mv.visitFieldInsn(PUTFIELD, STRAND_CLASS, PANIC_FIELD, GET_BERROR);
        mv.visitInsn(ATHROW);
        mv.visitLabel(panicLabel);
    }

    private void storeReturnFromCallIns(BIRNode.BIRVariableDcl lhsOpVarDcl) {

        if (lhsOpVarDcl != null) {
            this.storeToVar(lhsOpVarDcl);
        } else {
            this.mv.visitInsn(POP);
        }
    }


    private void genCall(BIRTerminator.Call callIns, PackageID packageID, int localVarOffset) {

        if (!callIns.isVirtual) {
            this.genFuncCall(callIns, packageID, localVarOffset);
            return;
        }

        BIRNode.BIRVariableDcl selfArg = callIns.args.get(0).variableDcl;
        if (JvmCodeGenUtil.getReferredType(selfArg.type).tag == TypeTags.OBJECT) {
            this.genVirtualCall(callIns, JvmCodeGenUtil.isBallerinaBuiltinModule(
                    packageID.orgName.getValue(), packageID.name.getValue()), localVarOffset);
        } else {
            // then this is a function attached to a built-in type
            this.genBuiltinTypeAttachedFuncCall(callIns, packageID, localVarOffset);
        }
    }

    private void genFuncCall(BIRTerminator.Call callIns, PackageID packageID, int localVarOffset) {
        String methodName = callIns.name.value;
        this.genStaticCall(callIns, packageID, localVarOffset, methodName, methodName);
    }

    private void genBuiltinTypeAttachedFuncCall(BIRTerminator.Call callIns, PackageID packageID, int localVarOffset) {

        String methodLookupName = callIns.name.value;
        int optionalIndex = methodLookupName.indexOf(".");
        int index = optionalIndex != -1 ? optionalIndex + 1 : 0;
        String methodName = methodLookupName.substring(index);
        this.genStaticCall(callIns, packageID, localVarOffset, methodName, methodLookupName);
    }

    private void genStaticCall(BIRTerminator.Call callIns, PackageID packageID, int localVarOffset,
                               String methodName, String methodLookupName) {
        // load strand
        this.mv.visitVarInsn(ALOAD, localVarOffset);
        String encodedMethodName = Utils.encodeFunctionIdentifier(methodLookupName);
        String packageName = JvmCodeGenUtil.getPackageName(callIns.calleePkg);


        int argsCount = callIns.args.size();
        int i = 0;
        while (i < argsCount) {
            BIROperand arg = callIns.args.get(i);
            this.loadVar(arg.variableDcl);
            i += 1;
        }
        BIRFunctionWrapper functionWrapper = jvmPackageGen.lookupBIRFunctionWrapper(packageName + encodedMethodName);
        if (functionWrapper == null) {
            // If the callee function from different module, we need to use decoded function name as lookup key.
            functionWrapper = jvmPackageGen.lookupBIRFunctionWrapper(packageName + Utils
                    .decodeIdentifier(methodLookupName));
        }
        String methodDesc;
        String jvmClass;
        if (functionWrapper != null) {
            jvmClass = functionWrapper.fullQualifiedClassName;
            methodDesc = functionWrapper.jvmMethodDescription;
        } else {
            BPackageSymbol symbol = packageCache.getSymbol(
                    packageID.orgName.getValue() + "/" + packageID.name.getValue());
            Name decodedMethodName = new Name(Utils.decodeIdentifier(methodName));
            BInvokableSymbol funcSymbol = (BInvokableSymbol) symbol.scope.lookup(decodedMethodName).symbol;
            BInvokableType type = (BInvokableType) funcSymbol.type;
            ArrayList<BType> params = new ArrayList<>(type.paramTypes);
            if (type.restType != null) {
                params.add(type.restType);
            }
            String balFileName = funcSymbol.source;


            if (balFileName == null || !balFileName.endsWith(BAL_EXTENSION)) {
                balFileName = MODULE_INIT_CLASS_NAME;
            }

            jvmClass = JvmCodeGenUtil.getModuleLevelClassName(packageID,
                                                              JvmCodeGenUtil.cleanupPathSeparators(balFileName));
            //TODO: add receiver:  BType attachedType = type.r != null ? receiver.type : null;
            BType retType = unifier.build(type.retType);
            methodDesc = JvmCodeGenUtil.getMethodDesc(params, retType);
        }
        this.mv.visitMethodInsn(INVOKESTATIC, jvmClass, encodedMethodName, methodDesc, false);
    }

    private void genVirtualCall(BIRTerminator.Call callIns, boolean isBuiltInModule, int localVarOffset) {
        // load self
        BIRNode.BIRVariableDcl selfArg = callIns.args.get(0).variableDcl;
        this.loadVar(selfArg);
        this.mv.visitTypeInsn(CHECKCAST, B_OBJECT);

        // load the strand
        this.mv.visitVarInsn(ALOAD, localVarOffset);

        // load the function name as the second argument
        this.mv.visitLdcInsn(JvmCodeGenUtil.rewriteVirtualCallTypeName(callIns.name.value));

        // create an Object[] for the rest params
        int argsCount = callIns.args.size() - 1;
        this.mv.visitLdcInsn((long) (argsCount));
        this.mv.visitInsn(L2I);
        this.mv.visitTypeInsn(ANEWARRAY, OBJECT);

        int i = 0;
        int j = 0;
        while (i < argsCount) {
            this.mv.visitInsn(DUP);
            this.mv.visitLdcInsn((long) j);
            this.mv.visitInsn(L2I);
            j += 1;
            // i + 1 is used since we skip the first argument (self)
            BIROperand arg = callIns.args.get(i + 1);
            this.loadVar(arg.variableDcl);

            // Add the to the rest params array
            jvmCastGen.addBoxInsn(this.mv, arg.variableDcl.type);
            this.mv.visitInsn(AASTORE);
            i += 1;
        }

        // call method
        String methodDesc = BOBJECT_CALL;
        this.mv.visitMethodInsn(INVOKEINTERFACE, B_OBJECT, "call", methodDesc, true);

        BType returnType = callIns.lhsOp.variableDcl.type;
        jvmCastGen.addUnboxInsn(this.mv, returnType);
    }

    private void genAsyncCallTerm(BIRTerminator.AsyncCall callIns, int localVarOffset, String moduleClassName,
                                  BType attachedType, String parentFunction) {

        PackageID calleePkgId = callIns.calleePkg;

        String orgName = calleePkgId.orgName.value;
        String moduleName = calleePkgId.name.value;

        // Check if already locked before submitting to scheduler.
        String lockStore = "L" + LOCK_STORE + ";";
        String initClassName = jvmPackageGen.lookupGlobalVarClassName(this.currentPackageName, LOCK_STORE_VAR_NAME);
        this.mv.visitFieldInsn(GETSTATIC, initClassName, LOCK_STORE_VAR_NAME, lockStore);
        this.mv.visitLdcInsn(GLOBAL_LOCK_NAME);
        this.mv.visitVarInsn(ALOAD, localVarOffset);
        this.mv.visitMethodInsn(INVOKEVIRTUAL, LOCK_STORE, "panicIfInLock", PANIC_IF_UNLOCK, false);

        // Load the scheduler from strand
        this.mv.visitVarInsn(ALOAD, localVarOffset);
        this.mv.visitFieldInsn(GETFIELD, STRAND_CLASS, "scheduler", GET_SCHEDULER);

        // create an Object[] for the rest params
        int argsCount = callIns.args.size();
        //create an object array of args
        this.mv.visitLdcInsn((long) (argsCount + 1));
        this.mv.visitInsn(L2I);
        this.mv.visitTypeInsn(ANEWARRAY, OBJECT);

        int paramIndex = 1;
        for (BIROperand arg : callIns.args) {
            this.mv.visitInsn(DUP);
            this.mv.visitLdcInsn((long) paramIndex);
            this.mv.visitInsn(L2I);

            this.loadVar(arg.variableDcl);
            // Add the to the rest params array
            jvmCastGen.addBoxInsn(this.mv, arg.variableDcl.type);
            this.mv.visitInsn(AASTORE);
            paramIndex += 1;
        }
        String funcName = Utils.encodeFunctionIdentifier(callIns.name.value);
        String lambdaName = "$" + funcName + "$lambda$_" + asyncDataCollector.getLambdaIndex() + "$";

        JvmCodeGenUtil.createFunctionPointer(this.mv, asyncDataCollector.getEnclosingClass(), lambdaName);
        asyncDataCollector.add(lambdaName, callIns);
        asyncDataCollector.incrementLambdaIndex();

        boolean concurrent = false;
        String strandName = null;
        // check for concurrent annotation
        if (callIns.annotAttachments.size() > 0) {
            for (BIRNode.BIRAnnotationAttachment annotationAttachment : callIns.annotAttachments) {
                if (annotationAttachment == null ||
                        !STRAND.equals(annotationAttachment.annotTagRef.value) ||
                        !JvmCodeGenUtil.isBuiltInPackage(annotationAttachment.annotPkgId)) {
                    continue;
                }

                Object strandAnnot = ((BIRNode.BIRConstAnnotationAttachment) annotationAttachment).annotValue.value;
                if (strandAnnot instanceof Map) {
                    Map<String, BIRNode.ConstValue> recordValue = (Map<String, BIRNode.ConstValue>) strandAnnot;
                    if (recordValue.containsKey(STRAND_THREAD)) {
                        if (STRAND_VALUE_ANY.equals(recordValue.get(STRAND_THREAD).value)) {
                            concurrent = true;
                        }
                    }

                    if (recordValue.containsKey(STRAND_NAME)) {
                        strandName = recordValue.get(STRAND_NAME).value.toString();

                    }

                    if (recordValue.containsKey(STRAND_POLICY_NAME)) {
                        if (!DEFAULT_STRAND_DISPATCHER.equals(recordValue.get(STRAND_POLICY_NAME).value)) {
                            throw new BLangCompilerException("Unsupported policy. Only 'DEFAULT' policy is " +
                                    "supported by jBallerina runtime.");
                        }
                    }
                }
                break;
            }
        }
        this.mv.visitVarInsn(ALOAD, localVarOffset);
        loadFpReturnType(callIns.lhsOp);
        String workerName =  strandName;
        if (workerName == null) {
            if (callIns.lhsOp.variableDcl.metaVarName != null) {
                this.mv.visitLdcInsn(callIns.lhsOp.variableDcl.metaVarName);
            } else {
                mv.visitInsn(ACONST_NULL);
            }
        } else {
            this.mv.visitLdcInsn(workerName);
        }

        this.submitToScheduler(callIns.lhsOp, moduleClassName, attachedType, parentFunction, concurrent,
                callIns.transactional);
    }

    private void generateWaitIns(BIRTerminator.Wait waitInst, int localVarOffset) {

        this.mv.visitVarInsn(ALOAD, localVarOffset);
        this.mv.visitTypeInsn(NEW, ARRAY_LIST);
        this.mv.visitInsn(DUP);
        this.mv.visitMethodInsn(INVOKESPECIAL, ARRAY_LIST, JVM_INIT_METHOD, "()V", false);

        int i = 0;
        while (i < waitInst.exprList.size()) {
            this.mv.visitInsn(DUP);
            BIROperand futureVal = waitInst.exprList.get(i);
            if (futureVal != null) {
                this.loadVar(futureVal.variableDcl);
            }
            this.mv.visitMethodInsn(INVOKEINTERFACE, LIST, "add", ANY_TO_JBOOLEAN, true);
            this.mv.visitInsn(POP);
            i += 1;
        }

        this.mv.visitMethodInsn(INVOKEVIRTUAL, STRAND_CLASS, "handleWaitAny", HANDLE_WAIT_ANY, false);
        BIRNode.BIRVariableDcl tempVar = new BIRNode.BIRVariableDcl(symbolTable.anyType, new Name("waitResult"),
                                                                    VarScope.FUNCTION, VarKind.ARG);
        int resultIndex = this.getJVMIndexOfVarRef(tempVar);
        this.mv.visitVarInsn(ASTORE, resultIndex);

        // assign result if result available
        Label afterIf = new Label();
        this.mv.visitVarInsn(ALOAD, resultIndex);
        this.mv.visitFieldInsn(GETFIELD, WAIT_RESULT, "done", "Z");
        this.mv.visitJumpInsn(IFEQ, afterIf);
        Label withinIf = new Label();
        this.mv.visitLabel(withinIf);
        this.mv.visitVarInsn(ALOAD, resultIndex);
        this.mv.visitFieldInsn(GETFIELD, WAIT_RESULT, "result",
                               GET_OBJECT);
        jvmCastGen.addUnboxInsn(this.mv, waitInst.lhsOp.variableDcl.type);
        this.storeToVar(waitInst.lhsOp.variableDcl);
        this.mv.visitLabel(afterIf);
    }

    private void genWaitAllIns(BIRTerminator.WaitAll waitAll, int localVarOffset) {

        this.mv.visitVarInsn(ALOAD, localVarOffset);
        this.mv.visitTypeInsn(NEW, HASH_MAP);
        this.mv.visitInsn(DUP);
        this.mv.visitMethodInsn(INVOKESPECIAL, HASH_MAP, JVM_INIT_METHOD, "()V", false);
        int i = 0;
        while (i < waitAll.keys.size()) {
            this.mv.visitInsn(DUP);
            this.mv.visitLdcInsn(waitAll.keys.get(i));
            BIROperand futureRef = waitAll.valueExprs.get(i);
            if (futureRef != null) {
                this.loadVar(futureRef.variableDcl);
            }
            this.mv.visitMethodInsn(INVOKEINTERFACE, MAP, "put", MAP_PUT, true);
            this.mv.visitInsn(POP);
            i += 1;
        }

        this.loadVar(waitAll.lhsOp.variableDcl);
        this.mv.visitMethodInsn(INVOKEVIRTUAL, STRAND_CLASS, "handleWaitMultiple", HANDLE_WAIT_MULTIPLE,
                                false);
    }

    private void genFPCallIns(BIRTerminator.FPCall fpCall, String moduleClassName, BType attachedType,
                              String funcName, int localVarOffset, int invocationVarIndex) {

        if (fpCall.isAsync) {
            // Check if already locked before submitting to scheduler.
            String lockStore = "L" + LOCK_STORE + ";";
            String initClassName = jvmPackageGen.lookupGlobalVarClassName(this.currentPackageName, LOCK_STORE_VAR_NAME);
            this.mv.visitFieldInsn(GETSTATIC, initClassName, LOCK_STORE_VAR_NAME, lockStore);
            this.mv.visitLdcInsn(GLOBAL_LOCK_NAME);
            this.mv.visitVarInsn(ALOAD, localVarOffset);
            this.mv.visitMethodInsn(INVOKEVIRTUAL, LOCK_STORE, "panicIfInLock", PANIC_IF_UNLOCK, false);

            // Load the scheduler from strand
            this.mv.visitVarInsn(ALOAD, localVarOffset);
            this.mv.visitFieldInsn(GETFIELD, STRAND_CLASS, "scheduler", GET_SCHEDULER);
        } else {
            // load function ref, going to directly call the fp
            this.loadVar(fpCall.fp.variableDcl);
            this.mv.visitMethodInsn(INVOKEVIRTUAL, FUNCTION_POINTER, "getFunction", GET_FUNCTION, false);
        }

        boolean workerDerivative = fpCall.workerDerivative;
        int argCount = fpCall.args.size() + 1;
        if (workerDerivative) {
            argCount++;
        }

        // create an object array of args
        this.mv.visitIntInsn(BIPUSH, argCount);
        this.mv.visitTypeInsn(ANEWARRAY, OBJECT);

        // load strand
        this.mv.visitInsn(DUP);
        // 0th index
        this.mv.visitIntInsn(BIPUSH, 0);
        this.mv.visitVarInsn(ALOAD, localVarOffset);
        this.mv.visitInsn(AASTORE);

        int paramIndex = 1;
        if (workerDerivative) {
            this.mv.visitInsn(DUP);
            this.mv.visitIntInsn(BIPUSH, paramIndex++);
            this.mv.visitVarInsn(ILOAD, invocationVarIndex);
            this.mv.visitMethodInsn(INVOKESTATIC, INT_VALUE, VALUE_OF_METHOD, INT_VALUE_OF_METHOD, false);
            this.mv.visitInsn(AASTORE);
        }

        // load args
        for (BIROperand arg : fpCall.args) {
            this.mv.visitInsn(DUP);
            this.mv.visitIntInsn(BIPUSH, paramIndex);
            this.loadVar(arg.variableDcl);
            BType bType = arg.variableDcl.type;
            jvmCastGen.addBoxInsn(this.mv, bType);
            this.mv.visitInsn(AASTORE);
            paramIndex += 1;
        }

        // if async, we submit this to scheduler (worker scenario)

        if (fpCall.isAsync) {
            String workerName = fpCall.lhsOp.variableDcl.metaVarName;

            // load function ref now
            this.loadVar(fpCall.fp.variableDcl);
            this.mv.visitMethodInsn(INVOKESTATIC, ANNOTATION_UTILS, "isConcurrent", IS_CONCURRENT, false);
            Label notConcurrent = new Label();
            this.mv.visitJumpInsn(IFEQ, notConcurrent);
            Label concurrent = new Label();
            this.mv.visitLabel(concurrent);
            this.loadVar(fpCall.fp.variableDcl);
            this.mv.visitVarInsn(ALOAD, localVarOffset);
            loadFpReturnType(fpCall.lhsOp);
            this.loadVar(fpCall.fp.variableDcl);
            if (workerName == null) {
                this.mv.visitInsn(ACONST_NULL);
            } else {
                this.mv.visitLdcInsn(workerName);
            }
            this.mv.visitMethodInsn(INVOKESTATIC, ANNOTATION_UTILS, "getStrandName", ANNOTATION_GET_STRAND,
                                    false);
            this.submitToScheduler(fpCall.lhsOp, moduleClassName, attachedType, funcName, true, fpCall.transactional);
            Label afterSubmit = new Label();
            this.mv.visitJumpInsn(GOTO, afterSubmit);
            this.mv.visitLabel(notConcurrent);
            this.loadVar(fpCall.fp.variableDcl);
            this.mv.visitVarInsn(ALOAD, localVarOffset);
            loadFpReturnType(fpCall.lhsOp);
            this.loadVar(fpCall.fp.variableDcl);
            if (workerName == null) {
                this.mv.visitInsn(ACONST_NULL);
            } else {
                this.mv.visitLdcInsn(workerName);
            }
            this.mv.visitMethodInsn(INVOKESTATIC, ANNOTATION_UTILS, "getStrandName", ANNOTATION_GET_STRAND,
                                    false);
            this.submitToScheduler(fpCall.lhsOp, moduleClassName, attachedType, funcName, false, fpCall.transactional);
            this.mv.visitLabel(afterSubmit);
        } else {
            this.mv.visitMethodInsn(INVOKEINTERFACE, FUNCTION, "apply",
                    PASS_OBJECT_RETURN_OBJECT, true);
            // store result
            BType lhsType = fpCall.lhsOp.variableDcl.type;
            if (lhsType != null) {
                jvmCastGen.addUnboxInsn(this.mv, lhsType);
            }

            BIRNode.BIRVariableDcl lhsVar = fpCall.lhsOp.variableDcl;
            if (lhsVar != null) {
                this.storeToVar(lhsVar);
            } else {
                this.mv.visitInsn(POP);
            }
        }
    }

    private void genWorkerSendIns(BIRTerminator.WorkerSend ins, int localVarOffset, int invocationVarIndex) {

        this.mv.visitVarInsn(ALOAD, localVarOffset);
        if (!ins.isSameStrand) {
            this.mv.visitFieldInsn(GETFIELD, STRAND_CLASS, "parent", GET_STRAND);
        }
        this.mv.visitFieldInsn(GETFIELD, STRAND_CLASS, "wdChannels", GET_WD_CHANNELS);
        this.mv.visitVarInsn(ILOAD, invocationVarIndex);
        this.mv.visitInvokeDynamicInsn(MAKE_CONCAT_WITH_CONSTANTS, INT_TO_STRING,
                new Handle(H_INVOKESTATIC, STRING_CONCAT_FACTORY, MAKE_CONCAT_WITH_CONSTANTS,
                        HANDLE_DESCRIPTOR_FOR_STRING_CONCAT, false),
                ins.channel.value + START_OF_HEADING_WITH_SEMICOLON);
        this.mv.visitMethodInsn(INVOKEVIRTUAL, WD_CHANNELS, "getWorkerDataChannel", GET_WORKER_DATA_CHANNEL, false);
        this.loadVar(ins.data.variableDcl);
        jvmCastGen.addBoxInsn(this.mv, ins.data.variableDcl.type);
        this.mv.visitVarInsn(ALOAD, localVarOffset);

        if (!ins.isSync) {
            this.mv.visitMethodInsn(INVOKEVIRTUAL, WORKER_DATA_CHANNEL, "sendData", SEND_DATA, false);
        } else {
            this.mv.visitMethodInsn(INVOKEVIRTUAL, WORKER_DATA_CHANNEL, "syncSendData",
                                    SYNC_SEND_DATA, false);
            BIROperand lhsOp = ins.lhsOp;
            if (lhsOp != null) {
                this.storeToVar(lhsOp.variableDcl);
            }
        }
    }

    private void genWorkerReceiveIns(BIRTerminator.WorkerReceive ins, int localVarOffset, int invocationVarIndex) {

        this.mv.visitVarInsn(ALOAD, localVarOffset);
        if (!ins.isSameStrand) {
            this.mv.visitFieldInsn(GETFIELD, STRAND_CLASS, "parent", GET_STRAND);
        }
        this.mv.visitFieldInsn(GETFIELD, STRAND_CLASS, "wdChannels", GET_WD_CHANNELS);
        this.mv.visitVarInsn(ILOAD, invocationVarIndex);
        this.mv.visitInvokeDynamicInsn(MAKE_CONCAT_WITH_CONSTANTS, INT_TO_STRING,
                new Handle(H_INVOKESTATIC, STRING_CONCAT_FACTORY, MAKE_CONCAT_WITH_CONSTANTS,
                        HANDLE_DESCRIPTOR_FOR_STRING_CONCAT, false),
                ins.workerName.value + START_OF_HEADING_WITH_SEMICOLON);
        this.mv.visitMethodInsn(INVOKEVIRTUAL, WD_CHANNELS, "getWorkerDataChannel", GET_WORKER_DATA_CHANNEL, false);

        this.mv.visitVarInsn(ALOAD, localVarOffset);
        this.mv.visitMethodInsn(INVOKEVIRTUAL, WORKER_DATA_CHANNEL, "tryTakeData", TRY_TAKE_DATA, false);

        BIRNode.BIRVariableDcl tempVar = new BIRNode.BIRVariableDcl(symbolTable.anyType, new Name("wrkMsg"),
                VarScope.FUNCTION, VarKind.ARG);
        int wrkResultIndex = this.getJVMIndexOfVarRef(tempVar);
        this.mv.visitVarInsn(ASTORE, wrkResultIndex);

        Label jumpAfterReceive = new Label();
        this.mv.visitVarInsn(ALOAD, wrkResultIndex);
        this.mv.visitJumpInsn(IFNULL, jumpAfterReceive);

        Label withinReceiveSuccess = new Label();
        this.mv.visitLabel(withinReceiveSuccess);
        this.mv.visitVarInsn(ALOAD, wrkResultIndex);
        jvmCastGen.addUnboxInsn(this.mv, ins.lhsOp.variableDcl.type);
        this.storeToVar(ins.lhsOp.variableDcl);

        this.mv.visitLabel(jumpAfterReceive);
    }

    private void genFlushIns(BIRTerminator.Flush ins, int localVarOffset, int invocationVarIndex) {

        this.mv.visitVarInsn(ALOAD, localVarOffset);
        JvmCodeGenUtil.loadChannelDetails(this.mv, Arrays.asList(ins.channels), invocationVarIndex);
        this.mv.visitMethodInsn(INVOKEVIRTUAL, STRAND_CLASS, "handleFlush",
                                HANDLE_FLUSH, false);
        this.storeToVar(ins.lhsOp.variableDcl);
    }

    private void submitToScheduler(BIROperand lhsOp, String moduleClassName, BType attachedType,
                                   String parentFunction, boolean concurrent, boolean transactional) {

        String metaDataVarName;
        ScheduleFunctionInfo strandMetaData;
        if (attachedType != null) {
            metaDataVarName = getStrandMetadataVarName(attachedType.tsymbol.name.value,
                                                                         parentFunction);
            strandMetaData = new ScheduleFunctionInfo(attachedType.tsymbol.name.value, parentFunction);
        } else {
            metaDataVarName = JvmCodeGenUtil.getStrandMetadataVarName(parentFunction);
            strandMetaData = new ScheduleFunctionInfo(parentFunction);

        }
        asyncDataCollector.getStrandMetadata().putIfAbsent(metaDataVarName, strandMetaData);
        this.mv.visitFieldInsn(GETSTATIC, moduleClassName, metaDataVarName, GET_STRAND_METADATA);
        if (transactional && concurrent) {
            mv.visitMethodInsn(INVOKEVIRTUAL, SCHEDULER, SCHEDULE_TRANSACTIONAL_FUNCTION_METHOD,
                    SCHEDULE_TRANSACTIONAL_FUNCTION, false);
        } else if (transactional) {
            mv.visitMethodInsn(INVOKEVIRTUAL, SCHEDULER, SCHEDULE_TRANSACTIONAL_LOCAL_METHOD,
                    SCHEDULE_TRANSACTIONAL_FUNCTION, false);
        } else if (concurrent) {
            mv.visitMethodInsn(INVOKEVIRTUAL, SCHEDULER, SCHEDULE_FUNCTION_METHOD,
                               SCHEDULE_TRANSACTIONAL_FUNCTION, false);
        } else {
            mv.visitMethodInsn(INVOKEVIRTUAL, SCHEDULER, SCHEDULE_LOCAL_METHOD,
                    SCHEDULE_LOCAL, false);
        }
        // store return
        if (lhsOp.variableDcl != null) {
            BIRNode.BIRVariableDcl lhsOpVarDcl = lhsOp.variableDcl;
            // store the returned strand as the future
            this.storeToVar(lhsOpVarDcl);
        }
    }

    static String getStrandMetadataVarName(String typeName, String parentFunction) {
        return STRAND_METADATA_VAR_PREFIX + typeName + "$" + parentFunction +
                "$";
    }

    private void loadFpReturnType(BIROperand lhsOp) {

        BType futureType = lhsOp.variableDcl.type;
        BType returnType = symbolTable.anyType;
        if (futureType.tag == TypeTags.FUTURE) {
            returnType = ((BFutureType) futureType).constraint;
        }
        // load strand
        jvmTypeGen.loadType(this.mv, returnType);
    }

    private int getJVMIndexOfVarRef(BIRNode.BIRVariableDcl varDcl) {
        return this.indexMap.addIfNotExists(varDcl.name.value, varDcl.type);
    }

    private void loadVar(BIRNode.BIRVariableDcl varDcl) {

        jvmInstructionGen.generateVarLoad(this.mv, varDcl, this.getJVMIndexOfVarRef(varDcl));
    }

    private void storeToVar(BIRNode.BIRVariableDcl varDcl) {

        jvmInstructionGen.generateVarStore(this.mv, varDcl, this.getJVMIndexOfVarRef(varDcl));
    }

    public void genReturnTerm(int returnVarRefIndex, BIRNode.BIRFunction func, int invocationVarIndex) {
        BType bType = unifier.build(func.type.retType);
        generateReturnTermFromType(returnVarRefIndex, bType, func, invocationVarIndex);
    }

<<<<<<< HEAD
    private void generateReturnTermFromType(int returnVarRefIndex, BType bType, BIRNode.BIRFunction func) {
        bType = JvmCodeGenUtil.getReferredType(bType);
=======
    private void generateReturnTermFromType(int returnVarRefIndex, BType bType, BIRNode.BIRFunction func,
                                            int invocationVarIndex) {
>>>>>>> a27fddde
        if (TypeTags.isIntegerTypeTag(bType.tag)) {
            this.mv.visitVarInsn(LLOAD, returnVarRefIndex);
            this.mv.visitInsn(LRETURN);
            return;
        } else if (TypeTags.isStringTypeTag(bType.tag) || TypeTags.isXMLTypeTag(bType.tag)) {
            this.mv.visitVarInsn(ALOAD, returnVarRefIndex);
            this.mv.visitInsn(ARETURN);
            return;
        }

        switch (bType.tag) {
            case TypeTags.NIL:
            case TypeTags.NEVER:
            case TypeTags.MAP:
            case TypeTags.ARRAY:
            case TypeTags.ANY:
            case TypeTags.INTERSECTION:
            case TypeTags.STREAM:
            case TypeTags.TABLE:
            case TypeTags.ANYDATA:
            case TypeTags.OBJECT:
            case TypeTags.DECIMAL:
            case TypeTags.RECORD:
            case TypeTags.TUPLE:
            case TypeTags.JSON:
            case TypeTags.FUTURE:
            case TypeTags.INVOKABLE:
            case TypeTags.HANDLE:
            case TypeTags.FINITE:
            case TypeTags.TYPEDESC:
            case TypeTags.READONLY:
                this.mv.visitVarInsn(ALOAD, returnVarRefIndex);
                this.mv.visitInsn(ARETURN);
                break;
            case TypeTags.BYTE:
            case TypeTags.BOOLEAN:
                this.mv.visitVarInsn(ILOAD, returnVarRefIndex);
                this.mv.visitInsn(IRETURN);
                break;
            case TypeTags.FLOAT:
                this.mv.visitVarInsn(DLOAD, returnVarRefIndex);
                this.mv.visitInsn(DRETURN);
                break;
            case TypeTags.UNION:
                this.handleErrorRetInUnion(returnVarRefIndex, Arrays.asList(func.workerChannels),
                        (BUnionType) bType, invocationVarIndex);
                this.mv.visitVarInsn(ALOAD, returnVarRefIndex);
                this.mv.visitInsn(ARETURN);
                break;
            case TypeTags.ERROR:
                this.notifyChannels(Arrays.asList(func.workerChannels), returnVarRefIndex, invocationVarIndex);
                this.mv.visitVarInsn(ALOAD, returnVarRefIndex);
                this.mv.visitInsn(ARETURN);
                break;
<<<<<<< HEAD
=======
            case TypeTags.TYPEREFDESC:
                generateReturnTermFromType(returnVarRefIndex, JvmCodeGenUtil.getReferredType(bType), func,
                        invocationVarIndex);
                break;
>>>>>>> a27fddde
            default:
                throw new BLangCompilerException(JvmConstants.TYPE_NOT_SUPPORTED_MESSAGE +
                        func.type.retType);
        }
    }

    public LabelGenerator getLabelGenerator() {
        return this.labelGen;
    }
}<|MERGE_RESOLUTION|>--- conflicted
+++ resolved
@@ -1274,13 +1274,9 @@
         generateReturnTermFromType(returnVarRefIndex, bType, func, invocationVarIndex);
     }
 
-<<<<<<< HEAD
-    private void generateReturnTermFromType(int returnVarRefIndex, BType bType, BIRNode.BIRFunction func) {
-        bType = JvmCodeGenUtil.getReferredType(bType);
-=======
     private void generateReturnTermFromType(int returnVarRefIndex, BType bType, BIRNode.BIRFunction func,
                                             int invocationVarIndex) {
->>>>>>> a27fddde
+        bType = JvmCodeGenUtil.getReferredType(bType);
         if (TypeTags.isIntegerTypeTag(bType.tag)) {
             this.mv.visitVarInsn(LLOAD, returnVarRefIndex);
             this.mv.visitInsn(LRETURN);
@@ -1335,13 +1331,6 @@
                 this.mv.visitVarInsn(ALOAD, returnVarRefIndex);
                 this.mv.visitInsn(ARETURN);
                 break;
-<<<<<<< HEAD
-=======
-            case TypeTags.TYPEREFDESC:
-                generateReturnTermFromType(returnVarRefIndex, JvmCodeGenUtil.getReferredType(bType), func,
-                        invocationVarIndex);
-                break;
->>>>>>> a27fddde
             default:
                 throw new BLangCompilerException(JvmConstants.TYPE_NOT_SUPPORTED_MESSAGE +
                         func.type.retType);
