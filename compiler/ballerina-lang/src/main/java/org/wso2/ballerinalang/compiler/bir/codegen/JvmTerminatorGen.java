/*
 * Copyright (c) 2020, WSO2 Inc. (http://www.wso2.org) All Rights Reserved.
 *
 * WSO2 Inc. licenses this file to you under the Apache License,
 * Version 2.0 (the "License"); you may not use this file except
 * in compliance with the License.
 * You may obtain a copy of the License at
 *
 *    http://www.apache.org/licenses/LICENSE-2.0
 *
 * Unless required by applicable law or agreed to in writing,
 * software distributed under the License is distributed on an
 * "AS IS" BASIS, WITHOUT WARRANTIES OR CONDITIONS OF ANY
 * KIND, either express or implied.  See the License for the
 * specific language governing permissions and limitations
 * under the License.
 */
package org.wso2.ballerinalang.compiler.bir.codegen;

import io.ballerina.identifier.Utils;
import io.ballerina.tools.diagnostics.Location;
import org.ballerinalang.compiler.BLangCompilerException;
import org.ballerinalang.model.elements.PackageID;
import org.objectweb.asm.Handle;
import org.objectweb.asm.Label;
import org.objectweb.asm.MethodVisitor;
import org.wso2.ballerinalang.compiler.PackageCache;
import org.wso2.ballerinalang.compiler.bir.codegen.internal.AsyncDataCollector;
import org.wso2.ballerinalang.compiler.bir.codegen.internal.BIRVarToJVMIndexMap;
import org.wso2.ballerinalang.compiler.bir.codegen.internal.LabelGenerator;
import org.wso2.ballerinalang.compiler.bir.codegen.internal.ScheduleFunctionInfo;
import org.wso2.ballerinalang.compiler.bir.codegen.interop.BIRFunctionWrapper;
import org.wso2.ballerinalang.compiler.bir.codegen.interop.JIConstructorCall;
import org.wso2.ballerinalang.compiler.bir.codegen.interop.JIMethodCall;
import org.wso2.ballerinalang.compiler.bir.codegen.interop.JType;
import org.wso2.ballerinalang.compiler.bir.codegen.interop.JTypeTags;
import org.wso2.ballerinalang.compiler.bir.codegen.interop.JavaMethodCall;
import org.wso2.ballerinalang.compiler.bir.model.BIRNode;
import org.wso2.ballerinalang.compiler.bir.model.BIROperand;
import org.wso2.ballerinalang.compiler.bir.model.BIRTerminator;
import org.wso2.ballerinalang.compiler.bir.model.VarKind;
import org.wso2.ballerinalang.compiler.bir.model.VarScope;
import org.wso2.ballerinalang.compiler.semantics.model.SymbolTable;
import org.wso2.ballerinalang.compiler.semantics.model.symbols.BInvokableSymbol;
import org.wso2.ballerinalang.compiler.semantics.model.symbols.BPackageSymbol;
import org.wso2.ballerinalang.compiler.semantics.model.types.BFutureType;
import org.wso2.ballerinalang.compiler.semantics.model.types.BInvokableType;
import org.wso2.ballerinalang.compiler.semantics.model.types.BType;
import org.wso2.ballerinalang.compiler.semantics.model.types.BUnionType;
import org.wso2.ballerinalang.compiler.util.Name;
import org.wso2.ballerinalang.compiler.util.TypeTags;
import org.wso2.ballerinalang.compiler.util.Unifier;

import java.util.ArrayList;
import java.util.Arrays;
import java.util.List;
import java.util.Map;

import static org.objectweb.asm.Opcodes.AASTORE;
import static org.objectweb.asm.Opcodes.ACONST_NULL;
import static org.objectweb.asm.Opcodes.ALOAD;
import static org.objectweb.asm.Opcodes.ANEWARRAY;
import static org.objectweb.asm.Opcodes.ARETURN;
import static org.objectweb.asm.Opcodes.ASTORE;
import static org.objectweb.asm.Opcodes.ATHROW;
import static org.objectweb.asm.Opcodes.BIPUSH;
import static org.objectweb.asm.Opcodes.CHECKCAST;
import static org.objectweb.asm.Opcodes.DCONST_0;
import static org.objectweb.asm.Opcodes.DLOAD;
import static org.objectweb.asm.Opcodes.DRETURN;
import static org.objectweb.asm.Opcodes.DUP;
import static org.objectweb.asm.Opcodes.FCONST_0;
import static org.objectweb.asm.Opcodes.GETFIELD;
import static org.objectweb.asm.Opcodes.GETSTATIC;
import static org.objectweb.asm.Opcodes.GOTO;
import static org.objectweb.asm.Opcodes.H_INVOKESTATIC;
import static org.objectweb.asm.Opcodes.ICONST_0;
import static org.objectweb.asm.Opcodes.IFEQ;
import static org.objectweb.asm.Opcodes.IFGT;
import static org.objectweb.asm.Opcodes.IFNONNULL;
import static org.objectweb.asm.Opcodes.IFNULL;
import static org.objectweb.asm.Opcodes.ILOAD;
import static org.objectweb.asm.Opcodes.INVOKEINTERFACE;
import static org.objectweb.asm.Opcodes.INVOKESPECIAL;
import static org.objectweb.asm.Opcodes.INVOKESTATIC;
import static org.objectweb.asm.Opcodes.INVOKEVIRTUAL;
import static org.objectweb.asm.Opcodes.IRETURN;
import static org.objectweb.asm.Opcodes.L2I;
import static org.objectweb.asm.Opcodes.LCONST_0;
import static org.objectweb.asm.Opcodes.LLOAD;
import static org.objectweb.asm.Opcodes.LRETURN;
import static org.objectweb.asm.Opcodes.NEW;
import static org.objectweb.asm.Opcodes.POP;
import static org.objectweb.asm.Opcodes.PUTFIELD;
import static org.wso2.ballerinalang.compiler.bir.codegen.JvmConstants.ANNOTATION_UTILS;
import static org.wso2.ballerinalang.compiler.bir.codegen.JvmConstants.ARRAY_LIST;
import static org.wso2.ballerinalang.compiler.bir.codegen.JvmConstants.BAL_ENV;
import static org.wso2.ballerinalang.compiler.bir.codegen.JvmConstants.BAL_ERROR_REASONS;
import static org.wso2.ballerinalang.compiler.bir.codegen.JvmConstants.BAL_EXTENSION;
import static org.wso2.ballerinalang.compiler.bir.codegen.JvmConstants.BIG_DECIMAL;
import static org.wso2.ballerinalang.compiler.bir.codegen.JvmConstants.BLANG_EXCEPTION_HELPER;
import static org.wso2.ballerinalang.compiler.bir.codegen.JvmConstants.BLOCKED_ON_EXTERN_FIELD;
import static org.wso2.ballerinalang.compiler.bir.codegen.JvmConstants.B_OBJECT;
import static org.wso2.ballerinalang.compiler.bir.codegen.JvmConstants.CURRENT_MODULE_VAR_NAME;
import static org.wso2.ballerinalang.compiler.bir.codegen.JvmConstants.DECIMAL_VALUE;
import static org.wso2.ballerinalang.compiler.bir.codegen.JvmConstants.DEFAULT_STRAND_DISPATCHER;
import static org.wso2.ballerinalang.compiler.bir.codegen.JvmConstants.FUNCTION;
import static org.wso2.ballerinalang.compiler.bir.codegen.JvmConstants.FUNCTION_POINTER;
import static org.wso2.ballerinalang.compiler.bir.codegen.JvmConstants.GET_VALUE_METHOD;
import static org.wso2.ballerinalang.compiler.bir.codegen.JvmConstants.GLOBAL_LOCK_NAME;
import static org.wso2.ballerinalang.compiler.bir.codegen.JvmConstants.HANDLE_VALUE;
import static org.wso2.ballerinalang.compiler.bir.codegen.JvmConstants.HASH_MAP;
import static org.wso2.ballerinalang.compiler.bir.codegen.JvmConstants.INT_VALUE;
import static org.wso2.ballerinalang.compiler.bir.codegen.JvmConstants.IS_BLOCKED_ON_EXTERN_FIELD;
import static org.wso2.ballerinalang.compiler.bir.codegen.JvmConstants.JVM_INIT_METHOD;
import static org.wso2.ballerinalang.compiler.bir.codegen.JvmConstants.LIST;
import static org.wso2.ballerinalang.compiler.bir.codegen.JvmConstants.LOCK_STORE;
import static org.wso2.ballerinalang.compiler.bir.codegen.JvmConstants.LOCK_STORE_VAR_NAME;
import static org.wso2.ballerinalang.compiler.bir.codegen.JvmConstants.LOCK_VALUE;
import static org.wso2.ballerinalang.compiler.bir.codegen.JvmConstants.MAKE_CONCAT_WITH_CONSTANTS;
import static org.wso2.ballerinalang.compiler.bir.codegen.JvmConstants.MAP;
import static org.wso2.ballerinalang.compiler.bir.codegen.JvmConstants.MODULE_INIT_CLASS_NAME;
import static org.wso2.ballerinalang.compiler.bir.codegen.JvmConstants.OBJECT;
import static org.wso2.ballerinalang.compiler.bir.codegen.JvmConstants.PANIC_FIELD;
import static org.wso2.ballerinalang.compiler.bir.codegen.JvmConstants.RUNTIME_ERRORS;
import static org.wso2.ballerinalang.compiler.bir.codegen.JvmConstants.SCHEDULER;
import static org.wso2.ballerinalang.compiler.bir.codegen.JvmConstants.SCHEDULE_FUNCTION_METHOD;
import static org.wso2.ballerinalang.compiler.bir.codegen.JvmConstants.SCHEDULE_LOCAL_METHOD;
import static org.wso2.ballerinalang.compiler.bir.codegen.JvmConstants.SCHEDULE_TRANSACTIONAL_FUNCTION_METHOD;
import static org.wso2.ballerinalang.compiler.bir.codegen.JvmConstants.SCHEDULE_TRANSACTIONAL_LOCAL_METHOD;
import static org.wso2.ballerinalang.compiler.bir.codegen.JvmConstants.START_OF_HEADING_WITH_SEMICOLON;
import static org.wso2.ballerinalang.compiler.bir.codegen.JvmConstants.STRAND;
import static org.wso2.ballerinalang.compiler.bir.codegen.JvmConstants.STRAND_CLASS;
import static org.wso2.ballerinalang.compiler.bir.codegen.JvmConstants.STRAND_METADATA_VAR_PREFIX;
import static org.wso2.ballerinalang.compiler.bir.codegen.JvmConstants.STRAND_NAME;
import static org.wso2.ballerinalang.compiler.bir.codegen.JvmConstants.STRAND_POLICY_NAME;
import static org.wso2.ballerinalang.compiler.bir.codegen.JvmConstants.STRAND_THREAD;
import static org.wso2.ballerinalang.compiler.bir.codegen.JvmConstants.STRAND_VALUE_ANY;
import static org.wso2.ballerinalang.compiler.bir.codegen.JvmConstants.STRING_CONCAT_FACTORY;
import static org.wso2.ballerinalang.compiler.bir.codegen.JvmConstants.VALUE_OF_METHOD;
import static org.wso2.ballerinalang.compiler.bir.codegen.JvmConstants.WD_CHANNELS;
import static org.wso2.ballerinalang.compiler.bir.codegen.JvmConstants.WORKER_DATA_CHANNEL;
import static org.wso2.ballerinalang.compiler.bir.codegen.JvmConstants.WORKER_UTILS;
import static org.wso2.ballerinalang.compiler.bir.codegen.JvmInstructionGen.addJUnboxInsn;
import static org.wso2.ballerinalang.compiler.bir.codegen.JvmSignatures.ANNOTATION_GET_STRAND;
import static org.wso2.ballerinalang.compiler.bir.codegen.JvmSignatures.ANY_TO_JBOOLEAN;
import static org.wso2.ballerinalang.compiler.bir.codegen.JvmSignatures.BAL_ENV_PARAM;
import static org.wso2.ballerinalang.compiler.bir.codegen.JvmSignatures.BOBJECT_CALL;
import static org.wso2.ballerinalang.compiler.bir.codegen.JvmSignatures.GET_BERROR;
import static org.wso2.ballerinalang.compiler.bir.codegen.JvmSignatures.GET_FUNCTION;
import static org.wso2.ballerinalang.compiler.bir.codegen.JvmSignatures.GET_LOCK_FROM_MAP;
import static org.wso2.ballerinalang.compiler.bir.codegen.JvmSignatures.GET_LOCK_MAP;
import static org.wso2.ballerinalang.compiler.bir.codegen.JvmSignatures.GET_MODULE;
import static org.wso2.ballerinalang.compiler.bir.codegen.JvmSignatures.GET_OBJECT;
import static org.wso2.ballerinalang.compiler.bir.codegen.JvmSignatures.GET_RUNTIME_ERROR;
import static org.wso2.ballerinalang.compiler.bir.codegen.JvmSignatures.GET_RUNTIME_EXCEPTION;
import static org.wso2.ballerinalang.compiler.bir.codegen.JvmSignatures.GET_SCHEDULER;
import static org.wso2.ballerinalang.compiler.bir.codegen.JvmSignatures.GET_STRAND;
import static org.wso2.ballerinalang.compiler.bir.codegen.JvmSignatures.GET_STRAND_METADATA;
import static org.wso2.ballerinalang.compiler.bir.codegen.JvmSignatures.GET_STRING;
import static org.wso2.ballerinalang.compiler.bir.codegen.JvmSignatures.GET_WD_CHANNELS;
import static org.wso2.ballerinalang.compiler.bir.codegen.JvmSignatures.GET_WORKER_DATA_CHANNEL;
import static org.wso2.ballerinalang.compiler.bir.codegen.JvmSignatures.HANDLE_CHANNEL_ERROR;
import static org.wso2.ballerinalang.compiler.bir.codegen.JvmSignatures.HANDLE_DESCRIPTOR_FOR_STRING_CONCAT;
import static org.wso2.ballerinalang.compiler.bir.codegen.JvmSignatures.HANDLE_FLUSH;
import static org.wso2.ballerinalang.compiler.bir.codegen.JvmSignatures.HANDLE_WAIT_ANY;
import static org.wso2.ballerinalang.compiler.bir.codegen.JvmSignatures.HANDLE_WAIT_MULTIPLE;
import static org.wso2.ballerinalang.compiler.bir.codegen.JvmSignatures.HANDLE_WORKER_ERROR;
import static org.wso2.ballerinalang.compiler.bir.codegen.JvmSignatures.INIT_BAL_ENV;
import static org.wso2.ballerinalang.compiler.bir.codegen.JvmSignatures.INIT_DECIMAL;
import static org.wso2.ballerinalang.compiler.bir.codegen.JvmSignatures.INT_TO_STRING;
import static org.wso2.ballerinalang.compiler.bir.codegen.JvmSignatures.INT_VALUE_OF_METHOD;
import static org.wso2.ballerinalang.compiler.bir.codegen.JvmSignatures.IS_CONCURRENT;
import static org.wso2.ballerinalang.compiler.bir.codegen.JvmSignatures.LOCK;
import static org.wso2.ballerinalang.compiler.bir.codegen.JvmSignatures.MAP_PUT;
import static org.wso2.ballerinalang.compiler.bir.codegen.JvmSignatures.PANIC_IF_UNLOCK;
import static org.wso2.ballerinalang.compiler.bir.codegen.JvmSignatures.PASS_OBJECT_RETURN_OBJECT;
import static org.wso2.ballerinalang.compiler.bir.codegen.JvmSignatures.RETURN_OBJECT;
import static org.wso2.ballerinalang.compiler.bir.codegen.JvmSignatures.SCHEDULE_LOCAL;
import static org.wso2.ballerinalang.compiler.bir.codegen.JvmSignatures.SCHEDULE_TRANSACTIONAL_FUNCTION;
import static org.wso2.ballerinalang.compiler.bir.codegen.JvmSignatures.SEND_DATA;
import static org.wso2.ballerinalang.compiler.bir.codegen.JvmSignatures.SYNC_SEND_DATA;
import static org.wso2.ballerinalang.compiler.bir.codegen.JvmSignatures.TRY_TAKE_DATA;
import static org.wso2.ballerinalang.compiler.bir.codegen.JvmSignatures.VALUE_OF_DECIMAL;
import static org.wso2.ballerinalang.compiler.bir.codegen.JvmSignatures.WAIT_RESULT;
import static org.wso2.ballerinalang.compiler.bir.codegen.interop.InteropMethodGen.genVarArg;

/**
 * BIR terminator instruction generator class to keep track of method visitor and index map.
 *
 * @since 1.2.0
 */
public class JvmTerminatorGen {

    private MethodVisitor mv;
    private BIRVarToJVMIndexMap indexMap;
    private LabelGenerator labelGen;
    private JvmErrorGen errorGen;
    private String currentPackageName;
    private String moduleInitClass;
    private JvmPackageGen jvmPackageGen;
    private JvmInstructionGen jvmInstructionGen;
    private PackageCache packageCache;
    private SymbolTable symbolTable;
    private Unifier unifier;
    private JvmTypeGen jvmTypeGen;
    private JvmCastGen jvmCastGen;
    private AsyncDataCollector asyncDataCollector;

    public JvmTerminatorGen(MethodVisitor mv, BIRVarToJVMIndexMap indexMap, LabelGenerator labelGen,
                            JvmErrorGen errorGen, PackageID packageID, JvmInstructionGen jvmInstructionGen,
                            JvmPackageGen jvmPackageGen, JvmTypeGen jvmTypeGen,
                            JvmCastGen jvmCastGen, AsyncDataCollector asyncDataCollector) {

        this.mv = mv;
        this.indexMap = indexMap;
        this.labelGen = labelGen;
        this.errorGen = errorGen;
        this.jvmPackageGen = jvmPackageGen;
        this.jvmTypeGen = jvmTypeGen;
        this.jvmCastGen = jvmCastGen;
        this.packageCache = jvmPackageGen.packageCache;
        this.jvmInstructionGen = jvmInstructionGen;
        this.symbolTable = jvmPackageGen.symbolTable;
        this.currentPackageName = JvmCodeGenUtil.getPackageName(packageID);
        this.moduleInitClass = JvmCodeGenUtil.getModuleLevelClassName(packageID, MODULE_INIT_CLASS_NAME);
        this.unifier = new Unifier();
        this.asyncDataCollector = asyncDataCollector;
    }

    private static void genYieldCheckForLock(MethodVisitor mv, LabelGenerator labelGen, String funcName,
                                             int localVarOffset, int yieldLocationVarIndex, int yieldStatusVarIndex,
                                             String fullyQualifiedFuncName, Location terminatorPos) {

        mv.visitVarInsn(ALOAD, localVarOffset);
        mv.visitMethodInsn(INVOKEVIRTUAL, STRAND_CLASS, "isYielded", "()Z", false);
        JvmCodeGenUtil.generateSetYieldedStatus(mv, labelGen, funcName, yieldLocationVarIndex,
                terminatorPos, fullyQualifiedFuncName, "WAITING FOR LOCK", yieldStatusVarIndex);
    }

    private void loadDefaultValue(MethodVisitor mv, BType type) {
        BType bType = JvmCodeGenUtil.getReferredType(type);
        if (TypeTags.isIntegerTypeTag(bType.tag)) {
            mv.visitInsn(LCONST_0);
            return;
        } else if (TypeTags.isStringTypeTag(bType.tag) || TypeTags.isXMLTypeTag(bType.tag)) {
            mv.visitInsn(ACONST_NULL);
            return;
        }

        switch (bType.tag) {
            case TypeTags.FLOAT:
                mv.visitInsn(DCONST_0);
                break;
            case TypeTags.BYTE:
            case TypeTags.BOOLEAN:
                mv.visitInsn(ICONST_0);
                break;
            case TypeTags.MAP:
            case TypeTags.ARRAY:
            case TypeTags.ERROR:
            case TypeTags.NIL:
            case TypeTags.NEVER:
            case TypeTags.ANY:
            case TypeTags.ANYDATA:
            case TypeTags.OBJECT:
            case TypeTags.UNION:
            case TypeTags.INTERSECTION:
            case TypeTags.RECORD:
            case TypeTags.TUPLE:
            case TypeTags.FUTURE:
            case TypeTags.JSON:
            case TypeTags.INVOKABLE:
            case TypeTags.FINITE:
            case TypeTags.HANDLE:
            case TypeTags.TYPEDESC:
            case TypeTags.READONLY:
            case TypeTags.STREAM:
                mv.visitInsn(ACONST_NULL);
                break;
            case TypeTags.DECIMAL:
                mv.visitTypeInsn(NEW, DECIMAL_VALUE);
                mv.visitInsn(DUP);
                mv.visitInsn(DCONST_0);
                mv.visitMethodInsn(INVOKESTATIC, BIG_DECIMAL, VALUE_OF_METHOD, VALUE_OF_DECIMAL,
                        false);
                mv.visitMethodInsn(INVOKESPECIAL, DECIMAL_VALUE, JVM_INIT_METHOD, INIT_DECIMAL,
                        false);
                break;
            case JTypeTags.JTYPE:
                loadDefaultJValue(mv, (JType) bType);
                break;
            default:
                throw new BLangCompilerException(JvmConstants.TYPE_NOT_SUPPORTED_MESSAGE +
                                                         bType);
        }
    }

    private void loadDefaultJValue(MethodVisitor mv, JType jType) {
        switch (jType.jTag) {
            case JTypeTags.JBYTE:
            case JTypeTags.JBOOLEAN:
            case JTypeTags.JINT:
            case JTypeTags.JSHORT:
            case JTypeTags.JCHAR:
                mv.visitInsn(ICONST_0);
                break;
            case JTypeTags.JLONG:
                mv.visitInsn(LCONST_0);
                break;
            case JTypeTags.JFLOAT:
                mv.visitInsn(FCONST_0);
                break;
            case JTypeTags.JDOUBLE:
                mv.visitInsn(DCONST_0);
                break;
            case JTypeTags.JARRAY:
            case JTypeTags.JREF:
                mv.visitInsn(ACONST_NULL);
                break;
            default:
                throw new BLangCompilerException(JvmConstants.TYPE_NOT_SUPPORTED_MESSAGE +
                                                         jType);
        }
    }

    public void genTerminator(BIRTerminator terminator, String moduleClassName, BIRNode.BIRFunction func,
                              String funcName, int localVarOffset, int returnVarRefIndex, BType attachedType,
                              int yieldLocationVarIndex, int yieldStatusVarIndex, int invocationVarIndex,
                              String fullyQualifiedFuncName) {

        switch (terminator.kind) {
            case LOCK:
                this.genLockTerm((BIRTerminator.Lock) terminator, funcName, localVarOffset, yieldLocationVarIndex,
                        terminator.pos, fullyQualifiedFuncName, yieldStatusVarIndex);
                return;
            case UNLOCK:
                this.genUnlockTerm((BIRTerminator.Unlock) terminator, funcName);
                return;
            case GOTO:
                this.genGoToTerm((BIRTerminator.GOTO) terminator, funcName);
                return;
            case CALL:
                this.genCallTerm((BIRTerminator.Call) terminator, localVarOffset);
                return;
            case ASYNC_CALL:
                this.genAsyncCallTerm((BIRTerminator.AsyncCall) terminator, localVarOffset,
                                      moduleClassName, attachedType, funcName);
                return;
            case BRANCH:
                this.genBranchTerm((BIRTerminator.Branch) terminator, funcName);
                return;
            case RETURN:
                this.genReturnTerm(returnVarRefIndex, func, invocationVarIndex);
                return;
            case PANIC:
                this.errorGen.genPanic((BIRTerminator.Panic) terminator);
                return;
            case WAIT:
                this.generateWaitIns((BIRTerminator.Wait) terminator, localVarOffset);
                return;
            case WAIT_ALL:
                this.genWaitAllIns((BIRTerminator.WaitAll) terminator, localVarOffset);
                return;
            case FP_CALL:
                this.genFPCallIns((BIRTerminator.FPCall) terminator, moduleClassName, attachedType,
                                  funcName, localVarOffset, invocationVarIndex);
                return;
            case WK_SEND:
                this.genWorkerSendIns((BIRTerminator.WorkerSend) terminator, localVarOffset, invocationVarIndex);
                return;
            case WK_RECEIVE:
                this.genWorkerReceiveIns((BIRTerminator.WorkerReceive) terminator, localVarOffset, invocationVarIndex);
                return;
            case FLUSH:
                this.genFlushIns((BIRTerminator.Flush) terminator, localVarOffset, invocationVarIndex);
                return;
            case PLATFORM:
                if (terminator instanceof JavaMethodCall) {
                    this.genJCallTerm((JavaMethodCall) terminator, attachedType, localVarOffset);
                    return;
                } else if (terminator instanceof JIMethodCall) {
                    this.genJICallTerm((JIMethodCall) terminator, localVarOffset);
                    return;
                } else if (terminator instanceof JIConstructorCall) {
                    this.genJIConstructorTerm((JIConstructorCall) terminator,
                            localVarOffset);
                    return;
                }
        }
        throw new BLangCompilerException("JVM generation is not supported for terminator instruction " +
                terminator);

    }

    private void genGoToTerm(BIRTerminator.GOTO gotoIns, String funcName) {

        Label gotoLabel = this.labelGen.getLabel(funcName + gotoIns.targetBB.id.value);
        this.mv.visitJumpInsn(GOTO, gotoLabel);
    }

    private void genLockTerm(BIRTerminator.Lock lockIns, String funcName, int localVarOffset, int yieldLocationVarIndex,
                             Location terminatorPos, String fullyQualifiedFuncName, int yieldStatusVarIndex) {

        Label gotoLabel = this.labelGen.getLabel(funcName + lockIns.lockedBB.id.value);
        String lockStore = "L" + LOCK_STORE + ";";
        String initClassName = jvmPackageGen.lookupGlobalVarClassName(this.currentPackageName, LOCK_STORE_VAR_NAME);
        String lockName = GLOBAL_LOCK_NAME + lockIns.lockId;
        this.mv.visitFieldInsn(GETSTATIC, initClassName, LOCK_STORE_VAR_NAME, lockStore);
        this.mv.visitLdcInsn(lockName);
        this.mv.visitMethodInsn(INVOKEVIRTUAL, LOCK_STORE, "getLockFromMap", GET_LOCK_FROM_MAP, false);
        this.mv.visitVarInsn(ALOAD, localVarOffset);
        this.mv.visitMethodInsn(INVOKEVIRTUAL, LOCK_VALUE, "lock", LOCK, false);
        this.mv.visitInsn(POP);
        genYieldCheckForLock(this.mv, this.labelGen, funcName, localVarOffset, yieldLocationVarIndex,
                yieldStatusVarIndex, fullyQualifiedFuncName, terminatorPos);
        this.mv.visitJumpInsn(GOTO, gotoLabel);
    }

    private void genUnlockTerm(BIRTerminator.Unlock unlockIns, String funcName) {

        Label gotoLabel = this.labelGen.getLabel(funcName + unlockIns.unlockBB.id.value);

        // unlocked in the same order https://yarchive.net/comp/linux/lock_ordering.html
        String lockStore = "L" + LOCK_STORE + ";";
        String lockName = GLOBAL_LOCK_NAME + unlockIns.relatedLock.lockId;
        String initClassName = jvmPackageGen.lookupGlobalVarClassName(this.currentPackageName, LOCK_STORE_VAR_NAME);
        this.mv.visitFieldInsn(GETSTATIC, initClassName, LOCK_STORE_VAR_NAME, lockStore);
        this.mv.visitLdcInsn(lockName);
        this.mv.visitMethodInsn(INVOKEVIRTUAL, LOCK_STORE, "getLockFromMap", GET_LOCK_MAP, false);
        this.mv.visitMethodInsn(INVOKEVIRTUAL, LOCK_VALUE, "unlock", "()V", false);

        this.mv.visitJumpInsn(GOTO, gotoLabel);
    }

    private void handleErrorRetInUnion(int returnVarRefIndex, List<BIRNode.ChannelDetails> channels, BUnionType bType,
                                       int invocationVarIndex) {

        if (channels.size() == 0) {
            return;
        }

        boolean errorIncluded = false;
        for (BType member : bType.getMemberTypes()) {
            member = JvmCodeGenUtil.getReferredType(member);
            if (member.tag == TypeTags.ERROR) {
                errorIncluded = true;
                break;
            }
        }

        if (errorIncluded) {
            this.mv.visitVarInsn(ALOAD, returnVarRefIndex);
            this.mv.visitVarInsn(ALOAD, 0);
            JvmCodeGenUtil.loadChannelDetails(this.mv, channels, invocationVarIndex);
            this.mv.visitMethodInsn(INVOKESTATIC, WORKER_UTILS, "handleWorkerError",
                                    HANDLE_WORKER_ERROR, false);
        }
    }

    private void notifyChannels(List<BIRNode.ChannelDetails> channels, int retIndex, int invocationVarIndex) {

        if (channels.size() == 0) {
            return;
        }

        this.mv.visitVarInsn(ALOAD, 0);
        JvmCodeGenUtil.loadChannelDetails(this.mv, channels, invocationVarIndex);
        this.mv.visitVarInsn(ALOAD, retIndex);
        this.mv.visitMethodInsn(INVOKEVIRTUAL, STRAND_CLASS, "handleChannelError", HANDLE_CHANNEL_ERROR, false);
    }

    private void genBranchTerm(BIRTerminator.Branch branchIns, String funcName) {

        String trueBBId = branchIns.trueBB.id.value;
        String falseBBId = branchIns.falseBB.id.value;

        this.loadVar(branchIns.op.variableDcl);

        Label trueBBLabel = this.labelGen.getLabel(funcName + trueBBId);
        this.mv.visitJumpInsn(IFGT, trueBBLabel);

        Label falseBBLabel = this.labelGen.getLabel(funcName + falseBBId);
        this.mv.visitJumpInsn(GOTO, falseBBLabel);
    }

    private void genCallTerm(BIRTerminator.Call callIns, int localVarOffset) {
        // invoke the function
        this.genCall(callIns, callIns.calleePkg, localVarOffset);

        // store return
        this.storeReturnFromCallIns(callIns.lhsOp != null ? callIns.lhsOp.variableDcl : null);
    }

    private void genJCallTerm(JavaMethodCall callIns, BType attachedType, int localVarOffset) {
        // Load function parameters of the target Java method to the stack..
        Label blockedOnExternLabel = new Label();
        Label notBlockedOnExternLabel = new Label();

        genHandlingBlockedOnExternal(localVarOffset, blockedOnExternLabel);

        if (callIns.lhsOp != null && callIns.lhsOp.variableDcl != null) {
            this.mv.visitVarInsn(ALOAD, localVarOffset);
            this.mv.visitFieldInsn(GETFIELD, STRAND_CLASS, "returnValue",
                                   "Ljava/lang/Object;");
            jvmCastGen.addUnboxInsn(this.mv, callIns.lhsOp.variableDcl.type); // store return
            this.storeToVar(callIns.lhsOp.variableDcl);
        }

        this.mv.visitJumpInsn(GOTO, notBlockedOnExternLabel);

        this.mv.visitLabel(blockedOnExternLabel);

        int argIndex = 0;
        if (attachedType == null) {
            this.mv.visitVarInsn(ALOAD, localVarOffset);
        } else {
            // Below codes are not needed (as normal external funcs doesn't support attached invocations)
            // check whether function params already include the self
            this.mv.visitVarInsn(ALOAD, localVarOffset);
            BIRNode.BIRVariableDcl selfArg = callIns.args.get(0).variableDcl;
            this.loadVar(selfArg);
            this.mv.visitTypeInsn(CHECKCAST, B_OBJECT);
            argIndex += 1;
        }

        int argsCount = callIns.args.size();
        while (argIndex < argsCount) {
            BIROperand arg = callIns.args.get(argIndex);
            this.loadVar(arg.variableDcl);
            argIndex += 1;
        }

        String jClassName = callIns.jClassName;
        this.mv.visitMethodInsn(INVOKESTATIC, jClassName, callIns.name, callIns.jMethodVMSig, false);

        if (callIns.lhsOp != null && callIns.lhsOp.variableDcl != null) {
            this.storeToVar(callIns.lhsOp.variableDcl);
        }

        this.mv.visitLabel(notBlockedOnExternLabel);
    }

    private void genJICallTerm(JIMethodCall callIns, int localVarOffset) {
        // Load function parameters of the target Java method to the stack..
        Label blockedOnExternLabel = new Label();
        Label notBlockedOnExternLabel = new Label();

        genHandlingBlockedOnExternal(localVarOffset, blockedOnExternLabel);
        if (callIns.lhsOp != null) {
            this.mv.visitVarInsn(ALOAD, localVarOffset);
            this.mv.visitFieldInsn(GETFIELD, STRAND_CLASS, "returnValue",
                                   "Ljava/lang/Object;");
            // store return
            BIROperand lhsOpVarDcl = callIns.lhsOp;
            addJUnboxInsn(this.mv, ((JType) lhsOpVarDcl.variableDcl.type));
            this.storeToVar(lhsOpVarDcl.variableDcl);
        }

        this.mv.visitJumpInsn(GOTO, notBlockedOnExternLabel);

        this.mv.visitLabel(blockedOnExternLabel);
        boolean isInterface = callIns.invocationType == INVOKEINTERFACE;

        int argIndex = 0;
        if (callIns.invocationType == INVOKEVIRTUAL || isInterface) {
            // check whether function params already include the self
            BIRNode.BIRVariableDcl selfArg = callIns.args.get(0).variableDcl;
            this.loadVar(selfArg);
            this.mv.visitMethodInsn(INVOKEVIRTUAL, HANDLE_VALUE, GET_VALUE_METHOD, RETURN_OBJECT,
                    false);
            this.mv.visitTypeInsn(CHECKCAST, callIns.jClassName);

            Label ifNonNullLabel = this.labelGen.getLabel("receiver_null_check");
            this.mv.visitLabel(ifNonNullLabel);
            this.mv.visitInsn(DUP);

            Label elseBlockLabel = this.labelGen.getLabel("receiver_null_check_else");
            this.mv.visitJumpInsn(IFNONNULL, elseBlockLabel);
            Label thenBlockLabel = this.labelGen.getLabel("receiver_null_check_then");
            this.mv.visitLabel(thenBlockLabel);
            this.mv.visitFieldInsn(GETSTATIC, BAL_ERROR_REASONS, "JAVA_NULL_REFERENCE_ERROR",
                    GET_STRING);
            this.mv.visitFieldInsn(GETSTATIC, RUNTIME_ERRORS, "JAVA_NULL_REFERENCE",
                    GET_RUNTIME_ERROR);
            this.mv.visitInsn(ICONST_0);
            this.mv.visitTypeInsn(ANEWARRAY, OBJECT);
            this.mv.visitMethodInsn(INVOKESTATIC, BLANG_EXCEPTION_HELPER, "getRuntimeException",
                    GET_RUNTIME_EXCEPTION, false);
            this.mv.visitInsn(ATHROW);
            this.mv.visitLabel(elseBlockLabel);
            argIndex += 1;
        }

        String jMethodVMSig = callIns.jMethodVMSig;
        boolean hasBalEnvParam = jMethodVMSig.startsWith(BAL_ENV_PARAM);

        if (hasBalEnvParam) {
            mv.visitTypeInsn(NEW, BAL_ENV);
            mv.visitInsn(DUP);
            this.mv.visitVarInsn(ALOAD, localVarOffset); // load the strand
            // load the current Module
            mv.visitFieldInsn(GETSTATIC, this.moduleInitClass, CURRENT_MODULE_VAR_NAME, GET_MODULE);
            mv.visitMethodInsn(INVOKESPECIAL, BAL_ENV, JVM_INIT_METHOD,
                               INIT_BAL_ENV, false);
        }

        int argsCount = callIns.varArgExist ? callIns.args.size() - 1 : callIns.args.size();
        while (argIndex < argsCount) {
            BIROperand arg = callIns.args.get(argIndex);
            this.loadVar(arg.variableDcl);
            argIndex += 1;
        }
        if (callIns.varArgExist) {
            BIROperand arg = callIns.args.get(argIndex);
            int localVarIndex = this.indexMap.addIfNotExists(arg.variableDcl.name.value, arg.variableDcl.type);
            genVarArg(this.mv, this.indexMap, arg.variableDcl.type, callIns.varArgType, localVarIndex, 
                      symbolTable, jvmCastGen);
        }

        String jClassName = callIns.jClassName;
        String jMethodName = callIns.name;
        this.mv.visitMethodInsn(callIns.invocationType, jClassName, jMethodName, jMethodVMSig, isInterface);

        boolean isVoidMethod = jMethodVMSig.endsWith(")V");
        if (callIns.lhsOp != null && callIns.lhsOp.variableDcl != null) {
            if (hasBalEnvParam && isVoidMethod) {
                this.mv.visitVarInsn(ALOAD, localVarOffset);
                this.mv.visitFieldInsn(GETFIELD, STRAND_CLASS, "returnValue", "Ljava/lang/Object;");

                Label doNotStoreReturn = new Label();
                mv.visitJumpInsn(IFNULL, doNotStoreReturn);

                this.mv.visitVarInsn(ALOAD, localVarOffset);
                this.mv.visitFieldInsn(GETFIELD, STRAND_CLASS, "returnValue", "Ljava/lang/Object;");
                BIROperand lhsOpVarDcl = callIns.lhsOp;
                addJUnboxInsn(this.mv, ((JType) lhsOpVarDcl.variableDcl.type));
                this.storeToVar(lhsOpVarDcl.variableDcl);

                mv.visitLabel(doNotStoreReturn);
            } else {
                this.storeToVar(callIns.lhsOp.variableDcl);
            }
        }

        this.mv.visitLabel(notBlockedOnExternLabel);
    }

    private void genJIConstructorTerm(JIConstructorCall callIns, int localVarOffset) {
        // Load function parameters of the target Java method to the stack..
        Label blockedOnExternLabel = new Label();
        Label notBlockedOnExternLabel = new Label();

        genHandlingBlockedOnExternal(localVarOffset, blockedOnExternLabel);
        if (callIns.lhsOp.variableDcl != null) {
            this.mv.visitVarInsn(ALOAD, localVarOffset);
            this.mv.visitFieldInsn(GETFIELD, STRAND_CLASS, "returnValue", GET_OBJECT);
            jvmCastGen.addUnboxInsn(this.mv, callIns.lhsOp.variableDcl.type);
            // store return
            BIRNode.BIRVariableDcl lhsOpVarDcl = callIns.lhsOp.variableDcl;
            this.storeToVar(lhsOpVarDcl);
        }

        this.mv.visitJumpInsn(GOTO, notBlockedOnExternLabel);

        this.mv.visitLabel(blockedOnExternLabel);

        this.mv.visitTypeInsn(NEW, callIns.jClassName);
        this.mv.visitInsn(DUP);

        int argIndex = 0;

        int argsCount = callIns.args.size();
        while (argIndex < argsCount) {
            BIROperand arg = callIns.args.get(argIndex);
            this.loadVar(arg.variableDcl);
            argIndex += 1;
        }

        String jClassName = callIns.jClassName;
        String jMethodName = callIns.name;
        String jMethodVMSig = callIns.jMethodVMSig;
        this.mv.visitMethodInsn(INVOKESPECIAL, jClassName, jMethodName, jMethodVMSig, false);

        BIRNode.BIRVariableDcl lhsOpVarDcl = callIns.lhsOp.variableDcl;

        if (lhsOpVarDcl != null) {
            this.storeToVar(lhsOpVarDcl);
        }

        this.mv.visitLabel(notBlockedOnExternLabel);
    }

    private void genHandlingBlockedOnExternal(int localVarOffset, Label blockedOnExternLabel) {
        this.mv.visitVarInsn(ALOAD, localVarOffset);
        this.mv.visitMethodInsn(INVOKEVIRTUAL, STRAND_CLASS, IS_BLOCKED_ON_EXTERN_FIELD, "()Z", false);
        this.mv.visitJumpInsn(IFEQ, blockedOnExternLabel);

        this.mv.visitVarInsn(ALOAD, localVarOffset);
        this.mv.visitInsn(ICONST_0);
        this.mv.visitFieldInsn(PUTFIELD, STRAND_CLASS, BLOCKED_ON_EXTERN_FIELD, "Z");

        // Throw error if strand has panic
        this.mv.visitVarInsn(ALOAD, localVarOffset);
        mv.visitFieldInsn(GETFIELD, STRAND_CLASS, PANIC_FIELD, GET_BERROR);
        Label panicLabel = new Label();
        mv.visitJumpInsn(IFNULL, panicLabel);
        this.mv.visitVarInsn(ALOAD, localVarOffset);
        mv.visitFieldInsn(GETFIELD, STRAND_CLASS, PANIC_FIELD, GET_BERROR);
        mv.visitInsn(DUP);
        this.mv.visitVarInsn(ALOAD, localVarOffset);
        mv.visitInsn(ACONST_NULL);
        mv.visitFieldInsn(PUTFIELD, STRAND_CLASS, PANIC_FIELD, GET_BERROR);
        mv.visitInsn(ATHROW);
        mv.visitLabel(panicLabel);
    }

    private void storeReturnFromCallIns(BIRNode.BIRVariableDcl lhsOpVarDcl) {

        if (lhsOpVarDcl != null) {
            this.storeToVar(lhsOpVarDcl);
        } else {
            this.mv.visitInsn(POP);
        }
    }


    private void genCall(BIRTerminator.Call callIns, PackageID packageID, int localVarOffset) {

        if (!callIns.isVirtual) {
            this.genFuncCall(callIns, packageID, localVarOffset);
            return;
        }

        BIRNode.BIRVariableDcl selfArg = callIns.args.get(0).variableDcl;
        if (JvmCodeGenUtil.getReferredType(selfArg.type).tag == TypeTags.OBJECT) {
            this.genVirtualCall(callIns, JvmCodeGenUtil.isBallerinaBuiltinModule(
                    packageID.orgName.getValue(), packageID.name.getValue()), localVarOffset);
        } else {
            // then this is a function attached to a built-in type
            this.genBuiltinTypeAttachedFuncCall(callIns, packageID, localVarOffset);
        }
    }

    private void genFuncCall(BIRTerminator.Call callIns, PackageID packageID, int localVarOffset) {
        String methodName = callIns.name.value;
        this.genStaticCall(callIns, packageID, localVarOffset, methodName, methodName);
    }

    private void genBuiltinTypeAttachedFuncCall(BIRTerminator.Call callIns, PackageID packageID, int localVarOffset) {

        String methodLookupName = callIns.name.value;
        int optionalIndex = methodLookupName.indexOf(".");
        int index = optionalIndex != -1 ? optionalIndex + 1 : 0;
        String methodName = methodLookupName.substring(index);
        this.genStaticCall(callIns, packageID, localVarOffset, methodName, methodLookupName);
    }

    private void genStaticCall(BIRTerminator.Call callIns, PackageID packageID, int localVarOffset,
                               String methodName, String methodLookupName) {
        // load strand
        this.mv.visitVarInsn(ALOAD, localVarOffset);
        String encodedMethodName = Utils.encodeFunctionIdentifier(methodLookupName);
        String packageName = JvmCodeGenUtil.getPackageName(callIns.calleePkg);


        int argsCount = callIns.args.size();
        int i = 0;
        while (i < argsCount) {
            BIROperand arg = callIns.args.get(i);
            this.loadVar(arg.variableDcl);
            i += 1;
        }
        BIRFunctionWrapper functionWrapper = jvmPackageGen.lookupBIRFunctionWrapper(packageName + encodedMethodName);
        if (functionWrapper == null) {
            // If the callee function from different module, we need to use decoded function name as lookup key.
            functionWrapper = jvmPackageGen.lookupBIRFunctionWrapper(packageName + Utils
                    .decodeIdentifier(methodLookupName));
        }
        String methodDesc;
        String jvmClass;
        if (functionWrapper != null) {
            jvmClass = functionWrapper.fullQualifiedClassName;
            methodDesc = functionWrapper.jvmMethodDescription;
        } else {
            BPackageSymbol symbol = packageCache.getSymbol(
                    packageID.orgName.getValue() + "/" + packageID.name.getValue());
            Name decodedMethodName = new Name(Utils.decodeIdentifier(methodName));
            BInvokableSymbol funcSymbol = (BInvokableSymbol) symbol.scope.lookup(decodedMethodName).symbol;
            BInvokableType type = (BInvokableType) funcSymbol.type;
            ArrayList<BType> params = new ArrayList<>(type.paramTypes);
            if (type.restType != null) {
                params.add(type.restType);
            }
            String balFileName = funcSymbol.source;


            if (balFileName == null || !balFileName.endsWith(BAL_EXTENSION)) {
                balFileName = MODULE_INIT_CLASS_NAME;
            }

            jvmClass = JvmCodeGenUtil.getModuleLevelClassName(packageID,
                                                              JvmCodeGenUtil.cleanupPathSeparators(balFileName));
            //TODO: add receiver:  BType attachedType = type.r != null ? receiver.type : null;
            BType retType = unifier.build(type.retType);
            methodDesc = JvmCodeGenUtil.getMethodDesc(params, retType);
        }
        this.mv.visitMethodInsn(INVOKESTATIC, jvmClass, encodedMethodName, methodDesc, false);
    }

    private void genVirtualCall(BIRTerminator.Call callIns, boolean isBuiltInModule, int localVarOffset) {
        // load self
        BIRNode.BIRVariableDcl selfArg = callIns.args.get(0).variableDcl;
        this.loadVar(selfArg);
        this.mv.visitTypeInsn(CHECKCAST, B_OBJECT);

        // load the strand
        this.mv.visitVarInsn(ALOAD, localVarOffset);

        // load the function name as the second argument
        this.mv.visitLdcInsn(JvmCodeGenUtil.rewriteVirtualCallTypeName(callIns.name.value));

        // create an Object[] for the rest params
        int argsCount = callIns.args.size() - 1;
        this.mv.visitLdcInsn((long) (argsCount));
        this.mv.visitInsn(L2I);
        this.mv.visitTypeInsn(ANEWARRAY, OBJECT);

        int i = 0;
        int j = 0;
        while (i < argsCount) {
            this.mv.visitInsn(DUP);
            this.mv.visitLdcInsn((long) j);
            this.mv.visitInsn(L2I);
            j += 1;
            // i + 1 is used since we skip the first argument (self)
            BIROperand arg = callIns.args.get(i + 1);
            this.loadVar(arg.variableDcl);

            // Add the to the rest params array
            jvmCastGen.addBoxInsn(this.mv, arg.variableDcl.type);
            this.mv.visitInsn(AASTORE);
            i += 1;
        }

        // call method
        String methodDesc = BOBJECT_CALL;
        this.mv.visitMethodInsn(INVOKEINTERFACE, B_OBJECT, "call", methodDesc, true);

        BType returnType = callIns.lhsOp.variableDcl.type;
        jvmCastGen.addUnboxInsn(this.mv, returnType);
    }

    private void genAsyncCallTerm(BIRTerminator.AsyncCall callIns, int localVarOffset, String moduleClassName,
                                  BType attachedType, String parentFunction) {

        PackageID calleePkgId = callIns.calleePkg;

        String orgName = calleePkgId.orgName.value;
        String moduleName = calleePkgId.name.value;

        // Check if already locked before submitting to scheduler.
        String lockStore = "L" + LOCK_STORE + ";";
        String initClassName = jvmPackageGen.lookupGlobalVarClassName(this.currentPackageName, LOCK_STORE_VAR_NAME);
        this.mv.visitFieldInsn(GETSTATIC, initClassName, LOCK_STORE_VAR_NAME, lockStore);
        this.mv.visitLdcInsn(GLOBAL_LOCK_NAME);
        this.mv.visitVarInsn(ALOAD, localVarOffset);
        this.mv.visitMethodInsn(INVOKEVIRTUAL, LOCK_STORE, "panicIfInLock", PANIC_IF_UNLOCK, false);

        // Load the scheduler from strand
        this.mv.visitVarInsn(ALOAD, localVarOffset);
        this.mv.visitFieldInsn(GETFIELD, STRAND_CLASS, "scheduler", GET_SCHEDULER);

        // create an Object[] for the rest params
        int argsCount = callIns.args.size();
        //create an object array of args
        this.mv.visitLdcInsn((long) (argsCount + 1));
        this.mv.visitInsn(L2I);
        this.mv.visitTypeInsn(ANEWARRAY, OBJECT);

        int paramIndex = 1;
        for (BIROperand arg : callIns.args) {
            this.mv.visitInsn(DUP);
            this.mv.visitLdcInsn((long) paramIndex);
            this.mv.visitInsn(L2I);

            this.loadVar(arg.variableDcl);
            // Add the to the rest params array
            jvmCastGen.addBoxInsn(this.mv, arg.variableDcl.type);
            this.mv.visitInsn(AASTORE);
            paramIndex += 1;
        }
        String funcName = Utils.encodeFunctionIdentifier(callIns.name.value);
        String lambdaName = "$" + funcName + "$lambda$_" + asyncDataCollector.getLambdaIndex() + "$";

        JvmCodeGenUtil.createFunctionPointer(this.mv, asyncDataCollector.getEnclosingClass(), lambdaName);
        asyncDataCollector.add(lambdaName, callIns);
        asyncDataCollector.incrementLambdaIndex();

        boolean concurrent = false;
        String strandName = null;
        // check for concurrent annotation
        if (callIns.annotAttachments.size() > 0) {
            for (BIRNode.BIRAnnotationAttachment annotationAttachment : callIns.annotAttachments) {
                if (annotationAttachment == null ||
                        !STRAND.equals(annotationAttachment.annotTagRef.value) ||
                        !JvmCodeGenUtil.isBuiltInPackage(annotationAttachment.annotPkgId)) {
                    continue;
                }

                Object strandAnnot = ((BIRNode.BIRConstAnnotationAttachment) annotationAttachment).annotValue.value;
                if (strandAnnot instanceof Map) {
                    Map<String, BIRNode.ConstValue> recordValue = (Map<String, BIRNode.ConstValue>) strandAnnot;
                    if (recordValue.containsKey(STRAND_THREAD)) {
                        if (STRAND_VALUE_ANY.equals(recordValue.get(STRAND_THREAD).value)) {
                            concurrent = true;
                        }
                    }

                    if (recordValue.containsKey(STRAND_NAME)) {
                        strandName = recordValue.get(STRAND_NAME).value.toString();

                    }

                    if (recordValue.containsKey(STRAND_POLICY_NAME)) {
                        if (!DEFAULT_STRAND_DISPATCHER.equals(recordValue.get(STRAND_POLICY_NAME).value)) {
                            throw new BLangCompilerException("Unsupported policy. Only 'DEFAULT' policy is " +
                                    "supported by jBallerina runtime.");
                        }
                    }
                }
                break;
            }
        }
        this.mv.visitVarInsn(ALOAD, localVarOffset);
        loadFpReturnType(callIns.lhsOp);
        String workerName =  strandName;
        if (workerName == null) {
            if (callIns.lhsOp.variableDcl.metaVarName != null) {
                this.mv.visitLdcInsn(callIns.lhsOp.variableDcl.metaVarName);
            } else {
                mv.visitInsn(ACONST_NULL);
            }
        } else {
            this.mv.visitLdcInsn(workerName);
        }

        this.submitToScheduler(callIns.lhsOp, moduleClassName, attachedType, parentFunction, concurrent,
                callIns.transactional);
    }

    private void generateWaitIns(BIRTerminator.Wait waitInst, int localVarOffset) {

        this.mv.visitVarInsn(ALOAD, localVarOffset);
        this.mv.visitTypeInsn(NEW, ARRAY_LIST);
        this.mv.visitInsn(DUP);
        this.mv.visitMethodInsn(INVOKESPECIAL, ARRAY_LIST, JVM_INIT_METHOD, "()V", false);

        int i = 0;
        while (i < waitInst.exprList.size()) {
            this.mv.visitInsn(DUP);
            BIROperand futureVal = waitInst.exprList.get(i);
            if (futureVal != null) {
                this.loadVar(futureVal.variableDcl);
            }
            this.mv.visitMethodInsn(INVOKEINTERFACE, LIST, "add", ANY_TO_JBOOLEAN, true);
            this.mv.visitInsn(POP);
            i += 1;
        }

        this.mv.visitMethodInsn(INVOKEVIRTUAL, STRAND_CLASS, "handleWaitAny", HANDLE_WAIT_ANY, false);
        BIRNode.BIRVariableDcl tempVar = new BIRNode.BIRVariableDcl(symbolTable.anyType, new Name("waitResult"),
                                                                    VarScope.FUNCTION, VarKind.ARG);
        int resultIndex = this.getJVMIndexOfVarRef(tempVar);
        this.mv.visitVarInsn(ASTORE, resultIndex);

        // assign result if result available
        Label afterIf = new Label();
        this.mv.visitVarInsn(ALOAD, resultIndex);
        this.mv.visitFieldInsn(GETFIELD, WAIT_RESULT, "done", "Z");
        this.mv.visitJumpInsn(IFEQ, afterIf);
        Label withinIf = new Label();
        this.mv.visitLabel(withinIf);
        this.mv.visitVarInsn(ALOAD, resultIndex);
        this.mv.visitFieldInsn(GETFIELD, WAIT_RESULT, "result",
                               GET_OBJECT);
        jvmCastGen.addUnboxInsn(this.mv, waitInst.lhsOp.variableDcl.type);
        this.storeToVar(waitInst.lhsOp.variableDcl);
        this.mv.visitLabel(afterIf);
    }

    private void genWaitAllIns(BIRTerminator.WaitAll waitAll, int localVarOffset) {

        this.mv.visitVarInsn(ALOAD, localVarOffset);
        this.mv.visitTypeInsn(NEW, HASH_MAP);
        this.mv.visitInsn(DUP);
        this.mv.visitMethodInsn(INVOKESPECIAL, HASH_MAP, JVM_INIT_METHOD, "()V", false);
        int i = 0;
        while (i < waitAll.keys.size()) {
            this.mv.visitInsn(DUP);
            this.mv.visitLdcInsn(waitAll.keys.get(i));
            BIROperand futureRef = waitAll.valueExprs.get(i);
            if (futureRef != null) {
                this.loadVar(futureRef.variableDcl);
            }
            this.mv.visitMethodInsn(INVOKEINTERFACE, MAP, "put", MAP_PUT, true);
            this.mv.visitInsn(POP);
            i += 1;
        }

        this.loadVar(waitAll.lhsOp.variableDcl);
        this.mv.visitMethodInsn(INVOKEVIRTUAL, STRAND_CLASS, "handleWaitMultiple", HANDLE_WAIT_MULTIPLE,
                                false);
    }

    private void genFPCallIns(BIRTerminator.FPCall fpCall, String moduleClassName, BType attachedType,
                              String funcName, int localVarOffset, int invocationVarIndex) {

        if (fpCall.isAsync) {
            // Check if already locked before submitting to scheduler.
            String lockStore = "L" + LOCK_STORE + ";";
            String initClassName = jvmPackageGen.lookupGlobalVarClassName(this.currentPackageName, LOCK_STORE_VAR_NAME);
            this.mv.visitFieldInsn(GETSTATIC, initClassName, LOCK_STORE_VAR_NAME, lockStore);
            this.mv.visitLdcInsn(GLOBAL_LOCK_NAME);
            this.mv.visitVarInsn(ALOAD, localVarOffset);
            this.mv.visitMethodInsn(INVOKEVIRTUAL, LOCK_STORE, "panicIfInLock", PANIC_IF_UNLOCK, false);

            // Load the scheduler from strand
            this.mv.visitVarInsn(ALOAD, localVarOffset);
            this.mv.visitFieldInsn(GETFIELD, STRAND_CLASS, "scheduler", GET_SCHEDULER);
        } else {
            // load function ref, going to directly call the fp
            this.loadVar(fpCall.fp.variableDcl);
            this.mv.visitMethodInsn(INVOKEVIRTUAL, FUNCTION_POINTER, "getFunction", GET_FUNCTION, false);
        }

        boolean workerDerivative = fpCall.workerDerivative;
        int argCount = fpCall.args.size() * 2 + 1;
        if (workerDerivative) {
            argCount++;
        }

        // create an object array of args
<<<<<<< HEAD
        this.mv.visitIntInsn(BIPUSH, fpCall.args.size() + 1);
=======
        this.mv.visitIntInsn(BIPUSH, argCount);
>>>>>>> dee9e5ba
        this.mv.visitTypeInsn(ANEWARRAY, OBJECT);

        // load strand
        this.mv.visitInsn(DUP);
        // 0th index
        this.mv.visitIntInsn(BIPUSH, 0);
        this.mv.visitVarInsn(ALOAD, localVarOffset);
        this.mv.visitInsn(AASTORE);

        int paramIndex = 1;
<<<<<<< HEAD
        for (BIROperand arg : fpCall.args) {
=======
        if (workerDerivative) {
            this.mv.visitInsn(DUP);
            this.mv.visitIntInsn(BIPUSH, paramIndex++);
            this.mv.visitVarInsn(ILOAD, invocationVarIndex);
            this.mv.visitMethodInsn(INVOKESTATIC, INT_VALUE, VALUE_OF_METHOD, INT_VALUE_OF_METHOD, false);
            this.mv.visitInsn(AASTORE);
        }

        // load args
        for (BIRArgument arg : fpCall.args) {
>>>>>>> dee9e5ba
            this.mv.visitInsn(DUP);
            this.mv.visitIntInsn(BIPUSH, paramIndex);
            this.loadVar(arg.variableDcl);
            BType bType = arg.variableDcl.type;
            jvmCastGen.addBoxInsn(this.mv, bType);
            this.mv.visitInsn(AASTORE);
            paramIndex += 1;
        }

        // if async, we submit this to scheduler (worker scenario)

        if (fpCall.isAsync) {
            String workerName = fpCall.lhsOp.variableDcl.metaVarName;

            // load function ref now
            this.loadVar(fpCall.fp.variableDcl);
            this.mv.visitMethodInsn(INVOKESTATIC, ANNOTATION_UTILS, "isConcurrent", IS_CONCURRENT, false);
            Label notConcurrent = new Label();
            this.mv.visitJumpInsn(IFEQ, notConcurrent);
            Label concurrent = new Label();
            this.mv.visitLabel(concurrent);
            this.loadVar(fpCall.fp.variableDcl);
            this.mv.visitVarInsn(ALOAD, localVarOffset);
            loadFpReturnType(fpCall.lhsOp);
            this.loadVar(fpCall.fp.variableDcl);
            if (workerName == null) {
                this.mv.visitInsn(ACONST_NULL);
            } else {
                this.mv.visitLdcInsn(workerName);
            }
            this.mv.visitMethodInsn(INVOKESTATIC, ANNOTATION_UTILS, "getStrandName", ANNOTATION_GET_STRAND,
                                    false);
            this.submitToScheduler(fpCall.lhsOp, moduleClassName, attachedType, funcName, true, fpCall.transactional);
            Label afterSubmit = new Label();
            this.mv.visitJumpInsn(GOTO, afterSubmit);
            this.mv.visitLabel(notConcurrent);
            this.loadVar(fpCall.fp.variableDcl);
            this.mv.visitVarInsn(ALOAD, localVarOffset);
            loadFpReturnType(fpCall.lhsOp);
            this.loadVar(fpCall.fp.variableDcl);
            if (workerName == null) {
                this.mv.visitInsn(ACONST_NULL);
            } else {
                this.mv.visitLdcInsn(workerName);
            }
            this.mv.visitMethodInsn(INVOKESTATIC, ANNOTATION_UTILS, "getStrandName", ANNOTATION_GET_STRAND,
                                    false);
            this.submitToScheduler(fpCall.lhsOp, moduleClassName, attachedType, funcName, false, fpCall.transactional);
            this.mv.visitLabel(afterSubmit);
        } else {
            this.mv.visitMethodInsn(INVOKEINTERFACE, FUNCTION, "apply",
                    PASS_OBJECT_RETURN_OBJECT, true);
            // store result
            BType lhsType = fpCall.lhsOp.variableDcl.type;
            if (lhsType != null) {
                jvmCastGen.addUnboxInsn(this.mv, lhsType);
            }

            BIRNode.BIRVariableDcl lhsVar = fpCall.lhsOp.variableDcl;
            if (lhsVar != null) {
                this.storeToVar(lhsVar);
            } else {
                this.mv.visitInsn(POP);
            }
        }
    }

<<<<<<< HEAD
    private void genWorkerSendIns(BIRTerminator.WorkerSend ins, int localVarOffset) {
=======
    private void loadTrueValueAsArg(int paramIndex) {

        this.mv.visitInsn(DUP);
        this.mv.visitIntInsn(BIPUSH, paramIndex);
        this.mv.visitInsn(ICONST_1);
        jvmCastGen.addBoxInsn(this.mv, symbolTable.booleanType);
        this.mv.visitInsn(AASTORE);
    }

    private void genWorkerSendIns(BIRTerminator.WorkerSend ins, int localVarOffset, int invocationVarIndex) {
>>>>>>> dee9e5ba

        this.mv.visitVarInsn(ALOAD, localVarOffset);
        if (!ins.isSameStrand) {
            this.mv.visitFieldInsn(GETFIELD, STRAND_CLASS, "parent", GET_STRAND);
        }
        this.mv.visitFieldInsn(GETFIELD, STRAND_CLASS, "wdChannels", GET_WD_CHANNELS);
        this.mv.visitVarInsn(ILOAD, invocationVarIndex);
        this.mv.visitInvokeDynamicInsn(MAKE_CONCAT_WITH_CONSTANTS, INT_TO_STRING,
                new Handle(H_INVOKESTATIC, STRING_CONCAT_FACTORY, MAKE_CONCAT_WITH_CONSTANTS,
                        HANDLE_DESCRIPTOR_FOR_STRING_CONCAT, false),
                ins.channel.value + START_OF_HEADING_WITH_SEMICOLON);
        this.mv.visitMethodInsn(INVOKEVIRTUAL, WD_CHANNELS, "getWorkerDataChannel", GET_WORKER_DATA_CHANNEL, false);
        this.loadVar(ins.data.variableDcl);
        jvmCastGen.addBoxInsn(this.mv, ins.data.variableDcl.type);
        this.mv.visitVarInsn(ALOAD, localVarOffset);

        if (!ins.isSync) {
            this.mv.visitMethodInsn(INVOKEVIRTUAL, WORKER_DATA_CHANNEL, "sendData", SEND_DATA, false);
        } else {
            this.mv.visitMethodInsn(INVOKEVIRTUAL, WORKER_DATA_CHANNEL, "syncSendData",
                                    SYNC_SEND_DATA, false);
            BIROperand lhsOp = ins.lhsOp;
            if (lhsOp != null) {
                this.storeToVar(lhsOp.variableDcl);
            }
        }
    }

    private void genWorkerReceiveIns(BIRTerminator.WorkerReceive ins, int localVarOffset, int invocationVarIndex) {

        this.mv.visitVarInsn(ALOAD, localVarOffset);
        if (!ins.isSameStrand) {
            this.mv.visitFieldInsn(GETFIELD, STRAND_CLASS, "parent", GET_STRAND);
        }
        this.mv.visitFieldInsn(GETFIELD, STRAND_CLASS, "wdChannels", GET_WD_CHANNELS);
        this.mv.visitVarInsn(ILOAD, invocationVarIndex);
        this.mv.visitInvokeDynamicInsn(MAKE_CONCAT_WITH_CONSTANTS, INT_TO_STRING,
                new Handle(H_INVOKESTATIC, STRING_CONCAT_FACTORY, MAKE_CONCAT_WITH_CONSTANTS,
                        HANDLE_DESCRIPTOR_FOR_STRING_CONCAT, false),
                ins.workerName.value + START_OF_HEADING_WITH_SEMICOLON);
        this.mv.visitMethodInsn(INVOKEVIRTUAL, WD_CHANNELS, "getWorkerDataChannel", GET_WORKER_DATA_CHANNEL, false);

        this.mv.visitVarInsn(ALOAD, localVarOffset);
        this.mv.visitMethodInsn(INVOKEVIRTUAL, WORKER_DATA_CHANNEL, "tryTakeData", TRY_TAKE_DATA, false);

        BIRNode.BIRVariableDcl tempVar = new BIRNode.BIRVariableDcl(symbolTable.anyType, new Name("wrkMsg"),
                VarScope.FUNCTION, VarKind.ARG);
        int wrkResultIndex = this.getJVMIndexOfVarRef(tempVar);
        this.mv.visitVarInsn(ASTORE, wrkResultIndex);

        Label jumpAfterReceive = new Label();
        this.mv.visitVarInsn(ALOAD, wrkResultIndex);
        this.mv.visitJumpInsn(IFNULL, jumpAfterReceive);

        Label withinReceiveSuccess = new Label();
        this.mv.visitLabel(withinReceiveSuccess);
        this.mv.visitVarInsn(ALOAD, wrkResultIndex);
        jvmCastGen.addUnboxInsn(this.mv, ins.lhsOp.variableDcl.type);
        this.storeToVar(ins.lhsOp.variableDcl);

        this.mv.visitLabel(jumpAfterReceive);
    }

    private void genFlushIns(BIRTerminator.Flush ins, int localVarOffset, int invocationVarIndex) {

        this.mv.visitVarInsn(ALOAD, localVarOffset);
        JvmCodeGenUtil.loadChannelDetails(this.mv, Arrays.asList(ins.channels), invocationVarIndex);
        this.mv.visitMethodInsn(INVOKEVIRTUAL, STRAND_CLASS, "handleFlush",
                                HANDLE_FLUSH, false);
        this.storeToVar(ins.lhsOp.variableDcl);
    }

    private void submitToScheduler(BIROperand lhsOp, String moduleClassName, BType attachedType,
                                   String parentFunction, boolean concurrent, boolean transactional) {

        String metaDataVarName;
        ScheduleFunctionInfo strandMetaData;
        if (attachedType != null) {
            metaDataVarName = getStrandMetadataVarName(attachedType.tsymbol.name.value,
                                                                         parentFunction);
            strandMetaData = new ScheduleFunctionInfo(attachedType.tsymbol.name.value, parentFunction);
        } else {
            metaDataVarName = JvmCodeGenUtil.getStrandMetadataVarName(parentFunction);
            strandMetaData = new ScheduleFunctionInfo(parentFunction);

        }
        asyncDataCollector.getStrandMetadata().putIfAbsent(metaDataVarName, strandMetaData);
        this.mv.visitFieldInsn(GETSTATIC, moduleClassName, metaDataVarName, GET_STRAND_METADATA);
        if (transactional && concurrent) {
            mv.visitMethodInsn(INVOKEVIRTUAL, SCHEDULER, SCHEDULE_TRANSACTIONAL_FUNCTION_METHOD,
                    SCHEDULE_TRANSACTIONAL_FUNCTION, false);
        } else if (transactional) {
            mv.visitMethodInsn(INVOKEVIRTUAL, SCHEDULER, SCHEDULE_TRANSACTIONAL_LOCAL_METHOD,
                    SCHEDULE_TRANSACTIONAL_FUNCTION, false);
        } else if (concurrent) {
            mv.visitMethodInsn(INVOKEVIRTUAL, SCHEDULER, SCHEDULE_FUNCTION_METHOD,
                               SCHEDULE_TRANSACTIONAL_FUNCTION, false);
        } else {
            mv.visitMethodInsn(INVOKEVIRTUAL, SCHEDULER, SCHEDULE_LOCAL_METHOD,
                    SCHEDULE_LOCAL, false);
        }
        // store return
        if (lhsOp.variableDcl != null) {
            BIRNode.BIRVariableDcl lhsOpVarDcl = lhsOp.variableDcl;
            // store the returned strand as the future
            this.storeToVar(lhsOpVarDcl);
        }
    }

    static String getStrandMetadataVarName(String typeName, String parentFunction) {
        return STRAND_METADATA_VAR_PREFIX + typeName + "$" + parentFunction +
                "$";
    }

    private void loadFpReturnType(BIROperand lhsOp) {

        BType futureType = lhsOp.variableDcl.type;
        BType returnType = symbolTable.anyType;
        if (futureType.tag == TypeTags.FUTURE) {
            returnType = ((BFutureType) futureType).constraint;
        }
        // load strand
        jvmTypeGen.loadType(this.mv, returnType);
    }

    private int getJVMIndexOfVarRef(BIRNode.BIRVariableDcl varDcl) {
        return this.indexMap.addIfNotExists(varDcl.name.value, varDcl.type);
    }

    private void loadVar(BIRNode.BIRVariableDcl varDcl) {

        jvmInstructionGen.generateVarLoad(this.mv, varDcl, this.getJVMIndexOfVarRef(varDcl));
    }

    private void storeToVar(BIRNode.BIRVariableDcl varDcl) {

        jvmInstructionGen.generateVarStore(this.mv, varDcl, this.getJVMIndexOfVarRef(varDcl));
    }

    public void genReturnTerm(int returnVarRefIndex, BIRNode.BIRFunction func, int invocationVarIndex) {
        BType bType = unifier.build(func.type.retType);
        generateReturnTermFromType(returnVarRefIndex, bType, func, invocationVarIndex);
    }

    private void generateReturnTermFromType(int returnVarRefIndex, BType bType, BIRNode.BIRFunction func,
                                            int invocationVarIndex) {
        if (TypeTags.isIntegerTypeTag(bType.tag)) {
            this.mv.visitVarInsn(LLOAD, returnVarRefIndex);
            this.mv.visitInsn(LRETURN);
            return;
        } else if (TypeTags.isStringTypeTag(bType.tag) || TypeTags.isXMLTypeTag(bType.tag)) {
            this.mv.visitVarInsn(ALOAD, returnVarRefIndex);
            this.mv.visitInsn(ARETURN);
            return;
        }

        switch (bType.tag) {
            case TypeTags.NIL:
            case TypeTags.NEVER:
            case TypeTags.MAP:
            case TypeTags.ARRAY:
            case TypeTags.ANY:
            case TypeTags.INTERSECTION:
            case TypeTags.STREAM:
            case TypeTags.TABLE:
            case TypeTags.ANYDATA:
            case TypeTags.OBJECT:
            case TypeTags.DECIMAL:
            case TypeTags.RECORD:
            case TypeTags.TUPLE:
            case TypeTags.JSON:
            case TypeTags.FUTURE:
            case TypeTags.INVOKABLE:
            case TypeTags.HANDLE:
            case TypeTags.FINITE:
            case TypeTags.TYPEDESC:
            case TypeTags.READONLY:
                this.mv.visitVarInsn(ALOAD, returnVarRefIndex);
                this.mv.visitInsn(ARETURN);
                break;
            case TypeTags.BYTE:
            case TypeTags.BOOLEAN:
                this.mv.visitVarInsn(ILOAD, returnVarRefIndex);
                this.mv.visitInsn(IRETURN);
                break;
            case TypeTags.FLOAT:
                this.mv.visitVarInsn(DLOAD, returnVarRefIndex);
                this.mv.visitInsn(DRETURN);
                break;
            case TypeTags.UNION:
                this.handleErrorRetInUnion(returnVarRefIndex, Arrays.asList(func.workerChannels),
                        (BUnionType) bType, invocationVarIndex);
                this.mv.visitVarInsn(ALOAD, returnVarRefIndex);
                this.mv.visitInsn(ARETURN);
                break;
            case TypeTags.ERROR:
                this.notifyChannels(Arrays.asList(func.workerChannels), returnVarRefIndex, invocationVarIndex);
                this.mv.visitVarInsn(ALOAD, returnVarRefIndex);
                this.mv.visitInsn(ARETURN);
                break;
            case TypeTags.TYPEREFDESC:
                generateReturnTermFromType(returnVarRefIndex, JvmCodeGenUtil.getReferredType(bType), func,
                        invocationVarIndex);
                break;
            default:
                throw new BLangCompilerException(JvmConstants.TYPE_NOT_SUPPORTED_MESSAGE +
                        func.type.retType);
        }
    }

    public LabelGenerator getLabelGenerator() {
        return this.labelGen;
    }
}<|MERGE_RESOLUTION|>--- conflicted
+++ resolved
@@ -1035,17 +1035,13 @@
         }
 
         boolean workerDerivative = fpCall.workerDerivative;
-        int argCount = fpCall.args.size() * 2 + 1;
+        int argCount = fpCall.args.size() + 1;
         if (workerDerivative) {
             argCount++;
         }
 
         // create an object array of args
-<<<<<<< HEAD
-        this.mv.visitIntInsn(BIPUSH, fpCall.args.size() + 1);
-=======
         this.mv.visitIntInsn(BIPUSH, argCount);
->>>>>>> dee9e5ba
         this.mv.visitTypeInsn(ANEWARRAY, OBJECT);
 
         // load strand
@@ -1056,9 +1052,6 @@
         this.mv.visitInsn(AASTORE);
 
         int paramIndex = 1;
-<<<<<<< HEAD
-        for (BIROperand arg : fpCall.args) {
-=======
         if (workerDerivative) {
             this.mv.visitInsn(DUP);
             this.mv.visitIntInsn(BIPUSH, paramIndex++);
@@ -1068,8 +1061,7 @@
         }
 
         // load args
-        for (BIRArgument arg : fpCall.args) {
->>>>>>> dee9e5ba
+        for (BIROperand arg : fpCall.args) {
             this.mv.visitInsn(DUP);
             this.mv.visitIntInsn(BIPUSH, paramIndex);
             this.loadVar(arg.variableDcl);
@@ -1137,20 +1129,7 @@
         }
     }
 
-<<<<<<< HEAD
-    private void genWorkerSendIns(BIRTerminator.WorkerSend ins, int localVarOffset) {
-=======
-    private void loadTrueValueAsArg(int paramIndex) {
-
-        this.mv.visitInsn(DUP);
-        this.mv.visitIntInsn(BIPUSH, paramIndex);
-        this.mv.visitInsn(ICONST_1);
-        jvmCastGen.addBoxInsn(this.mv, symbolTable.booleanType);
-        this.mv.visitInsn(AASTORE);
-    }
-
     private void genWorkerSendIns(BIRTerminator.WorkerSend ins, int localVarOffset, int invocationVarIndex) {
->>>>>>> dee9e5ba
 
         this.mv.visitVarInsn(ALOAD, localVarOffset);
         if (!ins.isSameStrand) {
