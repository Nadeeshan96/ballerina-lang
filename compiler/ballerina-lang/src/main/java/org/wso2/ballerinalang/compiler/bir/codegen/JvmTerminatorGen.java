/*
 * Copyright (c) 2020, WSO2 Inc. (http://www.wso2.org) All Rights Reserved.
 *
 * WSO2 Inc. licenses this file to you under the Apache License,
 * Version 2.0 (the "License"); you may not use this file except
 * in compliance with the License.
 * You may obtain a copy of the License at
 *
 *    http://www.apache.org/licenses/LICENSE-2.0
 *
 * Unless required by applicable law or agreed to in writing,
 * software distributed under the License is distributed on an
 * "AS IS" BASIS, WITHOUT WARRANTIES OR CONDITIONS OF ANY
 * KIND, either express or implied.  See the License for the
 * specific language governing permissions and limitations
 * under the License.
 */
package org.wso2.ballerinalang.compiler.bir.codegen;

import io.ballerina.runtime.api.utils.IdentifierUtils;
import org.ballerinalang.compiler.BLangCompilerException;
import org.ballerinalang.model.elements.PackageID;
import org.objectweb.asm.Label;
import org.objectweb.asm.MethodVisitor;
import org.wso2.ballerinalang.compiler.PackageCache;
import org.wso2.ballerinalang.compiler.bir.codegen.internal.AsyncDataCollector;
import org.wso2.ballerinalang.compiler.bir.codegen.internal.BIRVarToJVMIndexMap;
import org.wso2.ballerinalang.compiler.bir.codegen.internal.LabelGenerator;
import org.wso2.ballerinalang.compiler.bir.codegen.internal.ScheduleFunctionInfo;
import org.wso2.ballerinalang.compiler.bir.codegen.interop.BIRFunctionWrapper;
import org.wso2.ballerinalang.compiler.bir.codegen.interop.JIConstructorCall;
import org.wso2.ballerinalang.compiler.bir.codegen.interop.JIMethodCall;
import org.wso2.ballerinalang.compiler.bir.codegen.interop.JType;
import org.wso2.ballerinalang.compiler.bir.codegen.interop.JTypeTags;
import org.wso2.ballerinalang.compiler.bir.codegen.interop.JavaMethodCall;
import org.wso2.ballerinalang.compiler.bir.model.BIRArgument;
import org.wso2.ballerinalang.compiler.bir.model.BIRNode;
import org.wso2.ballerinalang.compiler.bir.model.BIROperand;
import org.wso2.ballerinalang.compiler.bir.model.BIRTerminator;
import org.wso2.ballerinalang.compiler.bir.model.VarKind;
import org.wso2.ballerinalang.compiler.bir.model.VarScope;
import org.wso2.ballerinalang.compiler.semantics.model.SymbolTable;
import org.wso2.ballerinalang.compiler.semantics.model.symbols.BInvokableSymbol;
import org.wso2.ballerinalang.compiler.semantics.model.symbols.BPackageSymbol;
import org.wso2.ballerinalang.compiler.semantics.model.types.BFutureType;
import org.wso2.ballerinalang.compiler.semantics.model.types.BInvokableType;
import org.wso2.ballerinalang.compiler.semantics.model.types.BType;
import org.wso2.ballerinalang.compiler.semantics.model.types.BUnionType;
import org.wso2.ballerinalang.compiler.util.Name;
import org.wso2.ballerinalang.compiler.util.ResolvedTypeBuilder;
import org.wso2.ballerinalang.compiler.util.TypeTags;

import java.util.ArrayList;
import java.util.Arrays;
import java.util.List;

import static org.objectweb.asm.Opcodes.AASTORE;
import static org.objectweb.asm.Opcodes.ACONST_NULL;
import static org.objectweb.asm.Opcodes.ALOAD;
import static org.objectweb.asm.Opcodes.ANEWARRAY;
import static org.objectweb.asm.Opcodes.ARETURN;
import static org.objectweb.asm.Opcodes.ASTORE;
import static org.objectweb.asm.Opcodes.ATHROW;
import static org.objectweb.asm.Opcodes.BIPUSH;
import static org.objectweb.asm.Opcodes.CHECKCAST;
import static org.objectweb.asm.Opcodes.DCONST_0;
import static org.objectweb.asm.Opcodes.DLOAD;
import static org.objectweb.asm.Opcodes.DRETURN;
import static org.objectweb.asm.Opcodes.DUP;
import static org.objectweb.asm.Opcodes.FCONST_0;
import static org.objectweb.asm.Opcodes.GETFIELD;
import static org.objectweb.asm.Opcodes.GETSTATIC;
import static org.objectweb.asm.Opcodes.GOTO;
import static org.objectweb.asm.Opcodes.ICONST_0;
import static org.objectweb.asm.Opcodes.ICONST_1;
import static org.objectweb.asm.Opcodes.IFEQ;
import static org.objectweb.asm.Opcodes.IFGT;
import static org.objectweb.asm.Opcodes.IFNE;
import static org.objectweb.asm.Opcodes.IFNONNULL;
import static org.objectweb.asm.Opcodes.IFNULL;
import static org.objectweb.asm.Opcodes.ILOAD;
import static org.objectweb.asm.Opcodes.INVOKEINTERFACE;
import static org.objectweb.asm.Opcodes.INVOKESPECIAL;
import static org.objectweb.asm.Opcodes.INVOKESTATIC;
import static org.objectweb.asm.Opcodes.INVOKEVIRTUAL;
import static org.objectweb.asm.Opcodes.IRETURN;
import static org.objectweb.asm.Opcodes.L2I;
import static org.objectweb.asm.Opcodes.LCONST_0;
import static org.objectweb.asm.Opcodes.LLOAD;
import static org.objectweb.asm.Opcodes.LRETURN;
import static org.objectweb.asm.Opcodes.NEW;
import static org.objectweb.asm.Opcodes.POP;
import static org.objectweb.asm.Opcodes.PUTFIELD;
import static org.wso2.ballerinalang.compiler.bir.codegen.JvmConstants.ANNOTATION_UTILS;
import static org.wso2.ballerinalang.compiler.bir.codegen.JvmConstants.ARRAY_LIST;
import static org.wso2.ballerinalang.compiler.bir.codegen.JvmConstants.BAL_ENV;
import static org.wso2.ballerinalang.compiler.bir.codegen.JvmConstants.BAL_ERROR_REASONS;
import static org.wso2.ballerinalang.compiler.bir.codegen.JvmConstants.BAL_EXTENSION;
import static org.wso2.ballerinalang.compiler.bir.codegen.JvmConstants.BERROR;
import static org.wso2.ballerinalang.compiler.bir.codegen.JvmConstants.BLANG_EXCEPTION_HELPER;
import static org.wso2.ballerinalang.compiler.bir.codegen.JvmConstants.BLOCKED_ON_EXTERN_FIELD;
import static org.wso2.ballerinalang.compiler.bir.codegen.JvmConstants.B_FUNCTION_POINTER;
import static org.wso2.ballerinalang.compiler.bir.codegen.JvmConstants.B_OBJECT;
import static org.wso2.ballerinalang.compiler.bir.codegen.JvmConstants.CHANNEL_DETAILS;
import static org.wso2.ballerinalang.compiler.bir.codegen.JvmConstants.CURRENT_MODULE_VAR_NAME;
import static org.wso2.ballerinalang.compiler.bir.codegen.JvmConstants.DEFAULT_STRAND_DISPATCHER;
import static org.wso2.ballerinalang.compiler.bir.codegen.JvmConstants.ERROR_VALUE;
import static org.wso2.ballerinalang.compiler.bir.codegen.JvmConstants.FUNCTION;
import static org.wso2.ballerinalang.compiler.bir.codegen.JvmConstants.FUNCTION_POINTER;
import static org.wso2.ballerinalang.compiler.bir.codegen.JvmConstants.FUTURE_VALUE;
import static org.wso2.ballerinalang.compiler.bir.codegen.JvmConstants.GET_VALUE_METHOD;
import static org.wso2.ballerinalang.compiler.bir.codegen.JvmConstants.GLOBAL_LOCK_NAME;
import static org.wso2.ballerinalang.compiler.bir.codegen.JvmConstants.HANDLE_VALUE;
import static org.wso2.ballerinalang.compiler.bir.codegen.JvmConstants.HASH_MAP;
import static org.wso2.ballerinalang.compiler.bir.codegen.JvmConstants.IS_BLOCKED_ON_EXTERN_FIELD;
import static org.wso2.ballerinalang.compiler.bir.codegen.JvmConstants.JVM_INIT_METHOD;
import static org.wso2.ballerinalang.compiler.bir.codegen.JvmConstants.LIST;
import static org.wso2.ballerinalang.compiler.bir.codegen.JvmConstants.LOCK_STORE;
import static org.wso2.ballerinalang.compiler.bir.codegen.JvmConstants.LOCK_STORE_VAR_NAME;
import static org.wso2.ballerinalang.compiler.bir.codegen.JvmConstants.LOCK_VALUE;
import static org.wso2.ballerinalang.compiler.bir.codegen.JvmConstants.MAP;
import static org.wso2.ballerinalang.compiler.bir.codegen.JvmConstants.MAP_VALUE;
import static org.wso2.ballerinalang.compiler.bir.codegen.JvmConstants.MODULE;
import static org.wso2.ballerinalang.compiler.bir.codegen.JvmConstants.MODULE_INIT_CLASS_NAME;
import static org.wso2.ballerinalang.compiler.bir.codegen.JvmConstants.OBJECT;
import static org.wso2.ballerinalang.compiler.bir.codegen.JvmConstants.PANIC_FIELD;
import static org.wso2.ballerinalang.compiler.bir.codegen.JvmConstants.REF_VALUE;
import static org.wso2.ballerinalang.compiler.bir.codegen.JvmConstants.RUNTIME_ERRORS;
import static org.wso2.ballerinalang.compiler.bir.codegen.JvmConstants.SCHEDULER;
import static org.wso2.ballerinalang.compiler.bir.codegen.JvmConstants.SCHEDULE_FUNCTION_METHOD;
import static org.wso2.ballerinalang.compiler.bir.codegen.JvmConstants.SCHEDULE_LOCAL_METHOD;
import static org.wso2.ballerinalang.compiler.bir.codegen.JvmConstants.SCHEDULE_TRANSACTIONAL_FUNCTION_METHOD;
import static org.wso2.ballerinalang.compiler.bir.codegen.JvmConstants.SCHEDULE_TRANSACTIONAL_LOCAL_METHOD;
import static org.wso2.ballerinalang.compiler.bir.codegen.JvmConstants.STRAND;
import static org.wso2.ballerinalang.compiler.bir.codegen.JvmConstants.STRAND_CLASS;
import static org.wso2.ballerinalang.compiler.bir.codegen.JvmConstants.STRAND_METADATA;
import static org.wso2.ballerinalang.compiler.bir.codegen.JvmConstants.STRAND_METADATA_VAR_PREFIX;
import static org.wso2.ballerinalang.compiler.bir.codegen.JvmConstants.STRAND_NAME;
import static org.wso2.ballerinalang.compiler.bir.codegen.JvmConstants.STRAND_POLICY_NAME;
import static org.wso2.ballerinalang.compiler.bir.codegen.JvmConstants.STRAND_THREAD;
import static org.wso2.ballerinalang.compiler.bir.codegen.JvmConstants.STRAND_VALUE_ANY;
import static org.wso2.ballerinalang.compiler.bir.codegen.JvmConstants.STRING_VALUE;
import static org.wso2.ballerinalang.compiler.bir.codegen.JvmConstants.TYPE;
import static org.wso2.ballerinalang.compiler.bir.codegen.JvmConstants.WD_CHANNELS;
import static org.wso2.ballerinalang.compiler.bir.codegen.JvmConstants.WORKER_DATA_CHANNEL;
import static org.wso2.ballerinalang.compiler.bir.codegen.JvmConstants.WORKER_UTILS;
import static org.wso2.ballerinalang.compiler.bir.codegen.JvmInstructionGen.addJUnboxInsn;
import static org.wso2.ballerinalang.compiler.bir.codegen.interop.InteropMethodGen.genVarArg;

/**
 * BIR terminator instruction generator class to keep track of method visitor and index map.
 *
 * @since 1.2.0
 */
public class JvmTerminatorGen {

    private MethodVisitor mv;
    private BIRVarToJVMIndexMap indexMap;
    private LabelGenerator labelGen;
    private JvmErrorGen errorGen;
    private String currentPackageName;
    private String moduleInitClass;
    private JvmPackageGen jvmPackageGen;
    private JvmInstructionGen jvmInstructionGen;
    private PackageCache packageCache;
    private SymbolTable symbolTable;
    private ResolvedTypeBuilder typeBuilder;
    private JvmTypeGen jvmTypeGen;
    private JvmCastGen jvmCastGen;
    private AsyncDataCollector asyncDataCollector;

    public JvmTerminatorGen(MethodVisitor mv, BIRVarToJVMIndexMap indexMap, LabelGenerator labelGen,
                            JvmErrorGen errorGen, PackageID packageID, JvmInstructionGen jvmInstructionGen,
                            JvmPackageGen jvmPackageGen, JvmTypeGen jvmTypeGen,
                            JvmCastGen jvmCastGen, AsyncDataCollector asyncDataCollector) {

        this.mv = mv;
        this.indexMap = indexMap;
        this.labelGen = labelGen;
        this.errorGen = errorGen;
        this.jvmPackageGen = jvmPackageGen;
        this.jvmTypeGen = jvmTypeGen;
        this.jvmCastGen = jvmCastGen;
        this.packageCache = jvmPackageGen.packageCache;
        this.jvmInstructionGen = jvmInstructionGen;
        this.symbolTable = jvmPackageGen.symbolTable;
        this.currentPackageName = JvmCodeGenUtil.getPackageName(packageID);
        this.moduleInitClass = JvmCodeGenUtil.getModuleLevelClassName(packageID, MODULE_INIT_CLASS_NAME);
        this.typeBuilder = new ResolvedTypeBuilder();
        this.asyncDataCollector = asyncDataCollector;
    }

    private static void genYieldCheckForLock(MethodVisitor mv, LabelGenerator labelGen, String funcName,
                                             int localVarOffset) {

        mv.visitVarInsn(ALOAD, localVarOffset);
        mv.visitMethodInsn(INVOKEVIRTUAL, STRAND_CLASS, "isYielded", "()Z", false);
        Label yieldLabel = labelGen.getLabel(funcName + "yield");
        mv.visitJumpInsn(IFNE, yieldLabel);
    }

    private void loadDefaultValue(MethodVisitor mv, BType bType) {
        if (TypeTags.isIntegerTypeTag(bType.tag) || bType.tag == TypeTags.BYTE) {
            mv.visitInsn(LCONST_0);
            return;
        } else if (TypeTags.isStringTypeTag(bType.tag) || TypeTags.isXMLTypeTag(bType.tag)) {
            mv.visitInsn(ACONST_NULL);
            return;
        }

        switch (bType.tag) {
            case TypeTags.FLOAT:
                mv.visitInsn(DCONST_0);
                break;
            case TypeTags.BOOLEAN:
                mv.visitInsn(ICONST_0);
                break;
            case TypeTags.MAP:
            case TypeTags.ARRAY:
            case TypeTags.ERROR:
            case TypeTags.NIL:
            case TypeTags.NEVER:
            case TypeTags.ANY:
            case TypeTags.ANYDATA:
            case TypeTags.OBJECT:
            case TypeTags.UNION:
            case TypeTags.INTERSECTION:
            case TypeTags.RECORD:
            case TypeTags.TUPLE:
            case TypeTags.FUTURE:
            case TypeTags.JSON:
            case TypeTags.INVOKABLE:
            case TypeTags.FINITE:
            case TypeTags.HANDLE:
            case TypeTags.TYPEDESC:
            case TypeTags.READONLY:
                mv.visitInsn(ACONST_NULL);
                break;
            case JTypeTags.JTYPE:
                loadDefaultJValue(mv, (JType) bType);
                break;
            default:
                throw new BLangCompilerException(JvmConstants.TYPE_NOT_SUPPORTED_MESSAGE +
                                                         String.format("%s", bType));
        }
    }

    private void loadDefaultJValue(MethodVisitor mv, JType jType) {
        switch (jType.jTag) {
            case JTypeTags.JBYTE:
            case JTypeTags.JBOOLEAN:
            case JTypeTags.JINT:
            case JTypeTags.JSHORT:
            case JTypeTags.JCHAR:
                mv.visitInsn(ICONST_0);
                break;
            case JTypeTags.JLONG:
                mv.visitInsn(LCONST_0);
                break;
            case JTypeTags.JFLOAT:
                mv.visitInsn(FCONST_0);
                break;
            case JTypeTags.JDOUBLE:
                mv.visitInsn(DCONST_0);
                break;
            case JTypeTags.JARRAY:
            case JTypeTags.JREF:
                mv.visitInsn(ACONST_NULL);
                break;
            default:
                throw new BLangCompilerException(JvmConstants.TYPE_NOT_SUPPORTED_MESSAGE +
                                                         String.format("%s", jType));
        }
    }

    public void genTerminator(BIRTerminator terminator, String moduleClassName, BIRNode.BIRFunction func,
                              String funcName, int localVarOffset, int returnVarRefIndex, BType attachedType) {

        switch (terminator.kind) {
            case LOCK:
                this.genLockTerm((BIRTerminator.Lock) terminator, funcName, localVarOffset);
                return;
            case UNLOCK:
                this.genUnlockTerm((BIRTerminator.Unlock) terminator, funcName);
                return;
            case GOTO:
                this.genGoToTerm((BIRTerminator.GOTO) terminator, funcName);
                return;
            case CALL:
                this.genCallTerm((BIRTerminator.Call) terminator, localVarOffset);
                return;
            case ASYNC_CALL:
                this.genAsyncCallTerm((BIRTerminator.AsyncCall) terminator, localVarOffset,
                                      moduleClassName, attachedType, funcName);
                return;
            case BRANCH:
                this.genBranchTerm((BIRTerminator.Branch) terminator, funcName);
                return;
            case RETURN:
                this.genReturnTerm(returnVarRefIndex, func);
                return;
            case PANIC:
                this.errorGen.genPanic((BIRTerminator.Panic) terminator);
                return;
            case WAIT:
                this.generateWaitIns((BIRTerminator.Wait) terminator, localVarOffset);
                return;
            case WAIT_ALL:
                this.genWaitAllIns((BIRTerminator.WaitAll) terminator, localVarOffset);
                return;
            case FP_CALL:
                this.genFPCallIns((BIRTerminator.FPCall) terminator, moduleClassName, attachedType,
                                  funcName, localVarOffset);
                return;
            case WK_SEND:
                this.genWorkerSendIns((BIRTerminator.WorkerSend) terminator, localVarOffset);
                return;
            case WK_RECEIVE:
                this.genWorkerReceiveIns((BIRTerminator.WorkerReceive) terminator, localVarOffset);
                return;
            case FLUSH:
                this.genFlushIns((BIRTerminator.Flush) terminator, localVarOffset);
                return;
            case PLATFORM:
                if (terminator instanceof JavaMethodCall) {
                    this.genJCallTerm((JavaMethodCall) terminator, attachedType, localVarOffset);
                    return;
                } else if (terminator instanceof JIMethodCall) {
                    this.genJICallTerm((JIMethodCall) terminator, localVarOffset);
                    return;
                } else if (terminator instanceof JIConstructorCall) {
                    this.genJIConstructorTerm((JIConstructorCall) terminator,
                            localVarOffset);
                    return;
                }
        }
        throw new BLangCompilerException("JVM generation is not supported for terminator instruction " +
                String.format("%s", terminator));

    }

    private void genGoToTerm(BIRTerminator.GOTO gotoIns, String funcName) {

        Label gotoLabel = this.labelGen.getLabel(funcName + gotoIns.targetBB.id.value);
        this.mv.visitJumpInsn(GOTO, gotoLabel);
    }

    private void genLockTerm(BIRTerminator.Lock lockIns, String funcName, int localVarOffset) {

        Label gotoLabel = this.labelGen.getLabel(funcName + lockIns.lockedBB.id.value);
        String lockStore = "L" + LOCK_STORE + ";";
        String initClassName = jvmPackageGen.lookupGlobalVarClassName(this.currentPackageName, LOCK_STORE_VAR_NAME);
        String lockName = GLOBAL_LOCK_NAME + lockIns.lockId;
        this.mv.visitFieldInsn(GETSTATIC, initClassName, LOCK_STORE_VAR_NAME, lockStore);
        this.mv.visitLdcInsn(lockName);
        this.mv.visitMethodInsn(INVOKEVIRTUAL, LOCK_STORE, "getLockFromMap",
                String.format("(L%s;)L%s;", STRING_VALUE, LOCK_VALUE), false);
        this.mv.visitVarInsn(ALOAD, localVarOffset);
        this.mv.visitMethodInsn(INVOKEVIRTUAL, LOCK_VALUE, "lock", String.format("(L%s;)Z", STRAND_CLASS), false);
        this.mv.visitInsn(POP);
        genYieldCheckForLock(this.mv, this.labelGen, funcName, localVarOffset);
        this.mv.visitJumpInsn(GOTO, gotoLabel);
    }

    private void genUnlockTerm(BIRTerminator.Unlock unlockIns, String funcName) {

        Label gotoLabel = this.labelGen.getLabel(funcName + unlockIns.unlockBB.id.value);

        // unlocked in the same order https://yarchive.net/comp/linux/lock_ordering.html
        String lockStore = "L" + LOCK_STORE + ";";
        String lockName = GLOBAL_LOCK_NAME + unlockIns.relatedLock.lockId;
        String initClassName = jvmPackageGen.lookupGlobalVarClassName(this.currentPackageName, LOCK_STORE_VAR_NAME);
        this.mv.visitFieldInsn(GETSTATIC, initClassName, LOCK_STORE_VAR_NAME, lockStore);
        this.mv.visitLdcInsn(lockName);
        this.mv.visitMethodInsn(INVOKEVIRTUAL, LOCK_STORE, "getLockFromMap", String.format("(L%s;)L%s;",
                STRING_VALUE, LOCK_VALUE), false);
        this.mv.visitMethodInsn(INVOKEVIRTUAL, LOCK_VALUE, "unlock", "()V", false);

        this.mv.visitJumpInsn(GOTO, gotoLabel);
    }

    private void handleErrorRetInUnion(int returnVarRefIndex, List<BIRNode.ChannelDetails> channels, BUnionType bType) {

        if (channels.size() == 0) {
            return;
        }

        boolean errorIncluded = false;
        for (BType member : bType.getMemberTypes()) {
            if (member.tag == TypeTags.ERROR) {
                errorIncluded = true;
                break;
            }
        }

        if (errorIncluded) {
            this.mv.visitVarInsn(ALOAD, returnVarRefIndex);
            this.mv.visitVarInsn(ALOAD, 0);
            JvmCodeGenUtil.loadChannelDetails(this.mv, channels);
            this.mv.visitMethodInsn(INVOKESTATIC, WORKER_UTILS, "handleWorkerError",
                                    String.format("(L%s;L%s;[L%s;)V", REF_VALUE, STRAND_CLASS, CHANNEL_DETAILS), false);
        }
    }

    private void notifyChannels(List<BIRNode.ChannelDetails> channels, int retIndex) {

        if (channels.size() == 0) {
            return;
        }

        this.mv.visitVarInsn(ALOAD, 0);
        JvmCodeGenUtil.loadChannelDetails(this.mv, channels);
        this.mv.visitVarInsn(ALOAD, retIndex);
        this.mv.visitMethodInsn(INVOKEVIRTUAL, STRAND_CLASS, "handleChannelError", String.format("([L%s;L%s;)V",
                                                                                                 CHANNEL_DETAILS,
                                                                                                 ERROR_VALUE), false);
    }

    private void genBranchTerm(BIRTerminator.Branch branchIns, String funcName) {

        String trueBBId = branchIns.trueBB.id.value;
        String falseBBId = branchIns.falseBB.id.value;

        this.loadVar(branchIns.op.variableDcl);

        Label trueBBLabel = this.labelGen.getLabel(funcName + trueBBId);
        this.mv.visitJumpInsn(IFGT, trueBBLabel);

        Label falseBBLabel = this.labelGen.getLabel(funcName + falseBBId);
        this.mv.visitJumpInsn(GOTO, falseBBLabel);
    }

    private void genCallTerm(BIRTerminator.Call callIns, int localVarOffset) {
        // invoke the function
        this.genCall(callIns, callIns.calleePkg, localVarOffset);

        // store return
        this.storeReturnFromCallIns(callIns.lhsOp != null ? callIns.lhsOp.variableDcl : null);
    }

    private void genJCallTerm(JavaMethodCall callIns, BType attachedType, int localVarOffset) {
        // Load function parameters of the target Java method to the stack..
        Label blockedOnExternLabel = new Label();
        Label notBlockedOnExternLabel = new Label();

        genHandlingBlockedOnExternal(localVarOffset, blockedOnExternLabel);

        if (callIns.lhsOp != null && callIns.lhsOp.variableDcl != null) {
            this.mv.visitVarInsn(ALOAD, localVarOffset);
            this.mv.visitFieldInsn(GETFIELD, STRAND_CLASS, "returnValue",
                                   "Ljava/lang/Object;");
            jvmCastGen.addUnboxInsn(this.mv, callIns.lhsOp.variableDcl.type); // store return
            this.storeToVar(callIns.lhsOp.variableDcl);
        }

        this.mv.visitJumpInsn(GOTO, notBlockedOnExternLabel);

        this.mv.visitLabel(blockedOnExternLabel);

        int argIndex = 0;
        if (attachedType == null) {
            this.mv.visitVarInsn(ALOAD, localVarOffset);
        } else {
            // Below codes are not needed (as normal external funcs doesn't support attached invocations)
            // check whether function params already include the self
            this.mv.visitVarInsn(ALOAD, localVarOffset);
            BIRNode.BIRVariableDcl selfArg = callIns.args.get(0).variableDcl;
            this.loadVar(selfArg);
            this.mv.visitTypeInsn(CHECKCAST, B_OBJECT);
            argIndex += 1;
        }

        int argsCount = callIns.args.size();
        while (argIndex < argsCount) {
            BIROperand arg = callIns.args.get(argIndex);
            this.loadVar(arg.variableDcl);
            argIndex += 1;
        }

        String jClassName = callIns.jClassName;
        this.mv.visitMethodInsn(INVOKESTATIC, jClassName, callIns.name, callIns.jMethodVMSig, false);

        if (callIns.lhsOp != null && callIns.lhsOp.variableDcl != null) {
            this.storeToVar(callIns.lhsOp.variableDcl);
        }

        this.mv.visitLabel(notBlockedOnExternLabel);
    }

    private void genJICallTerm(JIMethodCall callIns, int localVarOffset) {
        // Load function parameters of the target Java method to the stack..
        Label blockedOnExternLabel = new Label();
        Label notBlockedOnExternLabel = new Label();

        genHandlingBlockedOnExternal(localVarOffset, blockedOnExternLabel);
        if (callIns.lhsOp != null) {
            this.mv.visitVarInsn(ALOAD, localVarOffset);
            this.mv.visitFieldInsn(GETFIELD, STRAND_CLASS, "returnValue",
                                   "Ljava/lang/Object;");
            // store return
            BIROperand lhsOpVarDcl = callIns.lhsOp;
            addJUnboxInsn(this.mv, ((JType) lhsOpVarDcl.variableDcl.type));
            this.storeToVar(lhsOpVarDcl.variableDcl);
        }

        this.mv.visitJumpInsn(GOTO, notBlockedOnExternLabel);

        this.mv.visitLabel(blockedOnExternLabel);
        boolean isInterface = callIns.invocationType == INVOKEINTERFACE;

        int argIndex = 0;
        if (callIns.invocationType == INVOKEVIRTUAL || isInterface) {
            // check whether function params already include the self
            BIRNode.BIRVariableDcl selfArg = callIns.args.get(0).variableDcl;
            this.loadVar(selfArg);
            this.mv.visitMethodInsn(INVOKEVIRTUAL, HANDLE_VALUE, GET_VALUE_METHOD, String.format("()L%s;", OBJECT),
                    false);
            this.mv.visitTypeInsn(CHECKCAST, callIns.jClassName);

            Label ifNonNullLabel = this.labelGen.getLabel("receiver_null_check");
            this.mv.visitLabel(ifNonNullLabel);
            this.mv.visitInsn(DUP);

            Label elseBlockLabel = this.labelGen.getLabel("receiver_null_check_else");
            this.mv.visitJumpInsn(IFNONNULL, elseBlockLabel);
            Label thenBlockLabel = this.labelGen.getLabel("receiver_null_check_then");
            this.mv.visitLabel(thenBlockLabel);
            this.mv.visitFieldInsn(GETSTATIC, BAL_ERROR_REASONS, "JAVA_NULL_REFERENCE_ERROR",
                    String.format("L%s;", STRING_VALUE));
            this.mv.visitFieldInsn(GETSTATIC, RUNTIME_ERRORS, "JAVA_NULL_REFERENCE",
                    String.format("L%s;", RUNTIME_ERRORS));
            this.mv.visitInsn(ICONST_0);
            this.mv.visitTypeInsn(ANEWARRAY, OBJECT);
            this.mv.visitMethodInsn(INVOKESTATIC, BLANG_EXCEPTION_HELPER, "getRuntimeException",
                    String.format("(L%s;L%s;[L%s;)L%s;", STRING_VALUE, RUNTIME_ERRORS, OBJECT, ERROR_VALUE), false);
            this.mv.visitInsn(ATHROW);
            this.mv.visitLabel(elseBlockLabel);
            argIndex += 1;
        }

        String jMethodVMSig = callIns.jMethodVMSig;
        boolean hasBalEnvParam = jMethodVMSig.startsWith(String.format("(L%s;", BAL_ENV));

        if (hasBalEnvParam) {
            mv.visitTypeInsn(NEW, BAL_ENV);
            mv.visitInsn(DUP);
            this.mv.visitVarInsn(ALOAD, localVarOffset); // load the strand
            // load the current Module
            mv.visitFieldInsn(GETSTATIC, this.moduleInitClass, CURRENT_MODULE_VAR_NAME, String.format("L%s;", MODULE));
            mv.visitMethodInsn(INVOKESPECIAL, BAL_ENV, JVM_INIT_METHOD,
                               String.format("(L%s;L%s;)V", STRAND_CLASS, MODULE), false);
        }

        int argsCount = callIns.varArgExist ? callIns.args.size() - 1 : callIns.args.size();
        while (argIndex < argsCount) {
            BIROperand arg = callIns.args.get(argIndex);
            this.loadVar(arg.variableDcl);
            argIndex += 1;
        }
        if (callIns.varArgExist) {
            BIROperand arg = callIns.args.get(argIndex);
            int localVarIndex = this.indexMap.addIfNotExists(arg.variableDcl.name.value, arg.variableDcl.type);
            genVarArg(this.mv, this.indexMap, arg.variableDcl.type, callIns.varArgType, localVarIndex, 
                      symbolTable, jvmCastGen);
        }

        String jClassName = callIns.jClassName;
        String jMethodName = callIns.name;
        this.mv.visitMethodInsn(callIns.invocationType, jClassName, jMethodName, jMethodVMSig, isInterface);

        boolean isVoidMethod = jMethodVMSig.endsWith(")V");
        if (callIns.lhsOp != null && callIns.lhsOp.variableDcl != null) {
            if (hasBalEnvParam && isVoidMethod) {
                this.mv.visitVarInsn(ALOAD, localVarOffset);
                this.mv.visitFieldInsn(GETFIELD, STRAND_CLASS, "returnValue", "Ljava/lang/Object;");

                Label doNotStoreReturn = new Label();
                mv.visitJumpInsn(IFNULL, doNotStoreReturn);

                this.mv.visitVarInsn(ALOAD, localVarOffset);
                this.mv.visitFieldInsn(GETFIELD, STRAND_CLASS, "returnValue", "Ljava/lang/Object;");
                BIROperand lhsOpVarDcl = callIns.lhsOp;
                addJUnboxInsn(this.mv, ((JType) lhsOpVarDcl.variableDcl.type));
                this.storeToVar(lhsOpVarDcl.variableDcl);

                mv.visitLabel(doNotStoreReturn);
            } else {
                this.storeToVar(callIns.lhsOp.variableDcl);
            }
        }

        this.mv.visitLabel(notBlockedOnExternLabel);
    }

    private void genJIConstructorTerm(JIConstructorCall callIns, int localVarOffset) {
        // Load function parameters of the target Java method to the stack..
        Label blockedOnExternLabel = new Label();
        Label notBlockedOnExternLabel = new Label();

        genHandlingBlockedOnExternal(localVarOffset, blockedOnExternLabel);
        if (callIns.lhsOp.variableDcl != null) {
            this.mv.visitVarInsn(ALOAD, localVarOffset);
            this.mv.visitFieldInsn(GETFIELD, STRAND_CLASS, "returnValue", String.format("L%s;", OBJECT));
            jvmCastGen.addUnboxInsn(this.mv, callIns.lhsOp.variableDcl.type);
            // store return
            BIRNode.BIRVariableDcl lhsOpVarDcl = callIns.lhsOp.variableDcl;
            this.storeToVar(lhsOpVarDcl);
        }

        this.mv.visitJumpInsn(GOTO, notBlockedOnExternLabel);

        this.mv.visitLabel(blockedOnExternLabel);

        this.mv.visitTypeInsn(NEW, callIns.jClassName);
        this.mv.visitInsn(DUP);

        int argIndex = 0;

        int argsCount = callIns.args.size();
        while (argIndex < argsCount) {
            BIROperand arg = callIns.args.get(argIndex);
            this.loadVar(arg.variableDcl);
            argIndex += 1;
        }

        String jClassName = callIns.jClassName;
        String jMethodName = callIns.name;
        String jMethodVMSig = callIns.jMethodVMSig;
        this.mv.visitMethodInsn(INVOKESPECIAL, jClassName, jMethodName, jMethodVMSig, false);

        BIRNode.BIRVariableDcl lhsOpVarDcl = callIns.lhsOp.variableDcl;

        if (lhsOpVarDcl != null) {
            this.storeToVar(lhsOpVarDcl);
        }

        this.mv.visitLabel(notBlockedOnExternLabel);
    }

    private void genHandlingBlockedOnExternal(int localVarOffset, Label blockedOnExternLabel) {
        this.mv.visitVarInsn(ALOAD, localVarOffset);
        this.mv.visitMethodInsn(INVOKEVIRTUAL, STRAND_CLASS, IS_BLOCKED_ON_EXTERN_FIELD, "()Z", false);
        this.mv.visitJumpInsn(IFEQ, blockedOnExternLabel);

        this.mv.visitVarInsn(ALOAD, localVarOffset);
        this.mv.visitInsn(ICONST_0);
        this.mv.visitFieldInsn(PUTFIELD, STRAND_CLASS, BLOCKED_ON_EXTERN_FIELD, "Z");

        // Throw error if strand has panic
        this.mv.visitVarInsn(ALOAD, localVarOffset);
        mv.visitFieldInsn(GETFIELD, STRAND_CLASS, PANIC_FIELD, String.format("L%s;", BERROR));
        Label panicLabel = new Label();
        mv.visitJumpInsn(IFNULL, panicLabel);
        this.mv.visitVarInsn(ALOAD, localVarOffset);
        mv.visitFieldInsn(GETFIELD, STRAND_CLASS, PANIC_FIELD, String.format("L%s;", BERROR));
        mv.visitInsn(DUP);
        this.mv.visitVarInsn(ALOAD, localVarOffset);
        mv.visitInsn(ACONST_NULL);
        mv.visitFieldInsn(PUTFIELD, STRAND_CLASS, PANIC_FIELD, String.format("L%s;", BERROR));
        mv.visitInsn(ATHROW);
        mv.visitLabel(panicLabel);
    }

    private void storeReturnFromCallIns(BIRNode.BIRVariableDcl lhsOpVarDcl) {

        if (lhsOpVarDcl != null) {
            this.storeToVar(lhsOpVarDcl);
        } else {
            this.mv.visitInsn(POP);
        }
    }


    private void genCall(BIRTerminator.Call callIns, PackageID packageID, int localVarOffset) {

        if (!callIns.isVirtual) {
            this.genFuncCall(callIns, packageID, localVarOffset);
            return;
        }

        BIRNode.BIRVariableDcl selfArg = callIns.args.get(0).variableDcl;
        if (selfArg.type.tag == TypeTags.OBJECT) {
            this.genVirtualCall(callIns, JvmCodeGenUtil.isBallerinaBuiltinModule(
                    packageID.orgName.getValue(), packageID.name.getValue()), localVarOffset);
        } else {
            // then this is a function attached to a built-in type
            this.genBuiltinTypeAttachedFuncCall(callIns, packageID, localVarOffset);
        }
    }

    private void genFuncCall(BIRTerminator.Call callIns, PackageID packageID, int localVarOffset) {
        String methodName = callIns.name.value;
        this.genStaticCall(callIns, packageID, localVarOffset, methodName, methodName);
    }

    private void genBuiltinTypeAttachedFuncCall(BIRTerminator.Call callIns, PackageID packageID, int localVarOffset) {

        String methodLookupName = callIns.name.value;
        int optionalIndex = methodLookupName.indexOf(".");
        int index = optionalIndex != -1 ? optionalIndex + 1 : 0;
        String methodName = methodLookupName.substring(index);
        this.genStaticCall(callIns, packageID, localVarOffset, methodName, methodLookupName);
    }

    private void genStaticCall(BIRTerminator.Call callIns, PackageID packageID, int localVarOffset,
                               String methodName, String methodLookupName) {
        // load strand
        this.mv.visitVarInsn(ALOAD, localVarOffset);
        String encodedMethodName = IdentifierUtils.encodeFunctionIdentifier(methodLookupName);
        String lookupKey = JvmCodeGenUtil.getPackageName(packageID) + encodedMethodName;

        int argsCount = callIns.args.size();
        int i = 0;
        while (i < argsCount) {
            BIRArgument arg = callIns.args.get(i);
            this.loadArgument(arg);
            this.loadStateOfArgument(arg, JvmCodeGenUtil.isBallerinaBuiltinModule(packageID.orgName.getValue(),
                                    packageID.name.getValue()));
            i += 1;
        }
        BIRFunctionWrapper functionWrapper = jvmPackageGen.lookupBIRFunctionWrapper(lookupKey);
        String methodDesc;
        String jvmClass;
        if (functionWrapper != null) {
            jvmClass = functionWrapper.fullQualifiedClassName;
            methodDesc = functionWrapper.jvmMethodDescription;
        } else {
            BPackageSymbol symbol = packageCache.getSymbol(
                    packageID.orgName.getValue() + "/" + packageID.name.getValue());
            Name decodedMethodName = new Name(IdentifierUtils.decodeIdentifier(methodName));
            BInvokableSymbol funcSymbol = (BInvokableSymbol) symbol.scope.lookup(decodedMethodName).symbol;
            BInvokableType type = (BInvokableType) funcSymbol.type;
            ArrayList<BType> params = new ArrayList<>(type.paramTypes);
            if (type.restType != null) {
                params.add(type.restType);
            }
            for (int j = params.size() - 1; j >= 0; j--) {
                params.add(j + 1, symbolTable.booleanType);
            }
            String balFileName = funcSymbol.source;


            if (balFileName == null || !balFileName.endsWith(BAL_EXTENSION)) {
                balFileName = MODULE_INIT_CLASS_NAME;
            }

            jvmClass = JvmCodeGenUtil.getModuleLevelClassName(packageID,
                                                              JvmCodeGenUtil.cleanupPathSeparators(balFileName));
            //TODO: add receiver:  BType attachedType = type.r != null ? receiver.type : null;
            BType retType = typeBuilder.build(type.retType);
            methodDesc = JvmCodeGenUtil.getMethodDesc(params, retType);
        }
        this.mv.visitMethodInsn(INVOKESTATIC, jvmClass, encodedMethodName, methodDesc, false);
    }

    private void genVirtualCall(BIRTerminator.Call callIns, boolean isBuiltInModule, int localVarOffset) {
        // load self
        BIRNode.BIRVariableDcl selfArg = callIns.args.get(0).variableDcl;
        this.loadVar(selfArg);
        this.mv.visitTypeInsn(CHECKCAST, B_OBJECT);

        // load the strand
        this.mv.visitVarInsn(ALOAD, localVarOffset);

        // load the function name as the second argument
        this.mv.visitLdcInsn(JvmCodeGenUtil.rewriteVirtualCallTypeName(callIns.name.value));

        // create an Object[] for the rest params
        int argsCount = callIns.args.size() - 1;
        // arg count doubled and 'isExist' boolean variables added for each arg.
        this.mv.visitLdcInsn((long) (argsCount * 2));
        this.mv.visitInsn(L2I);
        this.mv.visitTypeInsn(ANEWARRAY, OBJECT);

        int i = 0;
        int j = 0;
        while (i < argsCount) {
            this.mv.visitInsn(DUP);
            this.mv.visitLdcInsn((long) j);
            this.mv.visitInsn(L2I);
            j += 1;
            // i + 1 is used since we skip the first argument (self)
            BIRArgument arg = callIns.args.get(i + 1);
            this.loadArgument(arg);

            // Add the to the rest params array
            jvmCastGen.addBoxInsn(this.mv, arg.variableDcl.type);
            this.mv.visitInsn(AASTORE);

            this.mv.visitInsn(DUP);
            this.mv.visitLdcInsn((long) j);
            this.mv.visitInsn(L2I);
            j += 1;
<<<<<<< HEAD
            this.loadStateOfArgument(arg, isBuiltInModule);
            JvmCastGen.addBoxInsn(this.mv, symbolTable.booleanType);
=======

            this.loadBooleanArgToIndicateUserProvidedArg(isBuiltInModule, userProvidedArg);
            jvmCastGen.addBoxInsn(this.mv, symbolTable.booleanType);
>>>>>>> acb5b578
            this.mv.visitInsn(AASTORE);

            i += 1;
        }

        // call method
        String methodDesc = String.format("(L%s;L%s;[L%s;)L%s;", STRAND_CLASS, STRING_VALUE, OBJECT, OBJECT);
        this.mv.visitMethodInsn(INVOKEINTERFACE, B_OBJECT, "call", methodDesc, true);

        BType returnType = callIns.lhsOp.variableDcl.type;
        jvmCastGen.addUnboxInsn(this.mv, returnType);
    }

    private void loadStateOfArgument(BIRArgument arg, boolean isBuiltInModule) {
        if (isBuiltInModule) {
            return;
        }
        // Extra boolean is not gen for extern functions for now until the wrapper function is implemented.
        // We need to refactor this method. I am not sure whether userProvided flag make sense
        switch (arg.argState) {
            case PROVIDED:
                this.mv.visitInsn(ICONST_1);
                break;
            case NOT_PROVIDED:
                this.mv.visitInsn(ICONST_0);
                break;
            case CONDITIONALLY_PROVIDED:
                this.loadVar(arg.userProvidedCondition.variableDcl);
                break;
        }
    }

    private void loadArgument(BIRArgument arg) {
        BIRNode.BIRVariableDcl varDcl = arg.variableDcl;
        switch (arg.argState) {
            case PROVIDED:
            case CONDITIONALLY_PROVIDED:
                this.loadVar(varDcl);
                break;
            case NOT_PROVIDED:
                loadDefaultValue(this.mv, varDcl.type);
                break;
        }
    }

    private void genAsyncCallTerm(BIRTerminator.AsyncCall callIns, int localVarOffset, String moduleClassName,
                                  BType attachedType, String parentFunction) {

        PackageID calleePkgId = callIns.calleePkg;

        String orgName = calleePkgId.orgName.value;
        String moduleName = calleePkgId.name.value;

        // Check if already locked before submitting to scheduler.
        String lockStore = "L" + LOCK_STORE + ";";
        String initClassName = jvmPackageGen.lookupGlobalVarClassName(this.currentPackageName, LOCK_STORE_VAR_NAME);
        this.mv.visitFieldInsn(GETSTATIC, initClassName, LOCK_STORE_VAR_NAME, lockStore);
        this.mv.visitLdcInsn(GLOBAL_LOCK_NAME);
        this.mv.visitVarInsn(ALOAD, localVarOffset);
        this.mv.visitMethodInsn(INVOKEVIRTUAL, LOCK_STORE, "panicIfInLock",
                                String.format("(L%s;L%s;)V", STRING_VALUE, STRAND_CLASS), false);

        // Load the scheduler from strand
        this.mv.visitVarInsn(ALOAD, localVarOffset);
        this.mv.visitFieldInsn(GETFIELD, STRAND_CLASS, "scheduler", String.format("L%s;", SCHEDULER));

        // create an Object[] for the rest params
        int argsCount = callIns.args.size();
        //create an object array of args
        this.mv.visitLdcInsn((long) (argsCount * 2 + 1));
        this.mv.visitInsn(L2I);
        this.mv.visitTypeInsn(ANEWARRAY, OBJECT);

        int paramIndex = 1;
        for (BIRArgument arg : callIns.args) {
            this.mv.visitInsn(DUP);
            this.mv.visitLdcInsn((long) paramIndex);
            this.mv.visitInsn(L2I);

            this.loadArgument(arg);
            // Add the to the rest params array
            jvmCastGen.addBoxInsn(this.mv, arg.variableDcl.type);
            this.mv.visitInsn(AASTORE);
            paramIndex += 1;

            this.mv.visitInsn(DUP);
            this.mv.visitLdcInsn((long) paramIndex);
            this.mv.visitInsn(L2I);

<<<<<<< HEAD
            this.loadStateOfArgument(arg, JvmCodeGenUtil.isBallerinaBuiltinModule(orgName, moduleName));
            JvmCastGen.addBoxInsn(this.mv, symbolTable.booleanType);
=======
            this.loadBooleanArgToIndicateUserProvidedArg(JvmCodeGenUtil.isBallerinaBuiltinModule(orgName, moduleName),
                                                         userProvidedArg);
            jvmCastGen.addBoxInsn(this.mv, symbolTable.booleanType);
>>>>>>> acb5b578
            this.mv.visitInsn(AASTORE);
            paramIndex += 1;
        }
        String funcName = IdentifierUtils.encodeFunctionIdentifier(callIns.name.value);
        String lambdaName = "$" + funcName + "$lambda$_" + asyncDataCollector.getLambdaIndex() + "$";

        JvmCodeGenUtil.createFunctionPointer(this.mv, asyncDataCollector.getEnclosingClass(), lambdaName);
        asyncDataCollector.add(lambdaName, callIns);
        asyncDataCollector.incrementLambdaIndex();

        boolean concurrent = false;
        String strandName = null;
        // check for concurrent annotation
        if (callIns.annotAttachments.size() > 0) {
            for (BIRNode.BIRAnnotationAttachment annotationAttachment : callIns.annotAttachments) {
                if (annotationAttachment == null ||
                        !STRAND.equals(annotationAttachment.annotTagRef.value) ||
                        !JvmCodeGenUtil.isBuiltInPackage(annotationAttachment.packageID)) {
                    continue;
                }

                if (annotationAttachment.annotValues.size() == 0) {
                    break;
                }

                BIRNode.BIRAnnotationValue strandAnnot = annotationAttachment.annotValues.get(0);
                if (strandAnnot instanceof BIRNode.BIRAnnotationRecordValue) {
                    BIRNode.BIRAnnotationRecordValue recordValue = (BIRNode.BIRAnnotationRecordValue) strandAnnot;
                    if (recordValue.annotValueEntryMap.containsKey(STRAND_THREAD)) {
                        BIRNode.BIRAnnotationValue mapVal = recordValue.annotValueEntryMap.get(STRAND_THREAD);
                        if (mapVal instanceof BIRNode.BIRAnnotationLiteralValue &&
                                STRAND_VALUE_ANY.equals(((BIRNode.BIRAnnotationLiteralValue) mapVal).value)) {
                            concurrent = true;
                        }
                    }

                    if (recordValue.annotValueEntryMap.containsKey(STRAND_NAME)) {
                        strandName = ((BIRNode.BIRAnnotationLiteralValue) recordValue.
                                annotValueEntryMap.get(STRAND_NAME)).value.toString();

                    }

                    if (recordValue.annotValueEntryMap.containsKey(STRAND_POLICY_NAME)) {
                        BIRNode.BIRAnnotationValue mapVal = recordValue.annotValueEntryMap.get(STRAND_POLICY_NAME);
                        if (mapVal instanceof BIRNode.BIRAnnotationLiteralValue &&
                                !DEFAULT_STRAND_DISPATCHER.equals(((BIRNode.BIRAnnotationLiteralValue) mapVal).value)) {
                            throw new BLangCompilerException("Unsupported policy. Only 'DEFAULT' policy is " +
                                    "supported by jBallerina runtime.");
                        }
                    }
                }
                break;
            }
        }
        this.mv.visitVarInsn(ALOAD, localVarOffset);
        loadFpReturnType(callIns.lhsOp);
        String workerName =  strandName;
        if (workerName == null) {
            if (callIns.lhsOp.variableDcl.metaVarName != null) {
                this.mv.visitLdcInsn(callIns.lhsOp.variableDcl.metaVarName);
            } else {
                mv.visitInsn(ACONST_NULL);
            }
        } else {
            this.mv.visitLdcInsn(workerName);
        }

        this.submitToScheduler(callIns.lhsOp, moduleClassName, attachedType, parentFunction, concurrent,
                callIns.transactional);
    }

    private void generateWaitIns(BIRTerminator.Wait waitInst, int localVarOffset) {

        this.mv.visitVarInsn(ALOAD, localVarOffset);
        this.mv.visitTypeInsn(NEW, ARRAY_LIST);
        this.mv.visitInsn(DUP);
        this.mv.visitMethodInsn(INVOKESPECIAL, ARRAY_LIST, JVM_INIT_METHOD, "()V", false);

        int i = 0;
        while (i < waitInst.exprList.size()) {
            this.mv.visitInsn(DUP);
            BIROperand futureVal = waitInst.exprList.get(i);
            if (futureVal != null) {
                this.loadVar(futureVal.variableDcl);
            }
            this.mv.visitMethodInsn(INVOKEINTERFACE, LIST, "add", String.format("(L%s;)Z", OBJECT), true);
            this.mv.visitInsn(POP);
            i += 1;
        }

        this.mv.visitMethodInsn(INVOKEVIRTUAL, STRAND_CLASS, "handleWaitAny",
                                String.format("(L%s;)L%s$WaitResult;", LIST, STRAND_CLASS), false);
        BIRNode.BIRVariableDcl tempVar = new BIRNode.BIRVariableDcl(symbolTable.anyType, new Name("waitResult"),
                                                                    VarScope.FUNCTION, VarKind.ARG);
        int resultIndex = this.getJVMIndexOfVarRef(tempVar);
        this.mv.visitVarInsn(ASTORE, resultIndex);

        // assign result if result available
        Label afterIf = new Label();
        this.mv.visitVarInsn(ALOAD, resultIndex);
        this.mv.visitFieldInsn(GETFIELD, String.format("%s$WaitResult", STRAND_CLASS), "done", "Z");
        this.mv.visitJumpInsn(IFEQ, afterIf);
        Label withinIf = new Label();
        this.mv.visitLabel(withinIf);
        this.mv.visitVarInsn(ALOAD, resultIndex);
        this.mv.visitFieldInsn(GETFIELD, String.format("%s$WaitResult", STRAND_CLASS), "result",
                               String.format("L%s;", OBJECT));
        jvmCastGen.addUnboxInsn(this.mv, waitInst.lhsOp.variableDcl.type);
        this.storeToVar(waitInst.lhsOp.variableDcl);
        this.mv.visitLabel(afterIf);
    }

    private void genWaitAllIns(BIRTerminator.WaitAll waitAll, int localVarOffset) {

        this.mv.visitVarInsn(ALOAD, localVarOffset);
        this.mv.visitTypeInsn(NEW, HASH_MAP);
        this.mv.visitInsn(DUP);
        this.mv.visitMethodInsn(INVOKESPECIAL, HASH_MAP, JVM_INIT_METHOD, "()V", false);
        int i = 0;
        while (i < waitAll.keys.size()) {
            this.mv.visitInsn(DUP);
            this.mv.visitLdcInsn(waitAll.keys.get(i));
            BIROperand futureRef = waitAll.valueExprs.get(i);
            if (futureRef != null) {
                this.loadVar(futureRef.variableDcl);
            }
            this.mv.visitMethodInsn(INVOKEINTERFACE, MAP, "put", String.format("(L%s;L%s;)L%s;",
                                                                               OBJECT, OBJECT, OBJECT), true);
            this.mv.visitInsn(POP);
            i += 1;
        }

        this.loadVar(waitAll.lhsOp.variableDcl);
        this.mv.visitMethodInsn(INVOKEVIRTUAL, STRAND_CLASS, "handleWaitMultiple", String.format("(L%s;L%s;)V",
                                                                                                 MAP, MAP_VALUE),
                                false);
    }

    private void genFPCallIns(BIRTerminator.FPCall fpCall, String moduleClassName, BType attachedType,
                              String funcName, int localVarOffset) {

        if (fpCall.isAsync) {
            // Check if already locked before submitting to scheduler.
            String lockStore = "L" + LOCK_STORE + ";";
            String initClassName = jvmPackageGen.lookupGlobalVarClassName(this.currentPackageName, LOCK_STORE_VAR_NAME);
            this.mv.visitFieldInsn(GETSTATIC, initClassName, LOCK_STORE_VAR_NAME, lockStore);
            this.mv.visitLdcInsn(GLOBAL_LOCK_NAME);
            this.mv.visitVarInsn(ALOAD, localVarOffset);
            this.mv.visitMethodInsn(INVOKEVIRTUAL, LOCK_STORE, "panicIfInLock",
                                    String.format("(L%s;L%s;)V", STRING_VALUE, STRAND_CLASS), false);

            // Load the scheduler from strand
            this.mv.visitVarInsn(ALOAD, localVarOffset);
            this.mv.visitFieldInsn(GETFIELD, STRAND_CLASS, "scheduler", String.format("L%s;", SCHEDULER));
        } else {
            // load function ref, going to directly call the fp
            this.loadVar(fpCall.fp.variableDcl);
            this.mv.visitMethodInsn(INVOKEVIRTUAL, FUNCTION_POINTER, "getFunction",
                    String.format("()L%s;", FUNCTION), false);
        }

        // create an object array of args
        this.mv.visitIntInsn(BIPUSH, fpCall.args.size() * 2 + 1);
        this.mv.visitTypeInsn(ANEWARRAY, OBJECT);

        // load strand
        this.mv.visitInsn(DUP);

        // 0th index
        this.mv.visitIntInsn(BIPUSH, 0);

        this.mv.visitVarInsn(ALOAD, localVarOffset);
        this.mv.visitInsn(AASTORE);

        // load args
        int paramIndex = 1;
        for (BIRArgument arg : fpCall.args) {
            this.mv.visitInsn(DUP);
            this.mv.visitIntInsn(BIPUSH, paramIndex);
            this.loadVar(arg.variableDcl);
            BType bType = arg.variableDcl.type;
            jvmCastGen.addBoxInsn(this.mv, bType);
            this.mv.visitInsn(AASTORE);
            paramIndex += 1;

            this.loadTrueValueAsArg(paramIndex);
            paramIndex += 1;
        }

        // if async, we submit this to scheduler (worker scenario)

        if (fpCall.isAsync) {
            String workerName = fpCall.lhsOp.variableDcl.metaVarName;

            // load function ref now
            this.loadVar(fpCall.fp.variableDcl);
            this.mv.visitMethodInsn(INVOKESTATIC, ANNOTATION_UTILS, "isConcurrent", String.format("(L%s;)Z",
                    FUNCTION_POINTER), false);
            Label notConcurrent = new Label();
            this.mv.visitJumpInsn(IFEQ, notConcurrent);
            Label concurrent = new Label();
            this.mv.visitLabel(concurrent);
            this.loadVar(fpCall.fp.variableDcl);
            this.mv.visitVarInsn(ALOAD, localVarOffset);
            loadFpReturnType(fpCall.lhsOp);
            this.loadVar(fpCall.fp.variableDcl);
            if (workerName == null) {
                this.mv.visitInsn(ACONST_NULL);
            } else {
                this.mv.visitLdcInsn(workerName);
            }
            this.mv.visitMethodInsn(INVOKESTATIC, ANNOTATION_UTILS, "getStrandName",
                                    String.format("(L%s;L%s;)L%s;", FUNCTION_POINTER, STRING_VALUE, STRING_VALUE),
                                    false);
            this.submitToScheduler(fpCall.lhsOp, moduleClassName, attachedType, funcName, true, fpCall.transactional);
            Label afterSubmit = new Label();
            this.mv.visitJumpInsn(GOTO, afterSubmit);
            this.mv.visitLabel(notConcurrent);
            this.loadVar(fpCall.fp.variableDcl);
            this.mv.visitVarInsn(ALOAD, localVarOffset);
            loadFpReturnType(fpCall.lhsOp);
            this.loadVar(fpCall.fp.variableDcl);
            if (workerName == null) {
                this.mv.visitInsn(ACONST_NULL);
            } else {
                this.mv.visitLdcInsn(workerName);
            }
            this.mv.visitMethodInsn(INVOKESTATIC, ANNOTATION_UTILS, "getStrandName",
                                    String.format("(L%s;L%s;)L%s;", FUNCTION_POINTER, STRING_VALUE, STRING_VALUE),
                                    false);
            this.submitToScheduler(fpCall.lhsOp, moduleClassName, attachedType, funcName, false, fpCall.transactional);
            this.mv.visitLabel(afterSubmit);
        } else {
            this.mv.visitMethodInsn(INVOKEINTERFACE, FUNCTION, "apply",
                    String.format("(L%s;)L%s;", OBJECT, OBJECT), true);
            // store result
            BType lhsType = fpCall.lhsOp.variableDcl.type;
            if (lhsType != null) {
                jvmCastGen.addUnboxInsn(this.mv, lhsType);
            }

            BIRNode.BIRVariableDcl lhsVar = fpCall.lhsOp.variableDcl;
            if (lhsVar != null) {
                this.storeToVar(lhsVar);
            } else {
                this.mv.visitInsn(POP);
            }
        }
    }

    private void loadTrueValueAsArg(int paramIndex) {

        this.mv.visitInsn(DUP);
        this.mv.visitIntInsn(BIPUSH, paramIndex);
        this.mv.visitInsn(ICONST_1);
        jvmCastGen.addBoxInsn(this.mv, symbolTable.booleanType);
        this.mv.visitInsn(AASTORE);
    }

    private void genWorkerSendIns(BIRTerminator.WorkerSend ins, int localVarOffset) {

        this.mv.visitVarInsn(ALOAD, localVarOffset);
        if (!ins.isSameStrand) {
            this.mv.visitFieldInsn(GETFIELD, STRAND_CLASS, "parent", String.format("L%s;", STRAND_CLASS));
        }
        this.mv.visitFieldInsn(GETFIELD, STRAND_CLASS, "wdChannels", String.format("L%s;", WD_CHANNELS));
        this.mv.visitLdcInsn(ins.channel.value);
        this.mv.visitMethodInsn(INVOKEVIRTUAL, WD_CHANNELS, "getWorkerDataChannel", String.format("(L%s;)L%s;",
                STRING_VALUE, WORKER_DATA_CHANNEL), false);
        this.loadVar(ins.data.variableDcl);
        jvmCastGen.addBoxInsn(this.mv, ins.data.variableDcl.type);
        this.mv.visitVarInsn(ALOAD, localVarOffset);

        if (!ins.isSync) {
            this.mv.visitMethodInsn(INVOKEVIRTUAL, WORKER_DATA_CHANNEL, "sendData",
                                    String.format("(L%s;L%s;)V", OBJECT, STRAND_CLASS), false);
        } else {
            this.mv.visitMethodInsn(INVOKEVIRTUAL, WORKER_DATA_CHANNEL, "syncSendData",
                                    String.format("(L%s;L%s;)L%s;", OBJECT, STRAND_CLASS, OBJECT), false);
            BIROperand lhsOp = ins.lhsOp;
            if (lhsOp != null) {
                this.storeToVar(lhsOp.variableDcl);
            }
        }
    }

    private void genWorkerReceiveIns(BIRTerminator.WorkerReceive ins, int localVarOffset) {

        this.mv.visitVarInsn(ALOAD, localVarOffset);
        if (!ins.isSameStrand) {
            this.mv.visitFieldInsn(GETFIELD, STRAND_CLASS, "parent", String.format("L%s;", STRAND_CLASS));
        }
        this.mv.visitFieldInsn(GETFIELD, STRAND_CLASS, "wdChannels", String.format("L%s;", WD_CHANNELS));
        this.mv.visitLdcInsn(ins.workerName.value);
        this.mv.visitMethodInsn(INVOKEVIRTUAL, WD_CHANNELS, "getWorkerDataChannel", String.format("(L%s;)L%s;",
                STRING_VALUE, WORKER_DATA_CHANNEL), false);

        this.mv.visitVarInsn(ALOAD, localVarOffset);
        this.mv.visitMethodInsn(INVOKEVIRTUAL, WORKER_DATA_CHANNEL, "tryTakeData", String.format("(L%s;)L%s;",
                                                                                                 STRAND_CLASS, OBJECT),
                                false);

        BIRNode.BIRVariableDcl tempVar = new BIRNode.BIRVariableDcl(symbolTable.anyType, new Name("wrkMsg"),
                VarScope.FUNCTION, VarKind.ARG);
        int wrkResultIndex = this.getJVMIndexOfVarRef(tempVar);
        this.mv.visitVarInsn(ASTORE, wrkResultIndex);

        Label jumpAfterReceive = new Label();
        this.mv.visitVarInsn(ALOAD, wrkResultIndex);
        this.mv.visitJumpInsn(IFNULL, jumpAfterReceive);

        Label withinReceiveSuccess = new Label();
        this.mv.visitLabel(withinReceiveSuccess);
        this.mv.visitVarInsn(ALOAD, wrkResultIndex);
        jvmCastGen.addUnboxInsn(this.mv, ins.lhsOp.variableDcl.type);
        this.storeToVar(ins.lhsOp.variableDcl);

        this.mv.visitLabel(jumpAfterReceive);
    }

    private void genFlushIns(BIRTerminator.Flush ins, int localVarOffset) {

        this.mv.visitVarInsn(ALOAD, localVarOffset);
        JvmCodeGenUtil.loadChannelDetails(this.mv, Arrays.asList(ins.channels));
        this.mv.visitMethodInsn(INVOKEVIRTUAL, STRAND_CLASS, "handleFlush",
                                String.format("([L%s;)L%s;", CHANNEL_DETAILS, ERROR_VALUE), false);
        this.storeToVar(ins.lhsOp.variableDcl);
    }

    private void submitToScheduler(BIROperand lhsOp, String moduleClassName, BType attachedType,
                                   String parentFunction, boolean concurrent, boolean transactional) {

        String metaDataVarName;
        ScheduleFunctionInfo strandMetaData;
        if (attachedType != null) {
            metaDataVarName = getStrandMetadataVarName(attachedType.tsymbol.name.value,
                                                                         parentFunction);
            strandMetaData = new ScheduleFunctionInfo(attachedType.tsymbol.name.value, parentFunction);
        } else {
            metaDataVarName = JvmCodeGenUtil.getStrandMetadataVarName(parentFunction);
            strandMetaData = new ScheduleFunctionInfo(parentFunction);

        }
        asyncDataCollector.getStrandMetadata().putIfAbsent(metaDataVarName, strandMetaData);
        this.mv.visitFieldInsn(GETSTATIC, moduleClassName, metaDataVarName, String.format("L%s;", STRAND_METADATA));
        if (transactional && concurrent) {
            mv.visitMethodInsn(INVOKEVIRTUAL, SCHEDULER, SCHEDULE_TRANSACTIONAL_FUNCTION_METHOD,
                    String.format("([L%s;L%s;L%s;L%s;L%s;L%s;)L%s;", OBJECT, B_FUNCTION_POINTER,
                            STRAND_CLASS, TYPE, STRING_VALUE, STRAND_METADATA, FUTURE_VALUE), false);
        } else if (transactional) {
            mv.visitMethodInsn(INVOKEVIRTUAL, SCHEDULER, SCHEDULE_TRANSACTIONAL_LOCAL_METHOD,
                    String.format("([L%s;L%s;L%s;L%s;L%s;L%s;)L%s;", OBJECT, B_FUNCTION_POINTER,
                            STRAND_CLASS, TYPE, STRING_VALUE, STRAND_METADATA, FUTURE_VALUE), false);
        } else if (concurrent) {
            mv.visitMethodInsn(INVOKEVIRTUAL, SCHEDULER, SCHEDULE_FUNCTION_METHOD,
                               String.format("([L%s;L%s;L%s;L%s;L%s;L%s;)L%s;", OBJECT, B_FUNCTION_POINTER,
                                             STRAND_CLASS, TYPE, STRING_VALUE, STRAND_METADATA, FUTURE_VALUE), false);
        } else {
            mv.visitMethodInsn(INVOKEVIRTUAL, SCHEDULER, SCHEDULE_LOCAL_METHOD,
                               String.format("([L%s;L%s;L%s;L%s;L%s;L%s;)L%s;", OBJECT, B_FUNCTION_POINTER,
                                             STRAND_CLASS, TYPE, STRING_VALUE, STRAND_METADATA, FUTURE_VALUE), false);
        }
        // store return
        if (lhsOp.variableDcl != null) {
            BIRNode.BIRVariableDcl lhsOpVarDcl = lhsOp.variableDcl;
            // store the returned strand as the future
            this.storeToVar(lhsOpVarDcl);
        }
    }

    static String getStrandMetadataVarName(String typeName, String parentFunction) {
        return STRAND_METADATA_VAR_PREFIX + typeName + "$" + parentFunction +
                "$";
    }

    private void loadFpReturnType(BIROperand lhsOp) {

        BType futureType = lhsOp.variableDcl.type;
        BType returnType = symbolTable.anyType;
        if (futureType.tag == TypeTags.FUTURE) {
            returnType = ((BFutureType) futureType).constraint;
        }
        // load strand
        jvmTypeGen.loadType(this.mv, returnType);
    }

    private int getJVMIndexOfVarRef(BIRNode.BIRVariableDcl varDcl) {
        return this.indexMap.addIfNotExists(varDcl.name.value, varDcl.type);
    }

    private void loadVar(BIRNode.BIRVariableDcl varDcl) {

        jvmInstructionGen.generateVarLoad(this.mv, varDcl, this.getJVMIndexOfVarRef(varDcl));
    }

    private void storeToVar(BIRNode.BIRVariableDcl varDcl) {

        jvmInstructionGen.generateVarStore(this.mv, varDcl, this.getJVMIndexOfVarRef(varDcl));
    }

    public void genReturnTerm(int returnVarRefIndex, BIRNode.BIRFunction func) {

        BType bType = typeBuilder.build(func.type.retType);

        if (TypeTags.isIntegerTypeTag(bType.tag)) {
            this.mv.visitVarInsn(LLOAD, returnVarRefIndex);
            this.mv.visitInsn(LRETURN);
            return;
        } else if (TypeTags.isStringTypeTag(bType.tag) || TypeTags.isXMLTypeTag(bType.tag)) {
            this.mv.visitVarInsn(ALOAD, returnVarRefIndex);
            this.mv.visitInsn(ARETURN);
            return;
        }

        switch (bType.tag) {
            case TypeTags.NIL:
            case TypeTags.NEVER:
            case TypeTags.MAP:
            case TypeTags.ARRAY:
            case TypeTags.ANY:
            case TypeTags.INTERSECTION:
            case TypeTags.STREAM:
            case TypeTags.TABLE:
            case TypeTags.ANYDATA:
            case TypeTags.OBJECT:
            case TypeTags.DECIMAL:
            case TypeTags.RECORD:
            case TypeTags.TUPLE:
            case TypeTags.JSON:
            case TypeTags.FUTURE:
            case TypeTags.INVOKABLE:
            case TypeTags.HANDLE:
            case TypeTags.FINITE:
            case TypeTags.TYPEDESC:
            case TypeTags.READONLY:
                this.mv.visitVarInsn(ALOAD, returnVarRefIndex);
                this.mv.visitInsn(ARETURN);
                break;
            case TypeTags.BYTE:
            case TypeTags.BOOLEAN:
                this.mv.visitVarInsn(ILOAD, returnVarRefIndex);
                this.mv.visitInsn(IRETURN);
                break;
            case TypeTags.FLOAT:
                this.mv.visitVarInsn(DLOAD, returnVarRefIndex);
                this.mv.visitInsn(DRETURN);
                break;
            case TypeTags.UNION:
                this.handleErrorRetInUnion(returnVarRefIndex, Arrays.asList(func.workerChannels),
                        (BUnionType) bType);
                this.mv.visitVarInsn(ALOAD, returnVarRefIndex);
                this.mv.visitInsn(ARETURN);
                break;
            case TypeTags.ERROR:
                this.notifyChannels(Arrays.asList(func.workerChannels), returnVarRefIndex);
                this.mv.visitVarInsn(ALOAD, returnVarRefIndex);
                this.mv.visitInsn(ARETURN);
                break;
            default:
                throw new BLangCompilerException(JvmConstants.TYPE_NOT_SUPPORTED_MESSAGE +
                        String.format("%s", func.type.retType));
        }
    }

    public LabelGenerator getLabelGenerator() {
        return this.labelGen;
    }
}<|MERGE_RESOLUTION|>--- conflicted
+++ resolved
@@ -33,7 +33,6 @@
 import org.wso2.ballerinalang.compiler.bir.codegen.interop.JType;
 import org.wso2.ballerinalang.compiler.bir.codegen.interop.JTypeTags;
 import org.wso2.ballerinalang.compiler.bir.codegen.interop.JavaMethodCall;
-import org.wso2.ballerinalang.compiler.bir.model.BIRArgument;
 import org.wso2.ballerinalang.compiler.bir.model.BIRNode;
 import org.wso2.ballerinalang.compiler.bir.model.BIROperand;
 import org.wso2.ballerinalang.compiler.bir.model.BIRTerminator;
@@ -473,7 +472,7 @@
         int argsCount = callIns.args.size();
         while (argIndex < argsCount) {
             BIROperand arg = callIns.args.get(argIndex);
-            this.loadVar(arg.variableDcl);
+            this.visitArg(arg);
             argIndex += 1;
         }
 
@@ -554,7 +553,7 @@
         int argsCount = callIns.varArgExist ? callIns.args.size() - 1 : callIns.args.size();
         while (argIndex < argsCount) {
             BIROperand arg = callIns.args.get(argIndex);
-            this.loadVar(arg.variableDcl);
+            this.visitArg(arg);
             argIndex += 1;
         }
         if (callIns.varArgExist) {
@@ -619,7 +618,7 @@
         int argsCount = callIns.args.size();
         while (argIndex < argsCount) {
             BIROperand arg = callIns.args.get(argIndex);
-            this.loadVar(arg.variableDcl);
+            this.visitArg(arg);
             argIndex += 1;
         }
 
@@ -712,10 +711,11 @@
         int argsCount = callIns.args.size();
         int i = 0;
         while (i < argsCount) {
-            BIRArgument arg = callIns.args.get(i);
-            this.loadArgument(arg);
-            this.loadStateOfArgument(arg, JvmCodeGenUtil.isBallerinaBuiltinModule(packageID.orgName.getValue(),
-                                    packageID.name.getValue()));
+            BIROperand arg = callIns.args.get(i);
+            boolean userProvidedArg = this.visitArg(arg);
+            this.loadBooleanArgToIndicateUserProvidedArg(
+                    JvmCodeGenUtil.isBallerinaBuiltinModule(packageID.orgName.getValue(), packageID.name.getValue()),
+                    userProvidedArg);
             i += 1;
         }
         BIRFunctionWrapper functionWrapper = jvmPackageGen.lookupBIRFunctionWrapper(lookupKey);
@@ -780,8 +780,8 @@
             this.mv.visitInsn(L2I);
             j += 1;
             // i + 1 is used since we skip the first argument (self)
-            BIRArgument arg = callIns.args.get(i + 1);
-            this.loadArgument(arg);
+            BIROperand arg = callIns.args.get(i + 1);
+            boolean userProvidedArg = this.visitArg(arg);
 
             // Add the to the rest params array
             jvmCastGen.addBoxInsn(this.mv, arg.variableDcl.type);
@@ -791,14 +791,9 @@
             this.mv.visitLdcInsn((long) j);
             this.mv.visitInsn(L2I);
             j += 1;
-<<<<<<< HEAD
-            this.loadStateOfArgument(arg, isBuiltInModule);
-            JvmCastGen.addBoxInsn(this.mv, symbolTable.booleanType);
-=======
 
             this.loadBooleanArgToIndicateUserProvidedArg(isBuiltInModule, userProvidedArg);
             jvmCastGen.addBoxInsn(this.mv, symbolTable.booleanType);
->>>>>>> acb5b578
             this.mv.visitInsn(AASTORE);
 
             i += 1;
@@ -812,36 +807,28 @@
         jvmCastGen.addUnboxInsn(this.mv, returnType);
     }
 
-    private void loadStateOfArgument(BIRArgument arg, boolean isBuiltInModule) {
+    private void loadBooleanArgToIndicateUserProvidedArg(boolean isBuiltInModule, boolean userProvided) {
         if (isBuiltInModule) {
             return;
         }
         // Extra boolean is not gen for extern functions for now until the wrapper function is implemented.
         // We need to refactor this method. I am not sure whether userProvided flag make sense
-        switch (arg.argState) {
-            case PROVIDED:
-                this.mv.visitInsn(ICONST_1);
-                break;
-            case NOT_PROVIDED:
-                this.mv.visitInsn(ICONST_0);
-                break;
-            case CONDITIONALLY_PROVIDED:
-                this.loadVar(arg.userProvidedCondition.variableDcl);
-                break;
-        }
-    }
-
-    private void loadArgument(BIRArgument arg) {
+        if (userProvided) {
+            this.mv.visitInsn(ICONST_1);
+        } else {
+            this.mv.visitInsn(ICONST_0);
+        }
+    }
+
+    private boolean visitArg(BIROperand arg) {
         BIRNode.BIRVariableDcl varDcl = arg.variableDcl;
-        switch (arg.argState) {
-            case PROVIDED:
-            case CONDITIONALLY_PROVIDED:
-                this.loadVar(varDcl);
-                break;
-            case NOT_PROVIDED:
-                loadDefaultValue(this.mv, varDcl.type);
-                break;
-        }
+        if (varDcl.name.value.startsWith("_")) {
+            loadDefaultValue(this.mv, varDcl.type);
+            return false;
+        }
+
+        this.loadVar(varDcl);
+        return true;
     }
 
     private void genAsyncCallTerm(BIRTerminator.AsyncCall callIns, int localVarOffset, String moduleClassName,
@@ -873,12 +860,12 @@
         this.mv.visitTypeInsn(ANEWARRAY, OBJECT);
 
         int paramIndex = 1;
-        for (BIRArgument arg : callIns.args) {
+        for (BIROperand arg : callIns.args) {
             this.mv.visitInsn(DUP);
             this.mv.visitLdcInsn((long) paramIndex);
             this.mv.visitInsn(L2I);
 
-            this.loadArgument(arg);
+            boolean userProvidedArg = this.visitArg(arg);
             // Add the to the rest params array
             jvmCastGen.addBoxInsn(this.mv, arg.variableDcl.type);
             this.mv.visitInsn(AASTORE);
@@ -888,14 +875,9 @@
             this.mv.visitLdcInsn((long) paramIndex);
             this.mv.visitInsn(L2I);
 
-<<<<<<< HEAD
-            this.loadStateOfArgument(arg, JvmCodeGenUtil.isBallerinaBuiltinModule(orgName, moduleName));
-            JvmCastGen.addBoxInsn(this.mv, symbolTable.booleanType);
-=======
             this.loadBooleanArgToIndicateUserProvidedArg(JvmCodeGenUtil.isBallerinaBuiltinModule(orgName, moduleName),
                                                          userProvidedArg);
             jvmCastGen.addBoxInsn(this.mv, symbolTable.booleanType);
->>>>>>> acb5b578
             this.mv.visitInsn(AASTORE);
             paramIndex += 1;
         }
@@ -1072,7 +1054,7 @@
 
         // load args
         int paramIndex = 1;
-        for (BIRArgument arg : fpCall.args) {
+        for (BIROperand arg : fpCall.args) {
             this.mv.visitInsn(DUP);
             this.mv.visitIntInsn(BIPUSH, paramIndex);
             this.loadVar(arg.variableDcl);
