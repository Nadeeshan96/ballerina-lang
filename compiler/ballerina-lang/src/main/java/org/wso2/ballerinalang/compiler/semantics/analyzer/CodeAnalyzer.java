--- conflicted
+++ resolved
@@ -3177,13 +3177,10 @@
 
     @Override
     public void visit(BLangQueryExpr queryExpr, AnalyzerData data) {
-<<<<<<< HEAD
         boolean failureHandled = data.failureHandled;
         data.failureHandled = true;
         data.errorTypes.push(new LinkedHashSet<>());
-=======
         boolean prevQueryToTableWithKey = data.queryToTableWithKey;
->>>>>>> 34f7dac2
         data.queryToTableWithKey = queryExpr.isTable() && !queryExpr.fieldNameIdentifierList.isEmpty();
         int fromCount = 0;
         for (BLangNode clause : queryExpr.getQueryClauses()) {
@@ -3199,19 +3196,16 @@
             }
             analyzeNode(clause, data);
         }
-<<<<<<< HEAD
         data.failureHandled = failureHandled;
         data.errorTypes.pop();
-=======
         data.queryToTableWithKey = prevQueryToTableWithKey;
->>>>>>> 34f7dac2
     }
 
     @Override
     public void visit(BLangQueryAction queryAction, AnalyzerData data) {
         boolean prevFailureHandled = data.failureHandled;
         data.failureHandled = true;
-//        data.errorTypes.push(new LinkedHashSet<>());
+        data.errorTypes.push(new LinkedHashSet<>());
         int fromCount = 0;
         for (BLangNode clause : queryAction.getQueryClauses()) {
             if (clause.getKind() == NodeKind.FROM) {
@@ -3228,7 +3222,7 @@
         }
         validateActionParentNode(queryAction.pos, queryAction);
         data.failureHandled = prevFailureHandled;
-//        data.errorTypes.pop();
+        data.errorTypes.pop();
     }
 
     @Override
