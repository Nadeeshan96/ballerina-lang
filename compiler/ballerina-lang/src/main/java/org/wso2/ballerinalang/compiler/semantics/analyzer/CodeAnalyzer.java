/*
*  Copyright (c) 2017, WSO2 Inc. (http://www.wso2.org) All Rights Reserved.
*
*  WSO2 Inc. licenses this file to you under the Apache License,
*  Version 2.0 (the "License"); you may not use this file except
*  in compliance with the License.
*  You may obtain a copy of the License at
*
*    http://www.apache.org/licenses/LICENSE-2.0
*
*  Unless required by applicable law or agreed to in writing,
*  software distributed under the License is distributed on an
*  "AS IS" BASIS, WITHOUT WARRANTIES OR CONDITIONS OF ANY
*  KIND, either express or implied.  See the License for the
*  specific language governing permissions and limitations
*  under the License.
*/
package org.wso2.ballerinalang.compiler.semantics.analyzer;

import io.ballerina.identifier.Utils;
import io.ballerina.tools.diagnostics.Location;
import org.ballerinalang.compiler.CompilerPhase;
import org.ballerinalang.model.elements.Flag;
import org.ballerinalang.model.elements.PackageID;
import org.ballerinalang.model.symbols.SymbolKind;
import org.ballerinalang.model.tree.ActionNode;
import org.ballerinalang.model.tree.NodeKind;
import org.ballerinalang.model.tree.OperatorKind;
import org.ballerinalang.model.tree.TopLevelNode;
import org.ballerinalang.model.tree.expressions.RecordLiteralNode;
import org.ballerinalang.model.tree.expressions.XMLNavigationAccess;
import org.ballerinalang.model.tree.statements.StatementNode;
import org.ballerinalang.util.diagnostic.DiagnosticErrorCode;
import org.ballerinalang.util.diagnostic.DiagnosticHintCode;
import org.ballerinalang.util.diagnostic.DiagnosticWarningCode;
import org.wso2.ballerinalang.compiler.diagnostic.BLangDiagnosticLog;
import org.wso2.ballerinalang.compiler.semantics.model.Scope;
import org.wso2.ballerinalang.compiler.semantics.model.SymbolEnv;
import org.wso2.ballerinalang.compiler.semantics.model.SymbolTable;
import org.wso2.ballerinalang.compiler.semantics.model.symbols.BAnnotationSymbol;
import org.wso2.ballerinalang.compiler.semantics.model.symbols.BAttachedFunction;
import org.wso2.ballerinalang.compiler.semantics.model.symbols.BConstantSymbol;
import org.wso2.ballerinalang.compiler.semantics.model.symbols.BInvokableSymbol;
import org.wso2.ballerinalang.compiler.semantics.model.symbols.BObjectTypeSymbol;
import org.wso2.ballerinalang.compiler.semantics.model.symbols.BPackageSymbol;
import org.wso2.ballerinalang.compiler.semantics.model.symbols.BSymbol;
import org.wso2.ballerinalang.compiler.semantics.model.symbols.BTypeSymbol;
import org.wso2.ballerinalang.compiler.semantics.model.symbols.BVarSymbol;
import org.wso2.ballerinalang.compiler.semantics.model.symbols.SymTag;
import org.wso2.ballerinalang.compiler.semantics.model.symbols.Symbols;
import org.wso2.ballerinalang.compiler.semantics.model.types.BArrayType;
import org.wso2.ballerinalang.compiler.semantics.model.types.BErrorType;
import org.wso2.ballerinalang.compiler.semantics.model.types.BField;
import org.wso2.ballerinalang.compiler.semantics.model.types.BFiniteType;
import org.wso2.ballerinalang.compiler.semantics.model.types.BFutureType;
import org.wso2.ballerinalang.compiler.semantics.model.types.BInvokableType;
import org.wso2.ballerinalang.compiler.semantics.model.types.BMapType;
import org.wso2.ballerinalang.compiler.semantics.model.types.BObjectType;
import org.wso2.ballerinalang.compiler.semantics.model.types.BParameterizedType;
import org.wso2.ballerinalang.compiler.semantics.model.types.BRecordType;
import org.wso2.ballerinalang.compiler.semantics.model.types.BStreamType;
import org.wso2.ballerinalang.compiler.semantics.model.types.BTableType;
import org.wso2.ballerinalang.compiler.semantics.model.types.BTupleType;
import org.wso2.ballerinalang.compiler.semantics.model.types.BType;
import org.wso2.ballerinalang.compiler.semantics.model.types.BUnionType;
import org.wso2.ballerinalang.compiler.tree.BLangAnnotation;
import org.wso2.ballerinalang.compiler.tree.BLangAnnotationAttachment;
import org.wso2.ballerinalang.compiler.tree.BLangBlockFunctionBody;
import org.wso2.ballerinalang.compiler.tree.BLangClassDefinition;
import org.wso2.ballerinalang.compiler.tree.BLangCompilationUnit;
import org.wso2.ballerinalang.compiler.tree.BLangErrorVariable;
import org.wso2.ballerinalang.compiler.tree.BLangExprFunctionBody;
import org.wso2.ballerinalang.compiler.tree.BLangExternalFunctionBody;
import org.wso2.ballerinalang.compiler.tree.BLangFunction;
import org.wso2.ballerinalang.compiler.tree.BLangIdentifier;
import org.wso2.ballerinalang.compiler.tree.BLangImportPackage;
import org.wso2.ballerinalang.compiler.tree.BLangInvokableNode;
import org.wso2.ballerinalang.compiler.tree.BLangNode;
import org.wso2.ballerinalang.compiler.tree.BLangPackage;
import org.wso2.ballerinalang.compiler.tree.BLangRecordVariable;
import org.wso2.ballerinalang.compiler.tree.BLangRecordVariable.BLangRecordVariableKeyValue;
import org.wso2.ballerinalang.compiler.tree.BLangResourceFunction;
import org.wso2.ballerinalang.compiler.tree.BLangRetrySpec;
import org.wso2.ballerinalang.compiler.tree.BLangService;
import org.wso2.ballerinalang.compiler.tree.BLangSimpleVariable;
import org.wso2.ballerinalang.compiler.tree.BLangTestablePackage;
import org.wso2.ballerinalang.compiler.tree.BLangTupleVariable;
import org.wso2.ballerinalang.compiler.tree.BLangTypeDefinition;
import org.wso2.ballerinalang.compiler.tree.BLangVariable;
import org.wso2.ballerinalang.compiler.tree.BLangXMLNS;
import org.wso2.ballerinalang.compiler.tree.SimpleBLangNodeAnalyzer;
import org.wso2.ballerinalang.compiler.tree.bindingpatterns.BLangBindingPattern;
import org.wso2.ballerinalang.compiler.tree.bindingpatterns.BLangCaptureBindingPattern;
import org.wso2.ballerinalang.compiler.tree.bindingpatterns.BLangErrorBindingPattern;
import org.wso2.ballerinalang.compiler.tree.bindingpatterns.BLangErrorCauseBindingPattern;
import org.wso2.ballerinalang.compiler.tree.bindingpatterns.BLangErrorFieldBindingPatterns;
import org.wso2.ballerinalang.compiler.tree.bindingpatterns.BLangErrorMessageBindingPattern;
import org.wso2.ballerinalang.compiler.tree.bindingpatterns.BLangFieldBindingPattern;
import org.wso2.ballerinalang.compiler.tree.bindingpatterns.BLangListBindingPattern;
import org.wso2.ballerinalang.compiler.tree.bindingpatterns.BLangMappingBindingPattern;
import org.wso2.ballerinalang.compiler.tree.bindingpatterns.BLangNamedArgBindingPattern;
import org.wso2.ballerinalang.compiler.tree.bindingpatterns.BLangSimpleBindingPattern;
import org.wso2.ballerinalang.compiler.tree.bindingpatterns.BLangWildCardBindingPattern;
import org.wso2.ballerinalang.compiler.tree.clauses.BLangDoClause;
import org.wso2.ballerinalang.compiler.tree.clauses.BLangFromClause;
import org.wso2.ballerinalang.compiler.tree.clauses.BLangJoinClause;
import org.wso2.ballerinalang.compiler.tree.clauses.BLangLetClause;
import org.wso2.ballerinalang.compiler.tree.clauses.BLangLimitClause;
import org.wso2.ballerinalang.compiler.tree.clauses.BLangMatchClause;
import org.wso2.ballerinalang.compiler.tree.clauses.BLangOnClause;
import org.wso2.ballerinalang.compiler.tree.clauses.BLangOnConflictClause;
import org.wso2.ballerinalang.compiler.tree.clauses.BLangOnFailClause;
import org.wso2.ballerinalang.compiler.tree.clauses.BLangOrderByClause;
import org.wso2.ballerinalang.compiler.tree.clauses.BLangSelectClause;
import org.wso2.ballerinalang.compiler.tree.clauses.BLangWhereClause;
import org.wso2.ballerinalang.compiler.tree.expressions.BLangAnnotAccessExpr;
import org.wso2.ballerinalang.compiler.tree.expressions.BLangArrowFunction;
import org.wso2.ballerinalang.compiler.tree.expressions.BLangBinaryExpr;
import org.wso2.ballerinalang.compiler.tree.expressions.BLangCheckPanickedExpr;
import org.wso2.ballerinalang.compiler.tree.expressions.BLangCheckedExpr;
import org.wso2.ballerinalang.compiler.tree.expressions.BLangCommitExpr;
import org.wso2.ballerinalang.compiler.tree.expressions.BLangConstRef;
import org.wso2.ballerinalang.compiler.tree.expressions.BLangConstant;
import org.wso2.ballerinalang.compiler.tree.expressions.BLangElvisExpr;
import org.wso2.ballerinalang.compiler.tree.expressions.BLangErrorConstructorExpr;
import org.wso2.ballerinalang.compiler.tree.expressions.BLangErrorVarRef;
import org.wso2.ballerinalang.compiler.tree.expressions.BLangExpression;
import org.wso2.ballerinalang.compiler.tree.expressions.BLangFieldBasedAccess;
import org.wso2.ballerinalang.compiler.tree.expressions.BLangGroupExpr;
import org.wso2.ballerinalang.compiler.tree.expressions.BLangIndexBasedAccess;
import org.wso2.ballerinalang.compiler.tree.expressions.BLangInferredTypedescDefaultNode;
import org.wso2.ballerinalang.compiler.tree.expressions.BLangInvocation;
import org.wso2.ballerinalang.compiler.tree.expressions.BLangLambdaFunction;
import org.wso2.ballerinalang.compiler.tree.expressions.BLangLetExpression;
import org.wso2.ballerinalang.compiler.tree.expressions.BLangListConstructorExpr;
import org.wso2.ballerinalang.compiler.tree.expressions.BLangListConstructorExpr.BLangListConstructorSpreadOpExpr;
import org.wso2.ballerinalang.compiler.tree.expressions.BLangLiteral;
import org.wso2.ballerinalang.compiler.tree.expressions.BLangMatchExpression;
import org.wso2.ballerinalang.compiler.tree.expressions.BLangMatchGuard;
import org.wso2.ballerinalang.compiler.tree.expressions.BLangNamedArgsExpression;
import org.wso2.ballerinalang.compiler.tree.expressions.BLangNumericLiteral;
import org.wso2.ballerinalang.compiler.tree.expressions.BLangObjectConstructorExpression;
import org.wso2.ballerinalang.compiler.tree.expressions.BLangQueryAction;
import org.wso2.ballerinalang.compiler.tree.expressions.BLangQueryExpr;
import org.wso2.ballerinalang.compiler.tree.expressions.BLangRawTemplateLiteral;
import org.wso2.ballerinalang.compiler.tree.expressions.BLangRecordLiteral;
import org.wso2.ballerinalang.compiler.tree.expressions.BLangRecordLiteral.BLangRecordKeyValueField;
import org.wso2.ballerinalang.compiler.tree.expressions.BLangRecordVarRef;
import org.wso2.ballerinalang.compiler.tree.expressions.BLangRestArgsExpression;
import org.wso2.ballerinalang.compiler.tree.expressions.BLangServiceConstructorExpr;
import org.wso2.ballerinalang.compiler.tree.expressions.BLangSimpleVarRef;
import org.wso2.ballerinalang.compiler.tree.expressions.BLangStringTemplateLiteral;
import org.wso2.ballerinalang.compiler.tree.expressions.BLangTableConstructorExpr;
import org.wso2.ballerinalang.compiler.tree.expressions.BLangTableMultiKeyExpr;
import org.wso2.ballerinalang.compiler.tree.expressions.BLangTernaryExpr;
import org.wso2.ballerinalang.compiler.tree.expressions.BLangTransactionalExpr;
import org.wso2.ballerinalang.compiler.tree.expressions.BLangTrapExpr;
import org.wso2.ballerinalang.compiler.tree.expressions.BLangTupleVarRef;
import org.wso2.ballerinalang.compiler.tree.expressions.BLangTypeConversionExpr;
import org.wso2.ballerinalang.compiler.tree.expressions.BLangTypeInit;
import org.wso2.ballerinalang.compiler.tree.expressions.BLangTypeTestExpr;
import org.wso2.ballerinalang.compiler.tree.expressions.BLangTypedescExpr;
import org.wso2.ballerinalang.compiler.tree.expressions.BLangUnaryExpr;
import org.wso2.ballerinalang.compiler.tree.expressions.BLangValueExpression;
import org.wso2.ballerinalang.compiler.tree.expressions.BLangVariableReference;
import org.wso2.ballerinalang.compiler.tree.expressions.BLangWaitExpr;
import org.wso2.ballerinalang.compiler.tree.expressions.BLangWaitForAllExpr;
import org.wso2.ballerinalang.compiler.tree.expressions.BLangWorkerFlushExpr;
import org.wso2.ballerinalang.compiler.tree.expressions.BLangWorkerReceive;
import org.wso2.ballerinalang.compiler.tree.expressions.BLangWorkerSyncSendExpr;
import org.wso2.ballerinalang.compiler.tree.expressions.BLangXMLAttribute;
import org.wso2.ballerinalang.compiler.tree.expressions.BLangXMLCommentLiteral;
import org.wso2.ballerinalang.compiler.tree.expressions.BLangXMLElementAccess;
import org.wso2.ballerinalang.compiler.tree.expressions.BLangXMLElementLiteral;
import org.wso2.ballerinalang.compiler.tree.expressions.BLangXMLNavigationAccess;
import org.wso2.ballerinalang.compiler.tree.expressions.BLangXMLProcInsLiteral;
import org.wso2.ballerinalang.compiler.tree.expressions.BLangXMLQName;
import org.wso2.ballerinalang.compiler.tree.expressions.BLangXMLQuotedString;
import org.wso2.ballerinalang.compiler.tree.expressions.BLangXMLSequenceLiteral;
import org.wso2.ballerinalang.compiler.tree.expressions.BLangXMLTextLiteral;
import org.wso2.ballerinalang.compiler.tree.matchpatterns.BLangConstPattern;
import org.wso2.ballerinalang.compiler.tree.matchpatterns.BLangErrorCauseMatchPattern;
import org.wso2.ballerinalang.compiler.tree.matchpatterns.BLangErrorFieldMatchPatterns;
import org.wso2.ballerinalang.compiler.tree.matchpatterns.BLangErrorMatchPattern;
import org.wso2.ballerinalang.compiler.tree.matchpatterns.BLangErrorMessageMatchPattern;
import org.wso2.ballerinalang.compiler.tree.matchpatterns.BLangFieldMatchPattern;
import org.wso2.ballerinalang.compiler.tree.matchpatterns.BLangListMatchPattern;
import org.wso2.ballerinalang.compiler.tree.matchpatterns.BLangMappingMatchPattern;
import org.wso2.ballerinalang.compiler.tree.matchpatterns.BLangMatchPattern;
import org.wso2.ballerinalang.compiler.tree.matchpatterns.BLangNamedArgMatchPattern;
import org.wso2.ballerinalang.compiler.tree.matchpatterns.BLangSimpleMatchPattern;
import org.wso2.ballerinalang.compiler.tree.matchpatterns.BLangVarBindingPatternMatchPattern;
import org.wso2.ballerinalang.compiler.tree.matchpatterns.BLangWildCardMatchPattern;
import org.wso2.ballerinalang.compiler.tree.statements.BLangAssignment;
import org.wso2.ballerinalang.compiler.tree.statements.BLangBlockStmt;
import org.wso2.ballerinalang.compiler.tree.statements.BLangBreak;
import org.wso2.ballerinalang.compiler.tree.statements.BLangCompoundAssignment;
import org.wso2.ballerinalang.compiler.tree.statements.BLangContinue;
import org.wso2.ballerinalang.compiler.tree.statements.BLangDo;
import org.wso2.ballerinalang.compiler.tree.statements.BLangErrorDestructure;
import org.wso2.ballerinalang.compiler.tree.statements.BLangErrorVariableDef;
import org.wso2.ballerinalang.compiler.tree.statements.BLangExpressionStmt;
import org.wso2.ballerinalang.compiler.tree.statements.BLangFail;
import org.wso2.ballerinalang.compiler.tree.statements.BLangForeach;
import org.wso2.ballerinalang.compiler.tree.statements.BLangForkJoin;
import org.wso2.ballerinalang.compiler.tree.statements.BLangIf;
import org.wso2.ballerinalang.compiler.tree.statements.BLangLock;
import org.wso2.ballerinalang.compiler.tree.statements.BLangMatch;
import org.wso2.ballerinalang.compiler.tree.statements.BLangMatch.BLangMatchBindingPatternClause;
import org.wso2.ballerinalang.compiler.tree.statements.BLangMatch.BLangMatchStaticBindingPatternClause;
import org.wso2.ballerinalang.compiler.tree.statements.BLangMatch.BLangMatchStructuredBindingPatternClause;
import org.wso2.ballerinalang.compiler.tree.statements.BLangMatchStatement;
import org.wso2.ballerinalang.compiler.tree.statements.BLangPanic;
import org.wso2.ballerinalang.compiler.tree.statements.BLangRecordDestructure;
import org.wso2.ballerinalang.compiler.tree.statements.BLangRecordVariableDef;
import org.wso2.ballerinalang.compiler.tree.statements.BLangRetry;
import org.wso2.ballerinalang.compiler.tree.statements.BLangRetryTransaction;
import org.wso2.ballerinalang.compiler.tree.statements.BLangReturn;
import org.wso2.ballerinalang.compiler.tree.statements.BLangRollback;
import org.wso2.ballerinalang.compiler.tree.statements.BLangSimpleVariableDef;
import org.wso2.ballerinalang.compiler.tree.statements.BLangStatement;
import org.wso2.ballerinalang.compiler.tree.statements.BLangTransaction;
import org.wso2.ballerinalang.compiler.tree.statements.BLangTupleDestructure;
import org.wso2.ballerinalang.compiler.tree.statements.BLangTupleVariableDef;
import org.wso2.ballerinalang.compiler.tree.statements.BLangWhile;
import org.wso2.ballerinalang.compiler.tree.statements.BLangWorkerSend;
import org.wso2.ballerinalang.compiler.tree.statements.BLangXMLNSStatement;
import org.wso2.ballerinalang.compiler.tree.types.BLangArrayType;
import org.wso2.ballerinalang.compiler.tree.types.BLangBuiltInRefTypeNode;
import org.wso2.ballerinalang.compiler.tree.types.BLangConstrainedType;
import org.wso2.ballerinalang.compiler.tree.types.BLangErrorType;
import org.wso2.ballerinalang.compiler.tree.types.BLangFiniteTypeNode;
import org.wso2.ballerinalang.compiler.tree.types.BLangFunctionTypeNode;
import org.wso2.ballerinalang.compiler.tree.types.BLangIntersectionTypeNode;
import org.wso2.ballerinalang.compiler.tree.types.BLangLetVariable;
import org.wso2.ballerinalang.compiler.tree.types.BLangObjectTypeNode;
import org.wso2.ballerinalang.compiler.tree.types.BLangRecordTypeNode;
import org.wso2.ballerinalang.compiler.tree.types.BLangStreamType;
import org.wso2.ballerinalang.compiler.tree.types.BLangTableTypeNode;
import org.wso2.ballerinalang.compiler.tree.types.BLangTupleTypeNode;
import org.wso2.ballerinalang.compiler.tree.types.BLangType;
import org.wso2.ballerinalang.compiler.tree.types.BLangUnionTypeNode;
import org.wso2.ballerinalang.compiler.tree.types.BLangUserDefinedType;
import org.wso2.ballerinalang.compiler.tree.types.BLangValueType;
import org.wso2.ballerinalang.compiler.util.CompilerContext;
import org.wso2.ballerinalang.compiler.util.Constants;
import org.wso2.ballerinalang.compiler.util.Name;
import org.wso2.ballerinalang.compiler.util.Names;
import org.wso2.ballerinalang.compiler.util.TypeDefBuilderHelper;
import org.wso2.ballerinalang.compiler.util.TypeTags;
import org.wso2.ballerinalang.util.Flags;

import java.util.ArrayList;
import java.util.Comparator;
import java.util.HashMap;
import java.util.HashSet;
import java.util.IdentityHashMap;
import java.util.LinkedHashMap;
import java.util.LinkedHashSet;
import java.util.List;
import java.util.Map;
import java.util.Objects;
import java.util.Set;
import java.util.Stack;
import java.util.stream.Collectors;
import java.util.stream.IntStream;

import static org.ballerinalang.model.tree.NodeKind.LITERAL;
import static org.ballerinalang.util.BLangCompilerConstants.RETRY_MANAGER_OBJECT_SHOULD_RETRY_FUNC;
import static org.wso2.ballerinalang.compiler.tree.BLangInvokableNode.DEFAULT_WORKER_NAME;
import static org.wso2.ballerinalang.compiler.util.Constants.MAIN_FUNCTION_NAME;
import static org.wso2.ballerinalang.compiler.util.Constants.WORKER_LAMBDA_VAR_PREFIX;

/**
 * This represents the code analyzing pass of semantic analysis.
 * <p>
 * The following validations are done here:-
 * <p>
 * (*) Loop continuation statement validation.
 * (*) Function return path existence and unreachable code validation.
 * (*) Worker send/receive validation.
 * (*) Experimental feature usage.
 */
public class CodeAnalyzer extends SimpleBLangNodeAnalyzer<CodeAnalyzer.AnalyzerData> {

    private static final CompilerContext.Key<CodeAnalyzer> CODE_ANALYZER_KEY =
            new CompilerContext.Key<>();

    private final SymbolResolver symResolver;
<<<<<<< HEAD
    private int loopCount;
    private boolean loopAlterNotAllowed;
    private int transactionCount;
    private boolean failureHandled;
    private boolean failVisited;
    private boolean withinLockBlock;
    private boolean inMatchGuard;
    private SemanticAnalyzer semanticAnalyzer;
    private SymbolTable symTable;
    private Types types;
    private BLangDiagnosticLog dlog;
    private TypeChecker typeChecker;
    private Stack<WorkerActionSystem> workerActionSystemStack = new Stack<>();
    private Stack<Boolean> loopWithinTransactionCheckStack = new Stack<>();
    private Stack<Boolean> returnWithinTransactionCheckStack = new Stack<>();
    private Stack<Boolean> doneWithinTransactionCheckStack = new Stack<>();
    private Stack<Boolean> transactionalFuncCheckStack = new Stack<>();
    private BLangNode parent;
    private Names names;
    private SymbolEnv env;
    private final Stack<LinkedHashSet<BType>> returnTypes = new Stack<>();
    private final Stack<LinkedHashSet<BType>> errorTypes = new Stack<>();
    private boolean enableExperimentalFeatures;
    private int commitCount;
    private int rollbackCount;
    private boolean withinTransactionScope;
    private boolean commitRollbackAllowed;
    private int commitCountWithinBlock;
    private int rollbackCountWithinBlock;
    private boolean queryToTableWithKey;
    private boolean inInternallyDefinedBlockStmt;
    private final Map<BSymbol, Set<BLangNode>> workerReferences = new HashMap<>();
    private int workerSystemMovementSequence;
=======
    private final SymbolTable symTable;
    private final Types types;
    private final BLangDiagnosticLog dlog;
    private final TypeChecker typeChecker;
    private final Names names;
>>>>>>> cf50123e
    private final ReachabilityAnalyzer reachabilityAnalyzer;

    public static CodeAnalyzer getInstance(CompilerContext context) {
        CodeAnalyzer codeGenerator = context.get(CODE_ANALYZER_KEY);
        if (codeGenerator == null) {
            codeGenerator = new CodeAnalyzer(context);
        }
        return codeGenerator;
    }

    public CodeAnalyzer(CompilerContext context) {
        context.put(CODE_ANALYZER_KEY, this);
        this.symTable = SymbolTable.getInstance(context);
        this.types = Types.getInstance(context);
        this.dlog = BLangDiagnosticLog.getInstance(context);
        this.typeChecker = TypeChecker.getInstance(context);
        this.names = Names.getInstance(context);
        this.symResolver = SymbolResolver.getInstance(context);
        this.semanticAnalyzer = SemanticAnalyzer.getInstance(context);
        this.reachabilityAnalyzer = ReachabilityAnalyzer.getInstance(context);
    }

    public BLangPackage analyze(BLangPackage pkgNode) {
        final AnalyzerData data = new AnalyzerData();
        visitNode(pkgNode, data);
        return pkgNode;
    }

    @Override
    public void visit(BLangPackage pkgNode, AnalyzerData data) {
        this.dlog.setCurrentPackageId(pkgNode.packageID);
        if (pkgNode.completedPhases.contains(CompilerPhase.CODE_ANALYZE)) {
            return;
        }
        data.parent = pkgNode;
        data.env = this.symTable.pkgEnvMap.get(pkgNode.symbol);
        analyzeTopLevelNodes(pkgNode, data);
        pkgNode.getTestablePkgs().forEach(testablePackage -> visitNode(testablePackage, data));
    }

    @Override
    public void visit(BLangTestablePackage node, AnalyzerData data) {
        visit((BLangPackage) node, data);
    }

    private void analyzeTopLevelNodes(BLangPackage pkgNode, AnalyzerData data) {
        List<TopLevelNode> topLevelNodes = pkgNode.topLevelNodes;
        for (TopLevelNode topLevelNode : topLevelNodes) {
            analyzeNode((BLangNode) topLevelNode, data);
        }
        pkgNode.completedPhases.add(CompilerPhase.CODE_ANALYZE);
    }

    @Override
    public void analyzeNode(BLangNode node, AnalyzerData data) {
        SymbolEnv prevEnv = data.env;
        BLangNode parent = data.parent;
        node.parent = parent;
        data.parent = node;
        visitNode(node, data);
        data.parent = parent;
        data.env = prevEnv;
    }

    private void analyzeTypeNode(BLangType node, AnalyzerData data) {

        if (node == null) {
            return;
        }
        analyzeNode(node, data);
    }

    @Override
    public void visit(BLangCompilationUnit compUnitNode, AnalyzerData data) {
        compUnitNode.topLevelNodes.forEach(e -> analyzeNode((BLangNode) e, data));
    }

    @Override
    public void visit(BLangTypeDefinition typeDefinition, AnalyzerData data) {

        analyzeTypeNode(typeDefinition.typeNode, data);
        typeDefinition.annAttachments.forEach(annotationAttachment -> analyzeNode(annotationAttachment, data));
    }

    @Override
    public void visit(BLangClassDefinition classDefinition, AnalyzerData data) {
        data.env = SymbolEnv.createClassEnv(classDefinition, classDefinition.symbol.scope, data.env);
        for (BLangSimpleVariable field : classDefinition.fields) {
            DefaultValueState prevDefaultValueState = data.defaultValueState;
            data.defaultValueState = DefaultValueState.OBJECT_FIELD_INITIALIZER;
            analyzeNode(field, data);
            data.defaultValueState = prevDefaultValueState;
        }

        List<BLangFunction> bLangFunctionList = new ArrayList<>(classDefinition.functions);
        if (classDefinition.initFunction != null) {
            bLangFunctionList.add(classDefinition.initFunction);
        }

        // To ensure the order of the compile errors
        bLangFunctionList.sort(Comparator.comparingInt(function -> function.pos.lineRange().startLine().line()));
        for (BLangFunction function : bLangFunctionList) {
            analyzeNode(function, data);
        }

        classDefinition.annAttachments.forEach(annotationAttachment -> analyzeNode(annotationAttachment, data));
    }

    @Override
    public void visit(BLangObjectConstructorExpression objectConstructorExpression, AnalyzerData data) {
        visit(objectConstructorExpression.typeInit, data);
    }

    @Override
    public void visit(BLangTupleVariableDef bLangTupleVariableDef, AnalyzerData data) {

        analyzeNode(bLangTupleVariableDef.var, data);
    }

    @Override
    public void visit(BLangRecordVariableDef bLangRecordVariableDef, AnalyzerData data) {

        analyzeNode(bLangRecordVariableDef.var, data);
    }

    @Override
    public void visit(BLangErrorVariableDef bLangErrorVariableDef, AnalyzerData data) {

        analyzeNode(bLangErrorVariableDef.errorVariable, data);
    }

    @Override
    public void visit(BLangResourceFunction funcNode, AnalyzerData data) {
        visit((BLangFunction) funcNode, data);
    }

    @Override
    public void visit(BLangFunction funcNode, AnalyzerData data) {
        validateParams(funcNode, data);
        analyzeNode(funcNode.returnTypeNode, data);

        boolean isLambda = funcNode.flagSet.contains(Flag.LAMBDA);
        if (isLambda) {
            return;
        }

        if (Symbols.isPublic(funcNode.symbol)) {
            funcNode.symbol.params.forEach(symbol -> analyzeExportableTypeRef(funcNode.symbol, symbol.type.tsymbol,
                                                                              true,
                                                                              funcNode.pos));
            if (funcNode.symbol.restParam != null) {
                analyzeExportableTypeRef(funcNode.symbol, funcNode.symbol.restParam.type.tsymbol, true,
                                         funcNode.restParam.pos);
            }
            analyzeExportableTypeRef(funcNode.symbol, funcNode.symbol.retType.tsymbol, true,
                                     funcNode.returnTypeNode.pos);
        }
        if (MAIN_FUNCTION_NAME.equals(funcNode.name.value)) {
            new MainFunctionValidator(types, dlog).validateMainFunction(funcNode);
        }
        this.validateModuleInitFunction(funcNode);
        try {
            this.initNewWorkerActionSystem(data);
            data.workerActionSystemStack.peek().startWorkerActionStateMachine(DEFAULT_WORKER_NAME,
                                                                              funcNode.pos,
                                                                              funcNode);
            this.visitFunction(funcNode, data);
            data.workerActionSystemStack.peek().endWorkerActionStateMachine();
        } finally {
            this.finalizeCurrentWorkerActionSystem(data);
        }
        funcNode.annAttachments.forEach(annotationAttachment -> analyzeNode(annotationAttachment, data));

        validateNamedWorkerUniqueReferences(data);
    }

    private void validateNamedWorkerUniqueReferences(AnalyzerData data) {
        for (var nodes : data.workerReferences.values()) {
            if (nodes.size() > 1) {
                for (BLangNode node: nodes) {
                    dlog.error(node.pos, DiagnosticErrorCode.ILLEGAL_WORKER_REFERENCE_AS_A_VARIABLE_REFERENCE, node);
                }
            }
        }

        data.workerReferences.clear();
    }

    private void validateParams(BLangFunction funcNode, AnalyzerData data) {
        for (BLangSimpleVariable parameter : funcNode.requiredParams) {
            analyzeNode(parameter, data);
        }
        if (funcNode.restParam != null) {
            analyzeNode(funcNode.restParam, data);
        }
    }

    private void visitFunction(BLangFunction funcNode, AnalyzerData data) {
        data.env = SymbolEnv.createFunctionEnv(funcNode, funcNode.symbol.scope, data.env);
        data.returnWithinTransactionCheckStack.push(true);
        data.returnTypes.push(new LinkedHashSet<>());
        data.transactionalFuncCheckStack.push(funcNode.flagSet.contains(Flag.TRANSACTIONAL));
        if (Symbols.isNative(funcNode.symbol)) {
            return;
        }
        if (isPublicInvokableNode(funcNode)) {
            analyzeNode(funcNode.returnTypeNode, data);
        }

        /* the body can be null in the case of Object type function declarations */
        if (funcNode.body != null) {

            DefaultValueState prevDefaultValueState = data.defaultValueState;
            if (prevDefaultValueState == DefaultValueState.RECORD_FIELD_DEFAULT ||
                    prevDefaultValueState == DefaultValueState.OBJECT_FIELD_INITIALIZER) {
                data.defaultValueState = DefaultValueState.FUNCTION_IN_DEFAULT_VALUE;
            }
            analyzeNode(funcNode.body, data);
            data.defaultValueState = prevDefaultValueState;
        }
        reachabilityAnalyzer.analyzeReachability(funcNode, data.env);
        data.returnTypes.pop();
        data.returnWithinTransactionCheckStack.pop();
        data.transactionalFuncCheckStack.pop();
    }

    private boolean isPublicInvokableNode(BLangInvokableNode invNode) {
        return Symbols.isPublic(invNode.symbol) && (SymbolKind.PACKAGE.equals(invNode.symbol.owner.getKind()) ||
                Symbols.isPublic(invNode.symbol.owner));
    }

    @Override
    public void visit(BLangBlockFunctionBody body, AnalyzerData data) {
        boolean prevWithinTxScope = data.withinTransactionScope;
        boolean prevLoopAlterNotAllowed = data.loopAlterNotAllowed;
        data.loopAlterNotAllowed = data.loopCount > 0;
        if (!prevWithinTxScope) {
            data.withinTransactionScope = data.transactionalFuncCheckStack.peek();
        }
        data.env = SymbolEnv.createFuncBodyEnv(body, data.env);
        for (BLangStatement e : body.stmts) {
            data.inInternallyDefinedBlockStmt = true;
            analyzeNode(e, data);
        }
        data.inInternallyDefinedBlockStmt = false;
        if (data.transactionalFuncCheckStack.peek()) {
            data.withinTransactionScope = prevWithinTxScope;
        }
        data.loopAlterNotAllowed = prevLoopAlterNotAllowed;
    }

    @Override
    public void visit(BLangExprFunctionBody body, AnalyzerData data) {
        analyzeExpr(body.expr, data);
    }

    @Override
    public void visit(BLangExternalFunctionBody body, AnalyzerData data) {
        // do nothing
    }

    @Override
    public void visit(BLangForkJoin forkJoin, AnalyzerData data) {
        if (forkJoin.workers.isEmpty()) {
            dlog.error(forkJoin.pos, DiagnosticErrorCode.INVALID_FOR_JOIN_SYNTAX_EMPTY_FORK);
        }
    }

    @Override
    public void visit(BLangTransaction transactionNode, AnalyzerData data) {
        //Check whether transaction statement occurred in a transactional scope
        if (data.transactionalFuncCheckStack.peek()) {
            this.dlog.error(transactionNode.pos,
                            DiagnosticErrorCode.TRANSACTION_CANNOT_BE_USED_WITHIN_TRANSACTIONAL_SCOPE);
            return;
        }

        data.errorTypes.push(new LinkedHashSet<>());

        boolean previousWithinTxScope = data.withinTransactionScope;
        int previousCommitCount = data.commitCount;
        int previousRollbackCount = data.rollbackCount;
        boolean prevCommitRollbackAllowed = data.commitRollbackAllowed;
        data.commitRollbackAllowed = true;
        data.commitCount = 0;
        data.rollbackCount = 0;

        data.withinTransactionScope = true;

        data.loopWithinTransactionCheckStack.push(false);
        data.returnWithinTransactionCheckStack.push(false);
        data.transactionCount++;
        boolean failureHandled = data.failureHandled;
        if (!failureHandled) {
            data.failureHandled = transactionNode.onFailClause != null;
        }
        analyzeNode(transactionNode.transactionBody, data);
        data.failureHandled = failureHandled;
        if (data.commitCount < 1) {
            this.dlog.error(transactionNode.pos, DiagnosticErrorCode.INVALID_COMMIT_COUNT);
        }

        data.transactionCount--;
        data.withinTransactionScope = previousWithinTxScope;
        data.commitCount = previousCommitCount;
        data.rollbackCount = previousRollbackCount;
        data.commitRollbackAllowed = prevCommitRollbackAllowed;
        data.returnWithinTransactionCheckStack.pop();
        data.loopWithinTransactionCheckStack.pop();
        analyzeOnFailClause(transactionNode.onFailClause, data);
        data.errorTypes.pop();
    }

    private void analyzeOnFailClause(BLangOnFailClause onFailClause, AnalyzerData data) {
        if (onFailClause != null) {
            analyzeNode(onFailClause, data);
        }
    }

    @Override
    public void visit(BLangTransactionalExpr transactionalExpr, AnalyzerData data) {
    }

    @Override
    public void visit(BLangCommitExpr commitExpr, AnalyzerData data) {
        data.commitCount++;
        data.commitCountWithinBlock++;
        if (data.transactionCount == 0) {
            this.dlog.error(commitExpr.pos, DiagnosticErrorCode.COMMIT_CANNOT_BE_OUTSIDE_TRANSACTION_BLOCK);
            return;
        }
        if (data.transactionalFuncCheckStack.peek()) {
            this.dlog.error(commitExpr.pos, DiagnosticErrorCode.COMMIT_CANNOT_BE_WITHIN_TRANSACTIONAL_FUNCTION);
            return;
        }
        if (!data.withinTransactionScope || !data.commitRollbackAllowed ||
                data.loopWithinTransactionCheckStack.peek()) {
            this.dlog.error(commitExpr.pos, DiagnosticErrorCode.COMMIT_NOT_ALLOWED);
            return;
        }
        data.withinTransactionScope = false;
    }

    @Override
    public void visit(BLangRollback rollbackNode, AnalyzerData data) {
        data.rollbackCount++;
        data.rollbackCountWithinBlock++;
        if (data.transactionCount == 0 && !data.withinTransactionScope) {
            this.dlog.error(rollbackNode.pos, DiagnosticErrorCode.ROLLBACK_CANNOT_BE_OUTSIDE_TRANSACTION_BLOCK);
            return;
        }
        if (!data.transactionalFuncCheckStack.empty() && data.transactionalFuncCheckStack.peek()) {
            this.dlog.error(rollbackNode.pos, DiagnosticErrorCode.ROLLBACK_CANNOT_BE_WITHIN_TRANSACTIONAL_FUNCTION);
            return;
        }
        if (!data.withinTransactionScope || !data.commitRollbackAllowed ||
                (!data.loopWithinTransactionCheckStack.empty() && data.loopWithinTransactionCheckStack.peek())) {
            this.dlog.error(rollbackNode.pos, DiagnosticErrorCode.ROLLBACK_NOT_ALLOWED);
            return;
        }
        data.withinTransactionScope = false;
        analyzeExpr(rollbackNode.expr, data);
    }

    @Override
    public void visit(BLangRetry retryNode, AnalyzerData data) {
        data.errorTypes.push(new LinkedHashSet<>());
        boolean failureHandled = data.failureHandled;
        if (!failureHandled) {
            data.failureHandled = retryNode.onFailClause != null;
        }
        visitNode(retryNode.retrySpec, data);
        visitNode(retryNode.retryBody, data);
        data.failureHandled = failureHandled;
        retryNode.retryBody.failureBreakMode = retryNode.onFailClause != null ?
                BLangBlockStmt.FailureBreakMode.BREAK_TO_OUTER_BLOCK : BLangBlockStmt.FailureBreakMode.NOT_BREAKABLE;
        analyzeOnFailClause(retryNode.onFailClause, data);
        data.errorTypes.pop();
    }

    @Override
    public void visit(BLangRetrySpec retrySpec, AnalyzerData data) {
        if (retrySpec.retryManagerType != null) {
            BSymbol retryManagerTypeSymbol = symTable.langErrorModuleSymbol.scope
                    .lookup(names.fromString("RetryManager")).symbol;
            BType abstractRetryManagerType = retryManagerTypeSymbol.type;
            if (!types.isAssignable(retrySpec.retryManagerType.getBType(), abstractRetryManagerType)) {
                dlog.error(retrySpec.pos, DiagnosticErrorCode.INVALID_INTERFACE_ON_NON_ABSTRACT_OBJECT,
                           RETRY_MANAGER_OBJECT_SHOULD_RETRY_FUNC, retrySpec.retryManagerType.getBType());
            }
        }
    }

    @Override
    public void visit(BLangRetryTransaction retryTransaction, AnalyzerData data) {
        analyzeNode(retryTransaction.retrySpec, data);
        analyzeNode(retryTransaction.transaction, data);
    }

    @Override
    public void visit(BLangBlockStmt blockNode, AnalyzerData data) {
        int prevCommitCount = data.commitCountWithinBlock;
        int prevRollbackCount = data.rollbackCountWithinBlock;
        data.commitCountWithinBlock = 0;
        data.rollbackCountWithinBlock = 0;
        boolean inInternallyDefinedBlockStmt = data.inInternallyDefinedBlockStmt;
        data.inInternallyDefinedBlockStmt = checkBlockIsAnInternalBlockInImmediateFunctionBody(blockNode);
        data.env = SymbolEnv.createBlockEnv(blockNode, data.env);
        blockNode.stmts.forEach(e -> analyzeNode(e, data));
        data.inInternallyDefinedBlockStmt = inInternallyDefinedBlockStmt;
        if (data.commitCountWithinBlock > 1 || data.rollbackCountWithinBlock > 1) {
            this.dlog.error(blockNode.pos, DiagnosticErrorCode.MAX_ONE_COMMIT_ROLLBACK_ALLOWED_WITHIN_A_BRANCH);
        }
        data.commitCountWithinBlock = prevCommitCount;
        data.rollbackCountWithinBlock = prevRollbackCount;
    }

    private boolean checkBlockIsAnInternalBlockInImmediateFunctionBody(BLangNode node) {
        BLangNode parent = node.parent;

        while (parent != null) {
            final NodeKind kind = parent.getKind();
            if (kind == NodeKind.BLOCK_FUNCTION_BODY) {
                return true;
            }
            if (kind == NodeKind.BLOCK) {
                parent = parent.parent;
            } else {
                return false;
            }
        }

        return false;
    }

    @Override
    public void visit(BLangReturn returnStmt, AnalyzerData data) {
        if (checkReturnValidityInTransaction(data)) {
            this.dlog.error(returnStmt.pos, DiagnosticErrorCode.RETURN_CANNOT_BE_USED_TO_EXIT_TRANSACTION);
            return;
        }

        analyzeExpr(returnStmt.expr, data);
        data.returnTypes.peek().add(returnStmt.expr.getBType());
    }

    @Override
    public void visit(BLangIf ifStmt, AnalyzerData data) {
        boolean independentBlocks = false;
        int prevCommitCount = data.commitCount;
        int prevRollbackCount = data.rollbackCount;
        BLangStatement elseStmt = ifStmt.elseStmt;
        if (data.withinTransactionScope && elseStmt != null && elseStmt.getKind() != NodeKind.IF) {
                independentBlocks = true;
                data.commitRollbackAllowed = true;
        }
        boolean prevTxMode = data.withinTransactionScope;
        if ((ifStmt.expr.getKind() == NodeKind.GROUP_EXPR ?
                ((BLangGroupExpr) ifStmt.expr).expression.getKind() :
                ifStmt.expr.getKind()) == NodeKind.TRANSACTIONAL_EXPRESSION) {
            data.withinTransactionScope = true;
        }
        BLangBlockStmt body = ifStmt.body;
        analyzeNode(body, data);

        if (ifStmt.expr.getKind() == NodeKind.TRANSACTIONAL_EXPRESSION) {
            data.withinTransactionScope = prevTxMode;
        }
        if (elseStmt != null) {
            if (independentBlocks) {
                data.commitRollbackAllowed = true;
                data.withinTransactionScope = true;
            }
            analyzeNode(elseStmt, data);
            if ((prevCommitCount != data.commitCount) || prevRollbackCount != data.rollbackCount) {
                data.commitRollbackAllowed = false;
            }
        }

        analyzeExpr(ifStmt.expr, data);
    }

    @Override
    public void visit(BLangMatchStatement matchStatement, AnalyzerData data) {
        data.errorTypes.push(new LinkedHashSet<>());
        analyzeExpr(matchStatement.expr, data);
        boolean failureHandled = data.failureHandled;
        if (!failureHandled) {
            data.failureHandled = matchStatement.onFailClause != null;
        }

        List<BLangMatchClause> matchClauses = matchStatement.matchClauses;
        int clausesSize = matchClauses.size();
        for (int i = 0; i < clausesSize; i++) {
            BLangMatchClause firstClause = matchClauses.get(i);
            for (int j = i + 1; j < clausesSize; j++) {
                BLangMatchClause secondClause = matchClauses.get(j);
                if (!checkSimilarMatchGuard(firstClause.matchGuard, secondClause.matchGuard)) {
                    if (firstClause.matchGuard == null) {
                        checkSimilarMatchPatternsBetweenClauses(firstClause, secondClause);
                    }
                    continue;
                }
                checkSimilarMatchPatternsBetweenClauses(firstClause, secondClause);
            }
            analyzeNode(firstClause, data);
        }
        data.failureHandled = failureHandled;
        analyzeOnFailClause(matchStatement.onFailClause, data);
        data.errorTypes.pop();
    }

    @Override
    public void visit(BLangMatchClause matchClause, AnalyzerData data) {
        Map<String, BVarSymbol> variablesInMatchPattern = new HashMap<>();
        boolean patternListContainsSameVars = true;

        List<BLangMatchPattern> matchPatterns = matchClause.matchPatterns;
        BLangMatchGuard matchGuard = matchClause.matchGuard;
        for (int i = 0; i < matchPatterns.size(); i++) {
            BLangMatchPattern matchPattern = matchPatterns.get(i);
            if (matchPattern.getBType() == symTable.noType) {
                dlog.warning(matchPattern.pos, DiagnosticWarningCode.MATCH_STMT_UNMATCHED_PATTERN);
            }
            if (patternListContainsSameVars) {
                patternListContainsSameVars = compareVariables(variablesInMatchPattern, matchPattern);
            }
            for (int j = i - 1; j >= 0; j--) {
                if (checkSimilarMatchPatterns(matchPatterns.get(j), matchPattern)) {
                    dlog.warning(matchPattern.pos, DiagnosticWarningCode.MATCH_STMT_PATTERN_UNREACHABLE);
                }
            }
            analyzeNode(matchPattern, data);
        }

        if (matchGuard != null) {
            analyzeNode(matchGuard, data);
        }

        if (!patternListContainsSameVars) {
            dlog.error(matchClause.pos, DiagnosticErrorCode.MATCH_PATTERNS_SHOULD_CONTAIN_SAME_SET_OF_VARIABLES);
        }

        analyzeNode(matchClause.blockStmt, data);
    }

    @Override
    public void visit(BLangMappingMatchPattern mappingMatchPattern, AnalyzerData data) {
    }

    @Override
    public void visit(BLangFieldMatchPattern fieldMatchPattern, AnalyzerData data) {

    }

    @Override
    public void visit(BLangMatchGuard matchGuard, AnalyzerData data) {
        analyzeExpr(matchGuard.expr, data);
    }

    private void checkSimilarMatchPatternsBetweenClauses(BLangMatchClause firstClause, BLangMatchClause secondClause) {
        for (BLangMatchPattern firstMatchPattern : firstClause.matchPatterns) {
            for (BLangMatchPattern secondMatchPattern : secondClause.matchPatterns) {
                if (checkSimilarMatchPatterns(firstMatchPattern, secondMatchPattern)) {
                    dlog.warning(secondMatchPattern.pos, DiagnosticWarningCode.MATCH_STMT_PATTERN_UNREACHABLE);
                }
            }
        }
    }

    private boolean checkSimilarMatchPatterns(BLangMatchPattern firstPattern, BLangMatchPattern secondPattern) {
        NodeKind firstPatternKind = firstPattern.getKind();
        NodeKind secondPatternKind = secondPattern.getKind();
        if (firstPatternKind != secondPatternKind) {
            if (firstPatternKind == NodeKind.VAR_BINDING_PATTERN_MATCH_PATTERN) {
                return checkEmptyListOrMapMatchWithVarBindingPatternMatch(secondPattern,
                        ((BLangVarBindingPatternMatchPattern) firstPattern));
            }
            if (secondPatternKind == NodeKind.VAR_BINDING_PATTERN_MATCH_PATTERN) {
                return checkEmptyListOrMapMatchWithVarBindingPatternMatch(firstPattern,
                        ((BLangVarBindingPatternMatchPattern) secondPattern));
            }
            return false;
        }

        switch (firstPatternKind) {
            case WILDCARD_MATCH_PATTERN:
            case REST_MATCH_PATTERN:
                return true;
            case CONST_MATCH_PATTERN:
                return checkSimilarConstMatchPattern((BLangConstPattern) firstPattern,
                        (BLangConstPattern) secondPattern);
            case VAR_BINDING_PATTERN_MATCH_PATTERN:
                return checkSimilarBindingPatterns(
                        ((BLangVarBindingPatternMatchPattern) firstPattern).getBindingPattern(),
                        ((BLangVarBindingPatternMatchPattern) secondPattern).getBindingPattern());
            case LIST_MATCH_PATTERN:
                return checkSimilarListMatchPattern((BLangListMatchPattern) firstPattern,
                        (BLangListMatchPattern) secondPattern);
            case MAPPING_MATCH_PATTERN:
                return checkSimilarMappingMatchPattern((BLangMappingMatchPattern) firstPattern,
                        (BLangMappingMatchPattern) secondPattern);
            case ERROR_MATCH_PATTERN:
                return checkSimilarErrorMatchPattern((BLangErrorMatchPattern) firstPattern,
                        (BLangErrorMatchPattern) secondPattern);
            default:
                return false;
        }
    }

    private boolean checkEmptyListOrMapMatchWithVarBindingPatternMatch(BLangMatchPattern firstPattern,
                                                                  BLangVarBindingPatternMatchPattern secondPattern) {
        if (firstPattern.getKind() == NodeKind.LIST_MATCH_PATTERN) {
            BLangBindingPattern bindingPattern = secondPattern.getBindingPattern();
            if (bindingPattern.getKind() != NodeKind.LIST_BINDING_PATTERN) {
                return false;
            }
            BLangListMatchPattern listMatchPattern = (BLangListMatchPattern) firstPattern;
            BLangListBindingPattern listBindingPattern = (BLangListBindingPattern) bindingPattern;
            return listMatchPattern.matchPatterns.isEmpty() && listBindingPattern.bindingPatterns.isEmpty() &&
                    listMatchPattern.restMatchPattern == null && listBindingPattern.restBindingPattern == null;
        }
        if (firstPattern.getKind() == NodeKind.MAPPING_MATCH_PATTERN) {
            BLangBindingPattern bindingPattern = secondPattern.getBindingPattern();
            if (secondPattern.getBindingPattern().getKind() != NodeKind.MAPPING_BINDING_PATTERN) {
                return false;
            }
            BLangMappingMatchPattern mappingMatchPattern = (BLangMappingMatchPattern) firstPattern;
            BLangMappingBindingPattern mappingBindingPattern = (BLangMappingBindingPattern) bindingPattern;
            return mappingMatchPattern.fieldMatchPatterns.isEmpty() &&
                    mappingBindingPattern.fieldBindingPatterns.isEmpty() &&
                    mappingMatchPattern.restMatchPattern == null && mappingBindingPattern.restBindingPattern == null;
        }
        return false;
    }

    private boolean checkSimilarErrorMatchPattern(BLangErrorMatchPattern firstErrorMatchPattern,
                                                  BLangErrorMatchPattern secondErrorMatchPattern) {
        if (firstErrorMatchPattern == null || secondErrorMatchPattern == null) {
            return false;
        }

        if (!checkSimilarErrorTypeReference(firstErrorMatchPattern.errorTypeReference,
                secondErrorMatchPattern.errorTypeReference)) {
            return false;
        }

        if (!checkSimilarErrorMessagePattern(firstErrorMatchPattern.errorMessageMatchPattern,
                secondErrorMatchPattern.errorMessageMatchPattern)) {
            return false;
        }

        if (!checkSimilarErrorCauseMatchPattern(firstErrorMatchPattern.errorCauseMatchPattern,
                secondErrorMatchPattern.errorCauseMatchPattern)) {
            return false;
        }

        return checkSimilarErrorFieldMatchPatterns(firstErrorMatchPattern.errorFieldMatchPatterns,
                secondErrorMatchPattern.errorFieldMatchPatterns);
    }

    private boolean checkSimilarErrorTypeReference(BLangUserDefinedType firstErrorTypeRef,
                                                   BLangUserDefinedType secondErrorTypeRef) {
        if (firstErrorTypeRef != null && secondErrorTypeRef != null) {
            return firstErrorTypeRef.typeName.value.equals(secondErrorTypeRef.typeName.value);
        }
        return firstErrorTypeRef == null && secondErrorTypeRef == null;
    }

    private boolean checkSimilarErrorMessagePattern(BLangErrorMessageMatchPattern firstErrorMsgMatchPattern,
                                                    BLangErrorMessageMatchPattern secondErrorMsgMatchPattern) {
        if (firstErrorMsgMatchPattern != null && secondErrorMsgMatchPattern != null) {
            return checkSimilarSimpleMatchPattern(firstErrorMsgMatchPattern.simpleMatchPattern,
                    secondErrorMsgMatchPattern.simpleMatchPattern);
        }
        return firstErrorMsgMatchPattern == null && secondErrorMsgMatchPattern == null;
    }

    private boolean checkSimilarSimpleMatchPattern(BLangSimpleMatchPattern firstSimpleMatchPattern,
                                                   BLangSimpleMatchPattern secondSimpleMatchPattern) {
        if (firstSimpleMatchPattern != null && secondSimpleMatchPattern != null) {
            if (firstSimpleMatchPattern.varVariableName != null) {
                return true;
            }
            BLangConstPattern firstConstPattern = firstSimpleMatchPattern.constPattern;
            BLangConstPattern secondConstPattern = secondSimpleMatchPattern.constPattern;
            if (firstConstPattern != null) {
                if (secondConstPattern != null) {
                    return checkSimilarConstMatchPattern(firstConstPattern, secondConstPattern);
                }
                return false;
            }
            return secondSimpleMatchPattern.varVariableName == null;
        }
        return firstSimpleMatchPattern == null && secondSimpleMatchPattern == null;
    }

    private boolean checkSimilarErrorCauseMatchPattern(BLangErrorCauseMatchPattern firstErrorCauseMatchPattern,
                                                       BLangErrorCauseMatchPattern secondErrorCauseMatchPattern) {
        if (firstErrorCauseMatchPattern != null && secondErrorCauseMatchPattern != null) {
            if (!checkSimilarSimpleMatchPattern(firstErrorCauseMatchPattern.simpleMatchPattern,
                    secondErrorCauseMatchPattern.simpleMatchPattern)) {
                return false;
            }
            return checkSimilarErrorMatchPattern(firstErrorCauseMatchPattern.errorMatchPattern,
                    secondErrorCauseMatchPattern.errorMatchPattern);
        }
        return firstErrorCauseMatchPattern == null && secondErrorCauseMatchPattern == null;
    }

    private boolean checkSimilarErrorFieldMatchPatterns(BLangErrorFieldMatchPatterns firstErrorFieldMatchPatterns,
                                                        BLangErrorFieldMatchPatterns secondErrorFieldMatchPatterns) {
        if (firstErrorFieldMatchPatterns == null) {
            return true;
        }
        List<BLangNamedArgMatchPattern> firstNamedArgPatterns = firstErrorFieldMatchPatterns.namedArgMatchPatterns;
        int firstNamedArgPatternsSize = firstNamedArgPatterns.size();
        if (firstNamedArgPatternsSize == 0) {
            return true;
        }
        if (secondErrorFieldMatchPatterns == null) {
            return false;
        }
        List<BLangNamedArgMatchPattern> secondNamedArgPatterns = secondErrorFieldMatchPatterns.namedArgMatchPatterns;
        if (firstNamedArgPatternsSize > secondNamedArgPatterns.size()) {
            return false;
        }
        for (int i = 0; i < firstNamedArgPatternsSize; i++) {
            if (!checkSimilarNamedArgMatchPatterns(firstNamedArgPatterns.get(i), secondNamedArgPatterns.get(i))) {
                return false;
            }
        }
        return true;
    }

    private boolean checkSimilarNamedArgMatchPatterns(BLangNamedArgMatchPattern firstNamedArgMatchPattern,
                                                      BLangNamedArgMatchPattern secondNamedArgMatchPattern) {

        if (firstNamedArgMatchPattern.argName.value.equals(secondNamedArgMatchPattern.argName.value)) {
            return checkSimilarMatchPatterns(firstNamedArgMatchPattern.matchPattern,
                    secondNamedArgMatchPattern.matchPattern);
        }
        return false;
    }

    private boolean checkSimilarConstMatchPattern(BLangConstPattern firstConstMatchPattern,
                                                  BLangConstPattern secondConstMatchPattern) {
        Object firstConstValue = getConstValue(firstConstMatchPattern).keySet().iterator().next();
        Object secondConstValue = getConstValue(secondConstMatchPattern).keySet().iterator().next();
        BType firstConstType = getConstValue(firstConstMatchPattern).values().iterator().next();
        BType secondConstType = getConstValue(secondConstMatchPattern).values().iterator().next();

        if (firstConstValue == null || secondConstValue == null) {
            return false;
        }

        if (firstConstValue.equals(secondConstValue)) {
            return true;
        }

        if (firstConstType != null && Types.getReferredType(firstConstType).tag == TypeTags.FINITE) {
            firstConstValue = getConstValueFromFiniteType(((BFiniteType) firstConstType));
        }

        if (secondConstType != null && Types.getReferredType(secondConstType).tag == TypeTags.FINITE) {
            secondConstValue = getConstValueFromFiniteType(((BFiniteType) secondConstType));
        }

        if (firstConstValue == null || secondConstValue == null) {
            return false;
        }

        return firstConstValue.equals(secondConstValue);
    }

    private HashMap<Object, BType> getConstValue(BLangConstPattern constPattern) {
        HashMap<Object, BType> constValAndType = new HashMap<>();
        switch (constPattern.expr.getKind()) {
            case NUMERIC_LITERAL:
                constValAndType.put(((BLangNumericLiteral) constPattern.expr).value, null);
                break;
            case LITERAL:
                constValAndType.put(((BLangLiteral) constPattern.expr).value, null);
                break;
            case SIMPLE_VARIABLE_REF:
                constValAndType.put(((BLangSimpleVarRef) constPattern.expr).variableName, constPattern.getBType());
                break;
            case UNARY_EXPR:
                BLangNumericLiteral newNumericLiteral = semanticAnalyzer.constructNumericLiteralFromUnaryExpr(
                        (BLangUnaryExpr) constPattern.expr);
                constValAndType.put(newNumericLiteral.value, null);
        }
        return constValAndType;
    }

    private Object getConstValueFromFiniteType(BFiniteType type) {
        if (type.getValueSpace().size() == 1) {
            BLangExpression expr = type.getValueSpace().iterator().next();
            switch (expr.getKind()) {
                case NUMERIC_LITERAL:
                    return ((BLangNumericLiteral) expr).value;
                case LITERAL:
                    return ((BLangLiteral) expr).value;
            }
        }
        return null;
    }

    private boolean checkSimilarListMatchPattern(BLangListMatchPattern firstListMatchPattern,
                                                 BLangListMatchPattern secondListMatchPattern) {
        List<BLangMatchPattern> firstMatchPatterns = firstListMatchPattern.matchPatterns;
        List<BLangMatchPattern> secondMatchPatterns = secondListMatchPattern.matchPatterns;
        int firstPatternsSize = firstMatchPatterns.size();
        int secondPatternsSize = secondMatchPatterns.size();
        if (firstPatternsSize <= secondPatternsSize) {
            for (int i = 0; i < firstPatternsSize; i++) {
                if (!checkSimilarMatchPatterns(firstMatchPatterns.get(i), secondMatchPatterns.get(i))) {
                    return false;
                }
            }
            if (firstPatternsSize == secondPatternsSize) {
                if (firstListMatchPattern.restMatchPattern != null) {
                    return true;
                }
                return secondListMatchPattern.restMatchPattern == null;
            }
            return firstListMatchPattern.restMatchPattern != null;
        }
        return false;
    }

    private boolean checkSimilarMappingMatchPattern(BLangMappingMatchPattern firstMappingMatchPattern,
                                                    BLangMappingMatchPattern secondMappingMatchPattern) {
        List<BLangFieldMatchPattern> firstFieldMatchPatterns = firstMappingMatchPattern.fieldMatchPatterns;
        List<BLangFieldMatchPattern> secondFieldMatchPatterns = secondMappingMatchPattern.fieldMatchPatterns;
        return checkSimilarFieldMatchPatterns(firstFieldMatchPatterns, secondFieldMatchPatterns);
    }

    private boolean checkSimilarFieldMatchPatterns(List<BLangFieldMatchPattern> firstFieldMatchPatterns,
                                                   List<BLangFieldMatchPattern> secondFieldMatchPatterns) {
        for (BLangFieldMatchPattern firstFieldMatchPattern : firstFieldMatchPatterns) {
            boolean isSamePattern = false;
            for (BLangFieldMatchPattern secondFieldMatchPattern : secondFieldMatchPatterns) {
                if (checkSimilarFieldMatchPattern(firstFieldMatchPattern, secondFieldMatchPattern)) {
                    isSamePattern = true;
                    break;
                }
            }
            if (!isSamePattern) {
                return false;
            }
        }
        return true;
    }

    private boolean checkSimilarFieldMatchPattern(BLangFieldMatchPattern firstFieldMatchPattern,
                                                  BLangFieldMatchPattern secondFieldMatchPattern) {
        return firstFieldMatchPattern.fieldName.value.equals(secondFieldMatchPattern.fieldName.value) &&
                checkSimilarMatchPatterns(firstFieldMatchPattern.matchPattern, secondFieldMatchPattern.matchPattern);
    }

    private boolean checkSimilarBindingPatterns(BLangBindingPattern firstBidingPattern,
                                                BLangBindingPattern secondBindingPattern) {
        NodeKind firstBindingPatternKind = firstBidingPattern.getKind();
        NodeKind secondBindingPatternKind = secondBindingPattern.getKind();
        if (firstBindingPatternKind != secondBindingPatternKind) {
            return false;
        }

        switch (firstBindingPatternKind) {
            case WILDCARD_BINDING_PATTERN:
            case REST_BINDING_PATTERN:
            case CAPTURE_BINDING_PATTERN:
                return true;
            case LIST_BINDING_PATTERN:
                return checkSimilarListBindingPatterns((BLangListBindingPattern) firstBidingPattern,
                        (BLangListBindingPattern) secondBindingPattern);
            case MAPPING_BINDING_PATTERN:
                return checkSimilarMappingBindingPattern((BLangMappingBindingPattern) firstBidingPattern,
                        (BLangMappingBindingPattern) secondBindingPattern);
            case ERROR_BINDING_PATTERN:
                return checkSimilarErrorBindingPatterns((BLangErrorBindingPattern) firstBidingPattern,
                        (BLangErrorBindingPattern) secondBindingPattern);
            default:
                return false;
        }
    }

    private boolean checkSimilarMappingBindingPattern(BLangMappingBindingPattern firstMappingBindingPattern,
                                                      BLangMappingBindingPattern secondMappingBindingPattern) {
        List<BLangFieldBindingPattern> firstFieldBindingPatterns = firstMappingBindingPattern.fieldBindingPatterns;
        List<BLangFieldBindingPattern> secondFieldBindingPatterns = secondMappingBindingPattern.fieldBindingPatterns;
        return checkSimilarFieldBindingPatterns(firstFieldBindingPatterns, secondFieldBindingPatterns);
    }

    private boolean checkSimilarFieldBindingPatterns(List<BLangFieldBindingPattern> firstFieldBindingPatterns,
                                                     List<BLangFieldBindingPattern> secondFieldBindingPatterns) {
        for (BLangFieldBindingPattern firstFieldBindingPattern : firstFieldBindingPatterns) {
            boolean isSamePattern = false;
            for (BLangFieldBindingPattern secondFieldBindingPattern : secondFieldBindingPatterns) {
                if (checkSimilarFieldBindingPattern(firstFieldBindingPattern, secondFieldBindingPattern)) {
                    isSamePattern = true;
                    break;
                }
            }
            if (!isSamePattern) {
                return false;
            }
        }
        return true;
    }

    private boolean checkSimilarFieldBindingPattern(BLangFieldBindingPattern firstFieldBindingPattern,
                                                    BLangFieldBindingPattern secondFieldBindingPattern) {
        boolean hasSameFieldNames = firstFieldBindingPattern.fieldName.value.
                        equals(secondFieldBindingPattern.fieldName.value);
        if (firstFieldBindingPattern.bindingPattern.getKind() == secondFieldBindingPattern.bindingPattern.getKind()) {
            return hasSameFieldNames && checkSimilarBindingPatterns(firstFieldBindingPattern.bindingPattern,
                    secondFieldBindingPattern.bindingPattern);
        }
        return hasSameFieldNames && firstFieldBindingPattern.bindingPattern.getKind() ==
                NodeKind.CAPTURE_BINDING_PATTERN;
    }

    private boolean checkSimilarListBindingPatterns(BLangListBindingPattern firstBindingPattern,
                                                    BLangListBindingPattern secondBindingPattern) {
        List<BLangBindingPattern> firstPatterns = firstBindingPattern.bindingPatterns;
        List<BLangBindingPattern> secondPatterns = secondBindingPattern.bindingPatterns;
        int firstPatternsSize = firstPatterns.size();
        int secondPatternsSize = secondPatterns.size();
        if (firstPatternsSize <= secondPatternsSize) {
            for (int i = 0; i < firstPatternsSize; i++) {
                if (!checkSimilarBindingPatterns(firstPatterns.get(i), secondPatterns.get(i))) {
                    return firstPatterns.get(i).getKind() == NodeKind.CAPTURE_BINDING_PATTERN;
                }
            }
            if (firstPatternsSize == secondPatternsSize) {
                if (firstBindingPattern.restBindingPattern != null) {
                    return true;
                }
                return secondBindingPattern.restBindingPattern == null;
            }
            return secondBindingPattern.restBindingPattern != null;
        }
        return false;
    }

    private boolean checkSimilarErrorBindingPatterns(BLangErrorBindingPattern firstErrorBindingPattern,
                                                     BLangErrorBindingPattern secondErrorBindingPattern) {
        if (firstErrorBindingPattern == null || secondErrorBindingPattern == null) {
            return false;
        }

        if (!checkSimilarErrorTypeReference(firstErrorBindingPattern.errorTypeReference,
                secondErrorBindingPattern.errorTypeReference)) {
            return false;
        }

        if (!checkSimilarErrorMessageBindingPattern(firstErrorBindingPattern.errorMessageBindingPattern,
                secondErrorBindingPattern.errorMessageBindingPattern)) {
            return false;
        }

        if (!checkSimilarErrorCauseBindingPattern(firstErrorBindingPattern.errorCauseBindingPattern,
                secondErrorBindingPattern.errorCauseBindingPattern)) {
            return false;
        }

        return checkSimilarErrorFieldBindingPatterns(firstErrorBindingPattern.errorFieldBindingPatterns,
                secondErrorBindingPattern.errorFieldBindingPatterns);

    }

    private boolean checkSimilarErrorMessageBindingPattern(BLangErrorMessageBindingPattern firstErrorMsgBindingPattern,
                                                      BLangErrorMessageBindingPattern secondErrorMsgBindingPattern) {
        if (firstErrorMsgBindingPattern != null && secondErrorMsgBindingPattern != null) {
            return checkSimilarSimpleBindingPattern(firstErrorMsgBindingPattern.simpleBindingPattern,
                    secondErrorMsgBindingPattern.simpleBindingPattern);
        }
        return firstErrorMsgBindingPattern == null && secondErrorMsgBindingPattern == null;
    }

    private boolean checkSimilarSimpleBindingPattern(BLangSimpleBindingPattern firstSimpleBindingPattern,
                                                     BLangSimpleBindingPattern secondSimpleBindingPattern) {
        if (firstSimpleBindingPattern != null && secondSimpleBindingPattern != null) {
            BLangBindingPattern firstCaptureBindingPattern = firstSimpleBindingPattern.captureBindingPattern;
            BLangBindingPattern secondCaptureBindingPattern = secondSimpleBindingPattern.captureBindingPattern;
            if (firstCaptureBindingPattern != null && secondCaptureBindingPattern != null) {
                return checkSimilarBindingPatterns(firstCaptureBindingPattern, secondCaptureBindingPattern);
            }
            return firstSimpleBindingPattern.wildCardBindingPattern != null;
        }
        return firstSimpleBindingPattern == null && secondSimpleBindingPattern == null;
    }

    private boolean checkSimilarErrorCauseBindingPattern(BLangErrorCauseBindingPattern firstErrorCauseBindingPattern,
                                                     BLangErrorCauseBindingPattern secondErrorCauseBindingPattern) {
        if (firstErrorCauseBindingPattern != null && secondErrorCauseBindingPattern != null) {
            if (!checkSimilarSimpleBindingPattern(firstErrorCauseBindingPattern.simpleBindingPattern,
                    secondErrorCauseBindingPattern.simpleBindingPattern)) {
                return false;
            }
            return checkSimilarErrorBindingPatterns(firstErrorCauseBindingPattern.errorBindingPattern,
                    secondErrorCauseBindingPattern.errorBindingPattern);
        }
        return firstErrorCauseBindingPattern == null && secondErrorCauseBindingPattern == null;
    }

    private boolean checkSimilarErrorFieldBindingPatterns(
                                          BLangErrorFieldBindingPatterns firstErrorFieldBindingPatterns,
                                          BLangErrorFieldBindingPatterns secondErrorFieldBindingPatterns) {
        if (firstErrorFieldBindingPatterns == null) {
            return true;
        }
        List<BLangNamedArgBindingPattern> firstNamedArgPatterns =
                firstErrorFieldBindingPatterns.namedArgBindingPatterns;
        int firstNamedArgPatternsSize = firstNamedArgPatterns.size();
        if (firstNamedArgPatternsSize == 0) { // only rest-binding-pattern
            return true;
        }
        if (secondErrorFieldBindingPatterns == null) {
            return false;
        }
        List<BLangNamedArgBindingPattern> secondNamedArgPatterns =
                secondErrorFieldBindingPatterns.namedArgBindingPatterns;
        if (firstNamedArgPatternsSize > secondNamedArgPatterns.size()) {
            return false;
        }
        for (int i = 0; i < firstNamedArgPatternsSize; i++) {
            if (!checkSimilarNamedArgBindingPatterns(firstNamedArgPatterns.get(i), secondNamedArgPatterns.get(i))) {
                return false;
            }
        }
        return true;
    }

    private boolean checkSimilarNamedArgBindingPatterns(BLangNamedArgBindingPattern firstNamedArgBindingPattern,
                                                        BLangNamedArgBindingPattern secondNamedArgBindingPattern) {
        if (firstNamedArgBindingPattern.argName.value.equals(secondNamedArgBindingPattern.argName.value)) {
            return checkSimilarBindingPatterns(firstNamedArgBindingPattern.bindingPattern,
                    secondNamedArgBindingPattern.bindingPattern);
        }
        return false;
    }

    private boolean checkSimilarMatchGuard(BLangMatchGuard firstMatchGuard, BLangMatchGuard secondMatchGuard) {
        if (firstMatchGuard == null && secondMatchGuard == null) {
            return true;
        }
        if (firstMatchGuard == null || secondMatchGuard == null) {
            return false;
        }
        if (firstMatchGuard.expr.getKind() == NodeKind.TYPE_TEST_EXPR &&
                secondMatchGuard.expr.getKind() == NodeKind.TYPE_TEST_EXPR &&
                ((BLangTypeTestExpr) firstMatchGuard.expr).expr.getKind() == NodeKind.SIMPLE_VARIABLE_REF &&
                ((BLangTypeTestExpr) secondMatchGuard.expr).expr.getKind() == NodeKind.SIMPLE_VARIABLE_REF) {
            BLangTypeTestExpr firstTypeTest = (BLangTypeTestExpr) firstMatchGuard.expr;
            BLangTypeTestExpr secondTypeTest = (BLangTypeTestExpr) secondMatchGuard.expr;
            return ((BLangSimpleVarRef) firstTypeTest.expr).variableName.toString().equals(
                    ((BLangSimpleVarRef) secondTypeTest.expr).variableName.toString()) &&
                    types.isAssignable(firstTypeTest.typeNode.getBType(),
                            secondTypeTest.typeNode.getBType());
        }
        return false;
    }

    private boolean compareVariables(Map<String, BVarSymbol> varsInPreviousMatchPattern,
                                     BLangMatchPattern matchPattern) {
        Map<String, BVarSymbol> varsInCurrentMatchPattern = matchPattern.declaredVars;
        if (varsInPreviousMatchPattern.size() == 0) {
            varsInPreviousMatchPattern.putAll(varsInCurrentMatchPattern);
            return true;
        }
        if (varsInPreviousMatchPattern.size() != varsInCurrentMatchPattern.size()) {
            return false;
        }
        for (String identifier : varsInPreviousMatchPattern.keySet()) {
            if (!varsInCurrentMatchPattern.containsKey(identifier)) {
                return false;
            }
        }
        return true;
    }

    @Override
    public void visit(BLangWildCardMatchPattern wildCardMatchPattern, AnalyzerData data) {
        wildCardMatchPattern.isLastPattern =
                wildCardMatchPattern.matchExpr != null && types.isAssignable(wildCardMatchPattern.matchExpr.getBType(),
                                                                             symTable.anyType);
    }

    @Override
    public void visit(BLangConstPattern constMatchPattern, AnalyzerData data) {
        analyzeNode(constMatchPattern.expr, data);
    }

    @Override
    public void visit(BLangVarBindingPatternMatchPattern varBindingPattern, AnalyzerData data) {
        BLangBindingPattern bindingPattern = varBindingPattern.getBindingPattern();
        analyzeNode(bindingPattern, data);
        switch (bindingPattern.getKind()) {
            case WILDCARD_BINDING_PATTERN:
                varBindingPattern.isLastPattern =
                        varBindingPattern.matchExpr != null && types.isAssignable(
                                varBindingPattern.matchExpr.getBType(),
                                symTable.anyType);
                return;
            case CAPTURE_BINDING_PATTERN:
                varBindingPattern.isLastPattern =
                        varBindingPattern.matchExpr != null && !varBindingPattern.matchGuardIsAvailable;
                return;
            case LIST_BINDING_PATTERN:
                if (varBindingPattern.matchExpr == null) {
                    return;
                }
                varBindingPattern.isLastPattern = types.isSameType(varBindingPattern.matchExpr.getBType(),
                                                                   varBindingPattern.getBType()) || types.isAssignable(
                        varBindingPattern.matchExpr.getBType(),
                        varBindingPattern.getBType());
        }
    }

    @Override
    public void visit(BLangMappingBindingPattern mappingBindingPattern, AnalyzerData data) {

    }

    @Override
    public void visit(BLangWildCardBindingPattern wildCardBindingPattern, AnalyzerData data) {

    }

    @Override
    public void visit(BLangListMatchPattern listMatchPattern, AnalyzerData data) {
        if (listMatchPattern.matchExpr == null) {
            return;
        }
        listMatchPattern.isLastPattern = types.isSameType(listMatchPattern.getBType(),
                                                          listMatchPattern.matchExpr.getBType())
                && !isConstMatchPatternExist(listMatchPattern);
    }

    private boolean isConstMatchPatternExist(BLangMatchPattern matchPattern) {
        switch (matchPattern.getKind()) {
            case CONST_MATCH_PATTERN:
                return true;
            case LIST_MATCH_PATTERN:
                for (BLangMatchPattern memberMatchPattern : ((BLangListMatchPattern) matchPattern).matchPatterns) {
                    if (isConstMatchPatternExist(memberMatchPattern)) {
                        return true;
                    }
                }
                return false;
            case MAPPING_MATCH_PATTERN:
                for (BLangFieldMatchPattern fieldMatchPattern :
                        ((BLangMappingMatchPattern) matchPattern).fieldMatchPatterns) {
                    if (isConstMatchPatternExist(fieldMatchPattern.matchPattern)) {
                        return true;
                    }
                }
                return false;
            default:
                return false;
        }
    }

    @Override
    public void visit(BLangCaptureBindingPattern captureBindingPattern, AnalyzerData data) {
    }

    @Override
    public void visit(BLangListBindingPattern listBindingPattern, AnalyzerData data) {
    }

    @Override
    public void visit(BLangErrorMatchPattern errorMatchPattern, AnalyzerData data) {

    }

    @Override
    public void visit(BLangErrorBindingPattern errorBindingPattern, AnalyzerData data) {

    }

    @Override
    public void visit(BLangMatch matchStmt, AnalyzerData data) {
        data.errorTypes.push(new LinkedHashSet<>());
        if (!data.failureHandled) {
            data.failureHandled = matchStmt.onFailClause != null;
        }
        analyzeExpr(matchStmt.expr, data);

        boolean staticLastPattern = false;
        if (!matchStmt.getStaticPatternClauses().isEmpty()) {
            staticLastPattern = analyzeStaticMatchPatterns(matchStmt, data);
        }

        boolean structuredLastPattern = false;
        if (!matchStmt.getStructuredPatternClauses().isEmpty()) {
            structuredLastPattern = analyzeStructuredMatchPatterns(matchStmt, data);
        }

        if (!matchStmt.getPatternClauses().isEmpty()) {
            analyzeEmptyMatchPatterns(matchStmt);
            analyzeMatchedPatterns(matchStmt, staticLastPattern, structuredLastPattern, data);
        }
        analyzeOnFailClause(matchStmt.onFailClause, data);
        data.errorTypes.pop();
    }

    @Override
    public void visit(BLangMatchStaticBindingPatternClause patternClause, AnalyzerData data) {
        analyzeNode(patternClause.matchExpr, data);
        analyzeNode(patternClause.body, data);
    }

    @Override
    public void visit(BLangMatchStructuredBindingPatternClause patternClause, AnalyzerData data) {
        analyzeNode(patternClause.matchExpr, data);
        analyzeNode(patternClause.body, data);
    }

    private void analyzeMatchedPatterns(BLangMatch matchStmt, boolean staticLastPattern,
                                        boolean structuredLastPattern, AnalyzerData data) {
        if (staticLastPattern && structuredLastPattern) {
            dlog.error(matchStmt.pos, DiagnosticErrorCode.MATCH_STMT_CONTAINS_TWO_DEFAULT_PATTERNS);
        }
        // Execute the following block if there are no unmatched expression types
        if ((staticLastPattern && !hasErrorType(matchStmt.exprTypes)) || structuredLastPattern) {
            if (matchStmt.getPatternClauses().size() == 1) {
                dlog.error(matchStmt.getPatternClauses().get(0).pos,
                           DiagnosticErrorCode.MATCH_STMT_PATTERN_ALWAYS_MATCHES);
            }
            for (BLangMatchBindingPatternClause patternClause : matchStmt.getPatternClauses()) {
                analyzeNode(patternClause.body, data);
            }
        }
    }

    private boolean hasErrorType(List<BType> typeList) {
        return typeList.stream().anyMatch(t -> types.isAssignable(t, symTable.errorType));
    }

    private boolean analyzeStructuredMatchPatterns(BLangMatch matchStmt, AnalyzerData data) {
        if (matchStmt.exprTypes.isEmpty()) {
            return false;
        }

        for (BLangMatchStructuredBindingPatternClause patternClause : matchStmt.getStructuredPatternClauses()) {
            analyzeNode(patternClause, data);
        }

        return analyseStructuredBindingPatterns(matchStmt.getStructuredPatternClauses(),
                hasErrorType(matchStmt.exprTypes), data);
    }

    /**
     * This method is used to check structured `var []`, `var {}` & static `[]`, `{}` match pattern.
     *
     * @param matchStmt the match statement containing structured & static match patterns.
     */
    private void analyzeEmptyMatchPatterns(BLangMatch matchStmt) {
        List<BLangMatchBindingPatternClause> emptyLists = new ArrayList<>();
        List<BLangMatchBindingPatternClause> emptyRecords = new ArrayList<>();
        for (BLangMatchBindingPatternClause pattern : matchStmt.patternClauses) {
            if (pattern.getKind() == NodeKind.MATCH_STATIC_PATTERN_CLAUSE) {
                BLangMatchStaticBindingPatternClause staticPattern = (BLangMatchStaticBindingPatternClause) pattern;
                if (staticPattern.literal.getKind() == NodeKind.LIST_CONSTRUCTOR_EXPR) {
                    BLangListConstructorExpr listLiteral = (BLangListConstructorExpr) staticPattern.literal;
                    if (listLiteral.exprs.isEmpty()) {
                        emptyLists.add(pattern);
                    }
                } else if (staticPattern.literal.getKind() == NodeKind.RECORD_LITERAL_EXPR) {
                    BLangRecordLiteral recordLiteral = (BLangRecordLiteral) staticPattern.literal;
                    if (recordLiteral.fields.isEmpty()) {
                        emptyRecords.add(pattern);
                    }
                }
            } else if (pattern.getKind() == NodeKind.MATCH_STRUCTURED_PATTERN_CLAUSE) {
                BLangMatchStructuredBindingPatternClause structuredPattern
                        = (BLangMatchStructuredBindingPatternClause) pattern;
                if (structuredPattern.bindingPatternVariable.getKind() == NodeKind.TUPLE_VARIABLE) {
                    BLangTupleVariable tupleVariable = (BLangTupleVariable) structuredPattern.bindingPatternVariable;
                    if (tupleVariable.memberVariables.isEmpty() && tupleVariable.restVariable == null) {
                        emptyLists.add(pattern);
                    }
                } else if (structuredPattern.bindingPatternVariable.getKind() == NodeKind.RECORD_VARIABLE) {
                    BLangRecordVariable recordVariable = (BLangRecordVariable) structuredPattern.bindingPatternVariable;
                    if (recordVariable.variableList.isEmpty() && recordVariable.restParam == null) {
                        emptyRecords.add(pattern);
                    }
                }
            }
        }
        if (emptyLists.size() > 1) {
            for (int i = 1; i < emptyLists.size(); i++) {
                dlog.error(emptyLists.get(i).pos, DiagnosticErrorCode.MATCH_STMT_UNREACHABLE_PATTERN);
            }
        }
        if (emptyRecords.size() > 1) {
            for (int i = 1; i < emptyRecords.size(); i++) {
                dlog.error(emptyRecords.get(i).pos, DiagnosticErrorCode.MATCH_STMT_UNREACHABLE_PATTERN);
            }
        }
    }

    /**
     * This method is used to check the isLike test in a static match pattern.
     * @param matchStmt the match statment containing static match patterns.
     */
    private boolean analyzeStaticMatchPatterns(BLangMatch matchStmt, AnalyzerData data) {
        if (matchStmt.exprTypes.isEmpty()) {
            return false;
        }
        List<BLangMatchStaticBindingPatternClause> matchedPatterns = new ArrayList<>();
        for (BLangMatchStaticBindingPatternClause patternClause : matchStmt.getStaticPatternClauses()) {
            analyzeNode(patternClause, data);

            List<BType> matchedExpTypes = new ArrayList<>();
            for (BType exprType : matchStmt.exprTypes) {
                if (isValidStaticMatchPattern(exprType, patternClause.literal)) {
                    matchedExpTypes.add(exprType);
                }
            }

            if (matchedExpTypes.isEmpty()) {
                // log error if a pattern will not match to any of the expected types
                dlog.warning(patternClause.pos, DiagnosticWarningCode.MATCH_STMT_UNMATCHED_PATTERN);
                continue;
            }
            analyzeNode(patternClause.literal, data);
            matchedPatterns.add(patternClause);
        }

        if (matchedPatterns.isEmpty()) {
            return false;
        }

        return analyzeStaticPatterns(matchedPatterns, hasErrorType(matchStmt.exprTypes));
    }

    private boolean analyzeStaticPatterns(List<BLangMatchStaticBindingPatternClause> matchedPatterns,
                                          boolean errorTypeInMatchExpr) {
        BLangMatchStaticBindingPatternClause finalPattern = matchedPatterns.get(matchedPatterns.size() - 1);
        if (finalPattern.literal.getKind() == NodeKind.SIMPLE_VARIABLE_REF
                && ((BLangSimpleVarRef) finalPattern.literal).variableName.value.equals(Names.IGNORE.value)
                && !errorTypeInMatchExpr) {
            finalPattern.isLastPattern = true;
        }

        for (int i = 0; i < matchedPatterns.size() - 1; i++) {
            BLangExpression precedingPattern = matchedPatterns.get(i).literal;
            for (int j = i + 1; j < matchedPatterns.size(); j++) {
                BLangExpression pattern = matchedPatterns.get(j).literal;
                if (checkLiteralSimilarity(precedingPattern, pattern)) {
                    dlog.error(pattern.pos, DiagnosticErrorCode.MATCH_STMT_UNREACHABLE_PATTERN);
                    matchedPatterns.remove(j--);
                }
            }
        }
        return finalPattern.isLastPattern;
    }

    private boolean analyseStructuredBindingPatterns(List<BLangMatchStructuredBindingPatternClause> clauses,
                                                     boolean errorTypeInMatchExpr, AnalyzerData data) {
        BLangMatchStructuredBindingPatternClause finalPattern = clauses.get(clauses.size() - 1);
        if (finalPattern.bindingPatternVariable.getKind() == NodeKind.VARIABLE
                && finalPattern.typeGuardExpr == null
                && !(errorTypeInMatchExpr && isWildcardMatchPattern(finalPattern))) {
            finalPattern.isLastPattern = true;
        }

        BLangMatchStructuredBindingPatternClause currentPattern;
        BLangMatchStructuredBindingPatternClause precedingPattern;
        for (int i = 0; i < clauses.size(); i++) {
            precedingPattern = clauses.get(i);
            if (precedingPattern.typeGuardExpr != null) {
                analyzeExpr(precedingPattern.typeGuardExpr, data);
            }

            for (int j = i + 1; j < clauses.size(); j++) {
                currentPattern = clauses.get(j);
                BLangVariable precedingVar = precedingPattern.bindingPatternVariable;
                BLangVariable currentVar = currentPattern.bindingPatternVariable;

                if (checkStructuredPatternSimilarity(precedingVar, currentVar) &&
                        checkTypeGuardSimilarity(precedingPattern.typeGuardExpr, currentPattern.typeGuardExpr)) {
                    dlog.error(currentVar.pos, DiagnosticErrorCode.MATCH_STMT_UNREACHABLE_PATTERN);
                    clauses.remove(j--);
                }
            }
        }
        return finalPattern.isLastPattern;
    }

    private boolean isWildcardMatchPattern(BLangMatchStructuredBindingPatternClause finalPattern) {
        return ((BLangSimpleVariable) finalPattern.bindingPatternVariable).name.value.equals(Names.IGNORE.value);
    }

    /**
     * This method will check if two patterns are similar to each other.
     * Having similar patterns in the match block will result in unreachable pattern.
     *
     * @param precedingPattern pattern taken to compare similarity.
     * @param pattern          the pattern that the precedingPattern is checked for similarity.
     * @return true if both patterns are similar.
     */
    private boolean checkLiteralSimilarity(BLangExpression precedingPattern, BLangExpression pattern) {
        if (precedingPattern.getKind() == NodeKind.BINARY_EXPR) {
            // If preceding pattern is a binary expression, check both sides of binary expression with current pattern.
            BLangBinaryExpr precedingBinaryExpr = (BLangBinaryExpr) precedingPattern;
            BLangExpression precedingLhsExpr = precedingBinaryExpr.lhsExpr;
            BLangExpression precedingRhsExpr = precedingBinaryExpr.rhsExpr;
            return checkLiteralSimilarity(precedingLhsExpr, pattern) ||
                    checkLiteralSimilarity(precedingRhsExpr, pattern);
        }

        if (pattern.getKind() == NodeKind.BINARY_EXPR) {
            // If current pattern is a binary expression, check both sides of binary expression with preceding pattern.
            BLangBinaryExpr binaryExpr = (BLangBinaryExpr) pattern;
            BLangExpression lhsExpr = binaryExpr.lhsExpr;
            BLangExpression rhsExpr = binaryExpr.rhsExpr;
            return checkLiteralSimilarity(precedingPattern, lhsExpr) ||
                    checkLiteralSimilarity(precedingPattern, rhsExpr);
        }

        switch (Types.getReferredType(precedingPattern.getBType()).tag) {
            case TypeTags.MAP:
                if (Types.getReferredType(pattern.getBType()).tag == TypeTags.MAP) {
                    BLangRecordLiteral precedingRecordLiteral = (BLangRecordLiteral) precedingPattern;
                    Map<String, BLangExpression> recordLiteral = ((BLangRecordLiteral) pattern).fields
                            .stream()
                            // Unchecked cast since BPs are always added as key-value.
                            .map(field -> (BLangRecordKeyValueField) field)
                            .collect(Collectors.toMap(
                                    keyValuePair -> ((BLangSimpleVarRef) keyValuePair.key.expr).variableName.value,
                                    BLangRecordKeyValueField::getValue
                            ));

                    for (int i = 0; i < precedingRecordLiteral.fields.size(); i++) {
                        // Unchecked cast since BPs are always added as key-value.
                        BLangRecordKeyValueField bLangRecordKeyValue =
                                (BLangRecordKeyValueField) precedingRecordLiteral.fields.get(i);
                        String key = ((BLangSimpleVarRef) bLangRecordKeyValue.key.expr).variableName.value;
                        if (!recordLiteral.containsKey(key)) {
                            return false;
                        }
                        if (!checkLiteralSimilarity(bLangRecordKeyValue.valueExpr, recordLiteral.get(key))) {
                            return false;
                        }
                    }
                    return true;
                }
                return false;
            case TypeTags.TUPLE:
                if (Types.getReferredType(pattern.getBType()).tag == TypeTags.TUPLE) {
                    BLangListConstructorExpr precedingTupleLiteral = (BLangListConstructorExpr) precedingPattern;
                    BLangListConstructorExpr tupleLiteral = (BLangListConstructorExpr) pattern;
                    if (precedingTupleLiteral.exprs.size() != tupleLiteral.exprs.size()) {
                        return false;
                    }
                    return IntStream.range(0, precedingTupleLiteral.exprs.size())
                            .allMatch(i -> checkLiteralSimilarity(precedingTupleLiteral.exprs.get(i),
                                    tupleLiteral.exprs.get(i)));
                }
                return false;
            case TypeTags.INT:
            case TypeTags.BYTE:
            case TypeTags.FLOAT:
            case TypeTags.DECIMAL:
            case TypeTags.STRING:
            case TypeTags.BOOLEAN:
                if (precedingPattern.getKind() == NodeKind.SIMPLE_VARIABLE_REF) {
                    // preceding pattern is a constant.
                    BConstantSymbol precedingPatternSym =
                            (BConstantSymbol) ((BLangSimpleVarRef) precedingPattern).symbol;
                    if (pattern.getKind() == NodeKind.SIMPLE_VARIABLE_REF) {
                        if (!((BLangSimpleVarRef) pattern).variableName.value.equals(Names.IGNORE.value)) {
                            // pattern is a constant reference.
                            BConstantSymbol patternSym = (BConstantSymbol) ((BLangSimpleVarRef) pattern).symbol;
                            return precedingPatternSym.value.equals(patternSym.value);
                        }
                        // pattern is '_'.
                        return false;
                    }
                    // pattern is a literal.
                    BLangLiteral literal = pattern.getKind() == NodeKind.GROUP_EXPR ?
                            (BLangLiteral) ((BLangGroupExpr) pattern).expression :
                            (BLangLiteral) pattern;
                    return (precedingPatternSym.value.equals(literal.value));
                }

                if (types.isValueType(Types.getReferredType(pattern.getBType()))) {
                    // preceding pattern is a literal.
                    BLangLiteral precedingLiteral = precedingPattern.getKind() == NodeKind.GROUP_EXPR ?
                            (BLangLiteral) ((BLangGroupExpr) precedingPattern).expression :
                            (BLangLiteral) precedingPattern;

                    if (pattern.getKind() == NodeKind.SIMPLE_VARIABLE_REF) {
                        if (Types.getReferredType(pattern.getBType()).tag != TypeTags.NONE) {
                            // pattern is a constant reference.
                            BConstantSymbol patternSym = (BConstantSymbol) ((BLangSimpleVarRef) pattern).symbol;
                            return patternSym.value.equals(precedingLiteral.value);
                        }
                        // pattern is '_'.
                        return false;
                    }
                    // pattern is a literal.
                    BLangLiteral literal = pattern.getKind() == NodeKind.GROUP_EXPR ?
                            (BLangLiteral) ((BLangGroupExpr) pattern).expression :
                            (BLangLiteral) pattern;
                    return (precedingLiteral.value.equals(literal.value));
                }
                return false;
            case TypeTags.ANY:
                // preceding pattern is '_'. Hence will match all patterns except error that follow.
                return Types.getReferredType(pattern.getBType()).tag != TypeTags.ERROR;
            default:
                return false;
        }
    }

    /**
     * This method will determine if the type guard of the preceding pattern will result in the current pattern
     * being unreachable.
     *
     * @param precedingGuard type guard of the preceding structured pattern
     * @param currentGuard   type guard of the cuurent structured pattern
     * @return true if the current pattern is unreachable due to the type guard of the preceding pattern
     */
    private boolean checkTypeGuardSimilarity(BLangExpression precedingGuard, BLangExpression currentGuard) {
        // check if type guard is a type test expr and compare the variable ref and type node
        if (precedingGuard != null && currentGuard != null) {
            if (precedingGuard.getKind() == NodeKind.TYPE_TEST_EXPR &&
                    currentGuard.getKind() == NodeKind.TYPE_TEST_EXPR &&
                    ((BLangTypeTestExpr) precedingGuard).expr.getKind() == NodeKind.SIMPLE_VARIABLE_REF &&
                    ((BLangTypeTestExpr) currentGuard).expr.getKind() == NodeKind.SIMPLE_VARIABLE_REF) {
                BLangTypeTestExpr precedingTypeTest = (BLangTypeTestExpr) precedingGuard;
                BLangTypeTestExpr currentTypeTest = (BLangTypeTestExpr) currentGuard;
                return ((BLangSimpleVarRef) precedingTypeTest.expr).variableName.toString().equals(
                        ((BLangSimpleVarRef) currentTypeTest.expr).variableName.toString()) &&
                        precedingTypeTest.typeNode.getBType().tag == currentTypeTest.typeNode.getBType().tag;
            }
            return false;
        }

        return currentGuard != null || precedingGuard == null;
    }

    /**
     * This method will determine if the current structured pattern will be unreachable due to a preceding pattern.
     *
     * @param precedingVar the structured pattern that appears on top
     * @param var          the structured pattern that appears after the precedingVar
     * @return true if the current pattern is unreachable due to the preceding pattern
     */
    private boolean checkStructuredPatternSimilarity(BLangVariable precedingVar, BLangVariable var) {
        if (Types.getReferredType(precedingVar.getBType()).tag == TypeTags.SEMANTIC_ERROR ||
                var.getBType().tag == TypeTags.SEMANTIC_ERROR) {
            return false;
        }

        if (precedingVar.getKind() == NodeKind.RECORD_VARIABLE && var.getKind() == NodeKind.RECORD_VARIABLE) {
            BLangRecordVariable precedingRecVar = (BLangRecordVariable) precedingVar;
            BLangRecordVariable recVar = (BLangRecordVariable) var;
            Map<String, BLangVariable> recVarAsMap = recVar.variableList.stream()
                    .collect(Collectors.toMap(
                            keyValue -> keyValue.key.value,
                            keyValue -> keyValue.valueBindingPattern
                    ));

            if (precedingRecVar.variableList.size() > recVar.variableList.size()) {
                return false;
            }

            for (int i = 0; i < precedingRecVar.variableList.size(); i++) {
                BLangRecordVariableKeyValue precedingKeyValue = precedingRecVar.variableList.get(i);
                if (!recVarAsMap.containsKey(precedingKeyValue.key.value)) {
                    return false;
                }
                if (!checkStructuredPatternSimilarity(
                        precedingKeyValue.valueBindingPattern,
                        recVarAsMap.get(precedingKeyValue.key.value))) {
                    return false;
                }
            }

            if (precedingRecVar.hasRestParam() && recVar.hasRestParam()) {
                return true;
            }

            return precedingRecVar.hasRestParam() || !recVar.hasRestParam();
        }

        if (precedingVar.getKind() == NodeKind.TUPLE_VARIABLE && var.getKind() == NodeKind.TUPLE_VARIABLE) {
            List<BLangVariable> precedingMemberVars = ((BLangTupleVariable) precedingVar).memberVariables;
            BLangVariable precedingRestVar = ((BLangTupleVariable) precedingVar).restVariable;
            List<BLangVariable> memberVars = ((BLangTupleVariable) var).memberVariables;
            BLangVariable memberRestVar = ((BLangTupleVariable) var).restVariable;

            if (precedingRestVar != null && memberRestVar != null) {
                return true;
            }

            if (precedingRestVar == null && memberRestVar == null
                    && precedingMemberVars.size() != memberVars.size()) {
                return false;
            }

            if (precedingRestVar != null && precedingMemberVars.size() > memberVars.size()) {
                return false;
            }

            if (memberRestVar != null) {
                return false;
            }

            for (int i = 0; i < memberVars.size(); i++) {
                if (!checkStructuredPatternSimilarity(precedingMemberVars.get(i), memberVars.get(i))) {
                    return false;
                }
            }
            return true;
        }


        if (precedingVar.getKind() == NodeKind.ERROR_VARIABLE && var.getKind() == NodeKind.ERROR_VARIABLE) {
            BLangErrorVariable precedingErrVar = (BLangErrorVariable) precedingVar;
            BLangErrorVariable errVar = (BLangErrorVariable) var;

            // Rest pattern in previous binding-pattern can bind to all the error details,
            // hence current error pattern is not reachable.
            if (precedingErrVar.restDetail != null && isDirectErrorBindingPattern(precedingErrVar)) {
                return true;
            }

            // Current pattern can bind anything that is bound in preceding, to current's rest binding var.
            if (errVar.restDetail != null) {
                return false;
            }

            if (precedingErrVar.detail != null && errVar.detail != null) {
                // If preceding detail binding list contains all the details in current list,
                // even though preceding contains more bindings, since a binding can bind to (),
                // current is shadowed from preceding.
                // Error details are a map<anydata|error>
                Map<String, BLangVariable> preDetails = precedingErrVar.detail.stream()
                        .collect(Collectors.toMap(entry -> entry.key.value, entry -> entry.valueBindingPattern));

                for (BLangErrorVariable.BLangErrorDetailEntry detailEntry : errVar.detail) {
                    BLangVariable correspondingCurDetail = preDetails.get(detailEntry.key.value);
                    if (correspondingCurDetail == null) {
                        // Current binding pattern have more details to bind to
                        return false;
                    }
                    boolean similar =
                            checkStructuredPatternSimilarity(detailEntry.valueBindingPattern, correspondingCurDetail);
                    if (!similar) {
                        return false;
                    }
                }
            }
            return true;
        }

        if (precedingVar.getKind() == NodeKind.VARIABLE
                && ((BLangSimpleVariable) precedingVar).name.value.equals(Names.IGNORE.value)
                && var.getKind() == NodeKind.ERROR_VARIABLE) {
            return false;
        }

        return precedingVar.getKind() == NodeKind.VARIABLE;
    }

    private boolean isDirectErrorBindingPattern(BLangErrorVariable precedingErrVar) {
        return precedingErrVar.typeNode == null;
    }

    /**
     * This method will check if the static match pattern is valid based on the matching type.
     *
     * @param matchType type of the expression being matched.
     * @param literal   the static match pattern.
     * @return true if the pattern is valid, else false.
     */
    private boolean isValidStaticMatchPattern(BType matchType, BLangExpression literal) {
        if (Types.getReferredType(literal.getBType()).tag == TypeTags.NONE) {
            return true; // When matching '_'
        }

        if (types.isSameType(literal.getBType(), matchType)) {
            return true;
        }

        if (TypeTags.ANY == Types.getReferredType(literal.getBType()).tag) {
            return true;
        }

        switch (matchType.tag) {
            case TypeTags.ANY:
            case TypeTags.ANYDATA:
            case TypeTags.JSON:
                return true;
            case TypeTags.UNION:
                BUnionType unionMatchType = (BUnionType) matchType;
                return unionMatchType.getMemberTypes()
                        .stream()
                        .anyMatch(memberMatchType -> isValidStaticMatchPattern(memberMatchType, literal));
            case TypeTags.TUPLE:
                if (literal.getBType().tag == TypeTags.TUPLE) {
                    BLangListConstructorExpr tupleLiteral = (BLangListConstructorExpr) literal;
                    BTupleType literalTupleType = (BTupleType) literal.getBType();
                    BTupleType matchTupleType = (BTupleType) matchType;
                    if (literalTupleType.tupleTypes.size() != matchTupleType.tupleTypes.size()) {
                        return false;
                    }
                    return IntStream.range(0, literalTupleType.tupleTypes.size())
                            .allMatch(i ->
                                    isValidStaticMatchPattern(matchTupleType.tupleTypes.get(i),
                                            tupleLiteral.exprs.get(i)));
                }
                break;
            case TypeTags.MAP:
                if (literal.getBType().tag == TypeTags.MAP) {
                    // if match type is map, check if literals match to the constraint
                    BLangRecordLiteral mapLiteral = (BLangRecordLiteral) literal;
                    return IntStream.range(0, mapLiteral.fields.size())
                            .allMatch(i -> isValidStaticMatchPattern(((BMapType) matchType).constraint,
                                                                     ((BLangRecordKeyValueField)
                                                                              mapLiteral.fields.get(i)).valueExpr));
                }
                break;
            case TypeTags.RECORD:
                if (literal.getBType().tag == TypeTags.MAP) {
                    // if match type is record, the fields must match to the static pattern fields
                    BLangRecordLiteral mapLiteral = (BLangRecordLiteral) literal;
                    BRecordType recordMatchType = (BRecordType) matchType;
                    Map<String, BField> recordFields = recordMatchType.fields;

                    for (RecordLiteralNode.RecordField field : mapLiteral.fields) {
                        BLangRecordKeyValueField literalKeyValue = (BLangRecordKeyValueField) field;
                        String literalKeyName;
                        NodeKind nodeKind = literalKeyValue.key.expr.getKind();
                        if (nodeKind == NodeKind.SIMPLE_VARIABLE_REF) {
                            literalKeyName = ((BLangSimpleVarRef) literalKeyValue.key.expr).variableName.value;
                        } else if (nodeKind == NodeKind.LITERAL || nodeKind == NodeKind.NUMERIC_LITERAL) {
                            literalKeyName = ((BLangLiteral) literalKeyValue.key.expr).value.toString();
                        } else {
                            return false;
                        }

                        if (recordFields.containsKey(literalKeyName)) {
                            if (!isValidStaticMatchPattern(
                                    recordFields.get(literalKeyName).type, literalKeyValue.valueExpr)) {
                                return false;
                            }
                        } else if (recordMatchType.sealed ||
                                !isValidStaticMatchPattern(recordMatchType.restFieldType, literalKeyValue.valueExpr)) {
                            return false;
                        }
                    }
                    return true;
                }
                break;
            case TypeTags.BYTE:
                if (literal.getBType().tag == TypeTags.INT) {
                    return true;
                }
                break;
            case TypeTags.FINITE:
                if (literal.getKind() == NodeKind.LITERAL || literal.getKind() == NodeKind.NUMERIC_LITERAL) {
                    return types.isAssignableToFiniteType(matchType, (BLangLiteral) literal);
                }
                if (literal.getKind() == NodeKind.SIMPLE_VARIABLE_REF &&
                        ((BLangSimpleVarRef) literal).symbol.getKind() == SymbolKind.CONSTANT) {
                    BConstantSymbol constSymbol = (BConstantSymbol) ((BLangSimpleVarRef) literal).symbol;
                    return types.isAssignableToFiniteType(matchType,
                            (BLangLiteral) ((BFiniteType) constSymbol.type).getValueSpace().iterator().next());
                }
                break;
            case TypeTags.TYPEREFDESC:
                return  isValidStaticMatchPattern(Types.getReferredType(matchType), literal);
        }
        return false;
    }

    @Override
    public void visit(BLangForeach foreach, AnalyzerData data) {
        data.loopWithinTransactionCheckStack.push(true);
        data.errorTypes.push(new LinkedHashSet<>());
        boolean failureHandled = data.failureHandled;
        if (!data.failureHandled) {
            data.failureHandled = foreach.onFailClause != null;
        }
        data.loopCount++;
        BLangBlockStmt body = foreach.body;
        data.env = SymbolEnv.createLoopEnv(foreach, data.env);
        analyzeNode(body, data);
        data.loopCount--;
        data.failureHandled = failureHandled;
        data.loopWithinTransactionCheckStack.pop();
        analyzeExpr(foreach.collection, data);
        body.failureBreakMode = foreach.onFailClause != null ?
                BLangBlockStmt.FailureBreakMode.BREAK_TO_OUTER_BLOCK : BLangBlockStmt.FailureBreakMode.NOT_BREAKABLE;
        analyzeOnFailClause(foreach.onFailClause, data);
        data.errorTypes.pop();
    }

    @Override
    public void visit(BLangWhile whileNode, AnalyzerData data) {
        data.loopWithinTransactionCheckStack.push(true);
        data.errorTypes.push(new LinkedHashSet<>());
        boolean failureHandled = data.failureHandled;
        if (!data.failureHandled) {
            data.failureHandled = whileNode.onFailClause != null;
        }
        data.loopCount++;
        BLangBlockStmt body = whileNode.body;
        data.env = SymbolEnv.createLoopEnv(whileNode, data.env);
        analyzeNode(body, data);
        data.loopCount--;
        data.failureHandled = failureHandled;
        data.loopWithinTransactionCheckStack.pop();
        analyzeExpr(whileNode.expr, data);
        analyzeOnFailClause(whileNode.onFailClause, data);
        data.errorTypes.pop();
    }

    @Override
    public void visit(BLangDo doNode, AnalyzerData data) {
        data.errorTypes.push(new LinkedHashSet<>());
        boolean failureHandled = data.failureHandled;
        if (!data.failureHandled) {
            data.failureHandled = doNode.onFailClause != null;
        }
        analyzeNode(doNode.body, data);
        data.failureHandled = failureHandled;
        doNode.body.failureBreakMode = doNode.onFailClause != null ?
                BLangBlockStmt.FailureBreakMode.BREAK_TO_OUTER_BLOCK : BLangBlockStmt.FailureBreakMode.NOT_BREAKABLE;
        analyzeOnFailClause(doNode.onFailClause, data);
        data.errorTypes.pop();
    }


    @Override
    public void visit(BLangFail failNode, AnalyzerData data) {
        data.failVisited = true;
        analyzeExpr(failNode.expr, data);
        if (data.env.scope.owner.getKind() == SymbolKind.PACKAGE) {
            // Check at module level.
            return;
        }
        typeChecker.checkExpr(failNode.expr, data.env);
        if (!data.errorTypes.empty()) {
            data.errorTypes.peek().add(getErrorTypes(failNode.expr.getBType()));
        }
        if (!data.failureHandled) {
            BType exprType = data.env.enclInvokable.getReturnTypeNode().getBType();
            data.returnTypes.peek().add(exprType);
            if (!types.isAssignable(getErrorTypes(failNode.expr.getBType()), exprType)) {
                dlog.error(failNode.pos, DiagnosticErrorCode.FAIL_EXPR_NO_MATCHING_ERROR_RETURN_IN_ENCL_INVOKABLE);
            }
        }
    }

    @Override
    public void visit(BLangLock lockNode, AnalyzerData data) {
        data.errorTypes.push(new LinkedHashSet<>());
        boolean failureHandled = data.failureHandled;
        if (!data.failureHandled) {
            data.failureHandled = lockNode.onFailClause != null;
        }
        boolean previousWithinLockBlock = data.withinLockBlock;
        data.withinLockBlock = true;
        lockNode.body.stmts.forEach(e -> analyzeNode(e, data));
        data.withinLockBlock = previousWithinLockBlock;
        data.failureHandled = failureHandled;
        lockNode.body.failureBreakMode = lockNode.onFailClause != null ?
                BLangBlockStmt.FailureBreakMode.BREAK_TO_OUTER_BLOCK : BLangBlockStmt.FailureBreakMode.NOT_BREAKABLE;
        analyzeOnFailClause(lockNode.onFailClause, data);
        data.errorTypes.pop();
    }

    @Override
    public void visit(BLangContinue continueNode, AnalyzerData data) {
        if (data.loopCount == 0) {
            this.dlog.error(continueNode.pos, DiagnosticErrorCode.CONTINUE_CANNOT_BE_OUTSIDE_LOOP);
            return;
        }
        if (checkNextBreakValidityInTransaction(data)) {
            this.dlog.error(continueNode.pos, DiagnosticErrorCode.CONTINUE_CANNOT_BE_USED_TO_EXIT_TRANSACTION);
            return;
        }
        if (data.loopAlterNotAllowed) {
            this.dlog.error(continueNode.pos, DiagnosticErrorCode.CONTINUE_NOT_ALLOWED);
        }
    }

    @Override
    public void visit(BLangImportPackage importPkgNode, AnalyzerData data) {
        BPackageSymbol pkgSymbol = importPkgNode.symbol;
        SymbolEnv pkgEnv = this.symTable.pkgEnvMap.get(pkgSymbol);
        if (pkgEnv == null) {
            return;
        }

        analyzeNode(pkgEnv.node, data);
    }

    @Override
    public void visit(BLangXMLNS xmlnsNode, AnalyzerData data) {
        /* ignore */
    }

    @Override
    public void visit(BLangService serviceNode, AnalyzerData data) {
    }

    private void analyzeExportableTypeRef(BSymbol owner, BTypeSymbol symbol, boolean inFuncSignature,
                                          Location pos) {

        if (!inFuncSignature && Symbols.isFlagOn(owner.flags, Flags.ANONYMOUS)) {
            // Specially validate function signatures.
            return;
        }
        if (Symbols.isPublic(owner)) {
            HashSet<BTypeSymbol> visitedSymbols = new HashSet<>();
            checkForExportableType(symbol, pos, visitedSymbols);
        }
    }

    private void checkForExportableType(BTypeSymbol symbol, Location pos, HashSet<BTypeSymbol> visitedSymbols) {

        if (symbol == null || symbol.type == null || Symbols.isFlagOn(symbol.flags, Flags.TYPE_PARAM)) {
            // This is a built-in symbol or a type Param.
            return;
        }
        if (!visitedSymbols.add(symbol)) {
            return;
        }
        switch (symbol.type.tag) {
            case TypeTags.ARRAY:
                checkForExportableType(((BArrayType) symbol.type).eType.tsymbol, pos, visitedSymbols);
                return;
            case TypeTags.TUPLE:
                BTupleType tupleType = (BTupleType) symbol.type;
                tupleType.tupleTypes.forEach(t -> checkForExportableType(t.tsymbol, pos, visitedSymbols));
                if (tupleType.restType != null) {
                    checkForExportableType(tupleType.restType.tsymbol, pos, visitedSymbols);
                }
                return;
            case TypeTags.MAP:
                checkForExportableType(((BMapType) symbol.type).constraint.tsymbol, pos, visitedSymbols);
                return;
            case TypeTags.RECORD:
                if (Symbols.isFlagOn(symbol.flags, Flags.ANONYMOUS)) {
                    BRecordType recordType = (BRecordType) symbol.type;
                    recordType.fields.values().forEach(f -> checkForExportableType(f.type.tsymbol, pos,
                            visitedSymbols));
                    if (recordType.restFieldType != null) {
                        checkForExportableType(recordType.restFieldType.tsymbol, pos, visitedSymbols);
                    }
                    return;
                }
                break;
            case TypeTags.TABLE:
                BTableType tableType = (BTableType) symbol.type;
                if (tableType.constraint != null) {
                    checkForExportableType(tableType.constraint.tsymbol, pos, visitedSymbols);
                }
                return;
            case TypeTags.STREAM:
                BStreamType streamType = (BStreamType) symbol.type;
                if (streamType.constraint != null) {
                    checkForExportableType(streamType.constraint.tsymbol, pos, visitedSymbols);
                }
                return;
            case TypeTags.INVOKABLE:
                BInvokableType invokableType = (BInvokableType) symbol.type;
                if (Symbols.isFlagOn(invokableType.flags, Flags.ANY_FUNCTION)) {
                    return;
                }
                if (invokableType.paramTypes != null) {
                    for (BType paramType : invokableType.paramTypes) {
                        checkForExportableType(paramType.tsymbol, pos, visitedSymbols);
                    }
                }
                if (invokableType.restType != null) {
                    checkForExportableType(invokableType.restType.tsymbol, pos, visitedSymbols);
                }
                checkForExportableType(invokableType.retType.tsymbol, pos, visitedSymbols);
                return;
            case TypeTags.PARAMETERIZED_TYPE:
                BTypeSymbol parameterizedType = ((BParameterizedType) symbol.type).paramValueType.tsymbol;
                checkForExportableType(parameterizedType, pos, visitedSymbols);
                return;
            case TypeTags.ERROR:
                if (Symbols.isFlagOn(symbol.flags, Flags.ANONYMOUS)) {
                    checkForExportableType((((BErrorType) symbol.type).detailType.tsymbol), pos, visitedSymbols);
                    return;
                }
            // TODO : Add support for other types. such as union and objects
        }
        if (!Symbols.isPublic(symbol)) {
            dlog.error(pos, DiagnosticErrorCode.ATTEMPT_EXPOSE_NON_PUBLIC_SYMBOL, symbol.name);
        }
    }

    @Override
    public void visit(BLangLetExpression letExpression, AnalyzerData data) {
        int ownerSymTag = data.env.scope.owner.tag;
        if ((ownerSymTag & SymTag.RECORD) == SymTag.RECORD) {
            dlog.error(letExpression.pos, DiagnosticErrorCode.LET_EXPRESSION_NOT_YET_SUPPORTED_RECORD_FIELD);
        } else if ((ownerSymTag & SymTag.OBJECT) == SymTag.OBJECT) {
            dlog.error(letExpression.pos, DiagnosticErrorCode.LET_EXPRESSION_NOT_YET_SUPPORTED_OBJECT_FIELD);
        }

        data.env = letExpression.env;
        for (BLangLetVariable letVariable : letExpression.letVarDeclarations) {
            analyzeNode((BLangNode) letVariable.definitionNode, data);
        }
        analyzeExpr(letExpression.expr, data);
    }

    @Override
    public void visit(BLangSimpleVariable varNode, AnalyzerData data) {

        analyzeTypeNode(varNode.typeNode, data);

        analyzeExpr(varNode.expr, data);

        if (Objects.isNull(varNode.symbol)) {
            return;
        }

        if (!Symbols.isPublic(varNode.symbol)) {
            return;
        }

        int ownerSymTag = data.env.scope.owner.tag;
        if ((ownerSymTag & SymTag.RECORD) == SymTag.RECORD || (ownerSymTag & SymTag.OBJECT) == SymTag.OBJECT) {
            analyzeExportableTypeRef(data.env.scope.owner, varNode.getBType().tsymbol, false, varNode.pos);
        } else if ((ownerSymTag & SymTag.INVOKABLE) != SymTag.INVOKABLE) {
            // Only global level simpleVarRef, listeners etc.
            analyzeExportableTypeRef(varNode.symbol, varNode.getBType().tsymbol, false, varNode.pos);
        }

        varNode.annAttachments.forEach(annotationAttachment -> analyzeNode(annotationAttachment, data));
    }

    private boolean isValidInferredArray(BLangNode node) {
        switch (node.getKind()) {
            case INTERSECTION_TYPE_NODE:
            case UNION_TYPE_NODE:
                return isValidInferredArray(node.parent);
            case VARIABLE:
                BLangSimpleVariable varNode = (BLangSimpleVariable) node;
                BLangExpression expr = varNode.expr;
                return expr != null && expr.getKind() == NodeKind.LIST_CONSTRUCTOR_EXPR &&
                        isValidContextForInferredArray(node.parent);
            default:
                return false;
        }
    }

    private boolean isValidContextForInferredArray(BLangNode node) {
        switch (node.getKind()) {
            case PACKAGE:
            case EXPR_FUNCTION_BODY:
            case BLOCK_FUNCTION_BODY:
            case BLOCK:
                return true;
            case VARIABLE_DEF:
                return isValidContextForInferredArray(node.parent);
            default:
                return false;
        }
    }

    @Override
    public void visit(BLangTupleVariable bLangTupleVariable, AnalyzerData data) {

        if (bLangTupleVariable.typeNode != null) {
            analyzeNode(bLangTupleVariable.typeNode, data);
        }
        analyzeExpr(bLangTupleVariable.expr, data);
    }

    @Override
    public void visit(BLangRecordVariable bLangRecordVariable, AnalyzerData data) {

        if (bLangRecordVariable.typeNode != null) {
            analyzeNode(bLangRecordVariable.typeNode, data);
        }
        analyzeExpr(bLangRecordVariable.expr, data);
    }

    @Override
    public void visit(BLangErrorVariable bLangErrorVariable, AnalyzerData data) {

        if (bLangErrorVariable.typeNode != null) {
            analyzeNode(bLangErrorVariable.typeNode, data);
        }
        analyzeExpr(bLangErrorVariable.expr, data);
    }

    @Override
    public void visit(BLangIdentifier identifierNode, AnalyzerData data) {
        /* ignore */
    }

    @Override
    public void visit(BLangAnnotation annotationNode, AnalyzerData data) {
        annotationNode.annAttachments.forEach(annotationAttachment -> analyzeNode(annotationAttachment, data));
    }

    @Override
    public void visit(BLangAnnotationAttachment annAttachmentNode, AnalyzerData data) {
        analyzeExpr(annAttachmentNode.expr, data);
        BAnnotationSymbol annotationSymbol = annAttachmentNode.annotationSymbol;
        if (annotationSymbol != null && Symbols.isFlagOn(annotationSymbol.flags, Flags.DEPRECATED)) {
            logDeprecatedWaring(annAttachmentNode.annotationName.toString(), annotationSymbol, annAttachmentNode.pos);
        }
    }

    @Override
    public void visit(BLangSimpleVariableDef varDefNode, AnalyzerData data) {
        analyzeNode(varDefNode.var, data);
    }

    @Override
    public void visit(BLangCompoundAssignment compoundAssignment, AnalyzerData data) {
        BLangValueExpression varRef = compoundAssignment.varRef;
        analyzeExpr(varRef, data);
        analyzeExpr(compoundAssignment.expr, data);
    }

    @Override
    public void visit(BLangAssignment assignNode, AnalyzerData data) {
        BLangExpression varRef = assignNode.varRef;
        analyzeExpr(varRef, data);
        analyzeExpr(assignNode.expr, data);
    }

    @Override
    public void visit(BLangRecordDestructure stmt, AnalyzerData data) {
        List<BLangExpression> varRefs = getVarRefs(stmt.varRef);
        this.checkDuplicateVarRefs(varRefs);
        analyzeExpr(stmt.varRef, data);
        analyzeExpr(stmt.expr, data);
    }

    @Override
    public void visit(BLangErrorDestructure stmt, AnalyzerData data) {
        List<BLangExpression> varRefs = getVarRefs(stmt.varRef);
        this.checkDuplicateVarRefs(varRefs);
        analyzeExpr(stmt.varRef, data);
        analyzeExpr(stmt.expr, data);
    }

    @Override
    public void visit(BLangTupleDestructure stmt, AnalyzerData data) {
        List<BLangExpression> varRefs = getVarRefs(stmt.varRef);
        this.checkDuplicateVarRefs(varRefs);
        analyzeExpr(stmt.varRef, data);
        analyzeExpr(stmt.expr, data);
    }

    private void checkDuplicateVarRefs(List<BLangExpression> varRefs) {
        checkDuplicateVarRefs(varRefs, new HashSet<>());
    }

    private void checkDuplicateVarRefs(List<BLangExpression> varRefs, Set<BSymbol> symbols) {
        for (BLangExpression varRef : varRefs) {
            if (varRef == null) {
                continue;
            }
            NodeKind kind = varRef.getKind();
            if (kind != NodeKind.SIMPLE_VARIABLE_REF
                    && kind != NodeKind.RECORD_VARIABLE_REF
                    && kind != NodeKind.ERROR_VARIABLE_REF
                    && kind != NodeKind.TUPLE_VARIABLE_REF) {
                continue;
            }

            if (kind == NodeKind.SIMPLE_VARIABLE_REF
                    && names.fromIdNode(((BLangSimpleVarRef) varRef).variableName) == Names.IGNORE) {
                continue;
            }

            if (kind == NodeKind.TUPLE_VARIABLE_REF) {
                checkDuplicateVarRefs(getVarRefs((BLangTupleVarRef) varRef), symbols);
            } else if (kind == NodeKind.RECORD_VARIABLE_REF) {
                checkDuplicateVarRefs(getVarRefs((BLangRecordVarRef) varRef), symbols);
            } else if (kind == NodeKind.ERROR_VARIABLE_REF) {
                checkDuplicateVarRefs(getVarRefs((BLangErrorVarRef) varRef), symbols);
            }

            BLangVariableReference varRefExpr = (BLangVariableReference) varRef;
            if (varRefExpr.symbol != null && !symbols.add(varRefExpr.symbol)) {
                this.dlog.error(varRef.pos, DiagnosticErrorCode.DUPLICATE_VARIABLE_IN_BINDING_PATTERN,
                        varRefExpr.symbol);
            }
        }
    }

    private List<BLangExpression> getVarRefs(BLangRecordVarRef varRef) {
        List<BLangExpression> varRefs = varRef.recordRefFields.stream()
                .map(e -> e.variableReference).collect(Collectors.toList());
        varRefs.add(varRef.restParam);
        return varRefs;
    }

    private List<BLangExpression> getVarRefs(BLangErrorVarRef varRef) {
        List<BLangExpression> varRefs = new ArrayList<>();
        if (varRef.message != null) {
            varRefs.add(varRef.message);
        }
        if (varRef.cause != null) {
            varRefs.add(varRef.cause);
        }
        varRefs.addAll(varRef.detail.stream().map(e -> e.expr).collect(Collectors.toList()));
        varRefs.add(varRef.restVar);
        return varRefs;
    }

    private List<BLangExpression> getVarRefs(BLangTupleVarRef varRef) {
        List<BLangExpression> varRefs = new ArrayList<>(varRef.expressions);
        varRefs.add(varRef.restParam);
        return varRefs;
    }

    @Override
    public void visit(BLangBreak breakNode, AnalyzerData data) {
        if (data.loopCount == 0) {
            this.dlog.error(breakNode.pos, DiagnosticErrorCode.BREAK_CANNOT_BE_OUTSIDE_LOOP);
            return;
        }
        if (checkNextBreakValidityInTransaction(data)) {
            this.dlog.error(breakNode.pos, DiagnosticErrorCode.BREAK_CANNOT_BE_USED_TO_EXIT_TRANSACTION);
            return;
        }
        if (data.loopAlterNotAllowed) {
            this.dlog.error(breakNode.pos, DiagnosticErrorCode.BREAK_NOT_ALLOWED);
        }
    }

    @Override
    public void visit(BLangPanic panicNode, AnalyzerData data) {
        analyzeExpr(panicNode.expr, data);
    }

    @Override
    public void visit(BLangXMLNSStatement xmlnsStmtNode, AnalyzerData data) {
    }

    @Override
    public void visit(BLangExpressionStmt exprStmtNode, AnalyzerData data) {
        BLangExpression expr = exprStmtNode.expr;
        analyzeExpr(expr, data);
        validateExprStatementExpression(exprStmtNode);
    }

    private void validateExprStatementExpression(BLangExpressionStmt exprStmtNode) {
        BLangExpression expr = exprStmtNode.expr;
        NodeKind kind = expr.getKind();
        if (kind == NodeKind.WORKER_SYNC_SEND) {
            return;
        }

        while (kind == NodeKind.MATCH_EXPRESSION || kind == NodeKind.CHECK_EXPR || kind == NodeKind.CHECK_PANIC_EXPR) {
            if (kind == NodeKind.MATCH_EXPRESSION) {
                expr = ((BLangMatchExpression) expr).expr;
            } else if (expr.getKind() == NodeKind.CHECK_EXPR) {
                expr = ((BLangCheckedExpr) expr).expr;
            } else if (expr.getKind() == NodeKind.CHECK_PANIC_EXPR) {
                expr = ((BLangCheckPanickedExpr) expr).expr;
            }
            kind = expr.getKind();
        }
        // Allowed expression kinds
        if (kind == NodeKind.INVOCATION || kind == NodeKind.WAIT_EXPR) {
            return;
        }
        // For other expressions, error is logged already.
        if (expr.getBType() == symTable.nilType) {
            dlog.error(exprStmtNode.pos, DiagnosticErrorCode.INVALID_EXPR_STATEMENT);
        }
    }

    private boolean isTopLevel(SymbolEnv env) {
        return env.enclInvokable.body == env.node;
    }

    private boolean isInWorker(SymbolEnv env) {
        return env.enclInvokable.flagSet.contains(Flag.WORKER);
    }

    private boolean isCommunicationAllowedLocation(SymbolEnv env) {
        return isTopLevel(env);
    }

    private boolean isDefaultWorkerCommunication(String workerIdentifier) {
        return workerIdentifier.equals(DEFAULT_WORKER_NAME);
    }

    private boolean workerExists(BType type, String workerName, SymbolEnv env) {
        if (isDefaultWorkerCommunication(workerName) && isInWorker(env)) {
            return true;
        }
        if (type == symTable.semanticError) {
            return false;
        }
        BType refType = Types.getReferredType(type);
        return refType.tag == TypeTags.FUTURE && ((BFutureType) refType).workerDerivative;
    }


    // Asynchronous Send Statement
    @Override
    public void visit(BLangWorkerSend workerSendNode, AnalyzerData data) {
        BSymbol receiver =
                symResolver.lookupSymbolInMainSpace(data.env, names.fromIdNode(workerSendNode.workerIdentifier));
        if ((receiver.tag & SymTag.VARIABLE) != SymTag.VARIABLE) {
            receiver = symTable.notFoundSymbol;
        }
        verifyPeerCommunication(workerSendNode.pos, receiver, workerSendNode.workerIdentifier.value, data.env);

        WorkerActionSystem was = data.workerActionSystemStack.peek();

        BType type = workerSendNode.expr.getBType();
        if (type == symTable.semanticError) {
            // Error of this is already printed as undef-var
            was.hasErrors = true;
        } else if (workerSendNode.expr instanceof ActionNode) {
            this.dlog.error(workerSendNode.expr.pos, DiagnosticErrorCode.INVALID_SEND_EXPR);
        } else if (!types.isAssignable(type, symTable.cloneableType)) {
            this.dlog.error(workerSendNode.pos, DiagnosticErrorCode.INVALID_TYPE_FOR_SEND, type);
        }

        String workerName = workerSendNode.workerIdentifier.getValue();
        if (!isCommunicationAllowedLocation(data.env) && !data.inInternallyDefinedBlockStmt) {
            this.dlog.error(workerSendNode.pos, DiagnosticErrorCode.UNSUPPORTED_WORKER_SEND_POSITION);
            was.hasErrors = true;
        }

        if (!this.workerExists(workerSendNode.getBType(), workerName, data.env)
                || (!isWorkerFromFunction(data.env, names.fromString(workerName)) && !workerName.equals("function"))) {
            this.dlog.error(workerSendNode.pos, DiagnosticErrorCode.UNDEFINED_WORKER, workerName);
            was.hasErrors = true;
        }

        workerSendNode.setBType(
                createAccumulatedErrorTypeForMatchingReceive(workerSendNode.pos, workerSendNode.expr.getBType(), data));
        was.addWorkerAction(workerSendNode);
        analyzeExpr(workerSendNode.expr, data);
        validateActionParentNode(workerSendNode.pos, workerSendNode.expr);
    }

    private BType createAccumulatedErrorTypeForMatchingReceive(Location pos, BType exprType, AnalyzerData data) {
        Set<BType> returnTypesUpToNow = data.returnTypes.peek();
        LinkedHashSet<BType> returnTypeAndSendType = new LinkedHashSet<>() {
            {
                Comparator.comparing(BType::toString);
            }
        };
        for (BType returnType : returnTypesUpToNow) {
            if (onlyContainErrors(returnType)) {
                returnTypeAndSendType.add(returnType);
            } else {
                this.dlog.error(pos, DiagnosticErrorCode.WORKER_SEND_AFTER_RETURN);
            }
        }
        returnTypeAndSendType.add(exprType);
        if (returnTypeAndSendType.size() > 1) {
            return BUnionType.create(null, returnTypeAndSendType);
        } else {
            return exprType;
        }
    }

    @Override
    public void visit(BLangWorkerSyncSendExpr syncSendExpr, AnalyzerData data) {
        BSymbol receiver =
                symResolver.lookupSymbolInMainSpace(data.env, names.fromIdNode(syncSendExpr.workerIdentifier));
        if ((receiver.tag & SymTag.VARIABLE) != SymTag.VARIABLE) {
            receiver = symTable.notFoundSymbol;
        }
        verifyPeerCommunication(syncSendExpr.pos, receiver, syncSendExpr.workerIdentifier.value, data.env);

        // Validate worker synchronous send
        validateActionParentNode(syncSendExpr.pos, syncSendExpr);
        String workerName = syncSendExpr.workerIdentifier.getValue();
        WorkerActionSystem was = data.workerActionSystemStack.peek();

        if (!isCommunicationAllowedLocation(data.env) && !data.inInternallyDefinedBlockStmt) {
            this.dlog.error(syncSendExpr.pos, DiagnosticErrorCode.UNSUPPORTED_WORKER_SEND_POSITION);
            was.hasErrors = true;
        }

        if (!this.workerExists(syncSendExpr.workerType, workerName, data.env)) {
            this.dlog.error(syncSendExpr.pos, DiagnosticErrorCode.UNDEFINED_WORKER, syncSendExpr.workerSymbol);
            was.hasErrors = true;
        }
        syncSendExpr.setBType(
                createAccumulatedErrorTypeForMatchingReceive(syncSendExpr.pos, syncSendExpr.expr.getBType(), data));
        was.addWorkerAction(syncSendExpr);
        analyzeExpr(syncSendExpr.expr, data);
    }

    @Override
    public void visit(BLangWorkerReceive workerReceiveNode, AnalyzerData data) {
        // Validate worker receive
        validateActionParentNode(workerReceiveNode.pos, workerReceiveNode);
        BSymbol sender =
                symResolver.lookupSymbolInMainSpace(data.env, names.fromIdNode(workerReceiveNode.workerIdentifier));
        if ((sender.tag & SymTag.VARIABLE) != SymTag.VARIABLE) {
            sender = symTable.notFoundSymbol;
        }
        verifyPeerCommunication(workerReceiveNode.pos, sender, workerReceiveNode.workerIdentifier.value, data.env);

        WorkerActionSystem was = data.workerActionSystemStack.peek();

        String workerName = workerReceiveNode.workerIdentifier.getValue();
        if (!isCommunicationAllowedLocation(data.env) && !data.inInternallyDefinedBlockStmt) {
            this.dlog.error(workerReceiveNode.pos, DiagnosticErrorCode.INVALID_WORKER_RECEIVE_POSITION);
            was.hasErrors = true;
        }

        if (!this.workerExists(workerReceiveNode.workerType, workerName, data.env)) {
            this.dlog.error(workerReceiveNode.pos, DiagnosticErrorCode.UNDEFINED_WORKER, workerName);
            was.hasErrors = true;
        }

        workerReceiveNode.matchingSendsError = createAccumulatedErrorTypeForMatchingSyncSend(workerReceiveNode, data);
        was.addWorkerAction(workerReceiveNode);
    }

    private void verifyPeerCommunication(Location pos, BSymbol otherWorker, String otherWorkerName, SymbolEnv env) {
        if (env.enclEnv.node.getKind() != NodeKind.FUNCTION) {
            return;
        }
        BLangFunction funcNode = (BLangFunction) env.enclEnv.node;

        Set<Flag> flagSet = funcNode.flagSet;
        // Analyze worker interactions inside workers
        Name workerDerivedName = names.fromString("0" + otherWorker.name.value);
        if (flagSet.contains(Flag.WORKER)) {
            // Interacting with default worker from a worker within a fork.
            if (otherWorkerName.equals(DEFAULT_WORKER_NAME)) {
                if (flagSet.contains(Flag.FORKED)) {
                    dlog.error(pos, DiagnosticErrorCode.WORKER_INTERACTIONS_ONLY_ALLOWED_BETWEEN_PEERS);
                }
                return;
            }

            Scope enclFunctionScope = env.enclEnv.enclEnv.scope;
            BInvokableSymbol wLambda = (BInvokableSymbol) enclFunctionScope.lookup(workerDerivedName).symbol;
            // Interactions across fork
            if (wLambda != null && funcNode.anonForkName != null
                    && !funcNode.anonForkName.equals(wLambda.enclForkName)) {
                dlog.error(pos, DiagnosticErrorCode.WORKER_INTERACTIONS_ONLY_ALLOWED_BETWEEN_PEERS);
            }
        } else {
            // Worker interactions outside of worker constructs (in default worker)
            BInvokableSymbol wLambda = (BInvokableSymbol) env.scope.lookup(workerDerivedName).symbol;
            if (wLambda != null && wLambda.enclForkName != null) {
                dlog.error(pos, DiagnosticErrorCode.WORKER_INTERACTIONS_ONLY_ALLOWED_BETWEEN_PEERS);
            }
        }
    }

    public BType createAccumulatedErrorTypeForMatchingSyncSend(BLangWorkerReceive workerReceiveNode,
                                                               AnalyzerData data) {
        Set<BType> returnTypesUpToNow = data.returnTypes.peek();
        LinkedHashSet<BType> returnTypeAndSendType = new LinkedHashSet<>();
        for (BType returnType : returnTypesUpToNow) {
            if (onlyContainErrors(returnType)) {
                returnTypeAndSendType.add(returnType);
            } else {
                this.dlog.error(workerReceiveNode.pos, DiagnosticErrorCode.WORKER_RECEIVE_AFTER_RETURN);
            }
        }
        returnTypeAndSendType.add(symTable.nilType);
        if (returnTypeAndSendType.size() > 1) {
            return BUnionType.create(null, returnTypeAndSendType);
        } else {
            return symTable.nilType;
        }
    }

    private boolean onlyContainErrors(BType returnType) {
        if (returnType == null) {
            return false;
        }

        returnType = types.getTypeWithEffectiveIntersectionTypes(returnType);
        returnType = Types.getReferredType(returnType);
        if (returnType.tag == TypeTags.ERROR) {
            return true;
        }

        if (returnType.tag == TypeTags.UNION) {
            for (BType memberType : ((BUnionType) returnType).getMemberTypes()) {
                BType t = types.getTypeWithEffectiveIntersectionTypes(memberType);
                if (t.tag != TypeTags.ERROR) {
                    return false;
                }
            }
            return true;
        }
        return false;
    }

    @Override
    public void visit(BLangLiteral literalExpr, AnalyzerData data) {
    }


    @Override
    public void visit(BLangConstRef constRef, AnalyzerData data) {
    }

    @Override
    public void visit(BLangListConstructorExpr listConstructorExpr, AnalyzerData data) {
        for (BLangExpression expr : listConstructorExpr.exprs) {
            if (expr.getKind() == NodeKind.LIST_CONSTRUCTOR_SPREAD_OP) {
                expr = ((BLangListConstructorSpreadOpExpr) expr).expr;
            }
            analyzeExpr(expr, data);
        }
    }

    @Override
    public void visit(BLangTableConstructorExpr tableConstructorExpr, AnalyzerData data) {
        analyzeExprs(tableConstructorExpr.recordLiteralList, data);
    }

    @Override
    public void visit(BLangRecordLiteral recordLiteral, AnalyzerData data) {
        List<RecordLiteralNode.RecordField> fields = recordLiteral.fields;

        for (RecordLiteralNode.RecordField field : fields) {
            if (field.isKeyValueField()) {
                analyzeExpr(((BLangRecordKeyValueField) field).valueExpr, data);
            } else if (field.getKind() == NodeKind.SIMPLE_VARIABLE_REF) {
                analyzeExpr((BLangRecordLiteral.BLangRecordVarNameField) field, data);
            } else {
                analyzeExpr(((BLangRecordLiteral.BLangRecordSpreadOperatorField) field).expr, data);
            }
        }

        Set<Object> names = new HashSet<>();
        Set<Object> neverTypedKeys = new HashSet<>();
        BType literalBType = recordLiteral.getBType();
        BType type = Types.getReferredType(literalBType);
        boolean isRecord = type.tag == TypeTags.RECORD;
        boolean isOpenRecord = isRecord && !((BRecordType) type).sealed;

        // A record type is inferred for a record literal even if the contextually expected type is a map, if the
        // mapping constructor expression has `readonly` fields.
        boolean isInferredRecordForMapCET = isRecord && recordLiteral.expectedType != null &&
                recordLiteral.expectedType.tag == TypeTags.MAP;

        BLangRecordLiteral.BLangRecordSpreadOperatorField inclusiveTypeSpreadField = null;
        for (RecordLiteralNode.RecordField field : fields) {

            BLangExpression keyExpr;

            if (field.getKind() == NodeKind.RECORD_LITERAL_SPREAD_OP) {
                BLangRecordLiteral.BLangRecordSpreadOperatorField spreadOpField =
                        (BLangRecordLiteral.BLangRecordSpreadOperatorField) field;
                BLangExpression spreadOpExpr = spreadOpField.expr;

                analyzeExpr(spreadOpExpr, data);

                BType spreadOpExprType = Types.getReferredType(spreadOpExpr.getBType());
                int spreadFieldTypeTag = spreadOpExprType.tag;
                if (spreadFieldTypeTag == TypeTags.MAP) {
                    if (inclusiveTypeSpreadField != null) {
                        this.dlog.error(spreadOpExpr.pos, DiagnosticErrorCode.MULTIPLE_INCLUSIVE_TYPES);
                        continue;
                    }
                    inclusiveTypeSpreadField = spreadOpField;

                    if (fields.size() > 1) {
                        if (names.size() > 0) {
                            this.dlog.error(spreadOpExpr.pos,
                                            DiagnosticErrorCode.SPREAD_FIELD_MAY_DULPICATE_ALREADY_SPECIFIED_KEYS,
                                            spreadOpExpr);
                        }
                        // Skipping to avoid multiple error messages
                        continue;
                    }
                }

                if (spreadFieldTypeTag != TypeTags.RECORD) {
                    continue;
                }

                BRecordType spreadExprRecordType = (BRecordType) spreadOpExprType;
                boolean isSpreadExprRecordTypeSealed = spreadExprRecordType.sealed;
                if (!isSpreadExprRecordTypeSealed) {
                    // More than one spread-field with inclusive-type-descriptors are not allowed.
                    if (inclusiveTypeSpreadField != null) {
                        this.dlog.error(spreadOpExpr.pos, DiagnosticErrorCode.MULTIPLE_INCLUSIVE_TYPES);
                    } else {
                        inclusiveTypeSpreadField = spreadOpField;
                    }
                }

                LinkedHashMap<String, BField> fieldsInRecordType = getUnescapedFieldList(spreadExprRecordType.fields);

                for (Object fieldName : names) {
                    if (!fieldsInRecordType.containsKey(fieldName) && !isSpreadExprRecordTypeSealed) {
                        this.dlog.error(spreadOpExpr.pos,
                                DiagnosticErrorCode.SPREAD_FIELD_MAY_DULPICATE_ALREADY_SPECIFIED_KEYS,
                                spreadOpExpr);
                        break;
                    }
                }

                for (String fieldName : fieldsInRecordType.keySet()) {
                    BField bField = fieldsInRecordType.get(fieldName);
                    if (names.contains(fieldName)) {
                        if (bField.type.tag != TypeTags.NEVER) {
                            this.dlog.error(spreadOpExpr.pos,
                                    DiagnosticErrorCode.DUPLICATE_KEY_IN_RECORD_LITERAL_SPREAD_OP,
                                    type.getKind().typeName(), fieldName, spreadOpField);
                        }
                        continue;
                    }

                    if (bField.type.tag == TypeTags.NEVER) {
                        neverTypedKeys.add(fieldName);
                        continue;
                    }

                    if (!neverTypedKeys.remove(fieldName) &&
                            inclusiveTypeSpreadField != null && isSpreadExprRecordTypeSealed) {
                        this.dlog.error(spreadOpExpr.pos,
                                DiagnosticErrorCode.POSSIBLE_DUPLICATE_OF_FIELD_SPECIFIED_VIA_SPREAD_OP,
                                Types.getReferredType(recordLiteral.expectedType).getKind().typeName(),
                                bField.symbol, spreadOpField);
                    }
                    names.add(fieldName);
                }

            } else {
                if (field.isKeyValueField()) {
                    BLangRecordLiteral.BLangRecordKey key = ((BLangRecordKeyValueField) field).key;
                    keyExpr = key.expr;
                    if (key.computedKey) {
                        analyzeExpr(keyExpr, data);
                        continue;
                    }
                } else {
                    keyExpr = (BLangRecordLiteral.BLangRecordVarNameField) field;
                }

                if (keyExpr.getKind() == NodeKind.SIMPLE_VARIABLE_REF) {
                    String name = ((BLangSimpleVarRef) keyExpr).variableName.value;
                    String unescapedName = Utils.unescapeJava(name);
                    if (names.contains(unescapedName)) {
                        this.dlog.error(keyExpr.pos, DiagnosticErrorCode.DUPLICATE_KEY_IN_RECORD_LITERAL,
                                        Types.getReferredType(recordLiteral.expectedType).getKind().typeName(),
                                        unescapedName);
                    } else if (inclusiveTypeSpreadField != null && !neverTypedKeys.contains(unescapedName)) {
                        this.dlog.error(keyExpr.pos,
                                        DiagnosticErrorCode.POSSIBLE_DUPLICATE_OF_FIELD_SPECIFIED_VIA_SPREAD_OP,
                                unescapedName, inclusiveTypeSpreadField);
                    }

                    if (!isInferredRecordForMapCET && isOpenRecord && !((BRecordType) type).fields.containsKey(name)) {
                        dlog.error(keyExpr.pos, DiagnosticErrorCode.INVALID_RECORD_LITERAL_IDENTIFIER_KEY,
                                unescapedName);
                    }

                    names.add(unescapedName);
                } else if (keyExpr.getKind() == NodeKind.LITERAL || keyExpr.getKind() == NodeKind.NUMERIC_LITERAL) {
                    Object name = ((BLangLiteral) keyExpr).value;
                    if (names.contains(name)) {
                        this.dlog.error(keyExpr.pos, DiagnosticErrorCode.DUPLICATE_KEY_IN_RECORD_LITERAL,
                                Types.getReferredType(recordLiteral.parent.getBType())
                                        .getKind().typeName(), name);
                    } else if (inclusiveTypeSpreadField != null && !neverTypedKeys.contains(name)) {
                        this.dlog.error(keyExpr.pos,
                                        DiagnosticErrorCode.POSSIBLE_DUPLICATE_OF_FIELD_SPECIFIED_VIA_SPREAD_OP,
                                        name, inclusiveTypeSpreadField);
                    }
                    names.add(name);
                }
            }
        }

        if (isInferredRecordForMapCET) {
            recordLiteral.expectedType = type;
        }
    }

    @Override
    public void visit(BLangRecordLiteral.BLangRecordVarNameField node, AnalyzerData data) {
        visit((BLangSimpleVarRef) node, data);
    }

    private LinkedHashMap<String, BField> getUnescapedFieldList(LinkedHashMap<String, BField> fieldMap) {
        LinkedHashMap<String, BField> newMap = new LinkedHashMap<>();
        for (String key : fieldMap.keySet()) {
            newMap.put(Utils.unescapeJava(key), fieldMap.get(key));
        }

        return newMap;
    }

    @Override
    public void visit(BLangSimpleVarRef varRefExpr, AnalyzerData data) {
        switch (varRefExpr.parent.getKind()) {
            // Referring workers for worker interactions are allowed, hence skip the check.
            case WORKER_RECEIVE:
            case WORKER_SEND:
            case WORKER_SYNC_SEND:
                return;
            default:
                if (varRefExpr.getBType() != null && varRefExpr.getBType().tag == TypeTags.FUTURE) {
                    trackNamedWorkerReferences(varRefExpr, data);
                }
        }

        BSymbol symbol = varRefExpr.symbol;
        if (symbol != null && Symbols.isFlagOn(symbol.flags, Flags.DEPRECATED)) {
            logDeprecatedWaring(varRefExpr.variableName.toString(), symbol, varRefExpr.pos);
        }
    }

    private void trackNamedWorkerReferences(BLangSimpleVarRef varRefExpr, AnalyzerData data) {
        if (varRefExpr.symbol == null || (varRefExpr.symbol.flags & Flags.WORKER) != Flags.WORKER) {
            return;
        }

        data.workerReferences.computeIfAbsent(varRefExpr.symbol, s -> new LinkedHashSet<>());
        data.workerReferences.get(varRefExpr.symbol).add(varRefExpr);
    }

    @Override
    public void visit(BLangRecordVarRef varRefExpr, AnalyzerData data) {
        /* ignore */
    }

    @Override
    public void visit(BLangErrorVarRef varRefExpr, AnalyzerData data) {
        /* ignore */
    }

    @Override
    public void visit(BLangTupleVarRef varRefExpr, AnalyzerData data) {
        /* ignore */
    }

    @Override
    public void visit(BLangFieldBasedAccess fieldAccessExpr, AnalyzerData data) {
        analyzeFieldBasedAccessExpr(fieldAccessExpr, data);
    }

    @Override
    public void visit(BLangFieldBasedAccess.BLangNSPrefixedFieldBasedAccess nsPrefixedFieldBasedAccess,
                      AnalyzerData data) {
        analyzeFieldBasedAccessExpr(nsPrefixedFieldBasedAccess, data);
    }

    private void analyzeFieldBasedAccessExpr(BLangFieldBasedAccess fieldAccessExpr, AnalyzerData data) {
        BLangExpression expr = fieldAccessExpr.expr;
        analyzeExpr(expr, data);
        BSymbol symbol = fieldAccessExpr.symbol;
        if (symbol != null && Symbols.isFlagOn(fieldAccessExpr.symbol.flags, Flags.DEPRECATED)) {
            String deprecatedConstruct = generateDeprecatedConstructString(expr, fieldAccessExpr.field.toString(),
                    symbol);
            dlog.warning(fieldAccessExpr.pos, DiagnosticWarningCode.USAGE_OF_DEPRECATED_CONSTRUCT, deprecatedConstruct);
        }
    }

    @Override
    public void visit(BLangIndexBasedAccess indexAccessExpr, AnalyzerData data) {
        analyzeExpr(indexAccessExpr.indexExpr, data);
        analyzeExpr(indexAccessExpr.expr, data);
    }

    @Override
    public void visit(BLangTableMultiKeyExpr tableMultiKeyExpr, AnalyzerData data) {
        analyzeExprs(tableMultiKeyExpr.multiKeyIndexExprs, data);
    }

    @Override
    public void visit(BLangInvocation invocationExpr, AnalyzerData data) {
        analyzeExpr(invocationExpr.expr, data);
        analyzeExprs(invocationExpr.requiredArgs, data);
        analyzeExprs(invocationExpr.restArgs, data);

        validateInvocationInMatchGuard(invocationExpr);

        if ((invocationExpr.symbol != null) && invocationExpr.symbol.kind == SymbolKind.FUNCTION) {
            BSymbol funcSymbol = invocationExpr.symbol;
            if (Symbols.isFlagOn(funcSymbol.flags, Flags.TRANSACTIONAL) && !data.withinTransactionScope) {
                dlog.error(invocationExpr.pos, DiagnosticErrorCode.TRANSACTIONAL_FUNC_INVOKE_PROHIBITED);
                return;
            }
            if (Symbols.isFlagOn(funcSymbol.flags, Flags.DEPRECATED)) {
                logDeprecatedWarningForInvocation(invocationExpr);
            }
        }
    }

    @Override
    public void visit(BLangErrorConstructorExpr errorConstructorExpr, AnalyzerData data) {
        analyzeExprs(errorConstructorExpr.positionalArgs, data);
        if (!errorConstructorExpr.namedArgs.isEmpty()) {
            analyzeExprs(errorConstructorExpr.namedArgs, data);
        }
    }

    @Override
    public void visit(BLangInvocation.BLangActionInvocation actionInvocation, AnalyzerData data) {
        validateInvocationInMatchGuard(actionInvocation);

        if (!actionInvocation.async && !data.withinTransactionScope &&
                Symbols.isFlagOn(actionInvocation.symbol.flags, Flags.TRANSACTIONAL)) {
            dlog.error(actionInvocation.pos, DiagnosticErrorCode.TRANSACTIONAL_FUNC_INVOKE_PROHIBITED,
                       actionInvocation.symbol);
            return;
        }

        if (actionInvocation.async && data.withinTransactionScope &&
                !Symbols.isFlagOn(actionInvocation.symbol.flags, Flags.TRANSACTIONAL)) {
            dlog.error(actionInvocation.pos, DiagnosticErrorCode.USAGE_OF_START_WITHIN_TRANSACTION_IS_PROHIBITED);
            return;
        }

        analyzeExpr(actionInvocation.expr, data);
        analyzeExprs(actionInvocation.requiredArgs, data);
        analyzeExprs(actionInvocation.restArgs, data);

        if (actionInvocation.symbol != null && actionInvocation.symbol.kind == SymbolKind.FUNCTION &&
                Symbols.isFlagOn(actionInvocation.symbol.flags, Flags.DEPRECATED)) {
            logDeprecatedWarningForInvocation(actionInvocation);
        }

        if (actionInvocation.flagSet.contains(Flag.TRANSACTIONAL) && !data.withinTransactionScope) {
            dlog.error(actionInvocation.pos, DiagnosticErrorCode.TRANSACTIONAL_FUNC_INVOKE_PROHIBITED);
            return;
        }

        if (actionInvocation.async && data.withinLockBlock) {
            dlog.error(actionInvocation.pos, actionInvocation.functionPointerInvocation ?
                    DiagnosticErrorCode.USAGE_OF_WORKER_WITHIN_LOCK_IS_PROHIBITED :
                    DiagnosticErrorCode.USAGE_OF_START_WITHIN_LOCK_IS_PROHIBITED);
            return;
        }

        if (actionInvocation.symbol != null &&
                (actionInvocation.symbol.tag & SymTag.CONSTRUCTOR) == SymTag.CONSTRUCTOR) {
            dlog.error(actionInvocation.pos, DiagnosticErrorCode.INVALID_FUNCTIONAL_CONSTRUCTOR_INVOCATION,
                    actionInvocation.symbol);
            return;
        }

        validateActionInvocation(actionInvocation.pos, actionInvocation);

        if (!actionInvocation.async && data.withinTransactionScope) {
            actionInvocation.invokedInsideTransaction = true;
        }
    }

    private void logDeprecatedWarningForInvocation(BLangInvocation invocationExpr) {
        String deprecatedConstruct = invocationExpr.name.toString();
        BLangExpression expr = invocationExpr.expr;
        BSymbol funcSymbol = invocationExpr.symbol;

        if (expr != null) {
            // Method call
            deprecatedConstruct = generateDeprecatedConstructString(expr, deprecatedConstruct, funcSymbol);
        } else if (!Names.DOT.equals(funcSymbol.pkgID.name)) {
            deprecatedConstruct = funcSymbol.pkgID + ":" + deprecatedConstruct;
        }

        dlog.warning(invocationExpr.pos, DiagnosticWarningCode.USAGE_OF_DEPRECATED_CONSTRUCT, deprecatedConstruct);
    }

    private String generateDeprecatedConstructString(BLangExpression expr, String fieldOrMethodName,
                                                     BSymbol symbol) {
        BType bType = expr.getBType();
        if (bType.tag == TypeTags.TYPEREFDESC) {
            return bType + "." + fieldOrMethodName;
        }

        if (bType.tag == TypeTags.OBJECT) {
            BObjectType objectType = (BObjectType) bType;
            // for anonymous objects, only the field name will be in the error msg
            if (objectType.classDef == null || objectType.classDef.internal == false) {
                fieldOrMethodName = bType + "." + fieldOrMethodName;
            }
            return fieldOrMethodName;
        }

        if (symbol.kind == SymbolKind.FUNCTION && !Names.DOT.equals(symbol.pkgID.name)) {
            // for deprecated lang lib methods
            fieldOrMethodName = symbol.pkgID + ":" + fieldOrMethodName;
        }

        return fieldOrMethodName;
    }

    private void validateActionInvocation(Location pos, BLangInvocation iExpr) {
        if (iExpr.expr != null) {
            final NodeKind clientNodeKind = iExpr.expr.getKind();
            // Validation against node kind.
            if (clientNodeKind == NodeKind.FIELD_BASED_ACCESS_EXPR) {
                final BLangFieldBasedAccess fieldBasedAccess = (BLangFieldBasedAccess) iExpr.expr;
                if (fieldBasedAccess.expr.getKind() != NodeKind.SIMPLE_VARIABLE_REF) {
                    dlog.error(pos, DiagnosticErrorCode.INVALID_ACTION_INVOCATION_AS_EXPR);
                } else {
                    final BLangSimpleVarRef selfName = (BLangSimpleVarRef) fieldBasedAccess.expr;
                    if (!Names.SELF.equals(selfName.symbol.name)) {
                        dlog.error(pos, DiagnosticErrorCode.INVALID_ACTION_INVOCATION_AS_EXPR);
                    }
                }
            } else if (clientNodeKind != NodeKind.SIMPLE_VARIABLE_REF &&
                    clientNodeKind != NodeKind.GROUP_EXPR) {
                dlog.error(pos, DiagnosticErrorCode.INVALID_ACTION_INVOCATION_AS_EXPR);
            }
        }
        validateActionParentNode(pos, iExpr);
    }

    /**
     * Actions can only occur as part of a statement or nested inside other actions.
     */
    private boolean validateActionParentNode(Location pos, BLangNode node) {
        // Validate for parent nodes.
        BLangNode parent = node.parent;

        while (parent != null) {
            final NodeKind kind = parent.getKind();
            if (parent instanceof StatementNode) {
                return true;
            } else if (parent instanceof ActionNode || parent instanceof BLangVariable || kind == NodeKind.CHECK_EXPR ||
                    kind == NodeKind.CHECK_PANIC_EXPR || kind == NodeKind.TRAP_EXPR || kind == NodeKind.GROUP_EXPR ||
                    kind == NodeKind.TYPE_CONVERSION_EXPR) {
                if (parent instanceof BLangInvocation.BLangActionInvocation) {
                    // Prevent use of actions as arguments in a call
                    break;
                }

                parent = parent.parent;
                continue;
            }
            break;
        }
        dlog.error(pos, DiagnosticErrorCode.INVALID_ACTION_INVOCATION_AS_EXPR);
        return false;
    }

    @Override
    public void visit(BLangTypeInit cIExpr, AnalyzerData data) {
        analyzeExprs(cIExpr.argsExpr, data);
        analyzeExpr(cIExpr.initInvocation, data);
        BType type = cIExpr.getBType();
        if (cIExpr.userDefinedType != null && Symbols.isFlagOn(type.tsymbol.flags, Flags.DEPRECATED)) {
            logDeprecatedWaring(((BLangUserDefinedType) cIExpr.userDefinedType).typeName.toString(), type.tsymbol,
                    cIExpr.pos);
        }
    }

    @Override
    public void visit(BLangTernaryExpr ternaryExpr, AnalyzerData data) {
        analyzeExpr(ternaryExpr.expr, data);
        analyzeExpr(ternaryExpr.thenExpr, data);
        analyzeExpr(ternaryExpr.elseExpr, data);
    }

    @Override
    public void visit(BLangWaitExpr awaitExpr, AnalyzerData data) {
        BLangExpression expr = awaitExpr.getExpression();
        boolean validWaitFuture = validateWaitFutureExpr(expr);
        analyzeExpr(expr, data);
        boolean validActionParent = validateActionParentNode(awaitExpr.pos, awaitExpr);

        WorkerActionSystem was = data.workerActionSystemStack.peek();
        was.addWorkerAction(awaitExpr, data.env);
        was.hasErrors = !(validWaitFuture || validActionParent);
    }

    @Override
    public void visit(BLangWaitForAllExpr waitForAllExpr, AnalyzerData data) {
        boolean validWaitFuture = true;
        for (BLangWaitForAllExpr.BLangWaitKeyValue keyValue : waitForAllExpr.keyValuePairs) {
            BLangExpression expr = keyValue.valueExpr != null ? keyValue.valueExpr : keyValue.keyExpr;
            validWaitFuture = validWaitFuture && validateWaitFutureExpr(expr);
            analyzeExpr(expr, data);
        }

        boolean validActionParent = validateActionParentNode(waitForAllExpr.pos, waitForAllExpr);

        WorkerActionSystem was = data.workerActionSystemStack.peek();
        was.addWorkerAction(waitForAllExpr, data.env);
        was.hasErrors = !(validWaitFuture || validActionParent);
    }

    // wait-future-expr := expression but not mapping-constructor-expr
    private boolean validateWaitFutureExpr(BLangExpression expr) {
        if (expr.getKind() == NodeKind.RECORD_LITERAL_EXPR) {
            dlog.error(expr.pos, DiagnosticErrorCode.INVALID_WAIT_MAPPING_CONSTRUCTORS);
            return false;
        }

        if (expr instanceof ActionNode) {
            dlog.error(expr.pos, DiagnosticErrorCode.INVALID_WAIT_ACTIONS);
            return false;
        }
        return true;
    }

    @Override
    public void visit(BLangXMLElementAccess xmlElementAccess, AnalyzerData data) {
        analyzeExpr(xmlElementAccess.expr, data);
    }

    @Override
    public void visit(BLangXMLNavigationAccess xmlNavigation, AnalyzerData data) {
        analyzeExpr(xmlNavigation.expr, data);
        if (xmlNavigation.childIndex != null) {
            if (xmlNavigation.navAccessType == XMLNavigationAccess.NavAccessType.DESCENDANTS
                    || xmlNavigation.navAccessType == XMLNavigationAccess.NavAccessType.CHILDREN) {
                dlog.error(xmlNavigation.pos, DiagnosticErrorCode.UNSUPPORTED_MEMBER_ACCESS_IN_XML_NAVIGATION);
            }
            analyzeExpr(xmlNavigation.childIndex, data);
        }
        validateMethodInvocationsInXMLNavigationExpression(xmlNavigation);
    }

    private void validateMethodInvocationsInXMLNavigationExpression(BLangXMLNavigationAccess expression) {
        if (!expression.methodInvocationAnalyzed && expression.parent.getKind() == NodeKind.INVOCATION) {
            BLangInvocation invocation = (BLangInvocation) expression.parent;
            // avoid langlib invocations re-written to have the receiver as first argument.
            if (invocation.argExprs.contains(expression)
                    && ((invocation.symbol.flags & Flags.LANG_LIB) != Flags.LANG_LIB)) {
                return;
            }

            dlog.error(invocation.pos, DiagnosticErrorCode.UNSUPPORTED_METHOD_INVOCATION_XML_NAV);
        }
        expression.methodInvocationAnalyzed = true;
    }

    @Override
    public void visit(BLangWorkerFlushExpr workerFlushExpr, AnalyzerData data) {
        // Two scenarios should be handled
        // 1) flush w1 -> Wait till all the asynchronous sends to worker w1 is completed
        // 2) flush -> Wait till all asynchronous sends to all workers are completed
        BLangIdentifier flushWrkIdentifier = workerFlushExpr.workerIdentifier;
        Stack<WorkerActionSystem> workerActionSystems = data.workerActionSystemStack;
        WorkerActionSystem currentWrkerAction = workerActionSystems.peek();
        List<BLangWorkerSend> sendStmts = getAsyncSendStmtsOfWorker(currentWrkerAction);
        if (flushWrkIdentifier != null) {
            List<BLangWorkerSend> sendsToGivenWrkr = sendStmts.stream()
                                                              .filter(bLangNode -> bLangNode.workerIdentifier.equals
                                                                      (flushWrkIdentifier))
                                                              .collect(Collectors.toList());
            if (sendsToGivenWrkr.size() == 0) {
                this.dlog.error(workerFlushExpr.pos, DiagnosticErrorCode.INVALID_WORKER_FLUSH_FOR_WORKER,
                                workerFlushExpr.workerSymbol, currentWrkerAction.currentWorkerId());
                return;
            } else {
                sendStmts = sendsToGivenWrkr;
            }
        } else {
            if (sendStmts.size() == 0) {
                this.dlog.error(workerFlushExpr.pos, DiagnosticErrorCode.INVALID_WORKER_FLUSH,
                                currentWrkerAction.currentWorkerId());
                return;
            }
        }
        workerFlushExpr.cachedWorkerSendStmts = sendStmts;
        validateActionParentNode(workerFlushExpr.pos, workerFlushExpr);
    }

    private List<BLangWorkerSend> getAsyncSendStmtsOfWorker(WorkerActionSystem currentWorkerAction) {
        List<BLangNode> actions = currentWorkerAction.workerActionStateMachines.peek().actions;
        return actions.stream()
                      .filter(CodeAnalyzer::isWorkerSend)
                      .map(bLangNode -> (BLangWorkerSend) bLangNode)
                      .collect(Collectors.toList());
    }
    @Override
    public void visit(BLangTrapExpr trapExpr, AnalyzerData data) {
        analyzeExpr(trapExpr.expr, data);
    }

    @Override
    public void visit(BLangBinaryExpr binaryExpr, AnalyzerData data) {
        if (validateBinaryExpr(binaryExpr)) {
            analyzeExpr(binaryExpr.lhsExpr, data);
            analyzeExpr(binaryExpr.rhsExpr, data);
        }
    }

    private boolean validateBinaryExpr(BLangBinaryExpr binaryExpr) {
        // 1) For usual binary expressions the lhs or rhs can never be future types, so return true if both of
        // them are not future types
        if (binaryExpr.lhsExpr.getBType().tag != TypeTags.FUTURE
                && binaryExpr.rhsExpr.getBType().tag != TypeTags.FUTURE) {
            return true;
        }

        // 2) For binary expressions followed with wait lhs and rhs are always future types and this is allowed so
        // return true : wait f1 | f2[orgName + moduleName
        BLangNode parentNode = binaryExpr.parent;
        if (binaryExpr.lhsExpr.getBType().tag == TypeTags.FUTURE
                || binaryExpr.rhsExpr.getBType().tag == TypeTags.FUTURE) {
            if (parentNode == null) {
                return false;
            }
            if (parentNode.getKind() == NodeKind.WAIT_EXPR) {
                return true;
            }
        }

        // 3) For binary expressions of future type which are not followed by the wait expression are not allowed.
        // So check if immediate parent is a binary expression and if the current binary expression operator kind
        // is bitwise OR
        if (parentNode.getKind() != NodeKind.BINARY_EXPR && binaryExpr.opKind == OperatorKind.BITWISE_OR) {
            dlog.error(binaryExpr.pos, DiagnosticErrorCode.OPERATOR_NOT_SUPPORTED, OperatorKind.BITWISE_OR,
                       symTable.futureType);
                return false;
        }

        if (parentNode.getKind() == NodeKind.BINARY_EXPR) {
            return validateBinaryExpr((BLangBinaryExpr) parentNode);
        }
        return true;
    }

    @Override
    public void visit(BLangElvisExpr elvisExpr, AnalyzerData data) {
        analyzeExpr(elvisExpr.lhsExpr, data);
        analyzeExpr(elvisExpr.rhsExpr, data);
    }

    @Override
    public void visit(BLangGroupExpr groupExpr, AnalyzerData data) {
        analyzeExpr(groupExpr.expression, data);
    }

    @Override
    public void visit(BLangUnaryExpr unaryExpr, AnalyzerData data) {
        analyzeExpr(unaryExpr.expr, data);
    }

    @Override
    public void visit(BLangTypedescExpr accessExpr, AnalyzerData data) {
        /* ignore */
    }

    @Override
    public void visit(BLangTypeConversionExpr conversionExpr, AnalyzerData data) {
        analyzeExpr(conversionExpr.expr, data);
        conversionExpr.annAttachments.forEach(annotationAttachment -> analyzeNode(annotationAttachment, data));
    }

    @Override
    public void visit(BLangXMLQName xmlQName, AnalyzerData data) {
        /* ignore */
    }

    @Override
    public void visit(BLangXMLAttribute xmlAttribute, AnalyzerData data) {
        analyzeExpr(xmlAttribute.name, data);
        analyzeExpr(xmlAttribute.value, data);
    }

    @Override
    public void visit(BLangXMLElementLiteral xmlElementLiteral, AnalyzerData data) {
        analyzeExpr(xmlElementLiteral.startTagName, data);
        analyzeExpr(xmlElementLiteral.endTagName, data);
        analyzeExprs(xmlElementLiteral.attributes, data);
        analyzeExprs(xmlElementLiteral.children, data);
    }

    @Override
    public void visit(BLangXMLSequenceLiteral xmlSequenceLiteral, AnalyzerData data) {
        analyzeExprs(xmlSequenceLiteral.xmlItems, data);
    }

    @Override
    public void visit(BLangXMLTextLiteral xmlTextLiteral, AnalyzerData data) {
        analyzeExprs(xmlTextLiteral.textFragments, data);
    }

    @Override
    public void visit(BLangXMLCommentLiteral xmlCommentLiteral, AnalyzerData data) {
        analyzeExprs(xmlCommentLiteral.textFragments, data);
    }

    @Override
    public void visit(BLangXMLProcInsLiteral xmlProcInsLiteral, AnalyzerData data) {
        analyzeExprs(xmlProcInsLiteral.dataFragments, data);
        analyzeExpr(xmlProcInsLiteral.target, data);
    }

    @Override
    public void visit(BLangXMLQuotedString xmlQuotedString, AnalyzerData data) {
        analyzeExprs(xmlQuotedString.textFragments, data);
    }

    @Override
    public void visit(BLangStringTemplateLiteral stringTemplateLiteral, AnalyzerData data) {
        analyzeExprs(stringTemplateLiteral.exprs, data);
    }

    @Override
    public void visit(BLangRawTemplateLiteral rawTemplateLiteral, AnalyzerData data) {
        analyzeExprs(rawTemplateLiteral.strings, data);
        analyzeExprs(rawTemplateLiteral.insertions, data);
    }

    @Override
    public void visit(BLangLambdaFunction bLangLambdaFunction, AnalyzerData data) {
        boolean isWorker = false;

        analyzeNode(bLangLambdaFunction.function, data);

        if (bLangLambdaFunction.function.flagSet.contains(Flag.TRANSACTIONAL) &&
                bLangLambdaFunction.function.flagSet.contains(Flag.WORKER) && !data.withinTransactionScope) {
            dlog.error(bLangLambdaFunction.pos, DiagnosticErrorCode.TRANSACTIONAL_WORKER_OUT_OF_TRANSACTIONAL_SCOPE,
                    bLangLambdaFunction);
            return;
        }
        if (bLangLambdaFunction.parent.getKind() == NodeKind.VARIABLE) {
            String workerVarName = ((BLangSimpleVariable) bLangLambdaFunction.parent).name.value;
            if (workerVarName.startsWith(WORKER_LAMBDA_VAR_PREFIX)) {
                String workerName = workerVarName.substring(1);
                isWorker = true;
                data.workerActionSystemStack.peek().startWorkerActionStateMachine(workerName,
                                                                                  bLangLambdaFunction.function.pos,
                                                                                  bLangLambdaFunction.function);
            }
        }
        // If this is a worker we are already in a worker action system,
        // if not we need to initiate a worker action system
        if (isWorker) {
            this.visitFunction(bLangLambdaFunction.function, data);
        } else {
            try {
                this.initNewWorkerActionSystem(data);
                data.workerActionSystemStack.peek().startWorkerActionStateMachine(DEFAULT_WORKER_NAME,
                        bLangLambdaFunction.pos,
                        bLangLambdaFunction.function);
                this.visitFunction(bLangLambdaFunction.function, data);
                data.workerActionSystemStack.peek().endWorkerActionStateMachine();
            } finally {
                this.finalizeCurrentWorkerActionSystem(data);
            }
        }

        if (isWorker) {
            data.workerActionSystemStack.peek().endWorkerActionStateMachine();
        }
    }

    @Override
    public void visit(BLangArrowFunction bLangArrowFunction, AnalyzerData data) {

        DefaultValueState prevDefaultValueState = data.defaultValueState;
        if (prevDefaultValueState == DefaultValueState.RECORD_FIELD_DEFAULT ||
                prevDefaultValueState == DefaultValueState.OBJECT_FIELD_INITIALIZER) {
            data.defaultValueState = DefaultValueState.FUNCTION_IN_DEFAULT_VALUE;
        }
        analyzeExpr(bLangArrowFunction.body.expr, data);
        data.defaultValueState = prevDefaultValueState;
    }

    /* Type Nodes */

    @Override
    public void visit(BLangRecordTypeNode recordTypeNode, AnalyzerData data) {

        data.env = SymbolEnv.createTypeEnv(recordTypeNode, recordTypeNode.symbol.scope, data.env);
        for (BLangSimpleVariable field : recordTypeNode.fields) {
            DefaultValueState prevDefaultValueState = data.defaultValueState;
            data.defaultValueState = DefaultValueState.RECORD_FIELD_DEFAULT;
            analyzeNode(field, data);
            data.defaultValueState = prevDefaultValueState;
        }
    }

    @Override
    public void visit(BLangObjectTypeNode objectTypeNode, AnalyzerData data) {

        data.env = SymbolEnv.createTypeEnv(objectTypeNode, objectTypeNode.symbol.scope, data.env);
        for (BLangSimpleVariable field : objectTypeNode.fields) {
            analyzeNode(field, data);
        }

        List<BLangFunction> bLangFunctionList = new ArrayList<>(objectTypeNode.functions);
        if (objectTypeNode.initFunction != null) {
            bLangFunctionList.add(objectTypeNode.initFunction);
        }

        // To ensure the order of the compile errors
        bLangFunctionList.sort(Comparator.comparingInt(function -> function.pos.lineRange().startLine().line()));
        for (BLangFunction function : bLangFunctionList) {
            analyzeNode(function, data);
        }
    }

    @Override
    public void visit(BLangValueType valueType, AnalyzerData data) {
        /* ignore */
    }

    @Override
    public void visit(BLangArrayType arrayType, AnalyzerData data) {
        if (containsInferredArraySizesOfHigherDimensions(arrayType.sizes)) {
            dlog.error(arrayType.pos, DiagnosticErrorCode.INFER_SIZE_ONLY_SUPPORTED_IN_FIRST_DIMENSION);
        } else if (isSizeInferredArray(arrayType.sizes) && !isValidInferredArray(arrayType.parent)) {
            dlog.error(arrayType.pos, DiagnosticErrorCode.CANNOT_INFER_SIZE_ARRAY_SIZE_FROM_THE_CONTEXT);
        }

        analyzeTypeNode(arrayType.elemtype, data);
    }

    private boolean isSizeInferredArray(List<BLangExpression> indexSizes) {
        return !indexSizes.isEmpty() && isInferredArrayIndicator(indexSizes.get(indexSizes.size() - 1));
    }

    private boolean isInferredArrayIndicator(BLangExpression size) {
        return size.getKind() == LITERAL && ((BLangLiteral) size).value.equals(Constants.INFERRED_ARRAY_INDICATOR);
    }

    private boolean containsInferredArraySizesOfHigherDimensions(List<BLangExpression> sizes) {
        if (sizes.size() < 2) {
            return false;
        }
        for (int i = 0; i < sizes.size() - 1; i++) {
            if (isInferredArrayIndicator(sizes.get(i))) {
                return true;
            }
        }
        return false;
    }

    @Override
    public void visit(BLangBuiltInRefTypeNode builtInRefType, AnalyzerData data) {
        /* ignore */
    }

    @Override
    public void visit(BLangConstrainedType constrainedType, AnalyzerData data) {

        analyzeTypeNode(constrainedType.constraint, data);
    }

    @Override
    public void visit(BLangStreamType streamType, AnalyzerData data) {

        analyzeTypeNode(streamType.constraint, data);
        analyzeTypeNode(streamType.error, data);
    }

    @Override
    public void visit(BLangTableTypeNode tableType, AnalyzerData data) {

        analyzeTypeNode(tableType.constraint, data);

        if (tableType.tableKeyTypeConstraint != null) {
            analyzeTypeNode(tableType.tableKeyTypeConstraint.keyType, data);
        }
    }

    @Override
    public void visit(BLangErrorType errorType, AnalyzerData data) {
        BLangType detailType = errorType.detailType;
        if (detailType != null && detailType.getKind() == NodeKind.CONSTRAINED_TYPE) {
            BLangType constraint = ((BLangConstrainedType) detailType).constraint;
            if (constraint.getKind() == NodeKind.USER_DEFINED_TYPE) {
                BLangUserDefinedType userDefinedType = (BLangUserDefinedType) constraint;
                if (userDefinedType.typeName.value.equals(TypeDefBuilderHelper.INTERSECTED_ERROR_DETAIL)) {
                    // skip this as this is special case added to support error intersection where detail
                    // type is a map.
                    return;
                }
            }
        }

        analyzeTypeNode(errorType.detailType, data);
    }

    @Override
    public void visit(BLangUserDefinedType userDefinedType, AnalyzerData data) {
        BTypeSymbol typeSymbol = userDefinedType.getBType().tsymbol;
        if (typeSymbol != null && Symbols.isFlagOn(typeSymbol.flags, Flags.DEPRECATED)) {
            logDeprecatedWaring(userDefinedType.typeName.toString(), typeSymbol, userDefinedType.pos);
        }
    }

    @Override
    public void visit(BLangTupleTypeNode tupleTypeNode, AnalyzerData data) {

        tupleTypeNode.memberTypeNodes.forEach(memberType -> analyzeTypeNode(memberType, data));
        analyzeTypeNode(tupleTypeNode.restParamType, data);
    }

    @Override
    public void visit(BLangUnionTypeNode unionTypeNode, AnalyzerData data) {

        unionTypeNode.memberTypeNodes.forEach(memberType -> analyzeTypeNode(memberType, data));
    }

    @Override
    public void visit(BLangIntersectionTypeNode intersectionTypeNode, AnalyzerData data) {

        for (BLangType constituentTypeNode : intersectionTypeNode.constituentTypeNodes) {
            analyzeTypeNode(constituentTypeNode, data);
        }
    }

    @Override
    public void visit(BLangFunctionTypeNode functionTypeNode, AnalyzerData data) {
        if (functionTypeNode.flagSet.contains(Flag.ANY_FUNCTION)) {
            return;
        }
        functionTypeNode.params.forEach(node -> analyzeNode(node, data));
        analyzeTypeNode(functionTypeNode.returnTypeNode, data);
    }

    @Override
    public void visit(BLangFiniteTypeNode finiteTypeNode, AnalyzerData data) {

        /* Ignore */
    }

    @Override
    public void visit(BLangRestArgsExpression bLangVarArgsExpression, AnalyzerData data) {

        analyzeExpr(bLangVarArgsExpression.expr, data);
    }

    @Override
    public void visit(BLangNamedArgsExpression bLangNamedArgsExpression, AnalyzerData data) {

        analyzeExpr(bLangNamedArgsExpression.expr, data);
    }

    @Override
    public void visit(BLangMatchExpression bLangMatchExpression, AnalyzerData data) {
    }

    @Override
    public void visit(BLangCheckedExpr checkedExpr, AnalyzerData data) {
        data.failVisited = true;
        analyzeExpr(checkedExpr.expr, data);

        if (data.env.scope.owner.getKind() == SymbolKind.PACKAGE) {
            // Check at module level.
            return;
        }

        BLangInvokableNode enclInvokable = data.env.enclInvokable;

        List<BType> equivalentErrorTypeList = checkedExpr.equivalentErrorTypeList;
        if (equivalentErrorTypeList != null && !equivalentErrorTypeList.isEmpty()) {
            if (data.defaultValueState == DefaultValueState.RECORD_FIELD_DEFAULT) {
                dlog.error(checkedExpr.pos,
                           DiagnosticErrorCode.INVALID_USAGE_OF_CHECK_IN_RECORD_FIELD_DEFAULT_EXPRESSION);
                return;
            }

            if (data.defaultValueState == DefaultValueState.OBJECT_FIELD_INITIALIZER) {
                BAttachedFunction initializerFunc =
                        ((BObjectTypeSymbol) getEnclosingClass(data.env).getBType().tsymbol).initializerFunc;

                if (initializerFunc == null) {
                    dlog.error(checkedExpr.pos,
                            DiagnosticErrorCode
                                    .INVALID_USAGE_OF_CHECK_IN_OBJECT_FIELD_INITIALIZER_IN_OBJECT_WITH_NO_INIT_METHOD);
                    return;
                }

                BType exprErrorTypes = getErrorTypes(checkedExpr.expr.getBType());
                BType initMethodReturnType = initializerFunc.type.retType;
                if (!types.isAssignable(exprErrorTypes, initMethodReturnType)) {
                    dlog.error(checkedExpr.pos, DiagnosticErrorCode
                            .INVALID_USAGE_OF_CHECK_IN_OBJECT_FIELD_INITIALIZER_WITH_INIT_METHOD_RETURN_TYPE_MISMATCH,
                            initMethodReturnType, exprErrorTypes);
                }
                return;
            }
        }

        if (enclInvokable == null) {
            return;
        }

        BType exprType = enclInvokable.getReturnTypeNode().getBType();
        BType checkedExprType = checkedExpr.expr.getBType();
        BType errorType = getErrorTypes(checkedExprType);

        if (errorType == symTable.semanticError) {
            return;
        }

        if (!data.failureHandled && !types.isAssignable(errorType, exprType) &&
                !types.isNeverTypeOrStructureTypeWithARequiredNeverMember(checkedExprType)) {
            dlog.error(checkedExpr.pos,
                    DiagnosticErrorCode.CHECKED_EXPR_NO_MATCHING_ERROR_RETURN_IN_ENCL_INVOKABLE);
        }
        if (!data.errorTypes.empty()) {
            data.errorTypes.peek().add(getErrorTypes(checkedExpr.expr.getBType()));
        }

        BType errorTypes;
        if (exprType.tag == TypeTags.UNION) {
            errorTypes = types.getErrorType((BUnionType) exprType);
        } else {
            errorTypes = exprType;
        }
        data.returnTypes.peek().add(errorTypes);
    }

    @Override
    public void visit(BLangCheckPanickedExpr checkPanicExpr, AnalyzerData data) {
        analyzeExpr(checkPanicExpr.expr, data);
    }

    @Override
    public void visit(BLangServiceConstructorExpr serviceConstructorExpr, AnalyzerData data) {
    }

    @Override
    public void visit(BLangQueryExpr queryExpr, AnalyzerData data) {
        data.queryToTableWithKey = queryExpr.isTable() && !queryExpr.fieldNameIdentifierList.isEmpty();
        int fromCount = 0;
        for (BLangNode clause : queryExpr.getQueryClauses()) {
            if (clause.getKind() == NodeKind.FROM) {
                fromCount++;
                BLangFromClause fromClause = (BLangFromClause) clause;
                BLangExpression collection = (BLangExpression) fromClause.getCollection();
                if (fromCount > 1) {
                    if (TypeTags.STREAM == Types.getReferredType(collection.getBType()).tag) {
                        this.dlog.error(collection.pos, DiagnosticErrorCode.NOT_ALLOWED_STREAM_USAGE_WITH_FROM);
                    }
                }
            }
            analyzeNode(clause, data);
        }
    }

    @Override
    public void visit(BLangQueryAction queryAction, AnalyzerData data) {
        boolean prevFailureHandled = data.failureHandled;
        data.failureHandled = true;
        int fromCount = 0;
        for (BLangNode clause : queryAction.getQueryClauses()) {
            if (clause.getKind() == NodeKind.FROM) {
                fromCount++;
                BLangFromClause fromClause = (BLangFromClause) clause;
                BLangExpression collection = (BLangExpression) fromClause.getCollection();
                if (fromCount > 1) {
                    if (TypeTags.STREAM == Types.getReferredType(collection.getBType()).tag) {
                        this.dlog.error(collection.pos, DiagnosticErrorCode.NOT_ALLOWED_STREAM_USAGE_WITH_FROM);
                    }
                }
            }
            analyzeNode(clause, data);
        }
        validateActionParentNode(queryAction.pos, queryAction);
        data.failureHandled = prevFailureHandled;
    }

    @Override
    public void visit(BLangFromClause fromClause, AnalyzerData data) {
        analyzeExpr(fromClause.collection, data);
    }

    @Override
    public void visit(BLangJoinClause joinClause, AnalyzerData data) {
        analyzeExpr(joinClause.collection, data);
        if (joinClause.onClause != null) {
            analyzeNode(joinClause.onClause, data);
        }
    }

    @Override
    public void visit(BLangLetClause letClause, AnalyzerData data) {
        for (BLangLetVariable letVariable : letClause.letVarDeclarations) {
            analyzeNode((BLangNode) letVariable.definitionNode.getVariable(), data);
        }
    }

    @Override
    public void visit(BLangWhereClause whereClause, AnalyzerData data) {
        analyzeExpr(whereClause.expression, data);
    }

    @Override
    public void visit(BLangOnClause onClause, AnalyzerData data) {
        analyzeExpr(onClause.lhsExpr, data);
        analyzeExpr(onClause.rhsExpr, data);
    }

    @Override
    public void visit(BLangOrderByClause orderByClause, AnalyzerData data) {
        orderByClause.orderByKeyList.forEach(value -> analyzeExpr((BLangExpression) value.getOrderKey(), data));
    }

    @Override
    public void visit(BLangSelectClause selectClause, AnalyzerData data) {
        analyzeExpr(selectClause.expression, data);
    }

    @Override
    public void visit(BLangOnConflictClause onConflictClause, AnalyzerData data) {
        analyzeExpr(onConflictClause.expression, data);
        if (!data.queryToTableWithKey) {
            dlog.error(onConflictClause.pos, DiagnosticErrorCode.ON_CONFLICT_ONLY_WORKS_WITH_TABLES_WITH_KEY_SPECIFIER);
        }
    }

    @Override
    public void visit(BLangDoClause doClause, AnalyzerData data) {
        analyzeNode(doClause.body, data);
    }

    @Override
    public void visit(BLangOnFailClause onFailClause, AnalyzerData data) {
        boolean currentFailVisited = data.failVisited;
        data.failVisited = false;
        BLangVariable onFailVarNode = (BLangVariable) onFailClause.variableDefinitionNode.getVariable();
        for (BType errorType : data.errorTypes.peek()) {
            if (!types.isAssignable(errorType, onFailVarNode.getBType())) {
                dlog.error(onFailVarNode.pos, DiagnosticErrorCode.INCOMPATIBLE_ON_FAIL_ERROR_DEFINITION, errorType,
                           onFailVarNode.getBType());
            }
        }
        analyzeNode(onFailClause.body, data);
        onFailClause.bodyContainsFail = data.failVisited;
        data.failVisited = currentFailVisited;
    }

    @Override
    public void visit(BLangLimitClause limitClause, AnalyzerData data) {
        analyzeExpr(limitClause.expression, data);
    }

    @Override
    public void visit(BLangTypeTestExpr typeTestExpr, AnalyzerData data) {
        analyzeNode(typeTestExpr.expr, data);
        BType exprType = typeTestExpr.expr.getBType();
        BType typeNodeType = typeTestExpr.typeNode.getBType();
        if (typeNodeType == symTable.semanticError || exprType == symTable.semanticError) {
            return;
        }
        // Check whether the condition is always true. If the variable type is assignable to target type,
        // then type check will always evaluate to true.
        if (types.isAssignable(exprType, typeNodeType)) {
            if (typeTestExpr.isNegation) {
                dlog.hint(typeTestExpr.pos, DiagnosticHintCode.EXPRESSION_ALWAYS_FALSE);
                return;
            }
            if (types.isNeverTypeOrStructureTypeWithARequiredNeverMember(exprType)) {
                dlog.hint(typeTestExpr.pos, DiagnosticHintCode.UNNECESSARY_CONDITION_FOR_VARIABLE_OF_TYPE_NEVER);
                return;
            }
            dlog.hint(typeTestExpr.pos, DiagnosticHintCode.UNNECESSARY_CONDITION);
            return;
        }

        // Check whether the target type can ever be present as the type of the source.
        // It'll be only possible iff, the target type has been assigned to the source
        // variable at some point. To do that, a value of target type should be assignable
        // to the type of the source variable.
        if (!intersectionExists(typeTestExpr.expr, typeNodeType, data)) {
            dlog.error(typeTestExpr.pos, DiagnosticErrorCode.INCOMPATIBLE_TYPE_CHECK, exprType, typeNodeType);
        }
    }

    @Override
    public void visit(BLangAnnotAccessExpr annotAccessExpr, AnalyzerData data) {
        analyzeExpr(annotAccessExpr.expr, data);
        BAnnotationSymbol annotationSymbol = annotAccessExpr.annotationSymbol;
        if (annotationSymbol != null && Symbols.isFlagOn(annotationSymbol.flags, Flags.DEPRECATED)) {
            logDeprecatedWaring(annotAccessExpr.annotationName.toString(), annotationSymbol, annotAccessExpr.pos);
        }
    }

    private void logDeprecatedWaring(String deprecatedConstruct, BSymbol symbol, Location pos) {
        if (!Names.DOT.equals(symbol.pkgID.name)) {
            deprecatedConstruct = symbol.pkgID + ":" + deprecatedConstruct;
        }

        dlog.warning(pos, DiagnosticWarningCode.USAGE_OF_DEPRECATED_CONSTRUCT, deprecatedConstruct);
    }

    private boolean intersectionExists(BLangExpression expression, BType testType, AnalyzerData data) {
        BType expressionType = expression.getBType();

        BType intersectionType = types.getTypeIntersection(
                Types.IntersectionContext.typeTestIntersectionExistenceContext(),
                expressionType, testType, data.env);

        // any and readonly has an intersection
        return (intersectionType != symTable.semanticError) ||
                (expressionType.tag == TypeTags.ANY && testType.tag == TypeTags.READONLY);
    }

    @Override
    public void visit(BLangInferredTypedescDefaultNode inferTypedescExpr, AnalyzerData data) {
        /* Ignore */
    }

    // private methods

    private <E extends BLangExpression> void analyzeExpr(E node, AnalyzerData data) {
        if (node == null) {
            return;
        }
        SymbolEnv prevEnv = data.env;
        BLangNode parent = data.parent;
        node.parent = data.parent;
        data.parent = node;
        node.accept(this, data);
        data.parent = parent;
        checkAccess(node, data);
        checkExpressionValidity(node, data);
        data.env = prevEnv;
    }

    private  <E extends BLangExpression> void checkExpressionValidity(E exprNode, AnalyzerData data) {
        if (exprNode.getKind() == NodeKind.GROUP_EXPR ||
                !types.isNeverTypeOrStructureTypeWithARequiredNeverMember(exprNode.getBType())) {
            return;
        }
        if (!checkExpressionInValidParent(exprNode.parent, data)) {
            dlog.error(exprNode.pos, DiagnosticErrorCode.EXPRESSION_OF_NEVER_TYPE_NOT_ALLOWED);
        }
    }

    private boolean checkExpressionInValidParent(BLangNode currentParent, AnalyzerData data) {
        if (currentParent == null) {
            return false;
        }
        if (currentParent.getKind() == NodeKind.GROUP_EXPR) {
            return checkExpressionInValidParent(currentParent.parent, data);
        }
        return  currentParent.getKind() == NodeKind.EXPRESSION_STATEMENT ||
                (currentParent.getKind() == NodeKind.VARIABLE &&
                        ((BLangSimpleVariable) data.parent).typeNode.getBType().tag == TypeTags.FUTURE)
                || currentParent.getKind() == NodeKind.TRAP_EXPR;
    }

    @Override
    public void visit(BLangConstant constant, AnalyzerData data) {

        analyzeTypeNode(constant.typeNode, data);
        analyzeNode(constant.expr, data);
        analyzeExportableTypeRef(constant.symbol, constant.symbol.type.tsymbol, false, constant.pos);
        constant.annAttachments.forEach(annotationAttachment -> analyzeNode(annotationAttachment, data));
    }

    /**
     * This method checks for private symbols being accessed or used outside of package and|or private symbols being
     * used in public fields of objects/records and will fail those occurrences.
     *
     * @param node expression node to analyze
     * @param data data used to analyze the node
     */
    private <E extends BLangExpression> void checkAccess(E node, AnalyzerData data) {
        if (node.getBType() != null) {
            checkAccessSymbol(node.getBType().tsymbol, data.env.enclPkg.symbol.pkgID, node.pos);
        }

        //check for object new invocation
        if (node.getKind() == NodeKind.INVOCATION) {
            BLangInvocation bLangInvocation = (BLangInvocation) node;
            checkAccessSymbol(bLangInvocation.symbol, data.env.enclPkg.symbol.pkgID, bLangInvocation.pos);
        }
    }

    private void checkAccessSymbol(BSymbol symbol, PackageID pkgID, Location position) {
        if (symbol == null) {
            return;
        }

        if (!pkgID.equals(symbol.pkgID) && !Symbols.isPublic(symbol)) {
            dlog.error(position, DiagnosticErrorCode.ATTEMPT_REFER_NON_ACCESSIBLE_SYMBOL, symbol.name);
        }
    }

    private <E extends BLangExpression> void analyzeExprs(List<E> nodeList, AnalyzerData data) {
        for (int i = 0; i < nodeList.size(); i++) {
            analyzeExpr(nodeList.get(i), data);
        }
    }

    private void initNewWorkerActionSystem(AnalyzerData data) {
        data.workerActionSystemStack.push(new WorkerActionSystem());
    }

    private void finalizeCurrentWorkerActionSystem(AnalyzerData data) {
        WorkerActionSystem was = data.workerActionSystemStack.pop();
        if (!was.hasErrors) {
            this.validateWorkerInteractions(was, data);
        }
    }

    private static boolean isWorkerSend(BLangNode action) {
        return action.getKind() == NodeKind.WORKER_SEND;
    }

    private static boolean isWorkerSyncSend(BLangNode action) {
        return action.getKind() == NodeKind.WORKER_SYNC_SEND;
    }

    private static boolean isWaitAction(BLangNode action) {
        return action.getKind() == NodeKind.WAIT_EXPR;
    }

    private String extractWorkerId(BLangNode action) {
        if (isWorkerSend(action)) {
            return ((BLangWorkerSend) action).workerIdentifier.value;
        } else if (isWorkerSyncSend(action)) {
            return ((BLangWorkerSyncSendExpr) action).workerIdentifier.value;
        } else {
            return ((BLangWorkerReceive) action).workerIdentifier.value;
        }
    }

    private void validateWorkerInteractions(WorkerActionSystem workerActionSystem, AnalyzerData data) {
        if (!validateWorkerInteractionsAfterWaitAction(workerActionSystem)) {
            return;
        }

        BLangNode currentAction;
        boolean systemRunning;
        data.workerSystemMovementSequence = 0;
        int systemIterationCount = 0;
        int prevWorkerSystemMovementSequence = data.workerSystemMovementSequence;
        do {
            systemRunning = false;
            systemIterationCount++;
            for (WorkerActionStateMachine worker : workerActionSystem.finshedWorkers) {
                if (worker.done()) {
                    continue;
                }
                currentAction = worker.currentAction();

                if (isWaitAction(currentAction)) {
                    handleWaitAction(workerActionSystem, currentAction, worker, data);
                    systemRunning = true;
                    continue;
                }
                if (!isWorkerSend(currentAction) && !isWorkerSyncSend(currentAction)) {
                    continue;
                }

                WorkerActionStateMachine otherSM = workerActionSystem.find(this.extractWorkerId(currentAction));
                if (otherSM.done()) {
                    continue;
                }
                if (isWaitAction(otherSM.currentAction())) {
                    systemRunning = false;
                    continue;
                }
                if (!otherSM.currentIsReceive(worker.workerId)) {
                    continue;
                }
                BLangWorkerReceive receive = (BLangWorkerReceive) otherSM.currentAction();
                if (isWorkerSyncSend(currentAction)) {
                    this.validateWorkerActionParameters((BLangWorkerSyncSendExpr) currentAction, receive);
                } else {
                    this.validateWorkerActionParameters((BLangWorkerSend) currentAction, receive);
                }
                otherSM.next();
                data.workerSystemMovementSequence++;
                worker.next();
                data.workerSystemMovementSequence++;


                systemRunning = true;
                String channelName = generateChannelName(worker.workerId, otherSM.workerId);
                otherSM.node.sendsToThis.add(channelName);

                worker.node.sendsToThis.add(channelName);
            }

            // If we iterated move than the number of workers in the system and did not progress,
            // this means we are in a deadlock.
            if (systemIterationCount > workerActionSystem.finshedWorkers.size()) {
                systemIterationCount = 0;
                if (prevWorkerSystemMovementSequence == data.workerSystemMovementSequence) {
                    systemRunning = false;
                }
                prevWorkerSystemMovementSequence = data.workerSystemMovementSequence;
            }
        } while (systemRunning);

        if (!workerActionSystem.everyoneDone()) {
            this.reportInvalidWorkerInteractionDiagnostics(workerActionSystem);
        }
    }

    private boolean validateWorkerInteractionsAfterWaitAction(WorkerActionSystem workerActionSystem) {
        boolean isValid = true;
        for (WorkerActionStateMachine worker : workerActionSystem.finshedWorkers) {
            Set<String> waitingOnWorkerSet = new HashSet<>();
            for (BLangNode action : worker.actions) {
                if (isWaitAction(action)) {
                    if (action instanceof BLangWaitForAllExpr) {
                        BLangWaitForAllExpr waitForAllExpr = (BLangWaitForAllExpr) action;
                        for (BLangWaitForAllExpr.BLangWaitKeyValue keyValuePair : waitForAllExpr.keyValuePairs) {
                            BSymbol workerSymbol = getWorkerSymbol(keyValuePair);
                            if (workerSymbol != null) {
                                waitingOnWorkerSet.add(workerSymbol.name.value);
                            }
                        }
                    } else {
                        BLangWaitExpr wait = (BLangWaitExpr) action;
                        for (String workerName : getWorkerNameList(wait.exprList.get(0),
                                workerActionSystem.getActionEnvironment(wait))) {
                            waitingOnWorkerSet.add(workerName);
                        }
                    }
                } else  if (isWorkerSend(action)) {
                    BLangWorkerSend send = (BLangWorkerSend) action;
                    if (waitingOnWorkerSet.contains(send.workerIdentifier.value)) {
                        dlog.error(action.pos, DiagnosticErrorCode.WORKER_INTERACTION_AFTER_WAIT_ACTION, action);
                        isValid = false;
                    }
                } else if (isWorkerSyncSend(action)) {
                    BLangWorkerSyncSendExpr syncSend = (BLangWorkerSyncSendExpr) action;
                    if (waitingOnWorkerSet.contains(syncSend.workerIdentifier.value)) {
                        dlog.error(action.pos, DiagnosticErrorCode.WORKER_INTERACTION_AFTER_WAIT_ACTION, action);
                        isValid = false;
                    }
                } else if (action.getKind() == NodeKind.WORKER_RECEIVE) {
                    BLangWorkerReceive receive = (BLangWorkerReceive) action;
                    if (waitingOnWorkerSet.contains(receive.workerIdentifier.value)) {
                        dlog.error(action.pos, DiagnosticErrorCode.WORKER_INTERACTION_AFTER_WAIT_ACTION, action);
                        isValid = false;
                    }
                }
            }
        }
        return isValid;
    }

    private void handleWaitAction(WorkerActionSystem workerActionSystem, BLangNode currentAction,
                                  WorkerActionStateMachine worker, AnalyzerData data) {
        if (currentAction instanceof BLangWaitForAllExpr) {
            boolean allWorkersAreDone = true;
            BLangWaitForAllExpr waitForAllExpr = (BLangWaitForAllExpr) currentAction;
            for (BLangWaitForAllExpr.BLangWaitKeyValue keyValuePair : waitForAllExpr.keyValuePairs) {
                BSymbol workerSymbol = getWorkerSymbol(keyValuePair);
                if (isWorkerSymbol(workerSymbol)) {
                    Name workerName = workerSymbol.name;
                    if (isWorkerFromFunction(workerActionSystem.getActionEnvironment(currentAction), workerName)) {
                        WorkerActionStateMachine otherSM = workerActionSystem.find(workerName.value);
                        allWorkersAreDone = allWorkersAreDone && otherSM.done();
                    }
                }
            }
            if (allWorkersAreDone) {
                worker.next();
                data.workerSystemMovementSequence++;
            }
        } else {
            BLangWaitExpr wait = (BLangWaitExpr) currentAction;
            List<String> workerNameList = getWorkerNameList(wait.exprList.get(0),
                    workerActionSystem.getActionEnvironment(currentAction));
            if (workerNameList.isEmpty()) {
                // No workers found, there must be only future references in the waiting list, we can move to next state
                worker.next();
                data.workerSystemMovementSequence++;
            }
            for (String workerName : workerNameList) {
                // If any worker in wait is done, we can continue.
                var otherSM = workerActionSystem.find(workerName);
                if (otherSM.done()) {
                    worker.next();
                    data.workerSystemMovementSequence++;
                    break;
                }
            }
        }
    }

    private BSymbol getWorkerSymbol(BLangWaitForAllExpr.BLangWaitKeyValue keyValuePair) {
        BLangExpression value = keyValuePair.getValue();
        if (value != null && value.getKind() == NodeKind.SIMPLE_VARIABLE_REF) {
            return ((BLangSimpleVarRef) value).symbol;
        } else if (keyValuePair.keyExpr != null && keyValuePair.keyExpr.getKind() == NodeKind.SIMPLE_VARIABLE_REF) {
            return ((BLangSimpleVarRef) keyValuePair.keyExpr).symbol;
        }
        return null;
    }

    private List<String> getWorkerNameList(BLangExpression expr, SymbolEnv functionEnv) {
        ArrayList<String> workerNames = new ArrayList<>();
        populateWorkerNameList(expr, workerNames, functionEnv);
        return workerNames;
    }

    private void populateWorkerNameList(BLangExpression expr, ArrayList<String> workerNames, SymbolEnv functionEnv) {
        if (expr.getKind() == NodeKind.BINARY_EXPR) {
            BLangBinaryExpr binaryExpr = (BLangBinaryExpr) expr;
            populateWorkerNameList(binaryExpr.lhsExpr, workerNames, functionEnv);
            populateWorkerNameList(binaryExpr.rhsExpr, workerNames, functionEnv);
        } else if (expr.getKind() == NodeKind.SIMPLE_VARIABLE_REF) {
            BLangSimpleVarRef varRef = (BLangSimpleVarRef) expr;
            if (isWorkerSymbol(varRef.symbol) && isWorkerFromFunction(functionEnv, varRef.symbol.name)) {
                workerNames.add(varRef.variableName.value);
            }
        }
    }

    private boolean isWorkerFromFunction(SymbolEnv functionEnv, Name workerName) {
        if (functionEnv == null) {
            return false;
        }

        if (functionEnv.scope.lookup(workerName).symbol != null) {
            return true;
        }

        if (functionEnv.enclInvokable != null) {
            Set<Flag> flagSet = functionEnv.enclInvokable.flagSet;
            if (flagSet.contains(Flag.LAMBDA) && !flagSet.contains(Flag.WORKER)) {
                return false;
            }
        }
        return isWorkerFromFunction(functionEnv.enclEnv, workerName);
    }

    private boolean isWorkerSymbol(BSymbol symbol) {
        return symbol != null && (symbol.flags & Flags.WORKER) == Flags.WORKER;
    }

    private void reportInvalidWorkerInteractionDiagnostics(WorkerActionSystem workerActionSystem) {
        this.dlog.error(workerActionSystem.getRootPosition(), DiagnosticErrorCode.INVALID_WORKER_INTERACTION,
                workerActionSystem.toString());
    }

    private void validateWorkerActionParameters(BLangWorkerSend send, BLangWorkerReceive receive) {
        types.checkType(receive, send.getBType(), receive.getBType());
        addImplicitCast(send.getBType(), receive);
        NodeKind kind = receive.parent.getKind();
        if (kind == NodeKind.TRAP_EXPR || kind == NodeKind.CHECK_EXPR || kind == NodeKind.CHECK_PANIC_EXPR ||
                kind == NodeKind.FAIL) {
            typeChecker.checkExpr((BLangExpression) receive.parent, receive.env);
        }
        receive.sendExpression = send.expr;
    }

    private void validateWorkerActionParameters(BLangWorkerSyncSendExpr send, BLangWorkerReceive receive) {
        send.receive = receive;
        NodeKind parentNodeKind = send.parent.getKind();
        if (parentNodeKind == NodeKind.VARIABLE) {
            BLangSimpleVariable variable = (BLangSimpleVariable) send.parent;

            if (variable.isDeclaredWithVar) {
                variable.setBType(variable.symbol.type = send.expectedType = receive.matchingSendsError);
            }
        } else if (parentNodeKind == NodeKind.ASSIGNMENT) {
            BLangAssignment assignment = (BLangAssignment) send.parent;
            if (assignment.varRef.getKind() == NodeKind.SIMPLE_VARIABLE_REF) {
                BSymbol varSymbol = ((BLangSimpleVarRef) assignment.varRef).symbol;
                if (varSymbol != null) {
                    send.expectedType = varSymbol.type;
                }
            }
        }

        if (receive.matchingSendsError != symTable.nilType && parentNodeKind == NodeKind.EXPRESSION_STATEMENT) {
            dlog.error(send.pos, DiagnosticErrorCode.ASSIGNMENT_REQUIRED, send.workerSymbol);
        } else {
            types.checkType(send.pos, receive.matchingSendsError, send.expectedType,
                            DiagnosticErrorCode.INCOMPATIBLE_TYPES);
        }

        types.checkType(receive, send.getBType(), receive.getBType());

        addImplicitCast(send.getBType(), receive);
        NodeKind kind = receive.parent.getKind();
        if (kind == NodeKind.TRAP_EXPR || kind == NodeKind.CHECK_EXPR || kind == NodeKind.CHECK_PANIC_EXPR) {
            typeChecker.checkExpr((BLangExpression) receive.parent, receive.env);
        }
        receive.sendExpression = send;
    }

    private void addImplicitCast(BType actualType, BLangWorkerReceive receive) {
        if (receive.getBType() != null && receive.getBType() != symTable.semanticError) {
            types.setImplicitCastExpr(receive, actualType, receive.getBType());
            receive.setBType(actualType);
        }
    }

    private boolean checkNextBreakValidityInTransaction(AnalyzerData data) {
        return !data.loopWithinTransactionCheckStack.peek() && data.transactionCount > 0 && data.withinTransactionScope;
    }

    private boolean checkReturnValidityInTransaction(AnalyzerData data) {
        return !data.returnWithinTransactionCheckStack.peek() && data.transactionCount > 0
                && data.withinTransactionScope;
    }

    private void validateModuleInitFunction(BLangFunction funcNode) {
        if (funcNode.attachedFunction || !Names.USER_DEFINED_INIT_SUFFIX.value.equals(funcNode.name.value)) {
            return;
        }

        if (Symbols.isPublic(funcNode.symbol)) {
            this.dlog.error(funcNode.pos, DiagnosticErrorCode.MODULE_INIT_CANNOT_BE_PUBLIC);
        }

        if (!funcNode.requiredParams.isEmpty() || funcNode.restParam != null) {
            this.dlog.error(funcNode.pos, DiagnosticErrorCode.MODULE_INIT_CANNOT_HAVE_PARAMS);
        }

        types.validateErrorOrNilReturn(funcNode, DiagnosticErrorCode.MODULE_INIT_RETURN_SHOULD_BE_ERROR_OR_NIL);
    }

    private BType getErrorTypes(BType bType) {
        if (bType == null) {
            return symTable.semanticError;
        }

        BType errorType = symTable.semanticError;

        int tag = bType.tag;
        if (tag == TypeTags.TYPEREFDESC) {
            return getErrorTypes(Types.getReferredType(bType));
        }
        if (tag == TypeTags.ERROR) {
            errorType = bType;
        } else if (tag == TypeTags.READONLY) {
            errorType = symTable.errorType;
        } else if (tag == TypeTags.UNION) {
            LinkedHashSet<BType> errTypes = new LinkedHashSet<>();
            Set<BType> memTypes = ((BUnionType) bType).getMemberTypes();
            for (BType memType : memTypes) {
                BType memErrType = getErrorTypes(memType);

                if (memErrType != symTable.semanticError) {
                    errTypes.add(memErrType);
                }
            }

            if (!errTypes.isEmpty()) {
                errorType = errTypes.size() == 1 ? errTypes.iterator().next() : BUnionType.create(null, errTypes);
            }
        }

        return errorType;
    }

    /**
     * This class contains the state machines for a set of workers.
     */
    private static class WorkerActionSystem {

        public List<WorkerActionStateMachine> finshedWorkers = new ArrayList<>();
        private Stack<WorkerActionStateMachine> workerActionStateMachines = new Stack<>();
        private Map<BLangNode, SymbolEnv> workerInteractionEnvironments = new IdentityHashMap<>();
        private boolean hasErrors = false;


        public void startWorkerActionStateMachine(String workerId, Location pos, BLangFunction node) {
            workerActionStateMachines.push(new WorkerActionStateMachine(pos, workerId, node));
        }

        public void endWorkerActionStateMachine() {
            finshedWorkers.add(workerActionStateMachines.pop());
        }

        public void addWorkerAction(BLangNode action) {
            this.workerActionStateMachines.peek().actions.add(action);
        }

        public WorkerActionStateMachine find(String workerId) {
            for (WorkerActionStateMachine worker : this.finshedWorkers) {
                if (worker.workerId.equals(workerId)) {
                    return worker;
                }
            }
            throw new AssertionError("Reference to non existing worker " + workerId);
        }

        public boolean everyoneDone() {
            return this.finshedWorkers.stream().allMatch(WorkerActionStateMachine::done);
        }

        public Location getRootPosition() {
            return this.finshedWorkers.iterator().next().pos;
        }

        @Override
        public String toString() {
            return this.finshedWorkers.toString();
        }

        public String currentWorkerId() {
            return workerActionStateMachines.peek().workerId;
        }

        public void addWorkerAction(BLangNode action, SymbolEnv env) {
            addWorkerAction(action);
            this.workerInteractionEnvironments.put(action, env);
        }

        private SymbolEnv getActionEnvironment(BLangNode currentAction) {
            return workerInteractionEnvironments.get(currentAction);
        }
    }

    /**
     * This class represents a state machine to maintain the state of the send/receive
     * actions of a worker.
     */
    private static class WorkerActionStateMachine {

        private static final String WORKER_SM_FINISHED = "FINISHED";

        public int currentState;

        public List<BLangNode> actions = new ArrayList<>();

        public Location pos;
        public String workerId;
        public BLangFunction node;

        public WorkerActionStateMachine(Location pos, String workerId, BLangFunction node) {
            this.pos = pos;
            this.workerId = workerId;
            this.node = node;
        }

        public boolean done() {
            return this.actions.size() == this.currentState;
        }

        public BLangNode currentAction() {
            return this.actions.get(this.currentState);
        }

        public boolean currentIsReceive(String sourceWorkerId) {
            if (this.done()) {
                return false;
            }
            BLangNode action = this.currentAction();
            return !isWorkerSend(action) && !isWorkerSyncSend(action) && !isWaitAction(action)
                    && ((BLangWorkerReceive) action).workerIdentifier.value.equals(sourceWorkerId);
        }

        public void next() {
            this.currentState++;
        }

        @Override
        public String toString() {
            if (this.done()) {
                return WORKER_SM_FINISHED;
            } else {
                BLangNode action = this.currentAction();
                if (isWorkerSend(action)) {
                    return ((BLangWorkerSend) action).toActionString();
                } else if (isWorkerSyncSend(action)) {
                    return ((BLangWorkerSyncSendExpr) action).toActionString();
                } else if (isWaitAction(action)) {
                    return action.toString();
                } else {
                    return ((BLangWorkerReceive) action).toActionString();
                }
            }
        }
    }

    public static String generateChannelName(String source, String target) {

        return source + "->" + target;
    }

    private BLangNode getEnclosingClass(SymbolEnv env) {
        BLangNode node = env.node;

        while (node.getKind() != NodeKind.CLASS_DEFN) {
            env = env.enclEnv;
            node = env.node;
        }
        return node;
    }

    private void validateInvocationInMatchGuard(BLangInvocation invocation) {
        BLangExpression matchedExpr = getMatchedExprIfCalledInMatchGuard(invocation);

        if (matchedExpr == null) {
            return;
        }

        BType matchedExprType = matchedExpr.getBType();

        if (types.isInherentlyImmutableType(matchedExprType) ||
                Symbols.isFlagOn(matchedExprType.flags, Flags.READONLY)) {
            return;
        }

        BSymbol invocationSymbol = invocation.symbol;

        if (invocationSymbol == null) {
            BLangNode parent = invocation.parent;
            if (parent == null || parent.getKind() != NodeKind.TYPE_INIT_EXPR) {
                return;
            }

            BLangTypeInit newExpr = (BLangTypeInit) parent;
            if (newExpr.getBType().tag != TypeTags.STREAM) {
                return;
            }

            List<BLangExpression> argsExpr = newExpr.argsExpr;
            if (argsExpr.isEmpty()) {
                return;
            }

            BLangExpression streamImplementorExpr = argsExpr.get(0);
            BType type = streamImplementorExpr.getBType();
            if (!types.isInherentlyImmutableType(type) && !Symbols.isFlagOn(type.flags, Flags.READONLY)) {
                dlog.error(streamImplementorExpr.pos,
                        DiagnosticErrorCode.INVALID_CALL_WITH_MUTABLE_ARGS_IN_MATCH_GUARD);
            }
            return;
        }

        long flags = invocationSymbol.flags;
        boolean methodCall = Symbols.isFlagOn(flags, Flags.ATTACHED);

        boolean callsNonIsolatedFunction = !Symbols.isFlagOn(flags, Flags.ISOLATED) ||
                (methodCall && !Symbols.isFlagOn(invocationSymbol.owner.flags, Flags.ISOLATED));

        if (callsNonIsolatedFunction) {
            dlog.error(invocation.pos, DiagnosticErrorCode.INVALID_NON_ISOLATED_CALL_IN_MATCH_GUARD);
        }

        List<BLangExpression> args = new ArrayList<>(invocation.requiredArgs);
        args.addAll(invocation.restArgs);

        for (BLangExpression arg : args) {
            BType type = arg.getBType();

            if (type != symTable.semanticError &&
                    !types.isInherentlyImmutableType(type) &&
                    !Symbols.isFlagOn(type.flags, Flags.READONLY)) {
                dlog.error(arg.pos, DiagnosticErrorCode.INVALID_CALL_WITH_MUTABLE_ARGS_IN_MATCH_GUARD);
            }
        }
    }

    private BLangExpression getMatchedExprIfCalledInMatchGuard(BLangInvocation invocation) {
        BLangNode prevParent = invocation;
        BLangNode parent = invocation.parent;
        boolean encounteredMatchGuard = false;
        while (parent != null) {
            NodeKind parentKind = parent.getKind();
            switch (parentKind) {
                // If the parent is a function before we reach a match clause, this isn't directly called in the
                // match guard.
                case LAMBDA:
                case FUNCTION:
                case RESOURCE_FUNC:
                    return null;
                case MATCH_CLAUSE:
                    if (encounteredMatchGuard) {
                        return ((BLangMatchStatement) parent.parent).expr;
                    }
                    // If the parent is a match clause before we reach a match guard this isn't directly called in the
                    // match guard.
                    return null;
                case MATCH_GUARD:
                    encounteredMatchGuard = true;
                    break;
                case INVOCATION:
                    BLangInvocation parentInvocation = (BLangInvocation) parent;

                    if (parentInvocation.langLibInvocation || prevParent != parentInvocation.expr) {
                        // Argument to a call. Return early and let it be handled for the parent invocation.
                        return null;
                    }
            }

            prevParent = parent;
            parent = parent.parent;
        }
        return null;
    }

    private enum DefaultValueState {
        NOT_IN_DEFAULT_VALUE,
        RECORD_FIELD_DEFAULT,
        OBJECT_FIELD_INITIALIZER,
        FUNCTION_IN_DEFAULT_VALUE
    }

    /**
     * @since 2.0.0
     */
    public static class AnalyzerData {
        SymbolEnv env;
        BLangNode parent;
        // Fields related to looping
        int loopCount;
        boolean loopAlterNotAllowed;
        // Fields related to worker system
        boolean inInternallyDefinedBlockStmt;
        int workerSystemMovementSequence;
        Stack<WorkerActionSystem> workerActionSystemStack = new Stack<>();
        Map<BSymbol, Set<BLangNode>> workerReferences = new HashMap<>();
        // Field related to transactions
        int transactionCount;
        boolean withinTransactionScope;
        int commitCount;
        int rollbackCount;
        boolean commitRollbackAllowed;
        int commitCountWithinBlock;
        int rollbackCountWithinBlock;
        Stack<Boolean> loopWithinTransactionCheckStack = new Stack<>();
        Stack<Boolean> returnWithinTransactionCheckStack = new Stack<>();
        Stack<Boolean> transactionalFuncCheckStack = new Stack<>();
        // Fields related to lock
        boolean withinLockBlock;
        // Common fields
        boolean failureHandled;
        boolean failVisited;
        boolean queryToTableWithKey;
        Stack<LinkedHashSet<BType>> returnTypes = new Stack<>();
        Stack<LinkedHashSet<BType>> errorTypes = new Stack<>();
        DefaultValueState defaultValueState = DefaultValueState.NOT_IN_DEFAULT_VALUE;
    }
}<|MERGE_RESOLUTION|>--- conflicted
+++ resolved
@@ -287,47 +287,12 @@
             new CompilerContext.Key<>();
 
     private final SymbolResolver symResolver;
-<<<<<<< HEAD
-    private int loopCount;
-    private boolean loopAlterNotAllowed;
-    private int transactionCount;
-    private boolean failureHandled;
-    private boolean failVisited;
-    private boolean withinLockBlock;
-    private boolean inMatchGuard;
     private SemanticAnalyzer semanticAnalyzer;
-    private SymbolTable symTable;
-    private Types types;
-    private BLangDiagnosticLog dlog;
-    private TypeChecker typeChecker;
-    private Stack<WorkerActionSystem> workerActionSystemStack = new Stack<>();
-    private Stack<Boolean> loopWithinTransactionCheckStack = new Stack<>();
-    private Stack<Boolean> returnWithinTransactionCheckStack = new Stack<>();
-    private Stack<Boolean> doneWithinTransactionCheckStack = new Stack<>();
-    private Stack<Boolean> transactionalFuncCheckStack = new Stack<>();
-    private BLangNode parent;
-    private Names names;
-    private SymbolEnv env;
-    private final Stack<LinkedHashSet<BType>> returnTypes = new Stack<>();
-    private final Stack<LinkedHashSet<BType>> errorTypes = new Stack<>();
-    private boolean enableExperimentalFeatures;
-    private int commitCount;
-    private int rollbackCount;
-    private boolean withinTransactionScope;
-    private boolean commitRollbackAllowed;
-    private int commitCountWithinBlock;
-    private int rollbackCountWithinBlock;
-    private boolean queryToTableWithKey;
-    private boolean inInternallyDefinedBlockStmt;
-    private final Map<BSymbol, Set<BLangNode>> workerReferences = new HashMap<>();
-    private int workerSystemMovementSequence;
-=======
     private final SymbolTable symTable;
     private final Types types;
     private final BLangDiagnosticLog dlog;
     private final TypeChecker typeChecker;
     private final Names names;
->>>>>>> cf50123e
     private final ReachabilityAnalyzer reachabilityAnalyzer;
 
     public static CodeAnalyzer getInstance(CompilerContext context) {
