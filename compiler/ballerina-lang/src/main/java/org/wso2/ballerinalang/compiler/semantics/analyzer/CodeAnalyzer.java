--- conflicted
+++ resolved
@@ -2725,32 +2725,6 @@
     }
 
     @Override
-<<<<<<< HEAD
-    public void visit(BLangFailExpr failExpr) {
-        analyzeExpr(failExpr.expr);
-
-        if (failExpr.expectedType.tag == symTable.noType.tag) {
-            this.statementReturns = true;
-            if (this.env.scope.owner.getKind() == SymbolKind.PACKAGE) {
-                // Check at module level.
-                return;
-            }
-
-            BType exprType = env.enclInvokable.getReturnTypeNode().type;
-            failExpr.expr.type = symTable.errorType;
-
-//            if (!types.isAssignable(getErrorTypes(failExpr.expr.type), exprType)) {
-//                dlog.error(failExpr.pos, DiagnosticCode.FAIL_EXPR_NO_MATCHING_ERROR_RETURN_IN_ENCL_INVOKABLE);
-//            }
-
-            returnTypes.peek().add(exprType);
-            validateActionParentNode(failExpr.pos, failExpr);
-        }
-    }
-
-    @Override
-=======
->>>>>>> 7f18f299
     public void visit(BLangCheckPanickedExpr checkPanicExpr) {
         analyzeExpr(checkPanicExpr.expr);
     }
