--- conflicted
+++ resolved
@@ -1626,13 +1626,8 @@
                 checkForExportableType(((BArrayType) type).eType.tsymbol, pos, visitedSymbols);
                 return;
             case TypeTags.TUPLE:
-<<<<<<< HEAD
                 BTupleType tupleType = (BTupleType) type;
-                tupleType.tupleTypes.forEach(t -> checkForExportableType(t.tsymbol, pos, visitedSymbols));
-=======
-                BTupleType tupleType = (BTupleType) symbolType;
                 tupleType.getTupleTypes().forEach(t -> checkForExportableType(t.tsymbol, pos, visitedSymbols));
->>>>>>> 766948ff
                 if (tupleType.restType != null) {
                     checkForExportableType(tupleType.restType.tsymbol, pos, visitedSymbols);
                 }
