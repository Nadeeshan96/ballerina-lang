--- conflicted
+++ resolved
@@ -537,21 +537,6 @@
             }
             analyzeNode(funcNode.body, invokableEnv);
             this.defaultValueState = prevDefaultValueState;
-<<<<<<< HEAD
-
-            boolean isNeverReturn = types.isNeverTypeOrStructureTypeWithARequiredNeverMember
-                    (types.getReferredType(funcNode.symbol.type.getReturnType()));
-            // If the return signature is nil-able, an implicit return will be added in Desugar.
-            // Hence this only checks for non-nil-able return signatures and uncertain return in the body.
-            if (!funcNode.symbol.type.getReturnType().isNullable() && !isNeverReturn && !this.statementReturns) {
-                Location closeBracePos = getEndCharPos(funcNode.pos);
-                this.dlog.error(closeBracePos, DiagnosticErrorCode.INVOKABLE_MUST_RETURN,
-                        funcNode.getKind().toString().toLowerCase());
-            } else if (isNeverReturn && !this.statementReturns) {
-                this.dlog.error(funcNode.pos, DiagnosticErrorCode.THIS_FUNCTION_SHOULD_PANIC);
-            }
-=======
->>>>>>> 7daf6f7b
         }
         reachabilityAnalyzer.analyzeReachability(funcNode, invokableEnv);
         this.returnTypes.pop();
@@ -4641,6 +4626,7 @@
             }
 
             BLangTypeInit newExpr = (BLangTypeInit) parent;
+            //todo @chiran
             if (newExpr.getBType().tag != TypeTags.STREAM) {
                 return;
             }
