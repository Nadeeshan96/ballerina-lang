/*
*  Copyright (c) 2017, WSO2 Inc. (http://www.wso2.org) All Rights Reserved.
*
*  WSO2 Inc. licenses this file to you under the Apache License,
*  Version 2.0 (the "License"); you may not use this file except
*  in compliance with the License.
*  You may obtain a copy of the License at
*
*    http://www.apache.org/licenses/LICENSE-2.0
*
*  Unless required by applicable law or agreed to in writing,
*  software distributed under the License is distributed on an
*  "AS IS" BASIS, WITHOUT WARRANTIES OR CONDITIONS OF ANY
*  KIND, either express or implied.  See the License for the
*  specific language governing permissions and limitations
*  under the License.
*/
package org.wso2.ballerinalang.compiler.semantics.analyzer;

import io.ballerina.tools.diagnostics.Location;
import org.ballerinalang.compiler.CompilerOptionName;
import org.ballerinalang.compiler.CompilerPhase;
import org.ballerinalang.model.elements.Flag;
import org.ballerinalang.model.symbols.SymbolKind;
import org.ballerinalang.model.tree.ActionNode;
import org.ballerinalang.model.tree.NodeKind;
import org.ballerinalang.model.tree.OperatorKind;
import org.ballerinalang.model.tree.TopLevelNode;
import org.ballerinalang.model.tree.expressions.RecordLiteralNode;
import org.ballerinalang.model.tree.expressions.XMLNavigationAccess;
import org.ballerinalang.model.tree.statements.StatementNode;
import org.ballerinalang.util.diagnostic.DiagnosticErrorCode;
import org.ballerinalang.util.diagnostic.DiagnosticHintCode;
import org.ballerinalang.util.diagnostic.DiagnosticWarningCode;
import org.wso2.ballerinalang.compiler.diagnostic.BLangDiagnosticLog;
import org.wso2.ballerinalang.compiler.semantics.model.Scope;
import org.wso2.ballerinalang.compiler.semantics.model.SymbolEnv;
import org.wso2.ballerinalang.compiler.semantics.model.SymbolTable;
import org.wso2.ballerinalang.compiler.semantics.model.symbols.BAnnotationSymbol;
import org.wso2.ballerinalang.compiler.semantics.model.symbols.BAttachedFunction;
import org.wso2.ballerinalang.compiler.semantics.model.symbols.BConstantSymbol;
import org.wso2.ballerinalang.compiler.semantics.model.symbols.BInvokableSymbol;
import org.wso2.ballerinalang.compiler.semantics.model.symbols.BObjectTypeSymbol;
import org.wso2.ballerinalang.compiler.semantics.model.symbols.BPackageSymbol;
import org.wso2.ballerinalang.compiler.semantics.model.symbols.BSymbol;
import org.wso2.ballerinalang.compiler.semantics.model.symbols.BTypeSymbol;
import org.wso2.ballerinalang.compiler.semantics.model.symbols.BVarSymbol;
import org.wso2.ballerinalang.compiler.semantics.model.symbols.SymTag;
import org.wso2.ballerinalang.compiler.semantics.model.symbols.Symbols;
import org.wso2.ballerinalang.compiler.semantics.model.types.BArrayType;
import org.wso2.ballerinalang.compiler.semantics.model.types.BErrorType;
import org.wso2.ballerinalang.compiler.semantics.model.types.BField;
import org.wso2.ballerinalang.compiler.semantics.model.types.BFiniteType;
import org.wso2.ballerinalang.compiler.semantics.model.types.BFutureType;
import org.wso2.ballerinalang.compiler.semantics.model.types.BInvokableType;
import org.wso2.ballerinalang.compiler.semantics.model.types.BMapType;
import org.wso2.ballerinalang.compiler.semantics.model.types.BParameterizedType;
import org.wso2.ballerinalang.compiler.semantics.model.types.BRecordType;
import org.wso2.ballerinalang.compiler.semantics.model.types.BStreamType;
import org.wso2.ballerinalang.compiler.semantics.model.types.BTableType;
import org.wso2.ballerinalang.compiler.semantics.model.types.BTupleType;
import org.wso2.ballerinalang.compiler.semantics.model.types.BType;
import org.wso2.ballerinalang.compiler.semantics.model.types.BUnionType;
import org.wso2.ballerinalang.compiler.tree.BLangAnnotation;
import org.wso2.ballerinalang.compiler.tree.BLangAnnotationAttachment;
import org.wso2.ballerinalang.compiler.tree.BLangBlockFunctionBody;
import org.wso2.ballerinalang.compiler.tree.BLangClassDefinition;
import org.wso2.ballerinalang.compiler.tree.BLangCompilationUnit;
import org.wso2.ballerinalang.compiler.tree.BLangErrorVariable;
import org.wso2.ballerinalang.compiler.tree.BLangExprFunctionBody;
import org.wso2.ballerinalang.compiler.tree.BLangExternalFunctionBody;
import org.wso2.ballerinalang.compiler.tree.BLangFunction;
import org.wso2.ballerinalang.compiler.tree.BLangIdentifier;
import org.wso2.ballerinalang.compiler.tree.BLangImportPackage;
import org.wso2.ballerinalang.compiler.tree.BLangInvokableNode;
import org.wso2.ballerinalang.compiler.tree.BLangNode;
import org.wso2.ballerinalang.compiler.tree.BLangNodeVisitor;
import org.wso2.ballerinalang.compiler.tree.BLangPackage;
import org.wso2.ballerinalang.compiler.tree.BLangRecordVariable;
import org.wso2.ballerinalang.compiler.tree.BLangRecordVariable.BLangRecordVariableKeyValue;
import org.wso2.ballerinalang.compiler.tree.BLangResource;
import org.wso2.ballerinalang.compiler.tree.BLangResourceFunction;
import org.wso2.ballerinalang.compiler.tree.BLangRetrySpec;
import org.wso2.ballerinalang.compiler.tree.BLangService;
import org.wso2.ballerinalang.compiler.tree.BLangSimpleVariable;
import org.wso2.ballerinalang.compiler.tree.BLangTupleVariable;
import org.wso2.ballerinalang.compiler.tree.BLangTypeDefinition;
import org.wso2.ballerinalang.compiler.tree.BLangVariable;
import org.wso2.ballerinalang.compiler.tree.BLangWorker;
import org.wso2.ballerinalang.compiler.tree.BLangXMLNS;
import org.wso2.ballerinalang.compiler.tree.bindingpatterns.BLangBindingPattern;
import org.wso2.ballerinalang.compiler.tree.bindingpatterns.BLangCaptureBindingPattern;
import org.wso2.ballerinalang.compiler.tree.bindingpatterns.BLangErrorBindingPattern;
import org.wso2.ballerinalang.compiler.tree.bindingpatterns.BLangErrorCauseBindingPattern;
import org.wso2.ballerinalang.compiler.tree.bindingpatterns.BLangErrorFieldBindingPatterns;
import org.wso2.ballerinalang.compiler.tree.bindingpatterns.BLangErrorMessageBindingPattern;
import org.wso2.ballerinalang.compiler.tree.bindingpatterns.BLangFieldBindingPattern;
import org.wso2.ballerinalang.compiler.tree.bindingpatterns.BLangListBindingPattern;
import org.wso2.ballerinalang.compiler.tree.bindingpatterns.BLangMappingBindingPattern;
import org.wso2.ballerinalang.compiler.tree.bindingpatterns.BLangNamedArgBindingPattern;
import org.wso2.ballerinalang.compiler.tree.bindingpatterns.BLangSimpleBindingPattern;
import org.wso2.ballerinalang.compiler.tree.bindingpatterns.BLangWildCardBindingPattern;
import org.wso2.ballerinalang.compiler.tree.clauses.BLangDoClause;
import org.wso2.ballerinalang.compiler.tree.clauses.BLangFromClause;
import org.wso2.ballerinalang.compiler.tree.clauses.BLangJoinClause;
import org.wso2.ballerinalang.compiler.tree.clauses.BLangLetClause;
import org.wso2.ballerinalang.compiler.tree.clauses.BLangLimitClause;
import org.wso2.ballerinalang.compiler.tree.clauses.BLangMatchClause;
import org.wso2.ballerinalang.compiler.tree.clauses.BLangOnClause;
import org.wso2.ballerinalang.compiler.tree.clauses.BLangOnConflictClause;
import org.wso2.ballerinalang.compiler.tree.clauses.BLangOnFailClause;
import org.wso2.ballerinalang.compiler.tree.clauses.BLangOrderByClause;
import org.wso2.ballerinalang.compiler.tree.clauses.BLangSelectClause;
import org.wso2.ballerinalang.compiler.tree.clauses.BLangWhereClause;
import org.wso2.ballerinalang.compiler.tree.expressions.BLangAnnotAccessExpr;
import org.wso2.ballerinalang.compiler.tree.expressions.BLangArrowFunction;
import org.wso2.ballerinalang.compiler.tree.expressions.BLangBinaryExpr;
import org.wso2.ballerinalang.compiler.tree.expressions.BLangCheckPanickedExpr;
import org.wso2.ballerinalang.compiler.tree.expressions.BLangCheckedExpr;
import org.wso2.ballerinalang.compiler.tree.expressions.BLangCommitExpr;
import org.wso2.ballerinalang.compiler.tree.expressions.BLangConstRef;
import org.wso2.ballerinalang.compiler.tree.expressions.BLangConstant;
import org.wso2.ballerinalang.compiler.tree.expressions.BLangElvisExpr;
import org.wso2.ballerinalang.compiler.tree.expressions.BLangErrorConstructorExpr;
import org.wso2.ballerinalang.compiler.tree.expressions.BLangErrorVarRef;
import org.wso2.ballerinalang.compiler.tree.expressions.BLangExpression;
import org.wso2.ballerinalang.compiler.tree.expressions.BLangFieldBasedAccess;
import org.wso2.ballerinalang.compiler.tree.expressions.BLangGroupExpr;
import org.wso2.ballerinalang.compiler.tree.expressions.BLangIndexBasedAccess;
import org.wso2.ballerinalang.compiler.tree.expressions.BLangInferredTypedescDefaultNode;
import org.wso2.ballerinalang.compiler.tree.expressions.BLangIntRangeExpression;
import org.wso2.ballerinalang.compiler.tree.expressions.BLangInvocation;
import org.wso2.ballerinalang.compiler.tree.expressions.BLangLambdaFunction;
import org.wso2.ballerinalang.compiler.tree.expressions.BLangLetExpression;
import org.wso2.ballerinalang.compiler.tree.expressions.BLangListConstructorExpr;
import org.wso2.ballerinalang.compiler.tree.expressions.BLangLiteral;
import org.wso2.ballerinalang.compiler.tree.expressions.BLangMatchExpression;
import org.wso2.ballerinalang.compiler.tree.expressions.BLangMatchGuard;
import org.wso2.ballerinalang.compiler.tree.expressions.BLangNamedArgsExpression;
import org.wso2.ballerinalang.compiler.tree.expressions.BLangNumericLiteral;
import org.wso2.ballerinalang.compiler.tree.expressions.BLangObjectConstructorExpression;
import org.wso2.ballerinalang.compiler.tree.expressions.BLangQueryAction;
import org.wso2.ballerinalang.compiler.tree.expressions.BLangQueryExpr;
import org.wso2.ballerinalang.compiler.tree.expressions.BLangRawTemplateLiteral;
import org.wso2.ballerinalang.compiler.tree.expressions.BLangRecordLiteral;
import org.wso2.ballerinalang.compiler.tree.expressions.BLangRecordLiteral.BLangRecordKeyValueField;
import org.wso2.ballerinalang.compiler.tree.expressions.BLangRecordVarRef;
import org.wso2.ballerinalang.compiler.tree.expressions.BLangRestArgsExpression;
import org.wso2.ballerinalang.compiler.tree.expressions.BLangServiceConstructorExpr;
import org.wso2.ballerinalang.compiler.tree.expressions.BLangSimpleVarRef;
import org.wso2.ballerinalang.compiler.tree.expressions.BLangStringTemplateLiteral;
import org.wso2.ballerinalang.compiler.tree.expressions.BLangTableConstructorExpr;
import org.wso2.ballerinalang.compiler.tree.expressions.BLangTableMultiKeyExpr;
import org.wso2.ballerinalang.compiler.tree.expressions.BLangTernaryExpr;
import org.wso2.ballerinalang.compiler.tree.expressions.BLangTransactionalExpr;
import org.wso2.ballerinalang.compiler.tree.expressions.BLangTrapExpr;
import org.wso2.ballerinalang.compiler.tree.expressions.BLangTupleVarRef;
import org.wso2.ballerinalang.compiler.tree.expressions.BLangTypeConversionExpr;
import org.wso2.ballerinalang.compiler.tree.expressions.BLangTypeInit;
import org.wso2.ballerinalang.compiler.tree.expressions.BLangTypeTestExpr;
import org.wso2.ballerinalang.compiler.tree.expressions.BLangTypedescExpr;
import org.wso2.ballerinalang.compiler.tree.expressions.BLangUnaryExpr;
import org.wso2.ballerinalang.compiler.tree.expressions.BLangValueExpression;
import org.wso2.ballerinalang.compiler.tree.expressions.BLangVariableReference;
import org.wso2.ballerinalang.compiler.tree.expressions.BLangWaitExpr;
import org.wso2.ballerinalang.compiler.tree.expressions.BLangWaitForAllExpr;
import org.wso2.ballerinalang.compiler.tree.expressions.BLangWorkerFlushExpr;
import org.wso2.ballerinalang.compiler.tree.expressions.BLangWorkerReceive;
import org.wso2.ballerinalang.compiler.tree.expressions.BLangWorkerSyncSendExpr;
import org.wso2.ballerinalang.compiler.tree.expressions.BLangXMLAttribute;
import org.wso2.ballerinalang.compiler.tree.expressions.BLangXMLAttributeAccess;
import org.wso2.ballerinalang.compiler.tree.expressions.BLangXMLCommentLiteral;
import org.wso2.ballerinalang.compiler.tree.expressions.BLangXMLElementAccess;
import org.wso2.ballerinalang.compiler.tree.expressions.BLangXMLElementLiteral;
import org.wso2.ballerinalang.compiler.tree.expressions.BLangXMLNavigationAccess;
import org.wso2.ballerinalang.compiler.tree.expressions.BLangXMLProcInsLiteral;
import org.wso2.ballerinalang.compiler.tree.expressions.BLangXMLQName;
import org.wso2.ballerinalang.compiler.tree.expressions.BLangXMLQuotedString;
import org.wso2.ballerinalang.compiler.tree.expressions.BLangXMLSequenceLiteral;
import org.wso2.ballerinalang.compiler.tree.expressions.BLangXMLTextLiteral;
import org.wso2.ballerinalang.compiler.tree.matchpatterns.BLangConstPattern;
import org.wso2.ballerinalang.compiler.tree.matchpatterns.BLangErrorCauseMatchPattern;
import org.wso2.ballerinalang.compiler.tree.matchpatterns.BLangErrorFieldMatchPatterns;
import org.wso2.ballerinalang.compiler.tree.matchpatterns.BLangErrorMatchPattern;
import org.wso2.ballerinalang.compiler.tree.matchpatterns.BLangErrorMessageMatchPattern;
import org.wso2.ballerinalang.compiler.tree.matchpatterns.BLangFieldMatchPattern;
import org.wso2.ballerinalang.compiler.tree.matchpatterns.BLangListMatchPattern;
import org.wso2.ballerinalang.compiler.tree.matchpatterns.BLangMappingMatchPattern;
import org.wso2.ballerinalang.compiler.tree.matchpatterns.BLangMatchPattern;
import org.wso2.ballerinalang.compiler.tree.matchpatterns.BLangNamedArgMatchPattern;
import org.wso2.ballerinalang.compiler.tree.matchpatterns.BLangSimpleMatchPattern;
import org.wso2.ballerinalang.compiler.tree.matchpatterns.BLangVarBindingPatternMatchPattern;
import org.wso2.ballerinalang.compiler.tree.matchpatterns.BLangWildCardMatchPattern;
import org.wso2.ballerinalang.compiler.tree.statements.BLangAssignment;
import org.wso2.ballerinalang.compiler.tree.statements.BLangBlockStmt;
import org.wso2.ballerinalang.compiler.tree.statements.BLangBreak;
import org.wso2.ballerinalang.compiler.tree.statements.BLangCatch;
import org.wso2.ballerinalang.compiler.tree.statements.BLangCompoundAssignment;
import org.wso2.ballerinalang.compiler.tree.statements.BLangContinue;
import org.wso2.ballerinalang.compiler.tree.statements.BLangDo;
import org.wso2.ballerinalang.compiler.tree.statements.BLangErrorDestructure;
import org.wso2.ballerinalang.compiler.tree.statements.BLangErrorVariableDef;
import org.wso2.ballerinalang.compiler.tree.statements.BLangExpressionStmt;
import org.wso2.ballerinalang.compiler.tree.statements.BLangFail;
import org.wso2.ballerinalang.compiler.tree.statements.BLangForeach;
import org.wso2.ballerinalang.compiler.tree.statements.BLangForkJoin;
import org.wso2.ballerinalang.compiler.tree.statements.BLangIf;
import org.wso2.ballerinalang.compiler.tree.statements.BLangLock;
import org.wso2.ballerinalang.compiler.tree.statements.BLangMatch;
import org.wso2.ballerinalang.compiler.tree.statements.BLangMatch.BLangMatchBindingPatternClause;
import org.wso2.ballerinalang.compiler.tree.statements.BLangMatch.BLangMatchStaticBindingPatternClause;
import org.wso2.ballerinalang.compiler.tree.statements.BLangMatch.BLangMatchStructuredBindingPatternClause;
import org.wso2.ballerinalang.compiler.tree.statements.BLangMatchStatement;
import org.wso2.ballerinalang.compiler.tree.statements.BLangPanic;
import org.wso2.ballerinalang.compiler.tree.statements.BLangRecordDestructure;
import org.wso2.ballerinalang.compiler.tree.statements.BLangRecordVariableDef;
import org.wso2.ballerinalang.compiler.tree.statements.BLangRetry;
import org.wso2.ballerinalang.compiler.tree.statements.BLangRetryTransaction;
import org.wso2.ballerinalang.compiler.tree.statements.BLangReturn;
import org.wso2.ballerinalang.compiler.tree.statements.BLangRollback;
import org.wso2.ballerinalang.compiler.tree.statements.BLangSimpleVariableDef;
import org.wso2.ballerinalang.compiler.tree.statements.BLangStatement;
import org.wso2.ballerinalang.compiler.tree.statements.BLangThrow;
import org.wso2.ballerinalang.compiler.tree.statements.BLangTransaction;
import org.wso2.ballerinalang.compiler.tree.statements.BLangTryCatchFinally;
import org.wso2.ballerinalang.compiler.tree.statements.BLangTupleDestructure;
import org.wso2.ballerinalang.compiler.tree.statements.BLangTupleVariableDef;
import org.wso2.ballerinalang.compiler.tree.statements.BLangWhile;
import org.wso2.ballerinalang.compiler.tree.statements.BLangWorkerSend;
import org.wso2.ballerinalang.compiler.tree.statements.BLangXMLNSStatement;
import org.wso2.ballerinalang.compiler.tree.types.BLangArrayType;
import org.wso2.ballerinalang.compiler.tree.types.BLangBuiltInRefTypeNode;
import org.wso2.ballerinalang.compiler.tree.types.BLangConstrainedType;
import org.wso2.ballerinalang.compiler.tree.types.BLangErrorType;
import org.wso2.ballerinalang.compiler.tree.types.BLangFiniteTypeNode;
import org.wso2.ballerinalang.compiler.tree.types.BLangFunctionTypeNode;
import org.wso2.ballerinalang.compiler.tree.types.BLangIntersectionTypeNode;
import org.wso2.ballerinalang.compiler.tree.types.BLangLetVariable;
import org.wso2.ballerinalang.compiler.tree.types.BLangObjectTypeNode;
import org.wso2.ballerinalang.compiler.tree.types.BLangRecordTypeNode;
import org.wso2.ballerinalang.compiler.tree.types.BLangStreamType;
import org.wso2.ballerinalang.compiler.tree.types.BLangTableTypeNode;
import org.wso2.ballerinalang.compiler.tree.types.BLangTupleTypeNode;
import org.wso2.ballerinalang.compiler.tree.types.BLangType;
import org.wso2.ballerinalang.compiler.tree.types.BLangUnionTypeNode;
import org.wso2.ballerinalang.compiler.tree.types.BLangUserDefinedType;
import org.wso2.ballerinalang.compiler.tree.types.BLangValueType;
import org.wso2.ballerinalang.compiler.util.CompilerContext;
import org.wso2.ballerinalang.compiler.util.CompilerOptions;
import org.wso2.ballerinalang.compiler.util.Name;
import org.wso2.ballerinalang.compiler.util.Names;
import org.wso2.ballerinalang.compiler.util.TypeDefBuilderHelper;
import org.wso2.ballerinalang.compiler.util.TypeTags;
import org.wso2.ballerinalang.util.Flags;

import java.util.ArrayList;
import java.util.Comparator;
import java.util.HashMap;
import java.util.HashSet;
import java.util.IdentityHashMap;
import java.util.LinkedHashMap;
import java.util.LinkedHashSet;
import java.util.List;
import java.util.Map;
import java.util.Objects;
import java.util.Set;
import java.util.Stack;
import java.util.stream.Collectors;
import java.util.stream.IntStream;

import static org.ballerinalang.util.BLangCompilerConstants.RETRY_MANAGER_OBJECT_SHOULD_RETRY_FUNC;
import static org.wso2.ballerinalang.compiler.tree.BLangInvokableNode.DEFAULT_WORKER_NAME;
import static org.wso2.ballerinalang.compiler.util.Constants.MAIN_FUNCTION_NAME;
import static org.wso2.ballerinalang.compiler.util.Constants.WORKER_LAMBDA_VAR_PREFIX;

/**
 * This represents the code analyzing pass of semantic analysis.
 * <p>
 * The following validations are done here:-
 * <p>
 * (*) Loop continuation statement validation.
 * (*) Function return path existence and unreachable code validation.
 * (*) Worker send/receive validation.
 * (*) Experimental feature usage.
 */
public class CodeAnalyzer extends BLangNodeVisitor {

    private static final CompilerContext.Key<CodeAnalyzer> CODE_ANALYZER_KEY =
            new CompilerContext.Key<>();

    private final SymbolResolver symResolver;
    private int loopCount;
    private boolean loopAlterNotAllowed;
    private int transactionCount;
    private boolean failureHandled;
<<<<<<< HEAD
=======
    private boolean breakAsLastStatement;
    private boolean continueAsLastStatement;
    private boolean errorThrown;
>>>>>>> d2aff2a3
    private boolean failVisited;
    private boolean withinLockBlock;
    private SymbolTable symTable;
    private Types types;
    private BLangDiagnosticLog dlog;
    private TypeChecker typeChecker;
    private Stack<WorkerActionSystem> workerActionSystemStack = new Stack<>();
    private Stack<Boolean> loopWithinTransactionCheckStack = new Stack<>();
    private Stack<Boolean> returnWithinTransactionCheckStack = new Stack<>();
    private Stack<Boolean> doneWithinTransactionCheckStack = new Stack<>();
    private Stack<Boolean> transactionalFuncCheckStack = new Stack<>();
    private BLangNode parent;
    private Names names;
    private SymbolEnv env;
    private final Stack<LinkedHashSet<BType>> returnTypes = new Stack<>();
    private final Stack<LinkedHashSet<BType>> errorTypes = new Stack<>();
    private boolean enableExperimentalFeatures;
    private int commitCount;
    private int rollbackCount;
    private boolean withinTransactionScope;
    private boolean commitRollbackAllowed;
    private int commitCountWithinBlock;
    private int rollbackCountWithinBlock;
    private boolean queryToTableWithKey;
    private final Map<BSymbol, Set<BLangNode>> workerReferences = new HashMap<>();
    private int workerSystemMovementSequence;
    private final ReachabilityAnalyzer reachabilityAnalyzer;

    private DefaultValueState defaultValueState = DefaultValueState.NOT_IN_DEFAULT_VALUE;

    private final Stack<SymbolEnv> loopEnvs = new Stack<>();
    private final Stack<PotentiallyInvalidAssignmentInfo> potentiallyInvalidAssignmentInLoopsInfo = new Stack<>();

    public static CodeAnalyzer getInstance(CompilerContext context) {
        CodeAnalyzer codeGenerator = context.get(CODE_ANALYZER_KEY);
        if (codeGenerator == null) {
            codeGenerator = new CodeAnalyzer(context);
        }
        return codeGenerator;
    }

    public CodeAnalyzer(CompilerContext context) {
        context.put(CODE_ANALYZER_KEY, this);
        this.symTable = SymbolTable.getInstance(context);
        this.types = Types.getInstance(context);
        this.dlog = BLangDiagnosticLog.getInstance(context);
        this.typeChecker = TypeChecker.getInstance(context);
        this.names = Names.getInstance(context);
        this.symResolver = SymbolResolver.getInstance(context);
        this.reachabilityAnalyzer = ReachabilityAnalyzer.getInstance(context);
        this.enableExperimentalFeatures = Boolean.parseBoolean(
                CompilerOptions.getInstance(context).get(CompilerOptionName.EXPERIMENTAL));
    }

<<<<<<< HEAD
=======
    private void resetFunction() {
        this.resetStatementReturns();
        this.resetErrorThrown();
        this.resetLastStatement();
    }

    private void resetStatementReturns() {
        this.statementReturns = false;
    }

    private void resetLastStatement() {
        this.breakAsLastStatement = false;
        this.continueAsLastStatement = false;
    }

    private void resetErrorThrown() {
        this.errorThrown = false;
    }

>>>>>>> d2aff2a3
    public BLangPackage analyze(BLangPackage pkgNode) {
        this.dlog.setCurrentPackageId(pkgNode.packageID);
        pkgNode.accept(this);
        return pkgNode;
    }

    @Override
    public void visit(BLangPackage pkgNode) {
        if (pkgNode.completedPhases.contains(CompilerPhase.CODE_ANALYZE)) {
            return;
        }
        parent = pkgNode;
        SymbolEnv pkgEnv = this.symTable.pkgEnvMap.get(pkgNode.symbol);
        analyzeTopLevelNodes(pkgNode, pkgEnv);
        pkgNode.getTestablePkgs().forEach(testablePackage -> visit((BLangPackage) testablePackage));
    }

    private void analyzeTopLevelNodes(BLangPackage pkgNode, SymbolEnv pkgEnv) {
        List<TopLevelNode> topLevelNodes = pkgNode.topLevelNodes;
        for (int i = 0; i < topLevelNodes.size(); i++) {
            TopLevelNode topLevelNode = topLevelNodes.get(i);
            analyzeNode((BLangNode) topLevelNode, pkgEnv);
        }
        pkgNode.completedPhases.add(CompilerPhase.CODE_ANALYZE);
        parent = null;
    }

    private void analyzeNode(BLangNode node, SymbolEnv env) {
        SymbolEnv prevEnv = this.env;
        this.env = env;
        BLangNode myParent = parent;
        node.parent = parent;
        parent = node;
        node.accept(this);
        parent = myParent;
        this.env = prevEnv;
    }

    private void analyzeTypeNode(BLangType node, SymbolEnv env) {

        if (node == null) {
            return;
        }
        analyzeNode(node, env);
    }

    @Override
    public void visit(BLangCompilationUnit compUnitNode) {
        compUnitNode.topLevelNodes.forEach(e -> analyzeNode((BLangNode) e, env));
    }

    public void visit(BLangTypeDefinition typeDefinition) {

        analyzeTypeNode(typeDefinition.typeNode, this.env);
        typeDefinition.annAttachments.forEach(annotationAttachment -> analyzeNode(annotationAttachment, env));
    }

    @Override
    public void visit(BLangClassDefinition classDefinition) {
        SymbolEnv objectEnv = SymbolEnv.createClassEnv(classDefinition, classDefinition.symbol.scope, env);
        for (BLangSimpleVariable field : classDefinition.fields) {
            DefaultValueState prevDefaultValueState = this.defaultValueState;
            this.defaultValueState = DefaultValueState.OBJECT_FIELD_INITIALIZER;
            analyzeNode(field, objectEnv);
            this.defaultValueState = prevDefaultValueState;
        }

        List<BLangFunction> bLangFunctionList = new ArrayList<>(classDefinition.functions);
        if (classDefinition.initFunction != null) {
            bLangFunctionList.add(classDefinition.initFunction);
        }

        // To ensure the order of the compile errors
        bLangFunctionList.sort(Comparator.comparingInt(function -> function.pos.lineRange().startLine().line()));
        for (BLangFunction function : bLangFunctionList) {
            this.analyzeNode(function, objectEnv);
        }

        classDefinition.annAttachments.forEach(annotationAttachment -> analyzeNode(annotationAttachment, env));
    }

    @Override
    public void visit(BLangObjectConstructorExpression objectConstructorExpression) {
        visit(objectConstructorExpression.typeInit);
    }

    @Override
    public void visit(BLangTupleVariableDef bLangTupleVariableDef) {

        analyzeNode(bLangTupleVariableDef.var, this.env);
    }

    @Override
    public void visit(BLangRecordVariableDef bLangRecordVariableDef) {

        analyzeNode(bLangRecordVariableDef.var, this.env);
    }

    @Override
    public void visit(BLangErrorVariableDef bLangErrorVariableDef) {

        analyzeNode(bLangErrorVariableDef.errorVariable, this.env);
    }

    public void visit(BLangResourceFunction funcNode) {
        visit((BLangFunction) funcNode);
    }

    @Override
    public void visit(BLangFunction funcNode) {
        boolean isLambda = funcNode.flagSet.contains(Flag.LAMBDA);
        if (isLambda) {
            return;
        }

        validateParams(funcNode);

        if (Symbols.isPublic(funcNode.symbol)) {
            funcNode.symbol.params.forEach(symbol -> analyzeExportableTypeRef(funcNode.symbol, symbol.type.tsymbol,
                                                                              true,
                                                                              funcNode.pos));
            if (funcNode.symbol.restParam != null) {
                analyzeExportableTypeRef(funcNode.symbol, funcNode.symbol.restParam.type.tsymbol, true,
                                         funcNode.restParam.pos);
            }
            analyzeExportableTypeRef(funcNode.symbol, funcNode.symbol.retType.tsymbol, true,
                                     funcNode.returnTypeNode.pos);
        }
        if (MAIN_FUNCTION_NAME.equals(funcNode.name.value)) {
            new MainFunctionValidator(types, dlog).validateMainFunction(funcNode);
        }
        this.validateModuleInitFunction(funcNode);
        try {
            this.initNewWorkerActionSystem();
            this.workerActionSystemStack.peek().startWorkerActionStateMachine(DEFAULT_WORKER_NAME,
                                                                              funcNode.pos,
                                                                              funcNode);
            this.visitFunction(funcNode);
            this.workerActionSystemStack.peek().endWorkerActionStateMachine();
        } finally {
            this.finalizeCurrentWorkerActionSystem();
        }
        funcNode.annAttachments.forEach(annotationAttachment -> analyzeNode(annotationAttachment, env));

        validateNamedWorkerUniqueReferences();
    }

    private void validateNamedWorkerUniqueReferences() {
        for (var nodes : this.workerReferences.values()) {
            if (nodes.size() > 1) {
                for (BLangNode node: nodes) {
                    dlog.error(node.pos, DiagnosticErrorCode.ILLEGAL_WORKER_REFERENCE_AS_A_VARIABLE_REFERENCE, node);
                }
            }
        }

        this.workerReferences.clear();
    }

    private void validateParams(BLangFunction funcNode) {
        for (BLangSimpleVariable parameter : funcNode.requiredParams) {
            analyzeNode(parameter, env);
        }
        if (funcNode.restParam != null) {
            analyzeNode(funcNode.restParam, env);
        }
    }

    private void visitFunction(BLangFunction funcNode) {
        SymbolEnv invokableEnv = SymbolEnv.createFunctionEnv(funcNode, funcNode.symbol.scope, env);
        this.returnWithinTransactionCheckStack.push(true);
        this.doneWithinTransactionCheckStack.push(true);
        this.returnTypes.push(new LinkedHashSet<>());
        this.transactionalFuncCheckStack.push(funcNode.flagSet.contains(Flag.TRANSACTIONAL));
        if (Symbols.isNative(funcNode.symbol)) {
            return;
        }
        if (isPublicInvokableNode(funcNode)) {
            analyzeNode(funcNode.returnTypeNode, invokableEnv);
        }

        /* the body can be null in the case of Object type function declarations */
        if (funcNode.body != null) {
            DefaultValueState prevDefaultValueState = this.defaultValueState;
            if (this.defaultValueState == DefaultValueState.RECORD_FIELD_DEFAULT ||
                    this.defaultValueState == DefaultValueState.OBJECT_FIELD_INITIALIZER) {
                this.defaultValueState = DefaultValueState.FUNCTION_IN_DEFAULT_VALUE;
            }
            analyzeNode(funcNode.body, invokableEnv);
            this.defaultValueState = prevDefaultValueState;
        }

        reachabilityAnalyzer.analyzeReachability(funcNode);
        this.returnTypes.pop();
        this.returnWithinTransactionCheckStack.pop();
        this.doneWithinTransactionCheckStack.pop();
        this.transactionalFuncCheckStack.pop();
    }

    private boolean isPublicInvokableNode(BLangInvokableNode invNode) {
        return Symbols.isPublic(invNode.symbol) && (SymbolKind.PACKAGE.equals(invNode.symbol.owner.getKind()) ||
                Symbols.isPublic(invNode.symbol.owner));
    }

    @Override
    public void visit(BLangBlockFunctionBody body) {
        boolean prevWithinTxScope = withinTransactionScope;
        boolean prevLoopAlterNotAllowed = loopAlterNotAllowed;
        loopAlterNotAllowed = loopCount > 0;
        if (!transactionalFuncCheckStack.empty() && !withinTransactionScope) {
            withinTransactionScope = transactionalFuncCheckStack.peek();
        }
        final SymbolEnv blockEnv = SymbolEnv.createFuncBodyEnv(body, env);
        for (BLangStatement e : body.stmts) {
            analyzeNode(e, blockEnv);
        }
        if (!transactionalFuncCheckStack.empty() && transactionalFuncCheckStack.peek()) {
            withinTransactionScope = prevWithinTxScope;
        }
        loopAlterNotAllowed = prevLoopAlterNotAllowed;
    }

    @Override
    public void visit(BLangExprFunctionBody body) {
        analyzeExpr(body.expr);
    }

    @Override
    public void visit(BLangExternalFunctionBody body) {
        // do nothing
    }

    @Override
    public void visit(BLangForkJoin forkJoin) {
        if (forkJoin.workers.isEmpty()) {
            dlog.error(forkJoin.pos, DiagnosticErrorCode.INVALID_FOR_JOIN_SYNTAX_EMPTY_FORK);
        }
    }

    @Override
    public void visit(BLangWorker worker) {
        /* ignore, remove later */
    }

    @Override
    public void visit(BLangTransaction transactionNode) {
        //Check whether transaction statement occurred in a transactional scope
        if (!transactionalFuncCheckStack.empty() && transactionalFuncCheckStack.peek()) {
            this.dlog.error(transactionNode.pos,
                            DiagnosticErrorCode.TRANSACTION_CANNOT_BE_USED_WITHIN_TRANSACTIONAL_SCOPE);
            return;
        }

        this.errorTypes.push(new LinkedHashSet<>());
        boolean failureHandled = this.failureHandled;

        boolean previousWithinTxScope = this.withinTransactionScope;
        int previousCommitCount = this.commitCount;
        int previousRollbackCount = this.rollbackCount;
        boolean prevCommitRollbackAllowed = this.commitRollbackAllowed;
        this.commitRollbackAllowed = true;
        this.commitCount = 0;
        this.rollbackCount = 0;

        this.withinTransactionScope = true;

        this.loopWithinTransactionCheckStack.push(false);
        this.returnWithinTransactionCheckStack.push(false);
        this.doneWithinTransactionCheckStack.push(false);
        this.transactionCount++;
        if (!this.failureHandled) {
            this.failureHandled = transactionNode.onFailClause != null;
        }
        analyzeNode(transactionNode.transactionBody, env);
        this.failureHandled = failureHandled;
        if (commitCount < 1) {
            this.dlog.error(transactionNode.pos, DiagnosticErrorCode.INVALID_COMMIT_COUNT);
        }

        this.transactionCount--;
        this.withinTransactionScope = previousWithinTxScope;
        this.commitCount = previousCommitCount;
        this.rollbackCount = previousRollbackCount;
        this.commitRollbackAllowed = prevCommitRollbackAllowed;
        this.returnWithinTransactionCheckStack.pop();
        this.loopWithinTransactionCheckStack.pop();
        this.doneWithinTransactionCheckStack.pop();
        analyzeOnFailClause(transactionNode.onFailClause);
        this.errorTypes.pop();
    }

    private void analyzeOnFailClause(BLangOnFailClause onFailClause) {
        if (onFailClause != null) {
            analyzeNode(onFailClause, env);
        }
    }

    @Override
    public void visit(BLangTransactionalExpr transactionalExpr) {

    }

    @Override
    public void visit(BLangCommitExpr commitExpr) {
        this.commitCount++;
        this.commitCountWithinBlock++;
        if (this.transactionCount == 0) {
            this.dlog.error(commitExpr.pos, DiagnosticErrorCode.COMMIT_CANNOT_BE_OUTSIDE_TRANSACTION_BLOCK);
            return;
        }
        if (!this.transactionalFuncCheckStack.empty() && this.transactionalFuncCheckStack.peek()) {
            this.dlog.error(commitExpr.pos, DiagnosticErrorCode.COMMIT_CANNOT_BE_WITHIN_TRANSACTIONAL_FUNCTION);
            return;
        }
        if (!withinTransactionScope || !commitRollbackAllowed ||
                (!this.loopWithinTransactionCheckStack.empty() && this.loopWithinTransactionCheckStack.peek())) {
            this.dlog.error(commitExpr.pos, DiagnosticErrorCode.COMMIT_NOT_ALLOWED);
            return;
        }
        withinTransactionScope = false;
    }

    @Override
    public void visit(BLangRollback rollbackNode) {
        rollbackCount++;
        this.rollbackCountWithinBlock++;
        if (this.transactionCount == 0 && !withinTransactionScope) {
            this.dlog.error(rollbackNode.pos, DiagnosticErrorCode.ROLLBACK_CANNOT_BE_OUTSIDE_TRANSACTION_BLOCK);
            return;
        }
        if (!this.transactionalFuncCheckStack.empty() && this.transactionalFuncCheckStack.peek()) {
            this.dlog.error(rollbackNode.pos, DiagnosticErrorCode.ROLLBACK_CANNOT_BE_WITHIN_TRANSACTIONAL_FUNCTION);
            return;
        }
        if (!withinTransactionScope || !commitRollbackAllowed ||
                (!this.loopWithinTransactionCheckStack.empty() && this.loopWithinTransactionCheckStack.peek())) {
            this.dlog.error(rollbackNode.pos, DiagnosticErrorCode.ROLLBACK_NOT_ALLOWED);
            return;
        }
        this.withinTransactionScope = false;
        analyzeExpr(rollbackNode.expr);
    }

    @Override
    public void visit(BLangRetry retryNode) {
        this.errorTypes.push(new LinkedHashSet<>());
        boolean failureHandled = this.failureHandled;
        if (!this.failureHandled) {
            this.failureHandled = retryNode.onFailClause != null;
        }
        retryNode.retrySpec.accept(this);
        retryNode.retryBody.accept(this);
        this.failureHandled = failureHandled;
        retryNode.retryBody.failureBreakMode = retryNode.onFailClause != null ?
                BLangBlockStmt.FailureBreakMode.BREAK_TO_OUTER_BLOCK : BLangBlockStmt.FailureBreakMode.NOT_BREAKABLE;
        analyzeOnFailClause(retryNode.onFailClause);
        this.errorTypes.pop();
    }

    @Override
    public void visit(BLangRetrySpec retrySpec) {
        if (retrySpec.retryManagerType != null) {
            BTypeSymbol retryManagerTypeSymbol = (BObjectTypeSymbol) symTable.langErrorModuleSymbol.scope
                    .lookup(names.fromString("RetryManager")).symbol;
            BType abstractRetryManagerType = retryManagerTypeSymbol.type;
            if (!types.isAssignable(retrySpec.retryManagerType.getBType(), abstractRetryManagerType)) {
                dlog.error(retrySpec.pos, DiagnosticErrorCode.INVALID_INTERFACE_ON_NON_ABSTRACT_OBJECT,
                           RETRY_MANAGER_OBJECT_SHOULD_RETRY_FUNC, retrySpec.retryManagerType.getBType());
            }
        }
    }

    @Override
    public void visit(BLangRetryTransaction retryTransaction) {
        analyzeNode(retryTransaction.retrySpec, env);
        analyzeNode(retryTransaction.transaction, env);
    }

<<<<<<< HEAD
=======
    private void checkUnreachableCode(BLangStatement stmt) {
        if (this.statementReturns) {
            this.dlog.error(stmt.pos, DiagnosticErrorCode.UNREACHABLE_CODE);
            this.resetStatementReturns();
        } else if (errorThrown) {
            this.dlog.error(stmt.pos, DiagnosticErrorCode.UNREACHABLE_CODE);
            this.resetErrorThrown();
        }
        if (this.breakAsLastStatement || this.continueAsLastStatement) {
            this.dlog.error(stmt.pos, DiagnosticErrorCode.UNREACHABLE_CODE);
            this.resetLastStatement();
        }
    }

    private void checkStatementExecutionValidity(BLangStatement stmt) {
        this.checkUnreachableCode(stmt);
    }

>>>>>>> d2aff2a3
    @Override
    public void visit(BLangBlockStmt blockNode) {
        int prevCommitCount = this.commitCountWithinBlock;
        int prevRollbackCount = this.rollbackCountWithinBlock;
        this.commitCountWithinBlock = 0;
        this.rollbackCountWithinBlock = 0;
        final SymbolEnv blockEnv = SymbolEnv.createBlockEnv(blockNode, env);
        blockNode.stmts.forEach(e -> {
            analyzeNode(e, blockEnv);
        });
        if (commitCountWithinBlock > 1 || rollbackCountWithinBlock > 1) {
            this.dlog.error(blockNode.pos, DiagnosticErrorCode.MAX_ONE_COMMIT_ROLLBACK_ALLOWED_WITHIN_A_BRANCH);
        }
        this.commitCountWithinBlock = prevCommitCount;
        this.rollbackCountWithinBlock = prevRollbackCount;
    }

    @Override
    public void visit(BLangReturn returnStmt) {
        if (checkReturnValidityInTransaction()) {
            this.dlog.error(returnStmt.pos, DiagnosticErrorCode.RETURN_CANNOT_BE_USED_TO_EXIT_TRANSACTION);
            return;
        }

        analyzeExpr(returnStmt.expr);
        this.returnTypes.peek().add(returnStmt.expr.getBType());
    }

    @Override
    public void visit(BLangIf ifStmt) {
        boolean independentBlocks = false;
        int prevCommitCount = commitCount;
        int prevRollbackCount = rollbackCount;
<<<<<<< HEAD
        if (withinTransactionScope && ifStmt.elseStmt != null && ifStmt.elseStmt.getKind() != NodeKind.IF) {
=======
        this.checkStatementExecutionValidity(ifStmt);
        BLangStatement elseStmt = ifStmt.elseStmt;
        if (withinTransactionScope && elseStmt != null && elseStmt.getKind() != NodeKind.IF) {
>>>>>>> d2aff2a3
                independentBlocks = true;
                commitRollbackAllowed = true;
        }
        boolean prevTxMode = this.withinTransactionScope;
        if ((ifStmt.expr.getKind() == NodeKind.GROUP_EXPR ?
                ((BLangGroupExpr) ifStmt.expr).expression.getKind() :
                ifStmt.expr.getKind()) == NodeKind.TRANSACTIONAL_EXPRESSION) {
            this.withinTransactionScope = true;
        }
        BLangBlockStmt body = ifStmt.body;
        this.potentiallyInvalidAssignmentInLoopsInfo.add(new PotentiallyInvalidAssignmentInfo(new ArrayList<>(),
                                                                                              env.enclInvokable));
        analyzeNode(body, env);
        boolean allBranchesTerminate = this.breakAsLastStatement || this.statementReturns;
        handlePotentiallyInvalidAssignmentsToTypeNarrowedVariablesInLoop(allBranchesTerminate);

        if (ifStmt.expr.getKind() == NodeKind.TRANSACTIONAL_EXPRESSION) {
            this.withinTransactionScope = prevTxMode;
        }
<<<<<<< HEAD
        if (ifStmt.elseStmt != null) {
=======
        boolean ifStmtReturns = this.statementReturns;
        boolean currentErrorThrown = this.errorThrown;
        boolean ifStmtBreakAsLastStatement = this.breakAsLastStatement;
        boolean ifStmtContinueAsLastStatement = this.continueAsLastStatement;
        this.resetStatementReturns();
        this.resetErrorThrown();
        this.resetLastStatement();
        if (elseStmt != null) {
>>>>>>> d2aff2a3
            if (independentBlocks) {
                commitRollbackAllowed = true;
                withinTransactionScope = true;
            }
            this.potentiallyInvalidAssignmentInLoopsInfo.add(new PotentiallyInvalidAssignmentInfo(new ArrayList<>(),
                                                                                                  env.enclInvokable));
            analyzeNode(elseStmt, env);
            handlePotentiallyInvalidAssignmentsToTypeNarrowedVariablesInLoop(
                    this.breakAsLastStatement || this.statementReturns);
            if ((prevCommitCount != commitCount) || prevRollbackCount != rollbackCount) {
                commitRollbackAllowed = false;
            }
<<<<<<< HEAD
=======
            this.statementReturns = ifStmtReturns && this.statementReturns;
            this.errorThrown = currentErrorThrown && this.errorThrown;
            this.breakAsLastStatement = ifStmtBreakAsLastStatement && this.breakAsLastStatement;
            this.continueAsLastStatement = ifStmtContinueAsLastStatement && this.continueAsLastStatement;
>>>>>>> d2aff2a3
        }

        analyzeExpr(ifStmt.expr);
    }

    @Override
    public void visit(BLangMatchStatement matchStatement) {
        this.errorTypes.push(new LinkedHashSet<>());
        analyzeExpr(matchStatement.expr);
        if (!this.failureHandled) {
            this.failureHandled = matchStatement.onFailClause != null;
        }

<<<<<<< HEAD
=======
        boolean currentErrorThrown = this.errorThrown;
        boolean hasLastPatternInStatement = this.hasLastPatternInStatement;
        this.hasLastPatternInStatement = false;
        boolean allClausesReturns = true;
        boolean allClausesBreak = true;
        boolean allClausesContinue = true;
>>>>>>> d2aff2a3
        List<BLangMatchClause> matchClauses = matchStatement.matchClauses;
        for (int i = 0; i < matchClauses.size(); i++) {
            BLangMatchClause matchClause = matchClauses.get(i);
            for (int j = i; j > 0; j--) {
                if (!checkSimilarMatchGuard(matchClause.matchGuard, matchClauses.get(j - 1).matchGuard)) {
                    if (i > 0 && j == i && matchClauses.get(j - 1).matchGuard == null) {
                        checkSimilarMatchPatternsBetweenClauses(matchClauses.get(j - 1), matchClause);
                    }
                    continue;
                }
                checkSimilarMatchPatternsBetweenClauses(matchClauses.get(j - 1), matchClause);
            }
<<<<<<< HEAD
            analyzeNode(matchClause, env);
        }
=======
            this.resetErrorThrown();
            this.potentiallyInvalidAssignmentInLoopsInfo.add(new PotentiallyInvalidAssignmentInfo(new ArrayList<>(),
                                                                                                  env.enclInvokable));
            analyzeNode(matchClause, env);
            handlePotentiallyInvalidAssignmentsToTypeNarrowedVariablesInLoop(
                    this.breakAsLastStatement || this.statementReturns);
            allClausesReturns &= this.statementReturns;
            allClausesBreak &= this.breakAsLastStatement;
            allClausesContinue &= this.continueAsLastStatement;
            this.resetStatementReturns();
            this.resetLastStatement();
        }

        this.statementReturns = allClausesReturns && this.hasLastPatternInStatement;
        this.breakAsLastStatement = allClausesBreak && this.hasLastPatternInStatement;
        this.continueAsLastStatement = allClausesContinue && this.hasLastPatternInStatement;
        this.errorThrown = currentErrorThrown;
>>>>>>> d2aff2a3
        analyzeOnFailClause(matchStatement.onFailClause);
    }

    @Override
    public void visit(BLangMatchClause matchClause) {
        Map<String, BVarSymbol> variablesInMatchPattern = new HashMap<>();
        boolean patternListContainsSameVars = true;

        List<BLangMatchPattern> matchPatterns = matchClause.matchPatterns;
        for (int i = 0; i < matchPatterns.size(); i++) {
            BLangMatchPattern matchPattern = matchPatterns.get(i);
            if (matchPattern.getBType() == symTable.noType) {
                dlog.warning(matchPattern.pos, DiagnosticWarningCode.MATCH_STMT_UNMATCHED_PATTERN);
            }
            if (patternListContainsSameVars) {
                patternListContainsSameVars = compareVariables(variablesInMatchPattern, matchPattern);
            }
            for (int j = i; j > 0; j--) {
                if (checkSimilarMatchPatterns(matchPatterns.get(j - 1), matchPattern)) {
                    dlog.warning(matchPattern.pos, DiagnosticWarningCode.MATCH_STMT_PATTERN_UNREACHABLE);
                }
            }
            analyzeNode(matchPattern, env);
        }

        if (!patternListContainsSameVars) {
            dlog.error(matchClause.pos, DiagnosticErrorCode.MATCH_PATTERNS_SHOULD_CONTAIN_SAME_SET_OF_VARIABLES);
        }

        analyzeNode(matchClause.blockStmt, env);
    }

    @Override
    public void visit(BLangMappingMatchPattern mappingMatchPattern) {
    }

    @Override
    public void visit(BLangFieldMatchPattern fieldMatchPattern) {

    }

    private void checkSimilarMatchPatternsBetweenClauses(BLangMatchClause firstClause, BLangMatchClause secondClause) {
        for (BLangMatchPattern firstMatchPattern : firstClause.matchPatterns) {
            for (BLangMatchPattern secondMatchPattern : secondClause.matchPatterns) {
                if (checkSimilarMatchPatterns(firstMatchPattern, secondMatchPattern)) {
                    dlog.warning(secondMatchPattern.pos, DiagnosticWarningCode.MATCH_STMT_PATTERN_UNREACHABLE);
                }
            }
        }
    }

    private boolean checkSimilarMatchPatterns(BLangMatchPattern firstPattern, BLangMatchPattern secondPattern) {
        NodeKind firstPatternKind = firstPattern.getKind();
        NodeKind secondPatternKind = secondPattern.getKind();
        if (firstPatternKind != secondPatternKind) {
            if (firstPatternKind == NodeKind.VAR_BINDING_PATTERN_MATCH_PATTERN) {
                return checkEmptyListOrMapMatchWithVarBindingPatternMatch(secondPattern,
                        ((BLangVarBindingPatternMatchPattern) firstPattern));
            }
            if (secondPatternKind == NodeKind.VAR_BINDING_PATTERN_MATCH_PATTERN) {
                return checkEmptyListOrMapMatchWithVarBindingPatternMatch(firstPattern,
                        ((BLangVarBindingPatternMatchPattern) secondPattern));
            }
            return false;
        }

        switch (firstPatternKind) {
            case WILDCARD_MATCH_PATTERN:
            case REST_MATCH_PATTERN:
                return true;
            case CONST_MATCH_PATTERN:
                return checkSimilarConstMatchPattern((BLangConstPattern) firstPattern,
                        (BLangConstPattern) secondPattern);
            case VAR_BINDING_PATTERN_MATCH_PATTERN:
                return checkSimilarBindingPatterns(
                        ((BLangVarBindingPatternMatchPattern) firstPattern).getBindingPattern(),
                        ((BLangVarBindingPatternMatchPattern) secondPattern).getBindingPattern());
            case LIST_MATCH_PATTERN:
                return checkSimilarListMatchPattern((BLangListMatchPattern) firstPattern,
                        (BLangListMatchPattern) secondPattern);
            case MAPPING_MATCH_PATTERN:
                return checkSimilarMappingMatchPattern((BLangMappingMatchPattern) firstPattern,
                        (BLangMappingMatchPattern) secondPattern);
            case ERROR_MATCH_PATTERN:
                return checkSimilarErrorMatchPattern((BLangErrorMatchPattern) firstPattern,
                        (BLangErrorMatchPattern) secondPattern);
            default:
                return false;
        }
    }

    private boolean checkEmptyListOrMapMatchWithVarBindingPatternMatch(BLangMatchPattern firstPattern,
                                                                  BLangVarBindingPatternMatchPattern secondPattern) {
        if (firstPattern.getKind() == NodeKind.LIST_MATCH_PATTERN) {
            BLangBindingPattern bindingPattern = secondPattern.getBindingPattern();
            if (!(bindingPattern.getKind() == NodeKind.LIST_BINDING_PATTERN)) {
                return false;
            }
            BLangListMatchPattern listMatchPattern = (BLangListMatchPattern) firstPattern;
            BLangListBindingPattern listBindingPattern = (BLangListBindingPattern) bindingPattern;
            return listMatchPattern.matchPatterns.isEmpty() && listBindingPattern.bindingPatterns.isEmpty() &&
                    listMatchPattern.restMatchPattern == null && listBindingPattern.restBindingPattern == null;
        }
        if (firstPattern.getKind() == NodeKind.MAPPING_MATCH_PATTERN) {
            BLangBindingPattern bindingPattern = secondPattern.getBindingPattern();
            if (!(secondPattern.getBindingPattern().getKind() == NodeKind.MAPPING_BINDING_PATTERN)) {
                return false;
            }
            BLangMappingMatchPattern mappingMatchPattern = (BLangMappingMatchPattern) firstPattern;
            BLangMappingBindingPattern mappingBindingPattern = (BLangMappingBindingPattern) bindingPattern;
            return mappingMatchPattern.fieldMatchPatterns.isEmpty() &&
                    mappingBindingPattern.fieldBindingPatterns.isEmpty() &&
                    mappingMatchPattern.restMatchPattern == null && mappingBindingPattern.restBindingPattern == null;
        }
        return false;
    }

    private boolean checkSimilarErrorMatchPattern(BLangErrorMatchPattern firstErrorMatchPattern,
                                                  BLangErrorMatchPattern secondErrorMatchPattern) {
        if (firstErrorMatchPattern == null || secondErrorMatchPattern == null) {
            return false;
        }

        if (!checkSimilarErrorTypeReference(firstErrorMatchPattern.errorTypeReference,
                secondErrorMatchPattern.errorTypeReference)) {
            return false;
        }

        if (!checkSimilarErrorMessagePattern(firstErrorMatchPattern.errorMessageMatchPattern,
                secondErrorMatchPattern.errorMessageMatchPattern)) {
            return false;
        }

        if (!checkSimilarErrorCauseMatchPattern(firstErrorMatchPattern.errorCauseMatchPattern,
                secondErrorMatchPattern.errorCauseMatchPattern)) {
            return false;
        }

        if (!checkSimilarErrorFieldMatchPatterns(firstErrorMatchPattern.errorFieldMatchPatterns,
                secondErrorMatchPattern.errorFieldMatchPatterns)) {
            return false;
        }

        return true;
    }

    private boolean checkSimilarErrorTypeReference(BLangUserDefinedType firstErrorTypeRef,
                                                   BLangUserDefinedType secondErrorTypeRef) {
        if ((firstErrorTypeRef != null && secondErrorTypeRef == null)
                || (firstErrorTypeRef == null && secondErrorTypeRef != null)) {
            return false;
        }
        if (firstErrorTypeRef == null) {
            return true;
        }
        return firstErrorTypeRef.typeName.value.equals(secondErrorTypeRef.typeName.value);
    }

    private boolean checkSimilarErrorMessagePattern(BLangErrorMessageMatchPattern firstErrorMsgMatchPattern,
                                                    BLangErrorMessageMatchPattern secondErrorMsgMatchPattern) {
        if ((firstErrorMsgMatchPattern != null && secondErrorMsgMatchPattern == null)
                || (firstErrorMsgMatchPattern == null && secondErrorMsgMatchPattern != null)) {
            return false;
        }
        if (firstErrorMsgMatchPattern == null) {
            return true;
        }
        return checkSimilarSimpleMatchPattern(firstErrorMsgMatchPattern.simpleMatchPattern,
                secondErrorMsgMatchPattern.simpleMatchPattern);
    }

    private boolean checkSimilarSimpleMatchPattern(BLangSimpleMatchPattern firstSimpleMatchPattern,
                                                   BLangSimpleMatchPattern secondSimpleMatchPattern) {
        if ((firstSimpleMatchPattern != null && secondSimpleMatchPattern == null)
                || (firstSimpleMatchPattern == null && secondSimpleMatchPattern != null)) {
            return false;
        }
        if (firstSimpleMatchPattern == null) {
            return true;
        }
        if (firstSimpleMatchPattern.constPattern != null && secondSimpleMatchPattern.constPattern != null) {
            if (!checkSimilarConstMatchPattern(firstSimpleMatchPattern.constPattern,
                    secondSimpleMatchPattern.constPattern)) {
                return false;
            }
        } else if (!(firstSimpleMatchPattern.constPattern == null && secondSimpleMatchPattern.constPattern == null)) {
            return false;
        }

        if (firstSimpleMatchPattern.wildCardMatchPattern != null
                && secondSimpleMatchPattern.wildCardMatchPattern == null) {
            return false;
        }
        if (firstSimpleMatchPattern.wildCardMatchPattern == null
                && secondSimpleMatchPattern.wildCardMatchPattern != null) {
            return false;
        }

        if (firstSimpleMatchPattern.varVariableName != null
                && secondSimpleMatchPattern.varVariableName == null) {
            return false;
        }
        if (firstSimpleMatchPattern.varVariableName == null
                && secondSimpleMatchPattern.varVariableName != null) {
            return false;
        }

        return true;
    }

    private boolean checkSimilarErrorCauseMatchPattern(BLangErrorCauseMatchPattern firstErrorCauseMatchPattern,
                                                       BLangErrorCauseMatchPattern secondErrorCauseMatchPattern) {
        if ((firstErrorCauseMatchPattern != null && secondErrorCauseMatchPattern == null)
                || (firstErrorCauseMatchPattern == null && secondErrorCauseMatchPattern != null)) {
            return false;
        }
        if (firstErrorCauseMatchPattern == null) {
            return true;
        }
        if (!checkSimilarSimpleMatchPattern(firstErrorCauseMatchPattern.simpleMatchPattern,
                secondErrorCauseMatchPattern.simpleMatchPattern)) {
            return false;
        }
        return checkSimilarErrorMatchPattern(firstErrorCauseMatchPattern.errorMatchPattern,
                secondErrorCauseMatchPattern.errorMatchPattern);
    }

    private boolean checkSimilarErrorFieldMatchPatterns(BLangErrorFieldMatchPatterns firstErrorFieldMatchPatterns,
                                                        BLangErrorFieldMatchPatterns secondErrorFieldMatchPatterns) {
        if ((firstErrorFieldMatchPatterns != null && secondErrorFieldMatchPatterns == null)
                || (firstErrorFieldMatchPatterns == null && secondErrorFieldMatchPatterns != null)) {
            return false;
        }
        if (firstErrorFieldMatchPatterns == null) {
            return true;
        }
        if (firstErrorFieldMatchPatterns.restMatchPattern != null) {
            return true;
        }
        if (firstErrorFieldMatchPatterns.restMatchPattern == null
                && secondErrorFieldMatchPatterns.restMatchPattern != null) {
            return false;
        }

        List<BLangNamedArgMatchPattern> firstNamedArgMatchPatterns = firstErrorFieldMatchPatterns.namedArgMatchPatterns;
        List<BLangNamedArgMatchPattern> secondNamedArgMatchPatterns =
                secondErrorFieldMatchPatterns.namedArgMatchPatterns;
        if (firstNamedArgMatchPatterns.size() != secondNamedArgMatchPatterns.size()) {
            return false;
        }

        for (int i = 0; i < firstNamedArgMatchPatterns.size(); i++) {
            if (!checkSimilarNamedArgMatchPatterns(firstNamedArgMatchPatterns.get(i),
                    secondNamedArgMatchPatterns.get(i))) {
                return false;
            }
        }

        if (firstErrorFieldMatchPatterns.restMatchPattern == null) {
            return true;
        }
        return checkSimilarMatchPatterns(firstErrorFieldMatchPatterns.restMatchPattern,
                secondErrorFieldMatchPatterns.restMatchPattern);
    }

    private boolean checkSimilarNamedArgMatchPatterns(BLangNamedArgMatchPattern firstNamedArgMatchPattern,
                                                      BLangNamedArgMatchPattern secondNamedArgMatchPattern) {

        if (firstNamedArgMatchPattern.argName.value.equals(secondNamedArgMatchPattern.argName.value)) {
            return checkSimilarMatchPatterns(firstNamedArgMatchPattern.matchPattern,
                    secondNamedArgMatchPattern.matchPattern);
        }
        return false;
    }

    private boolean checkSimilarConstMatchPattern(BLangConstPattern firstConstMatchPattern,
                                                  BLangConstPattern secondConstMatchPattern) {
        Object firstConstValue = getConstValue(firstConstMatchPattern).keySet().iterator().next();
        Object secondConstValue = getConstValue(secondConstMatchPattern).keySet().iterator().next();
        BType firstConstType = getConstValue(firstConstMatchPattern).values().iterator().next();
        BType secondConstType = getConstValue(secondConstMatchPattern).values().iterator().next();

        if (firstConstValue == null || secondConstValue == null) {
            return false;
        }

        if (firstConstValue.equals(secondConstValue)) {
            return true;
        }

        if (firstConstType != null && firstConstType.tag == TypeTags.FINITE) {
            firstConstValue = getConstValueFromFiniteType(((BFiniteType) firstConstType));
        }

        if (secondConstType != null && secondConstType.tag == TypeTags.FINITE) {
            secondConstValue = getConstValueFromFiniteType(((BFiniteType) secondConstType));
        }

        if (firstConstValue == null || secondConstValue == null) {
            return false;
        }

        return firstConstValue.equals(secondConstValue);
    }

    private HashMap<Object, BType> getConstValue(BLangConstPattern constPattern) {
        HashMap<Object, BType> constValAndType = new HashMap<>();
        switch (constPattern.expr.getKind()) {
            case NUMERIC_LITERAL:
                constValAndType.put(((BLangNumericLiteral) constPattern.expr).value, null);
                break;
            case LITERAL:
                constValAndType.put(((BLangLiteral) constPattern.expr).value, null);
                break;
            case SIMPLE_VARIABLE_REF:
                constValAndType.put(((BLangSimpleVarRef) constPattern.expr).variableName, constPattern.getBType());
                break;
        }
        return constValAndType;
    }

    private Object getConstValueFromFiniteType(BFiniteType type) {
        if (type.getValueSpace().size() == 1) {
            BLangExpression expr = type.getValueSpace().iterator().next();
            switch (expr.getKind()) {
                case NUMERIC_LITERAL:
                    return ((BLangNumericLiteral) expr).value;
                case LITERAL:
                    return ((BLangLiteral) expr).value;
            }
        }
        return null;
    }

    private boolean checkSimilarListMatchPattern(BLangListMatchPattern firstListMatchPattern,
                                                 BLangListMatchPattern secondListMatchPattern) {
        if (firstListMatchPattern.restMatchPattern != null && secondListMatchPattern.restMatchPattern == null) {
            return false;
        }
        if (firstListMatchPattern.restMatchPattern == null && secondListMatchPattern.restMatchPattern != null) {
            return false;
        }

        List<BLangMatchPattern> firstListMatchPatterns = firstListMatchPattern.matchPatterns;
        List<BLangMatchPattern> secondListMatchPatterns = secondListMatchPattern.matchPatterns;
        if (firstListMatchPattern.restMatchPattern == null) {
            if (firstListMatchPatterns.size() != secondListMatchPatterns.size()) {
                return false;
            }
            return checkSimilarListMemberMatchPatterns(firstListMatchPatterns, secondListMatchPatterns);
        }
        if (firstListMatchPatterns.size() > secondListMatchPatterns.size()) {
            return false;
        }
        if (firstListMatchPatterns.size() == secondListMatchPatterns.size()) {
            return checkSimilarListMemberMatchPatterns(firstListMatchPatterns, secondListMatchPatterns);
        }
        return checkSimilarMatchPatterns(firstListMatchPattern.restMatchPattern,
                secondListMatchPattern.restMatchPattern);
    }

    private boolean checkSimilarListMemberMatchPatterns(List<BLangMatchPattern> firstListMatchPatterns,
                                                   List<BLangMatchPattern> secondListMatchPatterns) {
        for (int i = 0; i < firstListMatchPatterns.size(); i++) {
            if (!checkSimilarMatchPatterns(firstListMatchPatterns.get(i), secondListMatchPatterns.get(i))) {
                return false;
            }
        }
        return true;
    }

    private boolean checkSimilarMappingMatchPattern(BLangMappingMatchPattern firstMappingMatchPattern,
                                                    BLangMappingMatchPattern secondMappingMatchPattern) {
        List<BLangFieldMatchPattern> firstFieldMatchPatterns = firstMappingMatchPattern.fieldMatchPatterns;
        List<BLangFieldMatchPattern> secondFieldMatchPatterns = secondMappingMatchPattern.fieldMatchPatterns;
        return checkSimilarFieldMatchPatterns(firstFieldMatchPatterns, secondFieldMatchPatterns);
    }

    private boolean checkSimilarFieldMatchPatterns(List<BLangFieldMatchPattern> firstFieldMatchPatterns,
                                                   List<BLangFieldMatchPattern> secondFieldMatchPatterns) {
        for (BLangFieldMatchPattern firstFieldMatchPattern : firstFieldMatchPatterns) {
            boolean isSamePattern = false;
            for (BLangFieldMatchPattern secondFieldMatchPattern : secondFieldMatchPatterns) {
                if (checkSimilarFieldMatchPattern(firstFieldMatchPattern, secondFieldMatchPattern)) {
                    isSamePattern = true;
                    break;
                }
            }
            if (!isSamePattern) {
                return false;
            }
        }
        return true;
    }

    private boolean checkSimilarFieldMatchPattern(BLangFieldMatchPattern firstFieldMatchPattern,
                                                  BLangFieldMatchPattern secondFieldMatchPattern) {
        return firstFieldMatchPattern.fieldName.value.equals(secondFieldMatchPattern.fieldName.value) &&
                checkSimilarMatchPatterns(firstFieldMatchPattern.matchPattern, secondFieldMatchPattern.matchPattern);
    }

    private boolean checkSimilarBindingPatterns(BLangBindingPattern firstBidingPattern,
                                                BLangBindingPattern secondBindingPattern) {
        NodeKind firstBindingPatternKind = firstBidingPattern.getKind();
        NodeKind secondBindingPatternKind = secondBindingPattern.getKind();
        if (firstBindingPatternKind != secondBindingPatternKind) {
            return false;
        }

        switch (firstBindingPatternKind) {
            case WILDCARD_BINDING_PATTERN:
            case REST_BINDING_PATTERN:
            case CAPTURE_BINDING_PATTERN:
                return true;
            case LIST_BINDING_PATTERN:
                return checkSimilarListBindingPatterns((BLangListBindingPattern) firstBidingPattern,
                        (BLangListBindingPattern) secondBindingPattern);
            case MAPPING_BINDING_PATTERN:
                return checkSimilarMappingBindingPattern((BLangMappingBindingPattern) firstBidingPattern,
                        (BLangMappingBindingPattern) secondBindingPattern);
            case ERROR_BINDING_PATTERN:
                return checkSimilarErrorBindingPatterns((BLangErrorBindingPattern) firstBidingPattern,
                        (BLangErrorBindingPattern) secondBindingPattern);
            default:
                return false;
        }
    }

    private boolean checkSimilarMappingBindingPattern(BLangMappingBindingPattern firstMappingBindingPattern,
                                                      BLangMappingBindingPattern secondMappingBindingPattern) {
        List<BLangFieldBindingPattern> firstFieldBindingPatterns = firstMappingBindingPattern.fieldBindingPatterns;
        List<BLangFieldBindingPattern> secondFieldBindingPatterns = secondMappingBindingPattern.fieldBindingPatterns;
        return checkSimilarFieldBindingPatterns(firstFieldBindingPatterns, secondFieldBindingPatterns);
    }

    private boolean checkSimilarFieldBindingPatterns(List<BLangFieldBindingPattern> firstFieldBindingPatterns,
                                                     List<BLangFieldBindingPattern> secondFieldBindingPatterns) {
        for (BLangFieldBindingPattern firstFieldBindingPattern : firstFieldBindingPatterns) {
            boolean isSamePattern = false;
            for (BLangFieldBindingPattern secondFieldBindingPattern : secondFieldBindingPatterns) {
                if (checkSimilarFieldBindingPattern(firstFieldBindingPattern, secondFieldBindingPattern)) {
                    isSamePattern = true;
                    break;
                }
            }
            if (!isSamePattern) {
                return false;
            }
        }
        return true;
    }

    private boolean checkSimilarFieldBindingPattern(BLangFieldBindingPattern firstFieldBindingPattern,
                                                    BLangFieldBindingPattern secondFieldBindingPattern) {
        boolean hasSameFieldNames = firstFieldBindingPattern.fieldName.value.
                        equals(secondFieldBindingPattern.fieldName.value);
        if (firstFieldBindingPattern.bindingPattern.getKind() == secondFieldBindingPattern.bindingPattern.getKind()) {
            return hasSameFieldNames && checkSimilarBindingPatterns(firstFieldBindingPattern.bindingPattern,
                    secondFieldBindingPattern.bindingPattern);
        }
        return hasSameFieldNames && firstFieldBindingPattern.bindingPattern.getKind() ==
                NodeKind.CAPTURE_BINDING_PATTERN;
    }

    private boolean checkSimilarListBindingPatterns(BLangListBindingPattern firstBindingPattern,
                                                    BLangListBindingPattern secondBindingPattern) {
        if (firstBindingPattern.restBindingPattern != null && secondBindingPattern.restBindingPattern == null) {
            return false;
        }
        if (firstBindingPattern.restBindingPattern == null && secondBindingPattern.restBindingPattern != null) {
            return false;
        }

        List<BLangBindingPattern> firstListMatchPatterns = firstBindingPattern.bindingPatterns;
        List<BLangBindingPattern> secondListMatchPatterns = secondBindingPattern.bindingPatterns;
        if (firstBindingPattern.restBindingPattern == null) {
            if (firstListMatchPatterns.size() != secondListMatchPatterns.size()) {
                return false;
            }
            return checkSimilarListMemberBindingPatterns(firstListMatchPatterns, secondListMatchPatterns);
        }
        if (firstListMatchPatterns.size() > secondListMatchPatterns.size()) {
            return false;
        }
        if (firstListMatchPatterns.size() == secondListMatchPatterns.size()) {
            return checkSimilarListMemberBindingPatterns(firstListMatchPatterns, secondListMatchPatterns);
        }
        return checkSimilarBindingPatterns(firstBindingPattern.restBindingPattern,
                secondBindingPattern.restBindingPattern);
    }

    private boolean checkSimilarListMemberBindingPatterns(List<BLangBindingPattern> firstListBindingPatterns,
                                                   List<BLangBindingPattern> secondListBindingPatterns) {
        for (int i = 0; i < firstListBindingPatterns.size(); i++) {
            if (!checkSimilarBindingPatterns(firstListBindingPatterns.get(i), secondListBindingPatterns.get(i))) {
                return firstListBindingPatterns.get(i).getKind() == NodeKind.CAPTURE_BINDING_PATTERN;
            }
        }
        return true;
    }

    private boolean checkSimilarErrorBindingPatterns(BLangErrorBindingPattern firstErrorBindingPattern,
                                                     BLangErrorBindingPattern secondErrorBindingPattern) {
        if (firstErrorBindingPattern == null || secondErrorBindingPattern == null) {
            return false;
        }

        if (!checkSimilarErrorTypeReference(firstErrorBindingPattern.errorTypeReference,
                secondErrorBindingPattern.errorTypeReference)) {
            return false;
        }

        if (!checkSimilarErrorMessageBindingPattern(firstErrorBindingPattern.errorMessageBindingPattern,
                secondErrorBindingPattern.errorMessageBindingPattern)) {
            return false;
        }

        if (!checkSimilarErrorCauseBindingPattern(firstErrorBindingPattern.errorCauseBindingPattern,
                secondErrorBindingPattern.errorCauseBindingPattern)) {
            return false;
        }

        if (!checkSimilarErrorFieldBindingPatterns(firstErrorBindingPattern.errorFieldBindingPatterns,
                secondErrorBindingPattern.errorFieldBindingPatterns)) {
            return false;
        }

        return true;

    }

    private boolean checkSimilarErrorMessageBindingPattern(BLangErrorMessageBindingPattern firstErrorMsgBindingPattern,
                                                      BLangErrorMessageBindingPattern secondErrorMsgBindingPattern) {
        if ((firstErrorMsgBindingPattern != null && secondErrorMsgBindingPattern == null)
                || (firstErrorMsgBindingPattern == null && secondErrorMsgBindingPattern != null)) {
            return false;
        }
        if (firstErrorMsgBindingPattern == null) {
            return true;
        }
        return checkSimilarSimpleBindingPattern(firstErrorMsgBindingPattern.simpleBindingPattern,
                secondErrorMsgBindingPattern.simpleBindingPattern);
    }

    private boolean checkSimilarSimpleBindingPattern(BLangSimpleBindingPattern firstSimpleBindingPattern,
                                                     BLangSimpleBindingPattern secondSimpleBindingPattern) {
        if ((firstSimpleBindingPattern != null && secondSimpleBindingPattern == null)
                || (firstSimpleBindingPattern == null && secondSimpleBindingPattern != null)) {
            return false;
        }
        if (firstSimpleBindingPattern == null) {
            return true;
        }
        if (firstSimpleBindingPattern.captureBindingPattern != null &&
                secondSimpleBindingPattern.captureBindingPattern != null) {
            if (!checkSimilarBindingPatterns(firstSimpleBindingPattern.captureBindingPattern,
                    secondSimpleBindingPattern.captureBindingPattern)) {
                return false;
            }
        } else if (!(firstSimpleBindingPattern.captureBindingPattern == null &&
                secondSimpleBindingPattern.captureBindingPattern == null)) {
            return false;
        }

        if (firstSimpleBindingPattern.wildCardBindingPattern != null
                && secondSimpleBindingPattern.wildCardBindingPattern == null) {
            return false;
        }
        if (firstSimpleBindingPattern.wildCardBindingPattern == null
                && secondSimpleBindingPattern.wildCardBindingPattern != null) {
            return false;
        }

        return true;
    }

    private boolean checkSimilarErrorCauseBindingPattern(BLangErrorCauseBindingPattern firstErrorCauseBindingPattern,
                                                     BLangErrorCauseBindingPattern secondErrorCauseBindingPattern) {
        if ((firstErrorCauseBindingPattern != null && secondErrorCauseBindingPattern == null)
                || (firstErrorCauseBindingPattern == null && secondErrorCauseBindingPattern != null)) {
            return false;
        }
        if (firstErrorCauseBindingPattern == null) {
            return true;
        }
        if (!checkSimilarSimpleBindingPattern(firstErrorCauseBindingPattern.simpleBindingPattern,
                secondErrorCauseBindingPattern.simpleBindingPattern)) {
            return false;
        }
        return checkSimilarErrorBindingPatterns(firstErrorCauseBindingPattern.errorBindingPattern,
                secondErrorCauseBindingPattern.errorBindingPattern);
    }

    private boolean checkSimilarErrorFieldBindingPatterns(
                                          BLangErrorFieldBindingPatterns firstErrorFieldBindingPatterns,
                                          BLangErrorFieldBindingPatterns secondErrorFieldBindingPatterns) {
        if (firstErrorFieldBindingPatterns != null && secondErrorFieldBindingPatterns == null) {
            return firstErrorFieldBindingPatterns.restBindingPattern != null;
        }
        if (firstErrorFieldBindingPatterns == null && secondErrorFieldBindingPatterns != null) {
            return secondErrorFieldBindingPatterns.restBindingPattern != null;
        }
        if (firstErrorFieldBindingPatterns == null) {
            return true;
        }
        if (firstErrorFieldBindingPatterns.restBindingPattern != null) {
            return true;
        }

        List<BLangNamedArgBindingPattern> firstNamedArgBindingPatterns =
                firstErrorFieldBindingPatterns.namedArgBindingPatterns;
        List<BLangNamedArgBindingPattern> secondNamedArgBindingPatterns =
                secondErrorFieldBindingPatterns.namedArgBindingPatterns;
        if (firstNamedArgBindingPatterns.size() != secondNamedArgBindingPatterns.size()) {
            return false;
        }

        for (int i = 0; i < firstNamedArgBindingPatterns.size(); i++) {
            if (!checkSimilarNamedArgBindingPatterns(firstNamedArgBindingPatterns.get(i),
                    secondNamedArgBindingPatterns.get(i))) {
                return false;
            }
        }

        if (firstErrorFieldBindingPatterns.restBindingPattern == null) {
            return true;
        }
        return checkSimilarBindingPatterns(firstErrorFieldBindingPatterns.restBindingPattern,
                secondErrorFieldBindingPatterns.restBindingPattern);
    }

    private boolean checkSimilarNamedArgBindingPatterns(BLangNamedArgBindingPattern firstNamedArgBindingPattern,
                                                        BLangNamedArgBindingPattern secondNamedArgBindingPattern) {
        if (firstNamedArgBindingPattern.argName.value.equals(secondNamedArgBindingPattern.argName.value)) {
            return checkSimilarBindingPatterns(firstNamedArgBindingPattern.bindingPattern,
                    secondNamedArgBindingPattern.bindingPattern);
        }
        return false;
    }

    private boolean checkSimilarMatchGuard(BLangMatchGuard firstMatchGuard, BLangMatchGuard secondMatchGuard) {
        if (firstMatchGuard == null && secondMatchGuard == null) {
            return true;
        }
        if (firstMatchGuard == null || secondMatchGuard == null) {
            return false;
        }
        if (firstMatchGuard.expr.getKind() == NodeKind.TYPE_TEST_EXPR &&
                secondMatchGuard.expr.getKind() == NodeKind.TYPE_TEST_EXPR &&
                ((BLangTypeTestExpr) firstMatchGuard.expr).expr.getKind() == NodeKind.SIMPLE_VARIABLE_REF &&
                ((BLangTypeTestExpr) secondMatchGuard.expr).expr.getKind() == NodeKind.SIMPLE_VARIABLE_REF) {
            BLangTypeTestExpr firstTypeTest = (BLangTypeTestExpr) firstMatchGuard.expr;
            BLangTypeTestExpr secondTypeTest = (BLangTypeTestExpr) secondMatchGuard.expr;
            return ((BLangSimpleVarRef) firstTypeTest.expr).variableName.toString().equals(
                    ((BLangSimpleVarRef) secondTypeTest.expr).variableName.toString()) &&
                    types.isAssignable(firstTypeTest.typeNode.getBType(),
                            secondTypeTest.typeNode.getBType());
        }
        return false;
    }

    private boolean compareVariables(Map<String, BVarSymbol> varsInPreviousMatchPattern,
                                     BLangMatchPattern matchPattern) {
        Map<String, BVarSymbol> varsInCurrentMatchPattern = matchPattern.declaredVars;
        if (varsInPreviousMatchPattern.size() == 0) {
            varsInPreviousMatchPattern.putAll(varsInCurrentMatchPattern);
            return true;
        }
        if (varsInPreviousMatchPattern.size() != varsInCurrentMatchPattern.size()) {
            return false;
        }
        for (String identifier : varsInPreviousMatchPattern.keySet()) {
            if (!varsInCurrentMatchPattern.containsKey(identifier)) {
                return false;
            }
        }
        return true;
    }

    @Override
    public void visit(BLangWildCardMatchPattern wildCardMatchPattern) {
        wildCardMatchPattern.isLastPattern =
                wildCardMatchPattern.matchExpr != null && types.isAssignable(wildCardMatchPattern.matchExpr.getBType(),
                                                                             symTable.anyType);
    }

    @Override
    public void visit(BLangConstPattern constMatchPattern) {
        analyzeNode(constMatchPattern.expr, env);
    }

    @Override
    public void visit(BLangVarBindingPatternMatchPattern varBindingPattern) {
        BLangBindingPattern bindingPattern = varBindingPattern.getBindingPattern();
        analyzeNode(bindingPattern, env);
        switch (bindingPattern.getKind()) {
            case WILDCARD_BINDING_PATTERN:
                varBindingPattern.isLastPattern =
                        varBindingPattern.matchExpr != null && types.isAssignable(
                                varBindingPattern.matchExpr.getBType(),
                                symTable.anyType);
                return;
            case CAPTURE_BINDING_PATTERN:
                varBindingPattern.isLastPattern =
                        varBindingPattern.matchExpr != null && !varBindingPattern.matchGuardIsAvailable;
                return;
            case LIST_BINDING_PATTERN:
                if (varBindingPattern.matchExpr == null) {
                    return;
                }
                varBindingPattern.isLastPattern = types.isSameType(varBindingPattern.matchExpr.getBType(),
                                                                   varBindingPattern.getBType()) || types.isAssignable(
                        varBindingPattern.matchExpr.getBType(),
                        varBindingPattern.getBType());
        }
    }

    @Override
    public void visit(BLangMappingBindingPattern mappingBindingPattern) {

    }

    @Override
    public void visit(BLangWildCardBindingPattern wildCardBindingPattern) {

    }

    @Override
    public void visit(BLangListMatchPattern listMatchPattern) {
        if (listMatchPattern.matchExpr == null) {
            return;
        }
        listMatchPattern.isLastPattern = types.isSameType(listMatchPattern.getBType(),
                                                          listMatchPattern.matchExpr.getBType())
                && !isConstMatchPatternExist(listMatchPattern);
    }

    private boolean isConstMatchPatternExist(BLangMatchPattern matchPattern) {
        switch (matchPattern.getKind()) {
            case CONST_MATCH_PATTERN:
                return true;
            case LIST_MATCH_PATTERN:
                for (BLangMatchPattern memberMatchPattern : ((BLangListMatchPattern) matchPattern).matchPatterns) {
                    if (isConstMatchPatternExist(memberMatchPattern)) {
                        return true;
                    }
                }
                return false;
            case MAPPING_MATCH_PATTERN:
                for (BLangFieldMatchPattern fieldMatchPattern :
                        ((BLangMappingMatchPattern) matchPattern).fieldMatchPatterns) {
                    if (isConstMatchPatternExist(fieldMatchPattern.matchPattern)) {
                        return true;
                    }
                }
                return false;
            default:
                return false;
        }
    }

    @Override
    public void visit(BLangCaptureBindingPattern captureBindingPattern) {
    }

    @Override
    public void visit(BLangListBindingPattern listBindingPattern) {
    }

    @Override
    public void visit(BLangErrorMatchPattern errorMatchPattern) {

    }

    @Override
    public void visit(BLangErrorBindingPattern errorBindingPattern) {

    }

    @Override
    public void visit(BLangMatch matchStmt) {
        this.errorTypes.push(new LinkedHashSet<>());
        if (!this.failureHandled) {
            this.failureHandled = matchStmt.onFailClause != null;
        }
        analyzeExpr(matchStmt.expr);

        boolean staticLastPattern = false;
        if (!matchStmt.getStaticPatternClauses().isEmpty()) {
            staticLastPattern = analyzeStaticMatchPatterns(matchStmt);
        }

        boolean structuredLastPattern = false;
        if (!matchStmt.getStructuredPatternClauses().isEmpty()) {
            structuredLastPattern = analyzeStructuredMatchPatterns(matchStmt);
        }

        if (!matchStmt.getPatternClauses().isEmpty()) {
            analyzeEmptyMatchPatterns(matchStmt);
            analyzeMatchedPatterns(matchStmt, staticLastPattern, structuredLastPattern);
        }
        analyzeOnFailClause(matchStmt.onFailClause);
        this.errorTypes.pop();
    }

    @Override
    public void visit(BLangMatchStaticBindingPatternClause patternClause) {
        analyzeNode(patternClause.matchExpr, env);
        analyzeNode(patternClause.body, env);
<<<<<<< HEAD
=======
        this.resetStatementReturns();
        this.resetErrorThrown();
        this.resetLastStatement();
>>>>>>> d2aff2a3
    }

    @Override
    public void visit(BLangMatchStructuredBindingPatternClause patternClause) {
        analyzeNode(patternClause.matchExpr, env);
        analyzeNode(patternClause.body, env);
<<<<<<< HEAD
=======
        this.resetStatementReturns();
        this.resetErrorThrown();
        this.resetLastStatement();
>>>>>>> d2aff2a3
    }

    private void analyzeMatchedPatterns(BLangMatch matchStmt, boolean staticLastPattern,
                                        boolean structuredLastPattern) {
        if (staticLastPattern && structuredLastPattern) {
            dlog.error(matchStmt.pos, DiagnosticErrorCode.MATCH_STMT_CONTAINS_TWO_DEFAULT_PATTERNS);
        }
        // Execute the following block if there are no unmatched expression types
        if ((staticLastPattern && !hasErrorType(matchStmt.exprTypes)) || structuredLastPattern) {
            if (matchStmt.getPatternClauses().size() == 1) {
                dlog.error(matchStmt.getPatternClauses().get(0).pos,
                           DiagnosticErrorCode.MATCH_STMT_PATTERN_ALWAYS_MATCHES);
            }
            for (BLangMatchBindingPatternClause patternClause : matchStmt.getPatternClauses()) {
                analyzeNode(patternClause.body, env);
            }
        }
    }

    private boolean hasErrorType(List<BType> typeList) {
        return typeList.stream().anyMatch(t -> types.isAssignable(t, symTable.errorType));
    }

    private boolean analyzeStructuredMatchPatterns(BLangMatch matchStmt) {
        if (matchStmt.exprTypes.isEmpty()) {
            return false;
        }

        for (BLangMatchStructuredBindingPatternClause patternClause : matchStmt.getStructuredPatternClauses()) {
            analyzeNode(patternClause, env);
        }

        return analyseStructuredBindingPatterns(matchStmt.getStructuredPatternClauses(),
                hasErrorType(matchStmt.exprTypes));
    }

    /**
     * This method is used to check structured `var []`, `var {}` & static `[]`, `{}` match pattern.
     *
     * @param matchStmt the match statement containing structured & static match patterns.
     */
    private void analyzeEmptyMatchPatterns(BLangMatch matchStmt) {
        List<BLangMatchBindingPatternClause> emptyLists = new ArrayList<>();
        List<BLangMatchBindingPatternClause> emptyRecords = new ArrayList<>();
        for (BLangMatchBindingPatternClause pattern : matchStmt.patternClauses) {
            if (pattern.getKind() == NodeKind.MATCH_STATIC_PATTERN_CLAUSE) {
                BLangMatchStaticBindingPatternClause staticPattern = (BLangMatchStaticBindingPatternClause) pattern;
                if (staticPattern.literal.getKind() == NodeKind.LIST_CONSTRUCTOR_EXPR) {
                    BLangListConstructorExpr listLiteral = (BLangListConstructorExpr) staticPattern.literal;
                    if (listLiteral.exprs.isEmpty()) {
                        emptyLists.add(pattern);
                    }
                } else if (staticPattern.literal.getKind() == NodeKind.RECORD_LITERAL_EXPR) {
                    BLangRecordLiteral recordLiteral = (BLangRecordLiteral) staticPattern.literal;
                    if (recordLiteral.fields.isEmpty()) {
                        emptyRecords.add(pattern);
                    }
                }
            } else if (pattern.getKind() == NodeKind.MATCH_STRUCTURED_PATTERN_CLAUSE) {
                BLangMatchStructuredBindingPatternClause structuredPattern
                        = (BLangMatchStructuredBindingPatternClause) pattern;
                if (structuredPattern.bindingPatternVariable.getKind() == NodeKind.TUPLE_VARIABLE) {
                    BLangTupleVariable tupleVariable = (BLangTupleVariable) structuredPattern.bindingPatternVariable;
                    if (tupleVariable.memberVariables.isEmpty() && tupleVariable.restVariable == null) {
                        emptyLists.add(pattern);
                    }
                } else if (structuredPattern.bindingPatternVariable.getKind() == NodeKind.RECORD_VARIABLE) {
                    BLangRecordVariable recordVariable = (BLangRecordVariable) structuredPattern.bindingPatternVariable;
                    if (recordVariable.variableList.isEmpty() && recordVariable.restParam == null) {
                        emptyRecords.add(pattern);
                    }
                }
            }
        }
        if (emptyLists.size() > 1) {
            for (int i = 1; i < emptyLists.size(); i++) {
                dlog.error(emptyLists.get(i).pos, DiagnosticErrorCode.MATCH_STMT_UNREACHABLE_PATTERN);
            }
        }
        if (emptyRecords.size() > 1) {
            for (int i = 1; i < emptyRecords.size(); i++) {
                dlog.error(emptyRecords.get(i).pos, DiagnosticErrorCode.MATCH_STMT_UNREACHABLE_PATTERN);
            }
        }
    }

    /**
     * This method is used to check the isLike test in a static match pattern.
     * @param matchStmt the match statment containing static match patterns.
     */
    private boolean analyzeStaticMatchPatterns(BLangMatch matchStmt) {
        if (matchStmt.exprTypes.isEmpty()) {
            return false;
        }
        List<BLangMatchStaticBindingPatternClause> matchedPatterns = new ArrayList<>();
        for (BLangMatchStaticBindingPatternClause patternClause : matchStmt.getStaticPatternClauses()) {
            analyzeNode(patternClause, env);

            List<BType> matchedExpTypes = new ArrayList<>();
            for (BType exprType : matchStmt.exprTypes) {
                if (isValidStaticMatchPattern(exprType, patternClause.literal)) {
                    matchedExpTypes.add(exprType);
                }
            }

            if (matchedExpTypes.isEmpty()) {
                // log error if a pattern will not match to any of the expected types
                dlog.warning(patternClause.pos, DiagnosticWarningCode.MATCH_STMT_UNMATCHED_PATTERN);
                continue;
            }
            analyzeNode(patternClause.literal, env);
            matchedPatterns.add(patternClause);
        }

        if (matchedPatterns.isEmpty()) {
            return false;
        }

        return analyzeStaticPatterns(matchedPatterns, hasErrorType(matchStmt.exprTypes));
    }

    private boolean analyzeStaticPatterns(List<BLangMatchStaticBindingPatternClause> matchedPatterns,
                                          boolean errorTypeInMatchExpr) {
        BLangMatchStaticBindingPatternClause finalPattern = matchedPatterns.get(matchedPatterns.size() - 1);
        if (finalPattern.literal.getKind() == NodeKind.SIMPLE_VARIABLE_REF
                && ((BLangSimpleVarRef) finalPattern.literal).variableName.value.equals(Names.IGNORE.value)
                && !errorTypeInMatchExpr) {
            finalPattern.isLastPattern = true;
        }

        for (int i = 0; i < matchedPatterns.size() - 1; i++) {
            BLangExpression precedingPattern = matchedPatterns.get(i).literal;
            for (int j = i + 1; j < matchedPatterns.size(); j++) {
                BLangExpression pattern = matchedPatterns.get(j).literal;
                if (checkLiteralSimilarity(precedingPattern, pattern)) {
                    dlog.error(pattern.pos, DiagnosticErrorCode.MATCH_STMT_UNREACHABLE_PATTERN);
                    matchedPatterns.remove(j--);
                }
            }
        }
        return finalPattern.isLastPattern;
    }

    private boolean analyseStructuredBindingPatterns(List<BLangMatchStructuredBindingPatternClause> clauses,
                                                     boolean errorTypeInMatchExpr) {
        BLangMatchStructuredBindingPatternClause finalPattern = clauses.get(clauses.size() - 1);
        if (finalPattern.bindingPatternVariable.getKind() == NodeKind.VARIABLE
                && finalPattern.typeGuardExpr == null
                && !(errorTypeInMatchExpr && isWildcardMatchPattern(finalPattern))) {
            finalPattern.isLastPattern = true;
        }

        BLangMatchStructuredBindingPatternClause currentPattern;
        BLangMatchStructuredBindingPatternClause precedingPattern;
        for (int i = 0; i < clauses.size(); i++) {
            precedingPattern = clauses.get(i);
            if (precedingPattern.typeGuardExpr != null) {
                analyzeExpr(precedingPattern.typeGuardExpr);
            }

            for (int j = i + 1; j < clauses.size(); j++) {
                currentPattern = clauses.get(j);
                BLangVariable precedingVar = precedingPattern.bindingPatternVariable;
                BLangVariable currentVar = currentPattern.bindingPatternVariable;

                if (checkStructuredPatternSimilarity(precedingVar, currentVar, errorTypeInMatchExpr) &&
                        checkTypeGuardSimilarity(precedingPattern.typeGuardExpr, currentPattern.typeGuardExpr)) {
                    dlog.error(currentVar.pos, DiagnosticErrorCode.MATCH_STMT_UNREACHABLE_PATTERN);
                    clauses.remove(j--);
                }
            }
        }
        return finalPattern.isLastPattern;
    }

    private boolean isWildcardMatchPattern(BLangMatchStructuredBindingPatternClause finalPattern) {
        return ((BLangSimpleVariable) finalPattern.bindingPatternVariable).name.value.equals(Names.IGNORE.value);
    }

    /**
     * This method will check if two patterns are similar to each other.
     * Having similar patterns in the match block will result in unreachable pattern.
     *
     * @param precedingPattern pattern taken to compare similarity.
     * @param pattern          the pattern that the precedingPattern is checked for similarity.
     * @return true if both patterns are similar.
     */
    private boolean checkLiteralSimilarity(BLangExpression precedingPattern, BLangExpression pattern) {
        if (precedingPattern.getKind() == NodeKind.BINARY_EXPR) {
            // If preceding pattern is a binary expression, check both sides of binary expression with current pattern.
            BLangBinaryExpr precedingBinaryExpr = (BLangBinaryExpr) precedingPattern;
            BLangExpression precedingLhsExpr = precedingBinaryExpr.lhsExpr;
            BLangExpression precedingRhsExpr = precedingBinaryExpr.rhsExpr;
            return checkLiteralSimilarity(precedingLhsExpr, pattern) ||
                    checkLiteralSimilarity(precedingRhsExpr, pattern);
        }

        if (pattern.getKind() == NodeKind.BINARY_EXPR) {
            // If current pattern is a binary expression, check both sides of binary expression with preceding pattern.
            BLangBinaryExpr binaryExpr = (BLangBinaryExpr) pattern;
            BLangExpression lhsExpr = binaryExpr.lhsExpr;
            BLangExpression rhsExpr = binaryExpr.rhsExpr;
            return checkLiteralSimilarity(precedingPattern, lhsExpr) ||
                    checkLiteralSimilarity(precedingPattern, rhsExpr);
        }

        switch (precedingPattern.getBType().tag) {
            case TypeTags.MAP:
                if (pattern.getBType().tag == TypeTags.MAP) {
                    BLangRecordLiteral precedingRecordLiteral = (BLangRecordLiteral) precedingPattern;
                    Map<String, BLangExpression> recordLiteral = ((BLangRecordLiteral) pattern).fields
                            .stream()
                            // Unchecked cast since BPs are always added as key-value.
                            .map(field -> (BLangRecordKeyValueField) field)
                            .collect(Collectors.toMap(
                                    keyValuePair -> ((BLangSimpleVarRef) keyValuePair.key.expr).variableName.value,
                                    BLangRecordKeyValueField::getValue
                            ));

                    for (int i = 0; i < precedingRecordLiteral.fields.size(); i++) {
                        // Unchecked cast since BPs are always added as key-value.
                        BLangRecordKeyValueField bLangRecordKeyValue =
                                (BLangRecordKeyValueField) precedingRecordLiteral.fields.get(i);
                        String key = ((BLangSimpleVarRef) bLangRecordKeyValue.key.expr).variableName.value;
                        if (!recordLiteral.containsKey(key)) {
                            return false;
                        }
                        if (!checkLiteralSimilarity(bLangRecordKeyValue.valueExpr, recordLiteral.get(key))) {
                            return false;
                        }
                    }
                    return true;
                }
                return false;
            case TypeTags.TUPLE:
                if (pattern.getBType().tag == TypeTags.TUPLE) {
                    BLangListConstructorExpr precedingTupleLiteral = (BLangListConstructorExpr) precedingPattern;
                    BLangListConstructorExpr tupleLiteral = (BLangListConstructorExpr) pattern;
                    if (precedingTupleLiteral.exprs.size() != tupleLiteral.exprs.size()) {
                        return false;
                    }
                    return IntStream.range(0, precedingTupleLiteral.exprs.size())
                            .allMatch(i -> checkLiteralSimilarity(precedingTupleLiteral.exprs.get(i),
                                    tupleLiteral.exprs.get(i)));
                }
                return false;
            case TypeTags.INT:
            case TypeTags.BYTE:
            case TypeTags.FLOAT:
            case TypeTags.DECIMAL:
            case TypeTags.STRING:
            case TypeTags.BOOLEAN:
                if (precedingPattern.getKind() == NodeKind.SIMPLE_VARIABLE_REF) {
                    // preceding pattern is a constant.
                    BConstantSymbol precedingPatternSym =
                            (BConstantSymbol) ((BLangSimpleVarRef) precedingPattern).symbol;
                    if (pattern.getKind() == NodeKind.SIMPLE_VARIABLE_REF) {
                        if (!((BLangSimpleVarRef) pattern).variableName.value.equals(Names.IGNORE.value)) {
                            // pattern is a constant reference.
                            BConstantSymbol patternSym = (BConstantSymbol) ((BLangSimpleVarRef) pattern).symbol;
                            return precedingPatternSym.value.equals(patternSym.value);
                        }
                        // pattern is '_'.
                        return false;
                    }
                    // pattern is a literal.
                    BLangLiteral literal = pattern.getKind() == NodeKind.GROUP_EXPR ?
                            (BLangLiteral) ((BLangGroupExpr) pattern).expression :
                            (BLangLiteral) pattern;
                    return (precedingPatternSym.value.equals(literal.value));
                }

                if (types.isValueType(pattern.getBType())) {
                    // preceding pattern is a literal.
                    BLangLiteral precedingLiteral = precedingPattern.getKind() == NodeKind.GROUP_EXPR ?
                            (BLangLiteral) ((BLangGroupExpr) precedingPattern).expression :
                            (BLangLiteral) precedingPattern;

                    if (pattern.getKind() == NodeKind.SIMPLE_VARIABLE_REF) {
                        if (pattern.getBType().tag != TypeTags.NONE) {
                            // pattern is a constant reference.
                            BConstantSymbol patternSym = (BConstantSymbol) ((BLangSimpleVarRef) pattern).symbol;
                            return patternSym.value.equals(precedingLiteral.value);
                        }
                        // pattern is '_'.
                        return false;
                    }
                    // pattern is a literal.
                    BLangLiteral literal = pattern.getKind() == NodeKind.GROUP_EXPR ?
                            (BLangLiteral) ((BLangGroupExpr) pattern).expression :
                            (BLangLiteral) pattern;
                    return (precedingLiteral.value.equals(literal.value));
                }
                return false;
            case TypeTags.ANY:
                // preceding pattern is '_'. Hence will match all patterns except error that follow.
                if (pattern.getBType().tag == TypeTags.ERROR) {
                    return false;
                }
                return true;
            default:
                return false;
        }
    }

    /**
     * This method will determine if the type guard of the preceding pattern will result in the current pattern
     * being unreachable.
     *
     * @param precedingGuard type guard of the preceding structured pattern
     * @param currentGuard   type guard of the cuurent structured pattern
     * @return true if the current pattern is unreachable due to the type guard of the preceding pattern
     */
    private boolean checkTypeGuardSimilarity(BLangExpression precedingGuard, BLangExpression currentGuard) {
        // check if type guard is a type test expr and compare the variable ref and type node
        if (precedingGuard != null && currentGuard != null) {
            if (precedingGuard.getKind() == NodeKind.TYPE_TEST_EXPR &&
                    currentGuard.getKind() == NodeKind.TYPE_TEST_EXPR &&
                    ((BLangTypeTestExpr) precedingGuard).expr.getKind() == NodeKind.SIMPLE_VARIABLE_REF &&
                    ((BLangTypeTestExpr) currentGuard).expr.getKind() == NodeKind.SIMPLE_VARIABLE_REF) {
                BLangTypeTestExpr precedingTypeTest = (BLangTypeTestExpr) precedingGuard;
                BLangTypeTestExpr currentTypeTest = (BLangTypeTestExpr) currentGuard;
                return ((BLangSimpleVarRef) precedingTypeTest.expr).variableName.toString().equals(
                        ((BLangSimpleVarRef) currentTypeTest.expr).variableName.toString()) &&
                        precedingTypeTest.typeNode.getBType().tag == currentTypeTest.typeNode.getBType().tag;
            }
            return false;
        }

        return currentGuard != null || precedingGuard == null;
    }

    /**
     * This method will determine if the current structured pattern will be unreachable due to a preceding pattern.
     *
     * @param precedingVar the structured pattern that appears on top
     * @param var          the structured pattern that appears after the precedingVar
     * @param errorTypeInMatchExpr
     * @return true if the the current pattern is unreachable due to the preceding pattern
     */
    private boolean checkStructuredPatternSimilarity(BLangVariable precedingVar,
                                                     BLangVariable var,
                                                     boolean errorTypeInMatchExpr) {
        if (precedingVar.getBType().tag == TypeTags.SEMANTIC_ERROR || var.getBType().tag == TypeTags.SEMANTIC_ERROR) {
            return false;
        }

        if (precedingVar.getKind() == NodeKind.RECORD_VARIABLE && var.getKind() == NodeKind.RECORD_VARIABLE) {
            BLangRecordVariable precedingRecVar = (BLangRecordVariable) precedingVar;
            BLangRecordVariable recVar = (BLangRecordVariable) var;
            Map<String, BLangVariable> recVarAsMap = recVar.variableList.stream()
                    .collect(Collectors.toMap(
                            keyValue -> keyValue.key.value,
                            keyValue -> keyValue.valueBindingPattern
                    ));

            if (precedingRecVar.variableList.size() > recVar.variableList.size()) {
                return false;
            }

            for (int i = 0; i < precedingRecVar.variableList.size(); i++) {
                BLangRecordVariableKeyValue precedingKeyValue = precedingRecVar.variableList.get(i);
                if (!recVarAsMap.containsKey(precedingKeyValue.key.value)) {
                    return false;
                }
                if (!checkStructuredPatternSimilarity(
                        precedingKeyValue.valueBindingPattern,
                        recVarAsMap.get(precedingKeyValue.key.value),
                        errorTypeInMatchExpr)) {
                    return false;
                }
            }

            if (precedingRecVar.hasRestParam() && recVar.hasRestParam()) {
                return true;
            }

            return precedingRecVar.hasRestParam() || !recVar.hasRestParam();
        }

        if (precedingVar.getKind() == NodeKind.TUPLE_VARIABLE && var.getKind() == NodeKind.TUPLE_VARIABLE) {
            List<BLangVariable> precedingMemberVars = ((BLangTupleVariable) precedingVar).memberVariables;
            BLangVariable precedingRestVar = ((BLangTupleVariable) precedingVar).restVariable;
            List<BLangVariable> memberVars = ((BLangTupleVariable) var).memberVariables;
            BLangVariable memberRestVar = ((BLangTupleVariable) var).restVariable;

            if (precedingRestVar != null && memberRestVar != null) {
                return true;
            }

            if (precedingRestVar == null && memberRestVar == null
                    && precedingMemberVars.size() != memberVars.size()) {
                return false;
            }

            if (precedingRestVar != null && precedingMemberVars.size() > memberVars.size()) {
                return false;
            }

            if (memberRestVar != null) {
                return false;
            }

            for (int i = 0; i < memberVars.size(); i++) {
                if (!checkStructuredPatternSimilarity(precedingMemberVars.get(i), memberVars.get(i),
                        errorTypeInMatchExpr)) {
                    return false;
                }
            }
            return true;
        }


        if (precedingVar.getKind() == NodeKind.ERROR_VARIABLE && var.getKind() == NodeKind.ERROR_VARIABLE) {
            BLangErrorVariable precedingErrVar = (BLangErrorVariable) precedingVar;
            BLangErrorVariable errVar = (BLangErrorVariable) var;

            // Rest pattern in previous binding-pattern can bind to all the error details,
            // hence current error pattern is not reachable.
            if (precedingErrVar.restDetail != null && isDirectErrorBindingPattern(precedingErrVar)) {
                return true;
            }

            // Current pattern can bind anything that is bound in preceding, to current's rest binding var.
            if (errVar.restDetail != null) {
                return false;
            }

            if (precedingErrVar.detail != null && errVar.detail != null) {
                // If preceding detail binding list contains all the details in current list,
                // even though preceding contains more bindings, since a binding can bind to (),
                // current is shadowed from preceding.
                // Error details are a map<anydata|error>
                Map<String, BLangVariable> preDetails = precedingErrVar.detail.stream()
                        .collect(Collectors.toMap(entry -> entry.key.value, entry -> entry.valueBindingPattern));

                for (BLangErrorVariable.BLangErrorDetailEntry detailEntry : errVar.detail) {
                    BLangVariable correspondingCurDetail = preDetails.get(detailEntry.key.value);
                    if (correspondingCurDetail == null) {
                        // Current binding pattern have more details to bind to
                        return false;
                    }
                    boolean similar =
                            checkStructuredPatternSimilarity(detailEntry.valueBindingPattern, correspondingCurDetail,
                                    errorTypeInMatchExpr);
                    if (!similar) {
                        return false;
                    }
                }
            }
            return true;
        }

        if (precedingVar.getKind() == NodeKind.VARIABLE
                && ((BLangSimpleVariable) precedingVar).name.value.equals(Names.IGNORE.value)
                && var.getKind() == NodeKind.ERROR_VARIABLE) {
            return false;
        }

        return precedingVar.getKind() == NodeKind.VARIABLE;
    }

    private boolean isDirectErrorBindingPattern(BLangErrorVariable precedingErrVar) {
        return precedingErrVar.typeNode == null;
    }

    /**
     * This method will check if the static match pattern is valid based on the matching type.
     *
     * @param matchType type of the expression being matched.
     * @param literal   the static match pattern.
     * @return true if the pattern is valid, else false.
     */
    private boolean isValidStaticMatchPattern(BType matchType, BLangExpression literal) {
        if (literal.getBType().tag == TypeTags.NONE) {
            return true; // When matching '_'
        }

        if (types.isSameType(literal.getBType(), matchType)) {
            return true;
        }

        if (TypeTags.ANY == literal.getBType().tag) {
            return true;
        }

        switch (matchType.tag) {
            case TypeTags.ANY:
            case TypeTags.ANYDATA:
            case TypeTags.JSON:
                return true;
            case TypeTags.UNION:
                BUnionType unionMatchType = (BUnionType) matchType;
                return unionMatchType.getMemberTypes()
                        .stream()
                        .anyMatch(memberMatchType -> isValidStaticMatchPattern(memberMatchType, literal));
            case TypeTags.TUPLE:
                if (literal.getBType().tag == TypeTags.TUPLE) {
                    BLangListConstructorExpr tupleLiteral = (BLangListConstructorExpr) literal;
                    BTupleType literalTupleType = (BTupleType) literal.getBType();
                    BTupleType matchTupleType = (BTupleType) matchType;
                    if (literalTupleType.tupleTypes.size() != matchTupleType.tupleTypes.size()) {
                        return false;
                    }
                    return IntStream.range(0, literalTupleType.tupleTypes.size())
                            .allMatch(i ->
                                    isValidStaticMatchPattern(matchTupleType.tupleTypes.get(i),
                                            tupleLiteral.exprs.get(i)));
                }
                break;
            case TypeTags.MAP:
                if (literal.getBType().tag == TypeTags.MAP) {
                    // if match type is map, check if literals match to the constraint
                    BLangRecordLiteral mapLiteral = (BLangRecordLiteral) literal;
                    return IntStream.range(0, mapLiteral.fields.size())
                            .allMatch(i -> isValidStaticMatchPattern(((BMapType) matchType).constraint,
                                                                     ((BLangRecordKeyValueField)
                                                                              mapLiteral.fields.get(i)).valueExpr));
                }
                break;
            case TypeTags.RECORD:
                if (literal.getBType().tag == TypeTags.MAP) {
                    // if match type is record, the fields must match to the static pattern fields
                    BLangRecordLiteral mapLiteral = (BLangRecordLiteral) literal;
                    BRecordType recordMatchType = (BRecordType) matchType;
                    Map<String, BField> recordFields = recordMatchType.fields;

                    for (RecordLiteralNode.RecordField field : mapLiteral.fields) {
                        BLangRecordKeyValueField literalKeyValue = (BLangRecordKeyValueField) field;
                        String literalKeyName;
                        NodeKind nodeKind = literalKeyValue.key.expr.getKind();
                        if (nodeKind == NodeKind.SIMPLE_VARIABLE_REF) {
                            literalKeyName = ((BLangSimpleVarRef) literalKeyValue.key.expr).variableName.value;
                        } else if (nodeKind == NodeKind.LITERAL || nodeKind == NodeKind.NUMERIC_LITERAL) {
                            literalKeyName = ((BLangLiteral) literalKeyValue.key.expr).value.toString();
                        } else {
                            return false;
                        }

                        if (recordFields.containsKey(literalKeyName)) {
                            if (!isValidStaticMatchPattern(
                                    recordFields.get(literalKeyName).type, literalKeyValue.valueExpr)) {
                                return false;
                            }
                        } else if (recordMatchType.sealed ||
                                !isValidStaticMatchPattern(recordMatchType.restFieldType, literalKeyValue.valueExpr)) {
                            return false;
                        }
                    }
                    return true;
                }
                break;
            case TypeTags.BYTE:
                if (literal.getBType().tag == TypeTags.INT) {
                    return true;
                }
                break;
            case TypeTags.FINITE:
                if (literal.getKind() == NodeKind.LITERAL || literal.getKind() == NodeKind.NUMERIC_LITERAL) {
                    return types.isAssignableToFiniteType(matchType, (BLangLiteral) literal);
                }
                if (literal.getKind() == NodeKind.SIMPLE_VARIABLE_REF &&
                        ((BLangSimpleVarRef) literal).symbol.getKind() == SymbolKind.CONSTANT) {
                    BConstantSymbol constSymbol = (BConstantSymbol) ((BLangSimpleVarRef) literal).symbol;
                    return types.isAssignableToFiniteType(matchType,
                            (BLangLiteral) ((BFiniteType) constSymbol.type).getValueSpace().iterator().next());
                }
                break;
        }
        return false;
    }

    @Override
    public void visit(BLangForeach foreach) {
        SymbolEnv foreachEnv = SymbolEnv.createLoopEnv(foreach, env);
        this.loopEnvs.add(foreachEnv);
        this.potentiallyInvalidAssignmentInLoopsInfo.add(new PotentiallyInvalidAssignmentInfo(new ArrayList<>(),
                                                                                              env.enclInvokable));

        this.loopWithinTransactionCheckStack.push(true);
        this.errorTypes.push(new LinkedHashSet<>());
<<<<<<< HEAD
=======
        boolean prevStatementReturns = this.statementReturns;
        boolean prevBreakAsLastStatement = this.breakAsLastStatement;
        boolean prevContinueAsLastStatement = this.continueAsLastStatement;
>>>>>>> d2aff2a3
        boolean failureHandled = this.failureHandled;
        if (!this.failureHandled) {
            this.failureHandled = foreach.onFailClause != null;
        }
        this.loopCount++;
        BLangBlockStmt body = foreach.body;
        analyzeNode(body, foreachEnv);
        handlePotentiallyInvalidAssignmentsToTypeNarrowedVariablesInLoop(
                this.breakAsLastStatement || this.statementReturns, true);
        this.loopCount--;
<<<<<<< HEAD
=======
        this.continueAsLastStatement = prevContinueAsLastStatement;
        this.breakAsLastStatement = prevBreakAsLastStatement;
        this.statementReturns = prevStatementReturns;
>>>>>>> d2aff2a3
        this.failureHandled = failureHandled;
        this.loopWithinTransactionCheckStack.pop();
        analyzeExpr(foreach.collection);
        body.failureBreakMode = foreach.onFailClause != null ?
                BLangBlockStmt.FailureBreakMode.BREAK_TO_OUTER_BLOCK : BLangBlockStmt.FailureBreakMode.NOT_BREAKABLE;
        analyzeOnFailClause(foreach.onFailClause);
        this.errorTypes.pop();

        this.loopEnvs.pop();
    }

    @Override
    public void visit(BLangWhile whileNode) {
        SymbolEnv whileEnv = SymbolEnv.createLoopEnv(whileNode, env);
        this.loopEnvs.add(whileEnv);
        this.potentiallyInvalidAssignmentInLoopsInfo.add(new PotentiallyInvalidAssignmentInfo(new ArrayList<>(),
                                                                                              env.enclInvokable));

        this.loopWithinTransactionCheckStack.push(true);
        this.errorTypes.push(new LinkedHashSet<>());
<<<<<<< HEAD
=======
        boolean prevStatementReturns = this.statementReturns;
        boolean prevBreakAsLastStatement = this.breakAsLastStatement;
        boolean prevContinueAsLastStatement = this.continueAsLastStatement;
>>>>>>> d2aff2a3
        boolean failureHandled = this.failureHandled;
        if (!this.failureHandled) {
            this.failureHandled = whileNode.onFailClause != null;
        }
        this.loopCount++;
        BLangBlockStmt body = whileNode.body;
        analyzeNode(body, whileEnv);
        handlePotentiallyInvalidAssignmentsToTypeNarrowedVariablesInLoop(
                this.breakAsLastStatement || this.statementReturns, true);
        this.loopCount--;
<<<<<<< HEAD
=======
        this.continueAsLastStatement = prevContinueAsLastStatement;
        this.breakAsLastStatement = prevBreakAsLastStatement;
        this.statementReturns = prevStatementReturns;
>>>>>>> d2aff2a3
        this.failureHandled = failureHandled;
        this.loopWithinTransactionCheckStack.pop();
        analyzeExpr(whileNode.expr);
        analyzeOnFailClause(whileNode.onFailClause);
        this.errorTypes.pop();

        this.loopEnvs.pop();
    }

    @Override
    public void visit(BLangDo doNode) {
        this.errorTypes.push(new LinkedHashSet<>());
        boolean failureHandled = this.failureHandled;
        if (!this.failureHandled) {
            this.failureHandled = doNode.onFailClause != null;
        }
        analyzeNode(doNode.body, env);
        this.failureHandled = failureHandled;
        doNode.body.failureBreakMode = doNode.onFailClause != null ?
                BLangBlockStmt.FailureBreakMode.BREAK_TO_OUTER_BLOCK : BLangBlockStmt.FailureBreakMode.NOT_BREAKABLE;
        analyzeOnFailClause(doNode.onFailClause);
        this.errorTypes.pop();
    }


    @Override
    public void visit(BLangFail failNode) {
        this.failVisited = true;
        analyzeExpr(failNode.expr);
        if (this.env.scope.owner.getKind() == SymbolKind.PACKAGE) {
            // Check at module level.
            return;
        }
        typeChecker.checkExpr(failNode.expr, env);
        if (!this.errorTypes.empty()) {
            this.errorTypes.peek().add(getErrorTypes(failNode.expr.getBType()));
        }
        if (!this.failureHandled) {
            BType exprType = env.enclInvokable.getReturnTypeNode().getBType();
            this.returnTypes.peek().add(exprType);
            if (!types.isAssignable(getErrorTypes(failNode.expr.getBType()), exprType)) {
                dlog.error(failNode.pos, DiagnosticErrorCode.FAIL_EXPR_NO_MATCHING_ERROR_RETURN_IN_ENCL_INVOKABLE);
            }
        }
    }

    @Override
    public void visit(BLangLock lockNode) {
        this.errorTypes.push(new LinkedHashSet<>());
        boolean failureHandled = this.failureHandled;
        if (!this.failureHandled) {
            this.failureHandled = lockNode.onFailClause != null;
        }
        boolean previousWithinLockBlock = this.withinLockBlock;
        this.withinLockBlock = true;
        lockNode.body.stmts.forEach(e -> analyzeNode(e, env));
        this.withinLockBlock = previousWithinLockBlock;
        this.failureHandled = failureHandled;
        lockNode.body.failureBreakMode = lockNode.onFailClause != null ?
                BLangBlockStmt.FailureBreakMode.BREAK_TO_OUTER_BLOCK : BLangBlockStmt.FailureBreakMode.NOT_BREAKABLE;
        analyzeOnFailClause(lockNode.onFailClause);
        this.errorTypes.pop();
    }

    @Override
    public void visit(BLangContinue continueNode) {
        if (this.loopCount == 0) {
            this.dlog.error(continueNode.pos, DiagnosticErrorCode.CONTINUE_CANNOT_BE_OUTSIDE_LOOP);
            return;
        }
        if (checkNextBreakValidityInTransaction()) {
            this.dlog.error(continueNode.pos, DiagnosticErrorCode.CONTINUE_CANNOT_BE_USED_TO_EXIT_TRANSACTION);
            return;
        }
        if (loopAlterNotAllowed) {
            this.dlog.error(continueNode.pos, DiagnosticErrorCode.CONTINUE_NOT_ALLOWED);
        }
<<<<<<< HEAD
=======
        this.continueAsLastStatement = true;
>>>>>>> d2aff2a3
    }

    public void visit(BLangImportPackage importPkgNode) {
        BPackageSymbol pkgSymbol = importPkgNode.symbol;
        SymbolEnv pkgEnv = this.symTable.pkgEnvMap.get(pkgSymbol);
        if (pkgEnv == null) {
            return;
        }

        analyzeNode(pkgEnv.node, env);
    }

    public void visit(BLangXMLNS xmlnsNode) {
        /* ignore */
    }

    public void visit(BLangService serviceNode) {
    }

    public void visit(BLangResource resourceNode) {
        throw new RuntimeException("Deprecated lang feature");
    }

    private void analyzeExportableTypeRef(BSymbol owner, BTypeSymbol symbol, boolean inFuncSignature,
                                          Location pos) {

        if (!inFuncSignature && Symbols.isFlagOn(owner.flags, Flags.ANONYMOUS)) {
            // Specially validate function signatures.
            return;
        }
        if (Symbols.isPublic(owner)) {
            checkForExportableType(symbol, pos);
        }
    }

    private void checkForExportableType(BTypeSymbol symbol, Location pos) {

        if (symbol == null || symbol.type == null || Symbols.isFlagOn(symbol.flags, Flags.TYPE_PARAM)) {
            // This is a built-in symbol or a type Param.
            return;
        }
        switch (symbol.type.tag) {
            case TypeTags.ARRAY:
                checkForExportableType(((BArrayType) symbol.type).eType.tsymbol, pos);
                return;
            case TypeTags.TUPLE:
                BTupleType tupleType = (BTupleType) symbol.type;
                tupleType.tupleTypes.forEach(t -> checkForExportableType(t.tsymbol, pos));
                if (tupleType.restType != null) {
                    checkForExportableType(tupleType.restType.tsymbol, pos);
                }
                return;
            case TypeTags.MAP:
                checkForExportableType(((BMapType) symbol.type).constraint.tsymbol, pos);
                return;
            case TypeTags.RECORD:
                if (Symbols.isFlagOn(symbol.flags, Flags.ANONYMOUS)) {
                    BRecordType recordType = (BRecordType) symbol.type;
                    recordType.fields.values().forEach(f -> checkForExportableType(f.type.tsymbol, pos));
                    if (recordType.restFieldType != null) {
                        checkForExportableType(recordType.restFieldType.tsymbol, pos);
                    }
                    return;
                }
                break;
            case TypeTags.TABLE:
                BTableType tableType = (BTableType) symbol.type;
                if (tableType.constraint != null) {
                    checkForExportableType(tableType.constraint.tsymbol, pos);
                }
                return;
            case TypeTags.STREAM:
                BStreamType streamType = (BStreamType) symbol.type;
                if (streamType.constraint != null) {
                    checkForExportableType(streamType.constraint.tsymbol, pos);
                }
                return;
            case TypeTags.INVOKABLE:
                BInvokableType invokableType = (BInvokableType) symbol.type;
                if (Symbols.isFlagOn(invokableType.flags, Flags.ANY_FUNCTION)) {
                    return;
                }
                if (invokableType.paramTypes != null) {
                    for (BType paramType : invokableType.paramTypes) {
                        checkForExportableType(paramType.tsymbol, pos);
                    }
                }
                if (invokableType.restType != null) {
                    checkForExportableType(invokableType.restType.tsymbol, pos);
                }
                checkForExportableType(invokableType.retType.tsymbol, pos);
                return;
            case TypeTags.PARAMETERIZED_TYPE:
                BTypeSymbol parameterizedType = ((BParameterizedType) symbol.type).paramValueType.tsymbol;
                checkForExportableType(parameterizedType, pos);
                return;
            case TypeTags.ERROR:
                if (Symbols.isFlagOn(symbol.flags, Flags.ANONYMOUS)) {
                    checkForExportableType((((BErrorType) symbol.type).detailType.tsymbol), pos);
                    return;
                }
            // TODO : Add support for other types. such as union and objects
        }
        if (!Symbols.isPublic(symbol)) {
            dlog.error(pos, DiagnosticErrorCode.ATTEMPT_EXPOSE_NON_PUBLIC_SYMBOL, symbol.name);
        }
    }

    public void visit(BLangLetExpression letExpression) {
        int ownerSymTag = this.env.scope.owner.tag;
        if ((ownerSymTag & SymTag.RECORD) == SymTag.RECORD) {
            dlog.error(letExpression.pos, DiagnosticErrorCode.LET_EXPRESSION_NOT_YET_SUPPORTED_RECORD_FIELD);
        } else if ((ownerSymTag & SymTag.OBJECT) == SymTag.OBJECT) {
            dlog.error(letExpression.pos, DiagnosticErrorCode.LET_EXPRESSION_NOT_YET_SUPPORTED_OBJECT_FIELD);
        }

        for (BLangLetVariable letVariable : letExpression.letVarDeclarations) {
            analyzeNode((BLangNode) letVariable.definitionNode, letExpression.env);
        }

        analyzeExpr(letExpression.expr, letExpression.env);
    }

    public void visit(BLangSimpleVariable varNode) {

        analyzeTypeNode(varNode.typeNode, this.env);

        analyzeExpr(varNode.expr);

        if (Objects.isNull(varNode.symbol)) {
            return;
        }

        if (!Symbols.isPublic(varNode.symbol)) {
            return;
        }

        int ownerSymTag = this.env.scope.owner.tag;
        if ((ownerSymTag & SymTag.RECORD) == SymTag.RECORD || (ownerSymTag & SymTag.OBJECT) == SymTag.OBJECT) {
            analyzeExportableTypeRef(this.env.scope.owner, varNode.getBType().tsymbol, false, varNode.pos);
        } else if ((ownerSymTag & SymTag.INVOKABLE) != SymTag.INVOKABLE) {
            // Only global level simpleVarRef, listeners etc.
            analyzeExportableTypeRef(varNode.symbol, varNode.getBType().tsymbol, false, varNode.pos);
        }

        varNode.annAttachments.forEach(annotationAttachment -> analyzeNode(annotationAttachment, env));
    }

    private boolean isCurrentPositionInWorker(SymbolEnv env) {
        if (env.enclInvokable != null && env.enclInvokable.flagSet.contains(Flag.WORKER)) {
            return true;
        }
        if (env.enclEnv != null
                && !(env.enclEnv.node.getKind() == NodeKind.PACKAGE
                    || env.enclEnv.node.getKind() == NodeKind.OBJECT_TYPE)) {
            return isCurrentPositionInWorker(env.enclEnv);
        }
        return false;
    }

    @Override
    public void visit(BLangTupleVariable bLangTupleVariable) {

        if (bLangTupleVariable.typeNode != null) {
            analyzeNode(bLangTupleVariable.typeNode, this.env);
        }
        analyzeExpr(bLangTupleVariable.expr);
    }

    @Override
    public void visit(BLangRecordVariable bLangRecordVariable) {

        if (bLangRecordVariable.typeNode != null) {
            analyzeNode(bLangRecordVariable.typeNode, this.env);
        }
        analyzeExpr(bLangRecordVariable.expr);
    }

    @Override
    public void visit(BLangErrorVariable bLangErrorVariable) {

        if (bLangErrorVariable.typeNode != null) {
            analyzeNode(bLangErrorVariable.typeNode, this.env);
        }
        analyzeExpr(bLangErrorVariable.expr);
    }

    private BType getNilableType(BType type) {
        if (type.isNullable()) {
            return type;
        }

        BUnionType unionType = BUnionType.create(null);

        if (type.tag == TypeTags.UNION) {
            LinkedHashSet<BType> memTypes = new LinkedHashSet<>(((BUnionType) type).getMemberTypes());
            unionType.addAll(memTypes);
        }

        unionType.add(type);
        unionType.add(symTable.nilType);
        return unionType;
    }

    public void visit(BLangIdentifier identifierNode) {
        /* ignore */
    }

    public void visit(BLangAnnotation annotationNode) {
        annotationNode.annAttachments.forEach(annotationAttachment -> analyzeNode(annotationAttachment, env));
    }

    public void visit(BLangAnnotationAttachment annAttachmentNode) {
        analyzeExpr(annAttachmentNode.expr);
        BAnnotationSymbol annotationSymbol = annAttachmentNode.annotationSymbol;
        if (annotationSymbol != null && Symbols.isFlagOn(annotationSymbol.flags, Flags.DEPRECATED)) {
            dlog.warning(annAttachmentNode.pos, DiagnosticWarningCode.USAGE_OF_DEPRECATED_CONSTRUCT, annotationSymbol);
        }
    }

    public void visit(BLangSimpleVariableDef varDefNode) {
        analyzeNode(varDefNode.var, env);
    }

    public void visit(BLangCompoundAssignment compoundAssignment) {
<<<<<<< HEAD
        analyzeExpr(compoundAssignment.varRef);
=======
        this.checkStatementExecutionValidity(compoundAssignment);
        BLangValueExpression varRef = compoundAssignment.varRef;
        analyzeExpr(varRef);
>>>>>>> d2aff2a3
        analyzeExpr(compoundAssignment.expr);
        validateAssignmentToNarrowedVariable(varRef, compoundAssignment.pos);
    }

    public void visit(BLangAssignment assignNode) {
<<<<<<< HEAD
        analyzeExpr(assignNode.varRef);
=======
        this.checkStatementExecutionValidity(assignNode);
        BLangExpression varRef = assignNode.varRef;
        analyzeExpr(varRef);
>>>>>>> d2aff2a3
        analyzeExpr(assignNode.expr);
        validateAssignmentToNarrowedVariable(varRef, assignNode.pos);
    }

    public void visit(BLangRecordDestructure stmt) {
<<<<<<< HEAD
        this.checkDuplicateVarRefs(getVarRefs(stmt.varRef));
=======
        List<BLangExpression> varRefs = getVarRefs(stmt.varRef);
        this.checkDuplicateVarRefs(varRefs);
        this.checkStatementExecutionValidity(stmt);
>>>>>>> d2aff2a3
        analyzeExpr(stmt.varRef);
        analyzeExpr(stmt.expr);
        validateAssignmentToNarrowedVariables(varRefs, stmt.pos);
    }

    public void visit(BLangErrorDestructure stmt) {
<<<<<<< HEAD
        this.checkDuplicateVarRefs(getVarRefs(stmt.varRef));
=======
        List<BLangExpression> varRefs = getVarRefs(stmt.varRef);
        this.checkDuplicateVarRefs(varRefs);
        this.checkStatementExecutionValidity(stmt);
>>>>>>> d2aff2a3
        analyzeExpr(stmt.varRef);
        analyzeExpr(stmt.expr);
        validateAssignmentToNarrowedVariables(varRefs, stmt.pos);
    }

    @Override
    public void visit(BLangTupleDestructure stmt) {
<<<<<<< HEAD
        this.checkDuplicateVarRefs(getVarRefs(stmt.varRef));
=======
        List<BLangExpression> varRefs = getVarRefs(stmt.varRef);
        this.checkDuplicateVarRefs(varRefs);
        this.checkStatementExecutionValidity(stmt);
>>>>>>> d2aff2a3
        analyzeExpr(stmt.varRef);
        analyzeExpr(stmt.expr);
        validateAssignmentToNarrowedVariables(varRefs, stmt.pos);
    }

    private void checkDuplicateVarRefs(List<BLangExpression> varRefs) {
        checkDuplicateVarRefs(varRefs, new HashSet<>());
    }

    private void checkDuplicateVarRefs(List<BLangExpression> varRefs, Set<BSymbol> symbols) {
        for (BLangExpression varRef : varRefs) {
            if (varRef == null || (varRef.getKind() != NodeKind.SIMPLE_VARIABLE_REF
                    && varRef.getKind() != NodeKind.RECORD_VARIABLE_REF
                    && varRef.getKind() != NodeKind.ERROR_VARIABLE_REF
                    && varRef.getKind() != NodeKind.TUPLE_VARIABLE_REF)) {
                continue;
            }

            if (varRef.getKind() == NodeKind.SIMPLE_VARIABLE_REF
                    && names.fromIdNode(((BLangSimpleVarRef) varRef).variableName) == Names.IGNORE) {
                continue;
            }

            if (varRef.getKind() == NodeKind.TUPLE_VARIABLE_REF) {
                checkDuplicateVarRefs(getVarRefs((BLangTupleVarRef) varRef), symbols);
            }

            if (varRef.getKind() == NodeKind.RECORD_VARIABLE_REF) {
                checkDuplicateVarRefs(getVarRefs((BLangRecordVarRef) varRef), symbols);
            }

            if (varRef.getKind() == NodeKind.ERROR_VARIABLE_REF) {
                checkDuplicateVarRefs(getVarRefs((BLangErrorVarRef) varRef), symbols);
            }

            BLangVariableReference varRefExpr = (BLangVariableReference) varRef;
            if (varRefExpr.symbol != null && !symbols.add(varRefExpr.symbol)) {
                this.dlog.error(varRef.pos, DiagnosticErrorCode.DUPLICATE_VARIABLE_IN_BINDING_PATTERN,
                        varRefExpr.symbol);
            }
        }
    }

    private List<BLangExpression> getVarRefs(BLangRecordVarRef varRef) {
        List<BLangExpression> varRefs = varRef.recordRefFields.stream()
                .map(e -> e.variableReference).collect(Collectors.toList());
        varRefs.add((BLangExpression) varRef.restParam);
        return varRefs;
    }

    private List<BLangExpression> getVarRefs(BLangErrorVarRef varRef) {
        List<BLangExpression> varRefs = new ArrayList<>();
        if (varRef.message != null) {
            varRefs.add(varRef.message);
        }
        if (varRef.cause != null) {
            varRefs.add(varRef.cause);
        }
        varRefs.addAll(varRef.detail.stream().map(e -> e.expr).collect(Collectors.toList()));
        varRefs.add(varRef.restVar);
        return varRefs;
    }

    private List<BLangExpression> getVarRefs(BLangTupleVarRef varRef) {
        List<BLangExpression> varRefs = new ArrayList<>(varRef.expressions);
        varRefs.add((BLangExpression) varRef.restParam);
        return varRefs;
    }

    public void visit(BLangBreak breakNode) {
        if (this.loopCount == 0) {
            this.dlog.error(breakNode.pos, DiagnosticErrorCode.BREAK_CANNOT_BE_OUTSIDE_LOOP);
            return;
        }
        if (checkNextBreakValidityInTransaction()) {
            this.dlog.error(breakNode.pos, DiagnosticErrorCode.BREAK_CANNOT_BE_USED_TO_EXIT_TRANSACTION);
            return;
        }
        if (loopAlterNotAllowed) {
            this.dlog.error(breakNode.pos, DiagnosticErrorCode.BREAK_NOT_ALLOWED);
        }
<<<<<<< HEAD
=======
        this.breakAsLastStatement = true;
>>>>>>> d2aff2a3
    }

    public void visit(BLangThrow throwNode) {
        /* ignore */
    }

    public void visit(BLangPanic panicNode) {
        analyzeExpr(panicNode.expr);
    }

    public void visit(BLangXMLNSStatement xmlnsStmtNode) {
    }

    public void visit(BLangExpressionStmt exprStmtNode) {
        analyzeExpr(exprStmtNode.expr);
        validateExprStatementExpression(exprStmtNode);
    }

    private void validateExprStatementExpression(BLangExpressionStmt exprStmtNode) {
        BLangExpression expr = exprStmtNode.expr;

        if (expr.getKind() == NodeKind.WORKER_SYNC_SEND) {
            return;
        }

        while (expr.getKind() == NodeKind.MATCH_EXPRESSION ||
                expr.getKind() == NodeKind.CHECK_EXPR ||
                expr.getKind() == NodeKind.CHECK_PANIC_EXPR) {
            if (expr.getKind() == NodeKind.MATCH_EXPRESSION) {
                expr = ((BLangMatchExpression) expr).expr;
            } else if (expr.getKind() == NodeKind.CHECK_EXPR) {
                expr = ((BLangCheckedExpr) expr).expr;
            } else if (expr.getKind() == NodeKind.CHECK_PANIC_EXPR) {
                expr = ((BLangCheckPanickedExpr) expr).expr;
            }
        }
        // Allowed expression kinds
        if (expr.getKind() == NodeKind.INVOCATION || expr.getKind() == NodeKind.WAIT_EXPR) {
            return;
        }
        // For other expressions, error is logged already.
        if (expr.getBType() == symTable.nilType) {
            dlog.error(exprStmtNode.pos, DiagnosticErrorCode.INVALID_EXPR_STATEMENT);
        }
    }

    public void visit(BLangTryCatchFinally tryNode) {
        /* ignore */
    }

    public void visit(BLangCatch catchNode) {
        /* ignore */
    }

    private boolean isTopLevel() {
        SymbolEnv env = this.env;
        return env.enclInvokable.body == env.node;
    }

    private boolean isInWorker() {
        return env.enclInvokable.flagSet.contains(Flag.WORKER);
    }

    private boolean isCommunicationAllowedLocation() {
        return isTopLevel();
    }

    private boolean isDefaultWorkerCommunication(String workerIdentifier) {
        return workerIdentifier.equals(DEFAULT_WORKER_NAME);
    }

    private boolean workerExists(BType type, String workerName) {
        if (isDefaultWorkerCommunication(workerName) && isInWorker()) {
            return true;
        }
        if (type == symTable.semanticError) {
            return false;
        }
        return type.tag == TypeTags.FUTURE && ((BFutureType) type).workerDerivative;
    }


    // Asynchronous Send Statement
    public void visit(BLangWorkerSend workerSendNode) {
        BSymbol receiver = symResolver.lookupSymbolInMainSpace(env, names.fromIdNode(workerSendNode.workerIdentifier));
        if ((receiver.tag & SymTag.VARIABLE) != SymTag.VARIABLE) {
            receiver = symTable.notFoundSymbol;
        }
        verifyPeerCommunication(workerSendNode.pos, receiver, workerSendNode.workerIdentifier.value);

        WorkerActionSystem was = this.workerActionSystemStack.peek();

        BType type = workerSendNode.expr.getBType();
        if (type == symTable.semanticError) {
            // Error of this is already printed as undef-var
            was.hasErrors = true;
        } else if (workerSendNode.expr instanceof ActionNode) {
            this.dlog.error(workerSendNode.expr.pos, DiagnosticErrorCode.INVALID_SEND_EXPR);
        } else if (!types.isAssignable(type, symTable.cloneableType)) {
            this.dlog.error(workerSendNode.pos, DiagnosticErrorCode.INVALID_TYPE_FOR_SEND, type);
        }

        String workerName = workerSendNode.workerIdentifier.getValue();
        if (!isCommunicationAllowedLocation()) {
            this.dlog.error(workerSendNode.pos, DiagnosticErrorCode.UNSUPPORTED_WORKER_SEND_POSITION);
            was.hasErrors = true;
        }

        if (!this.workerExists(workerSendNode.getBType(), workerName)
                || (!isWorkerFromFunction(env, names.fromString(workerName)) && !workerName.equals("function"))) {
            this.dlog.error(workerSendNode.pos, DiagnosticErrorCode.UNDEFINED_WORKER, workerName);
            was.hasErrors = true;
        }

        workerSendNode.setBType(
                createAccumulatedErrorTypeForMatchingRecive(workerSendNode.pos, workerSendNode.expr.getBType()));
        was.addWorkerAction(workerSendNode);
        analyzeExpr(workerSendNode.expr);
        validateActionParentNode(workerSendNode.pos, workerSendNode.expr);
    }

    private BType createAccumulatedErrorTypeForMatchingRecive(Location pos, BType exprType) {
        Set<BType> returnTypesUpToNow = this.returnTypes.peek();
        LinkedHashSet<BType> returnTypeAndSendType = new LinkedHashSet<BType>() {
            {
                Comparator.comparing(BType::toString);
            }
        };
        for (BType returnType : returnTypesUpToNow) {
            if (onlyContainErrors(returnType)) {
                returnTypeAndSendType.add(returnType);
            } else {
                this.dlog.error(pos, DiagnosticErrorCode.WORKER_SEND_AFTER_RETURN);
            }
        }
        returnTypeAndSendType.add(exprType);
        if (returnTypeAndSendType.size() > 1) {
            return BUnionType.create(null, returnTypeAndSendType);
        } else {
            return exprType;
        }
    }

    @Override
    public void visit(BLangWorkerSyncSendExpr syncSendExpr) {
        BSymbol receiver = symResolver.lookupSymbolInMainSpace(env, names.fromIdNode(syncSendExpr.workerIdentifier));
        if ((receiver.tag & SymTag.VARIABLE) != SymTag.VARIABLE) {
            receiver = symTable.notFoundSymbol;
        }
        verifyPeerCommunication(syncSendExpr.pos, receiver, syncSendExpr.workerIdentifier.value);

        // Validate worker synchronous send
        validateActionParentNode(syncSendExpr.pos, syncSendExpr);
        String workerName = syncSendExpr.workerIdentifier.getValue();
        WorkerActionSystem was = this.workerActionSystemStack.peek();

        if (!isCommunicationAllowedLocation()) {
            this.dlog.error(syncSendExpr.pos, DiagnosticErrorCode.UNSUPPORTED_WORKER_SEND_POSITION);
            was.hasErrors = true;
        }

        if (!this.workerExists(syncSendExpr.workerType, workerName)) {
            this.dlog.error(syncSendExpr.pos, DiagnosticErrorCode.UNDEFINED_WORKER, syncSendExpr.workerSymbol);
            was.hasErrors = true;
        }
        syncSendExpr.setBType(
                createAccumulatedErrorTypeForMatchingRecive(syncSendExpr.pos, syncSendExpr.expr.getBType()));
        was.addWorkerAction(syncSendExpr);
        analyzeExpr(syncSendExpr.expr);
    }

    @Override
    public void visit(BLangWorkerReceive workerReceiveNode) {
        // Validate worker receive
        validateActionParentNode(workerReceiveNode.pos, workerReceiveNode);
        BSymbol sender = symResolver.lookupSymbolInMainSpace(env, names.fromIdNode(workerReceiveNode.workerIdentifier));
        if ((sender.tag & SymTag.VARIABLE) != SymTag.VARIABLE) {
            sender = symTable.notFoundSymbol;
        }
        verifyPeerCommunication(workerReceiveNode.pos, sender, workerReceiveNode.workerIdentifier.value);

        WorkerActionSystem was = this.workerActionSystemStack.peek();

        String workerName = workerReceiveNode.workerIdentifier.getValue();
        if (!isCommunicationAllowedLocation()) {
            this.dlog.error(workerReceiveNode.pos, DiagnosticErrorCode.INVALID_WORKER_RECEIVE_POSITION);
            was.hasErrors = true;
        }

        if (!this.workerExists(workerReceiveNode.workerType, workerName)) {
            this.dlog.error(workerReceiveNode.pos, DiagnosticErrorCode.UNDEFINED_WORKER, workerName);
            was.hasErrors = true;
        }

        workerReceiveNode.matchingSendsError = createAccumulatedErrorTypeForMatchingSyncSend(workerReceiveNode);
        was.addWorkerAction(workerReceiveNode);
    }

    private void verifyPeerCommunication(Location pos, BSymbol otherWorker, String otherWorkerName) {
        if (env.enclEnv.node.getKind() != NodeKind.FUNCTION) {
            return;
        }
        BLangFunction funcNode = (BLangFunction) env.enclEnv.node;

        Set<Flag> flagSet = funcNode.flagSet;
        // Analyze worker interactions inside workers
        Name workerDerivedName = names.fromString("0" + otherWorker.name.value);
        if (flagSet.contains(Flag.WORKER)) {
            // Interacting with default worker from a worker within a fork.
            if (otherWorkerName.equals(DEFAULT_WORKER_NAME)) {
                if (flagSet.contains(Flag.FORKED)) {
                    dlog.error(pos, DiagnosticErrorCode.WORKER_INTERACTIONS_ONLY_ALLOWED_BETWEEN_PEERS);
                }
                return;
            }

            Scope enclFunctionScope = env.enclEnv.enclEnv.scope;
            BInvokableSymbol wLambda = (BInvokableSymbol) enclFunctionScope.lookup(workerDerivedName).symbol;
            // Interactions across fork
            if (wLambda != null && funcNode.anonForkName != null
                    && !funcNode.anonForkName.equals(wLambda.enclForkName)) {
                dlog.error(pos, DiagnosticErrorCode.WORKER_INTERACTIONS_ONLY_ALLOWED_BETWEEN_PEERS);
            }
        } else {
            // Worker interactions outside of worker constructs (in default worker)
            BInvokableSymbol wLambda = (BInvokableSymbol) env.scope.lookup(workerDerivedName).symbol;
            if (wLambda != null && wLambda.enclForkName != null) {
                dlog.error(pos, DiagnosticErrorCode.WORKER_INTERACTIONS_ONLY_ALLOWED_BETWEEN_PEERS);
            }
        }
    }

    public BType createAccumulatedErrorTypeForMatchingSyncSend(BLangWorkerReceive workerReceiveNode) {
        Set<BType> returnTypesUpToNow = this.returnTypes.peek();
        LinkedHashSet<BType> returnTypeAndSendType = new LinkedHashSet<>();
        for (BType returnType : returnTypesUpToNow) {
            if (onlyContainErrors(returnType)) {
                returnTypeAndSendType.add(returnType);
            } else {
                this.dlog.error(workerReceiveNode.pos, DiagnosticErrorCode.WORKER_RECEIVE_AFTER_RETURN);
            }
        }
        returnTypeAndSendType.add(symTable.nilType);
        if (returnTypeAndSendType.size() > 1) {
            return BUnionType.create(null, returnTypeAndSendType);
        } else {
            return symTable.nilType;
        }
    }

    private boolean onlyContainErrors(BType returnType) {
        if (returnType == null) {
            return false;
        }

        returnType = types.getTypeWithEffectiveIntersectionTypes(returnType);
        if (returnType.tag == TypeTags.ERROR) {
            return true;
        }

        if (returnType.tag == TypeTags.UNION) {
            for (BType memberType : ((BUnionType) returnType).getMemberTypes()) {
                BType t = types.getTypeWithEffectiveIntersectionTypes(memberType);
                if (t.tag != TypeTags.ERROR) {
                    return false;
                }
            }
            return true;
        }
        return false;
    }

    public void visit(BLangLiteral literalExpr) {
    }

    public void visit(BLangConstRef constRef) {
    }

    public void visit(BLangListConstructorExpr listConstructorExpr) {
        analyzeExprs(listConstructorExpr.exprs);
    }

    @Override
    public void visit(BLangTableConstructorExpr tableConstructorExpr) {
        analyzeExprs(tableConstructorExpr.recordLiteralList);
    }

    public void visit(BLangRecordLiteral recordLiteral) {
        List<RecordLiteralNode.RecordField> fields = recordLiteral.fields;

        for (RecordLiteralNode.RecordField field : fields) {
            if (field.isKeyValueField()) {
                analyzeExpr(((BLangRecordKeyValueField) field).valueExpr);
            } else if (field.getKind() == NodeKind.SIMPLE_VARIABLE_REF) {
                analyzeExpr((BLangRecordLiteral.BLangRecordVarNameField) field);
            } else {
                analyzeExpr(((BLangRecordLiteral.BLangRecordSpreadOperatorField) field).expr);
            }
        }

        Set<Object> names = new HashSet<>();
        Set<Object> neverTypedKeys = new HashSet<>();
        BType type = recordLiteral.getBType();
        boolean isRecord = type.tag == TypeTags.RECORD;
        boolean isOpenRecord = isRecord && !((BRecordType) type).sealed;

        // A record type is inferred for a record literal even if the contextually expected type is a map, if the
        // mapping constructor expression has `readonly` fields.
        boolean isInferredRecordForMapCET = isRecord && recordLiteral.expectedType != null &&
                recordLiteral.expectedType.tag == TypeTags.MAP;

        BLangRecordLiteral.BLangRecordSpreadOperatorField inclusiveTypeSpreadField = null;
        for (RecordLiteralNode.RecordField field : fields) {

            BLangExpression keyExpr;

            if (field.getKind() == NodeKind.RECORD_LITERAL_SPREAD_OP) {
                BLangRecordLiteral.BLangRecordSpreadOperatorField spreadOpField =
                        (BLangRecordLiteral.BLangRecordSpreadOperatorField) field;
                BLangExpression spreadOpExpr = spreadOpField.expr;

                analyzeExpr(spreadOpExpr);

                BType spreadOpExprType = spreadOpExpr.getBType();
                int spreadFieldTypeTag = spreadOpExprType.tag;
                if (spreadFieldTypeTag == TypeTags.MAP) {
                    if (inclusiveTypeSpreadField != null) {
                        this.dlog.error(spreadOpExpr.pos, DiagnosticErrorCode.MULTIPLE_INCLUSIVE_TYPES);
                        continue;
                    }
                    inclusiveTypeSpreadField = spreadOpField;

                    if (fields.size() > 1) {
                        if (names.size() > 0) {
                            this.dlog.error(spreadOpExpr.pos,
                                            DiagnosticErrorCode.SPREAD_FIELD_MAY_DULPICATE_ALREADY_SPECIFIED_KEYS,
                                            spreadOpExpr);
                        }
                        // Skipping to avoid multiple error messages
                        continue;
                    }
                }

                if (spreadFieldTypeTag != TypeTags.RECORD) {
                    continue;
                }

                BRecordType spreadExprRecordType = (BRecordType) spreadOpExprType;
                boolean isSpreadExprRecordTypeSealed = spreadExprRecordType.sealed;
                if (!isSpreadExprRecordTypeSealed) {
                    // More than one spread-field with inclusive-type-descriptors are not allowed.
                    if (inclusiveTypeSpreadField != null) {
                        this.dlog.error(spreadOpExpr.pos, DiagnosticErrorCode.MULTIPLE_INCLUSIVE_TYPES);
                    } else {
                        inclusiveTypeSpreadField = spreadOpField;
                    }
                }

                LinkedHashMap<String, BField> fieldsInRecordType = spreadExprRecordType.fields;
                for (Object fieldName : names) {
                    if (!fieldsInRecordType.containsKey(fieldName) && !isSpreadExprRecordTypeSealed) {
                        this.dlog.error(spreadOpExpr.pos,
                                DiagnosticErrorCode.SPREAD_FIELD_MAY_DULPICATE_ALREADY_SPECIFIED_KEYS,
                                spreadOpExpr);
                        break;
                    }
                }

                for (BField bField : fieldsInRecordType.values()) {
                    String name = bField.name.value;
                    if (names.contains(name)) {
                        if (bField.type.tag != TypeTags.NEVER) {
                            this.dlog.error(spreadOpExpr.pos,
                                            DiagnosticErrorCode.DUPLICATE_KEY_IN_RECORD_LITERAL_SPREAD_OP,
                                            recordLiteral.getBType().getKind().typeName(), bField.symbol,
                                            spreadOpField);
                        }
                        continue;
                    }

                    if (bField.type.tag == TypeTags.NEVER) {
                        neverTypedKeys.add(name);
                        continue;
                    }

                    if (!neverTypedKeys.remove(name) &&
                            inclusiveTypeSpreadField != null && isSpreadExprRecordTypeSealed) {
                        this.dlog.error(spreadOpExpr.pos,
                                        DiagnosticErrorCode.POSSIBLE_DUPLICATE_OF_FIELD_SPECIFIED_VIA_SPREAD_OP,
                                        recordLiteral.expectedType.getKind().typeName(), bField.symbol, spreadOpField);
                    }
                    names.add(name);
                }

            } else {
                if (field.isKeyValueField()) {
                    BLangRecordLiteral.BLangRecordKey key = ((BLangRecordKeyValueField) field).key;
                    keyExpr = key.expr;
                    if (key.computedKey) {
                        analyzeExpr(keyExpr);
                        continue;
                    }
                } else {
                    keyExpr = (BLangRecordLiteral.BLangRecordVarNameField) field;
                }

                if (keyExpr.getKind() == NodeKind.SIMPLE_VARIABLE_REF) {
                    String name = ((BLangSimpleVarRef) keyExpr).variableName.value;

                    if (names.contains(name)) {
                        this.dlog.error(keyExpr.pos, DiagnosticErrorCode.DUPLICATE_KEY_IN_RECORD_LITERAL,
                                        recordLiteral.expectedType.getKind().typeName(), name);
                    } else if (inclusiveTypeSpreadField != null && !neverTypedKeys.contains(name)) {
                        this.dlog.error(keyExpr.pos,
                                        DiagnosticErrorCode.POSSIBLE_DUPLICATE_OF_FIELD_SPECIFIED_VIA_SPREAD_OP,
                                        name, inclusiveTypeSpreadField);
                    }

                    if (!isInferredRecordForMapCET && isOpenRecord && !((BRecordType) type).fields.containsKey(name)) {
                        dlog.error(keyExpr.pos, DiagnosticErrorCode.INVALID_RECORD_LITERAL_IDENTIFIER_KEY, name);
                    }

                    names.add(name);
                } else if (keyExpr.getKind() == NodeKind.LITERAL || keyExpr.getKind() == NodeKind.NUMERIC_LITERAL) {
                    Object name = ((BLangLiteral) keyExpr).value;
                    if (names.contains(name)) {
                        this.dlog.error(keyExpr.pos, DiagnosticErrorCode.DUPLICATE_KEY_IN_RECORD_LITERAL,
                                        recordLiteral.parent.getBType().getKind().typeName(), name);
                    } else if (inclusiveTypeSpreadField != null && !neverTypedKeys.contains(name)) {
                        this.dlog.error(keyExpr.pos,
                                        DiagnosticErrorCode.POSSIBLE_DUPLICATE_OF_FIELD_SPECIFIED_VIA_SPREAD_OP,
                                        name, inclusiveTypeSpreadField);
                    }
                    names.add(name);
                }
            }
        }

        if (isInferredRecordForMapCET) {
            recordLiteral.expectedType = type;
        }
    }

    public void visit(BLangSimpleVarRef varRefExpr) {
        switch (varRefExpr.parent.getKind()) {
            // Referring workers for worker interactions are allowed, hence skip the check.
            case WORKER_RECEIVE:
            case WORKER_SEND:
            case WORKER_SYNC_SEND:
                return;
            default:
                if (varRefExpr.getBType() != null && varRefExpr.getBType().tag == TypeTags.FUTURE) {
                    trackNamedWorkerReferences(varRefExpr);
                }
        }
        if (varRefExpr.symbol != null && Symbols.isFlagOn(varRefExpr.symbol.flags, Flags.DEPRECATED)) {
            dlog.warning(varRefExpr.pos, DiagnosticWarningCode.USAGE_OF_DEPRECATED_CONSTRUCT, varRefExpr);
        }
    }

    private void trackNamedWorkerReferences(BLangSimpleVarRef varRefExpr) {
        if (varRefExpr.symbol == null || (varRefExpr.symbol.flags & Flags.WORKER) != Flags.WORKER) {
            return;
        }

        this.workerReferences.computeIfAbsent(varRefExpr.symbol, s -> new LinkedHashSet<>());
        this.workerReferences.get(varRefExpr.symbol).add(varRefExpr);
    }

    public void visit(BLangRecordVarRef varRefExpr) {
        /* ignore */
    }

    public void visit(BLangErrorVarRef varRefExpr) {
        /* ignore */
    }

    public void visit(BLangTupleVarRef varRefExpr) {
        /* ignore */
    }

    public void visit(BLangFieldBasedAccess fieldAccessExpr) {
        analyzeExpr(fieldAccessExpr.expr);
        BSymbol symbol = fieldAccessExpr.symbol;
        if (symbol != null && Symbols.isFlagOn(fieldAccessExpr.symbol.flags, Flags.DEPRECATED)) {
            dlog.warning(fieldAccessExpr.pos, DiagnosticWarningCode.USAGE_OF_DEPRECATED_CONSTRUCT,
                         fieldAccessExpr);
        }
    }

    public void visit(BLangIndexBasedAccess indexAccessExpr) {
        analyzeExpr(indexAccessExpr.indexExpr);
        analyzeExpr(indexAccessExpr.expr);
    }

    public void visit(BLangTableMultiKeyExpr tableMultiKeyExpr) {
        analyzeExprs(tableMultiKeyExpr.multiKeyIndexExprs);
    }

    public void visit(BLangInvocation invocationExpr) {
        analyzeExpr(invocationExpr.expr);
        analyzeExprs(invocationExpr.requiredArgs);
        analyzeExprs(invocationExpr.restArgs);

        if ((invocationExpr.symbol != null) && invocationExpr.symbol.kind == SymbolKind.FUNCTION) {
            BSymbol funcSymbol = invocationExpr.symbol;
            if (Symbols.isFlagOn(funcSymbol.flags, Flags.TRANSACTIONAL) && !withinTransactionScope) {
                dlog.error(invocationExpr.pos, DiagnosticErrorCode.TRANSACTIONAL_FUNC_INVOKE_PROHIBITED);
                return;
            }
            if (Symbols.isFlagOn(funcSymbol.flags, Flags.DEPRECATED)) {
                dlog.warning(invocationExpr.pos, DiagnosticWarningCode.USAGE_OF_DEPRECATED_CONSTRUCT,
                             invocationExpr);
            }
        }
    }

    public void visit(BLangErrorConstructorExpr errorConstructorExpr) {
        analyzeExprs(errorConstructorExpr.positionalArgs);
        if (!errorConstructorExpr.namedArgs.isEmpty()) {
            analyzeExprs(errorConstructorExpr.namedArgs);
        }
    }

    public void visit(BLangInvocation.BLangActionInvocation actionInvocation) {
        if (!actionInvocation.async && !this.withinTransactionScope &&
                Symbols.isFlagOn(actionInvocation.symbol.flags, Flags.TRANSACTIONAL)) {
            dlog.error(actionInvocation.pos, DiagnosticErrorCode.TRANSACTIONAL_FUNC_INVOKE_PROHIBITED,
                       actionInvocation.symbol);
            return;
        }

        if (actionInvocation.async && this.withinTransactionScope &&
                !Symbols.isFlagOn(actionInvocation.symbol.flags, Flags.TRANSACTIONAL)) {
            dlog.error(actionInvocation.pos, DiagnosticErrorCode.USAGE_OF_START_WITHIN_TRANSACTION_IS_PROHIBITED);
            return;
        }

        analyzeExpr(actionInvocation.expr);
        analyzeExprs(actionInvocation.requiredArgs);
        analyzeExprs(actionInvocation.restArgs);

        if (actionInvocation.symbol != null && actionInvocation.symbol.kind == SymbolKind.FUNCTION &&
                Symbols.isFlagOn(actionInvocation.symbol.flags, Flags.DEPRECATED)) {
            dlog.warning(actionInvocation.pos, DiagnosticWarningCode.USAGE_OF_DEPRECATED_CONSTRUCT, actionInvocation);
        }

        if (actionInvocation.flagSet.contains(Flag.TRANSACTIONAL) && !withinTransactionScope) {
            dlog.error(actionInvocation.pos, DiagnosticErrorCode.TRANSACTIONAL_FUNC_INVOKE_PROHIBITED);
            return;
        }


        if (actionInvocation.async && this.withinLockBlock) {
            dlog.error(actionInvocation.pos, actionInvocation.functionPointerInvocation ?
                    DiagnosticErrorCode.USAGE_OF_WORKER_WITHIN_LOCK_IS_PROHIBITED :
                    DiagnosticErrorCode.USAGE_OF_START_WITHIN_LOCK_IS_PROHIBITED);
            return;
        }

        if (actionInvocation.symbol != null &&
                (actionInvocation.symbol.tag & SymTag.CONSTRUCTOR) == SymTag.CONSTRUCTOR) {
            dlog.error(actionInvocation.pos, DiagnosticErrorCode.INVALID_FUNCTIONAL_CONSTRUCTOR_INVOCATION,
                    actionInvocation.symbol);
            return;
        }

        validateActionInvocation(actionInvocation.pos, actionInvocation);

        if (!actionInvocation.async && this.withinTransactionScope) {
            actionInvocation.invokedInsideTransaction = true;
        }
    }

    private void validateActionInvocation(Location pos, BLangInvocation iExpr) {
        if (iExpr.expr != null) {
            final NodeKind clientNodeKind = iExpr.expr.getKind();
            // Validation against node kind.
            if (clientNodeKind != NodeKind.SIMPLE_VARIABLE_REF && clientNodeKind != NodeKind.FIELD_BASED_ACCESS_EXPR) {
                dlog.error(pos, DiagnosticErrorCode.INVALID_ACTION_INVOCATION_AS_EXPR);
            } else if (clientNodeKind == NodeKind.FIELD_BASED_ACCESS_EXPR) {
                final BLangFieldBasedAccess fieldBasedAccess = (BLangFieldBasedAccess) iExpr.expr;
                if (fieldBasedAccess.expr.getKind() != NodeKind.SIMPLE_VARIABLE_REF) {
                    dlog.error(pos, DiagnosticErrorCode.INVALID_ACTION_INVOCATION_AS_EXPR);
                } else {
                    final BLangSimpleVarRef selfName = (BLangSimpleVarRef) fieldBasedAccess.expr;
                    if (!Names.SELF.equals(selfName.symbol.name)) {
                        dlog.error(pos, DiagnosticErrorCode.INVALID_ACTION_INVOCATION_AS_EXPR);
                    }
                }
            }
        }
        validateActionParentNode(pos, iExpr);
    }

    /**
     * Actions can only occur as part of a statement or nested inside other actions.
     */
    private boolean validateActionParentNode(Location pos, BLangNode node) {
        // Validate for parent nodes.
        BLangNode parent = node.parent;

        while (parent != null) {
            final NodeKind kind = parent.getKind();
            if (parent instanceof StatementNode) {
                return true;
            } else if (parent instanceof ActionNode || parent instanceof BLangVariable || kind == NodeKind.CHECK_EXPR ||
                    kind == NodeKind.CHECK_PANIC_EXPR || kind == NodeKind.TRAP_EXPR || kind == NodeKind.GROUP_EXPR ||
                    kind == NodeKind.TYPE_CONVERSION_EXPR) {
                if (parent instanceof BLangInvocation.BLangActionInvocation) {
                    // Prevent use of actions as arguments in a call
                    break;
                }

                parent = parent.parent;
                continue;
            }
            break;
        }
        dlog.error(pos, DiagnosticErrorCode.INVALID_ACTION_INVOCATION_AS_EXPR);
        return false;
    }

    public void visit(BLangTypeInit cIExpr) {
        analyzeExprs(cIExpr.argsExpr);
        analyzeExpr(cIExpr.initInvocation);
        BType type = cIExpr.getBType();
        if (cIExpr.userDefinedType != null && Symbols.isFlagOn(type.tsymbol.flags, Flags.DEPRECATED)) {
            dlog.warning(cIExpr.pos, DiagnosticWarningCode.USAGE_OF_DEPRECATED_CONSTRUCT, type);
        }
    }

    public void visit(BLangTernaryExpr ternaryExpr) {
        analyzeExpr(ternaryExpr.expr);
        analyzeExpr(ternaryExpr.thenExpr);
        analyzeExpr(ternaryExpr.elseExpr);
    }

    public void visit(BLangWaitExpr awaitExpr) {
        BLangExpression expr = awaitExpr.getExpression();
        boolean validWaitFuture = validateWaitFutureExpr(expr);
        analyzeExpr(expr);
        boolean validActionParent = validateActionParentNode(awaitExpr.pos, awaitExpr);

        WorkerActionSystem was = this.workerActionSystemStack.peek();
        was.addWorkerAction(awaitExpr, env);
        if (!(validWaitFuture || validActionParent)) {
            was.hasErrors = true;
        }
    }

    public void visit(BLangWaitForAllExpr waitForAllExpr) {
        boolean validWaitFuture = true;
        for (BLangWaitForAllExpr.BLangWaitKeyValue keyValue : waitForAllExpr.keyValuePairs) {
            BLangExpression expr = keyValue.valueExpr != null ? keyValue.valueExpr : keyValue.keyExpr;
            validWaitFuture = validWaitFuture && validateWaitFutureExpr(expr);
            analyzeExpr(expr);
        }

        boolean validActionParent = validateActionParentNode(waitForAllExpr.pos, waitForAllExpr);

        WorkerActionSystem was = this.workerActionSystemStack.peek();
        was.addWorkerAction(waitForAllExpr, env);
        if (!(validWaitFuture || validActionParent)) {
            was.hasErrors = true;
        }
    }

    // wait-future-expr := expression but not mapping-constructor-expr
    private boolean validateWaitFutureExpr(BLangExpression expr) {
        if (expr.getKind() == NodeKind.RECORD_LITERAL_EXPR) {
            dlog.error(expr.pos, DiagnosticErrorCode.INVALID_WAIT_MAPPING_CONSTRUCTORS);
            return false;
        }

        if (expr instanceof ActionNode) {
            dlog.error(expr.pos, DiagnosticErrorCode.INVALID_WAIT_ACTIONS);
            return false;
        }
        return true;
    }

    @Override
    public void visit(BLangXMLElementAccess xmlElementAccess) {
        analyzeExpr(xmlElementAccess.expr);
    }

    @Override
    public void visit(BLangXMLNavigationAccess xmlNavigation) {
        analyzeExpr(xmlNavigation.expr);
        if (xmlNavigation.childIndex != null) {
            if (xmlNavigation.navAccessType == XMLNavigationAccess.NavAccessType.DESCENDANTS
                    || xmlNavigation.navAccessType == XMLNavigationAccess.NavAccessType.CHILDREN) {
                dlog.error(xmlNavigation.pos, DiagnosticErrorCode.UNSUPPORTED_MEMBER_ACCESS_IN_XML_NAVIGATION);
            }
            analyzeExpr(xmlNavigation.childIndex);
        }
        validateMethodInvocationsInXMLNavigationExpression(xmlNavigation);
    }

    private void validateMethodInvocationsInXMLNavigationExpression(BLangXMLNavigationAccess expression) {
        if (!expression.methodInvocationAnalyzed && expression.parent.getKind() == NodeKind.INVOCATION) {
            BLangInvocation invocation = (BLangInvocation) expression.parent;
            // avoid langlib invocations re-written to have the receiver as first argument.
            if (invocation.argExprs.contains(expression)
                    && ((invocation.symbol.flags & Flags.LANG_LIB) != Flags.LANG_LIB)) {
                return;
            }

            dlog.error(invocation.pos, DiagnosticErrorCode.UNSUPPORTED_METHOD_INVOCATION_XML_NAV);
        }
        expression.methodInvocationAnalyzed = true;
    }

    @Override
    public void visit(BLangWorkerFlushExpr workerFlushExpr) {
        // Two scenarios should be handled
        // 1) flush w1 -> Wait till all the asynchronous sends to worker w1 is completed
        // 2) flush -> Wait till all asynchronous sends to all workers are completed
        BLangIdentifier flushWrkIdentifier = workerFlushExpr.workerIdentifier;
        Stack<WorkerActionSystem> workerActionSystems = this.workerActionSystemStack;
        WorkerActionSystem currentWrkerAction = workerActionSystems.peek();
        List<BLangWorkerSend> sendStmts = getAsyncSendStmtsOfWorker(currentWrkerAction);
        if (flushWrkIdentifier != null) {
            List<BLangWorkerSend> sendsToGivenWrkr = sendStmts.stream()
                                                              .filter(bLangNode -> bLangNode.workerIdentifier.equals
                                                                      (flushWrkIdentifier))
                                                              .collect(Collectors.toList());
            if (sendsToGivenWrkr.size() == 0) {
                this.dlog.error(workerFlushExpr.pos, DiagnosticErrorCode.INVALID_WORKER_FLUSH_FOR_WORKER,
                                workerFlushExpr.workerSymbol, currentWrkerAction.currentWorkerId());
                return;
            } else {
                sendStmts = sendsToGivenWrkr;
            }
        } else {
            if (sendStmts.size() == 0) {
                this.dlog.error(workerFlushExpr.pos, DiagnosticErrorCode.INVALID_WORKER_FLUSH,
                                currentWrkerAction.currentWorkerId());
                return;
            }
        }
        workerFlushExpr.cachedWorkerSendStmts = sendStmts;
        validateActionParentNode(workerFlushExpr.pos, workerFlushExpr);
    }

    private List<BLangWorkerSend> getAsyncSendStmtsOfWorker(WorkerActionSystem currentWorkerAction) {
        List<BLangNode> actions = currentWorkerAction.workerActionStateMachines.peek().actions;
        return actions.stream()
                      .filter(CodeAnalyzer::isWorkerSend)
                      .map(bLangNode -> (BLangWorkerSend) bLangNode)
                      .collect(Collectors.toList());
    }
    @Override
    public void visit(BLangTrapExpr trapExpr) {
        analyzeExpr(trapExpr.expr);
    }

    public void visit(BLangBinaryExpr binaryExpr) {
        if (validateBinaryExpr(binaryExpr)) {
            analyzeExpr(binaryExpr.lhsExpr);
            analyzeExpr(binaryExpr.rhsExpr);
        }
    }

    private boolean validateBinaryExpr(BLangBinaryExpr binaryExpr) {
        // 1) For usual binary expressions the lhs or rhs can never be future types, so return true if both of
        // them are not future types
        if (binaryExpr.lhsExpr.getBType().tag != TypeTags.FUTURE
                && binaryExpr.rhsExpr.getBType().tag != TypeTags.FUTURE) {
            return true;
        }

        // 2) For binary expressions followed with wait lhs and rhs are always future types and this is allowed so
        // return true : wait f1 | f2[orgName + moduleName
        BLangNode parentNode = binaryExpr.parent;
        if (binaryExpr.lhsExpr.getBType().tag == TypeTags.FUTURE
                || binaryExpr.rhsExpr.getBType().tag == TypeTags.FUTURE) {
            if (parentNode == null) {
                return false;
            }
            if (parentNode.getKind() == NodeKind.WAIT_EXPR) {
                return true;
            }
        }

        // 3) For binary expressions of future type which are not followed by the wait expression are not allowed.
        // So check if immediate parent is a binary expression and if the current binary expression operator kind
        // is bitwise OR
        if (parentNode.getKind() != NodeKind.BINARY_EXPR && binaryExpr.opKind == OperatorKind.BITWISE_OR) {
            dlog.error(binaryExpr.pos, DiagnosticErrorCode.OPERATOR_NOT_SUPPORTED, OperatorKind.BITWISE_OR,
                       symTable.futureType);
                return false;
        }

        if (parentNode.getKind() == NodeKind.BINARY_EXPR) {
            return validateBinaryExpr((BLangBinaryExpr) parentNode);
        }
        return true;
    }

    public void visit(BLangElvisExpr elvisExpr) {
        analyzeExpr(elvisExpr.lhsExpr);
        analyzeExpr(elvisExpr.rhsExpr);
    }

    @Override
    public void visit(BLangGroupExpr groupExpr) {
        analyzeExpr(groupExpr.expression);
    }

    public void visit(BLangUnaryExpr unaryExpr) {
        analyzeExpr(unaryExpr.expr);
    }

    public void visit(BLangTypedescExpr accessExpr) {
        /* ignore */
    }

    public void visit(BLangTypeConversionExpr conversionExpr) {
        analyzeExpr(conversionExpr.expr);
        conversionExpr.annAttachments.forEach(annotationAttachment -> analyzeNode(annotationAttachment, env));
    }

    public void visit(BLangXMLQName xmlQName) {
        /* ignore */
    }

    public void visit(BLangXMLAttribute xmlAttribute) {
        analyzeExpr(xmlAttribute.name);
        analyzeExpr(xmlAttribute.value);
    }

    public void visit(BLangXMLElementLiteral xmlElementLiteral) {
        analyzeExpr(xmlElementLiteral.startTagName);
        analyzeExpr(xmlElementLiteral.endTagName);
        analyzeExprs(xmlElementLiteral.attributes);
        analyzeExprs(xmlElementLiteral.children);
    }

    public void visit(BLangXMLSequenceLiteral xmlSequenceLiteral) {
        analyzeExprs(xmlSequenceLiteral.xmlItems);
    }

    public void visit(BLangXMLTextLiteral xmlTextLiteral) {
        analyzeExprs(xmlTextLiteral.textFragments);
    }

    public void visit(BLangXMLCommentLiteral xmlCommentLiteral) {
        analyzeExprs(xmlCommentLiteral.textFragments);
    }

    public void visit(BLangXMLProcInsLiteral xmlProcInsLiteral) {
        analyzeExprs(xmlProcInsLiteral.dataFragments);
        analyzeExpr(xmlProcInsLiteral.target);
    }

    public void visit(BLangXMLQuotedString xmlQuotedString) {
        analyzeExprs(xmlQuotedString.textFragments);
    }

    public void visit(BLangStringTemplateLiteral stringTemplateLiteral) {
        analyzeExprs(stringTemplateLiteral.exprs);
    }

    public void visit(BLangRawTemplateLiteral rawTemplateLiteral) {
        analyzeExprs(rawTemplateLiteral.strings);
        analyzeExprs(rawTemplateLiteral.insertions);
    }

    public void visit(BLangLambdaFunction bLangLambdaFunction) {
        boolean isWorker = false;

        if (bLangLambdaFunction.function.flagSet.contains(Flag.TRANSACTIONAL) &&
                bLangLambdaFunction.function.flagSet.contains(Flag.WORKER) && !withinTransactionScope) {
            dlog.error(bLangLambdaFunction.pos, DiagnosticErrorCode.TRANSACTIONAL_WORKER_OUT_OF_TRANSACTIONAL_SCOPE,
                    bLangLambdaFunction);
            return;
        }
        if (bLangLambdaFunction.parent.getKind() == NodeKind.VARIABLE) {
            String workerVarName = ((BLangSimpleVariable) bLangLambdaFunction.parent).name.value;
            if (workerVarName.startsWith(WORKER_LAMBDA_VAR_PREFIX)) {
                String workerName = workerVarName.substring(1);
                isWorker = true;
                this.workerActionSystemStack.peek().startWorkerActionStateMachine(workerName,
                                                                                  bLangLambdaFunction.function.pos,
                                                                                  bLangLambdaFunction.function);
            }
        }
<<<<<<< HEAD
=======
        boolean prevStatementReturns = this.statementReturns;
        boolean prevBreakAsLastStatement = this.breakAsLastStatement;
        boolean prevContinueAsLastStatement = this.continueAsLastStatement;
>>>>>>> d2aff2a3
        // If this is a worker we are already in a worker action system,
        // if not we need to initiate a worker action system
        if (isWorker) {
            this.visitFunction(bLangLambdaFunction.function);
        } else {
            try {
                this.initNewWorkerActionSystem();
                this.workerActionSystemStack.peek().startWorkerActionStateMachine(DEFAULT_WORKER_NAME,
                        bLangLambdaFunction.pos,
                        bLangLambdaFunction.function);
                this.visitFunction(bLangLambdaFunction.function);
                this.workerActionSystemStack.peek().endWorkerActionStateMachine();
            } finally {
                this.finalizeCurrentWorkerActionSystem();
            }
        }
<<<<<<< HEAD
=======
        this.continueAsLastStatement = prevContinueAsLastStatement;
        this.breakAsLastStatement = prevBreakAsLastStatement;
        this.statementReturns = prevStatementReturns;
>>>>>>> d2aff2a3

        if (isWorker) {
            this.workerActionSystemStack.peek().endWorkerActionStateMachine();
        }
    }

    public void visit(BLangArrowFunction bLangArrowFunction) {

        DefaultValueState prevDefaultValueState = this.defaultValueState;
        if (defaultValueState == DefaultValueState.RECORD_FIELD_DEFAULT ||
                defaultValueState == DefaultValueState.OBJECT_FIELD_INITIALIZER) {
            this.defaultValueState = DefaultValueState.FUNCTION_IN_DEFAULT_VALUE;
        }
        analyzeExpr(bLangArrowFunction.body.expr);
        this.defaultValueState = prevDefaultValueState;
    }

    public void visit(BLangXMLAttributeAccess xmlAttributeAccessExpr) {

        analyzeExpr(xmlAttributeAccessExpr.expr);
        analyzeExpr(xmlAttributeAccessExpr.indexExpr);
    }

    public void visit(BLangIntRangeExpression intRangeExpression) {
        analyzeExpr(intRangeExpression.startExpr);
        analyzeExpr(intRangeExpression.endExpr);
    }


    /* Type Nodes */

    @Override
    public void visit(BLangRecordTypeNode recordTypeNode) {

        SymbolEnv recordEnv = SymbolEnv.createTypeEnv(recordTypeNode, recordTypeNode.symbol.scope, env);
        for (BLangSimpleVariable field : recordTypeNode.fields) {
            DefaultValueState prevDefaultValueState = this.defaultValueState;
            this.defaultValueState = DefaultValueState.RECORD_FIELD_DEFAULT;
            analyzeNode(field, recordEnv);
            this.defaultValueState = prevDefaultValueState;
        }
    }

    @Override
    public void visit(BLangObjectTypeNode objectTypeNode) {

        SymbolEnv objectEnv = SymbolEnv.createTypeEnv(objectTypeNode, objectTypeNode.symbol.scope, env);
        for (BLangSimpleVariable field : objectTypeNode.fields) {
            analyzeNode(field, objectEnv);
        }

        List<BLangFunction> bLangFunctionList = new ArrayList<>(objectTypeNode.functions);
        if (objectTypeNode.initFunction != null) {
            bLangFunctionList.add(objectTypeNode.initFunction);
        }

        // To ensure the order of the compile errors
        bLangFunctionList.sort(Comparator.comparingInt(function -> function.pos.lineRange().startLine().line()));
        for (BLangFunction function : bLangFunctionList) {
            this.analyzeNode(function, objectEnv);
        }
    }

    @Override
    public void visit(BLangValueType valueType) {
        /* ignore */
    }

    @Override
    public void visit(BLangArrayType arrayType) {

        analyzeTypeNode(arrayType.elemtype, env);
    }

    public void visit(BLangBuiltInRefTypeNode builtInRefType) {
        /* ignore */
    }

    public void visit(BLangConstrainedType constrainedType) {

        analyzeTypeNode(constrainedType.constraint, env);
    }

    public void visit(BLangStreamType streamType) {

        analyzeTypeNode(streamType.constraint, env);
        analyzeTypeNode(streamType.error, env);
    }

    public void visit(BLangTableTypeNode tableType) {

        analyzeTypeNode(tableType.constraint, env);

        if (tableType.tableKeyTypeConstraint != null) {
            analyzeTypeNode(tableType.tableKeyTypeConstraint.keyType, env);
        }
    }

    public void visit(BLangErrorType errorType) {
        BLangType detailType = errorType.detailType;
        if (detailType != null && detailType.getKind() == NodeKind.CONSTRAINED_TYPE) {
            BLangType constraint = ((BLangConstrainedType) detailType).constraint;
            if (constraint.getKind() == NodeKind.USER_DEFINED_TYPE) {
                BLangUserDefinedType userDefinedType = (BLangUserDefinedType) constraint;
                if (userDefinedType.typeName.value.equals(TypeDefBuilderHelper.INTERSECTED_ERROR_DETAIL)) {
                    // skip this as this is special case added to support error intersection where detail
                    // type is a map.
                    return;
                }
            }
        }

        analyzeTypeNode(errorType.detailType, env);
    }

    public void visit(BLangUserDefinedType userDefinedType) {
        BTypeSymbol typeSymbol = userDefinedType.getBType().tsymbol;
        if (typeSymbol != null && Symbols.isFlagOn(typeSymbol.flags, Flags.DEPRECATED)) {
            dlog.warning(userDefinedType.pos, DiagnosticWarningCode.USAGE_OF_DEPRECATED_CONSTRUCT, userDefinedType);
        }
    }

    public void visit(BLangTupleTypeNode tupleTypeNode) {

        tupleTypeNode.memberTypeNodes.forEach(memberType -> analyzeTypeNode(memberType, env));
        analyzeTypeNode(tupleTypeNode.restParamType, env);
    }

    public void visit(BLangUnionTypeNode unionTypeNode) {

        unionTypeNode.memberTypeNodes.forEach(memberType -> analyzeTypeNode(memberType, env));
    }

    public void visit(BLangIntersectionTypeNode intersectionTypeNode) {

        for (BLangType constituentTypeNode : intersectionTypeNode.constituentTypeNodes) {
            analyzeTypeNode(constituentTypeNode, env);
        }
    }

    public void visit(BLangFunctionTypeNode functionTypeNode) {
        if (functionTypeNode.flagSet.contains(Flag.ANY_FUNCTION)) {
            return;
        }
        functionTypeNode.params.forEach(node -> analyzeNode(node, env));
        analyzeTypeNode(functionTypeNode.returnTypeNode, env);
    }

    @Override
    public void visit(BLangFiniteTypeNode finiteTypeNode) {

        /* Ignore */
    }

    @Override
    public void visit(BLangRestArgsExpression bLangVarArgsExpression) {

        analyzeExpr(bLangVarArgsExpression.expr);
    }

    @Override
    public void visit(BLangNamedArgsExpression bLangNamedArgsExpression) {

        analyzeExpr(bLangNamedArgsExpression.expr);
    }

    @Override
    public void visit(BLangMatchExpression bLangMatchExpression) {
    }

    @Override
    public void visit(BLangCheckedExpr checkedExpr) {
        this.failVisited = true;
        analyzeExpr(checkedExpr.expr);

        if (this.env.scope.owner.getKind() == SymbolKind.PACKAGE) {
            // Check at module level.
            return;
        }

        BLangInvokableNode enclInvokable = env.enclInvokable;

        List<BType> equivalentErrorTypeList = checkedExpr.equivalentErrorTypeList;
        if (equivalentErrorTypeList != null && !equivalentErrorTypeList.isEmpty()) {
            if (defaultValueState == DefaultValueState.RECORD_FIELD_DEFAULT) {
                dlog.error(checkedExpr.pos,
                           DiagnosticErrorCode.INVALID_USAGE_OF_CHECK_IN_RECORD_FIELD_DEFAULT_EXPRESSION);
                return;
            }

            if (defaultValueState == DefaultValueState.OBJECT_FIELD_INITIALIZER) {
                BAttachedFunction initializerFunc =
                        ((BObjectTypeSymbol) getEnclosingClass(env).getBType().tsymbol).initializerFunc;

                if (initializerFunc == null) {
                    dlog.error(checkedExpr.pos,
                            DiagnosticErrorCode
                                    .INVALID_USAGE_OF_CHECK_IN_OBJECT_FIELD_INITIALIZER_IN_OBJECT_WITH_NO_INIT_METHOD);
                    return;
                }

                BType exprErrorTypes = getErrorTypes(checkedExpr.expr.getBType());
                BType initMethodReturnType = initializerFunc.type.retType;
                if (!types.isAssignable(exprErrorTypes, initMethodReturnType)) {
                    dlog.error(checkedExpr.pos, DiagnosticErrorCode
                            .INVALID_USAGE_OF_CHECK_IN_OBJECT_FIELD_INITIALIZER_WITH_INIT_METHOD_RETURN_TYPE_MISMATCH,
                            initMethodReturnType, exprErrorTypes);
                }
                return;
            }
        }

        if (enclInvokable == null) {
            return;
        }

        BType exprType = enclInvokable.getReturnTypeNode().getBType();
        BType checkedExprType = checkedExpr.expr.getBType();

        if (!this.failureHandled && !types.isAssignable(getErrorTypes(checkedExprType), exprType) &&
                !types.isNeverTypeOrStructureTypeWithARequiredNeverMember(checkedExprType)) {
            dlog.error(checkedExpr.pos, DiagnosticErrorCode.CHECKED_EXPR_NO_MATCHING_ERROR_RETURN_IN_ENCL_INVOKABLE);
        }
        if (!this.errorTypes.empty()) {
            this.errorTypes.peek().add(getErrorTypes(checkedExpr.expr.getBType()));
        }

        BType errorTypes;
        if (exprType.tag == TypeTags.UNION) {
            errorTypes = types.getErrorType((BUnionType) exprType);
        } else {
            errorTypes = exprType;
        }
        returnTypes.peek().add(errorTypes);
    }

    @Override
    public void visit(BLangCheckPanickedExpr checkPanicExpr) {
        analyzeExpr(checkPanicExpr.expr);
    }

    @Override
    public void visit(BLangServiceConstructorExpr serviceConstructorExpr) {
    }

    @Override
    public void visit(BLangQueryExpr queryExpr) {
        queryToTableWithKey = queryExpr.isTable() && !queryExpr.fieldNameIdentifierList.isEmpty();
        int fromCount = 0;
        for (BLangNode clause : queryExpr.getQueryClauses()) {
            if (clause.getKind() == NodeKind.FROM) {
                fromCount++;
                BLangFromClause fromClause = (BLangFromClause) clause;
                BLangExpression collection = (BLangExpression) fromClause.getCollection();
                if (fromCount > 1) {
                    if (TypeTags.STREAM == collection.getBType().tag) {
                        this.dlog.error(collection.pos, DiagnosticErrorCode.NOT_ALLOWED_STREAM_USAGE_WITH_FROM);
                    }
                }
            }
            analyzeNode(clause, env);
        }
    }

    @Override
    public void visit(BLangQueryAction queryAction) {
        int fromCount = 0;
        for (BLangNode clause : queryAction.getQueryClauses()) {
            if (clause.getKind() == NodeKind.FROM) {
                fromCount++;
                BLangFromClause fromClause = (BLangFromClause) clause;
                BLangExpression collection = (BLangExpression) fromClause.getCollection();
                if (fromCount > 1) {
                    if (TypeTags.STREAM == collection.getBType().tag) {
                        this.dlog.error(collection.pos, DiagnosticErrorCode.NOT_ALLOWED_STREAM_USAGE_WITH_FROM);
                    }
                }
            }
            analyzeNode(clause, env);
        }
        validateActionParentNode(queryAction.pos, queryAction);
    }

    @Override
    public void visit(BLangFromClause fromClause) {
        analyzeExpr(fromClause.collection);
    }

    @Override
    public void visit(BLangJoinClause joinClause) {
        analyzeExpr(joinClause.collection);
        if (joinClause.onClause != null) {
            analyzeNode((BLangNode) joinClause.onClause, env);
        }
    }

    @Override
    public void visit(BLangLetClause letClause) {
        for (BLangLetVariable letVariable : letClause.letVarDeclarations) {
            analyzeNode((BLangNode) letVariable.definitionNode.getVariable(), env);
        }
    }

    @Override
    public void visit(BLangWhereClause whereClause) {
        analyzeExpr(whereClause.expression);
    }

    @Override
    public void visit(BLangOnClause onClause) {
        analyzeExpr(onClause.lhsExpr);
        analyzeExpr(onClause.rhsExpr);
    }

    @Override
    public void visit(BLangOrderByClause orderByClause) {
        orderByClause.orderByKeyList.forEach(value -> analyzeExpr((BLangExpression) value.getOrderKey()));
    }

    @Override
    public void visit(BLangSelectClause selectClause) {
        analyzeExpr(selectClause.expression);
    }

    @Override
    public void visit(BLangOnConflictClause onConflictClause) {
        analyzeExpr(onConflictClause.expression);
        if (!queryToTableWithKey) {
            dlog.error(onConflictClause.pos, DiagnosticErrorCode.ON_CONFLICT_ONLY_WORKS_WITH_TABLES_WITH_KEY_SPECIFIER);
        }
    }

    @Override
    public void visit(BLangDoClause doClause) {
        analyzeNode(doClause.body, env);
    }

    @Override
    public void visit(BLangOnFailClause onFailClause) {
        boolean currentFailVisited = this.failVisited;
        this.failVisited = false;
        BLangVariable onFailVarNode = (BLangVariable) onFailClause.variableDefinitionNode.getVariable();
        for (BType errorType : errorTypes.peek()) {
            if (!types.isAssignable(errorType, onFailVarNode.getBType())) {
                dlog.error(onFailVarNode.pos, DiagnosticErrorCode.INCOMPATIBLE_ON_FAIL_ERROR_DEFINITION, errorType,
                           onFailVarNode.getBType());
            }
        }
        analyzeNode(onFailClause.body, env);
        onFailClause.bodyContainsFail = this.failVisited;
        this.failVisited = currentFailVisited;
    }

    @Override
    public void visit(BLangLimitClause limitClause) {
        analyzeExpr(limitClause.expression);
    }

    @Override
    public void visit(BLangTypeTestExpr typeTestExpr) {
        analyzeNode(typeTestExpr.expr, env);
        if (typeTestExpr.typeNode.getBType() == symTable.semanticError
                || typeTestExpr.expr.getBType() == symTable.semanticError) {
            return;
        }

        // Check whether the condition is always true. If the variable type is assignable to target type,
        // then type check will always evaluate to true.
        if (types.isAssignable(typeTestExpr.expr.getBType(), typeTestExpr.typeNode.getBType())) {
            if (typeTestExpr.isNegation) {
                dlog.hint(typeTestExpr.pos, DiagnosticHintCode.EXPRESSION_ALWAYS_FALSE);
                return;
            }
            dlog.hint(typeTestExpr.pos, DiagnosticHintCode.UNNECESSARY_CONDITION);
            return;
        }

        // Check whether the target type can ever be present as the type of the source.
        // It'll be only possible iff, the target type has been assigned to the source
        // variable at some point. To do that, a value of target type should be assignable
        // to the type of the source variable.
        if (!intersectionExists(typeTestExpr.expr, typeTestExpr.typeNode.getBType())) {
            dlog.error(typeTestExpr.pos, DiagnosticErrorCode.INCOMPATIBLE_TYPE_CHECK, typeTestExpr.expr.getBType(),
                       typeTestExpr.typeNode.getBType());
        }
    }

    @Override
    public void visit(BLangAnnotAccessExpr annotAccessExpr) {
        analyzeExpr(annotAccessExpr.expr);
        BAnnotationSymbol annotationSymbol = annotAccessExpr.annotationSymbol;
        if (annotationSymbol != null && Symbols.isFlagOn(annotationSymbol.flags, Flags.DEPRECATED)) {
            dlog.warning(annotAccessExpr.pos, DiagnosticWarningCode.USAGE_OF_DEPRECATED_CONSTRUCT, annotationSymbol);
        }
    }

    private boolean intersectionExists(BLangExpression expression, BType testType) {
        BType expressionType = expression.getBType();

        BType intersectionType = types.getTypeIntersection(
                Types.IntersectionContext.typeTestIntersectionExistenceContext(),
                expressionType, testType, env);

        if (intersectionType != symTable.semanticError) {
            return true;
        }

        // any and readonly has a intersection
        if (expressionType.tag == TypeTags.ANY && testType.tag == TypeTags.READONLY) {
            return true;
        }
        return false;
    }

    @Override
    public void visit(BLangInferredTypedescDefaultNode inferTypedescExpr) {
        /* Ignore */
    }

    // private methods

    private <E extends BLangExpression> void analyzeExpr(E node) {
        if (node == null) {
            return;
        }
        BLangNode myParent = parent;
        node.parent = parent;
        parent = node;
        node.accept(this);
        parent = myParent;
        checkAccess(node);
        checkExpressionValidity(node);
    }

    private <E extends BLangExpression> void analyzeExpr(E node, SymbolEnv env) {
        if (node == null) {
            return;
        }
        SymbolEnv prevEnv = this.env;
        this.env = env;
        BLangNode myParent = parent;
        node.parent = parent;
        parent = node;
        node.accept(this);
        parent = myParent;
        checkAccess(node);
        checkExpressionValidity(node);
        this.env = prevEnv;
    }

    private  <E extends BLangExpression> void checkExpressionValidity(E exprNode) {
        if (exprNode.getKind() == NodeKind.GROUP_EXPR ||
                !types.isNeverTypeOrStructureTypeWithARequiredNeverMember(exprNode.getBType())) {
            return;
        }
        if (!checkExpressionInValidParent(exprNode.parent)) {
            dlog.error(exprNode.pos, DiagnosticErrorCode.EXPRESSION_OF_NEVER_TYPE_NOT_ALLOWED);
        }
    }

    private boolean checkExpressionInValidParent(BLangNode currentParent) {
        if (currentParent == null) {
            return false;
        }
        if (currentParent.getKind() == NodeKind.GROUP_EXPR) {
            return checkExpressionInValidParent(currentParent.parent);
        }
        return  currentParent.getKind() == NodeKind.EXPRESSION_STATEMENT ||
                (currentParent.getKind() == NodeKind.VARIABLE &&
                        ((BLangSimpleVariable) parent).typeNode.getBType().tag == TypeTags.FUTURE)
                || currentParent.getKind() == NodeKind.TRAP_EXPR;
    }

    @Override
    public void visit(BLangConstant constant) {

        analyzeTypeNode(constant.typeNode, env);
        analyzeNode(constant.expr, env);
        analyzeExportableTypeRef(constant.symbol, constant.symbol.type.tsymbol, false, constant.pos);
        constant.annAttachments.forEach(annotationAttachment -> analyzeNode(annotationAttachment, env));
    }

    /**
     * This method checks for private symbols being accessed or used outside of package and|or private symbols being
     * used in public fields of objects/records and will fail those occurrences.
     *
     * @param node expression node to analyze
     */
    private <E extends BLangExpression> void checkAccess(E node) {
        if (node.getBType() != null) {
            checkAccessSymbol(node.getBType().tsymbol, node.pos);
        }

        //check for object new invocation
        if (node.getKind() == NodeKind.INVOCATION) {
            BLangInvocation bLangInvocation = (BLangInvocation) node;
            checkAccessSymbol(bLangInvocation.symbol, bLangInvocation.pos);
        }
    }

    private void checkAccessSymbol(BSymbol symbol, Location position) {
        if (symbol == null) {
            return;
        }

        if (env.enclPkg.symbol.pkgID != symbol.pkgID && !Symbols.isPublic(symbol)) {
            dlog.error(position, DiagnosticErrorCode.ATTEMPT_REFER_NON_ACCESSIBLE_SYMBOL, symbol.name);
        }
    }

    private <E extends BLangExpression> void analyzeExprs(List<E> nodeList) {
        for (int i = 0; i < nodeList.size(); i++) {
            analyzeExpr(nodeList.get(i));
        }
    }

    private void initNewWorkerActionSystem() {
        this.workerActionSystemStack.push(new WorkerActionSystem());
    }

    private void finalizeCurrentWorkerActionSystem() {
        WorkerActionSystem was = this.workerActionSystemStack.pop();
        if (!was.hasErrors) {
            this.validateWorkerInteractions(was);
        }
    }

    private static boolean isWorkerSend(BLangNode action) {
        return action.getKind() == NodeKind.WORKER_SEND;
    }

    private static boolean isWorkerSyncSend(BLangNode action) {
        return action.getKind() == NodeKind.WORKER_SYNC_SEND;
    }

    private static boolean isWaitAction(BLangNode action) {
        return action.getKind() == NodeKind.WAIT_EXPR;
    }

    private String extractWorkerId(BLangNode action) {
        if (isWorkerSend(action)) {
            return ((BLangWorkerSend) action).workerIdentifier.value;
        } else if (isWorkerSyncSend(action)) {
            return ((BLangWorkerSyncSendExpr) action).workerIdentifier.value;
        } else {
            return ((BLangWorkerReceive) action).workerIdentifier.value;
        }
    }

    private void validateWorkerInteractions(WorkerActionSystem workerActionSystem) {
        if (!validateWorkerInteractionsAfterWaitAction(workerActionSystem)) {
            return;
        }

        BLangNode currentAction;
        boolean systemRunning;
        this.workerSystemMovementSequence = 0;
        int systemIterationCount = 0;
        int prevWorkerSystemMovementSequence = this.workerSystemMovementSequence;
        do {
            systemRunning = false;
            systemIterationCount++;
            for (WorkerActionStateMachine worker : workerActionSystem.finshedWorkers) {
                if (worker.done()) {
                    continue;
                }
                currentAction = worker.currentAction();

                if (isWaitAction(currentAction)) {
                    handleWaitAction(workerActionSystem, currentAction, worker);
                    systemRunning = true;
                    continue;
                }
                if (!isWorkerSend(currentAction) && !isWorkerSyncSend(currentAction)) {
                    continue;
                }

                WorkerActionStateMachine otherSM = workerActionSystem.find(this.extractWorkerId(currentAction));
                if (otherSM.done()) {
                    continue;
                }
                if (isWaitAction(otherSM.currentAction())) {
                    systemRunning = false;
                    continue;
                }
                if (!otherSM.currentIsReceive(worker.workerId)) {
                    continue;
                }
                BLangWorkerReceive receive = (BLangWorkerReceive) otherSM.currentAction();
                if (isWorkerSyncSend(currentAction)) {
                    this.validateWorkerActionParameters((BLangWorkerSyncSendExpr) currentAction, receive);
                } else {
                    this.validateWorkerActionParameters((BLangWorkerSend) currentAction, receive);
                }
                otherSM.next();
                this.workerSystemMovementSequence++;
                worker.next();
                this.workerSystemMovementSequence++;


                systemRunning = true;
                String channelName = generateChannelName(worker.workerId, otherSM.workerId);
                otherSM.node.sendsToThis.add(channelName);

                worker.node.sendsToThis.add(channelName);
            }

            // If we iterated move than the number of workers in the system and did not progress,
            // this means we are in a deadlock.
            if (systemIterationCount > workerActionSystem.finshedWorkers.size()) {
                systemIterationCount = 0;
                if (prevWorkerSystemMovementSequence == this.workerSystemMovementSequence) {
                    systemRunning = false;
                }
                prevWorkerSystemMovementSequence = this.workerSystemMovementSequence;
            }
        } while (systemRunning);

        if (!workerActionSystem.everyoneDone()) {
            this.reportInvalidWorkerInteractionDiagnostics(workerActionSystem);
        }
    }

    private boolean validateWorkerInteractionsAfterWaitAction(WorkerActionSystem workerActionSystem) {
        boolean isValid = true;
        for (WorkerActionStateMachine worker : workerActionSystem.finshedWorkers) {
            Set<String> waitingOnWorkerSet = new HashSet<>();
            for (BLangNode action : worker.actions) {
                if (isWaitAction(action)) {
                    if (action instanceof BLangWaitForAllExpr) {
                        BLangWaitForAllExpr waitForAllExpr = (BLangWaitForAllExpr) action;
                        for (BLangWaitForAllExpr.BLangWaitKeyValue keyValuePair : waitForAllExpr.keyValuePairs) {
                            BSymbol workerSymbol = getWorkerSymbol(keyValuePair);
                            if (workerSymbol != null) {
                                waitingOnWorkerSet.add(workerSymbol.name.value);
                            }
                        }
                    } else {
                        BLangWaitExpr wait = (BLangWaitExpr) action;
                        for (String workerName : getWorkerNameList(wait.exprList.get(0),
                                workerActionSystem.getActionEnvironment(wait))) {
                            waitingOnWorkerSet.add(workerName);
                        }
                    }
                } else  if (isWorkerSend(action)) {
                    BLangWorkerSend send = (BLangWorkerSend) action;
                    if (waitingOnWorkerSet.contains(send.workerIdentifier.value)) {
                        dlog.error(action.pos, DiagnosticErrorCode.WORKER_INTERACTION_AFTER_WAIT_ACTION, action);
                        isValid = false;
                    }
                } else if (isWorkerSyncSend(action)) {
                    BLangWorkerSyncSendExpr syncSend = (BLangWorkerSyncSendExpr) action;
                    if (waitingOnWorkerSet.contains(syncSend.workerIdentifier.value)) {
                        dlog.error(action.pos, DiagnosticErrorCode.WORKER_INTERACTION_AFTER_WAIT_ACTION, action);
                        isValid = false;
                    }
                } else if (action.getKind() == NodeKind.WORKER_RECEIVE) {
                    BLangWorkerReceive receive = (BLangWorkerReceive) action;
                    if (waitingOnWorkerSet.contains(receive.workerIdentifier.value)) {
                        dlog.error(action.pos, DiagnosticErrorCode.WORKER_INTERACTION_AFTER_WAIT_ACTION, action);
                        isValid = false;
                    }
                }
            }
        }
        return isValid;
    }

    private void handleWaitAction(WorkerActionSystem workerActionSystem, BLangNode currentAction,
                                  WorkerActionStateMachine worker) {
        if (currentAction instanceof BLangWaitForAllExpr) {
            boolean allWorkersAreDone = true;
            BLangWaitForAllExpr waitForAllExpr = (BLangWaitForAllExpr) currentAction;
            for (BLangWaitForAllExpr.BLangWaitKeyValue keyValuePair : waitForAllExpr.keyValuePairs) {
                BSymbol workerSymbol = getWorkerSymbol(keyValuePair);
                if (isWorkerSymbol(workerSymbol)) {
                    Name workerName = workerSymbol.name;
                    if (isWorkerFromFunction(workerActionSystem.getActionEnvironment(currentAction), workerName)) {
                        WorkerActionStateMachine otherSM = workerActionSystem.find(workerName.value);
                        allWorkersAreDone = allWorkersAreDone && otherSM.done();
                    }
                }
            }
            if (allWorkersAreDone) {
                worker.next();
                this.workerSystemMovementSequence++;
            }
        } else {
            BLangWaitExpr wait = (BLangWaitExpr) currentAction;
            List<String> workerNameList = getWorkerNameList(wait.exprList.get(0),
                    workerActionSystem.getActionEnvironment(currentAction));
            if (workerNameList.isEmpty()) {
                // No workers found, there must be only future references in the waiting list, we can move to next state
                worker.next();
                this.workerSystemMovementSequence++;
            }
            for (String workerName : workerNameList) {
                // If any worker in wait is done, we can continue.
                var otherSM = workerActionSystem.find(workerName);
                if (otherSM.done()) {
                    worker.next();
                    this.workerSystemMovementSequence++;
                    break;
                }
            }
        }
    }

    private BSymbol getWorkerSymbol(BLangWaitForAllExpr.BLangWaitKeyValue keyValuePair) {
        BLangExpression value = keyValuePair.getValue();
        if (value != null && value.getKind() == NodeKind.SIMPLE_VARIABLE_REF) {
            return ((BLangSimpleVarRef) value).symbol;
        } else if (keyValuePair.keyExpr != null && keyValuePair.keyExpr.getKind() == NodeKind.SIMPLE_VARIABLE_REF) {
            return ((BLangSimpleVarRef) keyValuePair.keyExpr).symbol;
        }
        return null;
    }

    private List<String> getWorkerNameList(BLangExpression expr, SymbolEnv functionEnv) {
        ArrayList<String> workerNames = new ArrayList<>();
        populateWorkerNameList(expr, workerNames, functionEnv);
        return workerNames;
    }

    private void populateWorkerNameList(BLangExpression expr, ArrayList<String> workerNames, SymbolEnv functionEnv) {
        if (expr.getKind() == NodeKind.BINARY_EXPR) {
            BLangBinaryExpr binaryExpr = (BLangBinaryExpr) expr;
            populateWorkerNameList(binaryExpr.lhsExpr, workerNames, functionEnv);
            populateWorkerNameList(binaryExpr.rhsExpr, workerNames, functionEnv);
        } else if (expr.getKind() == NodeKind.SIMPLE_VARIABLE_REF) {
            BLangSimpleVarRef varRef = (BLangSimpleVarRef) expr;
            if (isWorkerSymbol(varRef.symbol) && isWorkerFromFunction(functionEnv, varRef.symbol.name)) {
                workerNames.add(varRef.variableName.value);
            }
        }
    }

    private boolean isWorkerFromFunction(SymbolEnv functionEnv, Name workerName) {
        if (functionEnv == null) {
            return false;
        }

        if (functionEnv.scope.lookup(workerName).symbol != null) {
            return true;
        }

        if (functionEnv.enclInvokable != null) {
            Set<Flag> flagSet = functionEnv.enclInvokable.flagSet;
            if (flagSet.contains(Flag.LAMBDA) && !flagSet.contains(Flag.WORKER)) {
                return false;
            }
        }
        return isWorkerFromFunction(functionEnv.enclEnv, workerName);
    }

    private boolean isWorkerSymbol(BSymbol symbol) {
        return symbol != null && (symbol.flags & Flags.WORKER) == Flags.WORKER;
    }

    private void reportInvalidWorkerInteractionDiagnostics(WorkerActionSystem workerActionSystem) {
        this.dlog.error(workerActionSystem.getRootPosition(), DiagnosticErrorCode.INVALID_WORKER_INTERACTION,
                workerActionSystem.toString());
    }

    private void validateWorkerActionParameters(BLangWorkerSend send, BLangWorkerReceive receive) {
        types.checkType(receive, send.getBType(), receive.getBType());
        addImplicitCast(send.getBType(), receive);
        NodeKind kind = receive.parent.getKind();
        if (kind == NodeKind.TRAP_EXPR || kind == NodeKind.CHECK_EXPR || kind == NodeKind.CHECK_PANIC_EXPR ||
                kind == NodeKind.FAIL) {
            typeChecker.checkExpr((BLangExpression) receive.parent, receive.env);
        }
        receive.sendExpression = send.expr;
    }

    private void validateWorkerActionParameters(BLangWorkerSyncSendExpr send, BLangWorkerReceive receive) {
        send.receive = receive;
        NodeKind parentNodeKind = send.parent.getKind();
        if (parentNodeKind == NodeKind.VARIABLE) {
            BLangSimpleVariable variable = (BLangSimpleVariable) send.parent;

            if (variable.isDeclaredWithVar) {
                variable.setBType(variable.symbol.type = send.expectedType = receive.matchingSendsError);
            }
        } else if (parentNodeKind == NodeKind.ASSIGNMENT) {
            BLangAssignment assignment = (BLangAssignment) send.parent;
            if (assignment.varRef.getKind() == NodeKind.SIMPLE_VARIABLE_REF) {
                BSymbol varSymbol = ((BLangSimpleVarRef) assignment.varRef).symbol;
                if (varSymbol != null) {
                    send.expectedType = varSymbol.type;
                }
            }
        }

        if (receive.matchingSendsError != symTable.nilType && parentNodeKind == NodeKind.EXPRESSION_STATEMENT) {
            dlog.error(send.pos, DiagnosticErrorCode.ASSIGNMENT_REQUIRED, send.workerSymbol);
        } else {
            types.checkType(send.pos, receive.matchingSendsError, send.expectedType,
                            DiagnosticErrorCode.INCOMPATIBLE_TYPES);
        }

        types.checkType(receive, send.getBType(), receive.getBType());

        addImplicitCast(send.getBType(), receive);
        NodeKind kind = receive.parent.getKind();
        if (kind == NodeKind.TRAP_EXPR || kind == NodeKind.CHECK_EXPR || kind == NodeKind.CHECK_PANIC_EXPR) {
            typeChecker.checkExpr((BLangExpression) receive.parent, receive.env);
        }
        receive.sendExpression = send;
    }

    private void addImplicitCast(BType actualType, BLangWorkerReceive receive) {
        if (receive.getBType() != null && receive.getBType() != symTable.semanticError) {
            types.setImplicitCastExpr(receive, actualType, receive.getBType());
            receive.setBType(actualType);
        }
    }

    private boolean checkNextBreakValidityInTransaction() {
        return !this.loopWithinTransactionCheckStack.peek() && transactionCount > 0 && withinTransactionScope;
    }

    private boolean checkReturnValidityInTransaction() {
        return (this.returnWithinTransactionCheckStack.empty() || !this.returnWithinTransactionCheckStack.peek())
                && transactionCount > 0 && withinTransactionScope;
    }

    private void validateModuleInitFunction(BLangFunction funcNode) {
        if (funcNode.attachedFunction || !Names.USER_DEFINED_INIT_SUFFIX.value.equals(funcNode.name.value)) {
            return;
        }

        if (Symbols.isPublic(funcNode.symbol)) {
            this.dlog.error(funcNode.pos, DiagnosticErrorCode.MODULE_INIT_CANNOT_BE_PUBLIC);
        }

        if (!funcNode.requiredParams.isEmpty() || funcNode.restParam != null) {
            this.dlog.error(funcNode.pos, DiagnosticErrorCode.MODULE_INIT_CANNOT_HAVE_PARAMS);
        }

        types.validateErrorOrNilReturn(funcNode, DiagnosticErrorCode.MODULE_INIT_RETURN_SHOULD_BE_ERROR_OR_NIL);
    }

    private BType getErrorTypes(BType bType) {
        if (bType == null) {
            return symTable.semanticError;
        }

        BType errorType = symTable.semanticError;

        int tag = bType.tag;
        if (tag == TypeTags.ERROR) {
            errorType = bType;
        } else if (tag == TypeTags.READONLY) {
            errorType = symTable.errorType;
        } else if (tag == TypeTags.UNION) {
            LinkedHashSet<BType> errTypes = new LinkedHashSet<>();
            Set<BType> memTypes = ((BUnionType) bType).getMemberTypes();
            for (BType memType : memTypes) {
                BType memErrType = getErrorTypes(memType);

                if (memErrType != symTable.semanticError) {
                    errTypes.add(memErrType);
                }
            }

            if (!errTypes.isEmpty()) {
                errorType = errTypes.size() == 1 ? errTypes.iterator().next() : BUnionType.create(null, errTypes);
            }
        }

        return errorType;
    }

    /**
     * This class contains the state machines for a set of workers.
     */
    private static class WorkerActionSystem {

        public List<WorkerActionStateMachine> finshedWorkers = new ArrayList<>();
        private Stack<WorkerActionStateMachine> workerActionStateMachines = new Stack<>();
        private Map<BLangNode, SymbolEnv> workerInteractionEnvironments = new IdentityHashMap<>();
        private boolean hasErrors = false;


        public void startWorkerActionStateMachine(String workerId, Location pos, BLangFunction node) {
            workerActionStateMachines.push(new WorkerActionStateMachine(pos, workerId, node));
        }

        public void endWorkerActionStateMachine() {
            finshedWorkers.add(workerActionStateMachines.pop());
        }

        public void addWorkerAction(BLangNode action) {
            this.workerActionStateMachines.peek().actions.add(action);
        }

        public WorkerActionStateMachine find(String workerId) {
            for (WorkerActionStateMachine worker : this.finshedWorkers) {
                if (worker.workerId.equals(workerId)) {
                    return worker;
                }
            }
            throw new AssertionError("Reference to non existing worker " + workerId);
        }

        public boolean everyoneDone() {
            return this.finshedWorkers.stream().allMatch(WorkerActionStateMachine::done);
        }

        public Location getRootPosition() {
            return this.finshedWorkers.iterator().next().pos;
        }

        @Override
        public String toString() {
            return this.finshedWorkers.toString();
        }

        public String currentWorkerId() {
            return workerActionStateMachines.peek().workerId;
        }

        public void addWorkerAction(BLangNode action, SymbolEnv env) {
            addWorkerAction(action);
            this.workerInteractionEnvironments.put(action, env);
        }

        private SymbolEnv getActionEnvironment(BLangNode currentAction) {
            return workerInteractionEnvironments.get(currentAction);
        }
    }

    /**
     * This class represents a state machine to maintain the state of the send/receive
     * actions of a worker.
     */
    private static class WorkerActionStateMachine {

        private static final String WORKER_SM_FINISHED = "FINISHED";

        public int currentState;

        public List<BLangNode> actions = new ArrayList<>();

        public Location pos;
        public String workerId;
        public BLangFunction node;

        public WorkerActionStateMachine(Location pos, String workerId, BLangFunction node) {
            this.pos = pos;
            this.workerId = workerId;
            this.node = node;
        }

        public boolean done() {
            return this.actions.size() == this.currentState;
        }

        public BLangNode currentAction() {
            return this.actions.get(this.currentState);
        }

        public boolean currentIsReceive(String sourceWorkerId) {
            if (this.done()) {
                return false;
            }
            BLangNode action = this.currentAction();
            return !isWorkerSend(action) && !isWorkerSyncSend(action) && !isWaitAction(action)
                    && ((BLangWorkerReceive) action).workerIdentifier.value.equals(sourceWorkerId);
        }

        public void next() {
            this.currentState++;
        }

        @Override
        public String toString() {
            if (this.done()) {
                return WORKER_SM_FINISHED;
            } else {
                BLangNode action = this.currentAction();
                if (isWorkerSend(action)) {
                    return ((BLangWorkerSend) action).toActionString();
                } else if (isWorkerSyncSend(action)) {
                    return ((BLangWorkerSyncSendExpr) action).toActionString();
                } else if (isWaitAction(action)) {
                    return action.toString();
                } else {
                    return ((BLangWorkerReceive) action).toActionString();
                }
            }
        }
    }

    private void checkExperimentalFeatureValidity(ExperimentalFeatures constructName, Location pos) {

        if (enableExperimentalFeatures) {
            return;
        }

        dlog.error(pos, DiagnosticErrorCode.INVALID_USE_OF_EXPERIMENTAL_FEATURE, constructName.value);
    }

    public static String generateChannelName(String source, String target) {

        return source + "->" + target;
    }

    private BLangNode getEnclosingClass(SymbolEnv env) {
        BLangNode node = env.node;

        while (node.getKind() != NodeKind.CLASS_DEFN) {
            env = env.enclEnv;
            node = env.node;
        }
        return node;
    }

    private void validateAssignmentToNarrowedVariables(List<BLangExpression> exprs, Location location) {
        for (BLangExpression expr : exprs) {
            if (expr == null) {
                continue;
            }

            switch (expr.getKind()) {
                case SIMPLE_VARIABLE_REF:
                    validateAssignmentToNarrowedVariable(expr, location);
                    continue;
                case RECORD_VARIABLE_REF:
                    validateAssignmentToNarrowedVariables(getVarRefs((BLangRecordVarRef) expr), location);
                    continue;
                case TUPLE_VARIABLE_REF:
                    validateAssignmentToNarrowedVariables(getVarRefs((BLangTupleVarRef) expr), location);
                    continue;
                case ERROR_VARIABLE_REF:
                    validateAssignmentToNarrowedVariables(getVarRefs((BLangErrorVarRef) expr), location);
                    continue;
            }
        }
    }

    private void validateAssignmentToNarrowedVariable(BLangExpression expr, Location location) {
        if (expr.getKind() != NodeKind.SIMPLE_VARIABLE_REF) {
            return;
        }

        BLangSimpleVarRef varRef = (BLangSimpleVarRef) expr;
        BSymbol symbol = varRef.symbol;
        if (symbol == null || ((BVarSymbol) symbol).originalSymbol == null) {
            return;
        }

        if (this.loopCount == 0) {
            return;
        }

        validateAssignmentToNarrowedVariable(names.fromIdNode(varRef.variableName), location);
    }

    private void validateAssignmentToNarrowedVariable(Name name, Location location) {
        SymbolEnv loopEnv = this.loopEnvs.peek();

        BSymbol foundSym = symResolver.lookupSymbolInMainSpace(loopEnv, name);
        if (foundSym != symTable.notFoundSymbol && foundSym.tag == SymTag.VARIABLE &&
                ((BVarSymbol) foundSym).originalSymbol == null) {
            return;
        }

        this.potentiallyInvalidAssignmentInLoopsInfo.peek().locations.add(location);
    }

    private void handleInvalidAssignmentToTypeNarrowedVariableInLoop(List<Location> locations) {
        for (Location location : locations) {
            dlog.error(location, DiagnosticErrorCode.INVALID_ASSIGNMENT_TO_NARROWED_VAR_IN_LOOP);
        }
    }

    private void handlePotentiallyInvalidAssignmentsToTypeNarrowedVariablesInLoop(boolean branchTerminates) {
        handlePotentiallyInvalidAssignmentsToTypeNarrowedVariablesInLoop(branchTerminates, false);
    }

    private void handlePotentiallyInvalidAssignmentsToTypeNarrowedVariablesInLoop(boolean branchTerminates,
                                                                                  boolean isLoop) {
        PotentiallyInvalidAssignmentInfo currentBranchInfo = this.potentiallyInvalidAssignmentInLoopsInfo.pop();

        if (branchTerminates) {
            return;
        }

        List<Location> currentBranchLocations = currentBranchInfo.locations;
        if (isLoop) {
            handleInvalidAssignmentToTypeNarrowedVariableInLoop(currentBranchLocations);
            return;
        }

        if (currentBranchLocations.isEmpty() || this.potentiallyInvalidAssignmentInLoopsInfo.empty()) {
            return;
        }

        PotentiallyInvalidAssignmentInfo prevInfo = this.potentiallyInvalidAssignmentInLoopsInfo.peek();

        if (prevInfo.enclInvokable != currentBranchInfo.enclInvokable) {
            return;
        }

        prevInfo.locations.addAll(currentBranchLocations);
    }

    /**
     * Experimental feature list for JBallerina 1.0.0.
     *
     * @since JBallerina 1.0.0
     */
    private enum ExperimentalFeatures {
        LOCK("lock"),
        XML_ACCESS("xml access expression"),
        XML_ATTRIBUTES_ACCESS("xml attribute expression"),
        ;
        private String value;

        private ExperimentalFeatures(String value) {

            this.value = value;
        }

        @Override
        public String toString() {

            return value;
        }
    }

    private enum DefaultValueState {
        NOT_IN_DEFAULT_VALUE,
        RECORD_FIELD_DEFAULT,
        OBJECT_FIELD_INITIALIZER,
        FUNCTION_IN_DEFAULT_VALUE
    }

    private static class PotentiallyInvalidAssignmentInfo {
        List<Location> locations;
        BLangInvokableNode enclInvokable;

        private PotentiallyInvalidAssignmentInfo(List<Location> locations, BLangInvokableNode enclInvokable) {
            this.locations = locations;
            this.enclInvokable = enclInvokable;
        }
    }
}<|MERGE_RESOLUTION|>--- conflicted
+++ resolved
@@ -18,6 +18,8 @@
 package org.wso2.ballerinalang.compiler.semantics.analyzer;
 
 import io.ballerina.tools.diagnostics.Location;
+import io.ballerina.tools.text.LinePosition;
+import io.ballerina.tools.text.LineRange;
 import org.ballerinalang.compiler.CompilerOptionName;
 import org.ballerinalang.compiler.CompilerPhase;
 import org.ballerinalang.model.elements.Flag;
@@ -32,6 +34,7 @@
 import org.ballerinalang.util.diagnostic.DiagnosticErrorCode;
 import org.ballerinalang.util.diagnostic.DiagnosticHintCode;
 import org.ballerinalang.util.diagnostic.DiagnosticWarningCode;
+import org.wso2.ballerinalang.compiler.diagnostic.BLangDiagnosticLocation;
 import org.wso2.ballerinalang.compiler.diagnostic.BLangDiagnosticLog;
 import org.wso2.ballerinalang.compiler.semantics.model.Scope;
 import org.wso2.ballerinalang.compiler.semantics.model.SymbolEnv;
@@ -292,13 +295,11 @@
     private int loopCount;
     private boolean loopAlterNotAllowed;
     private int transactionCount;
+    private boolean statementReturns;
     private boolean failureHandled;
-<<<<<<< HEAD
-=======
     private boolean breakAsLastStatement;
     private boolean continueAsLastStatement;
     private boolean errorThrown;
->>>>>>> d2aff2a3
     private boolean failVisited;
     private boolean withinLockBlock;
     private SymbolTable symTable;
@@ -348,13 +349,10 @@
         this.typeChecker = TypeChecker.getInstance(context);
         this.names = Names.getInstance(context);
         this.symResolver = SymbolResolver.getInstance(context);
-        this.reachabilityAnalyzer = ReachabilityAnalyzer.getInstance(context);
         this.enableExperimentalFeatures = Boolean.parseBoolean(
                 CompilerOptions.getInstance(context).get(CompilerOptionName.EXPERIMENTAL));
     }
 
-<<<<<<< HEAD
-=======
     private void resetFunction() {
         this.resetStatementReturns();
         this.resetErrorThrown();
@@ -374,7 +372,6 @@
         this.errorThrown = false;
     }
 
->>>>>>> d2aff2a3
     public BLangPackage analyze(BLangPackage pkgNode) {
         this.dlog.setCurrentPackageId(pkgNode.packageID);
         pkgNode.accept(this);
@@ -549,6 +546,7 @@
         this.doneWithinTransactionCheckStack.push(true);
         this.returnTypes.push(new LinkedHashSet<>());
         this.transactionalFuncCheckStack.push(funcNode.flagSet.contains(Flag.TRANSACTIONAL));
+        this.resetFunction();
         if (Symbols.isNative(funcNode.symbol)) {
             return;
         }
@@ -558,6 +556,7 @@
 
         /* the body can be null in the case of Object type function declarations */
         if (funcNode.body != null) {
+
             DefaultValueState prevDefaultValueState = this.defaultValueState;
             if (this.defaultValueState == DefaultValueState.RECORD_FIELD_DEFAULT ||
                     this.defaultValueState == DefaultValueState.OBJECT_FIELD_INITIALIZER) {
@@ -565,13 +564,31 @@
             }
             analyzeNode(funcNode.body, invokableEnv);
             this.defaultValueState = prevDefaultValueState;
-        }
-
-        reachabilityAnalyzer.analyzeReachability(funcNode);
+
+            boolean isNeverReturn = types.isNeverTypeOrStructureTypeWithARequiredNeverMember
+                    (funcNode.symbol.type.getReturnType());
+            // If the return signature is nil-able, an implicit return will be added in Desugar.
+            // Hence this only checks for non-nil-able return signatures and uncertain return in the body.
+            if (!funcNode.symbol.type.getReturnType().isNullable() && !isNeverReturn && !this.statementReturns) {
+                Location closeBracePos = getEndCharPos(funcNode.pos);
+                this.dlog.error(closeBracePos, DiagnosticErrorCode.INVOKABLE_MUST_RETURN,
+                        funcNode.getKind().toString().toLowerCase());
+            } else if (isNeverReturn && !this.statementReturns) {
+                this.dlog.error(funcNode.pos, DiagnosticErrorCode.THIS_FUNCTION_SHOULD_PANIC);
+            }
+        }
         this.returnTypes.pop();
         this.returnWithinTransactionCheckStack.pop();
         this.doneWithinTransactionCheckStack.pop();
         this.transactionalFuncCheckStack.pop();
+    }
+
+    private Location getEndCharPos(Location pos) {
+        LineRange lineRange = pos.lineRange();
+        LinePosition endLinePos = lineRange.endLine();
+        return new BLangDiagnosticLocation(lineRange.filePath(), endLinePos.line(), endLinePos.line(),
+                endLinePos.offset() - 1, endLinePos.offset(),
+                pos.textRange().startOffset() + pos.textRange().length() - 1, 1);
     }
 
     private boolean isPublicInvokableNode(BLangInvokableNode invNode) {
@@ -753,8 +770,6 @@
         analyzeNode(retryTransaction.transaction, env);
     }
 
-<<<<<<< HEAD
-=======
     private void checkUnreachableCode(BLangStatement stmt) {
         if (this.statementReturns) {
             this.dlog.error(stmt.pos, DiagnosticErrorCode.UNREACHABLE_CODE);
@@ -773,7 +788,6 @@
         this.checkUnreachableCode(stmt);
     }
 
->>>>>>> d2aff2a3
     @Override
     public void visit(BLangBlockStmt blockNode) {
         int prevCommitCount = this.commitCountWithinBlock;
@@ -798,6 +812,7 @@
             return;
         }
 
+        this.statementReturns = true;
         analyzeExpr(returnStmt.expr);
         this.returnTypes.peek().add(returnStmt.expr.getBType());
     }
@@ -807,13 +822,9 @@
         boolean independentBlocks = false;
         int prevCommitCount = commitCount;
         int prevRollbackCount = rollbackCount;
-<<<<<<< HEAD
-        if (withinTransactionScope && ifStmt.elseStmt != null && ifStmt.elseStmt.getKind() != NodeKind.IF) {
-=======
         this.checkStatementExecutionValidity(ifStmt);
         BLangStatement elseStmt = ifStmt.elseStmt;
         if (withinTransactionScope && elseStmt != null && elseStmt.getKind() != NodeKind.IF) {
->>>>>>> d2aff2a3
                 independentBlocks = true;
                 commitRollbackAllowed = true;
         }
@@ -833,9 +844,6 @@
         if (ifStmt.expr.getKind() == NodeKind.TRANSACTIONAL_EXPRESSION) {
             this.withinTransactionScope = prevTxMode;
         }
-<<<<<<< HEAD
-        if (ifStmt.elseStmt != null) {
-=======
         boolean ifStmtReturns = this.statementReturns;
         boolean currentErrorThrown = this.errorThrown;
         boolean ifStmtBreakAsLastStatement = this.breakAsLastStatement;
@@ -844,7 +852,6 @@
         this.resetErrorThrown();
         this.resetLastStatement();
         if (elseStmt != null) {
->>>>>>> d2aff2a3
             if (independentBlocks) {
                 commitRollbackAllowed = true;
                 withinTransactionScope = true;
@@ -857,13 +864,10 @@
             if ((prevCommitCount != commitCount) || prevRollbackCount != rollbackCount) {
                 commitRollbackAllowed = false;
             }
-<<<<<<< HEAD
-=======
             this.statementReturns = ifStmtReturns && this.statementReturns;
             this.errorThrown = currentErrorThrown && this.errorThrown;
             this.breakAsLastStatement = ifStmtBreakAsLastStatement && this.breakAsLastStatement;
             this.continueAsLastStatement = ifStmtContinueAsLastStatement && this.continueAsLastStatement;
->>>>>>> d2aff2a3
         }
 
         analyzeExpr(ifStmt.expr);
@@ -877,15 +881,12 @@
             this.failureHandled = matchStatement.onFailClause != null;
         }
 
-<<<<<<< HEAD
-=======
         boolean currentErrorThrown = this.errorThrown;
         boolean hasLastPatternInStatement = this.hasLastPatternInStatement;
         this.hasLastPatternInStatement = false;
         boolean allClausesReturns = true;
         boolean allClausesBreak = true;
         boolean allClausesContinue = true;
->>>>>>> d2aff2a3
         List<BLangMatchClause> matchClauses = matchStatement.matchClauses;
         for (int i = 0; i < matchClauses.size(); i++) {
             BLangMatchClause matchClause = matchClauses.get(i);
@@ -898,10 +899,6 @@
                 }
                 checkSimilarMatchPatternsBetweenClauses(matchClauses.get(j - 1), matchClause);
             }
-<<<<<<< HEAD
-            analyzeNode(matchClause, env);
-        }
-=======
             this.resetErrorThrown();
             this.potentiallyInvalidAssignmentInLoopsInfo.add(new PotentiallyInvalidAssignmentInfo(new ArrayList<>(),
                                                                                                   env.enclInvokable));
@@ -919,7 +916,6 @@
         this.breakAsLastStatement = allClausesBreak && this.hasLastPatternInStatement;
         this.continueAsLastStatement = allClausesContinue && this.hasLastPatternInStatement;
         this.errorThrown = currentErrorThrown;
->>>>>>> d2aff2a3
         analyzeOnFailClause(matchStatement.onFailClause);
     }
 
@@ -1729,24 +1725,18 @@
     public void visit(BLangMatchStaticBindingPatternClause patternClause) {
         analyzeNode(patternClause.matchExpr, env);
         analyzeNode(patternClause.body, env);
-<<<<<<< HEAD
-=======
         this.resetStatementReturns();
         this.resetErrorThrown();
         this.resetLastStatement();
->>>>>>> d2aff2a3
     }
 
     @Override
     public void visit(BLangMatchStructuredBindingPatternClause patternClause) {
         analyzeNode(patternClause.matchExpr, env);
         analyzeNode(patternClause.body, env);
-<<<<<<< HEAD
-=======
         this.resetStatementReturns();
         this.resetErrorThrown();
         this.resetLastStatement();
->>>>>>> d2aff2a3
     }
 
     private void analyzeMatchedPatterns(BLangMatch matchStmt, boolean staticLastPattern,
@@ -1760,9 +1750,15 @@
                 dlog.error(matchStmt.getPatternClauses().get(0).pos,
                            DiagnosticErrorCode.MATCH_STMT_PATTERN_ALWAYS_MATCHES);
             }
+            this.checkStatementExecutionValidity(matchStmt);
+            boolean matchStmtReturns = true;
             for (BLangMatchBindingPatternClause patternClause : matchStmt.getPatternClauses()) {
                 analyzeNode(patternClause.body, env);
-            }
+                matchStmtReturns = matchStmtReturns && this.statementReturns;
+                this.resetStatementReturns();
+                this.resetErrorThrown();
+            }
+            this.statementReturns = matchStmtReturns;
         }
     }
 
@@ -2328,13 +2324,11 @@
 
         this.loopWithinTransactionCheckStack.push(true);
         this.errorTypes.push(new LinkedHashSet<>());
-<<<<<<< HEAD
-=======
         boolean prevStatementReturns = this.statementReturns;
         boolean prevBreakAsLastStatement = this.breakAsLastStatement;
         boolean prevContinueAsLastStatement = this.continueAsLastStatement;
->>>>>>> d2aff2a3
         boolean failureHandled = this.failureHandled;
+        this.checkStatementExecutionValidity(foreach);
         if (!this.failureHandled) {
             this.failureHandled = foreach.onFailClause != null;
         }
@@ -2344,12 +2338,9 @@
         handlePotentiallyInvalidAssignmentsToTypeNarrowedVariablesInLoop(
                 this.breakAsLastStatement || this.statementReturns, true);
         this.loopCount--;
-<<<<<<< HEAD
-=======
         this.continueAsLastStatement = prevContinueAsLastStatement;
         this.breakAsLastStatement = prevBreakAsLastStatement;
         this.statementReturns = prevStatementReturns;
->>>>>>> d2aff2a3
         this.failureHandled = failureHandled;
         this.loopWithinTransactionCheckStack.pop();
         analyzeExpr(foreach.collection);
@@ -2370,12 +2361,9 @@
 
         this.loopWithinTransactionCheckStack.push(true);
         this.errorTypes.push(new LinkedHashSet<>());
-<<<<<<< HEAD
-=======
         boolean prevStatementReturns = this.statementReturns;
         boolean prevBreakAsLastStatement = this.breakAsLastStatement;
         boolean prevContinueAsLastStatement = this.continueAsLastStatement;
->>>>>>> d2aff2a3
         boolean failureHandled = this.failureHandled;
         if (!this.failureHandled) {
             this.failureHandled = whileNode.onFailClause != null;
@@ -2386,12 +2374,9 @@
         handlePotentiallyInvalidAssignmentsToTypeNarrowedVariablesInLoop(
                 this.breakAsLastStatement || this.statementReturns, true);
         this.loopCount--;
-<<<<<<< HEAD
-=======
         this.continueAsLastStatement = prevContinueAsLastStatement;
         this.breakAsLastStatement = prevBreakAsLastStatement;
         this.statementReturns = prevStatementReturns;
->>>>>>> d2aff2a3
         this.failureHandled = failureHandled;
         this.loopWithinTransactionCheckStack.pop();
         analyzeExpr(whileNode.expr);
@@ -2430,6 +2415,7 @@
             this.errorTypes.peek().add(getErrorTypes(failNode.expr.getBType()));
         }
         if (!this.failureHandled) {
+            this.statementReturns = true;
             BType exprType = env.enclInvokable.getReturnTypeNode().getBType();
             this.returnTypes.peek().add(exprType);
             if (!types.isAssignable(getErrorTypes(failNode.expr.getBType()), exprType)) {
@@ -2468,11 +2454,9 @@
         }
         if (loopAlterNotAllowed) {
             this.dlog.error(continueNode.pos, DiagnosticErrorCode.CONTINUE_NOT_ALLOWED);
-        }
-<<<<<<< HEAD
-=======
+            return;
+        }
         this.continueAsLastStatement = true;
->>>>>>> d2aff2a3
     }
 
     public void visit(BLangImportPackage importPkgNode) {
@@ -2593,6 +2577,7 @@
             analyzeNode((BLangNode) letVariable.definitionNode, letExpression.env);
         }
 
+        this.statementReturns = returnStateBefore;
         analyzeExpr(letExpression.expr, letExpression.env);
     }
 
@@ -2694,54 +2679,39 @@
     }
 
     public void visit(BLangSimpleVariableDef varDefNode) {
+        this.checkStatementExecutionValidity(varDefNode);
         analyzeNode(varDefNode.var, env);
     }
 
     public void visit(BLangCompoundAssignment compoundAssignment) {
-<<<<<<< HEAD
-        analyzeExpr(compoundAssignment.varRef);
-=======
         this.checkStatementExecutionValidity(compoundAssignment);
         BLangValueExpression varRef = compoundAssignment.varRef;
         analyzeExpr(varRef);
->>>>>>> d2aff2a3
         analyzeExpr(compoundAssignment.expr);
         validateAssignmentToNarrowedVariable(varRef, compoundAssignment.pos);
     }
 
     public void visit(BLangAssignment assignNode) {
-<<<<<<< HEAD
-        analyzeExpr(assignNode.varRef);
-=======
         this.checkStatementExecutionValidity(assignNode);
         BLangExpression varRef = assignNode.varRef;
         analyzeExpr(varRef);
->>>>>>> d2aff2a3
         analyzeExpr(assignNode.expr);
         validateAssignmentToNarrowedVariable(varRef, assignNode.pos);
     }
 
     public void visit(BLangRecordDestructure stmt) {
-<<<<<<< HEAD
-        this.checkDuplicateVarRefs(getVarRefs(stmt.varRef));
-=======
         List<BLangExpression> varRefs = getVarRefs(stmt.varRef);
         this.checkDuplicateVarRefs(varRefs);
         this.checkStatementExecutionValidity(stmt);
->>>>>>> d2aff2a3
         analyzeExpr(stmt.varRef);
         analyzeExpr(stmt.expr);
         validateAssignmentToNarrowedVariables(varRefs, stmt.pos);
     }
 
     public void visit(BLangErrorDestructure stmt) {
-<<<<<<< HEAD
-        this.checkDuplicateVarRefs(getVarRefs(stmt.varRef));
-=======
         List<BLangExpression> varRefs = getVarRefs(stmt.varRef);
         this.checkDuplicateVarRefs(varRefs);
         this.checkStatementExecutionValidity(stmt);
->>>>>>> d2aff2a3
         analyzeExpr(stmt.varRef);
         analyzeExpr(stmt.expr);
         validateAssignmentToNarrowedVariables(varRefs, stmt.pos);
@@ -2749,13 +2719,9 @@
 
     @Override
     public void visit(BLangTupleDestructure stmt) {
-<<<<<<< HEAD
-        this.checkDuplicateVarRefs(getVarRefs(stmt.varRef));
-=======
         List<BLangExpression> varRefs = getVarRefs(stmt.varRef);
         this.checkDuplicateVarRefs(varRefs);
         this.checkStatementExecutionValidity(stmt);
->>>>>>> d2aff2a3
         analyzeExpr(stmt.varRef);
         analyzeExpr(stmt.expr);
         validateAssignmentToNarrowedVariables(varRefs, stmt.pos);
@@ -2826,6 +2792,7 @@
     }
 
     public void visit(BLangBreak breakNode) {
+        this.checkStatementExecutionValidity(breakNode);
         if (this.loopCount == 0) {
             this.dlog.error(breakNode.pos, DiagnosticErrorCode.BREAK_CANNOT_BE_OUTSIDE_LOOP);
             return;
@@ -2836,11 +2803,9 @@
         }
         if (loopAlterNotAllowed) {
             this.dlog.error(breakNode.pos, DiagnosticErrorCode.BREAK_NOT_ALLOWED);
-        }
-<<<<<<< HEAD
-=======
+            return;
+        }
         this.breakAsLastStatement = true;
->>>>>>> d2aff2a3
     }
 
     public void visit(BLangThrow throwNode) {
@@ -2848,15 +2813,24 @@
     }
 
     public void visit(BLangPanic panicNode) {
+        this.checkStatementExecutionValidity(panicNode);
+        this.statementReturns = true;
         analyzeExpr(panicNode.expr);
     }
 
     public void visit(BLangXMLNSStatement xmlnsStmtNode) {
+        this.checkStatementExecutionValidity(xmlnsStmtNode);
     }
 
     public void visit(BLangExpressionStmt exprStmtNode) {
-        analyzeExpr(exprStmtNode.expr);
+        this.checkStatementExecutionValidity(exprStmtNode);
+        BLangExpression expr = exprStmtNode.expr;
+        analyzeExpr(expr);
         validateExprStatementExpression(exprStmtNode);
+        if (expr.getKind() == NodeKind.INVOCATION &&
+                types.isNeverTypeOrStructureTypeWithARequiredNeverMember(expr.getBType())) {
+            this.statementReturns = true;
+        }
     }
 
     private void validateExprStatementExpression(BLangExpressionStmt exprStmtNode) {
@@ -2930,6 +2904,8 @@
             receiver = symTable.notFoundSymbol;
         }
         verifyPeerCommunication(workerSendNode.pos, receiver, workerSendNode.workerIdentifier.value);
+
+        this.checkStatementExecutionValidity(workerSendNode);
 
         WorkerActionSystem was = this.workerActionSystemStack.peek();
 
@@ -3730,12 +3706,9 @@
                                                                                   bLangLambdaFunction.function);
             }
         }
-<<<<<<< HEAD
-=======
         boolean prevStatementReturns = this.statementReturns;
         boolean prevBreakAsLastStatement = this.breakAsLastStatement;
         boolean prevContinueAsLastStatement = this.continueAsLastStatement;
->>>>>>> d2aff2a3
         // If this is a worker we are already in a worker action system,
         // if not we need to initiate a worker action system
         if (isWorker) {
@@ -3752,12 +3725,9 @@
                 this.finalizeCurrentWorkerActionSystem();
             }
         }
-<<<<<<< HEAD
-=======
         this.continueAsLastStatement = prevContinueAsLastStatement;
         this.breakAsLastStatement = prevBreakAsLastStatement;
         this.statementReturns = prevStatementReturns;
->>>>>>> d2aff2a3
 
         if (isWorker) {
             this.workerActionSystemStack.peek().endWorkerActionStateMachine();
@@ -4099,6 +4069,8 @@
     public void visit(BLangOnFailClause onFailClause) {
         boolean currentFailVisited = this.failVisited;
         this.failVisited = false;
+        this.resetLastStatement();
+        this.resetErrorThrown();
         BLangVariable onFailVarNode = (BLangVariable) onFailClause.variableDefinitionNode.getVariable();
         for (BType errorType : errorTypes.peek()) {
             if (!types.isAssignable(errorType, onFailVarNode.getBType())) {
@@ -4108,6 +4080,7 @@
         }
         analyzeNode(onFailClause.body, env);
         onFailClause.bodyContainsFail = this.failVisited;
+        this.resetErrorThrown();
         this.failVisited = currentFailVisited;
     }
 
