--- conflicted
+++ resolved
@@ -55,11 +55,7 @@
     public static final String QUERY_VERSION = "0.0.1";
     public static final String RUNTIME_VERSION = "0.0.1";
     public static final String TRANSACTION_VERSION = "0.0.1";
-<<<<<<< HEAD
-    public static final String TRANSACTION_INTERNAL_VERSION = "1.0.11";
-=======
     public static final String TRANSACTION_INTERNAL_VERSION = "1.0.12";
->>>>>>> baca340a
     public static final String OBSERVE_INTERNAL_VERSION = "0.9.0";
     public static final String OBSERVE_VERSION = "0.9.0";
 
