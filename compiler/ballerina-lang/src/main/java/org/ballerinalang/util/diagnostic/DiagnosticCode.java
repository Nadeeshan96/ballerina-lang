/*
 *  Copyright (c) 2017, WSO2 Inc. (http://www.wso2.org) All Rights Reserved.
 *
 *  WSO2 Inc. licenses this file to you under the Apache License,
 *  Version 2.0 (the "License"); you may not use this file except
 *  in compliance with the License.
 *  You may obtain a copy of the License at
 *
 *    http://www.apache.org/licenses/LICENSE-2.0
 *
 *  Unless required by applicable law or agreed to in writing,
 *  software distributed under the License is distributed on an
 *  "AS IS" BASIS, WITHOUT WARRANTIES OR CONDITIONS OF ANY
 *  KIND, either express or implied.  See the License for the
 *  specific language governing permissions and limitations
 *  under the License.
 */
package org.ballerinalang.util.diagnostic;

/**
 * This class contains a list of diagnostic codes.
 *
 * @since 0.94
 */
public enum DiagnosticCode {

    UNDEFINED_MODULE("undefined.module"),
    UNUSED_IMPORT_MODULE("unused.import.module"),
    MODULE_NOT_FOUND("module.not.found"),
    REDECLARED_IMPORT_MODULE("redeclared.import.module"),
    INVALID_MODULE_DECLARATION("invalid.module.declaration"),
    MISSING_MODULE_DECLARATION("missing.module.declaration"),
    UNEXPECTED_MODULE_DECLARATION("unexpected.module.declaration"),
    REDECLARED_SYMBOL("redeclared.symbol"),
    REDECLARED_BUILTIN_SYMBOL("redeclared.builtin.symbol"),
    UNDEFINED_SYMBOL("undefined.symbol"),
    UNDEFINED_FUNCTION("undefined.function"),
    UNDEFINED_FUNCTION_IN_OBJECT("undefined.function.in.object"),
    UNDEFINED_CONNECTOR("undefined.connector"),
    UNDEFINED_TABLE_COLUMN("undefined.column.in.table"),
    TABLE_CANNOT_BE_CREATED_WITHOUT_CONSTRAINT("table.cannot.be.created.without.constraint"),
    TABLE_KEY_EXPECTED("table.key.expected"),
    OBJECT_TYPE_NOT_ALLOWED("object.type.not.allowed"),
    UNDEFINED_STRUCTURE_FIELD("undefined.field.in.structure"),
    CANNOT_INFER_OBJECT_TYPE_FROM_LHS("cannot.infer.object.type.from.lhs"),
    OBJECT_UNINITIALIZED_FIELD("object.uninitialized.field"),
    CYCLIC_TYPE_REFERENCE("cyclic.type.reference"),
    ATTEMPT_REFER_NON_ACCESSIBLE_SYMBOL("attempt.refer.non.accessible.symbol"),
    ATTEMPT_EXPOSE_NON_PUBLIC_SYMBOL("attempt.expose.non.public.symbol"),
    UNDEFINED_PARAMETER("undefined.parameter"),
    CANNOT_FIND_MATCHING_FUNCTION("cannot.find.function.sig.for.function.in.object"),
    CANNOT_ATTACH_FUNCTIONS_TO_RECORDS("cannot.attach.functions.to.records"),
    ATTACHED_FUNC_CANT_HAVE_VISIBILITY_MODIFIERS("attached.functions.cannot.have.visibility.modifiers"),
    ATTACHED_FUNCTIONS_MUST_HAVE_BODY("attached.functions.must.have.body"),
    IMPLEMENTATION_ALREADY_EXIST("implementation.already.exist"),
    CANNOT_FIND_MATCHING_INTERFACE("cannot.find.matching.interface.function"),
    EXTERN_FUNCTION_CANNOT_HAVE_BODY("extern.function.cannot.have.body"),
    ABSTRACT_OBJECT_CONSTRUCTOR("abstract.object.constructor"),
    CANNOT_INITIALIZE_ABSTRACT_OBJECT("cannot.initialize.abstract.object"),
    INVALID_INTERFACE_ON_NON_ABSTRACT_OBJECT("invalid.interface.of.non.abstract.object"),
    CANNOT_ATTACH_FUNCTIONS_TO_ABSTRACT_OBJECT("cannot.attach.functions.to.abstract.object"),
    ABSTRACT_OBJECT_FUNCTION_CANNOT_HAVE_BODY("abstract.object.function.cannot.have.body"),

    INCOMPATIBLE_TYPES("incompatible.types"),
    INCOMPATIBLE_TYPES_EXP_TUPLE("incompatible.types.exp.tuple"),
    UNKNOWN_TYPE("unknown.type"),
    BINARY_OP_INCOMPATIBLE_TYPES("binary.op.incompatible.types"),
    UNARY_OP_INCOMPATIBLE_TYPES("unary.op.incompatible.types"),
    SELF_REFERENCE_VAR("self.reference.var"),
    INVALID_WORKER_SEND_POSITION("invalid.worker.send.position"),
    INVALID_WORKER_RECEIVE_POSITION("invalid.worker.receive.position"),
    UNDEFINED_WORKER("undefined.worker"),
    INVALID_WORKER_JOIN_RESULT_TYPE("invalid.worker.join.result.type"),
    INVALID_WORKER_TIMEOUT_RESULT_TYPE("invalid.worker.timeout.result.type"),
    INCOMPATIBLE_TYPE_CONSTRAINT("incompatible.type.constraint"),
    WORKER_SEND_RECEIVE_PARAMETER_COUNT_MISMATCH("worker.send.receive.parameter.count.mismatch"),
    INVALID_WORKER_INTERACTION("worker.invalid.worker.interaction"),
    INVALID_MULTIPLE_FORK_JOIN_SEND("worker.multiple.fork.join.send"),
    INCOMPATIBLE_TYPE_REFERENCE("incompatible.type.reference"),
    REDECLARED_TYPE_REFERENCE("redeclared.type.reference"),
    REDECLARED_FUNCTION_FROM_TYPE_REFERENCE("redeclared.function.from.type.reference"),

    INVOKABLE_MUST_RETURN("invokable.must.return"),
    MAIN_SHOULD_BE_PUBLIC("main.should.be.public"),
    INVALID_RETURN_WITH_MAIN("invalid.return.with.main"),
    ATLEAST_ONE_WORKER_MUST_RETURN("atleast.one.worker.must.return"),
    FORK_JOIN_WORKER_CANNOT_RETURN("fork.join.worker.cannot.return"),
    FORK_JOIN_INVALID_WORKER_COUNT("fork.join.invalid.worker.count"),
    UNREACHABLE_CODE("unreachable.code"),
    CONTINUE_CANNOT_BE_OUTSIDE_LOOP("continue.cannot.be.outside.loop"),
    BREAK_CANNOT_BE_OUTSIDE_LOOP("break.cannot.be.outside.loop"),

    INTEGER_TOO_LARGE("integer.too.large"),
    INTEGER_TOO_SMALL("integer.too.small"),
    HEXADECIMAL_TOO_LARGE("hexadecimal.too.large"),
    HEXADECIMAL_TOO_SMALL("hexadecimal.too.small"),
    BINARY_TOO_LARGE("binary.too.large"),
    BINARY_TOO_SMALL("binary.too.small"),

    //Transaction related error codes
    ABORT_CANNOT_BE_OUTSIDE_TRANSACTION_BLOCK("abort.cannot.be.outside.transaction.block"),
    FAIL_CANNOT_BE_OUTSIDE_TRANSACTION_BLOCK("fail.cannot.be.outside.transaction.block"),
    BREAK_CANNOT_BE_USED_TO_EXIT_TRANSACTION("break.statement.cannot.be.used.to.exit.from.a.transaction"),
    CONTINUE_CANNOT_BE_USED_TO_EXIT_TRANSACTION("continue.statement.cannot.be.used.to.exit.from.a.transaction"),
    RETURN_CANNOT_BE_USED_TO_EXIT_TRANSACTION("return.statement.cannot.be.used.to.exit.from.a.transaction"),
    DONE_CANNOT_BE_USED_TO_EXIT_TRANSACTION("done.statement.cannot.be.used.to.exit.from.a.transaction"),
    INVALID_RETRY_COUNT("invalid.retry.count"),
    INVALID_TRANSACTION_HANDLER_ARGS("invalid.transaction.handler.args"),
    INVALID_TRANSACTION_HANDLER_SIGNATURE("invalid.transaction.handler.signature"),
    LAMBDA_REQUIRED_FOR_TRANSACTION_HANDLER("lambda.required.for.transaction.handler"),
    TRANSACTION_CANNOT_BE_USED_WITHIN_HANDLER("transaction.cannot.be.used.within.handler"),
    INVALID_FUNCTION_POINTER_ASSIGNMENT_FOR_HANDLER("invalid.function.pointer.assignment.for.handler"),

    // Service, endpoint related errors codes
    SERVICE_OBJECT_TYPE_REQUIRED("service.object.type.required"),
    SERVICE_INVALID_OBJECT_TYPE("service.invalid.object.type"),
    SERVICE_INVALID_ENDPOINT_TYPE("service.invalid.endpoint.type"),
    SERVICE_SERVICE_TYPE_REQUIRED_ANONYMOUS("service.service.type.required.anonymous"),
    ENDPOINT_OBJECT_TYPE_REQUIRED("endpoint.object.type.required"),
    ENDPOINT_OBJECT_NEW_HAS_PARAM("endpoint.object.new.has.param"),
    ENDPOINT_INVALID_TYPE("endpoint.invalid.type"),
    ENDPOINT_INVALID_TYPE_NO_FUNCTION("endpoint.invalid.type.no.function"),
    ENDPOINT_SPI_INVALID_FUNCTION("endpoint.spi.invalid.function"),

    ENDPOINT_NOT_SUPPORT_INTERACTIONS("endpoint.not.support.interactions"),
    ENDPOINT_NOT_SUPPORT_REGISTRATION("endpoint.not.support.registration"),
    INVALID_ACTION_INVOCATION_SYNTAX("invalid.action.invocation.syntax"),
    INVALID_ACTION_INVOCATION("invalid.action.invocation"),
    UNDEFINED_ACTION("undefined.action"),

    // Cast and conversion related codes
    INCOMPATIBLE_TYPES_CAST("incompatible.types.cast"),
    INCOMPATIBLE_TYPES_CAST_WITH_SUGGESTION("incompatible.types.cast.with.suggestion"),
    INCOMPATIBLE_TYPES_CONVERSION("incompatible.types.conversion"),
    INCOMPATIBLE_TYPES_CONVERSION_WITH_SUGGESTION("incompatible.types.conversion.with.suggestion"),
    UNSAFE_CAST_ATTEMPT("unsafe.cast.attempt"),
    UNSAFE_CONVERSION_ATTEMPT("unsafe.conversion.attempt"),

    INVALID_LITERAL_FOR_TYPE("invalid.literal.for.type"),
    ARRAY_LITERAL_NOT_ALLOWED("array.literal.not.allowed"),
    STRING_TEMPLATE_LIT_NOT_ALLOWED("string.template.literal.not.allowed"),
    INVALID_RECORD_LITERAL_KEY("invalid.record.literal.key"),
    INVALID_FIELD_NAME_RECORD_LITERAL("invalid.field.name.record.lit"),
    REST_FIELD_NOT_ALLOWED_IN_SEALED_RECORDS("rest.field.not.allowed"),
    OPEN_RECORD_CONSTRAINT_NOT_ALLOWED("open.record.constraint.not.allowed"),
    INVALID_RECORD_REST_DESCRIPTOR("invalid.record.rest.descriptor"),
    MISSING_REQUIRED_RECORD_FIELD("missing.required.record.field"),
    DEFAULT_VALUES_NOT_ALLOWED_FOR_OPTIONAL_FIELDS("default.values.not.allowed.for.optional.fields"),
    INVALID_FUNCTION_POINTER_INVOCATION("invalid.function.pointer.invocation"),
    AMBIGUOUS_TYPES("ambiguous.type"),

    NOT_ENOUGH_ARGS_FUNC_CALL("not.enough.args.call"),
    TOO_MANY_ARGS_FUNC_CALL("too.many.args.call"),
    DEFAULTABLE_ARG_PASSED_AS_REQUIRED_ARG("defaultable.arg.passed.as.required.arg"),
    ASSIGNMENT_COUNT_MISMATCH("assignment.count.mismatch"),
    ASSIGNMENT_REQUIRED("assignment.required"),
    MULTI_VAL_IN_SINGLE_VAL_CONTEXT("multi.value.in.single.value.context"),
    MULTI_VAL_EXPR_IN_SINGLE_VAL_CONTEXT("multi.valued.expr.in.single.valued.context"),
    DOES_NOT_RETURN_VALUE("does.not.return.value"),
    FUNC_DEFINED_ON_NOT_SUPPORTED_TYPE("func.defined.on.not.supported.type"),
    FUNC_DEFINED_ON_NON_LOCAL_TYPE("func.defined.on.non.local.type"),
    OBJECT_FIELD_AND_FUNC_WITH_SAME_NAME("object.field.and.func.with.same.name"),
    INVALID_OBJECT_CONSTRUCTOR("invalid.object.constructor"),
    RECORD_INITIALIZER_INVOKED("explicit.invocation.of.record.init.is.not.allowed"),
    PKG_ALIAS_NOT_ALLOWED_HERE("pkg.alias.not.allowed.here"),
    INVALID_REST_ARGS("invalid.rest.args"),

    MULTI_VALUE_RETURN_EXPECTED("multi.value.return.expected"),
    SINGLE_VALUE_RETURN_EXPECTED("single.value.return.expected"),
    TOO_MANY_RETURN_VALUES("return.value.too.many"),
    NOT_ENOUGH_RETURN_VALUES("return.value.not.enough"),
    RETURN_STMT_NOT_VALID_IN_RESOURCE("return.stmt.not.valid.in.resource"),
    INVALID_FUNCTION_INVOCATION("invalid.function.invocation"),
    INVALID_FUNCTION_INVOCATION_WITH_NAME("invalid.function.invocation.with.name"),
    DUPLICATE_NAMED_ARGS("duplicate.named.args"),
    INVALID_DEFAULT_PARAM_VALUE("invalid.default.param.value"),

    DUPLICATED_ERROR_CATCH("duplicated.error.catch"),

    NO_NEW_VARIABLES_VAR_ASSIGNMENT("no.new.variables.var.assignment"),
    INVALID_VARIABLE_ASSIGNMENT("invalid.variable.assignment"),
    CANNOT_ASSIGN_VALUE_READONLY("cannot.assign.value.to.readonly.field"),
    CANNOT_ASSIGN_VALUE_FINAL("cannot.assign.value.to.final.field"),
    CANNOT_ASSIGN_VALUE_FUNCTION_ARGUMENT("cannot.assign.value.to.function.argument"),
    CANNOT_ASSIGN_VALUE_ENDPOINT("cannot.assign.value.to.endpoint"),
    UNDERSCORE_NOT_ALLOWED("underscore.not.allowed"),
    OPERATION_DOES_NOT_SUPPORT_INDEXING("operation.does.not.support.indexing"),
    OPERATION_DOES_NOT_SUPPORT_FIELD_ACCESS("operation.does.not.support.field.access"),
    INVALID_INDEX_EXPR_STRUCT_FIELD_ACCESS("invalid.index.expr.struct.field.access"),
    INVALID_INDEX_EXPR_TUPLE_FIELD_ACCESS("invalid.index.expr.tuple.field.access"),
    INVALID_ENUM_EXPR("invalid.enum.expr"),
    INVALID_EXPR_IN_MATCH_STMT("invalid.expr.in.match.stmt"),
    UNINITIALIZED_VARIABLE("uninitialized.variable"),
    INVALID_ANY_VAR_DEF("invalid.any.var.def"),
    INVALID_RECORD_LITERAL("invalid.record.literal"),
    INVALID_FIELD_IN_RECORD_BINDING_PATTERN("invalid.field.in.record.binding.pattern"),
    INVALID_RECORD_LITERAL_BINDING_PATTERN("invalid.record.literal.in.binding.pattern"),
    DUPLICATE_KEY_IN_RECORD_LITERAL("duplicate.key.in.record.literal"),
    INVALID_ARRAY_LITERAL("invalid.array.literal"),
    INVALID_TUPLE_LITERAL("invalid.tuple.literal"),
    INVALID_TUPLE_BINDING_PATTERN("invalid.tuple.binding.pattern"),
    INVALID_TYPE_FOR_TUPLE_VAR_EXPRESSION("invalid.type.for.tuple.var.expr"),
    INVALID_TYPE_DEFINITION_FOR_TUPLE_VAR("invalid.type.definition.for.tuple.var"),
    MISMATCHING_ARRAY_LITERAL_VALUES("mismatching.array.literal.values"),
    SEALED_ARRAY_TYPE_NOT_INITIALIZED("sealed.array.type.not.initialized"),
    SEALED_ARRAY_TYPE_CAN_NOT_INFER_SIZE("sealed.array.type.can.not.infer.size"),
    ARRAY_INDEX_OUT_OF_RANGE("array.index.out.of.range"),
    TUPLE_INDEX_OUT_OF_RANGE("tuple.index.out.of.range"),
    INVALID_TYPE_NEW_LITERAL("invalid.type.new.literal"),
    INVALID_USAGE_OF_KEYWORD("invalid.usage.of.keyword"),

    INVALID_RECORD_BINDING_PATTERN("invalid.record.binding.pattern"),
    NO_MATCHING_RECORD_REF_PATTERN("no.matching.record.ref.found"),
    MULTIPLE_RECORD_REF_PATTERN_FOUND("multiple.matching.record.ref.found"),
    NOT_ENOUGH_PATTERNS_TO_MATCH_RECORD_REF("not.enough.patterns.to.match.record.ref"),
    INVALID_CLOSED_RECORD_BINDING_PATTERN("invalid.closed.record.binding.pattern"),
    NOT_ENOUGH_FIELDS_TO_MATCH_CLOSED_RECORDS("not.enough.fields.to.match.closed.record"),

    INVALID_NAMESPACE_PREFIX("invalid.namespace.prefix"),
    XML_TAGS_MISMATCH("mismatching.xml.start.end.tags"),
    XML_ATTRIBUTE_MAP_UPDATE_NOT_ALLOWED("xml.attribute.map.update.not.allowed"),
    XML_QNAME_UPDATE_NOT_ALLOWED("xml.qname.update.not.allowed"),
    INVALID_NAMESPACE_DECLARATION("invalid.namespace.declaration"),
    CANNOT_UPDATE_XML_SEQUENCE("cannot.update.xml.sequence"),

    UNDEFINED_ANNOTATION("undefined.annotation"),
    ANNOTATION_NOT_ALLOWED("annotation.not.allowed"),
    ANNOTATION_ATTACHMENT_NO_VALUE("annotation.attachment.no.value"),
    INCOMPATIBLE_TYPES_ARRAY_FOUND("incompatible.types.array.found"),
    CANNOT_GET_ALL_FIELDS("cannot.get.all.fields"),

    UNDOCUMENTED_PARAMETER("undocumented.parameter"),
    NO_SUCH_DOCUMENTABLE_PARAMETER("no.such.documentable.parameter"),
    PARAMETER_ALREADY_DOCUMENTED("parameter.already.documented"),
    UNDOCUMENTED_FIELD("undocumented.field"),
    NO_SUCH_DOCUMENTABLE_FIELD("no.such.documentable.field"),
    FIELD_ALREADY_DOCUMENTED("field.already.documented"),
    UNDOCUMENTED_VARIABLE("undocumented.variable"),
    NO_SUCH_DOCUMENTABLE_VARIABLE("no.such.documentable.variable"),
    VARIABLE_ALREADY_DOCUMENTED("variable.already.documented"),
    UNDOCUMENTED_RETURN_PARAMETER("undocumented.return.parameter"),
    NO_DOCUMENTABLE_RETURN_PARAMETER("no.documentable.return.parameter"),

    NO_SUCH_DOCUMENTABLE_ATTRIBUTE("no.such.documentable.attribute"),
    INVALID_USE_OF_ENDPOINT_DOCUMENTATION_ATTRIBUTE("invalid.use.of.endpoint.documentation.attribute"),
    DUPLICATE_DOCUMENTED_ATTRIBUTE("duplicate.documented.attribute"),
    UNDEFINED_DOCUMENTATION_PUBLIC_FUNCTION("undefined.documentation.public.function"),
    USAGE_OF_DEPRECATED_FUNCTION("usage.of.deprecated.function"),
    OPERATOR_NOT_SUPPORTED("operator.not.supported"),
    OPERATOR_NOT_ALLOWED_VARIABLE("operator.not.allowed.variable"),

    // Error codes related to iteration.
    ITERABLE_NOT_SUPPORTED_COLLECTION("iterable.not.supported.collection"),
    ITERABLE_NOT_SUPPORTED_OPERATION("iterable.not.supported.operation"),
    ITERABLE_TOO_MANY_VARIABLES("iterable.too.many.variables"),
    ITERABLE_NOT_ENOUGH_VARIABLES("iterable.not.enough.variables"),
    ITERABLE_TOO_MANY_RETURN_VARIABLES("iterable.too.many.return.args"),
    ITERABLE_NOT_ENOUGH_RETURN_VARIABLES("iterable.not.enough.return.args"),
    ITERABLE_LAMBDA_REQUIRED("iterable.lambda.required"),
    ITERABLE_LAMBDA_TUPLE_REQUIRED("iterable.lambda.tuple.required"),
    ITERABLE_NO_ARGS_REQUIRED("iterable.no.args.required"),
    ITERABLE_LAMBDA_INCOMPATIBLE_TYPES("iterable.lambda.incompatible.types"),
    ITERABLE_RETURN_TYPE_MISMATCH("iterable.return.type.mismatch"),

    // match statement related errors
    MATCH_STMT_CANNOT_GUARANTEE_A_MATCHING_PATTERN("match.stmt.cannot.guarantee.a.matching.pattern"),
    MATCH_STMT_UNREACHABLE_PATTERN("match.stmt.unreachable.pattern"),
    MATCH_STMT_UNMATCHED_PATTERN("match.stmt.unmatched.pattern"),

    // error type related errors
    REQUIRE_ERROR_MAPPING_VALUE("require.error.mapping.value"),

    THROW_STMT_NOT_SUPPORTED("throw.stmt.not.supported"),
    TRY_STMT_NOT_SUPPORTED("try.stmt.not.supported"),

    UNKNOWN_BUILTIN_FUNCTION("unknown.builtin.method"),
    UNSUPPORTED_BUILTIN_METHOD("unsupported.builtin.method"),

    // Safe navigation operator related errors
    SAFE_NAVIGATION_NOT_REQUIRED("safe.navigation.not.required"),
    INVALID_ERROR_LIFTING_ON_LHS("invalid.error.lifting.on.lhs"),

    // Checked expression related errors
    CHECKED_EXPR_INVALID_USAGE_NO_ERROR_TYPE_IN_RHS("checked.expr.invalid.usage.no.error.type.rhs"),
    CHECKED_EXPR_INVALID_USAGE_ALL_ERROR_TYPES_IN_RHS("checked.expr.invalid.usage.only.error.types.rhs"),

    START_REQUIRE_INVOCATION("start.require.invocation"),
    INVALID_EXPR_STATEMENT("invalid.expr.statement"),
    INVALID_ACTION_INVOCATION_AS_EXPR("invalid.action.invocation.as.expr"),

    // Parser error diagnostic codes
    INVALID_TOKEN("invalid.token"),
    MISSING_TOKEN("missing.token"),
    EXTRANEOUS_INPUT("extraneous.input"),
    MISMATCHED_INPUT("mismatched.input"),
    FAILED_PREDICATE("failed.predicate"),
    SYNTAX_ERROR("syntax.error"),
    INVALID_SHIFT_OPERATOR("invalid.shift.operator"),

    // Streaming related codes
    UNDEFINED_STREAM_REFERENCE("undefined.stream.reference"),
    UNDEFINED_STREAM_ATTRIBUTE("undefined.stream.attribute"),
    INCOMPATIBLE_STREAM_ACTION_ARGUMENT("incompatible.stream.action.argument"),
    INVALID_STREAM_ACTION_ARGUMENT_COUNT("invalid.stream.action.argument.count"),
    INVALID_STREAM_ACTION_ARGUMENT_TYPE("invalid.stream.action.argument.type"),
    INVALID_STREAM_ATTRIBUTE_TYPE("invalid.stream.attribute.type"),
    STREAMING_INCOMPATIBLE_TYPES("streaming.incompatible.types"),

    // Taint checking related codes
    ENTRY_POINT_PARAMETERS_CANNOT_BE_SENSITIVE("entry.point.parameters.cannot.be.sensitive"),
    TAINTED_VALUE_PASSED_TO_SENSITIVE_PARAMETER("tainted.value.passed.to.sensitive.parameter"),
    TAINTED_VALUE_PASSED_TO_GLOBAL_VARIABLE("tainted.value.passed.to.global.variable"),
    UNABLE_TO_PERFORM_TAINT_CHECKING_WITH_RECURSION("unable.to.perform.taint.checking.with.recursion"),

    // Anonymous functions related codes
    ARROW_EXPRESSION_MISMATCHED_PARAMETER_LENGTH("arrow.expression.mismatched.parameter.length"),
    ARROW_EXPRESSION_CANNOT_INFER_TYPE_FROM_LHS("arrow.expression.cannot.infer.type.from.lhs"),
    ARROW_EXPRESSION_NOT_SUPPORTED_ITERABLE_OPERATION("arrow.expression.not.supported.iterable.operation"),

    INCOMPATIBLE_TYPE_CHECK("incompatible.type.check"),
<<<<<<< HEAD
    UNNECESSARY_CONDITION("unnecessary.condition")
    ;
=======
    UNNECESSARY_CONDITION("unnecessary.condition"),

    // Dataflow analysis related error codes
    PARTIALLY_INITIALIZED_VARIABLE("partially.initialized.variable");
>>>>>>> 49f6e921

    private String value;

    DiagnosticCode(String value) {
        this.value = value;
    }

    public String getValue() {
        return value;
    }
}<|MERGE_RESOLUTION|>--- conflicted
+++ resolved
@@ -318,15 +318,10 @@
     ARROW_EXPRESSION_NOT_SUPPORTED_ITERABLE_OPERATION("arrow.expression.not.supported.iterable.operation"),
 
     INCOMPATIBLE_TYPE_CHECK("incompatible.type.check"),
-<<<<<<< HEAD
-    UNNECESSARY_CONDITION("unnecessary.condition")
-    ;
-=======
     UNNECESSARY_CONDITION("unnecessary.condition"),
 
     // Dataflow analysis related error codes
     PARTIALLY_INITIALIZED_VARIABLE("partially.initialized.variable");
->>>>>>> 49f6e921
 
     private String value;
 
