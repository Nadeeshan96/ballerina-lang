--- conflicted
+++ resolved
@@ -640,7 +640,6 @@
             "BCE3963", "binding.pattern.not.yet.supported.in.module.var.decl"),
 
     // Configurable var related error codes
-<<<<<<< HEAD
     CONFIGURABLE_VARIABLE_CANNOT_BE_DECLARED_WITH_VAR(
             "BCE3964", "configurable.variable.cannot.be.declared.with.var"),
     CONFIGURABLE_VARIABLE_MUST_BE_ANYDATA_AND_READONLY(
@@ -649,20 +648,10 @@
             "BCE3966", "only.simple.variables.are.allowed.to.be.configurable"),
     CONFIGURABLE_VARIABLE_CURRENTLY_NOT_SUPPORTED(
             "BCE3967", "configurable.variable.currently.not.supported"),
-=======
-    CONFIGURABLE_VARIABLE_CANNOT_BE_DECLARED_WITH_VAR("BCE3963",
-            "configurable.variable.cannot.be.declared.with.var"),
-    CONFIGURABLE_VARIABLE_MUST_BE_ANYDATA_AND_READONLY("BCE3964",
-            "configurable.variable.must.be.anydata.and.readonly"),
-    ONLY_SIMPLE_VARIABLES_ARE_ALLOWED_TO_BE_CONFIGURABLE("BCE3965",
-            "only.simple.variables.are.allowed.to.be.configurable"),
-    CONFIGURABLE_VARIABLE_CURRENTLY_NOT_SUPPORTED("BCE3966",
-            "configurable.variable.currently.not.supported"),
-
-    REMOTE_FUNCTION_IN_NON_NETWORK_OBJECT("BCE3967", "remote.function.in.non.network.object"),
-    UNSUPPORTED_PATH_PARAM_TYPE("BCE3968", "unsupported.path.param.type"),
-    UNSUPPORTED_REST_PATH_PARAM_TYPE("BCE3969", "unsupported.rest.path.param.type"),
->>>>>>> b636c63f
+
+    REMOTE_FUNCTION_IN_NON_NETWORK_OBJECT("BCE3968", "remote.function.in.non.network.object"),
+    UNSUPPORTED_PATH_PARAM_TYPE("BCE3969", "unsupported.path.param.type"),
+    UNSUPPORTED_REST_PATH_PARAM_TYPE("BCE3970", "unsupported.rest.path.param.type"),
     ;
 
     private String diagnosticId;
