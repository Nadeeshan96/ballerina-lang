/*
 *  Copyright (c) 2017, WSO2 Inc. (http://www.wso2.org) All Rights Reserved.
 *
 *  WSO2 Inc. licenses this file to you under the Apache License,
 *  Version 2.0 (the "License"); you may not use this file except
 *  in compliance with the License.
 *  You may obtain a copy of the License at
 *
 *    http://www.apache.org/licenses/LICENSE-2.0
 *
 *  Unless required by applicable law or agreed to in writing,
 *  software distributed under the License is distributed on an
 *  "AS IS" BASIS, WITHOUT WARRANTIES OR CONDITIONS OF ANY
 *  KIND, either express or implied.  See the License for the
 *  specific language governing permissions and limitations
 *  under the License.
 */
package org.ballerinalang.util.diagnostic;

import io.ballerina.tools.diagnostics.DiagnosticCode;
import io.ballerina.tools.diagnostics.DiagnosticSeverity;

/**
 * This class contains a list of diagnostic error codes.
 *
 * @since 0.94
 */
public enum DiagnosticErrorCode implements DiagnosticCode {

    // The member represents a special error for unhandled exceptions from the compiler
    BAD_SAD_FROM_COMPILER("BCE9999", "bad.sad.from.compiler"),

    UNDEFINED_MODULE("BCE2000", "undefined.module"),
    CYCLIC_MODULE_IMPORTS_DETECTED("BCE2001", "cyclic.module.imports.detected"),
    UNUSED_MODULE_PREFIX("BCE2002", "unused.module.prefix"),
    MODULE_NOT_FOUND("BCE2003", "module.not.found"),
    REDECLARED_IMPORT_MODULE("BCE2004", "redeclared.import.module"),
    INVALID_MODULE_DECLARATION("BCE2005", "invalid.module.declaration"),
    MISSING_MODULE_DECLARATION("BCE2006", "missing.module.declaration"),
    UNEXPECTED_MODULE_DECLARATION("BCE2007", "unexpected.module.declaration"),
    REDECLARED_SYMBOL("BCE2008", "redeclared.symbol"),
    REDECLARED_BUILTIN_SYMBOL("BCE2009", "redeclared.builtin.symbol"),
    UNDEFINED_SYMBOL("BCE2010", "undefined.symbol"),
    UNDEFINED_FUNCTION("BCE2011", "undefined.function"),
    UNDEFINED_FUNCTION_IN_TYPE("BCE2012", "undefined.function.in.type"),
    UNDEFINED_METHOD_IN_OBJECT("BCE2013", "undefined.method.in.object"),
    UNDEFINED_FIELD_IN_RECORD("BCE2014", "undefined.field.in.record"),
    UNDEFINED_CONNECTOR("BCE2015", "undefined.connector"),
    INVALID_ERROR_REASON_TYPE("BCE2016", "invalid.error.reason.type"),
    UNSUPPORTED_ERROR_REASON_CONST_MATCH(
            "BCE2017", "error.match.over.const.reason.ref.not.supported"),
    INVALID_ERROR_DETAIL_TYPE("BCE2018", "invalid.error.detail.type"),
    ERROR_DETAIL_ARG_IS_NOT_NAMED_ARG("BCE2019", "error.detail.arg.not.named.arg"),
    DIRECT_ERROR_CTOR_REASON_NOT_PROVIDED("BCE2020", "missing.error.reason"),
    OBJECT_TYPE_NOT_ALLOWED("BCE2021", "object.type.not.allowed"),
    OBJECT_TYPE_REQUIRED("BCE2022", "object.type.required"),
    UNDEFINED_STRUCTURE_FIELD_WITH_TYPE("BCE2023", "undefined.field.in.structure.with.type"),
    UNDEFINED_STRUCTURE_FIELD("BCE2024", "undefined.field.in.structure"),
    TYPE_NOT_ALLOWED_WITH_NEW("BCE2025", "type.not.allowed.with.new"),
    INVALID_INTERSECTION_TYPE("BCE2026", "invalid.intersection.type"),
    UNSUPPORTED_TYPE_INTERSECTION("BCE2027", "unsupported.type.intersection"),
    INVALID_READONLY_INTERSECTION_TYPE("BCE2028", "invalid.readonly.intersection.type"),
    INVALID_READONLY_OBJECT_INTERSECTION_TYPE("BCE2029", "invalid.readonly.object.intersection.type"),
    INVALID_READONLY_OBJECT_TYPE("BCE2030", "invalid.readonly.object.type"),
    INVALID_READONLY_MAPPING_FIELD("BCE2031", "invalid.readonly.mapping.field"),
    STREAM_INVALID_CONSTRAINT("BCE2032", "stream.invalid.constraint"),
    STREAM_INIT_NOT_ALLOWED_HERE("BCE2033", "stream.initialization.not.allowed.here"),
    CANNOT_INFER_OBJECT_TYPE_FROM_LHS("BCE2034", "cannot.infer.object.type.from.lhs"),
    OBJECT_UNINITIALIZED_FIELD("BCE2035", "object.uninitialized.field"),
    CYCLIC_TYPE_REFERENCE("BCE2036", "cyclic.type.reference"),
    ATTEMPT_REFER_NON_ACCESSIBLE_SYMBOL("BCE2037", "attempt.refer.non.accessible.symbol"),
    CANNOT_USE_FIELD_ACCESS_TO_ACCESS_A_REMOTE_METHOD("BCE2038", "cannot.use.field.access.to.access.a.remote.method"),
    UNDEFINED_PARAMETER("BCE2039", "undefined.parameter"),
    ATTACHED_FUNCTIONS_MUST_HAVE_BODY("BCE2040", "attached.functions.must.have.body"),
    INIT_METHOD_IN_OBJECT_TYPE_DESCRIPTOR("BCE2041", "illegal.init.method.in.object.type.descriptor"),
    CANNOT_INITIALIZE_ABSTRACT_OBJECT("BCE2042", "cannot.initialize.abstract.object"),
    INVALID_INTERFACE_ON_NON_ABSTRACT_OBJECT("BCE2043", "invalid.interface.of.non.abstract.object"),
    UNIMPLEMENTED_REFERENCED_METHOD_IN_CLASS("BCE2044", "unimplemented.referenced.method.in.class"),
    PRIVATE_FUNCTION_VISIBILITY("BCE2045", "private.function.visibility"),
    CANNOT_ATTACH_FUNCTIONS_TO_ABSTRACT_OBJECT("BCE2046", "cannot.attach.functions.to.abstract.object"),
    ABSTRACT_OBJECT_FUNCTION_CANNOT_HAVE_BODY("BCE2047", "abstract.object.function.cannot.have.body"),
    PRIVATE_OBJECT_CONSTRUCTOR("BCE2048", "private.object.constructor"),
    PRIVATE_FIELD_ABSTRACT_OBJECT("BCE2049", "private.field.abstract.object"),
    FIELD_WITH_DEFAULT_VALUE_ABSTRACT_OBJECT("BCE2050", "field.with.default.value.abstract.object"),
    PRIVATE_FUNC_ABSTRACT_OBJECT("BCE2051", "private.function.abstract.object"),
    EXTERN_FUNC_ABSTRACT_OBJECT("BCE2052", "extern.function.abstract.object"),
    SERVICE_RESOURCE_METHOD_CANNOT_BE_EXTERN("BCE2053", "service.resource.method.cannot.be.extern"),
    OBJECT_INIT_FUNCTION_CANNOT_BE_EXTERN("BCE2054", "object.init.function.cannot.be.extern"),
    GLOBAL_VARIABLE_CYCLIC_DEFINITION("BCE2055", "global.variable.cyclic.reference"),
    CANNOT_FIND_ERROR_TYPE("BCE2056", "cannot.find.error.constructor.for.type"),
    INVALID_PACKAGE_NAME_QUALIFER("BCE2057", "invalid.package.name.qualifier"),
    INVALID_FIELD_ACCESS_EXPRESSION("BCE2058", "invalid.char.colon.in.field.access.expr"),
    VARIABLE_DECL_WITH_VAR_WITHOUT_INITIALIZER("BCE2059", "variable.decl.with.var.without.initializer"),

    REQUIRED_PARAM_DEFINED_AFTER_DEFAULTABLE_PARAM("BCE2060", "required.param.not.allowed.after.defaultable.param"),
    POSITIONAL_ARG_DEFINED_AFTER_NAMED_ARG("BCE2061", "positional.arg.defined.after.named.arg"),
    REST_ARG_DEFINED_AFTER_NAMED_ARG("BCE2062", "rest.arg.defined.after.named.arg"),
    MISSING_REQUIRED_PARAMETER("BCE2063", "missing.required.parameter"),
    OBJECT_CTOR_INIT_CANNOT_HAVE_PARAMETERS("BCE2064", "object.constructor.init.function.cannot.have.parameters"),
    OBJECT_CTOR_DOES_NOT_SUPPORT_TYPE_REFERENCE_MEMBERS(
            "BCE2065", "object.constructor.does.not.support.type.reference.members"),

    INCOMPATIBLE_TYPES("BCE2066", "incompatible.types"),
    INCOMPATIBLE_TYPES_SPREAD_OP("BCE2067", "incompatible.types.spread.op"),
    INCOMPATIBLE_TYPES_FIELD("BCE2068", "incompatible.types.field"),
    UNKNOWN_TYPE("BCE2069", "unknown.type"),
    BINARY_OP_INCOMPATIBLE_TYPES("BCE2070", "binary.op.incompatible.types"),
    UNARY_OP_INCOMPATIBLE_TYPES("BCE2071", "unary.op.incompatible.types"),
    SELF_REFERENCE_VAR("BCE2072", "self.reference.var"),
    UNSUPPORTED_WORKER_SEND_POSITION("BCE2073", "unsupported.worker.send.position"),
    INVALID_WORKER_RECEIVE_POSITION("BCE2074", "invalid.worker.receive.position"),
    UNDEFINED_WORKER("BCE2075", "undefined.worker"),
    INVALID_WORKER_JOIN_RESULT_TYPE("BCE2076", "invalid.worker.join.result.type"),
    INVALID_WORKER_TIMEOUT_RESULT_TYPE("BCE2077", "invalid.worker.timeout.result.type"),
    ILLEGAL_WORKER_REFERENCE_AS_A_VARIABLE_REFERENCE("BCE2078", "illegal.worker.reference.as.a.variable.reference"),
    INCOMPATIBLE_TYPE_CONSTRAINT("BCE2079", "incompatible.type.constraint"),
    USAGE_OF_WORKER_WITHIN_LOCK_IS_PROHIBITED("BCE2080", "usage.of.worker.within.lock.is.prohibited"),
    USAGE_OF_START_WITHIN_LOCK_IS_PROHIBITED("BCE2081", "usage.of.start.within.lock.is.prohibited"),
    WORKER_SEND_RECEIVE_PARAMETER_COUNT_MISMATCH("BCE2082", "worker.send.receive.parameter.count.mismatch"),
    INVALID_WORKER_INTERACTION("BCE2083", "worker.invalid.worker.interaction"),
    WORKER_INTERACTIONS_ONLY_ALLOWED_BETWEEN_PEERS("BCE2084", "worker.interactions.only.allowed.between.peers"),
    WORKER_SEND_AFTER_RETURN("BCE2085", "worker.send.after.return"),
    WORKER_RECEIVE_AFTER_RETURN("BCE2086", "worker.receive.after.return"),
    EXPLICIT_WORKER_CANNOT_BE_DEFAULT("BCE2087", "explicit.worker.cannot.be.default"),
    INVALID_MULTIPLE_FORK_JOIN_SEND("BCE2088", "worker.multiple.fork.join.send"),
    INCOMPATIBLE_TYPE_REFERENCE("BCE2089", "incompatible.type.reference"),
    INCOMPATIBLE_TYPE_REFERENCE_NON_PUBLIC_MEMBERS("BCE2090", "incompatible.type.reference.non.public.members"),
    INCOMPATIBLE_RECORD_TYPE_REFERENCE("BCE2091", "incompatible.record.type.reference"),
    REDECLARED_TYPE_REFERENCE("BCE2092", "redeclared.type.reference"),
    REDECLARED_FUNCTION_FROM_TYPE_REFERENCE("BCE2093", "redeclared.function.from.type.reference"),
    REFERRED_FUNCTION_SIGNATURE_MISMATCH("BCE2094", "referred.function.signature.mismatch"),

    INVOKABLE_MUST_RETURN("BCE2095", "invokable.must.return"),
    MAIN_SHOULD_BE_PUBLIC("BCE2096", "main.should.be.public"),
    INVALID_MAIN_PARAMS_TYPE("BCE2097", "invalid.main.params.type"),
    MAIN_RETURN_SHOULD_BE_ERROR_OR_NIL("BCE2098", "main.return.should.be.error.or.nil"),
    MODULE_INIT_CANNOT_BE_PUBLIC("BCE2099", "module.init.cannot.be.public"),
    MODULE_INIT_CANNOT_HAVE_PARAMS("BCE2100", "module.init.cannot.have.params"),
    MODULE_INIT_RETURN_SHOULD_BE_ERROR_OR_NIL("BCE2101", "module.init.return.should.be.error.or.nil"),
    ATLEAST_ONE_WORKER_MUST_RETURN("BCE2102", "atleast.one.worker.must.return"),
    FORK_JOIN_WORKER_CANNOT_RETURN("BCE2103", "fork.join.worker.cannot.return"),
    FORK_JOIN_INVALID_WORKER_COUNT("BCE2104", "fork.join.invalid.worker.count"),
    INVALID_FOR_JOIN_SYNTAX_EMPTY_FORK("BCE2105", "fork.join.syntax.empty.fork"),
    UNREACHABLE_CODE("BCE2106", "unreachable.code"),
    CONTINUE_CANNOT_BE_OUTSIDE_LOOP("BCE2107", "continue.cannot.be.outside.loop"),
    BREAK_CANNOT_BE_OUTSIDE_LOOP("BCE2108", "break.cannot.be.outside.loop"),

    EXPECTED_RECORD_TYPE_AS_INCLUDED_PARAMETER("BCE2113", "expected.a.record.type.as.an.included.parameter"),
    DEFAULTABLE_PARAM_DEFINED_AFTER_INCLUDED_RECORD_PARAM(
            "BCE2114", "defaultable.param.not.allowed.after.included.record.param"),
    REQUIRED_PARAM_DEFINED_AFTER_INCLUDED_RECORD_PARAM(
            "BCE2115", "required.param.not.allowed.after.included.record.param"),
    INCOMPATIBLE_SUB_TYPE_FIELD("BCE2116", "incompatible.sub.type.field"),
    MISSING_KEY_EXPR_IN_MEMBER_ACCESS_EXPR("BCE2117", "missing.key.expr.in.member.access.expr"),
    FIELD_ACCESS_CANNOT_BE_USED_TO_ACCESS_OPTIONAL_FIELDS(
            "BCE2118", "field.access.cannot.be.used.to.access.optional.fields"),
    UNDECLARED_FIELD_IN_RECORD("BCE2119", "undeclared.field.in.record"),
    INVALID_FIELD_ACCESS_IN_RECORD_TYPE("BCE2120", "invalid.field.access.in.record.type"),
    UNDECLARED_AND_NILABLE_FIELDS_IN_UNION_OF_RECORDS("BCE2121", "undeclared.and.nilable.fields.in.union.of.records"),
    UNDECLARED_FIELD_IN_UNION_OF_RECORDS("BCE2122", "undeclared.field.in.union.of.records"),
    NILABLE_FIELD_IN_UNION_OF_RECORDS("BCE2123", "nilable.field.in.union.of.records"),
    ALREADY_INITIALIZED_SYMBOL("BCE2124", "already.initialized.symbol"),
    ARRAY_LENGTH_GREATER_THAT_2147483637_NOT_YET_SUPPORTED(
            "BCE2125", "array.length.greater.that.2147483637.not.yet.supported"),
    INVALID_ARRAY_LENGTH("BCE2126", "invalid.array.length"),
    CANNOT_RESOLVE_CONST("BCE2127", "cannot.resolve.const"),
    ALREADY_INITIALIZED_SYMBOL_WITH_ANOTHER("BCE2128", "already.initialized.symbol.with.another"),
    CONSTANT_CYCLIC_REFERENCE("BCE2131", "constant.cyclic.reference"),
    INCOMPATIBLE_TYPES_LIST_SPREAD_OP("BCE2132", "incompatible.types.list.spread.op"),
    INVALID_SPREAD_OP_FIXED_LENGTH_LIST_EXPECTED("BCE2133", "invalid.spread.operator.fixed.length.list.expected"),
    INVALID_SPREAD_OP_FIXED_MEMBER_EXPECTED("BCE2134", "invalid.spread.operator.fixed.member.expected"),
    CANNOT_INFER_TYPE_FROM_SPREAD_OP("BCE2135", "cannot.infer.type.from.spread.op"),
    TUPLE_AND_EXPRESSION_SIZE_DOES_NOT_MATCH("BCE2136", "tuple.and.expression.size.does.not.match"),
    CANNOT_SPECIFY_NAMED_ARG_FOR_FIELD_OF_INCLUDED_RECORD_WHEN_ARG_SPECIFIED_FOR_INCLUDED_RECORD("BCE2137",
            "cannot.specify.named.argument.for.field.of.included.record.when.arg.specified.for.included.record"),

    //Transaction related error codes
    ROLLBACK_CANNOT_BE_OUTSIDE_TRANSACTION_BLOCK("BCE2300", "rollback.cannot.be.outside.transaction.block"),
    COMMIT_CANNOT_BE_OUTSIDE_TRANSACTION_BLOCK("BCE2301", "commit.cannot.be.outside.transaction.block"),
    RETRY_CANNOT_BE_OUTSIDE_TRANSACTION_BLOCK("BCE2302", "retry.cannot.be.outside.transaction.block"),
    BREAK_CANNOT_BE_USED_TO_EXIT_TRANSACTION("BCE2303", "break.statement.cannot.be.used.to.exit.from.a.transaction"),
    CONTINUE_CANNOT_BE_USED_TO_EXIT_TRANSACTION(
            "BCE2304", "continue.statement.cannot.be.used.to.exit.from.a.transaction"),
    CHECK_EXPRESSION_INVALID_USAGE_WITHIN_TRANSACTION_BLOCK(
            "BCE2305", "check.expression.invalid.usage.within.transaction.block"),
    RETURN_CANNOT_BE_USED_TO_EXIT_TRANSACTION("BCE2306", "return.statement.cannot.be.used.to.exit.from.a.transaction"),
    DONE_CANNOT_BE_USED_TO_EXIT_TRANSACTION("BCE2307", "done.statement.cannot.be.used.to.exit.from.a.transaction"),
    INVALID_RETRY_COUNT("BCE2308", "invalid.retry.count"),
    INVALID_COMMIT_COUNT("BCE2309", "invalid.commit.count"),
    INVALID_ROLLBACK_COUNT("BCE2310", "invalid.rollback.count"),
    INVALID_TRANSACTION_HANDLER_ARGS("BCE2311", "invalid.transaction.handler.args"),
    INVALID_TRANSACTION_HANDLER_SIGNATURE("BCE2312", "invalid.transaction.handler.signature"),
    LAMBDA_REQUIRED_FOR_TRANSACTION_HANDLER("BCE2313", "lambda.required.for.transaction.handler"),
    TRANSACTION_CANNOT_BE_USED_WITHIN_HANDLER("BCE2314", "transaction.cannot.be.used.within.handler"),
    TRANSACTION_CANNOT_BE_USED_WITHIN_TRANSACTIONAL_SCOPE(
            "BCE2315", "transaction.cannot.be.used.within.transactional.scope"),
    TRANSACTIONAL_FUNC_INVOKE_PROHIBITED("BCE2316", "transactional.function.prohibited.outside.transactional.scope"),
    TRANSACTIONAL_WORKER_OUT_OF_TRANSACTIONAL_SCOPE(
            "BCE2317", "transactional.worker.prohibited.outside.transactional.scope"),

    NESTED_TRANSACTIONS_ARE_INVALID("BCE2318", "nested.transactions.are.invalid"),
    INVALID_FUNCTION_POINTER_ASSIGNMENT_FOR_HANDLER("BCE2319", "invalid.function.pointer.assignment.for.handler"),
    USAGE_OF_START_WITHIN_TRANSACTION_IS_PROHIBITED("BCE2320", "usage.of.start.within.transaction.is.prohibited"),
    ROLLBACK_CANNOT_BE_WITHIN_TRANSACTIONAL_FUNCTION("BCE2321", "rollback.cannot.be.within.transactional.function"),
    COMMIT_CANNOT_BE_WITHIN_TRANSACTIONAL_FUNCTION("BCE2322", "commit.cannot.be.within.transactional.function"),
    MAX_ONE_COMMIT_ROLLBACK_ALLOWED_WITHIN_A_BRANCH("BCE2323", "max.one.commit.rollback.allowed.within.branch"),
    COMMIT_NOT_ALLOWED("BCE2324", "commit.not.allowed"),
    ROLLBACK_NOT_ALLOWED("BCE2325", "rollback.not.allowed"),
    INCOMPATIBLE_TYPE_IN_SELECT_CLAUSE("BCE2326", "incompatible.type.in.select.clause"),

    // Service, endpoint related errors codes
    SERVICE_INVALID_OBJECT_TYPE("BCE2400", "service.invalid.object.type"),
    SERVICE_INVALID_ENDPOINT_TYPE("BCE2401", "service.invalid.endpoint.type"),
    SERVICE_FUNCTION_INVALID_MODIFIER("BCE2402", "service.function.invalid.modifier"),
    SERVICE_FUNCTION_INVALID_INVOCATION("BCE2403", "service.function.invalid.invocation"),
    SERVICE_SERVICE_TYPE_REQUIRED_ANONYMOUS("BCE2404", "service.service.type.required.anonymous"),

    ENDPOINT_OBJECT_TYPE_REQUIRED("BCE2405", "endpoint.object.type.required"),
    ENDPOINT_OBJECT_NEW_HAS_PARAM("BCE2406", "endpoint.object.new.has.param"),
    ENDPOINT_INVALID_TYPE("BCE2407", "endpoint.invalid.type"),
    ENDPOINT_INVALID_TYPE_NO_FUNCTION("BCE2408", "endpoint.invalid.type.no.function"),
    ENDPOINT_SPI_INVALID_FUNCTION("BCE2409", "endpoint.spi.invalid.function"),

    RESOURCE_METHODS_ARE_ONLY_ALLOWED_IN_SERVICE_OR_CLIENT_OBJECTS(
            "BCE2411", "resource.methods.are.only.allowed.in.service.or.client.objects"),
    RESOURCE_FUNCTION_INVALID_RETURN_TYPE("BCE2412", "resource.function.invalid.return.type"),
    REMOTE_IN_NON_OBJECT_FUNCTION("BCE2413", "remote.in.non.object.function"),
    INVALID_LISTENER_VARIABLE("BCE2414", "invalid.listener.var"),
    INVALID_LISTENER_ATTACHMENT("BCE2415", "invalid.listener.attachment"),

    ENDPOINT_NOT_SUPPORT_REGISTRATION("BCE2416", "endpoint.not.support.registration"),
    INVALID_ACTION_INVOCATION_SYNTAX("BCE2417", "invalid.action.invocation.syntax"),
    INVALID_METHOD_INVOCATION_SYNTAX("BCE2418", "invalid.method.invocation.syntax"),
    INVALID_INIT_INVOCATION("BCE2419", "invalid.init.invocation"),
    INVALID_RESOURCE_FUNCTION_INVOCATION("BCE2420", "invalid.resource.function.invocation"),
    INVALID_ACTION_INVOCATION("BCE2421", "invalid.action.invocation"),
    INVALID_FUNCTION_POINTER_INVOCATION_WITH_TYPE("BCE2422", "invalid.function.pointer.invocation.with.type"),

    TYPE_CAST_NOT_YET_SUPPORTED("BCE2423", "type.cast.not.yet.supported.for.type"),
    LET_EXPRESSION_NOT_YET_SUPPORTED_RECORD_FIELD("BCE2424", "let.expression.not.yet.supported.record.field"),
    LET_EXPRESSION_NOT_YET_SUPPORTED_OBJECT_FIELD("BCE2425", "let.expression.not.yet.supported.object.field"),

    // Cast and conversion related codes
    INCOMPATIBLE_TYPES_CAST("BCE2500", "incompatible.types.cast"),
    INCOMPATIBLE_TYPES_CAST_WITH_SUGGESTION("BCE2501", "incompatible.types.cast.with.suggestion"),
    INCOMPATIBLE_TYPES_CONVERSION("BCE2502", "incompatible.types.conversion"),
    INCOMPATIBLE_TYPES_CONVERSION_WITH_SUGGESTION("BCE2503", "incompatible.types.conversion.with.suggestion"),
    UNSAFE_CAST_ATTEMPT("BCE2504", "unsafe.cast.attempt"),

    INVALID_LITERAL_FOR_TYPE("BCE2506", "invalid.literal.for.type"),
    INCOMPATIBLE_MAPPING_CONSTRUCTOR("BCE2507", "incompatible.mapping.constructor.expression"),
    MAPPING_CONSTRUCTOR_COMPATIBLE_TYPE_NOT_FOUND("BCE2508", "mapping.constructor.compatible.type.not.found"),
    CANNOT_INFER_TYPES_FOR_TUPLE_BINDING("BCE2509", "cannot.infer.types.for.tuple.binding"),
    INVALID_LITERAL_FOR_MATCH_PATTERN("BCE2510", "invalid.literal.for.match.pattern"),
    INVALID_EXPR_WITH_TYPE_GUARD_FOR_MATCH_PATTERN("BCE2511", "invalid.expr.with.type.guard.for.match"),
    ARRAY_LITERAL_NOT_ALLOWED("BCE2512", "array.literal.not.allowed"),
    STRING_TEMPLATE_LIT_NOT_ALLOWED("BCE2513", "string.template.literal.not.allowed"),
    INVALID_RECORD_LITERAL_KEY("BCE2514", "invalid.record.literal.key"),
    INVALID_RECORD_LITERAL_IDENTIFIER_KEY("BCE2515", "invalid.record.literal.identifier.key"),
    INVALID_FIELD_NAME_RECORD_LITERAL("BCE2516", "invalid.field.name.record.lit"),
    REST_FIELD_NOT_ALLOWED_IN_CLOSED_RECORDS("BCE2517", "rest.field.not.allowed"),
    OPEN_RECORD_CONSTRAINT_NOT_ALLOWED("BCE2518", "open.record.constraint.not.allowed"),
    INVALID_RECORD_REST_DESCRIPTOR("BCE2519", "invalid.record.rest.descriptor"),
    MISSING_REQUIRED_RECORD_FIELD("BCE2520", "missing.required.record.field"),
    DEFAULT_VALUES_NOT_ALLOWED_FOR_OPTIONAL_FIELDS("BCE2521", "default.values.not.allowed.for.optional.fields"),
    INVALID_FUNCTION_POINTER_INVOCATION("BCE2522", "invalid.function.pointer.invocation"),
    AMBIGUOUS_TYPES("BCE2523", "ambiguous.type"),

    TOO_MANY_ARGS_FUNC_CALL("BCE2524", "too.many.args.call"),
    ASSIGNMENT_COUNT_MISMATCH("BCE2525", "assignment.count.mismatch"),
    ASSIGNMENT_REQUIRED("BCE2526", "assignment.required"),
    MULTI_VAL_IN_SINGLE_VAL_CONTEXT("BCE2527", "multi.value.in.single.value.context"),
    MULTI_VAL_EXPR_IN_SINGLE_VAL_CONTEXT("BCE2528", "multi.valued.expr.in.single.valued.context"),
    DOES_NOT_RETURN_VALUE("BCE2529", "does.not.return.value"),
    FUNC_DEFINED_ON_NOT_SUPPORTED_TYPE("BCE2530", "func.defined.on.not.supported.type"),
    FUNC_DEFINED_ON_NON_LOCAL_TYPE("BCE2531", "func.defined.on.non.local.type"),
    INVALID_OBJECT_CONSTRUCTOR("BCE2532", "invalid.object.constructor"),
    RECORD_INITIALIZER_INVOKED("BCE2533", "explicit.invocation.of.record.init.is.not.allowed"),
    PKG_ALIAS_NOT_ALLOWED_HERE("BCE2534", "pkg.alias.not.allowed.here"),

    MULTI_VALUE_RETURN_EXPECTED("BCE2535", "multi.value.return.expected"),
    SINGLE_VALUE_RETURN_EXPECTED("BCE2536", "single.value.return.expected"),
    TOO_MANY_RETURN_VALUES("BCE2537", "return.value.too.many"),
    NOT_ENOUGH_RETURN_VALUES("BCE2538", "return.value.not.enough"),
    INVALID_FUNCTION_INVOCATION("BCE2539", "invalid.function.invocation"),
    INVALID_FUNCTION_INVOCATION_WITH_NAME("BCE2540", "invalid.function.invocation.with.name"),
    DUPLICATE_NAMED_ARGS("BCE2541", "duplicate.named.args"),
    INVALID_DEFAULT_PARAM_VALUE("BCE2542", "invalid.default.param.value"),

    DUPLICATED_ERROR_CATCH("BCE2543", "duplicated.error.catch"),

    NO_NEW_VARIABLES_VAR_ASSIGNMENT("BCE2544", "no.new.variables.var.assignment"),
    INVALID_VARIABLE_ASSIGNMENT("BCE2545", "invalid.variable.assignment"),
    INVALID_ASSIGNMENT_DECLARATION_FINAL("BCE2546", "invalid.variable.assignment.declaration.final"),
    CANNOT_ASSIGN_VALUE_FINAL("BCE2547", "cannot.assign.value.to.final.field"),
    CANNOT_ASSIGN_VALUE_TO_POTENTIALLY_INITIALIZED_FINAL(
            "BCE2548", "cannot.assign.value.to.potentially.initialized.final"),
    CANNOT_ASSIGN_VALUE_FUNCTION_ARGUMENT("BCE2549", "cannot.assign.value.to.function.argument"),
    CANNOT_ASSIGN_VALUE_ENDPOINT("BCE2550", "cannot.assign.value.to.endpoint"),
    CANNOT_UPDATE_READONLY_VALUE_OF_TYPE("BCE2551", "cannot.update.readonly.value.of.type"),
    CANNOT_UPDATE_READONLY_RECORD_FIELD("BCE2552", "cannot.update.readonly.record.field"),
    CANNOT_UPDATE_FINAL_OBJECT_FIELD("BCE2553", "cannot.update.final.object.field"),
    UNSUPPORTED_MULTILEVEL_CLOSURES("BCE2554", "unsupported.multilevel.closures"),

    OPERATION_DOES_NOT_SUPPORT_MEMBER_ACCESS("BCE2555", "operation.does.not.support.member.access"),
    OPERATION_DOES_NOT_SUPPORT_FIELD_ACCESS("BCE2556", "operation.does.not.support.field.access"),
    OPERATION_DOES_NOT_SUPPORT_FIELD_ACCESS_FOR_ASSIGNMENT(
            "BCE2557", "operation.does.not.support.field.access.for.assignment"),
    OPERATION_DOES_NOT_SUPPORT_OPTIONAL_FIELD_ACCESS("BCE2558", "operation.does.not.support.optional.field.access"),
    OPERATION_DOES_NOT_SUPPORT_FIELD_ACCESS_FOR_NON_REQUIRED_FIELD(
            "BCE2559", "operation.does.not.support.field.access.for.non.required.field"),
    OPERATION_DOES_NOT_SUPPORT_OPTIONAL_FIELD_ACCESS_FOR_FIELD(
            "BCE2560", "operation.does.not.support.optional.field.access.for.field"),
    OPERATION_DOES_NOT_SUPPORT_MEMBER_ACCESS_FOR_ASSIGNMENT(
            "BCE2561", "operation.does.not.support.member.access.for.assignment"),
    INVALID_MEMBER_ACCESS_EXPR_STRUCT_FIELD_ACCESS("BCE2562", "invalid.member.access.expr.struct.field.access"),
    INVALID_MEMBER_ACCESS_EXPR_TUPLE_FIELD_ACCESS("BCE2563", "invalid.member.access.expr.tuple.field.access"),
    INVALID_TUPLE_MEMBER_ACCESS_EXPR("BCE2564", "invalid.tuple.member.access.expr"),
    INVALID_RECORD_MEMBER_ACCESS_EXPR("BCE2565", "invalid.record.member.access.expr"),
    INVALID_ENUM_EXPR("BCE2566", "invalid.enum.expr"),
    INVALID_EXPR_IN_MATCH_STMT("BCE2567", "invalid.expr.in.match.stmt"),
    INVALID_PATTERN_CLAUSES_IN_MATCH_STMT("BCE2568", "invalid.pattern.clauses.in.match.stmt"),
    STATIC_MATCH_ONLY_SUPPORTS_ANYDATA("BCE2569", "static.value.match.only.supports.anydata"),
    USAGE_OF_UNINITIALIZED_VARIABLE("BCE2570", "usage.of.uninitialized.variable"),
    UNINITIALIZED_VARIABLE("BCE2571", "uninitialized.variable"),
    CONTAINS_UNINITIALIZED_FIELDS("BCE2572", "uninitialized.object.fields"),
    INVALID_FUNCTION_CALL_WITH_UNINITIALIZED_VARIABLES("BCE2573",
                                                       "invalid.function.call.with.uninitialized.variables"),
    INVALID_ANY_VAR_DEF("BCE2574", "invalid.any.var.def"),
    INVALID_RECORD_LITERAL("BCE2575", "invalid.record.literal"),
    INVALID_FIELD_IN_RECORD_BINDING_PATTERN("BCE2576", "invalid.field.in.record.binding.pattern"),
    INVALID_RECORD_LITERAL_BINDING_PATTERN("BCE2577", "invalid.record.literal.in.binding.pattern"),
    DUPLICATE_KEY_IN_RECORD_LITERAL("BCE2578", "duplicate.key.in.record.literal"),
    DUPLICATE_KEY_IN_TABLE_LITERAL("BCE2579", "duplicate.key.in.table.literal"),
    DUPLICATE_KEY_IN_RECORD_LITERAL_SPREAD_OP("BCE2580", "duplicate.key.in.record.literal.spread.op"),
    POSSIBLE_DUPLICATE_OF_FIELD_SPECIFIED_VIA_SPREAD_OP(
            "BCE2581", "possible.duplicate.of.field.specified.via.spread.op"),
    SPREAD_FIELD_MAY_DULPICATE_ALREADY_SPECIFIED_KEYS("BCE2582", "spread.field.may.duplicate.already.specified.keys"),
    MULTIPLE_INCLUSIVE_TYPES("BCE2583", "multiple.inclusive.types"),
    INVALID_ARRAY_LITERAL("BCE2584", "invalid.array.literal"),
    INVALID_TUPLE_LITERAL("BCE2585", "invalid.tuple.literal"),
    INVALID_LIST_CONSTRUCTOR_ELEMENT_TYPE("BCE2586", "invalid.list.constructor.type"),
    INVALID_ARRAY_ELEMENT_TYPE("BCE2587", "invalid.array.element.type"),
    INVALID_LIST_BINDING_PATTERN("BCE2588", "invalid.list.binding.pattern"),
    INVALID_LIST_BINDING_PATTERN_DECL("BCE2589", "invalid.list.binding.pattern.decl"),
    INVALID_LIST_BINDING_PATTERN_INFERENCE("BCE2590", "invalid.list.binding.pattern.inference"),
    MISMATCHING_ARRAY_LITERAL_VALUES("BCE2591", "mismatching.array.literal.values"),
    CLOSED_ARRAY_TYPE_NOT_INITIALIZED("BCE2592", "closed.array.type.not.initialized"),
    INVALID_LIST_MEMBER_ACCESS_EXPR("BCE2593", "invalid.list.member.access.expr"),
    INVALID_ARRAY_MEMBER_ACCESS_EXPR("BCE2594", "invalid.array.member.access.expr"),
    CANNOT_INFER_SIZE_ARRAY_SIZE_FROM_THE_CONTEXT("BCE2595",
            "length.of.the.array.cannot.be.inferred.from.the.context"),
    INVALID_SORT_FUNC_RETURN_TYPE("BCE2596", "invalid.key.func.return.type"),
    INVALID_SORT_ARRAY_MEMBER_TYPE("BCE2597", "invalid.sort.array.member.type"),
    // TODO Maryam remove list array tuple and use first only
    INDEX_OUT_OF_RANGE("BCE2598", "index.out.of.range"),
    LIST_INDEX_OUT_OF_RANGE("BCE2599", "list.index.out.of.range"),
    ARRAY_INDEX_OUT_OF_RANGE("BCE2600", "array.index.out.of.range"),
    TUPLE_INDEX_OUT_OF_RANGE("BCE2601", "tuple.index.out.of.range"),
    INVALID_ARRAY_SIZE_REFERENCE("BCE2602", "invalid.array.size.reference"),
    INVALID_TYPE_FOR_REST_DESCRIPTOR("BCE2603", "invalid.type.for.rest.descriptor"),
    INVALID_TYPE_NEW_LITERAL("BCE2604", "invalid.type.new.literal"),
    INVALID_USAGE_OF_KEYWORD("BCE2605", "invalid.usage.of.keyword"),
    INVALID_TYPE_OBJECT_CONSTRUCTOR("BCE2606", "invalid.type.object.constructor"),

    INVALID_RECORD_BINDING_PATTERN("BCE2607", "invalid.record.binding.pattern"),
    NO_MATCHING_RECORD_REF_PATTERN("BCE2608", "no.matching.record.ref.found"),
    MULTIPLE_RECORD_REF_PATTERN_FOUND("BCE2609", "multiple.matching.record.ref.found"),
    NOT_ENOUGH_PATTERNS_TO_MATCH_RECORD_REF("BCE2610", "not.enough.patterns.to.match.record.ref"),
    INVALID_TYPE_DEFINITION_FOR_RECORD_VAR("BCE2611", "invalid.type.definition.for.record.var"),

    INVALID_ERROR_BINDING_PATTERN("BCE2612", "invalid.error.binding.pattern"),
    INVALID_ERROR_REASON_BINDING_PATTERN("BCE2613", "invalid.error.reason.binding.pattern"),
    INVALID_ERROR_REST_BINDING_PATTERN("BCE2614", "invalid.error.rest.binding.pattern"),
    INVALID_TYPE_DEFINITION_FOR_ERROR_VAR("BCE2615", "invalid.type.definition.for.error.var"),
    INVALID_ERROR_MATCH_PATTERN("BCE2616", "invalid.error.match.pattern"),
    DUPLICATE_VARIABLE_IN_BINDING_PATTERN("BCE2617", "duplicate.variable.in.binding.pattern"),
    INVALID_VARIABLE_REFERENCE_IN_BINDING_PATTERN("BCE2618", "invalid.variable.reference.in.binding.pattern"),
    CANNOT_ASSIGN_VALUE_TO_TYPE_DEF("BCE2619", "cannot.assign.value.to.type.def"),

    INVALID_NAMESPACE_PREFIX("BCE2620", "invalid.namespace.prefix"),
    XML_TAGS_MISMATCH("BCE2621", "mismatching.xml.start.end.tags"),
    XML_ATTRIBUTE_MAP_UPDATE_NOT_ALLOWED("BCE2622", "xml.attribute.map.update.not.allowed"),
    XML_QNAME_UPDATE_NOT_ALLOWED("BCE2623", "xml.qname.update.not.allowed"),
    INVALID_NAMESPACE_DECLARATION("BCE2624", "invalid.namespace.declaration"),
    CANNOT_UPDATE_XML_SEQUENCE("BCE2625", "cannot.update.xml.sequence"),
    INVALID_XML_NS_INTERPOLATION("BCE2626", "invalid.xml.ns.interpolation"),
    CANNOT_FIND_XML_NAMESPACE("BCE2627", "cannot.find.xml.namespace.prefix"),
    UNSUPPORTED_METHOD_INVOCATION_XML_NAV("BCE2628", "method.invocation.in.xml.navigation.expressions.not.supported"),
    DEPRECATED_XML_ATTRIBUTE_ACCESS("BCE2629", "deprecated.xml.attribute.access.expression"),
    UNSUPPORTED_MEMBER_ACCESS_IN_XML_NAVIGATION("BCE2630",
                                                "member.access.within.xml.navigation.expression.not.supported"),

    UNDEFINED_ANNOTATION("BCE2631", "undefined.annotation"),
    ANNOTATION_NOT_ALLOWED("BCE2632", "annotation.not.allowed"),
    ANNOTATION_ATTACHMENT_CANNOT_HAVE_A_VALUE("BCE2633", "annotation.attachment.cannot.have.a.value"),
    ANNOTATION_ATTACHMENT_REQUIRES_A_VALUE("BCE2634", "annotation.attachment.requires.a.value"),
    ANNOTATION_ATTACHMENT_CANNOT_SPECIFY_MULTIPLE_VALUES(
            "BCE2635", "annotation.attachment.cannot.specify.multiple.values"),
    ANNOTATION_INVALID_TYPE("BCE2636", "annotation.invalid.type"),
    ANNOTATION_INVALID_CONST_TYPE("BCE2637", "annotation.invalid.const.type"),
    ANNOTATION_REQUIRES_CONST("BCE2638", "annotation.requires.const"),
    INCOMPATIBLE_TYPES_ARRAY_FOUND("BCE2639", "incompatible.types.array.found"),
    CANNOT_GET_ALL_FIELDS("BCE2640", "cannot.get.all.fields"),

    INVALID_DOCUMENTATION_IDENTIFIER("BCE2641", "invalid.documentation.identifier"),

    OPERATOR_NOT_SUPPORTED("BCE2642", "operator.not.supported"),
    OPERATOR_NOT_ALLOWED_VARIABLE("BCE2643", "operator.not.allowed.variable"),
    NEVER_TYPE_NOT_ALLOWED_FOR_REQUIRED_DEFAULTABLE_PARAMS("BCE2644",
                                               "never.type.not.allowed.for.required.and.defaultable.params"),
    INVALID_CLIENT_REMOTE_METHOD_CALL("BCE2645", "invalid.client.remote.method.call"),
    NEVER_TYPED_VAR_DEF_NOT_ALLOWED("BCE2646", "never.typed.var.def.not.allowed"),
    NEVER_TYPED_OBJECT_FIELD_NOT_ALLOWED("BCE2647", "never.typed.object.field.not.allowed"),

    CANNOT_USE_TYPE_INCLUSION_WITH_MORE_THAN_ONE_OPEN_RECORD_WITH_DIFFERENT_REST_DESCRIPTOR_TYPES("BCE2650",
          "cannot.use.type.inclusion.with.more.than.one.open.record.with.different.rest.descriptor.types"),
    INVALID_METHOD_CALL_EXPR_ON_FIELD("BCE2651", "invalid.method.call.expr.on.field"),
    INCOMPATIBLE_TYPE_WAIT_FUTURE_EXPR("BCE2652", "incompatible.type.wait.future.expr"),
    INVALID_FIELD_BINDING_PATTERN_WITH_NON_REQUIRED_FIELD("BCE2653",
            "invalid.field.binding.pattern.with.non.required.field"),
    INFER_SIZE_ONLY_SUPPORTED_IN_FIRST_DIMENSION("BCE2654", "infer.size.only.supported.in.the.first.dimension"),

    // Error codes related to iteration.
    ITERABLE_NOT_SUPPORTED_COLLECTION("BCE2800", "iterable.not.supported.collection"),
    ITERABLE_NOT_SUPPORTED_OPERATION("BCE2801", "iterable.not.supported.operation"),
    ITERABLE_TOO_MANY_VARIABLES("BCE2802", "iterable.too.many.variables"),
    ITERABLE_NOT_ENOUGH_VARIABLES("BCE2803", "iterable.not.enough.variables"),
    ITERABLE_TOO_MANY_RETURN_VARIABLES("BCE2804", "iterable.too.many.return.args"),
    ITERABLE_NOT_ENOUGH_RETURN_VARIABLES("BCE2805", "iterable.not.enough.return.args"),
    ITERABLE_LAMBDA_REQUIRED("BCE2806", "iterable.lambda.required"),
    ITERABLE_LAMBDA_TUPLE_REQUIRED("BCE2807", "iterable.lambda.tuple.required"),
    ITERABLE_NO_ARGS_REQUIRED("BCE2808", "iterable.no.args.required"),
    ITERABLE_LAMBDA_INCOMPATIBLE_TYPES("BCE2809", "iterable.lambda.incompatible.types"),
    ITERABLE_RETURN_TYPE_MISMATCH("BCE2810", "iterable.return.type.mismatch"),

    // match statement related errors
    MATCH_STMT_CANNOT_GUARANTEE_A_MATCHING_PATTERN("BCE2900", "match.stmt.cannot.guarantee.a.matching.pattern"),
    MATCH_STMT_UNREACHABLE_PATTERN("BCE2901", "match.stmt.unreachable.pattern"),
    MATCH_STMT_PATTERN_ALWAYS_MATCHES("BCE2903", "match.stmt.pattern.always.matches"),

    MATCH_PATTERN_NOT_SUPPORTED("BCE2905", "match.pattern.not.supported"),
    MATCH_PATTERNS_SHOULD_CONTAIN_SAME_SET_OF_VARIABLES(
            "BCE2906", "match.patterns.should.contain.same.set.of.variables"),
    MATCH_PATTERN_CANNOT_REPEAT_SAME_VARIABLE("BCE2907", "match.pattern.cannot.repeat.same.variable"),
    REST_MATCH_PATTERN_NOT_SUPPORTED("BCE2908", "rest.match.pattern.not.supported"),
    VARIABLE_SHOULD_BE_DECLARED_AS_CONSTANT("BCE2909", "match.pattern.variable.should.declared.as.constant"),
    MATCH_STMT_CONTAINS_TWO_DEFAULT_PATTERNS("BCE2910", "match.stmt.contains.two.default.patterns"),

    THROW_STMT_NOT_SUPPORTED("BCE2911", "throw.stmt.not.supported"),
    TRY_STMT_NOT_SUPPORTED("BCE2912", "try.stmt.not.supported"),

    UNKNOWN_BUILTIN_FUNCTION("BCE2913", "unknown.builtin.method"),
    UNSUPPORTED_BUILTIN_METHOD("BCE2914", "unsupported.builtin.method"),

    // Safe navigation operator related errors
    SAFE_NAVIGATION_NOT_REQUIRED("BCE3000", "safe.navigation.not.required"),
    OPTIONAL_FIELD_ACCESS_NOT_REQUIRED_ON_LHS("BCE3001", "optional.field.access.not.required.on.lhs"),

    CHECKED_EXPR_NO_MATCHING_ERROR_RETURN_IN_ENCL_INVOKABLE(
            "BCE3032", "checked.expr.no.matching.error.return.in.encl.invokable"),

    EXPRESSION_OF_NEVER_TYPE_NOT_ALLOWED("BCE3033", "expression.of.never.type.not.allowed"),
    THIS_FUNCTION_SHOULD_PANIC("BCE3034", "this.function.should.panic"),

    FAIL_EXPR_NO_MATCHING_ERROR_RETURN_IN_ENCL_INVOKABLE(
            "BCE3035", "fail.expr.no.matching.error.return.in.encl.invokable"),
    INCOMPATIBLE_ON_FAIL_ERROR_DEFINITION("BCE3036", "on.fail.no.matching.error"),

    START_REQUIRE_INVOCATION("BCE3037", "start.require.invocation"),
    INVALID_EXPR_STATEMENT("BCE3038", "invalid.expr.statement"),
    INVALID_ACTION_INVOCATION_AS_EXPR("BCE3039", "invalid.action.invocation.as.expr"),

    // Parser error diagnostic codes
    INVALID_TOKEN("BCE3100", "invalid.token"),
    MISSING_TOKEN("BCE3101", "missing.token"),
    EXTRANEOUS_INPUT("BCE3102", "extraneous.input"),
    MISMATCHED_INPUT("BCE3103", "mismatched.input"),
    FAILED_PREDICATE("BCE3104", "failed.predicate"),
    SYNTAX_ERROR("BCE3105", "syntax.error"),
    INVALID_SHIFT_OPERATOR("BCE3106", "invalid.shift.operator"),
    UNDERSCORE_NOT_ALLOWED_AS_IDENTIFIER("BCE3107", "underscore.not.allowed.as.identifier"),

    // Streaming related codes
    INVALID_STREAM_CONSTRUCTOR("BCE3200", "invalid.stream.constructor"),
    INVALID_STREAM_CONSTRUCTOR_ITERATOR("BCE3201", "invalid.stream.constructor.iterator"),
    INVALID_STREAM_CONSTRUCTOR_CLOSEABLE_ITERATOR("BCE3202", "invalid.stream.constructor.closeable.iterator"),
    INVALID_STREAM_CONSTRUCTOR_EXP_TYPE("BCE3203", "invalid.stream.constructor.expected.type"),
    NOT_ALLOWED_STREAM_USAGE_WITH_FROM("BCE3204", "invalid.stream.usage.with.from"),
    ERROR_TYPE_EXPECTED("BCE3205", "error.type.expected"),
    MISSING_REQUIRED_METHOD_NEXT("BCE3206", "missing.required.method.next"),
    ORDER_BY_NOT_SUPPORTED("BCE3207", "order.by.not.supported"),
    INVALID_NEXT_METHOD_RETURN_TYPE("BCE3208", "invalid.next.method.return.type"),
    INVALID_UNBOUNDED_STREAM_CONSTRUCTOR_ITERATOR("BCE3209", "invalid.unbounded.stream.constructor.iterator"),

    // Table related codes
    TABLE_CONSTRAINT_INVALID_SUBTYPE("BCE3300", "invalid.table.constraint.subtype"),
    TABLE_KEY_SPECIFIER_MISMATCH("BCE3301", "table.key.specifier.mismatch"),
    KEY_SPECIFIER_SIZE_MISMATCH_WITH_KEY_CONSTRAINT("BCE3302", "key.specifier.size.mismatch.with.key.constraint"),
    KEY_SPECIFIER_MISMATCH_WITH_KEY_CONSTRAINT("BCE3303", "key.specifier.mismatch.with.key.constraint"),
    MEMBER_ACCESS_NOT_SUPPORTED_FOR_KEYLESS_TABLE("BCE3305", "member.access.not.supported.for.keyless.table"),
    INVALID_FIELD_NAMES_IN_KEY_SPECIFIER("BCE3306", "invalid.field.name.in.key.specifier"),
    MULTI_KEY_MEMBER_ACCESS_NOT_SUPPORTED("BCE3307", "multi.key.member.access.not.supported"),
    KEY_SPECIFIER_FIELD_MUST_BE_READONLY("BCE3308", "key.specifier.field.must.be.readonly"),
    KEY_SPECIFIER_FIELD_MUST_BE_REQUIRED("BCE3309", "key.specifier.field.must.be.required"),
    KEY_SPECIFIER_FIELD_MUST_BE_ANYDATA("BCE3310", "key.specifier.field.must.be.anydata"),
    KEY_SPECIFIER_FIELD_VALUE_MUST_BE_CONSTANT_EXPR("BCE3311", "key.specifier.field.value.must.be.constant.expr"),
    KEY_CONSTRAINT_NOT_SUPPORTED_FOR_TABLE_WITH_MAP_CONSTRAINT(
            "BCE3312", "key.constraint.not.supported.for.table.with.map.constraint"),
    CANNOT_INFER_MEMBER_TYPE_FOR_TABLE_DUE_AMBIGUITY("BCE3313", "cannot.infer.member.type.for.table.due.ambiguity"),
    CANNOT_INFER_MEMBER_TYPE_FOR_TABLE("BCE3314", "cannot.infer.member.type.for.table"),
    ON_CONFLICT_ONLY_WORKS_WITH_MAPS_OR_TABLES_WITH_KEY_SPECIFIER(
            "BCE3315", "on.conflict.only.works.with.map.or.tables.with.key.specifier"),
    CANNOT_UPDATE_TABLE_USING_MEMBER_ACCESS("BCE3316", "cannot.update.table.using.member.access.lvexpr"),
    KEY_SPECIFIER_EMPTY_FOR_PROVIDED_KEY_CONSTRAINT("BCE3317", "key.specifier.empty.with.key.constraint"),
    KEY_SPECIFIER_NOT_ALLOWED_FOR_TARGET_ANY("BCE3318", "key.specifier.not.allowed.for.target.any"),


    // Taint checking related codes
    ENTRY_POINT_PARAMETERS_CANNOT_BE_UNTAINTED("BCE3400", "entry.point.parameters.cannot.be.untainted"),
    TAINTED_VALUE_PASSED_TO_UNTAINTED_PARAMETER("BCE3401", "tainted.value.passed.to.untainted.parameter"),
    TAINTED_VALUE_PASSED_TO_UNTAINTED_PARAMETER_ORIGINATING_AT(
            "BCE3402", "tainted.value.passed.to.untainted.param.in.obj.method"),
    TAINTED_VALUE_PASSED_TO_GLOBAL_VARIABLE("BCE3403", "tainted.value.passed.to.global.variable"),
    TAINTED_VALUE_PASSED_TO_MODULE_OBJECT("BCE3404", "tainted.value.passed.to.module.object"),
    INVOCATION_TAINT_GLOBAL_OBJECT("BCE3405", "method.invocation.taint.global.object"),
    TAINTED_VALUE_PASSED_TO_CLOSURE_VARIABLE("BCE3406", "tainted.value.passed.to.closure.variable"),
    UNABLE_TO_PERFORM_TAINT_CHECKING_WITH_RECURSION("BCE3407", "unable.to.perform.taint.checking.with.recursion"),
    UNABLE_TO_PERFORM_TAINT_CHECKING_FOR_BUILTIN_METHOD(
            "BCE3408", "unable.to.perform.taint.checking.for.builtin.method"),
    TAINTED_RETURN_NOT_ANNOTATED_TAINTED("BCE3409", "tainted.return.not.annotated.tainted"),
    TAINTED_PARAM_NOT_ANNOTATED_TAINTED("BCE3410", "tainted.param.not.annotated.tainted"),

    // Constants related codes.
    TYPE_REQUIRED_FOR_CONST_WITH_EXPRESSIONS("BCE3500", "type.required.for.const.with.expressions"),
    CANNOT_UPDATE_CONSTANT_VALUE("BCE3501", "cannot.update.constant.value"),
    CANNOT_ASSIGN_VALUE_TO_CONSTANT("BCE3502", "cannot.assign.value.to.constant"),
    INVALID_CONST_DECLARATION("BCE3503", "invalid.const.declaration"),
    EXPRESSION_IS_NOT_A_CONSTANT_EXPRESSION("BCE3504", "expression.is.not.a.constant.expression"),
    INVALID_CONST_EXPRESSION("BCE3505", "invalid.const.expression"),
    CONSTANT_EXPRESSION_NOT_SUPPORTED("BCE3506", "const.expression.not.supported"),
    CONSTANT_DECLARATION_NOT_YET_SUPPORTED("BCE3507", "constant.declaration.not.yet.supported.for.type"),
    SELF_REFERENCE_CONSTANT("BCE3508", "self.reference.constant"),

    // Anonymous functions related codes
    ARROW_EXPRESSION_MISMATCHED_PARAMETER_LENGTH("BCE3600", "arrow.expression.mismatched.parameter.length"),
    ARROW_EXPRESSION_CANNOT_INFER_TYPE_FROM_LHS("BCE3601", "arrow.expression.cannot.infer.type.from.lhs"),
    ARROW_EXPRESSION_NOT_SUPPORTED_ITERABLE_OPERATION("BCE3602", "arrow.expression.not.supported.iterable.operation"),

    INCOMPATIBLE_TYPE_CHECK("BCE3603", "incompatible.type.check"),

    INVALID_USAGE_OF_CLONE("BCE3605", "clone.invocation.invalid"),

    // Dataflow analysis related error codes
    PARTIALLY_INITIALIZED_VARIABLE("BCE3700", "partially.initialized.variable"),

    CANNOT_INFER_TYPE("BCE3701", "cannot.infer.type"),
    CANNOT_INFER_ERROR_TYPE("BCE3702", "cannot.infer.error.type"),
    INVALID_ERROR_CONSTRUCTOR_DETAIL("BCE3703", "invalid.error.detail.rec.does.not.match"),
    INDIRECT_ERROR_CTOR_REASON_NOT_ALLOWED("BCE3704", "invalid.error.reason.argument.to.indirect.error.constructor"),
    INDIRECT_ERROR_CTOR_NOT_ALLOWED_ON_NON_CONST_REASON("BCE3705", "invalid.indirect.error.constructor.invocation"),
    INVALID_FUNCTIONAL_CONSTRUCTOR_INVOCATION("BCE3706", "invalid.functional.constructor.invocation"),
    MISSING_ERROR_DETAIL_ARG("BCE3707", "missing.error.detail.arg"),
    INVALID_ERROR_DETAIL_ARG_TYPE("BCE3708", "invalid.error.detail.arg.type"),
    UNKNOWN_DETAIL_ARG_TO_CLOSED_ERROR_DETAIL_REC("BCE3709", "unknown.error.detail.arg.to.closed.detail"),
    INVALID_ERROR_DETAIL_REST_ARG_TYPE("BCE3710", "invalid.error.detail.rest.arg"),
    UNDEFINED_ERROR_TYPE_DESCRIPTOR("BCE3711", "undefined.error.type.descriptor"),
    INVALID_ERROR_TYPE_REFERENCE("BCE3712", "invalid.error.type.reference"),
    INVALID_REST_DETAIL_ARG("BCE3713",
            "invalid.error.constructor.rest.detail.arg.on.detail.type.with.individual.fields"),
    CANNOT_BIND_UNDEFINED_ERROR_DETAIL_FIELD("BCE3714", "cannot.bind.undefined.error.detail.field"),

    // Seal inbuilt function related codes
    INCOMPATIBLE_STAMP_TYPE("BCE3800", "incompatible.stamp.type"),
    NOT_SUPPORTED_SOURCE_TYPE_FOR_STAMP("BCE3801", "not.supported.source.for.stamp"),

    // Worker flush action related error codes
    INVALID_WORKER_FLUSH("BCE3820", "invalid.worker.flush.expression"),
    INVALID_WORKER_FLUSH_FOR_WORKER("BCE3821", "invalid.worker.flush.expression.for.worker"),

    // Worker receive and send related error codes
    INVALID_TYPE_FOR_RECEIVE("BCE3840", "invalid.type.for.receive"),
    INVALID_TYPE_FOR_SEND("BCE3841", "invalid.type.for.send"),

    INVALID_USAGE_OF_RECEIVE_EXPRESSION("BCE3842", "invalid.usage.of.receive.expression"),
    INVALID_USE_OF_EXPERIMENTAL_FEATURE("BCE3843", "invalid.use.of.experimental.feature"),

    // LangLib related error codes.
    TYPE_PARAM_OUTSIDE_LANG_MODULE("BCE3900", "type.param.outside.lang.module"),
    BUILTIN_SUBTYPE_OUTSIDE_LANG_MODULE("BCE3901", "builtin.subtype.outside.lang.module"),
    ISOLATED_PARAM_OUTSIDE_LANG_MODULE("BCE3902", "isolated.param.outside.lang.module"),
    ISOLATED_PARAM_USED_WITH_INVALID_TYPE("BCE3903", "isolated.param.used.with.invalid.type"),
    ISOLATED_PARAM_USED_IN_A_NON_ISOLATED_FUNCTION("BCE3904", "isolated.param.used.in.a.non.isolated.function"),

    INVALID_INVOCATION_LVALUE_ASSIGNMENT("BCE3905", "invalid.lvalue.lhs.of.assignment"),
    INVALID_INVOCATION_LVALUE_COMPOUND_ASSIGNMENT("BCE3906", "invalid.lvalue.lhs.of.compound.assignment"),

    IDENTIFIER_LITERAL_ONLY_SUPPORTS_ALPHANUMERICS("BCE3907", "identifier.literal.only.supports.alphanumerics"),
    INVALID_UNICODE("BCE3908", "invalid.unicode"),

    METHOD_TOO_LARGE("BCE3909", "method.too.large"),
    FILE_TOO_LARGE("BCE3910", "file.too.large"),
    CLASS_NOT_FOUND("BCE3911", "class.not.found"),
    METHOD_NOT_FOUND("BCE3912", "method.not.found"),
    CONSTRUCTOR_NOT_FOUND("BCE3913", "constructor.not.found"),
    FIELD_NOT_FOUND("BCE3914", "field.not.found"),
    OVERLOADED_METHODS("BCE3915", "overloaded.method"),
    UNSUPPORTED_PRIMITIVE_TYPE("BCE3916", "unsupported.primitive.type.reason"),
    METHOD_SIGNATURE_DOES_NOT_MATCH("BCE3917", "method.signature.not.match"),
    INVALID_ATTRIBUTE_REFERENCE("BCE3921", "invalid.attribute.reference"),

    ILLEGAL_FUNCTION_CHANGE_LIST_SIZE("BCE3922", "illegal.function.change.list.size"),
    ILLEGAL_FUNCTION_CHANGE_TUPLE_SHAPE("BCE3923", "illegal.function.change.tuple.shape"),

    INVALID_WAIT_MAPPING_CONSTRUCTORS("BCE3924", "invalid.wait.future.expr.mapping.constructors"),
    INVALID_WAIT_ACTIONS("BCE3925", "invalid.wait.future.expr.actions"),
    INVALID_SEND_EXPR("BCE3926", "invalid.send.expr"),

    DISTINCT_TYPING_ONLY_SUPPORT_OBJECTS_AND_ERRORS("BCE3927", "distinct.typing.only.support.objects.and.errors"),

    INVALID_NON_EXTERNAL_DEPENDENTLY_TYPED_FUNCTION("BCE3928", "invalid.non.external.dependently.typed.function"),
    INVALID_PARAM_TYPE_FOR_RETURN_TYPE("BCE3929", "invalid.param.type.for.return.type"),
    INVALID_TYPEDESC_PARAM("BCE3930", "invalid.typedesc.param"),
    INCOMPATIBLE_TYPE_FOR_INFERRED_TYPEDESC_VALUE("BCE3931", "incompatible.type.for.inferred.typedesc.value"),
    MULTIPLE_INFER_TYPEDESC_PARAMS("BCE3932", "multiple.infer.typedesc.params"),
    INVALID_DEPENDENTLY_TYPED_RETURN_TYPE_WITH_INFERRED_TYPEDESC_PARAM(
            "BCE3933", "invalid.dependently.typed.return.type.with.inferred.typedesc.param"),
    CANNOT_INFER_TYPEDESC_ARGUMENT_FROM_CET("BCE3934", "cannot.infer.typedesc.argument.from.cet"),
    CANNOT_USE_INFERRED_TYPEDESC_DEFAULT_WITH_UNREFERENCED_PARAM("BCE3935",
            "cannot.use.inferred.typedesc.default.with.unreferenced.param"),

    INVALID_RAW_TEMPLATE_TYPE("BCE3936", "invalid.raw.template.type"),
    MULTIPLE_COMPATIBLE_RAW_TEMPLATE_TYPES("BCE3937", "multiple.compatible.raw.template.types"),
    INVALID_NUM_STRINGS("BCE3938", "invalid.num.of.strings"),
    INVALID_NUM_INSERTIONS("BCE3939", "invalid.num.of.insertions"),
    INVALID_RAW_TEMPLATE_ASSIGNMENT("BCE3940", "invalid.raw.template.assignment"),
    INVALID_NUM_FIELDS("BCE3941", "invalid.number.of.fields"),
    METHODS_NOT_ALLOWED("BCE3942", "methods.not.allowed"),

    INVALID_MUTABLE_ACCESS_IN_ISOLATED_FUNCTION("BCE3943", "invalid.mutable.access.in.isolated.function"),
    INVALID_MUTABLE_ACCESS_AS_RECORD_DEFAULT("BCE3944", "invalid.mutable.access.as.record.default"),
    INVALID_MUTABLE_ACCESS_AS_OBJECT_DEFAULT("BCE3945", "invalid.mutable.access.as.object.default"),

    INVALID_NON_ISOLATED_FUNCTION_AS_ARGUMENT("BCE3946", "invalid.non.isolated.function.as.argument"),

    INVALID_NON_ISOLATED_INVOCATION_IN_ISOLATED_FUNCTION(
            "BCE3947", "invalid.non.isolated.invocation.in.isolated.function"),
    INVALID_NON_ISOLATED_INVOCATION_AS_RECORD_DEFAULT("BCE3948", "invalid.non.isolated.invocation.as.record.default"),
    INVALID_NON_ISOLATED_INVOCATION_AS_OBJECT_DEFAULT("BCE3949", "invalid.non.isolated.invocation.as.object.default"),

    INVALID_NON_ISOLATED_INIT_EXPRESSION_IN_ISOLATED_FUNCTION(
            "BCE3950", "invalid.non.isolated.init.expression.in.isolated.function"),
    INVALID_NON_ISOLATED_INIT_EXPRESSION_AS_RECORD_DEFAULT(
            "BCE3951", "invalid.non.isolated.init.expression.as.record.default"),
    INVALID_NON_ISOLATED_INIT_EXPRESSION_AS_OBJECT_DEFAULT(
            "BCE3952", "invalid.non.isolated.init.expression.as.object.default"),

    INVALID_STRAND_ANNOTATION_IN_ISOLATED_FUNCTION("BCE3953", "invalid.strand.annotation.in.isolated.function"),
    INVALID_ASYNC_INVOCATION_OF_NON_ISOLATED_FUNCTION_IN_ISOLATED_FUNCTION("BCE3954",
            "invalid.async.invocation.of.non.isolated.function.in.isolated.function"),
    INVALID_ACCESS_OF_NON_ISOLATED_EXPR_IN_ARGS_OF_ASYNC_INV_OF_ISOLATED_FUNC("BCE3955",
            "invalid.access.of.non.isolated.expression.in.argument.of.async.invocation.of.isolated.function"),

    INVALID_NON_PRIVATE_MUTABLE_FIELD_IN_ISOLATED_OBJECT(
            "BCE3956", "invalid.non.private.mutable.field.in.isolated.object"),
    INVALID_MUTABLE_FIELD_ACCESS_IN_ISOLATED_OBJECT_OUTSIDE_LOCK(
            "BCE3957", "invalid.mutable.field.access.in.isolated.object.outside.lock"),
    INVALID_NON_ISOLATED_EXPRESSION_AS_INITIAL_VALUE("BCE3958", "invalid.non.isolated.expression.as.initial.value"),
    INVALID_TRANSFER_OUT_OF_LOCK_WITH_RESTRICTED_VAR_USAGE(
            "BCE3959", "invalid.transfer.out.of.lock.with.restricted.var.usage"),
    INVALID_TRANSFER_INTO_LOCK_WITH_RESTRICTED_VAR_USAGE(
            "BCE3960", "invalid.transfer.into.lock.with.restricted.var.usage"),
    INVALID_NON_ISOLATED_INVOCATION_IN_LOCK_WITH_RESTRICTED_VAR_USAGE(
            "BCE3961", "invalid.non.isolated.invocation.in.lock.with.restricted.var.usage"),
    INVALID_ISOLATED_VARIABLE_ACCESS_OUTSIDE_LOCK("BCE3962", "invalid.isolated.variable.access.outside.lock"),
    INVALID_ASSIGNMENT_IN_LOCK_WITH_RESTRICTED_VAR_USAGE(
            "BCE3963", "invalid.assignment.in.lock.with.restricted.var.usage"),
    INVALID_USAGE_OF_MULTIPLE_RESTRICTED_VARS_IN_LOCK("BCE3964", "invalid.usage.of.multiple.restricted.vars.in.lock"),

    INVALID_ISOLATED_QUALIFIER_ON_MODULE_NO_INIT_VAR_DECL(
            "BCE3965", "invalid.isolated.qualifier.on.module.no.init.var.decl"),
    ONLY_A_SIMPLE_VARIABLE_CAN_BE_MARKED_AS_ISOLATED(
            "BCE3966", "only.a.simple.variable.can.be.marked.as.isolated"),

    // Configurable var related error codes

    CONFIGURABLE_VARIABLE_CANNOT_BE_DECLARED_WITH_VAR(
            "BCE3967", "configurable.variable.cannot.be.declared.with.var"),
    CONFIGURABLE_VARIABLE_MUST_BE_ANYDATA(
            "BCE3968", "configurable.variable.must.be.anydata"),
    ONLY_SIMPLE_VARIABLES_ARE_ALLOWED_TO_BE_CONFIGURABLE(
            "BCE3969", "only.simple.variables.are.allowed.to.be.configurable"),
    CONFIGURABLE_VARIABLE_CURRENTLY_NOT_SUPPORTED(
            "BCE3970", "configurable.variable.currently.not.supported"),

    REMOTE_FUNCTION_IN_NON_NETWORK_OBJECT("BCE3971", "remote.function.in.non.network.object"),
    UNSUPPORTED_PATH_PARAM_TYPE("BCE3972", "unsupported.path.param.type"),
    UNSUPPORTED_REST_PATH_PARAM_TYPE("BCE3973", "unsupported.rest.path.param.type"),
    SERVICE_ABSOLUTE_PATH_OR_LITERAL_IS_REQUIRED_BY_LISTENER("BCE3975",
            "service.absolute.path.or.literal.required.by.listener"),
    SERVICE_PATH_LITERAL_IS_NOT_SUPPORTED_BY_LISTENER("BCE3976", "service.path.literal.is.not.supported.by.listener"),
    SERVICE_ABSOLUTE_PATH_IS_NOT_SUPPORTED_BY_LISTENER("BCE3977", "service.absolute.path.is.not.supported.by.listener"),
    SERVICE_LITERAL_REQUIRED_BY_LISTENER("BCE3978", "service.path.literal.required.by.listener"),
    SERVICE_ABSOLUTE_PATH_REQUIRED_BY_LISTENER("BCE3979", "service.absolute.path.required.by.listener"),
    SERVICE_TYPE_IS_NOT_SUPPORTED_BY_LISTENER("BCE3980", "service.type.is.not.supported.by.listener"),

    INVALID_READ_ONLY_CLASS_INCLUSION_IN_OBJECT_TYPE_DESCRIPTOR(
            "BCE3981", "invalid.read.only.class.inclusion.in.object.type.descriptor"),
    INVALID_INCLUSION_WITH_MISMATCHED_QUALIFIERS("BCE3982", "invalid.inclusion.with.mismatched.qualifiers"),
    INVALID_REFERENCE_WITH_MISMATCHED_QUALIFIERS("BCE3983", "invalid.reference.with.mismatched.qualifiers"),
    INVALID_READ_ONLY_TYPEDESC_INCLUSION_IN_OBJECT_TYPEDESC(
            "BCE3984", "invalid.read.only.typedesc.inclusion.in.object.typedesc"),
    INVALID_READ_ONLY_TYPEDESC_INCLUSION_IN_NON_READ_ONLY_CLASS(
            "BCE3985", "invalid.read.only.typedesc.inclusion.in.non.read.only.class"),
    INVALID_READ_ONLY_CLASS_INCLUSION_IN_NON_READ_ONLY_CLASS(
            "BCE3986", "invalid.read.only.class.inclusion.in.non.read.only.class"),
    INVALID_FIELD_IN_OBJECT_CONSTUCTOR_EXPR_WITH_READONLY_REFERENCE(
            "BCE3987", "invalid.field.in.object.constructor.expr.with.readonly.reference"),
    MISMATCHED_VISIBILITY_QUALIFIERS_IN_OBJECT_FIELD(
            "BCE3988", "mismatched.visibility.qualifiers.in.object.field"),
    INVALID_INCLUSION_OF_OBJECT_WITH_PRIVATE_MEMBERS("BCE3989", "invalid.inclusion.of.object.with.private.members"),

    MULTIPLE_RECEIVE_ACTION_NOT_YET_SUPPORTED("BCE3990", "multiple.receive.action.not.yet.supported"),

    INVALID_READONLY_FIELD_TYPE("BCE3991", "invalid.readonly.field.type"),

    CONTINUE_NOT_ALLOWED("BCE3992", "continue.not.allowed"),
    BREAK_NOT_ALLOWED("BCE3993", "break.not.allowed"),
    TYPE_DOES_NOT_SUPPORT_XML_NAVIGATION_ACCESS("BCE3994", "type.does.not.support.xml.navigation.access"),
    XML_FUNCTION_DOES_NOT_SUPPORT_ARGUMENT_TYPE("BCE3995", "xml.function.does.not.support.argument.type"),

    INTERSECTION_NOT_ALLOWED_WITH_TYPE("BCE3996", "intersection.not.allowed.with.type"),
    ASYNC_SEND_NOT_YET_SUPPORTED_AS_EXPRESSION("BCE3997", "async.send.action.not.yet.supported.as.expression"),
    UNUSED_VARIABLE_WITH_INFERRED_TYPE_INCLUDING_ERROR("BCE3998", "unused.variable.with.inferred.type.including.error"),
    INVALID_ITERABLE_OBJECT_TYPE("BCE3999", "invalid.iterable.type"),
    INVALID_ITERABLE_COMPLETION_TYPE_IN_FOREACH_NEXT_FUNCTION("BCE4000",
            "invalid.iterable.completion.type.in.foreach.next.function"),
    SAME_ARRAY_TYPE_AS_MAIN_PARAMETER("BCE4001", "same.array.type.as.main.param"),
    VARIABLE_AND_ARRAY_TYPE_AS_MAIN_PARAM("BCE4002", "variable.and.array.type.as.main.param"),
    INVALID_MAIN_OPTION_PARAMS_TYPE("BCE4003", "invalid.main.option.params.type"),
    WORKER_INTERACTION_AFTER_WAIT_ACTION("BCE4004", "invalid.worker.message.passing.after.wait.action"),
    OPTIONAL_OPERAND_PRECEDES_OPERAND("BCE4005", "optional.operand.precedes.operand"),
    UNIMPLEMENTED_REFERENCED_METHOD_IN_SERVICE_DECL("BCE4006",
            "unimplemented.referenced.method.in.service.declaration"),
    UNIMPLEMENTED_REFERENCED_METHOD_IN_OBJECT_CTOR("BCE4007", "unimplemented.referenced.method.in.object.constructor"),
    UNSUPPORTED_REMOTE_METHOD_NAME_IN_SCOPE("BCE4008", "unsupported.remote.method.name.in.scope"),
    WILD_CARD_BINDING_PATTERN_ONLY_SUPPORTS_TYPE_ANY("BCE4009", "wild.card.binding.pattern.only.supports.type.any"),
    CONFIGURABLE_VARIABLE_MODULE_AMBIGUITY("BCE4010", "configurable.variable.module.ambiguity"),

    INVALID_USAGE_OF_CHECK_IN_RECORD_FIELD_DEFAULT_EXPRESSION("BCE4011",
            "invalid.usage.of.check.in.record.field.default.expression"),
    INVALID_USAGE_OF_CHECK_IN_OBJECT_FIELD_INITIALIZER_IN_OBJECT_WITH_NO_INIT_METHOD("BCE4012",
            "invalid.usage.of.check.in.object.field.initializer.in.object.with.no.init.method"),
    INVALID_USAGE_OF_CHECK_IN_OBJECT_FIELD_INITIALIZER_WITH_INIT_METHOD_RETURN_TYPE_MISMATCH("BCE4013",
            "invalid.usage.of.check.in.object.field.initializer.with.init.method.return.type.mismatch"),
    INVALID_NUMBER_OF_PARAMETERS("BCE4014", "invalid.number.of.parameters"),
    INVALID_PARAMETER_TYPE("BCE4015", "invalid.parameter.type"),
    NO_CLASS_DEF_FOUND("BCE4016", "no.class.def.found"),
    INVALID_ASSIGNMENT_TO_NARROWED_VAR_IN_LOOP("BCE4017", "invalid.assignment.to.narrowed.var.in.loop"),

    INVALID_NON_ISOLATED_CALL_IN_MATCH_GUARD("BCE4018", "invalid.non.isolated.call.in.match.guard"),
    INVALID_CALL_WITH_MUTABLE_ARGS_IN_MATCH_GUARD("BCE4019", "invalid.call.with.mutable.args.in.match.guard"),
    ERROR_CONSTRUCTOR_COMPATIBLE_TYPE_NOT_FOUND("BCE4020", "error.constructor.compatible.type.not.found"),
    SERVICE_DOES_NOT_IMPLEMENT_REQUIRED_CONSTRUCTS("BCE4022", "service.decl.does.not.implement.required.constructs"),
    INVALID_ASSIGNMENT_TO_NARROWED_VAR_IN_QUERY_ACTION("BCE4023", "invalid.assignment.to.narrowed.var.in.query.action"),
    COMPOUND_ASSIGNMENT_NOT_ALLOWED_WITH_NULLABLE_OPERANDS("BCE4024",
            "compound.assignment.not.allowed.with.nullable.operands"),

    INVALID_ISOLATED_VARIABLE_ACCESS_OUTSIDE_LOCK_IN_RECORD_DEFAULT(
            "BCE4025", "invalid.isolated.variable.access.outside.lock.in.record.default"),
    BINARY_OP_INCOMPATIBLE_TYPES_INT_FLOAT_DIVISION("BCE4026", "binary.op.incompatible.types.int.float.division"),
    CLIENT_RESOURCE_ACCESS_ACTION_IS_ONLY_ALLOWED_ON_CLIENT_OBJECTS(
            "BCE4027", "client.resource.access.action.is.only.allowed.on.client.objects"),
    UNDEFINED_RESOURCE("BCE4028", "undefined.resource"),
    UNDEFINED_RESOURCE_METHOD("BCE4029", "undefined.resource.method"),
    AMBIGUOUS_RESOURCE_ACCESS_NOT_YET_SUPPORTED("BCE4030", "ambiguous.resource.access.not.yet.supported"),
    UNSUPPORTED_COMPUTED_RESOURCE_ACCESS_PATH_SEGMENT_TYPE("BCE4031", 
            "unsupported.computed.resource.access.path.segment.type"),
    UNSUPPORTED_RESOURCE_ACCESS_REST_SEGMENT_TYPE("BCE4032", "unsupported.resource.access.rest.segment.type"),
    INVALID_RESOURCE_METHOD_RETURN_TYPE("BCE4033", "invalid.resource.method.return.type"),
    OUT_OF_RANGE("BCE4034", "numeric.literal.out.of.range"),

    INVALID_START_CHAR_CODE_IN_RANGE("BCE4035", "invalid.start.char.code.in.range"),
    INVALID_QUANTIFIER_MINIMUM("BCE4036", "invalid.quantifier.minimum"),
    DUPLICATE_FLAGS("BCE4037", "duplicate.flags"),

    INVALID_USAGE_OF_THE_CLIENT_KEYWORD_AS_UNQUOTED_IDENTIFIER(
            "BCE4038", "invalid.usage.of.the.client.keyword.as.an.unquoted.identifier"),
    INVALID_NON_ANYDATA_CLIENT_DECL_ANNOTATION("BCE4039", "invalid.non.anydata.client.decl.annotation"),
    NO_MODULE_GENERATED_FOR_CLIENT_DECL("BCE4040", "no.module.generated.for.client.decl"),
    UNUSED_CLIENT_DECL_PREFIX("BCE4041", "unused.client.decl.prefix"),
    UNSUPPORTED_EXPOSURE_OF_CONSTRUCT_FROM_MODULE_GENERATED_FOR_CLIENT_DECL(
            "BCE4042", "unsupported.exposure.of.construct.from.module.generated.for.client.decl"),
    MODULE_GENERATED_FOR_CLIENT_DECL_MUST_HAVE_A_CLIENT_OBJECT_TYPE(
            "BCE4043", "module.generated.for.client.decl.must.have.a.client.object.type"),
    MODULE_GENERATED_FOR_CLIENT_DECL_CANNOT_HAVE_MUTABLE_STATE(
            "BCE4044", "module.generated.for.client.decl.cannot.have.mutable.state"),
    CANNOT_IMPORT_MODULE_GENERATED_FOR_CLIENT_DECL(
            "BCE4045", "cannot.import.module.generated.for.a.client.decl"),
    CANNOT_INFER_TYPEDESC_ARGUMENT_WITHOUT_CET("BCE4046",
            "cannot.infer.typedesc.argument.without.cet"),
    OUTER_JOIN_MUST_BE_DECLARED_WITH_VAR(
<<<<<<< HEAD
            "BCE4047", "outer.join.must.be.declared.with.var"),
    CANNOT_USE_ALTERNATE_WAIT_ACTION_WITHIN_MULTIPLE_WAIT_ACTION("BCE4048",
            "cannot.use.alternate.wait.action.within.multiple.wait.action"),
    EXPRESSION_OF_FUTURE_TYPE_EXPECTED("BCE4049", "future.expression.expected")        
=======
        "BCE4047", "outer.join.must.be.declared.with.var"),
    CANNOT_USE_ALTERNATE_WAIT_ACTION_WITHIN_MULTIPLE_WAIT_ACTION("BCE4048",
        "cannot.use.alternate.wait.action.within.multiple.wait.action"),
    EXPRESSION_OF_FUTURE_TYPE_EXPECTED("BCE4049", "future.expression.expected")
>>>>>>> 50f60f15
    ;

    private String diagnosticId;
    private String messageKey;

    DiagnosticErrorCode(String diagnosticId, String messageKey) {
        this.diagnosticId = diagnosticId;
        this.messageKey = messageKey;
    }

    @Override
    public DiagnosticSeverity severity() {
        return DiagnosticSeverity.ERROR;
    }

    @Override
    public String diagnosticId() {
        return diagnosticId;
    }

    @Override
    public String messageKey() {
        return messageKey;
    }

    public boolean equals(DiagnosticCode code) {
        return this.messageKey.equals(code.messageKey());
    }
}<|MERGE_RESOLUTION|>--- conflicted
+++ resolved
@@ -800,17 +800,10 @@
     CANNOT_INFER_TYPEDESC_ARGUMENT_WITHOUT_CET("BCE4046",
             "cannot.infer.typedesc.argument.without.cet"),
     OUTER_JOIN_MUST_BE_DECLARED_WITH_VAR(
-<<<<<<< HEAD
-            "BCE4047", "outer.join.must.be.declared.with.var"),
-    CANNOT_USE_ALTERNATE_WAIT_ACTION_WITHIN_MULTIPLE_WAIT_ACTION("BCE4048",
-            "cannot.use.alternate.wait.action.within.multiple.wait.action"),
-    EXPRESSION_OF_FUTURE_TYPE_EXPECTED("BCE4049", "future.expression.expected")        
-=======
         "BCE4047", "outer.join.must.be.declared.with.var"),
     CANNOT_USE_ALTERNATE_WAIT_ACTION_WITHIN_MULTIPLE_WAIT_ACTION("BCE4048",
         "cannot.use.alternate.wait.action.within.multiple.wait.action"),
     EXPRESSION_OF_FUTURE_TYPE_EXPECTED("BCE4049", "future.expression.expected")
->>>>>>> 50f60f15
     ;
 
     private String diagnosticId;
