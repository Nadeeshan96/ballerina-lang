--- conflicted
+++ resolved
@@ -787,12 +787,6 @@
     CANNOT_INFER_TYPEDESC_ARGUMENT_WITHOUT_CET("BCE4038",
             "cannot.infer.typedesc.argument.without.cet"),
     OUTER_JOIN_MUST_BE_DECLARED_WITH_VAR(
-<<<<<<< HEAD
-        "BCE4047", "outer.join.must.be.declared.with.var"),
-    CANNOT_USE_ALTERNATE_WAIT_ACTION_WITHIN_MULTIPLE_WAIT_ACTION("BCE4048",
-        "cannot.use.alternate.wait.action.within.multiple.wait.action"),
-    EXPRESSION_OF_FUTURE_TYPE_EXPECTED("BCE4049", "future.expression.expected")
-=======
             "BCE4039", "outer.join.must.be.declared.with.var"),
     UNSUPPORTED_USAGE_OF_DEFAULT_VALUES_FOR_KEY_FIELD_IN_TABLE_MEMBER(
             "BCE4040", "unsupported.usage.of.default.values.for.key.field.in.table.member"),
@@ -808,8 +802,10 @@
             "BCS4045", "unsupported.empty.character.class"),
     INCOMPATIBLE_QUERY_CONSTRUCT_TYPE("BCE4046", "invalid.error.query.construct.type"),
     INCOMPATIBLE_QUERY_CONSTRUCT_MAP_TYPE("BCE4047", "invalid.error.query.construct.map.type")
->>>>>>> 734227f2
-    ;
+    CANNOT_USE_ALTERNATE_WAIT_ACTION_WITHIN_MULTIPLE_WAIT_ACTION("BCE4048",
+            "cannot.use.alternate.wait.action.within.multiple.wait.action"),
+    EXPRESSION_OF_FUTURE_TYPE_EXPECTED("BCE4049", "future.expression.expected")
+;
 
     private String diagnosticId;
     private String messageKey;
