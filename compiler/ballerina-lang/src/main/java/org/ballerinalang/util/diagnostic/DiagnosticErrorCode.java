/*
 *  Copyright (c) 2017, WSO2 Inc. (http://www.wso2.org) All Rights Reserved.
 *
 *  WSO2 Inc. licenses this file to you under the Apache License,
 *  Version 2.0 (the "License"); you may not use this file except
 *  in compliance with the License.
 *  You may obtain a copy of the License at
 *
 *    http://www.apache.org/licenses/LICENSE-2.0
 *
 *  Unless required by applicable law or agreed to in writing,
 *  software distributed under the License is distributed on an
 *  "AS IS" BASIS, WITHOUT WARRANTIES OR CONDITIONS OF ANY
 *  KIND, either express or implied.  See the License for the
 *  specific language governing permissions and limitations
 *  under the License.
 */
package org.ballerinalang.util.diagnostic;

import io.ballerina.tools.diagnostics.DiagnosticCode;
import io.ballerina.tools.diagnostics.DiagnosticSeverity;

/**
 * This class contains a list of diagnostic error codes.
 *
 * @since 0.94
 */
public enum DiagnosticErrorCode implements DiagnosticCode {

    UNDEFINED_MODULE("BCE2000", "undefined.module"),
    CYCLIC_MODULE_IMPORTS_DETECTED("BCE2001", "cyclic.module.imports.detected"),
    UNUSED_IMPORT_MODULE("BCE2002", "unused.import.module"),
    MODULE_NOT_FOUND("BCE2003", "module.not.found"),
    REDECLARED_IMPORT_MODULE("BCE2004", "redeclared.import.module"),
    INVALID_MODULE_DECLARATION("BCE2005", "invalid.module.declaration"),
    MISSING_MODULE_DECLARATION("BCE2006", "missing.module.declaration"),
    UNEXPECTED_MODULE_DECLARATION("BCE2007", "unexpected.module.declaration"),
    REDECLARED_SYMBOL("BCE2008", "redeclared.symbol"),
    REDECLARED_BUILTIN_SYMBOL("BCE2009", "redeclared.builtin.symbol"),
    UNDEFINED_SYMBOL("BCE2010", "undefined.symbol"),
    UNDEFINED_FUNCTION("BCE2011", "undefined.function"),
    UNDEFINED_FUNCTION_IN_TYPE("BCE2012", "undefined.function.in.type"),
    UNDEFINED_METHOD_IN_OBJECT("BCE2013", "undefined.method.in.object"),
    UNDEFINED_FIELD_IN_RECORD("BCE2014", "undefined.field.in.record"),
    UNDEFINED_CONNECTOR("BCE2015", "undefined.connector"),
    INVALID_ERROR_REASON_TYPE("BCE2016", "invalid.error.reason.type"),
    UNSUPPORTED_ERROR_REASON_CONST_MATCH(
            "BCE2017", "error.match.over.const.reason.ref.not.supported"),
    INVALID_ERROR_DETAIL_TYPE("BCE2018", "invalid.error.detail.type"),
    ERROR_DETAIL_ARG_IS_NOT_NAMED_ARG("BCE2019", "error.detail.arg.not.named.arg"),
    DIRECT_ERROR_CTOR_REASON_NOT_PROVIDED("BCE2020", "missing.error.reason"),
    OBJECT_TYPE_NOT_ALLOWED("BCE2021", "object.type.not.allowed"),
    OBJECT_TYPE_REQUIRED("BCE2022", "object.type.required"),
    UNDEFINED_STRUCTURE_FIELD_WITH_TYPE("BCE2023", "undefined.field.in.structure.with.type"),
    UNDEFINED_STRUCTURE_FIELD("BCE2024", "undefined.field.in.structure"),
    TYPE_NOT_ALLOWED_WITH_NEW("BCE2025", "type.not.allowed.with.new"),
    INVALID_INTERSECTION_TYPE("BCE2026", "invalid.intersection.type"),
    INVALID_NON_READONLY_INTERSECTION_TYPE("BCE2027", "invalid.non.readonly.intersection.type"),
    INVALID_READONLY_INTERSECTION_TYPE("BCE2028", "invalid.readonly.intersection.type"),
    INVALID_READONLY_OBJECT_INTERSECTION_TYPE("BCE2029", "invalid.readonly.object.intersection.type"),
    INVALID_READONLY_OBJECT_TYPE("BCE2030", "invalid.readonly.object.type"),
    INVALID_READONLY_MAPPING_FIELD("BCE2031", "invalid.readonly.mapping.field"),
    STREAM_INVALID_CONSTRAINT("BCE2032", "stream.invalid.constraint"),
    STREAM_INIT_NOT_ALLOWED_HERE("BCE2033", "stream.initialization.not.allowed.here"),
    CANNOT_INFER_OBJECT_TYPE_FROM_LHS("BCE2034", "cannot.infer.object.type.from.lhs"),
    OBJECT_UNINITIALIZED_FIELD("BCE2035", "object.uninitialized.field"),
    CYCLIC_TYPE_REFERENCE("BCE2036", "cyclic.type.reference"),
    ATTEMPT_REFER_NON_ACCESSIBLE_SYMBOL("BCE2037", "attempt.refer.non.accessible.symbol"),
    ATTEMPT_EXPOSE_NON_PUBLIC_SYMBOL("BCE2038", "attempt.expose.non.public.symbol"),
    UNDEFINED_PARAMETER("BCE2039", "undefined.parameter"),
    ATTACHED_FUNCTIONS_MUST_HAVE_BODY("BCE2040", "attached.functions.must.have.body"),
    INIT_METHOD_IN_OBJECT_TYPE_DESCRIPTOR("BCE2041", "illegal.init.method.in.object.type.descriptor"),
    CANNOT_INITIALIZE_ABSTRACT_OBJECT("BCE2042", "cannot.initialize.abstract.object"),
    INVALID_INTERFACE_ON_NON_ABSTRACT_OBJECT("BCE2043", "invalid.interface.of.non.abstract.object"),
    UNIMPLEMENTED_REFERENCED_METHOD_IN_CLASS("BCE2044", "unimplemented.referenced.method.in.class"),
    PRIVATE_FUNCTION_VISIBILITY("BCE2045", "private.function.visibility"),
    CANNOT_ATTACH_FUNCTIONS_TO_ABSTRACT_OBJECT("BCE2046", "cannot.attach.functions.to.abstract.object"),
    ABSTRACT_OBJECT_FUNCTION_CANNOT_HAVE_BODY("BCE2047", "abstract.object.function.cannot.have.body"),
    PRIVATE_OBJECT_CONSTRUCTOR("BCE2048", "private.object.constructor"),
    PRIVATE_FIELD_ABSTRACT_OBJECT("BCE2049", "private.field.abstract.object"),
    FIELD_WITH_DEFAULT_VALUE_ABSTRACT_OBJECT("BCE2050", "field.with.default.value.abstract.object"),
    PRIVATE_FUNC_ABSTRACT_OBJECT("BCE2051", "private.function.abstract.object"),
    EXTERN_FUNC_ABSTRACT_OBJECT("BCE2052", "extern.function.abstract.object"),
    RESOURCE_FUNCTION_CANNOT_BE_EXTERN("BCE2053", "resource.function.cannot.be.extern"),
    OBJECT_INIT_FUNCTION_CANNOT_BE_EXTERN("BCE2054", "object.init.function.cannot.be.extern"),
    GLOBAL_VARIABLE_CYCLIC_DEFINITION("BCE2055", "global.variable.cyclic.reference"),
    CANNOT_FIND_ERROR_TYPE("BCE2056", "cannot.find.error.constructor.for.type"),
    INVALID_PACKAGE_NAME_QUALIFER("BCE2057", "invalid.package.name.qualifier"),
    INVALID_FIELD_ACCESS_EXPRESSION("BCE2058", "invalid.char.colon.in.field.access.expr"),
    VARIABLE_DECL_WITH_VAR_WITHOUT_INITIALIZER("BCE2059", "variable.decl.with.var.without.initializer"),

    REQUIRED_PARAM_DEFINED_AFTER_DEFAULTABLE_PARAM("BCE2060", "required.param.not.allowed.after.defaultable.param"),
    POSITIONAL_ARG_DEFINED_AFTER_NAMED_ARG("BCE2061", "positional.arg.defined.after.named.arg"),
    REST_ARG_DEFINED_AFTER_NAMED_ARG("BCE2062", "rest.arg.defined.after.named.arg"),
    MISSING_REQUIRED_PARAMETER("BCE2063", "missing.required.parameter"),
    OBJECT_CTOR_INIT_CANNOT_HAVE_PARAMETERS("BCE2064", "object.constructor.init.function.cannot.have.parameters"),
    OBJECT_CTOR_DOES_NOT_SUPPORT_TYPE_REFERENCE_MEMBERS(
            "BCE2065", "object.constructor.does.not.support.type.reference.members"),

    INCOMPATIBLE_TYPES("BCE2066", "incompatible.types"),
    INCOMPATIBLE_TYPES_SPREAD_OP("BCE2067", "incompatible.types.spread.op"),
    INCOMPATIBLE_TYPES_FIELD("BCE2068", "incompatible.types.field"),
    UNKNOWN_TYPE("BCE2069", "unknown.type"),
    BINARY_OP_INCOMPATIBLE_TYPES("BCE2070", "binary.op.incompatible.types"),
    UNARY_OP_INCOMPATIBLE_TYPES("BCE2071", "unary.op.incompatible.types"),
    SELF_REFERENCE_VAR("BCE2072", "self.reference.var"),
    UNSUPPORTED_WORKER_SEND_POSITION("BCE2073", "unsupported.worker.send.position"),
    INVALID_WORKER_RECEIVE_POSITION("BCE2074", "invalid.worker.receive.position"),
    UNDEFINED_WORKER("BCE2075", "undefined.worker"),
    INVALID_WORKER_JOIN_RESULT_TYPE("BCE2076", "invalid.worker.join.result.type"),
    INVALID_WORKER_TIMEOUT_RESULT_TYPE("BCE2077", "invalid.worker.timeout.result.type"),
    ILLEGAL_WORKER_REFERENCE_AS_A_VARIABLE_REFERENCE("BCE2078", "illegal.worker.reference.as.a.variable.reference"),
    INCOMPATIBLE_TYPE_CONSTRAINT("BCE2079", "incompatible.type.constraint"),
    USAGE_OF_WORKER_WITHIN_LOCK_IS_PROHIBITED("BCE2080", "usage.of.worker.within.lock.is.prohibited"),
    USAGE_OF_START_WITHIN_LOCK_IS_PROHIBITED("BCE2081", "usage.of.start.within.lock.is.prohibited"),
    WORKER_SEND_RECEIVE_PARAMETER_COUNT_MISMATCH("BCE2082", "worker.send.receive.parameter.count.mismatch"),
    INVALID_WORKER_INTERACTION("BCE2083", "worker.invalid.worker.interaction"),
    WORKER_INTERACTIONS_ONLY_ALLOWED_BETWEEN_PEERS("BCE2084", "worker.interactions.only.allowed.between.peers"),
    WORKER_SEND_AFTER_RETURN("BCE2085", "worker.send.after.return"),
    WORKER_RECEIVE_AFTER_RETURN("BCE2086", "worker.receive.after.return"),
    EXPLICIT_WORKER_CANNOT_BE_DEFAULT("BCE2087", "explicit.worker.cannot.be.default"),
    INVALID_MULTIPLE_FORK_JOIN_SEND("BCE2088", "worker.multiple.fork.join.send"),
    INCOMPATIBLE_TYPE_REFERENCE("BCE2089", "incompatible.type.reference"),
    INCOMPATIBLE_TYPE_REFERENCE_NON_PUBLIC_MEMBERS("BCE2090", "incompatible.type.reference.non.public.members"),
    INCOMPATIBLE_RECORD_TYPE_REFERENCE("BCE2091", "incompatible.record.type.reference"),
    REDECLARED_TYPE_REFERENCE("BCE2092", "redeclared.type.reference"),
    REDECLARED_FUNCTION_FROM_TYPE_REFERENCE("BCE2093", "redeclared.function.from.type.reference"),
    REFERRED_FUNCTION_SIGNATURE_MISMATCH("BCE2094", "referred.function.signature.mismatch"),

    INVOKABLE_MUST_RETURN("BCE2095", "invokable.must.return"),
    MAIN_SHOULD_BE_PUBLIC("BCE2096", "main.should.be.public"),
    INVALID_MAIN_PARAMS_TYPE("BCE2097", "invalid.main.params.type"),
    MAIN_RETURN_SHOULD_BE_ERROR_OR_NIL("BCE2098", "main.return.should.be.error.or.nil"),
    MODULE_INIT_CANNOT_BE_PUBLIC("BCE2099", "module.init.cannot.be.public"),
    MODULE_INIT_CANNOT_HAVE_PARAMS("BCE2100", "module.init.cannot.have.params"),
    MODULE_INIT_RETURN_SHOULD_BE_ERROR_OR_NIL("BCE2101", "module.init.return.should.be.error.or.nil"),
    ATLEAST_ONE_WORKER_MUST_RETURN("BCE2102", "atleast.one.worker.must.return"),
    FORK_JOIN_WORKER_CANNOT_RETURN("BCE2103", "fork.join.worker.cannot.return"),
    FORK_JOIN_INVALID_WORKER_COUNT("BCE2104", "fork.join.invalid.worker.count"),
    INVALID_FOR_JOIN_SYNTAX_EMPTY_FORK("BCE2105", "fork.join.syntax.empty.fork"),
    UNREACHABLE_CODE("BCE2106", "unreachable.code"),
    CONTINUE_CANNOT_BE_OUTSIDE_LOOP("BCE2107", "continue.cannot.be.outside.loop"),
    BREAK_CANNOT_BE_OUTSIDE_LOOP("BCE2108", "break.cannot.be.outside.loop"),

    INTEGER_TOO_LARGE("BCE2109", "integer.too.large"),
    INTEGER_TOO_SMALL("BCE2110", "integer.too.small"),
    HEXADECIMAL_TOO_LARGE("BCE2111", "hexadecimal.too.large"),
    HEXADECIMAL_TOO_SMALL("BCE2112", "hexadecimal.too.small"),

    EXPECTED_RECORD_TYPE_AS_INCLUDED_PARAMETER("BCE2113", "expected.a.record.type.as.an.included.parameter"),
    DEFAULTABLE_PARAM_DEFINED_AFTER_INCLUDED_RECORD_PARAM(
            "BCE2114", "defaultable.param.not.allowed.after.included.record.param"),
    REQUIRED_PARAM_DEFINED_AFTER_INCLUDED_RECORD_PARAM(
            "BCE2115", "required.param.not.allowed.after.included.record.param"),

    //Transaction related error codes
    ROLLBACK_CANNOT_BE_OUTSIDE_TRANSACTION_BLOCK("BCE2300", "rollback.cannot.be.outside.transaction.block"),
    COMMIT_CANNOT_BE_OUTSIDE_TRANSACTION_BLOCK("BCE2301", "commit.cannot.be.outside.transaction.block"),
    RETRY_CANNOT_BE_OUTSIDE_TRANSACTION_BLOCK("BCE2302", "retry.cannot.be.outside.transaction.block"),
    BREAK_CANNOT_BE_USED_TO_EXIT_TRANSACTION("BCE2303", "break.statement.cannot.be.used.to.exit.from.a.transaction"),
    CONTINUE_CANNOT_BE_USED_TO_EXIT_TRANSACTION(
            "BCE2304", "continue.statement.cannot.be.used.to.exit.from.a.transaction"),
    CHECK_EXPRESSION_INVALID_USAGE_WITHIN_TRANSACTION_BLOCK(
            "BCE2305", "check.expression.invalid.usage.within.transaction.block"),
    RETURN_CANNOT_BE_USED_TO_EXIT_TRANSACTION("BCE2306", "return.statement.cannot.be.used.to.exit.from.a.transaction"),
    DONE_CANNOT_BE_USED_TO_EXIT_TRANSACTION("BCE2307", "done.statement.cannot.be.used.to.exit.from.a.transaction"),
    INVALID_RETRY_COUNT("BCE2308", "invalid.retry.count"),
    INVALID_COMMIT_COUNT("BCE2309", "invalid.commit.count"),
    INVALID_ROLLBACK_COUNT("BCE2310", "invalid.rollback.count"),
    INVALID_TRANSACTION_HANDLER_ARGS("BCE2311", "invalid.transaction.handler.args"),
    INVALID_TRANSACTION_HANDLER_SIGNATURE("BCE2312", "invalid.transaction.handler.signature"),
    LAMBDA_REQUIRED_FOR_TRANSACTION_HANDLER("BCE2313", "lambda.required.for.transaction.handler"),
    TRANSACTION_CANNOT_BE_USED_WITHIN_HANDLER("BCE2314", "transaction.cannot.be.used.within.handler"),
    TRANSACTION_CANNOT_BE_USED_WITHIN_TRANSACTIONAL_SCOPE(
            "BCE2315", "transaction.cannot.be.used.within.transactional.scope"),
    TRANSACTIONAL_FUNC_INVOKE_PROHIBITED("BCE2316", "transactional.function.prohibited.outside.transactional.scope"),
    TRANSACTIONAL_WORKER_OUT_OF_TRANSACTIONAL_SCOPE(
            "BCE2317", "transactional.worker.prohibited.outside.transactional.scope"),

    NESTED_TRANSACTIONS_ARE_INVALID("BCE2318", "nested.transactions.are.invalid"),
    INVALID_FUNCTION_POINTER_ASSIGNMENT_FOR_HANDLER("BCE2319", "invalid.function.pointer.assignment.for.handler"),
    USAGE_OF_START_WITHIN_TRANSACTION_IS_PROHIBITED("BCE2320", "usage.of.start.within.transaction.is.prohibited"),
    ROLLBACK_CANNOT_BE_WITHIN_TRANSACTIONAL_FUNCTION("BCE2321", "rollback.cannot.be.within.transactional.function"),
    COMMIT_CANNOT_BE_WITHIN_TRANSACTIONAL_FUNCTION("BCE2322", "commit.cannot.be.within.transactional.function"),
    MAX_ONE_COMMIT_ROLLBACK_ALLOWED_WITHIN_A_BRANCH("BCE2323", "max.one.commit.rollback.allowed.within.branch"),
    COMMIT_NOT_ALLOWED("BCE2324", "commit.not.allowed"),
    ROLLBACK_NOT_ALLOWED("BCE2325", "rollback.not.allowed"),

    // Service, endpoint related errors codes
    SERVICE_INVALID_OBJECT_TYPE("BCE2400", "service.invalid.object.type"),
    SERVICE_INVALID_ENDPOINT_TYPE("BCE2401", "service.invalid.endpoint.type"),
    SERVICE_FUNCTION_INVALID_MODIFIER("BCE2402", "service.function.invalid.modifier"),
    SERVICE_FUNCTION_INVALID_INVOCATION("BCE2403", "service.function.invalid.invocation"),
    SERVICE_SERVICE_TYPE_REQUIRED_ANONYMOUS("BCE2404", "service.service.type.required.anonymous"),

    ENDPOINT_OBJECT_TYPE_REQUIRED("BCE2405", "endpoint.object.type.required"),
    ENDPOINT_OBJECT_NEW_HAS_PARAM("BCE2406", "endpoint.object.new.has.param"),
    ENDPOINT_INVALID_TYPE("BCE2407", "endpoint.invalid.type"),
    ENDPOINT_INVALID_TYPE_NO_FUNCTION("BCE2408", "endpoint.invalid.type.no.function"),
    ENDPOINT_SPI_INVALID_FUNCTION("BCE2409", "endpoint.spi.invalid.function"),

    REMOTE_FUNCTION_IN_NON_CLIENT_OBJECT("BCE2410", "remote.function.in.non.client.object"),
    RESOURCE_FUNCTION_IN_NON_SERVICE_OBJECT("BCE2411", "resource.function.in.non.service.object"),
    RESOURCE_FUNCTION_INVALID_RETURN_TYPE("BCE2412", "resource.function.invalid.return.type"),
    REMOTE_IN_NON_OBJECT_FUNCTION("BCE2413", "remote.in.non.object.function"),
    INVALID_LISTENER_VARIABLE("BCE2414", "invalid.listener.var"),
    INVALID_LISTENER_ATTACHMENT("BCE2415", "invalid.listener.attachment"),

    ENDPOINT_NOT_SUPPORT_REGISTRATION("BCE2416", "endpoint.not.support.registration"),
    INVALID_ACTION_INVOCATION_SYNTAX("BCE2417", "invalid.action.invocation.syntax"),
    INVALID_METHOD_INVOCATION_SYNTAX("BCE2418", "invalid.method.invocation.syntax"),
    INVALID_INIT_INVOCATION("BCE2419", "invalid.init.invocation"),
    INVALID_RESOURCE_FUNCTION_INVOCATION("BCE2420", "invalid.resource.function.invocation"),
    INVALID_ACTION_INVOCATION("BCE2421", "invalid.action.invocation"),
    INVALID_FUNCTION_POINTER_INVOCATION_WITH_TYPE("BCE2422", "invalid.function.pointer.invocation.with.type"),

    TYPE_CAST_NOT_YET_SUPPORTED("BCE2423", "type.cast.not.yet.supported.for.type"),
    EQUALITY_NOT_YET_SUPPORTED("BCE2424", "equality.not.yet.supported.for.type"),
    LET_EXPRESSION_NOT_YET_SUPPORTED_RECORD_FIELD("BCE2425", "let.expression.not.yet.supported.record.field"),
    LET_EXPRESSION_NOT_YET_SUPPORTED_OBJECT_FIELD("BCE2426", "let.expression.not.yet.supported.object.field"),

    // Cast and conversion related codes
    INCOMPATIBLE_TYPES_CAST("BCE2500", "incompatible.types.cast"),
    INCOMPATIBLE_TYPES_CAST_WITH_SUGGESTION("BCE2501", "incompatible.types.cast.with.suggestion"),
    INCOMPATIBLE_TYPES_CONVERSION("BCE2502", "incompatible.types.conversion"),
    INCOMPATIBLE_TYPES_CONVERSION_WITH_SUGGESTION("BCE2503", "incompatible.types.conversion.with.suggestion"),
    UNSAFE_CAST_ATTEMPT("BCE2504", "unsafe.cast.attempt"),

    INVALID_LITERAL_FOR_TYPE("BCE2506", "invalid.literal.for.type"),
    INCOMPATIBLE_MAPPING_CONSTRUCTOR("BCE2507", "incompatible.mapping.constructor.expression"),
    MAPPING_CONSTRUCTOR_COMPATIBLE_TYPE_NOT_FOUND("BCE2508", "mapping.constructor.compatible.type.not.found"),
    CANNOT_INFER_TYPES_FOR_TUPLE_BINDING("BCE2509", "cannot.infer.types.for.tuple.binding"),
    INVALID_LITERAL_FOR_MATCH_PATTERN("BCE2510", "invalid.literal.for.match.pattern"),
    INVALID_EXPR_WITH_TYPE_GUARD_FOR_MATCH_PATTERN("BCE2511", "invalid.expr.with.type.guard.for.match"),
    ARRAY_LITERAL_NOT_ALLOWED("BCE2512", "array.literal.not.allowed"),
    STRING_TEMPLATE_LIT_NOT_ALLOWED("BCE2513", "string.template.literal.not.allowed"),
    INVALID_RECORD_LITERAL_KEY("BCE2514", "invalid.record.literal.key"),
    INVALID_RECORD_LITERAL_IDENTIFIER_KEY("BCE2515", "invalid.record.literal.identifier.key"),
    INVALID_FIELD_NAME_RECORD_LITERAL("BCE2516", "invalid.field.name.record.lit"),
    REST_FIELD_NOT_ALLOWED_IN_CLOSED_RECORDS("BCE2517", "rest.field.not.allowed"),
    OPEN_RECORD_CONSTRAINT_NOT_ALLOWED("BCE2518", "open.record.constraint.not.allowed"),
    INVALID_RECORD_REST_DESCRIPTOR("BCE2519", "invalid.record.rest.descriptor"),
    MISSING_REQUIRED_RECORD_FIELD("BCE2520", "missing.required.record.field"),
    DEFAULT_VALUES_NOT_ALLOWED_FOR_OPTIONAL_FIELDS("BCE2521", "default.values.not.allowed.for.optional.fields"),
    INVALID_FUNCTION_POINTER_INVOCATION("BCE2522", "invalid.function.pointer.invocation"),
    AMBIGUOUS_TYPES("BCE2523", "ambiguous.type"),

    TOO_MANY_ARGS_FUNC_CALL("BCE2524", "too.many.args.call"),
    ASSIGNMENT_COUNT_MISMATCH("BCE2525", "assignment.count.mismatch"),
    ASSIGNMENT_REQUIRED("BCE2526", "assignment.required"),
    MULTI_VAL_IN_SINGLE_VAL_CONTEXT("BCE2527", "multi.value.in.single.value.context"),
    MULTI_VAL_EXPR_IN_SINGLE_VAL_CONTEXT("BCE2528", "multi.valued.expr.in.single.valued.context"),
    DOES_NOT_RETURN_VALUE("BCE2529", "does.not.return.value"),
    FUNC_DEFINED_ON_NOT_SUPPORTED_TYPE("BCE2530", "func.defined.on.not.supported.type"),
    FUNC_DEFINED_ON_NON_LOCAL_TYPE("BCE2531", "func.defined.on.non.local.type"),
    INVALID_OBJECT_CONSTRUCTOR("BCE2532", "invalid.object.constructor"),
    RECORD_INITIALIZER_INVOKED("BCE2533", "explicit.invocation.of.record.init.is.not.allowed"),
    PKG_ALIAS_NOT_ALLOWED_HERE("BCE2534", "pkg.alias.not.allowed.here"),

    MULTI_VALUE_RETURN_EXPECTED("BCE2535", "multi.value.return.expected"),
    SINGLE_VALUE_RETURN_EXPECTED("BCE2536", "single.value.return.expected"),
    TOO_MANY_RETURN_VALUES("BCE2537", "return.value.too.many"),
    NOT_ENOUGH_RETURN_VALUES("BCE2538", "return.value.not.enough"),
    INVALID_FUNCTION_INVOCATION("BCE2539", "invalid.function.invocation"),
    INVALID_FUNCTION_INVOCATION_WITH_NAME("BCE2540", "invalid.function.invocation.with.name"),
    DUPLICATE_NAMED_ARGS("BCE2541", "duplicate.named.args"),
    INVALID_DEFAULT_PARAM_VALUE("BCE2542", "invalid.default.param.value"),

    DUPLICATED_ERROR_CATCH("BCE2543", "duplicated.error.catch"),

    NO_NEW_VARIABLES_VAR_ASSIGNMENT("BCE2544", "no.new.variables.var.assignment"),
    INVALID_VARIABLE_ASSIGNMENT("BCE2545", "invalid.variable.assignment"),
    INVALID_ASSIGNMENT_DECLARATION_FINAL("BCE2546", "invalid.variable.assignment.declaration.final"),
    CANNOT_ASSIGN_VALUE_FINAL("BCE2547", "cannot.assign.value.to.final.field"),
    CANNOT_ASSIGN_VALUE_TO_POTENTIALLY_INITIALIZED_FINAL(
            "BCE2548", "cannot.assign.value.to.potentially.initialized.final"),
    CANNOT_ASSIGN_VALUE_FUNCTION_ARGUMENT("BCE2549", "cannot.assign.value.to.function.argument"),
    CANNOT_ASSIGN_VALUE_ENDPOINT("BCE2550", "cannot.assign.value.to.endpoint"),
    CANNOT_UPDATE_READONLY_VALUE_OF_TYPE("BCE2551", "cannot.update.readonly.value.of.type"),
    CANNOT_UPDATE_READONLY_RECORD_FIELD("BCE2552", "cannot.update.readonly.record.field"),
    CANNOT_UPDATE_FINAL_OBJECT_FIELD("BCE2553", "cannot.update.final.object.field"),
    UNDERSCORE_NOT_ALLOWED("BCE2554", "underscore.not.allowed"),
    OPERATION_DOES_NOT_SUPPORT_MEMBER_ACCESS("BCE2555", "operation.does.not.support.member.access"),
    OPERATION_DOES_NOT_SUPPORT_FIELD_ACCESS("BCE2556", "operation.does.not.support.field.access"),
    OPERATION_DOES_NOT_SUPPORT_FIELD_ACCESS_FOR_ASSIGNMENT(
            "BCE2557", "operation.does.not.support.field.access.for.assignment"),
    OPERATION_DOES_NOT_SUPPORT_OPTIONAL_FIELD_ACCESS("BCE2558", "operation.does.not.support.optional.field.access"),
    OPERATION_DOES_NOT_SUPPORT_FIELD_ACCESS_FOR_NON_REQUIRED_FIELD(
            "BCE2559", "operation.does.not.support.field.access.for.non.required.field"),
    OPERATION_DOES_NOT_SUPPORT_OPTIONAL_FIELD_ACCESS_FOR_FIELD(
            "BCE2560", "operation.does.not.support.optional.field.access.for.field"),
    OPERATION_DOES_NOT_SUPPORT_MEMBER_ACCESS_FOR_ASSIGNMENT(
            "BCE2561", "operation.does.not.support.member.access.for.assignment"),
    INVALID_MEMBER_ACCESS_EXPR_STRUCT_FIELD_ACCESS("BCE2562", "invalid.member.access.expr.struct.field.access"),
    INVALID_MEMBER_ACCESS_EXPR_TUPLE_FIELD_ACCESS("BCE2563", "invalid.member.access.expr.tuple.field.access"),
    INVALID_TUPLE_MEMBER_ACCESS_EXPR("BCE2564", "invalid.tuple.member.access.expr"),
    INVALID_RECORD_MEMBER_ACCESS_EXPR("BCE2565", "invalid.record.member.access.expr"),
    INVALID_ENUM_EXPR("BCE2566", "invalid.enum.expr"),
    INVALID_EXPR_IN_MATCH_STMT("BCE2567", "invalid.expr.in.match.stmt"),
    INVALID_PATTERN_CLAUSES_IN_MATCH_STMT("BCE2568", "invalid.pattern.clauses.in.match.stmt"),
    STATIC_MATCH_ONLY_SUPPORTS_ANYDATA("BCE2569", "static.value.match.only.supports.anydata"),
    USAGE_OF_UNINITIALIZED_VARIABLE("BCE2570", "usage.of.uninitialized.variable"),
    UNINITIALIZED_VARIABLE("BCE2571", "uninitialized.variable"),
    CONTAINS_UNINITIALIZED_FIELDS("BCE2572", "uninitialized.object.fields"),
    CONTAINS_UNINITIALIZED_VARIABLES("BCE2573", "uninitialized.variables"),
    INVALID_ANY_VAR_DEF("BCE2574", "invalid.any.var.def"),
    INVALID_RECORD_LITERAL("BCE2575", "invalid.record.literal"),
    INVALID_FIELD_IN_RECORD_BINDING_PATTERN("BCE2576", "invalid.field.in.record.binding.pattern"),
    INVALID_RECORD_LITERAL_BINDING_PATTERN("BCE2577", "invalid.record.literal.in.binding.pattern"),
    DUPLICATE_KEY_IN_RECORD_LITERAL("BCE2578", "duplicate.key.in.record.literal"),
    DUPLICATE_KEY_IN_TABLE_LITERAL("BCE2579", "duplicate.key.in.table.literal"),
    DUPLICATE_KEY_IN_RECORD_LITERAL_SPREAD_OP("BCE2580", "duplicate.key.in.record.literal.spread.op"),
    POSSIBLE_DUPLICATE_OF_FIELD_SPECIFIED_VIA_SPREAD_OP(
            "BCE2581", "possible.duplicate.of.field.specified.via.spread.op"),
    SPREAD_FIELD_MAY_DULPICATE_ALREADY_SPECIFIED_KEYS("BCE2582", "spread.field.may.duplicate.already.specified.keys"),
    MULTIPLE_INCLUSIVE_TYPES("BCE2583", "multiple.inclusive.types"),
    INVALID_ARRAY_LITERAL("BCE2584", "invalid.array.literal"),
    INVALID_TUPLE_LITERAL("BCE2585", "invalid.tuple.literal"),
    INVALID_LIST_CONSTRUCTOR_ELEMENT_TYPE("BCE2586", "invalid.list.constructor.type"),
    INVALID_ARRAY_ELEMENT_TYPE("BCE2587", "invalid.array.element.type"),
    INVALID_LIST_BINDING_PATTERN("BCE2588", "invalid.list.binding.pattern"),
    INVALID_LIST_BINDING_PATTERN_DECL("BCE2589", "invalid.list.binding.pattern.decl"),
    INVALID_LIST_BINDING_PATTERN_INFERENCE("BCE2590", "invalid.list.binding.pattern.inference"),
    MISMATCHING_ARRAY_LITERAL_VALUES("BCE2591", "mismatching.array.literal.values"),
    CLOSED_ARRAY_TYPE_NOT_INITIALIZED("BCE2592", "closed.array.type.not.initialized"),
    INVALID_LIST_MEMBER_ACCESS_EXPR("BCE2593", "invalid.list.member.access.expr"),
    INVALID_ARRAY_MEMBER_ACCESS_EXPR("BCE2594", "invalid.array.member.access.expr"),
    CLOSED_ARRAY_TYPE_CAN_NOT_INFER_SIZE("BCE2595", "closed.array.type.can.not.infer.size"),
    INVALID_SORT_FUNC_RETURN_TYPE("BCE2596", "invalid.key.func.return.type"),
    INVALID_SORT_ARRAY_MEMBER_TYPE("BCE2597", "invalid.sort.array.member.type"),
    // TODO Maryam remove list array tuple and use first only
    INDEX_OUT_OF_RANGE("BCE2598", "index.out.of.range"),
    LIST_INDEX_OUT_OF_RANGE("BCE2599", "list.index.out.of.range"),
    ARRAY_INDEX_OUT_OF_RANGE("BCE2600", "array.index.out.of.range"),
    TUPLE_INDEX_OUT_OF_RANGE("BCE2601", "tuple.index.out.of.range"),
    INVALID_ARRAY_SIZE_REFERENCE("BCE2602", "invalid.array.size.reference"),
    INVALID_TYPE_FOR_REST_DESCRIPTOR("BCE2603", "invalid.type.for.rest.descriptor"),
    INVALID_TYPE_NEW_LITERAL("BCE2604", "invalid.type.new.literal"),
    INVALID_USAGE_OF_KEYWORD("BCE2605", "invalid.usage.of.keyword"),
    INVALID_TYPE_OBJECT_CONSTRUCTOR("BCE2606", "invalid.type.object.constructor"),

    INVALID_RECORD_BINDING_PATTERN("BCE2607", "invalid.record.binding.pattern"),
    NO_MATCHING_RECORD_REF_PATTERN("BCE2608", "no.matching.record.ref.found"),
    MULTIPLE_RECORD_REF_PATTERN_FOUND("BCE2609", "multiple.matching.record.ref.found"),
    NOT_ENOUGH_PATTERNS_TO_MATCH_RECORD_REF("BCE2610", "not.enough.patterns.to.match.record.ref"),
    INVALID_TYPE_DEFINITION_FOR_RECORD_VAR("BCE2611", "invalid.type.definition.for.record.var"),

    INVALID_ERROR_BINDING_PATTERN("BCE2612", "invalid.error.binding.pattern"),
    INVALID_ERROR_REASON_BINDING_PATTERN("BCE2613", "invalid.error.reason.binding.pattern"),
    INVALID_ERROR_REST_BINDING_PATTERN("BCE2614", "invalid.error.rest.binding.pattern"),
    INVALID_TYPE_DEFINITION_FOR_ERROR_VAR("BCE2615", "invalid.type.definition.for.error.var"),
    INVALID_ERROR_DESTRUCTURING_NO_REASON_GIVEN("BCE2616", "invalid.error.destructuring.reason"),
    INVALID_ERROR_MATCH_PATTERN("BCE2617", "invalid.error.match.pattern"),
    DUPLICATE_VARIABLE_IN_BINDING_PATTERN("BCE2618", "duplicate.variable.in.binding.pattern"),
    INVALID_VARIABLE_REFERENCE_IN_BINDING_PATTERN("BCE2619", "invalid.variable.reference.in.binding.pattern"),

    INVALID_NAMESPACE_PREFIX("BCE2620", "invalid.namespace.prefix"),
    XML_TAGS_MISMATCH("BCE2621", "mismatching.xml.start.end.tags"),
    XML_ATTRIBUTE_MAP_UPDATE_NOT_ALLOWED("BCE2622", "xml.attribute.map.update.not.allowed"),
    XML_QNAME_UPDATE_NOT_ALLOWED("BCE2623", "xml.qname.update.not.allowed"),
    INVALID_NAMESPACE_DECLARATION("BCE2624", "invalid.namespace.declaration"),
    CANNOT_UPDATE_XML_SEQUENCE("BCE2625", "cannot.update.xml.sequence"),
    INVALID_XML_NS_INTERPOLATION("BCE2626", "invalid.xml.ns.interpolation"),
    CANNOT_FIND_XML_NAMESPACE("BCE2627", "cannot.find.xml.namespace.prefix"),
    UNSUPPORTED_METHOD_INVOCATION_XML_NAV("BCE2628", "method.invocation.in.xml.navigation.expressions.not.supported"),
    DEPRECATED_XML_ATTRIBUTE_ACCESS("BCE2629", "deprecated.xml.attribute.access.expression"),
    UNSUPPORTED_MEMBER_ACCESS_IN_XML_NAVIGATION("BCE2630", "member.access.within.xml.navigation.expression.not" +
            ".supported"),

    UNDEFINED_ANNOTATION("BCE2631", "undefined.annotation"),
    ANNOTATION_NOT_ALLOWED("BCE2632", "annotation.not.allowed"),
    ANNOTATION_ATTACHMENT_CANNOT_HAVE_A_VALUE("BCE2633", "annotation.attachment.cannot.have.a.value"),
    ANNOTATION_ATTACHMENT_REQUIRES_A_VALUE("BCE2634", "annotation.attachment.requires.a.value"),
    ANNOTATION_ATTACHMENT_CANNOT_SPECIFY_MULTIPLE_VALUES(
            "BCE2635", "annotation.attachment.cannot.specify.multiple.values"),
    ANNOTATION_INVALID_TYPE("BCE2636", "annotation.invalid.type"),
    ANNOTATION_INVALID_CONST_TYPE("BCE2637", "annotation.invalid.const.type"),
    ANNOTATION_REQUIRES_CONST("BCE2638", "annotation.requires.const"),
    INCOMPATIBLE_TYPES_ARRAY_FOUND("BCE2639", "incompatible.types.array.found"),
    CANNOT_GET_ALL_FIELDS("BCE2640", "cannot.get.all.fields"),

    INVALID_DOCUMENTATION_IDENTIFIER("BCE2641", "invalid.documentation.identifier"),

    OPERATOR_NOT_SUPPORTED("BCE2642", "operator.not.supported"),
    OPERATOR_NOT_ALLOWED_VARIABLE("BCE2643", "operator.not.allowed.variable"),
    NEVER_TYPE_NOT_ALLOWED_FOR_REQUIRED_DEFAULTABLE_PARAMS("BCE2644",
            "never.type.not.allowed.for.required.and.defaultable.params"),
    INVALID_CLIENT_REMOTE_METHOD_CALL("BCE2645", "invalid.client.remote.method.call"),
    NEVER_TYPED_VAR_DEF_NOT_ALLOWED("BCE2646", "never.typed.var.def.not.allowed"),
    NEVER_TYPED_OBJECT_FIELD_NOT_ALLOWED("BCE2647", "never.typed.object.field.not.allowed"),

    CANNOT_USE_TYPE_INCLUSION_WITH_MORE_THAN_ONE_OPEN_RECORD_WITH_DIFFERENT_REST_DESCRIPTOR_TYPES("BCE2650",
            "cannot.use.type.inclusion.with.more.than.one.open.record.with.different.rest.descriptor.types"),
    INVALID_METHOD_CALL_EXPR_ON_FIELD("BCE2651", "invalid.method.call.expr.on.field"),

    // Error codes related to iteration.
    ITERABLE_NOT_SUPPORTED_COLLECTION("BCE2800", "iterable.not.supported.collection"),
    ITERABLE_NOT_SUPPORTED_OPERATION("BCE2801", "iterable.not.supported.operation"),
    ITERABLE_TOO_MANY_VARIABLES("BCE2802", "iterable.too.many.variables"),
    ITERABLE_NOT_ENOUGH_VARIABLES("BCE2803", "iterable.not.enough.variables"),
    ITERABLE_TOO_MANY_RETURN_VARIABLES("BCE2804", "iterable.too.many.return.args"),
    ITERABLE_NOT_ENOUGH_RETURN_VARIABLES("BCE2805", "iterable.not.enough.return.args"),
    ITERABLE_LAMBDA_REQUIRED("BCE2806", "iterable.lambda.required"),
    ITERABLE_LAMBDA_TUPLE_REQUIRED("BCE2807", "iterable.lambda.tuple.required"),
    ITERABLE_NO_ARGS_REQUIRED("BCE2808", "iterable.no.args.required"),
    ITERABLE_LAMBDA_INCOMPATIBLE_TYPES("BCE2809", "iterable.lambda.incompatible.types"),
    ITERABLE_RETURN_TYPE_MISMATCH("BCE2810", "iterable.return.type.mismatch"),

    // match statement related errors
    MATCH_STMT_CANNOT_GUARANTEE_A_MATCHING_PATTERN("BCE2900", "match.stmt.cannot.guarantee.a.matching.pattern"),
    MATCH_STMT_UNREACHABLE_PATTERN("BCE2901", "match.stmt.unreachable.pattern"),
    MATCH_STMT_UNMATCHED_PATTERN("BCE2902", "match.stmt.unmatched.pattern"),
    MATCH_STMT_PATTERN_ALWAYS_MATCHES("BCE2903", "match.stmt.pattern.always.matches"),
    MATCH_STMT_PATTERN_UNREACHABLE("BCE2904", "match.stmt.unreachable.pattern.available"),

    MATCH_PATTERN_NOT_SUPPORTED("BCE2905", "match.pattern.not.supported"),
    MATCH_PATTERNS_SHOULD_CONTAIN_SAME_SET_OF_VARIABLES(
            "BCE2906", "match.patterns.should.contain.same.set.of.variables"),
    MATCH_PATTERN_CANNOT_REPEAT_SAME_VARIABLE("BCE2907", "match.pattern.cannot.repeat.same.variable"),
    REST_MATCH_PATTERN_NOT_SUPPORTED("BCE2908", "rest.match.pattern.not.supported"),
    VARIABLE_SHOULD_BE_DECLARED_AS_CONSTANT("BCE2909", "match.pattern.variable.should.declared.as.constant"),
    MATCH_STMT_CONTAINS_TWO_DEFAULT_PATTERNS("BCE2910", "match.stmt.contains.two.default.patterns"),

    THROW_STMT_NOT_SUPPORTED("BCE2911", "throw.stmt.not.supported"),
    TRY_STMT_NOT_SUPPORTED("BCE2912", "try.stmt.not.supported"),

    UNKNOWN_BUILTIN_FUNCTION("BCE2913", "unknown.builtin.method"),
    UNSUPPORTED_BUILTIN_METHOD("BCE2914", "unsupported.builtin.method"),

    // Safe navigation operator related errors
    SAFE_NAVIGATION_NOT_REQUIRED("BCE3000", "safe.navigation.not.required"),
    OPTIONAL_FIELD_ACCESS_NOT_REQUIRED_ON_LHS("BCE3001", "optional.field.access.not.required.on.lhs"),

    // Checked expression related errors
    CHECKED_EXPR_INVALID_USAGE_NO_ERROR_TYPE_IN_RHS("BCE3030", "checked.expr.invalid.usage.no.error.type.rhs"),
    CHECKED_EXPR_NO_MATCHING_ERROR_RETURN_IN_ENCL_INVOKABLE(
            "BCE3032", "checked.expr.no.matching.error.return.in.encl.invokable"),
    NEVER_TYPE_NOT_ALLOWED_WITH_CHECKED_EXPR("BCE3033", "never.type.not.allowed.with.checked.expr"),

    FAIL_EXPR_NO_MATCHING_ERROR_RETURN_IN_ENCL_INVOKABLE(
            "BCE3034", "fail.expr.no.matching.error.return.in.encl.invokable"),
    INCOMPATIBLE_ON_FAIL_ERROR_DEFINITION("BCE3035", "on.fail.no.matching.error"),

    START_REQUIRE_INVOCATION("BCE3036", "start.require.invocation"),
    INVALID_EXPR_STATEMENT("BCE3037", "invalid.expr.statement"),
    INVALID_ACTION_INVOCATION_AS_EXPR("BCE3038", "invalid.action.invocation.as.expr"),

    // Parser error diagnostic codes
    INVALID_TOKEN("BCE3100", "invalid.token"),
    MISSING_TOKEN("BCE3101", "missing.token"),
    EXTRANEOUS_INPUT("BCE3102", "extraneous.input"),
    MISMATCHED_INPUT("BCE3103", "mismatched.input"),
    FAILED_PREDICATE("BCE3104", "failed.predicate"),
    SYNTAX_ERROR("BCE3105", "syntax.error"),
    INVALID_SHIFT_OPERATOR("BCE3106", "invalid.shift.operator"),

    // Streaming related codes
    INVALID_STREAM_CONSTRUCTOR("BCE3200", "invalid.stream.constructor"),
    INVALID_STREAM_CONSTRUCTOR_ITERATOR("BCE3201", "invalid.stream.constructor.iterator"),
    INVALID_STREAM_CONSTRUCTOR_CLOSEABLE_ITERATOR("BCE3202", "invalid.stream.constructor.closeable.iterator"),
    INVALID_STREAM_CONSTRUCTOR_EXP_TYPE("BCE3203", "invalid.stream.constructor.expected.type"),
    NOT_ALLOWED_STREAM_USAGE_WITH_FROM("BCE3204", "invalid.stream.usage.with.from"),
    ERROR_TYPE_EXPECTED("BCE3205", "error.type.expected"),
    MISSING_REQUIRED_METHOD_NEXT("BCE3206", "missing.required.method.next"),
    ORDER_BY_NOT_SUPPORTED("BCE3207", "order.by.not.supported"),
    INVALID_NEXT_METHOD_RETURN_TYPE("BCE3208", "invalid.next.method.return.type"),

    // Table related codes
    TABLE_CONSTRAINT_INVALID_SUBTYPE("BCE3300", "invalid.table.constraint.subtype"),
    TABLE_KEY_SPECIFIER_MISMATCH("BCE3301", "table.key.specifier.mismatch"),
    KEY_SPECIFIER_SIZE_MISMATCH_WITH_KEY_CONSTRAINT("BCE3302", "key.specifier.size.mismatch.with.key.constraint"),
    KEY_SPECIFIER_MISMATCH_WITH_KEY_CONSTRAINT("BCE3303", "key.specifier.mismatch.with.key.constraint"),
    INVALID_KEY_CONSTRAINT_PROVIDED_FOR_ACCESS("BCE3304", "invalid.key.constraint.provided.for.access"),
    MEMBER_ACCESS_NOT_SUPPORT_FOR_KEYLESS_TABLE("BCE3305", "member.access.not.supported.keyless.table"),
    INVALID_FIELD_NAMES_IN_KEY_SPECIFIER("BCE3306", "invalid.field.name.in.key.specifier"),
    MULTI_KEY_MEMBER_ACCESS_NOT_SUPPORTED("BCE3307", "multi.key.member.access.not.supported"),
    KEY_SPECIFIER_FIELD_MUST_BE_READONLY("BCE3308", "key.specifier.field.must.be.readonly"),
    KEY_SPECIFIER_FIELD_MUST_BE_REQUIRED("BCE3309", "key.specifier.field.must.be.required"),
    KEY_SPECIFIER_FIELD_MUST_BE_ANYDATA("BCE3310", "key.specifier.field.must.be.anydata"),
    KEY_SPECIFIER_FIELD_VALUE_MUST_BE_CONSTANT("BCE3311", "key.specifier.field.value.must.be.constant"),
    KEY_CONSTRAINT_NOT_SUPPORTED_FOR_TABLE_WITH_MAP_CONSTRAINT(
            "BCE3312", "key.constraint.not.supported.for.table.with.map.constraint"),
    CANNOT_INFER_MEMBER_TYPE_FOR_TABLE_DUE_AMBIGUITY("BCE3313", "cannot.infer.member.type.for.table.due.ambiguity"),
    CANNOT_INFER_MEMBER_TYPE_FOR_TABLE("BCE3314", "cannot.infer.member.type.for.table"),
    ON_CONFLICT_ONLY_WORKS_WITH_TABLES_WITH_KEY_SPECIFIER(
            "BCE3315", "on.conflict.only.works.with.tables.with.key.specifier"),
    CANNOT_UPDATE_TABLE_USING_MEMBER_ACCESS("BCE3316", "cannot.update.table.using.member.access.lvexpr"),


    // Taint checking related codes
    ENTRY_POINT_PARAMETERS_CANNOT_BE_UNTAINTED("BCE3400", "entry.point.parameters.cannot.be.untainted"),
    TAINTED_VALUE_PASSED_TO_UNTAINTED_PARAMETER("BCE3401", "tainted.value.passed.to.untainted.parameter"),
    TAINTED_VALUE_PASSED_TO_UNTAINTED_PARAMETER_ORIGINATING_AT(
            "BCE3402", "tainted.value.passed.to.untainted.param.in.obj.method"),
    TAINTED_VALUE_PASSED_TO_GLOBAL_VARIABLE("BCE3403", "tainted.value.passed.to.global.variable"),
    TAINTED_VALUE_PASSED_TO_MODULE_OBJECT("BCE3404", "tainted.value.passed.to.module.object"),
    INVOCATION_TAINT_GLOBAL_OBJECT("BCE3405", "method.invocation.taint.global.object"),
    TAINTED_VALUE_PASSED_TO_CLOSURE_VARIABLE("BCE3406", "tainted.value.passed.to.closure.variable"),
    UNABLE_TO_PERFORM_TAINT_CHECKING_WITH_RECURSION("BCE3407", "unable.to.perform.taint.checking.with.recursion"),
    UNABLE_TO_PERFORM_TAINT_CHECKING_FOR_BUILTIN_METHOD(
            "BCE3408", "unable.to.perform.taint.checking.for.builtin.method"),
    TAINTED_RETURN_NOT_ANNOTATED_TAINTED("BCE3409", "tainted.return.not.annotated.tainted"),
    TAINTED_PARAM_NOT_ANNOTATED_TAINTED("BCE3410", "tainted.param.not.annotated.tainted"),

    // Constants related codes.
    TYPE_REQUIRED_FOR_CONST_WITH_EXPRESSIONS("BCE3500", "type.required.for.const.with.expressions"),
    CANNOT_UPDATE_CONSTANT_VALUE("BCE3501", "cannot.update.constant.value"),
    CANNOT_ASSIGN_VALUE_TO_CONSTANT("BCE3502", "cannot.assign.value.to.constant"),
    CANNOT_DEFINE_CONSTANT_WITH_TYPE("BCE3503", "cannot.define.constant.with.type"),
    EXPRESSION_IS_NOT_A_CONSTANT_EXPRESSION("BCE3504", "expression.is.not.a.constant.expression"),
    INVALID_CONST_EXPRESSION("BCE3505", "invalid.const.expression"),
    CONSTANT_EXPRESSION_NOT_SUPPORTED("BCE3506", "const.expression.not.supported"),
    CONSTANT_DECLARATION_NOT_YET_SUPPORTED("BCE3507", "constant.declaration.not.yet.supported.for.type"),

    // Anonymous functions related codes
    ARROW_EXPRESSION_MISMATCHED_PARAMETER_LENGTH("BCE3600", "arrow.expression.mismatched.parameter.length"),
    ARROW_EXPRESSION_CANNOT_INFER_TYPE_FROM_LHS("BCE3601", "arrow.expression.cannot.infer.type.from.lhs"),
    ARROW_EXPRESSION_NOT_SUPPORTED_ITERABLE_OPERATION("BCE3602", "arrow.expression.not.supported.iterable.operation"),

    INCOMPATIBLE_TYPE_CHECK("BCE3603", "incompatible.type.check"),

    INVALID_USAGE_OF_CLONE("BCE3605", "clone.invocation.invalid"),

    // Dataflow analysis related error codes
    PARTIALLY_INITIALIZED_VARIABLE("BCE3700", "partially.initialized.variable"),

    CANNOT_INFER_TYPE("BCE3701", "cannot.infer.type"),
    CANNOT_INFER_ERROR_TYPE("BCE3702", "cannot.infer.error.type"),
    INVALID_ERROR_CONSTRUCTOR_DETAIL("BCE3703", "invalid.error.detail.rec.does.not.match"),
    INDIRECT_ERROR_CTOR_REASON_NOT_ALLOWED("BCE3704", "invalid.error.reason.argument.to.indirect.error.constructor"),
    INDIRECT_ERROR_CTOR_NOT_ALLOWED_ON_NON_CONST_REASON("BCE3705", "invalid.indirect.error.constructor.invocation"),
    INVALID_FUNCTIONAL_CONSTRUCTOR_INVOCATION("BCE3706", "invalid.functional.constructor.invocation"),
    MISSING_ERROR_DETAIL_ARG("BCE3707", "missing.error.detail.arg"),
    INVALID_ERROR_DETAIL_ARG_TYPE("BCE3708", "invalid.error.detail.arg.type"),
    UNKNOWN_DETAIL_ARG_TO_CLOSED_ERROR_DETAIL_REC("BCE3709", "unknown.error.detail.arg.to.closed.detail"),
    INVALID_ERROR_DETAIL_REST_ARG_TYPE("BCE3710", "invalid.error.detail.rest.arg"),
    UNDEFINED_ERROR_TYPE_DESCRIPTOR("BCE3711", "undefined.error.type.descriptor"),
    INVALID_ERROR_TYPE_REFERENCE("BCE3712", "invalid.error.type.reference"),
    INVALID_REST_DETAIL_ARG("BCE3713",
            "invalid.error.constructor.rest.detail.arg.on.detail.type.with.individual.fields"),

    // Seal inbuilt function related codes
    INCOMPATIBLE_STAMP_TYPE("BCE3800", "incompatible.stamp.type"),
    NOT_SUPPORTED_SOURCE_TYPE_FOR_STAMP("BCE3801", "not.supported.source.for.stamp"),

    // Worker flush action related error codes
    INVALID_WORKER_FLUSH("BCE3820", "invalid.worker.flush.expression"),
    INVALID_WORKER_FLUSH_FOR_WORKER("BCE3821", "invalid.worker.flush.expression.for.worker"),

    // Worker receive and send related error codes
    INVALID_TYPE_FOR_RECEIVE("BCE3840", "invalid.type.for.receive"),
    INVALID_TYPE_FOR_SEND("BCE3841", "invalid.type.for.send"),

    INVALID_USAGE_OF_RECEIVE_EXPRESSION("BCE3842", "invalid.usage.of.receive.expression"),
    INVALID_USE_OF_EXPERIMENTAL_FEATURE("BCE3843", "invalid.use.of.experimental.feature"),

    // LangLib related error codes.
    TYPE_PARAM_OUTSIDE_LANG_MODULE("BCE3900", "type.param.outside.lang.module"),
    BUILTIN_SUBTYPE_OUTSIDE_LANG_MODULE("BCE3901", "builtin.subtype.outside.lang.module"),
    ISOLATED_PARAM_OUTSIDE_LANG_MODULE("BCE3902", "isolated.param.outside.lang.module"),
    ISOLATED_PARAM_USED_WITH_INVALID_TYPE("BCE3903", "isolated.param.used.with.invalid.type"),
    ISOLATED_PARAM_USED_IN_A_NON_ISOLATED_FUNCTION("BCE3904", "isolated.param.used.in.a.non.isolated.function"),

    INVALID_INVOCATION_LVALUE_ASSIGNMENT("BCE3905", "invalid.lvalue.lhs.of.assignment"),
    INVALID_INVOCATION_LVALUE_COMPOUND_ASSIGNMENT("BCE3906", "invalid.lvalue.lhs.of.compound.assignment"),

    IDENTIFIER_LITERAL_ONLY_SUPPORTS_ALPHANUMERICS("BCE3907", "identifier.literal.only.supports.alphanumerics"),
    INVALID_UNICODE("BCE3908", "invalid.unicode"),

    METHOD_TOO_LARGE("BCE3909", "method.too.large"),
    FILE_TOO_LARGE("BCE3910", "file.too.large"),
    CLASS_NOT_FOUND("BCE3911", "class.not.found"),
    METHOD_NOT_FOUND("BCE3912", "method.not.found"),
    CONSTRUCTOR_NOT_FOUND("BCE3913", "constructor.not.found"),
    FIELD_NOT_FOUND("BCE3914", "field.not.found"),
    OVERLOADED_METHODS("BCE3915", "overloaded.method"),
    UNSUPPORTED_PRIMITIVE_TYPE("BCE3916", "unsupported.primitive.type.reason"),
    METHOD_SIGNATURE_DOES_NOT_MATCH("BCE3917", "method.signature.not.match"),
    INVALID_DEPRECATION_DOCUMENTATION("BCE3918", "invalid.deprecation.documentation"),
    DEPRECATION_DOCUMENTATION_SHOULD_BE_AVAILABLE("BCE3919", "deprecation.documentation.should.available"),
    DEPRECATED_PARAMETERS_DOCUMENTATION_NOT_ALLOWED("BCE3920", "deprecated.parameters.documentation.not.allowed"),
    INVALID_ATTRIBUTE_REFERENCE("BCE3921", "invalid.attribute.reference"),

    ILLEGAL_FUNCTION_CHANGE_LIST_SIZE("BCE3922", "illegal.function.change.list.size"),
    ILLEGAL_FUNCTION_CHANGE_TUPLE_SHAPE("BCE3923", "illegal.function.change.tuple.shape"),

    INVALID_WAIT_MAPPING_CONSTRUCTORS("BCE3924", "invalid.wait.future.expr.mapping.constructors"),
    INVALID_WAIT_ACTIONS("BCE3925", "invalid.wait.future.expr.actions"),
    INVALID_SEND_EXPR("BCE3926", "invalid.send.expr"),

    DISTINCT_TYPING_ONLY_SUPPORT_OBJECTS_AND_ERRORS("BCE3927", "distinct.typing.only.support.objects.and.errors"),

    INVALID_NON_EXTERNAL_DEPENDENTLY_TYPED_FUNCTION("BCE3928", "invalid.non.external.dependently.typed.function"),
    INVALID_PARAM_TYPE_FOR_RETURN_TYPE("BCE3929", "invalid.param.type.for.return.type"),
    INVALID_TYPEDESC_PARAM("BCE3930", "invalid.typedesc.param"),
    INCOMPATIBLE_TYPE_FOR_INFERRED_TYPEDESC_VALUE("BCE3931", "incompatible.type.for.inferred.typedesc.value"),
    MULTIPLE_INFER_TYPEDESC_PARAMS("BCE3932", "multiple.infer.typedesc.params"),
    INVALID_DEPENDENTLY_TYPED_RETURN_TYPE_WITH_INFERRED_TYPEDESC_PARAM(
            "BCE3933", "invalid.dependently.typed.return.type.with.inferred.typedesc.param"),
    CANNOT_INFER_TYPE_FOR_PARAM("BCE3934", "cannot.infer.type.for.param"),
    CANNOT_USE_INFERRED_TYPEDESC_DEFAULT_WITH_UNREFERENCED_PARAM("BCE3935",
            "cannot.use.inferred.typedesc.default.with.unreferenced.param"),

    INVALID_RAW_TEMPLATE_TYPE("BCE3936", "invalid.raw.template.type"),
    MULTIPLE_COMPATIBLE_RAW_TEMPLATE_TYPES("BCE3937", "multiple.compatible.raw.template.types"),
    INVALID_NUM_STRINGS("BCE3938", "invalid.num.of.strings"),
    INVALID_NUM_INSERTIONS("BCE3939", "invalid.num.of.insertions"),
    INVALID_RAW_TEMPLATE_ASSIGNMENT("BCE3940", "invalid.raw.template.assignment"),
    INVALID_NUM_FIELDS("BCE3941", "invalid.number.of.fields"),
    METHODS_NOT_ALLOWED("BCE3942", "methods.not.allowed"),

    INVALID_MUTABLE_ACCESS_IN_ISOLATED_FUNCTION("BCE3943", "invalid.mutable.access.in.isolated.function"),
    INVALID_MUTABLE_ACCESS_AS_RECORD_DEFAULT("BCE3944", "invalid.mutable.access.as.record.default"),
    INVALID_MUTABLE_ACCESS_AS_OBJECT_DEFAULT("BCE3945", "invalid.mutable.access.as.object.default"),

    INVALID_NON_ISOLATED_FUNCTION_AS_ARGUMENT("BCE3946", "invalid.non.isolated.function.as.argument"),

    INVALID_NON_ISOLATED_INVOCATION_IN_ISOLATED_FUNCTION(
            "BCE3947", "invalid.non.isolated.invocation.in.isolated.function"),
    INVALID_NON_ISOLATED_INVOCATION_AS_RECORD_DEFAULT("BCE3948", "invalid.non.isolated.invocation.as.record.default"),
    INVALID_NON_ISOLATED_INVOCATION_AS_OBJECT_DEFAULT("BCE3949", "invalid.non.isolated.invocation.as.object.default"),

    INVALID_NON_ISOLATED_INIT_EXPRESSION_IN_ISOLATED_FUNCTION(
            "BCE3950", "invalid.non.isolated.init.expression.in.isolated.function"),
    INVALID_NON_ISOLATED_INIT_EXPRESSION_AS_RECORD_DEFAULT(
            "BCE3951", "invalid.non.isolated.init.expression.as.record.default"),
    INVALID_NON_ISOLATED_INIT_EXPRESSION_AS_OBJECT_DEFAULT(
            "BCE3952", "invalid.non.isolated.init.expression.as.object.default"),

    INVALID_ASYNC_INVOCATION_IN_ISOLATED_FUNCTION("BCE3953", "invalid.async.invocation.in.isolated.function"),
    INVALID_WORKER_DECLARATION_IN_ISOLATED_FUNCTION("BCE3954", "invalid.worker.declaration.in.isolated.function"),
    INVALID_FORK_STATEMENT_IN_ISOLATED_FUNCTION("BCE3955", "invalid.fork.statement.in.isolated.function"),

    INVALID_NON_PRIVATE_MUTABLE_FIELD_IN_ISOLATED_OBJECT(
            "BCE3956", "invalid.non.private.mutable.field.in.isolated.object"),
    INVALID_MUTABLE_FIELD_ACCESS_IN_ISOLATED_OBJECT_OUTSIDE_LOCK(
            "BCE3957", "invalid.mutable.field.access.in.isolated.object.outside.lock"),
    INVALID_REFERENCE_TO_SELF_IN_ISOLATED_OBJECT_OUTSIDE_LOCK(
            "BCE3958", "invalid.reference.to.self.in.isolated.object.outside.lock"),
    INVALID_NON_ISOLATED_EXPRESSION_AS_INITIAL_VALUE("BCE3959", "invalid.non.isolated.expression.as.initial.value"),
    INVALID_TRANSFER_OUT_OF_LOCK_WITH_RESTRICTED_VAR_USAGE(
            "BCE3960", "invalid.transfer.out.of.lock.with.restricted.var.usage"),
    INVALID_TRANSFER_INTO_LOCK_WITH_RESTRICTED_VAR_USAGE(
            "BCE3961", "invalid.transfer.into.lock.with.restricted.var.usage"),
    INVALID_NON_ISOLATED_INVOCATION_IN_LOCK_WITH_RESTRICTED_VAR_USAGE(
            "BCE3962", "invalid.non.isolated.invocation.in.lock.with.restricted.var.usage"),
    INVALID_ISOLATED_VARIABLE_ACCESS_OUTSIDE_LOCK("BCE3963", "invalid.isolated.variable.access.outside.lock"),
    INVALID_ASSIGNMENT_IN_LOCK_WITH_RESTRICTED_VAR_USAGE(
            "BCE3964", "invalid.assignment.in.lock.with.restricted.var.usage"),
    INVALID_USAGE_OF_MULTIPLE_RESTRICTED_VARS_IN_LOCK("BCE3965", "invalid.usage.of.multiple.restricted.vars.in.lock"),

    INVALID_ISOLATED_QUALIFIER_ON_MODULE_NO_INIT_VAR_DECL(
            "BCE3966", "invalid.isolated.qualifier.on.module.no.init.var.decl"),
    ONLY_A_SIMPLE_VARIABLE_CAN_BE_MARKED_AS_ISOLATED(
            "BCE3967", "only.a.simple.variable.can.be.marked.as.isolated"),

    // Configurable var related error codes

    CONFIGURABLE_VARIABLE_CANNOT_BE_DECLARED_WITH_VAR(
            "BCE3968", "configurable.variable.cannot.be.declared.with.var"),
    CONFIGURABLE_VARIABLE_MUST_BE_ANYDATA(
            "BCE3969", "configurable.variable.must.be.anydata"),
    ONLY_SIMPLE_VARIABLES_ARE_ALLOWED_TO_BE_CONFIGURABLE(
            "BCE3970", "only.simple.variables.are.allowed.to.be.configurable"),
    CONFIGURABLE_VARIABLE_CURRENTLY_NOT_SUPPORTED(
            "BCE3971", "configurable.variable.currently.not.supported"),

    REMOTE_FUNCTION_IN_NON_NETWORK_OBJECT("BCE3972", "remote.function.in.non.network.object"),
    UNSUPPORTED_PATH_PARAM_TYPE("BCE3973", "unsupported.path.param.type"),
    UNSUPPORTED_REST_PATH_PARAM_TYPE("BCE3974", "unsupported.rest.path.param.type"),
    OBJECT_TYPE_DEF_DOES_NOT_ALLOW_RESOURCE_FUNC_DECL("BCE3975",
            "unsupported.resource.function.declaration.in.object.type"),
    SERVICE_ABSOLUTE_PATH_OR_LITERAL_IS_REQUIRED_BY_LISTENER("BCE3976",
            "service.absolute.path.or.literal.required.by.listener"),
    SERVICE_PATH_LITERAL_IS_NOT_SUPPORTED_BY_LISTENER("BCE3977", "service.path.literal.is.not.supported.by.listener"),
    SERVICE_ABSOLUTE_PATH_IS_NOT_SUPPORTED_BY_LISTENER("BCE3978", "service.absolute.path.is.not.supported.by.listener"),
    SERVICE_LITERAL_REQUIRED_BY_LISTENER("BCE3979", "service.path.literal.required.by.listener"),
    SERVICE_ABSOLUTE_PATH_REQUIRED_BY_LISTENER("BCE3980", "service.absolute.path.required.by.listener"),
    SERVICE_TYPE_IS_NOT_SUPPORTED_BY_LISTENER("BCE3981", "service.type.is.not.supported.by.listener"),

    INVALID_READ_ONLY_CLASS_INCLUSION_IN_OBJECT_TYPE_DESCRIPTOR(
            "BCE3982", "invalid.read.only.class.inclusion.in.object.type.descriptor"),
    INVALID_INCLUSION_WITH_MISMATCHED_QUALIFIERS("BCE3983", "invalid.inclusion.with.mismatched.qualifiers"),
    INVALID_REFERENCE_WITH_MISMATCHED_QUALIFIERS("BCE3984", "invalid.reference.with.mismatched.qualifiers"),
    INVALID_READ_ONLY_TYPEDESC_INCLUSION_IN_OBJECT_TYPEDESC(
            "BCE3985", "invalid.read.only.typedesc.inclusion.in.object.typedesc"),
    INVALID_READ_ONLY_TYPEDESC_INCLUSION_IN_NON_READ_ONLY_CLASS(
            "BCE3986", "invalid.read.only.typedesc.inclusion.in.non.read.only.class"),
    INVALID_READ_ONLY_CLASS_INCLUSION_IN_NON_READ_ONLY_CLASS(
            "BCE3987", "invalid.read.only.class.inclusion.in.non.read.only.class"),
    INVALID_FIELD_IN_OBJECT_CONSTUCTOR_EXPR_WITH_READONLY_REFERENCE(
            "BCE3988", "invalid.field.in.object.constructor.expr.with.readonly.reference"),
    MISMATCHED_VISIBILITY_QUALIFIERS_IN_OBJECT_FIELD(
            "BCE3989", "mismatched.visibility.qualifiers.in.object.field"),

    MULTIPLE_RECEIVE_ACTION_NOT_YET_SUPPORTED("BCE3990", "multiple.receive.action.not.yet.supported"),

    INVALID_READONLY_FIELD_TYPE("BCE3991", "invalid.readonly.field.type"),

    CONTINUE_NOT_ALLOWED("BCE3992", "continue.not.allowed"),
    BREAK_NOT_ALLOWED("BCE3993", "break.not.allowed"),
    TYPE_DOES_NOT_SUPPORT_XML_NAVIGATION_ACCESS("BCE3994", "type.does.not.support.xml.navigation.access"),
    XML_FUNCTION_DOES_NOT_SUPPORT_ARGUMENT_TYPE("BCE3995", "xml.function.does.not.support.argument.type"),

    INTERSECTION_NOT_ALLOWED_WITH_TYPE("BCE3996", "intersection.not.allowed.with.type"),
    ASYNC_SEND_NOT_YET_SUPPORTED_AS_EXPRESSION("BCE3997", "async.send.action.not.yet.supported.as.expression"),
    UNUSED_VARIABLE_WITH_INFERRED_TYPE_INCLUDING_ERROR("BCE3998", "unused.variable.with.inferred.type.including.error"),
    INVALID_ITERABLE_OBJECT_TYPE("BCE3999", "invalid.iterable.type"),
    INVALID_ITERABLE_COMPLETION_TYPE_IN_FOREACH_NEXT_FUNCTION("BCE4000",
            "invalid.iterable.completion.type.in.foreach.next.function"),
    SAME_ARRAY_TYPE_AS_MAIN_PARAMETER("BCE4001", "same.array.type.as.main.param"),
    VARIABLE_AND_ARRAY_TYPE_AS_MAIN_PARAM("BCE4002", "variable.and.array.type.as.main.param"),
    INVALID_MAIN_OPTION_PARAMS_TYPE("BCE4003", "invalid.main.option.params.type"),
    WORKER_INTERACTION_AFTER_WAIT_ACTION("BCE4005", "invalid.worker.message.passing.after.wait.action"),
    OPTIONAL_OPERAND_PRECEDES_OPERAND("BCE4006", "optional.operand.precedes.operand"),
    UNIMPLEMENTED_REFERENCED_METHOD_IN_SERVICE_DECL("BCE4007",
            "unimplemented.referenced.method.in.service.declaration"),
    UNIMPLEMENTED_REFERENCED_METHOD_IN_OBJECT_CTOR("BCE4008", "unimplemented.referenced.method.in.object.constructor"),
<<<<<<< HEAD
    ;
=======

    UNSUPPORTED_REMOTE_METHOD_NAME_IN_SCOPE("BCE4009", "unsupported.remote.method.name.in.scope")
            ;
>>>>>>> 865850e2

    private String diagnosticId;
    private String messageKey;

    DiagnosticErrorCode(String diagnosticId, String messageKey) {
        this.diagnosticId = diagnosticId;
        this.messageKey = messageKey;
    }

    @Override
    public DiagnosticSeverity severity() {
        return DiagnosticSeverity.ERROR;
    }

    @Override
    public String diagnosticId() {
        return diagnosticId;
    }

    @Override
    public String messageKey() {
        return messageKey;
    }

    public boolean equals(DiagnosticCode code) {
        return this.messageKey.equals(code.messageKey());
    }
}<|MERGE_RESOLUTION|>--- conflicted
+++ resolved
@@ -716,13 +716,8 @@
     UNIMPLEMENTED_REFERENCED_METHOD_IN_SERVICE_DECL("BCE4007",
             "unimplemented.referenced.method.in.service.declaration"),
     UNIMPLEMENTED_REFERENCED_METHOD_IN_OBJECT_CTOR("BCE4008", "unimplemented.referenced.method.in.object.constructor"),
-<<<<<<< HEAD
+    UNSUPPORTED_REMOTE_METHOD_NAME_IN_SCOPE("BCE4009", "unsupported.remote.method.name.in.scope")
     ;
-=======
-
-    UNSUPPORTED_REMOTE_METHOD_NAME_IN_SCOPE("BCE4009", "unsupported.remote.method.name.in.scope")
-            ;
->>>>>>> 865850e2
 
     private String diagnosticId;
     private String messageKey;
