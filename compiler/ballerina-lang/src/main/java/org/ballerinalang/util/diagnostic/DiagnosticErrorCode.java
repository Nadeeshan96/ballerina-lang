/*
 *  Copyright (c) 2017, WSO2 Inc. (http://www.wso2.org) All Rights Reserved.
 *
 *  WSO2 Inc. licenses this file to you under the Apache License,
 *  Version 2.0 (the "License"); you may not use this file except
 *  in compliance with the License.
 *  You may obtain a copy of the License at
 *
 *    http://www.apache.org/licenses/LICENSE-2.0
 *
 *  Unless required by applicable law or agreed to in writing,
 *  software distributed under the License is distributed on an
 *  "AS IS" BASIS, WITHOUT WARRANTIES OR CONDITIONS OF ANY
 *  KIND, either express or implied.  See the License for the
 *  specific language governing permissions and limitations
 *  under the License.
 */
package org.ballerinalang.util.diagnostic;

import io.ballerina.tools.diagnostics.DiagnosticCode;
import io.ballerina.tools.diagnostics.DiagnosticSeverity;

/**
 * This class contains a list of diagnostic error codes.
 *
 * @since 0.94
 */
public enum DiagnosticErrorCode implements DiagnosticCode {

    // The member represents a special error for unhandled exceptions from the compiler
    BAD_SAD_FROM_COMPILER("BCE9999", "bad.sad.from.compiler"),

    UNDEFINED_MODULE("BCE2000", "undefined.module"),
    CYCLIC_MODULE_IMPORTS_DETECTED("BCE2001", "cyclic.module.imports.detected"),
    UNUSED_MODULE_PREFIX("BCE2002", "unused.module.prefix"),
    MODULE_NOT_FOUND("BCE2003", "module.not.found"),
    REDECLARED_IMPORT_MODULE("BCE2004", "redeclared.import.module"),
    INVALID_MODULE_DECLARATION("BCE2005", "invalid.module.declaration"),
    MISSING_MODULE_DECLARATION("BCE2006", "missing.module.declaration"),
    UNEXPECTED_MODULE_DECLARATION("BCE2007", "unexpected.module.declaration"),
    REDECLARED_SYMBOL("BCE2008", "redeclared.symbol"),
    REDECLARED_BUILTIN_SYMBOL("BCE2009", "redeclared.builtin.symbol"),
    UNDEFINED_SYMBOL("BCE2010", "undefined.symbol"),
    UNDEFINED_FUNCTION("BCE2011", "undefined.function"),
    UNDEFINED_FUNCTION_IN_TYPE("BCE2012", "undefined.function.in.type"),
    UNDEFINED_METHOD_IN_OBJECT("BCE2013", "undefined.method.in.object"),
    UNDEFINED_FIELD_IN_RECORD("BCE2014", "undefined.field.in.record"),
    UNDEFINED_CONNECTOR("BCE2015", "undefined.connector"),
    INVALID_ERROR_REASON_TYPE("BCE2016", "invalid.error.reason.type"),
    UNSUPPORTED_ERROR_REASON_CONST_MATCH(
            "BCE2017", "error.match.over.const.reason.ref.not.supported"),
    INVALID_ERROR_DETAIL_TYPE("BCE2018", "invalid.error.detail.type"),
    ERROR_DETAIL_ARG_IS_NOT_NAMED_ARG("BCE2019", "error.detail.arg.not.named.arg"),
    DIRECT_ERROR_CTOR_REASON_NOT_PROVIDED("BCE2020", "missing.error.reason"),
    OBJECT_TYPE_NOT_ALLOWED("BCE2021", "object.type.not.allowed"),
    OBJECT_TYPE_REQUIRED("BCE2022", "object.type.required"),
    UNDEFINED_STRUCTURE_FIELD_WITH_TYPE("BCE2023", "undefined.field.in.structure.with.type"),
    UNDEFINED_STRUCTURE_FIELD("BCE2024", "undefined.field.in.structure"),
    TYPE_NOT_ALLOWED_WITH_NEW("BCE2025", "type.not.allowed.with.new"),
    INVALID_INTERSECTION_TYPE("BCE2026", "invalid.intersection.type"),
    UNSUPPORTED_TYPE_INTERSECTION("BCE2027", "unsupported.type.intersection"),
    INVALID_READONLY_INTERSECTION_TYPE("BCE2028", "invalid.readonly.intersection.type"),
    INVALID_READONLY_OBJECT_INTERSECTION_TYPE("BCE2029", "invalid.readonly.object.intersection.type"),
    INVALID_READONLY_OBJECT_TYPE("BCE2030", "invalid.readonly.object.type"),
    INVALID_READONLY_MAPPING_FIELD("BCE2031", "invalid.readonly.mapping.field"),
    STREAM_INVALID_CONSTRAINT("BCE2032", "stream.invalid.constraint"),
    STREAM_INIT_NOT_ALLOWED_HERE("BCE2033", "stream.initialization.not.allowed.here"),
    CANNOT_INFER_OBJECT_TYPE_FROM_LHS("BCE2034", "cannot.infer.object.type.from.lhs"),
    OBJECT_UNINITIALIZED_FIELD("BCE2035", "object.uninitialized.field"),
    CYCLIC_TYPE_REFERENCE("BCE2036", "cyclic.type.reference"),
    ATTEMPT_REFER_NON_ACCESSIBLE_SYMBOL("BCE2037", "attempt.refer.non.accessible.symbol"),
    CANNOT_USE_FIELD_ACCESS_TO_ACCESS_A_REMOTE_METHOD("BCE2038", "cannot.use.field.access.to.access.a.remote.method"),
    UNDEFINED_PARAMETER("BCE2039", "undefined.parameter"),
    ATTACHED_FUNCTIONS_MUST_HAVE_BODY("BCE2040", "attached.functions.must.have.body"),
    INIT_METHOD_IN_OBJECT_TYPE_DESCRIPTOR("BCE2041", "illegal.init.method.in.object.type.descriptor"),
    CANNOT_INITIALIZE_ABSTRACT_OBJECT("BCE2042", "cannot.initialize.abstract.object"),
    INVALID_INTERFACE_ON_NON_ABSTRACT_OBJECT("BCE2043", "invalid.interface.of.non.abstract.object"),
    UNIMPLEMENTED_REFERENCED_METHOD_IN_CLASS("BCE2044", "unimplemented.referenced.method.in.class"),
    PRIVATE_FUNCTION_VISIBILITY("BCE2045", "private.function.visibility"),
    CANNOT_ATTACH_FUNCTIONS_TO_ABSTRACT_OBJECT("BCE2046", "cannot.attach.functions.to.abstract.object"),
    ABSTRACT_OBJECT_FUNCTION_CANNOT_HAVE_BODY("BCE2047", "abstract.object.function.cannot.have.body"),
    PRIVATE_OBJECT_CONSTRUCTOR("BCE2048", "private.object.constructor"),
    PRIVATE_FIELD_ABSTRACT_OBJECT("BCE2049", "private.field.abstract.object"),
    FIELD_WITH_DEFAULT_VALUE_ABSTRACT_OBJECT("BCE2050", "field.with.default.value.abstract.object"),
    PRIVATE_FUNC_ABSTRACT_OBJECT("BCE2051", "private.function.abstract.object"),
    EXTERN_FUNC_ABSTRACT_OBJECT("BCE2052", "extern.function.abstract.object"),
    SERVICE_RESOURCE_METHOD_CANNOT_BE_EXTERN("BCE2053", "service.resource.method.cannot.be.extern"),
    OBJECT_INIT_FUNCTION_CANNOT_BE_EXTERN("BCE2054", "object.init.function.cannot.be.extern"),
    GLOBAL_VARIABLE_CYCLIC_DEFINITION("BCE2055", "global.variable.cyclic.reference"),
    CANNOT_FIND_ERROR_TYPE("BCE2056", "cannot.find.error.constructor.for.type"),
    INVALID_PACKAGE_NAME_QUALIFER("BCE2057", "invalid.package.name.qualifier"),
    INVALID_FIELD_ACCESS_EXPRESSION("BCE2058", "invalid.char.colon.in.field.access.expr"),
    VARIABLE_DECL_WITH_VAR_WITHOUT_INITIALIZER("BCE2059", "variable.decl.with.var.without.initializer"),

    REQUIRED_PARAM_DEFINED_AFTER_DEFAULTABLE_PARAM("BCE2060", "required.param.not.allowed.after.defaultable.param"),
    POSITIONAL_ARG_DEFINED_AFTER_NAMED_ARG("BCE2061", "positional.arg.defined.after.named.arg"),
    REST_ARG_DEFINED_AFTER_NAMED_ARG("BCE2062", "rest.arg.defined.after.named.arg"),
    MISSING_REQUIRED_PARAMETER("BCE2063", "missing.required.parameter"),
    OBJECT_CTOR_INIT_CANNOT_HAVE_PARAMETERS("BCE2064", "object.constructor.init.function.cannot.have.parameters"),
    OBJECT_CTOR_DOES_NOT_SUPPORT_TYPE_REFERENCE_MEMBERS(
            "BCE2065", "object.constructor.does.not.support.type.reference.members"),

    INCOMPATIBLE_TYPES("BCE2066", "incompatible.types"),
    INCOMPATIBLE_TYPES_SPREAD_OP("BCE2067", "incompatible.types.spread.op"),
    INCOMPATIBLE_TYPES_FIELD("BCE2068", "incompatible.types.field"),
    UNKNOWN_TYPE("BCE2069", "unknown.type"),
    BINARY_OP_INCOMPATIBLE_TYPES("BCE2070", "binary.op.incompatible.types"),
    UNARY_OP_INCOMPATIBLE_TYPES("BCE2071", "unary.op.incompatible.types"),
    SELF_REFERENCE_VAR("BCE2072", "self.reference.var"),
    UNSUPPORTED_WORKER_SEND_POSITION("BCE2073", "unsupported.worker.send.position"),
    INVALID_WORKER_RECEIVE_POSITION("BCE2074", "invalid.worker.receive.position"),
    UNDEFINED_WORKER("BCE2075", "undefined.worker"),
    INVALID_WORKER_JOIN_RESULT_TYPE("BCE2076", "invalid.worker.join.result.type"),
    INVALID_WORKER_TIMEOUT_RESULT_TYPE("BCE2077", "invalid.worker.timeout.result.type"),
    ILLEGAL_WORKER_REFERENCE_AS_A_VARIABLE_REFERENCE("BCE2078", "illegal.worker.reference.as.a.variable.reference"),
    INCOMPATIBLE_TYPE_CONSTRAINT("BCE2079", "incompatible.type.constraint"),
    USAGE_OF_WORKER_WITHIN_LOCK_IS_PROHIBITED("BCE2080", "usage.of.worker.within.lock.is.prohibited"),
    USAGE_OF_START_WITHIN_LOCK_IS_PROHIBITED("BCE2081", "usage.of.start.within.lock.is.prohibited"),
    WORKER_SEND_RECEIVE_PARAMETER_COUNT_MISMATCH("BCE2082", "worker.send.receive.parameter.count.mismatch"),
    INVALID_WORKER_INTERACTION("BCE2083", "worker.invalid.worker.interaction"),
    WORKER_INTERACTIONS_ONLY_ALLOWED_BETWEEN_PEERS("BCE2084", "worker.interactions.only.allowed.between.peers"),
    WORKER_SEND_AFTER_RETURN("BCE2085", "worker.send.after.return"),
    WORKER_RECEIVE_AFTER_RETURN("BCE2086", "worker.receive.after.return"),
    EXPLICIT_WORKER_CANNOT_BE_DEFAULT("BCE2087", "explicit.worker.cannot.be.default"),
    INVALID_MULTIPLE_FORK_JOIN_SEND("BCE2088", "worker.multiple.fork.join.send"),
    INCOMPATIBLE_TYPE_REFERENCE("BCE2089", "incompatible.type.reference"),
    INCOMPATIBLE_TYPE_REFERENCE_NON_PUBLIC_MEMBERS("BCE2090", "incompatible.type.reference.non.public.members"),
    INCOMPATIBLE_RECORD_TYPE_REFERENCE("BCE2091", "incompatible.record.type.reference"),
    REDECLARED_TYPE_REFERENCE("BCE2092", "redeclared.type.reference"),
    REDECLARED_FUNCTION_FROM_TYPE_REFERENCE("BCE2093", "redeclared.function.from.type.reference"),
    REFERRED_FUNCTION_SIGNATURE_MISMATCH("BCE2094", "referred.function.signature.mismatch"),

    INVOKABLE_MUST_RETURN("BCE2095", "invokable.must.return"),
    MAIN_SHOULD_BE_PUBLIC("BCE2096", "main.should.be.public"),
    INVALID_MAIN_PARAMS_TYPE("BCE2097", "invalid.main.params.type"),
    MAIN_RETURN_SHOULD_BE_ERROR_OR_NIL("BCE2098", "main.return.should.be.error.or.nil"),
    MODULE_INIT_CANNOT_BE_PUBLIC("BCE2099", "module.init.cannot.be.public"),
    MODULE_INIT_CANNOT_HAVE_PARAMS("BCE2100", "module.init.cannot.have.params"),
    MODULE_INIT_RETURN_SHOULD_BE_ERROR_OR_NIL("BCE2101", "module.init.return.should.be.error.or.nil"),
    ATLEAST_ONE_WORKER_MUST_RETURN("BCE2102", "atleast.one.worker.must.return"),
    FORK_JOIN_WORKER_CANNOT_RETURN("BCE2103", "fork.join.worker.cannot.return"),
    FORK_JOIN_INVALID_WORKER_COUNT("BCE2104", "fork.join.invalid.worker.count"),
    INVALID_FOR_JOIN_SYNTAX_EMPTY_FORK("BCE2105", "fork.join.syntax.empty.fork"),
    UNREACHABLE_CODE("BCE2106", "unreachable.code"),
    CONTINUE_CANNOT_BE_OUTSIDE_LOOP("BCE2107", "continue.cannot.be.outside.loop"),
    BREAK_CANNOT_BE_OUTSIDE_LOOP("BCE2108", "break.cannot.be.outside.loop"),

    EXPECTED_RECORD_TYPE_AS_INCLUDED_PARAMETER("BCE2113", "expected.a.record.type.as.an.included.parameter"),
    DEFAULTABLE_PARAM_DEFINED_AFTER_INCLUDED_RECORD_PARAM(
            "BCE2114", "defaultable.param.not.allowed.after.included.record.param"),
    REQUIRED_PARAM_DEFINED_AFTER_INCLUDED_RECORD_PARAM(
            "BCE2115", "required.param.not.allowed.after.included.record.param"),
    INCOMPATIBLE_SUB_TYPE_FIELD("BCE2116", "incompatible.sub.type.field"),
    MISSING_KEY_EXPR_IN_MEMBER_ACCESS_EXPR("BCE2117", "missing.key.expr.in.member.access.expr"),
    FIELD_ACCESS_CANNOT_BE_USED_TO_ACCESS_OPTIONAL_FIELDS(
            "BCE2118", "field.access.cannot.be.used.to.access.optional.fields"),
    UNDECLARED_FIELD_IN_RECORD("BCE2119", "undeclared.field.in.record"),
    INVALID_FIELD_ACCESS_IN_RECORD_TYPE("BCE2120", "invalid.field.access.in.record.type"),
    UNDECLARED_AND_NILABLE_FIELDS_IN_UNION_OF_RECORDS("BCE2121", "undeclared.and.nilable.fields.in.union.of.records"),
    UNDECLARED_FIELD_IN_UNION_OF_RECORDS("BCE2122", "undeclared.field.in.union.of.records"),
    NILABLE_FIELD_IN_UNION_OF_RECORDS("BCE2123", "nilable.field.in.union.of.records"),
    ALREADY_INITIALIZED_SYMBOL("BCE2124", "already.initialized.symbol"),
    ARRAY_LENGTH_GREATER_THAT_2147483637_NOT_YET_SUPPORTED(
            "BCE2125", "array.length.greater.that.2147483637.not.yet.supported"),
    INVALID_ARRAY_LENGTH("BCE2126", "invalid.array.length"),
    CANNOT_RESOLVE_CONST("BCE2127", "cannot.resolve.const"),
    ALREADY_INITIALIZED_SYMBOL_WITH_ANOTHER("BCE2128", "already.initialized.symbol.with.another"),
    CONSTANT_CYCLIC_REFERENCE("BCE2131", "constant.cyclic.reference"),
    INCOMPATIBLE_TYPES_LIST_SPREAD_OP("BCE2132", "incompatible.types.list.spread.op"),
    INVALID_SPREAD_OP_FIXED_LENGTH_LIST_EXPECTED("BCE2133", "invalid.spread.operator.fixed.length.list.expected"),
    INVALID_SPREAD_OP_FIXED_MEMBER_EXPECTED("BCE2134", "invalid.spread.operator.fixed.member.expected"),
    CANNOT_INFER_TYPE_FROM_SPREAD_OP("BCE2135", "cannot.infer.type.from.spread.op"),
    TUPLE_AND_EXPRESSION_SIZE_DOES_NOT_MATCH("BCE2136", "tuple.and.expression.size.does.not.match"),
    CANNOT_SPECIFY_NAMED_ARG_FOR_FIELD_OF_INCLUDED_RECORD_WHEN_ARG_SPECIFIED_FOR_INCLUDED_RECORD("BCE2137",
            "cannot.specify.named.argument.for.field.of.included.record.when.arg.specified.for.included.record"),
    CYCLIC_TYPE_REFERENCE_NOT_YET_SUPPORTED("BCE2138", "cyclic.type.reference.not.yet.supported"),

    //Transaction related error codes
    ROLLBACK_CANNOT_BE_OUTSIDE_TRANSACTION_BLOCK("BCE2300", "rollback.cannot.be.outside.transaction.block"),
    COMMIT_CANNOT_BE_OUTSIDE_TRANSACTION_BLOCK("BCE2301", "commit.cannot.be.outside.transaction.block"),
    RETRY_CANNOT_BE_OUTSIDE_TRANSACTION_BLOCK("BCE2302", "retry.cannot.be.outside.transaction.block"),
    BREAK_CANNOT_BE_USED_TO_EXIT_TRANSACTION("BCE2303", "break.statement.cannot.be.used.to.exit.from.a.transaction"),
    CONTINUE_CANNOT_BE_USED_TO_EXIT_TRANSACTION(
            "BCE2304", "continue.statement.cannot.be.used.to.exit.from.a.transaction"),
    CHECK_EXPRESSION_INVALID_USAGE_WITHIN_TRANSACTION_BLOCK(
            "BCE2305", "check.expression.invalid.usage.within.transaction.block"),
    RETURN_CANNOT_BE_USED_TO_EXIT_TRANSACTION("BCE2306", "return.statement.cannot.be.used.to.exit.from.a.transaction"),
    DONE_CANNOT_BE_USED_TO_EXIT_TRANSACTION("BCE2307", "done.statement.cannot.be.used.to.exit.from.a.transaction"),
    INVALID_RETRY_COUNT("BCE2308", "invalid.retry.count"),
    INVALID_COMMIT_COUNT("BCE2309", "invalid.commit.count"),
    INVALID_ROLLBACK_COUNT("BCE2310", "invalid.rollback.count"),
    INVALID_TRANSACTION_HANDLER_ARGS("BCE2311", "invalid.transaction.handler.args"),
    INVALID_TRANSACTION_HANDLER_SIGNATURE("BCE2312", "invalid.transaction.handler.signature"),
    LAMBDA_REQUIRED_FOR_TRANSACTION_HANDLER("BCE2313", "lambda.required.for.transaction.handler"),
    TRANSACTION_CANNOT_BE_USED_WITHIN_HANDLER("BCE2314", "transaction.cannot.be.used.within.handler"),
    TRANSACTION_CANNOT_BE_USED_WITHIN_TRANSACTIONAL_SCOPE(
            "BCE2315", "transaction.cannot.be.used.within.transactional.scope"),
    TRANSACTIONAL_FUNC_INVOKE_PROHIBITED("BCE2316", "transactional.function.prohibited.outside.transactional.scope"),
    TRANSACTIONAL_WORKER_OUT_OF_TRANSACTIONAL_SCOPE(
            "BCE2317", "transactional.worker.prohibited.outside.transactional.scope"),

    NESTED_TRANSACTIONS_ARE_INVALID("BCE2318", "nested.transactions.are.invalid"),
    INVALID_FUNCTION_POINTER_ASSIGNMENT_FOR_HANDLER("BCE2319", "invalid.function.pointer.assignment.for.handler"),
    USAGE_OF_START_WITHIN_TRANSACTION_IS_PROHIBITED("BCE2320", "usage.of.start.within.transaction.is.prohibited"),
    ROLLBACK_CANNOT_BE_WITHIN_TRANSACTIONAL_FUNCTION("BCE2321", "rollback.cannot.be.within.transactional.function"),
    COMMIT_CANNOT_BE_WITHIN_TRANSACTIONAL_FUNCTION("BCE2322", "commit.cannot.be.within.transactional.function"),
    MAX_ONE_COMMIT_ROLLBACK_ALLOWED_WITHIN_A_BRANCH("BCE2323", "max.one.commit.rollback.allowed.within.branch"),
    COMMIT_NOT_ALLOWED("BCE2324", "commit.not.allowed"),
    ROLLBACK_NOT_ALLOWED("BCE2325", "rollback.not.allowed"),
    INCOMPATIBLE_TYPE_IN_SELECT_CLAUSE("BCE2326", "incompatible.type.in.select.clause"),

    // Service, endpoint related errors codes
    SERVICE_INVALID_OBJECT_TYPE("BCE2400", "service.invalid.object.type"),
    SERVICE_INVALID_ENDPOINT_TYPE("BCE2401", "service.invalid.endpoint.type"),
    SERVICE_FUNCTION_INVALID_MODIFIER("BCE2402", "service.function.invalid.modifier"),
    SERVICE_FUNCTION_INVALID_INVOCATION("BCE2403", "service.function.invalid.invocation"),
    SERVICE_SERVICE_TYPE_REQUIRED_ANONYMOUS("BCE2404", "service.service.type.required.anonymous"),

    ENDPOINT_OBJECT_TYPE_REQUIRED("BCE2405", "endpoint.object.type.required"),
    ENDPOINT_OBJECT_NEW_HAS_PARAM("BCE2406", "endpoint.object.new.has.param"),
    ENDPOINT_INVALID_TYPE("BCE2407", "endpoint.invalid.type"),
    ENDPOINT_INVALID_TYPE_NO_FUNCTION("BCE2408", "endpoint.invalid.type.no.function"),
    ENDPOINT_SPI_INVALID_FUNCTION("BCE2409", "endpoint.spi.invalid.function"),

    RESOURCE_METHODS_ARE_ONLY_ALLOWED_IN_SERVICE_OR_CLIENT_OBJECTS(
            "BCE2411", "resource.methods.are.only.allowed.in.service.or.client.objects"),
    RESOURCE_FUNCTION_INVALID_RETURN_TYPE("BCE2412", "resource.function.invalid.return.type"),
    REMOTE_IN_NON_OBJECT_FUNCTION("BCE2413", "remote.in.non.object.function"),
    INVALID_LISTENER_VARIABLE("BCE2414", "invalid.listener.var"),
    INVALID_LISTENER_ATTACHMENT("BCE2415", "invalid.listener.attachment"),

    ENDPOINT_NOT_SUPPORT_REGISTRATION("BCE2416", "endpoint.not.support.registration"),
    INVALID_ACTION_INVOCATION_SYNTAX("BCE2417", "invalid.action.invocation.syntax"),
    INVALID_METHOD_INVOCATION_SYNTAX("BCE2418", "invalid.method.invocation.syntax"),
    INVALID_INIT_INVOCATION("BCE2419", "invalid.init.invocation"),
    INVALID_RESOURCE_FUNCTION_INVOCATION("BCE2420", "invalid.resource.function.invocation"),
    INVALID_ACTION_INVOCATION("BCE2421", "invalid.action.invocation"),
    INVALID_FUNCTION_POINTER_INVOCATION_WITH_TYPE("BCE2422", "invalid.function.pointer.invocation.with.type"),

    TYPE_CAST_NOT_YET_SUPPORTED("BCE2423", "type.cast.not.yet.supported.for.type"),
    LET_EXPRESSION_NOT_YET_SUPPORTED_RECORD_FIELD("BCE2424", "let.expression.not.yet.supported.record.field"),
    LET_EXPRESSION_NOT_YET_SUPPORTED_OBJECT_FIELD("BCE2425", "let.expression.not.yet.supported.object.field"),

    // Cast and conversion related codes
    INCOMPATIBLE_TYPES_CAST("BCE2500", "incompatible.types.cast"),
    INCOMPATIBLE_TYPES_CAST_WITH_SUGGESTION("BCE2501", "incompatible.types.cast.with.suggestion"),
    INCOMPATIBLE_TYPES_CONVERSION("BCE2502", "incompatible.types.conversion"),
    INCOMPATIBLE_TYPES_CONVERSION_WITH_SUGGESTION("BCE2503", "incompatible.types.conversion.with.suggestion"),
    UNSAFE_CAST_ATTEMPT("BCE2504", "unsafe.cast.attempt"),

    INVALID_LITERAL_FOR_TYPE("BCE2506", "invalid.literal.for.type"),
    INCOMPATIBLE_MAPPING_CONSTRUCTOR("BCE2507", "incompatible.mapping.constructor.expression"),
    MAPPING_CONSTRUCTOR_COMPATIBLE_TYPE_NOT_FOUND("BCE2508", "mapping.constructor.compatible.type.not.found"),
    CANNOT_INFER_TYPES_FOR_TUPLE_BINDING("BCE2509", "cannot.infer.types.for.tuple.binding"),
    INVALID_LITERAL_FOR_MATCH_PATTERN("BCE2510", "invalid.literal.for.match.pattern"),
    INVALID_EXPR_WITH_TYPE_GUARD_FOR_MATCH_PATTERN("BCE2511", "invalid.expr.with.type.guard.for.match"),
    ARRAY_LITERAL_NOT_ALLOWED("BCE2512", "array.literal.not.allowed"),
    STRING_TEMPLATE_LIT_NOT_ALLOWED("BCE2513", "string.template.literal.not.allowed"),
    INVALID_RECORD_LITERAL_KEY("BCE2514", "invalid.record.literal.key"),
    INVALID_RECORD_LITERAL_IDENTIFIER_KEY("BCE2515", "invalid.record.literal.identifier.key"),
    INVALID_FIELD_NAME_RECORD_LITERAL("BCE2516", "invalid.field.name.record.lit"),
    REST_FIELD_NOT_ALLOWED_IN_CLOSED_RECORDS("BCE2517", "rest.field.not.allowed"),
    OPEN_RECORD_CONSTRAINT_NOT_ALLOWED("BCE2518", "open.record.constraint.not.allowed"),
    INVALID_RECORD_REST_DESCRIPTOR("BCE2519", "invalid.record.rest.descriptor"),
    MISSING_REQUIRED_RECORD_FIELD("BCE2520", "missing.required.record.field"),
    DEFAULT_VALUES_NOT_ALLOWED_FOR_OPTIONAL_FIELDS("BCE2521", "default.values.not.allowed.for.optional.fields"),
    INVALID_FUNCTION_POINTER_INVOCATION("BCE2522", "invalid.function.pointer.invocation"),
    AMBIGUOUS_TYPES("BCE2523", "ambiguous.type"),

    TOO_MANY_ARGS_FUNC_CALL("BCE2524", "too.many.args.call"),
    ASSIGNMENT_COUNT_MISMATCH("BCE2525", "assignment.count.mismatch"),
    ASSIGNMENT_REQUIRED("BCE2526", "assignment.required"),
    MULTI_VAL_IN_SINGLE_VAL_CONTEXT("BCE2527", "multi.value.in.single.value.context"),
    MULTI_VAL_EXPR_IN_SINGLE_VAL_CONTEXT("BCE2528", "multi.valued.expr.in.single.valued.context"),
    DOES_NOT_RETURN_VALUE("BCE2529", "does.not.return.value"),
    FUNC_DEFINED_ON_NOT_SUPPORTED_TYPE("BCE2530", "func.defined.on.not.supported.type"),
    FUNC_DEFINED_ON_NON_LOCAL_TYPE("BCE2531", "func.defined.on.non.local.type"),
    INVALID_OBJECT_CONSTRUCTOR("BCE2532", "invalid.object.constructor"),
    RECORD_INITIALIZER_INVOKED("BCE2533", "explicit.invocation.of.record.init.is.not.allowed"),
    PKG_ALIAS_NOT_ALLOWED_HERE("BCE2534", "pkg.alias.not.allowed.here"),

    MULTI_VALUE_RETURN_EXPECTED("BCE2535", "multi.value.return.expected"),
    SINGLE_VALUE_RETURN_EXPECTED("BCE2536", "single.value.return.expected"),
    TOO_MANY_RETURN_VALUES("BCE2537", "return.value.too.many"),
    NOT_ENOUGH_RETURN_VALUES("BCE2538", "return.value.not.enough"),
    INVALID_FUNCTION_INVOCATION("BCE2539", "invalid.function.invocation"),
    INVALID_FUNCTION_INVOCATION_WITH_NAME("BCE2540", "invalid.function.invocation.with.name"),
    DUPLICATE_NAMED_ARGS("BCE2541", "duplicate.named.args"),
    INVALID_DEFAULT_PARAM_VALUE("BCE2542", "invalid.default.param.value"),

    DUPLICATED_ERROR_CATCH("BCE2543", "duplicated.error.catch"),

    NO_NEW_VARIABLES_VAR_ASSIGNMENT("BCE2544", "no.new.variables.var.assignment"),
    INVALID_VARIABLE_ASSIGNMENT("BCE2545", "invalid.variable.assignment"),
    INVALID_ASSIGNMENT_DECLARATION_FINAL("BCE2546", "invalid.variable.assignment.declaration.final"),
    CANNOT_ASSIGN_VALUE_FINAL("BCE2547", "cannot.assign.value.to.final.field"),
    CANNOT_ASSIGN_VALUE_TO_POTENTIALLY_INITIALIZED_FINAL(
            "BCE2548", "cannot.assign.value.to.potentially.initialized.final"),
    CANNOT_ASSIGN_VALUE_FUNCTION_ARGUMENT("BCE2549", "cannot.assign.value.to.function.argument"),
    CANNOT_ASSIGN_VALUE_ENDPOINT("BCE2550", "cannot.assign.value.to.endpoint"),
    CANNOT_UPDATE_READONLY_VALUE_OF_TYPE("BCE2551", "cannot.update.readonly.value.of.type"),
    CANNOT_UPDATE_READONLY_RECORD_FIELD("BCE2552", "cannot.update.readonly.record.field"),
    CANNOT_UPDATE_FINAL_OBJECT_FIELD("BCE2553", "cannot.update.final.object.field"),
    UNSUPPORTED_MULTILEVEL_CLOSURES("BCE2554", "unsupported.multilevel.closures"),

    OPERATION_DOES_NOT_SUPPORT_MEMBER_ACCESS("BCE2555", "operation.does.not.support.member.access"),
    OPERATION_DOES_NOT_SUPPORT_FIELD_ACCESS("BCE2556", "operation.does.not.support.field.access"),
    OPERATION_DOES_NOT_SUPPORT_FIELD_ACCESS_FOR_ASSIGNMENT(
            "BCE2557", "operation.does.not.support.field.access.for.assignment"),
    OPERATION_DOES_NOT_SUPPORT_OPTIONAL_FIELD_ACCESS("BCE2558", "operation.does.not.support.optional.field.access"),
    OPERATION_DOES_NOT_SUPPORT_FIELD_ACCESS_FOR_NON_REQUIRED_FIELD(
            "BCE2559", "operation.does.not.support.field.access.for.non.required.field"),
    OPERATION_DOES_NOT_SUPPORT_OPTIONAL_FIELD_ACCESS_FOR_FIELD(
            "BCE2560", "operation.does.not.support.optional.field.access.for.field"),
    OPERATION_DOES_NOT_SUPPORT_MEMBER_ACCESS_FOR_ASSIGNMENT(
            "BCE2561", "operation.does.not.support.member.access.for.assignment"),
    INVALID_MEMBER_ACCESS_EXPR_STRUCT_FIELD_ACCESS("BCE2562", "invalid.member.access.expr.struct.field.access"),
    INVALID_MEMBER_ACCESS_EXPR_TUPLE_FIELD_ACCESS("BCE2563", "invalid.member.access.expr.tuple.field.access"),
    INVALID_TUPLE_MEMBER_ACCESS_EXPR("BCE2564", "invalid.tuple.member.access.expr"),
    INVALID_RECORD_MEMBER_ACCESS_EXPR("BCE2565", "invalid.record.member.access.expr"),
    INVALID_ENUM_EXPR("BCE2566", "invalid.enum.expr"),
    INVALID_EXPR_IN_MATCH_STMT("BCE2567", "invalid.expr.in.match.stmt"),
    INVALID_PATTERN_CLAUSES_IN_MATCH_STMT("BCE2568", "invalid.pattern.clauses.in.match.stmt"),
    STATIC_MATCH_ONLY_SUPPORTS_ANYDATA("BCE2569", "static.value.match.only.supports.anydata"),
    USAGE_OF_UNINITIALIZED_VARIABLE("BCE2570", "usage.of.uninitialized.variable"),
    UNINITIALIZED_VARIABLE("BCE2571", "uninitialized.variable"),
    CONTAINS_UNINITIALIZED_FIELDS("BCE2572", "uninitialized.object.fields"),
    INVALID_FUNCTION_CALL_WITH_UNINITIALIZED_VARIABLES("BCE2573",
                                                       "invalid.function.call.with.uninitialized.variables"),
    INVALID_ANY_VAR_DEF("BCE2574", "invalid.any.var.def"),
    INVALID_RECORD_LITERAL("BCE2575", "invalid.record.literal"),
    INVALID_FIELD_IN_RECORD_BINDING_PATTERN("BCE2576", "invalid.field.in.record.binding.pattern"),
    INVALID_RECORD_LITERAL_BINDING_PATTERN("BCE2577", "invalid.record.literal.in.binding.pattern"),
    DUPLICATE_KEY_IN_RECORD_LITERAL("BCE2578", "duplicate.key.in.record.literal"),
    DUPLICATE_KEY_IN_TABLE_LITERAL("BCE2579", "duplicate.key.in.table.literal"),
    DUPLICATE_KEY_IN_RECORD_LITERAL_SPREAD_OP("BCE2580", "duplicate.key.in.record.literal.spread.op"),
    POSSIBLE_DUPLICATE_OF_FIELD_SPECIFIED_VIA_SPREAD_OP(
            "BCE2581", "possible.duplicate.of.field.specified.via.spread.op"),
    SPREAD_FIELD_MAY_DULPICATE_ALREADY_SPECIFIED_KEYS("BCE2582", "spread.field.may.duplicate.already.specified.keys"),
    MULTIPLE_INCLUSIVE_TYPES("BCE2583", "multiple.inclusive.types"),
    INVALID_ARRAY_LITERAL("BCE2584", "invalid.array.literal"),
    INVALID_TUPLE_LITERAL("BCE2585", "invalid.tuple.literal"),
    INVALID_LIST_CONSTRUCTOR_ELEMENT_TYPE("BCE2586", "invalid.list.constructor.type"),
    INVALID_ARRAY_ELEMENT_TYPE("BCE2587", "invalid.array.element.type"),
    INVALID_LIST_BINDING_PATTERN("BCE2588", "invalid.list.binding.pattern"),
    INVALID_LIST_BINDING_PATTERN_DECL("BCE2589", "invalid.list.binding.pattern.decl"),
    INVALID_LIST_BINDING_PATTERN_INFERENCE("BCE2590", "invalid.list.binding.pattern.inference"),
    MISMATCHING_ARRAY_LITERAL_VALUES("BCE2591", "mismatching.array.literal.values"),
    CLOSED_ARRAY_TYPE_NOT_INITIALIZED("BCE2592", "closed.array.type.not.initialized"),
    INVALID_LIST_MEMBER_ACCESS_EXPR("BCE2593", "invalid.list.member.access.expr"),
    INVALID_ARRAY_MEMBER_ACCESS_EXPR("BCE2594", "invalid.array.member.access.expr"),
    CANNOT_INFER_SIZE_ARRAY_SIZE_FROM_THE_CONTEXT("BCE2595",
            "length.of.the.array.cannot.be.inferred.from.the.context"),
    INVALID_SORT_FUNC_RETURN_TYPE("BCE2596", "invalid.key.func.return.type"),
    INVALID_SORT_ARRAY_MEMBER_TYPE("BCE2597", "invalid.sort.array.member.type"),
    // TODO Maryam remove list array tuple and use first only
    INDEX_OUT_OF_RANGE("BCE2598", "index.out.of.range"),
    LIST_INDEX_OUT_OF_RANGE("BCE2599", "list.index.out.of.range"),
    ARRAY_INDEX_OUT_OF_RANGE("BCE2600", "array.index.out.of.range"),
    TUPLE_INDEX_OUT_OF_RANGE("BCE2601", "tuple.index.out.of.range"),
    INVALID_ARRAY_SIZE_REFERENCE("BCE2602", "invalid.array.size.reference"),
    INVALID_TYPE_FOR_REST_DESCRIPTOR("BCE2603", "invalid.type.for.rest.descriptor"),
    INVALID_TYPE_NEW_LITERAL("BCE2604", "invalid.type.new.literal"),
    INVALID_USAGE_OF_KEYWORD("BCE2605", "invalid.usage.of.keyword"),
    INVALID_TYPE_OBJECT_CONSTRUCTOR("BCE2606", "invalid.type.object.constructor"),

    INVALID_RECORD_BINDING_PATTERN("BCE2607", "invalid.record.binding.pattern"),
    NO_MATCHING_RECORD_REF_PATTERN("BCE2608", "no.matching.record.ref.found"),
    MULTIPLE_RECORD_REF_PATTERN_FOUND("BCE2609", "multiple.matching.record.ref.found"),
    NOT_ENOUGH_PATTERNS_TO_MATCH_RECORD_REF("BCE2610", "not.enough.patterns.to.match.record.ref"),
    INVALID_TYPE_DEFINITION_FOR_RECORD_VAR("BCE2611", "invalid.type.definition.for.record.var"),

    INVALID_ERROR_BINDING_PATTERN("BCE2612", "invalid.error.binding.pattern"),
    INVALID_ERROR_REASON_BINDING_PATTERN("BCE2613", "invalid.error.reason.binding.pattern"),
    INVALID_ERROR_REST_BINDING_PATTERN("BCE2614", "invalid.error.rest.binding.pattern"),
    INVALID_TYPE_DEFINITION_FOR_ERROR_VAR("BCE2615", "invalid.type.definition.for.error.var"),
    INVALID_ERROR_MATCH_PATTERN("BCE2616", "invalid.error.match.pattern"),
    DUPLICATE_VARIABLE_IN_BINDING_PATTERN("BCE2617", "duplicate.variable.in.binding.pattern"),
    INVALID_VARIABLE_REFERENCE_IN_BINDING_PATTERN("BCE2618", "invalid.variable.reference.in.binding.pattern"),
    CANNOT_ASSIGN_VALUE_TO_TYPE_DEF("BCE2619", "cannot.assign.value.to.type.def"),

    INVALID_NAMESPACE_PREFIX("BCE2620", "invalid.namespace.prefix"),
    XML_TAGS_MISMATCH("BCE2621", "mismatching.xml.start.end.tags"),
    XML_ATTRIBUTE_MAP_UPDATE_NOT_ALLOWED("BCE2622", "xml.attribute.map.update.not.allowed"),
    XML_QNAME_UPDATE_NOT_ALLOWED("BCE2623", "xml.qname.update.not.allowed"),
    INVALID_NAMESPACE_DECLARATION("BCE2624", "invalid.namespace.declaration"),
    CANNOT_UPDATE_XML_SEQUENCE("BCE2625", "cannot.update.xml.sequence"),
    INVALID_XML_NS_INTERPOLATION("BCE2626", "invalid.xml.ns.interpolation"),
    CANNOT_FIND_XML_NAMESPACE("BCE2627", "cannot.find.xml.namespace.prefix"),
    UNSUPPORTED_METHOD_INVOCATION_XML_NAV("BCE2628", "method.invocation.in.xml.navigation.expressions.not.supported"),
    DEPRECATED_XML_ATTRIBUTE_ACCESS("BCE2629", "deprecated.xml.attribute.access.expression"),
    UNSUPPORTED_MEMBER_ACCESS_IN_XML_NAVIGATION("BCE2630",
                                                "member.access.within.xml.navigation.expression.not.supported"),

    UNDEFINED_ANNOTATION("BCE2631", "undefined.annotation"),
    ANNOTATION_NOT_ALLOWED("BCE2632", "annotation.not.allowed"),
    ANNOTATION_ATTACHMENT_CANNOT_HAVE_A_VALUE("BCE2633", "annotation.attachment.cannot.have.a.value"),
    ANNOTATION_ATTACHMENT_REQUIRES_A_VALUE("BCE2634", "annotation.attachment.requires.a.value"),
    ANNOTATION_ATTACHMENT_CANNOT_SPECIFY_MULTIPLE_VALUES(
            "BCE2635", "annotation.attachment.cannot.specify.multiple.values"),
    ANNOTATION_INVALID_TYPE("BCE2636", "annotation.invalid.type"),
    ANNOTATION_INVALID_CONST_TYPE("BCE2637", "annotation.invalid.const.type"),
    ANNOTATION_REQUIRES_CONST("BCE2638", "annotation.requires.const"),
    INCOMPATIBLE_TYPES_ARRAY_FOUND("BCE2639", "incompatible.types.array.found"),
    CANNOT_GET_ALL_FIELDS("BCE2640", "cannot.get.all.fields"),

    INVALID_DOCUMENTATION_IDENTIFIER("BCE2641", "invalid.documentation.identifier"),

    OPERATOR_NOT_SUPPORTED("BCE2642", "operator.not.supported"),
    OPERATOR_NOT_ALLOWED_VARIABLE("BCE2643", "operator.not.allowed.variable"),
    NEVER_TYPE_NOT_ALLOWED_FOR_REQUIRED_DEFAULTABLE_PARAMS("BCE2644",
                                               "never.type.not.allowed.for.required.and.defaultable.params"),
    INVALID_CLIENT_REMOTE_METHOD_CALL("BCE2645", "invalid.client.remote.method.call"),
    NEVER_TYPED_VAR_DEF_NOT_ALLOWED("BCE2646", "never.typed.var.def.not.allowed"),
    NEVER_TYPED_OBJECT_FIELD_NOT_ALLOWED("BCE2647", "never.typed.object.field.not.allowed"),
    NIL_CONDITIONAL_EXPR_NOT_YET_SUPPORTED_WITH_NIL("BCE2648", "nil.conditional.expr.not.yet.supported.with.nil"),

    CANNOT_USE_TYPE_INCLUSION_WITH_MORE_THAN_ONE_OPEN_RECORD_WITH_DIFFERENT_REST_DESCRIPTOR_TYPES("BCE2650",
          "cannot.use.type.inclusion.with.more.than.one.open.record.with.different.rest.descriptor.types"),
    INVALID_METHOD_CALL_EXPR_ON_FIELD("BCE2651", "invalid.method.call.expr.on.field"),
    INCOMPATIBLE_TYPE_WAIT_FUTURE_EXPR("BCE2652", "incompatible.type.wait.future.expr"),
    INVALID_FIELD_BINDING_PATTERN_WITH_NON_REQUIRED_FIELD("BCE2653",
            "invalid.field.binding.pattern.with.non.required.field"),
    INFER_SIZE_ONLY_SUPPORTED_IN_FIRST_DIMENSION("BCE2654", "infer.size.only.supported.in.the.first.dimension"),
    FUNCTION_CALL_SYNTAX_NOT_DEFINED("BCE2655", "function.call.syntax.not.defined"),

    // Error codes related to iteration.
    ITERABLE_NOT_SUPPORTED_COLLECTION("BCE2800", "iterable.not.supported.collection"),
    ITERABLE_NOT_SUPPORTED_OPERATION("BCE2801", "iterable.not.supported.operation"),
    ITERABLE_TOO_MANY_VARIABLES("BCE2802", "iterable.too.many.variables"),
    ITERABLE_NOT_ENOUGH_VARIABLES("BCE2803", "iterable.not.enough.variables"),
    ITERABLE_TOO_MANY_RETURN_VARIABLES("BCE2804", "iterable.too.many.return.args"),
    ITERABLE_NOT_ENOUGH_RETURN_VARIABLES("BCE2805", "iterable.not.enough.return.args"),
    ITERABLE_LAMBDA_REQUIRED("BCE2806", "iterable.lambda.required"),
    ITERABLE_LAMBDA_TUPLE_REQUIRED("BCE2807", "iterable.lambda.tuple.required"),
    ITERABLE_NO_ARGS_REQUIRED("BCE2808", "iterable.no.args.required"),
    ITERABLE_LAMBDA_INCOMPATIBLE_TYPES("BCE2809", "iterable.lambda.incompatible.types"),
    ITERABLE_RETURN_TYPE_MISMATCH("BCE2810", "iterable.return.type.mismatch"),

    // match statement related errors
    MATCH_STMT_CANNOT_GUARANTEE_A_MATCHING_PATTERN("BCE2900", "match.stmt.cannot.guarantee.a.matching.pattern"),
    MATCH_STMT_UNREACHABLE_PATTERN("BCE2901", "match.stmt.unreachable.pattern"),
    MATCH_STMT_PATTERN_ALWAYS_MATCHES("BCE2903", "match.stmt.pattern.always.matches"),

    MATCH_PATTERN_NOT_SUPPORTED("BCE2905", "match.pattern.not.supported"),
    MATCH_PATTERNS_SHOULD_CONTAIN_SAME_SET_OF_VARIABLES(
            "BCE2906", "match.patterns.should.contain.same.set.of.variables"),
    MATCH_PATTERN_CANNOT_REPEAT_SAME_VARIABLE("BCE2907", "match.pattern.cannot.repeat.same.variable"),
    REST_MATCH_PATTERN_NOT_SUPPORTED("BCE2908", "rest.match.pattern.not.supported"),
    VARIABLE_SHOULD_BE_DECLARED_AS_CONSTANT("BCE2909", "match.pattern.variable.should.declared.as.constant"),
    MATCH_STMT_CONTAINS_TWO_DEFAULT_PATTERNS("BCE2910", "match.stmt.contains.two.default.patterns"),

    THROW_STMT_NOT_SUPPORTED("BCE2911", "throw.stmt.not.supported"),
    TRY_STMT_NOT_SUPPORTED("BCE2912", "try.stmt.not.supported"),

    UNKNOWN_BUILTIN_FUNCTION("BCE2913", "unknown.builtin.method"),
    UNSUPPORTED_BUILTIN_METHOD("BCE2914", "unsupported.builtin.method"),

    // Safe navigation operator related errors
    SAFE_NAVIGATION_NOT_REQUIRED("BCE3000", "safe.navigation.not.required"),
    OPTIONAL_FIELD_ACCESS_NOT_REQUIRED_ON_LHS("BCE3001", "optional.field.access.not.required.on.lhs"),

    CHECKED_EXPR_NO_MATCHING_ERROR_RETURN_IN_ENCL_INVOKABLE(
            "BCE3032", "checked.expr.no.matching.error.return.in.encl.invokable"),

    EXPRESSION_OF_NEVER_TYPE_NOT_ALLOWED("BCE3033", "expression.of.never.type.not.allowed"),
    THIS_FUNCTION_SHOULD_PANIC("BCE3034", "this.function.should.panic"),

    FAIL_EXPR_NO_MATCHING_ERROR_RETURN_IN_ENCL_INVOKABLE(
            "BCE3035", "fail.expr.no.matching.error.return.in.encl.invokable"),
    INCOMPATIBLE_ON_FAIL_ERROR_DEFINITION("BCE3036", "on.fail.no.matching.error"),

    START_REQUIRE_INVOCATION("BCE3037", "start.require.invocation"),
    INVALID_EXPR_STATEMENT("BCE3038", "invalid.expr.statement"),
    INVALID_ACTION_INVOCATION_AS_EXPR("BCE3039", "invalid.action.invocation.as.expr"),

    // Parser error diagnostic codes
    INVALID_TOKEN("BCE3100", "invalid.token"),
    MISSING_TOKEN("BCE3101", "missing.token"),
    EXTRANEOUS_INPUT("BCE3102", "extraneous.input"),
    MISMATCHED_INPUT("BCE3103", "mismatched.input"),
    FAILED_PREDICATE("BCE3104", "failed.predicate"),
    SYNTAX_ERROR("BCE3105", "syntax.error"),
    INVALID_SHIFT_OPERATOR("BCE3106", "invalid.shift.operator"),
    UNDERSCORE_NOT_ALLOWED_AS_IDENTIFIER("BCE3107", "underscore.not.allowed.as.identifier"),

    // Streaming related codes
    INVALID_STREAM_CONSTRUCTOR("BCE3200", "invalid.stream.constructor"),
    INVALID_STREAM_CONSTRUCTOR_ITERATOR("BCE3201", "invalid.stream.constructor.iterator"),
    INVALID_STREAM_CONSTRUCTOR_CLOSEABLE_ITERATOR("BCE3202", "invalid.stream.constructor.closeable.iterator"),
    INVALID_STREAM_CONSTRUCTOR_EXP_TYPE("BCE3203", "invalid.stream.constructor.expected.type"),
    NOT_ALLOWED_STREAM_USAGE_WITH_FROM("BCE3204", "invalid.stream.usage.with.from"),
    ERROR_TYPE_EXPECTED("BCE3205", "error.type.expected"),
    MISSING_REQUIRED_METHOD_NEXT("BCE3206", "missing.required.method.next"),
    ORDER_BY_NOT_SUPPORTED("BCE3207", "order.by.not.supported"),
    INVALID_NEXT_METHOD_RETURN_TYPE("BCE3208", "invalid.next.method.return.type"),
    INVALID_UNBOUNDED_STREAM_CONSTRUCTOR_ITERATOR("BCE3209", "invalid.unbounded.stream.constructor.iterator"),

    // Table related codes
    TABLE_CONSTRAINT_INVALID_SUBTYPE("BCE3300", "invalid.table.constraint.subtype"),
    TABLE_KEY_SPECIFIER_MISMATCH("BCE3301", "table.key.specifier.mismatch"),
    KEY_SPECIFIER_SIZE_MISMATCH_WITH_KEY_CONSTRAINT("BCE3302", "key.specifier.size.mismatch.with.key.constraint"),
    KEY_SPECIFIER_MISMATCH_WITH_KEY_CONSTRAINT("BCE3303", "key.specifier.mismatch.with.key.constraint"),
    MEMBER_ACCESS_NOT_SUPPORTED_FOR_KEYLESS_TABLE("BCE3305", "member.access.not.supported.for.keyless.table"),
    INVALID_FIELD_NAMES_IN_KEY_SPECIFIER("BCE3306", "invalid.field.name.in.key.specifier"),
    MULTI_KEY_MEMBER_ACCESS_NOT_SUPPORTED("BCE3307", "multi.key.member.access.not.supported"),
    KEY_SPECIFIER_FIELD_MUST_BE_READONLY("BCE3308", "key.specifier.field.must.be.readonly"),
    KEY_SPECIFIER_FIELD_MUST_BE_REQUIRED("BCE3309", "key.specifier.field.must.be.required"),
    KEY_SPECIFIER_FIELD_MUST_BE_ANYDATA("BCE3310", "key.specifier.field.must.be.anydata"),
    KEY_SPECIFIER_FIELD_VALUE_MUST_BE_CONSTANT_EXPR("BCE3311", "key.specifier.field.value.must.be.constant.expr"),
    KEY_CONSTRAINT_NOT_SUPPORTED_FOR_TABLE_WITH_MAP_CONSTRAINT(
            "BCE3312", "key.constraint.not.supported.for.table.with.map.constraint"),
    CANNOT_INFER_MEMBER_TYPE_FOR_TABLE_DUE_AMBIGUITY("BCE3313", "cannot.infer.member.type.for.table.due.ambiguity"),
    CANNOT_INFER_MEMBER_TYPE_FOR_TABLE("BCE3314", "cannot.infer.member.type.for.table"),
    ON_CONFLICT_ONLY_WORKS_WITH_MAPS_OR_TABLES_WITH_KEY_SPECIFIER(
            "BCE3315", "on.conflict.only.works.with.map.or.tables.with.key.specifier"),
    CANNOT_UPDATE_TABLE_USING_MEMBER_ACCESS("BCE3316", "cannot.update.table.using.member.access.lvexpr"),
    KEY_SPECIFIER_EMPTY_FOR_PROVIDED_KEY_CONSTRAINT("BCE3317", "key.specifier.empty.with.key.constraint"),
    KEY_SPECIFIER_NOT_ALLOWED_FOR_TARGET_ANY("BCE3318", "key.specifier.not.allowed.for.target.any"),


    // Taint checking related codes
    ENTRY_POINT_PARAMETERS_CANNOT_BE_UNTAINTED("BCE3400", "entry.point.parameters.cannot.be.untainted"),
    TAINTED_VALUE_PASSED_TO_UNTAINTED_PARAMETER("BCE3401", "tainted.value.passed.to.untainted.parameter"),
    TAINTED_VALUE_PASSED_TO_UNTAINTED_PARAMETER_ORIGINATING_AT(
            "BCE3402", "tainted.value.passed.to.untainted.param.in.obj.method"),
    TAINTED_VALUE_PASSED_TO_GLOBAL_VARIABLE("BCE3403", "tainted.value.passed.to.global.variable"),
    TAINTED_VALUE_PASSED_TO_MODULE_OBJECT("BCE3404", "tainted.value.passed.to.module.object"),
    INVOCATION_TAINT_GLOBAL_OBJECT("BCE3405", "method.invocation.taint.global.object"),
    TAINTED_VALUE_PASSED_TO_CLOSURE_VARIABLE("BCE3406", "tainted.value.passed.to.closure.variable"),
    UNABLE_TO_PERFORM_TAINT_CHECKING_WITH_RECURSION("BCE3407", "unable.to.perform.taint.checking.with.recursion"),
    UNABLE_TO_PERFORM_TAINT_CHECKING_FOR_BUILTIN_METHOD(
            "BCE3408", "unable.to.perform.taint.checking.for.builtin.method"),
    TAINTED_RETURN_NOT_ANNOTATED_TAINTED("BCE3409", "tainted.return.not.annotated.tainted"),
    TAINTED_PARAM_NOT_ANNOTATED_TAINTED("BCE3410", "tainted.param.not.annotated.tainted"),

    // Constants related codes.
    TYPE_REQUIRED_FOR_CONST_WITH_EXPRESSIONS("BCE3500", "type.required.for.const.with.expressions"),
    CANNOT_UPDATE_CONSTANT_VALUE("BCE3501", "cannot.update.constant.value"),
    CANNOT_ASSIGN_VALUE_TO_CONSTANT("BCE3502", "cannot.assign.value.to.constant"),
    INVALID_CONST_DECLARATION("BCE3503", "invalid.const.declaration"),
    EXPRESSION_IS_NOT_A_CONSTANT_EXPRESSION("BCE3504", "expression.is.not.a.constant.expression"),
    INVALID_CONST_EXPRESSION("BCE3505", "invalid.const.expression"),
    CONSTANT_EXPRESSION_NOT_SUPPORTED("BCE3506", "const.expression.not.supported"),
    CONSTANT_DECLARATION_NOT_YET_SUPPORTED("BCE3507", "constant.declaration.not.yet.supported.for.type"),
    SELF_REFERENCE_CONSTANT("BCE3508", "self.reference.constant"),
    INT_RANGE_OVERFLOW_ERROR("BCE3509", "int.range.overflow"),

    // Anonymous functions related codes
    ARROW_EXPRESSION_MISMATCHED_PARAMETER_LENGTH("BCE3600", "arrow.expression.mismatched.parameter.length"),
    ARROW_EXPRESSION_CANNOT_INFER_TYPE_FROM_LHS("BCE3601", "arrow.expression.cannot.infer.type.from.lhs"),
    ARROW_EXPRESSION_NOT_SUPPORTED_ITERABLE_OPERATION("BCE3602", "arrow.expression.not.supported.iterable.operation"),

    INCOMPATIBLE_TYPE_CHECK("BCE3603", "incompatible.type.check"),

    INVALID_USAGE_OF_CLONE("BCE3605", "clone.invocation.invalid"),

    // Dataflow analysis related error codes
    PARTIALLY_INITIALIZED_VARIABLE("BCE3700", "partially.initialized.variable"),

    CANNOT_INFER_TYPE("BCE3701", "cannot.infer.type"),
    CANNOT_INFER_ERROR_TYPE("BCE3702", "cannot.infer.error.type"),
    INVALID_ERROR_CONSTRUCTOR_DETAIL("BCE3703", "invalid.error.detail.rec.does.not.match"),
    INDIRECT_ERROR_CTOR_REASON_NOT_ALLOWED("BCE3704", "invalid.error.reason.argument.to.indirect.error.constructor"),
    INDIRECT_ERROR_CTOR_NOT_ALLOWED_ON_NON_CONST_REASON("BCE3705", "invalid.indirect.error.constructor.invocation"),
    INVALID_FUNCTIONAL_CONSTRUCTOR_INVOCATION("BCE3706", "invalid.functional.constructor.invocation"),
    MISSING_ERROR_DETAIL_ARG("BCE3707", "missing.error.detail.arg"),
    INVALID_ERROR_DETAIL_ARG_TYPE("BCE3708", "invalid.error.detail.arg.type"),
    UNKNOWN_DETAIL_ARG_TO_CLOSED_ERROR_DETAIL_REC("BCE3709", "unknown.error.detail.arg.to.closed.detail"),
    INVALID_ERROR_DETAIL_REST_ARG_TYPE("BCE3710", "invalid.error.detail.rest.arg"),
    UNDEFINED_ERROR_TYPE_DESCRIPTOR("BCE3711", "undefined.error.type.descriptor"),
    INVALID_ERROR_TYPE_REFERENCE("BCE3712", "invalid.error.type.reference"),
    INVALID_REST_DETAIL_ARG("BCE3713",
            "invalid.error.constructor.rest.detail.arg.on.detail.type.with.individual.fields"),
    CANNOT_BIND_UNDEFINED_ERROR_DETAIL_FIELD("BCE3714", "cannot.bind.undefined.error.detail.field"),

    // Seal inbuilt function related codes
    INCOMPATIBLE_STAMP_TYPE("BCE3800", "incompatible.stamp.type"),
    NOT_SUPPORTED_SOURCE_TYPE_FOR_STAMP("BCE3801", "not.supported.source.for.stamp"),

    // Worker flush action related error codes
    INVALID_WORKER_FLUSH("BCE3820", "invalid.worker.flush.expression"),
    INVALID_WORKER_FLUSH_FOR_WORKER("BCE3821", "invalid.worker.flush.expression.for.worker"),

    // Worker receive and send related error codes
    INVALID_TYPE_FOR_RECEIVE("BCE3840", "invalid.type.for.receive"),
    INVALID_TYPE_FOR_SEND("BCE3841", "invalid.type.for.send"),

    INVALID_USAGE_OF_RECEIVE_EXPRESSION("BCE3842", "invalid.usage.of.receive.expression"),
    INVALID_USE_OF_EXPERIMENTAL_FEATURE("BCE3843", "invalid.use.of.experimental.feature"),

    // LangLib related error codes.
    TYPE_PARAM_OUTSIDE_LANG_MODULE("BCE3900", "type.param.outside.lang.module"),
    BUILTIN_SUBTYPE_OUTSIDE_LANG_MODULE("BCE3901", "builtin.subtype.outside.lang.module"),
    ISOLATED_PARAM_OUTSIDE_LANG_MODULE("BCE3902", "isolated.param.outside.lang.module"),
    ISOLATED_PARAM_USED_WITH_INVALID_TYPE("BCE3903", "isolated.param.used.with.invalid.type"),
    ISOLATED_PARAM_USED_IN_A_NON_ISOLATED_FUNCTION("BCE3904", "isolated.param.used.in.a.non.isolated.function"),

    INVALID_INVOCATION_LVALUE_ASSIGNMENT("BCE3905", "invalid.lvalue.lhs.of.assignment"),
    INVALID_INVOCATION_LVALUE_COMPOUND_ASSIGNMENT("BCE3906", "invalid.lvalue.lhs.of.compound.assignment"),

    IDENTIFIER_LITERAL_ONLY_SUPPORTS_ALPHANUMERICS("BCE3907", "identifier.literal.only.supports.alphanumerics"),
    INVALID_UNICODE("BCE3908", "invalid.unicode"),

    METHOD_TOO_LARGE("BCE3909", "method.too.large"),
    FILE_TOO_LARGE("BCE3910", "file.too.large"),
    CLASS_NOT_FOUND("BCE3911", "class.not.found"),
    METHOD_NOT_FOUND("BCE3912", "method.not.found"),
    CONSTRUCTOR_NOT_FOUND("BCE3913", "constructor.not.found"),
    FIELD_NOT_FOUND("BCE3914", "field.not.found"),
    OVERLOADED_METHODS("BCE3915", "overloaded.method"),
    UNSUPPORTED_PRIMITIVE_TYPE("BCE3916", "unsupported.primitive.type.reason"),
    METHOD_SIGNATURE_DOES_NOT_MATCH("BCE3917", "method.signature.not.match"),
    INVALID_ATTRIBUTE_REFERENCE("BCE3921", "invalid.attribute.reference"),

    ILLEGAL_FUNCTION_CHANGE_LIST_SIZE("BCE3922", "illegal.function.change.list.size"),
    ILLEGAL_FUNCTION_CHANGE_TUPLE_SHAPE("BCE3923", "illegal.function.change.tuple.shape"),

    INVALID_WAIT_MAPPING_CONSTRUCTORS("BCE3924", "invalid.wait.future.expr.mapping.constructors"),
    INVALID_WAIT_ACTIONS("BCE3925", "invalid.wait.future.expr.actions"),
    INVALID_SEND_EXPR("BCE3926", "invalid.send.expr"),

    DISTINCT_TYPING_ONLY_SUPPORT_OBJECTS_AND_ERRORS("BCE3927", "distinct.typing.only.support.objects.and.errors"),

    INVALID_NON_EXTERNAL_DEPENDENTLY_TYPED_FUNCTION("BCE3928", "invalid.non.external.dependently.typed.function"),
    INVALID_PARAM_TYPE_FOR_RETURN_TYPE("BCE3929", "invalid.param.type.for.return.type"),
    INVALID_TYPEDESC_PARAM("BCE3930", "invalid.typedesc.param"),
    INCOMPATIBLE_TYPE_FOR_INFERRED_TYPEDESC_VALUE("BCE3931", "incompatible.type.for.inferred.typedesc.value"),
    MULTIPLE_INFER_TYPEDESC_PARAMS("BCE3932", "multiple.infer.typedesc.params"),
    INVALID_DEPENDENTLY_TYPED_RETURN_TYPE_WITH_INFERRED_TYPEDESC_PARAM(
            "BCE3933", "invalid.dependently.typed.return.type.with.inferred.typedesc.param"),
    CANNOT_INFER_TYPEDESC_ARGUMENT_FROM_CET("BCE3934", "cannot.infer.typedesc.argument.from.cet"),
    CANNOT_USE_INFERRED_TYPEDESC_DEFAULT_WITH_UNREFERENCED_PARAM("BCE3935",
            "cannot.use.inferred.typedesc.default.with.unreferenced.param"),

    INVALID_RAW_TEMPLATE_TYPE("BCE3936", "invalid.raw.template.type"),
    MULTIPLE_COMPATIBLE_RAW_TEMPLATE_TYPES("BCE3937", "multiple.compatible.raw.template.types"),
    INVALID_NUM_STRINGS("BCE3938", "invalid.num.of.strings"),
    INVALID_NUM_INSERTIONS("BCE3939", "invalid.num.of.insertions"),
    INVALID_RAW_TEMPLATE_ASSIGNMENT("BCE3940", "invalid.raw.template.assignment"),
    INVALID_NUM_FIELDS("BCE3941", "invalid.number.of.fields"),
    METHODS_NOT_ALLOWED("BCE3942", "methods.not.allowed"),

    INVALID_MUTABLE_ACCESS_IN_ISOLATED_FUNCTION("BCE3943", "invalid.mutable.access.in.isolated.function"),
    INVALID_MUTABLE_ACCESS_AS_RECORD_DEFAULT("BCE3944", "invalid.mutable.access.as.record.default"),
    INVALID_MUTABLE_ACCESS_AS_OBJECT_DEFAULT("BCE3945", "invalid.mutable.access.as.object.default"),

    INVALID_NON_ISOLATED_FUNCTION_AS_ARGUMENT("BCE3946", "invalid.non.isolated.function.as.argument"),

    INVALID_NON_ISOLATED_INVOCATION_IN_ISOLATED_FUNCTION(
            "BCE3947", "invalid.non.isolated.invocation.in.isolated.function"),
    INVALID_NON_ISOLATED_INVOCATION_AS_RECORD_DEFAULT("BCE3948", "invalid.non.isolated.invocation.as.record.default"),
    INVALID_NON_ISOLATED_INVOCATION_AS_OBJECT_DEFAULT("BCE3949", "invalid.non.isolated.invocation.as.object.default"),

    INVALID_NON_ISOLATED_INIT_EXPRESSION_IN_ISOLATED_FUNCTION(
            "BCE3950", "invalid.non.isolated.init.expression.in.isolated.function"),
    INVALID_NON_ISOLATED_INIT_EXPRESSION_AS_RECORD_DEFAULT(
            "BCE3951", "invalid.non.isolated.init.expression.as.record.default"),
    INVALID_NON_ISOLATED_INIT_EXPRESSION_AS_OBJECT_DEFAULT(
            "BCE3952", "invalid.non.isolated.init.expression.as.object.default"),

    INVALID_STRAND_ANNOTATION_IN_ISOLATED_FUNCTION("BCE3953", "invalid.strand.annotation.in.isolated.function"),
    INVALID_ASYNC_INVOCATION_OF_NON_ISOLATED_FUNCTION_IN_ISOLATED_FUNCTION("BCE3954",
            "invalid.async.invocation.of.non.isolated.function.in.isolated.function"),
    INVALID_ACCESS_OF_NON_ISOLATED_EXPR_IN_ARGS_OF_ASYNC_INV_OF_ISOLATED_FUNC("BCE3955",
            "invalid.access.of.non.isolated.expression.in.argument.of.async.invocation.of.isolated.function"),

    INVALID_NON_PRIVATE_MUTABLE_FIELD_IN_ISOLATED_OBJECT(
            "BCE3956", "invalid.non.private.mutable.field.in.isolated.object"),
    INVALID_MUTABLE_FIELD_ACCESS_IN_ISOLATED_OBJECT_OUTSIDE_LOCK(
            "BCE3957", "invalid.mutable.field.access.in.isolated.object.outside.lock"),
    INVALID_NON_ISOLATED_EXPRESSION_AS_INITIAL_VALUE("BCE3958", "invalid.non.isolated.expression.as.initial.value"),
    INVALID_TRANSFER_OUT_OF_LOCK_WITH_RESTRICTED_VAR_USAGE(
            "BCE3959", "invalid.transfer.out.of.lock.with.restricted.var.usage"),
    INVALID_TRANSFER_INTO_LOCK_WITH_RESTRICTED_VAR_USAGE(
            "BCE3960", "invalid.transfer.into.lock.with.restricted.var.usage"),
    INVALID_NON_ISOLATED_INVOCATION_IN_LOCK_WITH_RESTRICTED_VAR_USAGE(
            "BCE3961", "invalid.non.isolated.invocation.in.lock.with.restricted.var.usage"),
    INVALID_ISOLATED_VARIABLE_ACCESS_OUTSIDE_LOCK("BCE3962", "invalid.isolated.variable.access.outside.lock"),
    INVALID_ASSIGNMENT_IN_LOCK_WITH_RESTRICTED_VAR_USAGE(
            "BCE3963", "invalid.assignment.in.lock.with.restricted.var.usage"),
    INVALID_USAGE_OF_MULTIPLE_RESTRICTED_VARS_IN_LOCK("BCE3964", "invalid.usage.of.multiple.restricted.vars.in.lock"),

    INVALID_ISOLATED_QUALIFIER_ON_MODULE_NO_INIT_VAR_DECL(
            "BCE3965", "invalid.isolated.qualifier.on.module.no.init.var.decl"),
    ONLY_A_SIMPLE_VARIABLE_CAN_BE_MARKED_AS_ISOLATED(
            "BCE3966", "only.a.simple.variable.can.be.marked.as.isolated"),

    // Configurable var related error codes

    CONFIGURABLE_VARIABLE_CANNOT_BE_DECLARED_WITH_VAR(
            "BCE3967", "configurable.variable.cannot.be.declared.with.var"),
    CONFIGURABLE_VARIABLE_MUST_BE_ANYDATA(
            "BCE3968", "configurable.variable.must.be.anydata"),
    ONLY_SIMPLE_VARIABLES_ARE_ALLOWED_TO_BE_CONFIGURABLE(
            "BCE3969", "only.simple.variables.are.allowed.to.be.configurable"),
    CONFIGURABLE_VARIABLE_CURRENTLY_NOT_SUPPORTED(
            "BCE3970", "configurable.variable.currently.not.supported"),

    REMOTE_FUNCTION_IN_NON_NETWORK_OBJECT("BCE3971", "remote.function.in.non.network.object"),
    UNSUPPORTED_PATH_PARAM_TYPE("BCE3972", "unsupported.path.param.type"),
    UNSUPPORTED_REST_PATH_PARAM_TYPE("BCE3973", "unsupported.rest.path.param.type"),
    SERVICE_ABSOLUTE_PATH_OR_LITERAL_IS_REQUIRED_BY_LISTENER("BCE3975",
            "service.absolute.path.or.literal.required.by.listener"),
    SERVICE_PATH_LITERAL_IS_NOT_SUPPORTED_BY_LISTENER("BCE3976", "service.path.literal.is.not.supported.by.listener"),
    SERVICE_ABSOLUTE_PATH_IS_NOT_SUPPORTED_BY_LISTENER("BCE3977", "service.absolute.path.is.not.supported.by.listener"),
    SERVICE_LITERAL_REQUIRED_BY_LISTENER("BCE3978", "service.path.literal.required.by.listener"),
    SERVICE_ABSOLUTE_PATH_REQUIRED_BY_LISTENER("BCE3979", "service.absolute.path.required.by.listener"),
    SERVICE_TYPE_IS_NOT_SUPPORTED_BY_LISTENER("BCE3980", "service.type.is.not.supported.by.listener"),

    INVALID_READ_ONLY_CLASS_INCLUSION_IN_OBJECT_TYPE_DESCRIPTOR(
            "BCE3981", "invalid.read.only.class.inclusion.in.object.type.descriptor"),
    INVALID_INCLUSION_WITH_MISMATCHED_QUALIFIERS("BCE3982", "invalid.inclusion.with.mismatched.qualifiers"),
    INVALID_REFERENCE_WITH_MISMATCHED_QUALIFIERS("BCE3983", "invalid.reference.with.mismatched.qualifiers"),
    INVALID_READ_ONLY_TYPEDESC_INCLUSION_IN_OBJECT_TYPEDESC(
            "BCE3984", "invalid.read.only.typedesc.inclusion.in.object.typedesc"),
    INVALID_READ_ONLY_TYPEDESC_INCLUSION_IN_NON_READ_ONLY_CLASS(
            "BCE3985", "invalid.read.only.typedesc.inclusion.in.non.read.only.class"),
    INVALID_READ_ONLY_CLASS_INCLUSION_IN_NON_READ_ONLY_CLASS(
            "BCE3986", "invalid.read.only.class.inclusion.in.non.read.only.class"),
    INVALID_FIELD_IN_OBJECT_CONSTUCTOR_EXPR_WITH_READONLY_REFERENCE(
            "BCE3987", "invalid.field.in.object.constructor.expr.with.readonly.reference"),
    MISMATCHED_VISIBILITY_QUALIFIERS_IN_OBJECT_FIELD(
            "BCE3988", "mismatched.visibility.qualifiers.in.object.field"),
    INVALID_INCLUSION_OF_OBJECT_WITH_PRIVATE_MEMBERS("BCE3989", "invalid.inclusion.of.object.with.private.members"),

    MULTIPLE_RECEIVE_ACTION_NOT_YET_SUPPORTED("BCE3990", "multiple.receive.action.not.yet.supported"),

    INVALID_READONLY_FIELD_TYPE("BCE3991", "invalid.readonly.field.type"),

    CONTINUE_NOT_ALLOWED("BCE3992", "continue.not.allowed"),
    BREAK_NOT_ALLOWED("BCE3993", "break.not.allowed"),
    TYPE_DOES_NOT_SUPPORT_XML_NAVIGATION_ACCESS("BCE3994", "type.does.not.support.xml.navigation.access"),
    XML_FUNCTION_DOES_NOT_SUPPORT_ARGUMENT_TYPE("BCE3995", "xml.function.does.not.support.argument.type"),

    INTERSECTION_NOT_ALLOWED_WITH_TYPE("BCE3996", "intersection.not.allowed.with.type"),
    ASYNC_SEND_NOT_YET_SUPPORTED_AS_EXPRESSION("BCE3997", "async.send.action.not.yet.supported.as.expression"),
    UNUSED_VARIABLE_WITH_INFERRED_TYPE_INCLUDING_ERROR("BCE3998", "unused.variable.with.inferred.type.including.error"),
    INVALID_ITERABLE_OBJECT_TYPE("BCE3999", "invalid.iterable.type"),
    INVALID_ITERABLE_COMPLETION_TYPE_IN_FOREACH_NEXT_FUNCTION("BCE4000",
            "invalid.iterable.completion.type.in.foreach.next.function"),
    SAME_ARRAY_TYPE_AS_MAIN_PARAMETER("BCE4001", "same.array.type.as.main.param"),
    VARIABLE_AND_ARRAY_TYPE_AS_MAIN_PARAM("BCE4002", "variable.and.array.type.as.main.param"),
    INVALID_MAIN_OPTION_PARAMS_TYPE("BCE4003", "invalid.main.option.params.type"),
    WORKER_INTERACTION_AFTER_WAIT_ACTION("BCE4004", "invalid.worker.message.passing.after.wait.action"),
    OPTIONAL_OPERAND_PRECEDES_OPERAND("BCE4005", "optional.operand.precedes.operand"),
    UNIMPLEMENTED_REFERENCED_METHOD_IN_SERVICE_DECL("BCE4006",
            "unimplemented.referenced.method.in.service.declaration"),
    UNIMPLEMENTED_REFERENCED_METHOD_IN_OBJECT_CTOR("BCE4007", "unimplemented.referenced.method.in.object.constructor"),
    UNSUPPORTED_REMOTE_METHOD_NAME_IN_SCOPE("BCE4008", "unsupported.remote.method.name.in.scope"),
    WILD_CARD_BINDING_PATTERN_ONLY_SUPPORTS_TYPE_ANY("BCE4009", "wild.card.binding.pattern.only.supports.type.any"),
    CONFIGURABLE_VARIABLE_MODULE_AMBIGUITY("BCE4010", "configurable.variable.module.ambiguity"),

    INVALID_USAGE_OF_CHECK_IN_RECORD_FIELD_DEFAULT_EXPRESSION("BCE4011",
            "invalid.usage.of.check.in.record.field.default.expression"),
    INVALID_USAGE_OF_CHECK_IN_OBJECT_FIELD_INITIALIZER_IN_OBJECT_WITH_NO_INIT_METHOD("BCE4012",
            "invalid.usage.of.check.in.object.field.initializer.in.object.with.no.init.method"),
    INVALID_USAGE_OF_CHECK_IN_OBJECT_FIELD_INITIALIZER_WITH_INIT_METHOD_RETURN_TYPE_MISMATCH("BCE4013",
            "invalid.usage.of.check.in.object.field.initializer.with.init.method.return.type.mismatch"),
    INVALID_NUMBER_OF_PARAMETERS("BCE4014", "invalid.number.of.parameters"),
    INVALID_PARAMETER_TYPE("BCE4015", "invalid.parameter.type"),
    NO_CLASS_DEF_FOUND("BCE4016", "no.class.def.found"),
    INVALID_ASSIGNMENT_TO_NARROWED_VAR_IN_LOOP("BCE4017", "invalid.assignment.to.narrowed.var.in.loop"),

    INVALID_NON_ISOLATED_CALL_IN_MATCH_GUARD("BCE4018", "invalid.non.isolated.call.in.match.guard"),
    INVALID_CALL_WITH_MUTABLE_ARGS_IN_MATCH_GUARD("BCE4019", "invalid.call.with.mutable.args.in.match.guard"),
    ERROR_CONSTRUCTOR_COMPATIBLE_TYPE_NOT_FOUND("BCE4020", "error.constructor.compatible.type.not.found"),
    SERVICE_DOES_NOT_IMPLEMENT_REQUIRED_CONSTRUCTS("BCE4022", "service.decl.does.not.implement.required.constructs"),
    INVALID_ASSIGNMENT_TO_NARROWED_VAR_IN_QUERY_ACTION("BCE4023", "invalid.assignment.to.narrowed.var.in.query.action"),
    COMPOUND_ASSIGNMENT_NOT_ALLOWED_WITH_NULLABLE_OPERANDS("BCE4024",
            "compound.assignment.not.allowed.with.nullable.operands"),

    INVALID_ISOLATED_VARIABLE_ACCESS_OUTSIDE_LOCK_IN_RECORD_DEFAULT(
            "BCE4025", "invalid.isolated.variable.access.outside.lock.in.record.default"),
    BINARY_OP_INCOMPATIBLE_TYPES_INT_FLOAT_DIVISION("BCE4026", "binary.op.incompatible.types.int.float.division"),
    CLIENT_RESOURCE_ACCESS_ACTION_IS_ONLY_ALLOWED_ON_CLIENT_OBJECTS(
            "BCE4027", "client.resource.access.action.is.only.allowed.on.client.objects"),
    UNDEFINED_RESOURCE("BCE4028", "undefined.resource"),
    UNDEFINED_RESOURCE_METHOD("BCE4029", "undefined.resource.method"),
    AMBIGUOUS_RESOURCE_ACCESS_NOT_YET_SUPPORTED("BCE4030", "ambiguous.resource.access.not.yet.supported"),
    UNSUPPORTED_COMPUTED_RESOURCE_ACCESS_PATH_SEGMENT_TYPE("BCE4031", 
            "unsupported.computed.resource.access.path.segment.type"),
    UNSUPPORTED_RESOURCE_ACCESS_REST_SEGMENT_TYPE("BCE4032", "unsupported.resource.access.rest.segment.type"),
    INVALID_RESOURCE_METHOD_RETURN_TYPE("BCE4033", "invalid.resource.method.return.type"),
    OUT_OF_RANGE("BCE4034", "numeric.literal.out.of.range"),
    INVALID_START_CHAR_CODE_IN_RANGE("BCE4035", "invalid.start.char.code.in.range"),
    INVALID_QUANTIFIER_MINIMUM("BCE4036", "invalid.quantifier.minimum"),
    DUPLICATE_FLAGS("BCE4037", "duplicate.flags"),
    CANNOT_INFER_TYPEDESC_ARGUMENT_WITHOUT_CET("BCE4038",
            "cannot.infer.typedesc.argument.without.cet"),
    OUTER_JOIN_MUST_BE_DECLARED_WITH_VAR(
            "BCE4039", "outer.join.must.be.declared.with.var"),
    UNSUPPORTED_USAGE_OF_DEFAULT_VALUES_FOR_KEY_FIELD_IN_TABLE_MEMBER(
            "BCE4040", "unsupported.usage.of.default.values.for.key.field.in.table.member"),
    CANNOT_USE_WILDCARD_BINDING_PATTERN_FOR_ERROR_CAUSE("BCE4041",
            "cannot.use.wildcard.binding.pattern.for.error.cause"),
    WORKER_SEND_ACTION_NOT_ALLOWED_IN_LOCK_STATEMENT(
            "BCE4042", "worker.send.action.not.allowed.in.lock.statement"),
    WORKER_RECEIVE_ACTION_NOT_ALLOWED_IN_LOCK_STATEMENT(
            "BCE4043", "worker.receive.action.not.allowed.in.lock.statement"),
<<<<<<< HEAD
    EMPTY_REGEXP_STRING_DISALLOWED(
            "BCS4044", "empty.regexp.string.disallowed"),
    UNSUPPORTED_EMPTY_CHARACTER_CLASS(
            "BCS4045", "unsupported.empty.character.class"),
    INCOMPATIBLE_QUERY_CONSTRUCT_TYPE("BCE4046", "invalid.error.query.construct.type"),
    INCOMPATIBLE_QUERY_CONSTRUCT_MAP_TYPE("BCE4047", "invalid.error.query.construct.map.type"),
    CANNOT_USE_ALTERNATE_WAIT_ACTION_WITHIN_MULTIPLE_WAIT_ACTION("BCE4048",
            "cannot.use.alternate.wait.action.within.multiple.wait.action"),
    EXPRESSION_OF_FUTURE_TYPE_EXPECTED("BCE4049", "future.expression.expected")
;
=======
    EMPTY_REGEXP_STRING_DISALLOWED("BCE4044", "empty.regexp.string.disallowed"),
    UNSUPPORTED_EMPTY_CHARACTER_CLASS("BCE4045", "unsupported.empty.character.class"),
    USER_DEFINED_FUNCTIONS_ARE_DISALLOWED_WITH_AGGREGATED_VARIABLES(
            "BCE4046", "user.defined.functions.not.allowed.with.aggregated.variables"),
    SEQUENCE_VARIABLE_CAN_BE_USED_IN_SINGLE_ELEMENT_LIST_CTR_OR_FUNC_INVOCATION(
            "BCE4047", "seq.var.used.in.single.element.list.ctr.or.func.invocation"),
    SEQ_ARG_FOLLOWED_BY_ANOTHER_SEQ_ARG("BCE4048", "seq.arg.followed.by.another.seq.arg"),

    QUERY_CONSTRUCT_TYPES_CANNOT_BE_USED_WITH_COLLECT("BCE4049", "query.construct.types.cannot.be.used.with.collect"),
    VARIABLE_IS_SEQUENCED_MORE_THAN_ONCE("BCE4050", "variable.is.sequenced.more.than.once"),
    INVALID_GROUPING_KEY_TYPE("BCE4051", "invalid.grouping.key.type"),
    NAMED_ARG_NOT_ALLOWED_FOR_REST_PARAM("BCE4052", "named.arg.not.allowed.for.rest.param")
>>>>>>> 30a82a2f
    ;

    private String diagnosticId;
    private String messageKey;

    DiagnosticErrorCode(String diagnosticId, String messageKey) {
        this.diagnosticId = diagnosticId;
        this.messageKey = messageKey;
    }

    @Override
    public DiagnosticSeverity severity() {
        return DiagnosticSeverity.ERROR;
    }

    @Override
    public String diagnosticId() {
        return diagnosticId;
    }

    @Override
    public String messageKey() {
        return messageKey;
    }

    public boolean equals(DiagnosticCode code) {
        return this.messageKey.equals(code.messageKey());
    }
}<|MERGE_RESOLUTION|>--- conflicted
+++ resolved
@@ -798,7 +798,6 @@
             "BCE4042", "worker.send.action.not.allowed.in.lock.statement"),
     WORKER_RECEIVE_ACTION_NOT_ALLOWED_IN_LOCK_STATEMENT(
             "BCE4043", "worker.receive.action.not.allowed.in.lock.statement"),
-<<<<<<< HEAD
     EMPTY_REGEXP_STRING_DISALLOWED(
             "BCS4044", "empty.regexp.string.disallowed"),
     UNSUPPORTED_EMPTY_CHARACTER_CLASS(
@@ -807,22 +806,16 @@
     INCOMPATIBLE_QUERY_CONSTRUCT_MAP_TYPE("BCE4047", "invalid.error.query.construct.map.type"),
     CANNOT_USE_ALTERNATE_WAIT_ACTION_WITHIN_MULTIPLE_WAIT_ACTION("BCE4048",
             "cannot.use.alternate.wait.action.within.multiple.wait.action"),
-    EXPRESSION_OF_FUTURE_TYPE_EXPECTED("BCE4049", "future.expression.expected")
-;
-=======
-    EMPTY_REGEXP_STRING_DISALLOWED("BCE4044", "empty.regexp.string.disallowed"),
-    UNSUPPORTED_EMPTY_CHARACTER_CLASS("BCE4045", "unsupported.empty.character.class"),
+    EXPRESSION_OF_FUTURE_TYPE_EXPECTED("BCE4049", "future.expression.expected"),
     USER_DEFINED_FUNCTIONS_ARE_DISALLOWED_WITH_AGGREGATED_VARIABLES(
-            "BCE4046", "user.defined.functions.not.allowed.with.aggregated.variables"),
+            "BCE4050", "user.defined.functions.not.allowed.with.aggregated.variables"),
     SEQUENCE_VARIABLE_CAN_BE_USED_IN_SINGLE_ELEMENT_LIST_CTR_OR_FUNC_INVOCATION(
-            "BCE4047", "seq.var.used.in.single.element.list.ctr.or.func.invocation"),
-    SEQ_ARG_FOLLOWED_BY_ANOTHER_SEQ_ARG("BCE4048", "seq.arg.followed.by.another.seq.arg"),
-
-    QUERY_CONSTRUCT_TYPES_CANNOT_BE_USED_WITH_COLLECT("BCE4049", "query.construct.types.cannot.be.used.with.collect"),
-    VARIABLE_IS_SEQUENCED_MORE_THAN_ONCE("BCE4050", "variable.is.sequenced.more.than.once"),
-    INVALID_GROUPING_KEY_TYPE("BCE4051", "invalid.grouping.key.type"),
-    NAMED_ARG_NOT_ALLOWED_FOR_REST_PARAM("BCE4052", "named.arg.not.allowed.for.rest.param")
->>>>>>> 30a82a2f
+            "BCE4051", "seq.var.used.in.single.element.list.ctr.or.func.invocation"),
+    SEQ_ARG_FOLLOWED_BY_ANOTHER_SEQ_ARG("BCE4052", "seq.arg.followed.by.another.seq.arg"),
+    QUERY_CONSTRUCT_TYPES_CANNOT_BE_USED_WITH_COLLECT("BCE4053", "query.construct.types.cannot.be.used.with.collect"),
+    VARIABLE_IS_SEQUENCED_MORE_THAN_ONCE("BCE4054", "variable.is.sequenced.more.than.once"),
+    INVALID_GROUPING_KEY_TYPE("BCE4055", "invalid.grouping.key.type"),
+    NAMED_ARG_NOT_ALLOWED_FOR_REST_PARAM("BCE4056", "named.arg.not.allowed.for.rest.param")
     ;
 
     private String diagnosticId;
