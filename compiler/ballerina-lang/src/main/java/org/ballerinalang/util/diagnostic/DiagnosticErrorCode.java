/*
 *  Copyright (c) 2017, WSO2 Inc. (http://www.wso2.org) All Rights Reserved.
 *
 *  WSO2 Inc. licenses this file to you under the Apache License,
 *  Version 2.0 (the "License"); you may not use this file except
 *  in compliance with the License.
 *  You may obtain a copy of the License at
 *
 *    http://www.apache.org/licenses/LICENSE-2.0
 *
 *  Unless required by applicable law or agreed to in writing,
 *  software distributed under the License is distributed on an
 *  "AS IS" BASIS, WITHOUT WARRANTIES OR CONDITIONS OF ANY
 *  KIND, either express or implied.  See the License for the
 *  specific language governing permissions and limitations
 *  under the License.
 */
package org.ballerinalang.util.diagnostic;

import io.ballerina.tools.diagnostics.DiagnosticCode;
import io.ballerina.tools.diagnostics.DiagnosticSeverity;

/**
 * This class contains a list of diagnostic error codes.
 *
 * @since 0.94
 */
public enum DiagnosticErrorCode implements DiagnosticCode {

    UNDEFINED_MODULE("BCE2000", "undefined.module"),
    CYCLIC_MODULE_IMPORTS_DETECTED("BCE2001", "cyclic.module.imports.detected"),
    UNUSED_IMPORT_MODULE("BCE2002", "unused.import.module"),
    MODULE_NOT_FOUND("BCE2003", "module.not.found"),
    REDECLARED_IMPORT_MODULE("BCE2004", "redeclared.import.module"),
    INVALID_MODULE_DECLARATION("BCE2005", "invalid.module.declaration"),
    MISSING_MODULE_DECLARATION("BCE2006", "missing.module.declaration"),
    UNEXPECTED_MODULE_DECLARATION("BCE2007", "unexpected.module.declaration"),
    REDECLARED_SYMBOL("BCE2008", "redeclared.symbol"),
    REDECLARED_BUILTIN_SYMBOL("BCE2009", "redeclared.builtin.symbol"),
    UNDEFINED_SYMBOL("BCE2010", "undefined.symbol"),
    UNDEFINED_FUNCTION("BCE2011", "undefined.function"),
    UNDEFINED_FUNCTION_IN_TYPE("BCE2012", "undefined.function.in.type"),
    UNDEFINED_METHOD_IN_OBJECT("BCE2013", "undefined.method.in.object"),
    UNDEFINED_FIELD_IN_RECORD("BCE2014", "undefined.field.in.record"),
    UNDEFINED_CONNECTOR("BCE2015", "undefined.connector"),
    INVALID_ERROR_REASON_TYPE("BCE2016", "invalid.error.reason.type"),
    UNSUPPORTED_ERROR_REASON_CONST_MATCH(
            "BCE2017", "error.match.over.const.reason.ref.not.supported"),
    INVALID_ERROR_DETAIL_TYPE("BCE2018", "invalid.error.detail.type"),
    ERROR_DETAIL_ARG_IS_NOT_NAMED_ARG("BCE2019", "error.detail.arg.not.named.arg"),
    DIRECT_ERROR_CTOR_REASON_NOT_PROVIDED("BCE2020", "missing.error.reason"),
    OBJECT_TYPE_NOT_ALLOWED("BCE2021", "object.type.not.allowed"),
    OBJECT_TYPE_REQUIRED("BCE2022", "object.type.required"),
    UNDEFINED_STRUCTURE_FIELD_WITH_TYPE("BCE2023", "undefined.field.in.structure.with.type"),
    UNDEFINED_STRUCTURE_FIELD("BCE2024", "undefined.field.in.structure"),
    TYPE_NOT_ALLOWED_WITH_NEW("BCE2025", "type.not.allowed.with.new"),
    INVALID_INTERSECTION_TYPE("BCE2026", "invalid.intersection.type"),
    INVALID_NON_READONLY_INTERSECTION_TYPE("BCE2027", "invalid.non.readonly.intersection.type"),
    INVALID_READONLY_INTERSECTION_TYPE("BCE2028", "invalid.readonly.intersection.type"),
    INVALID_READONLY_OBJECT_INTERSECTION_TYPE("BCE2029", "invalid.readonly.object.intersection.type"),
    INVALID_READONLY_OBJECT_TYPE("BCE2030", "invalid.readonly.object.type"),
    INVALID_READONLY_MAPPING_FIELD("BCE2031", "invalid.readonly.mapping.field"),
    STREAM_INVALID_CONSTRAINT("BCE2032", "stream.invalid.constraint"),
    STREAM_INIT_NOT_ALLOWED_HERE("BCE2033", "stream.initialization.not.allowed.here"),
    CANNOT_INFER_OBJECT_TYPE_FROM_LHS("BCE2034", "cannot.infer.object.type.from.lhs"),
    OBJECT_UNINITIALIZED_FIELD("BCE2035", "object.uninitialized.field"),
    CYCLIC_TYPE_REFERENCE("BCE2036", "cyclic.type.reference"),
    ATTEMPT_REFER_NON_ACCESSIBLE_SYMBOL("BCE2037", "attempt.refer.non.accessible.symbol"),
    ATTEMPT_EXPOSE_NON_PUBLIC_SYMBOL("BCE2038", "attempt.expose.non.public.symbol"),
    UNDEFINED_PARAMETER("BCE2039", "undefined.parameter"),
    ATTACHED_FUNCTIONS_MUST_HAVE_BODY("BCE2040", "attached.functions.must.have.body"),
    INIT_METHOD_IN_OBJECT_TYPE_DESCRIPTOR("BCE2041", "illegal.init.method.in.object.type.descriptor"),
    CANNOT_INITIALIZE_ABSTRACT_OBJECT("BCE2042", "cannot.initialize.abstract.object"),
    INVALID_INTERFACE_ON_NON_ABSTRACT_OBJECT("BCE2043", "invalid.interface.of.non.abstract.object"),
    UNIMPLEMENTED_REFERENCED_METHOD_IN_CLASS("BCE2044", "unimplemented.referenced.method.in.class"),
    PRIVATE_FUNCTION_VISIBILITY("BCE2045", "private.function.visibility"),
    CANNOT_ATTACH_FUNCTIONS_TO_ABSTRACT_OBJECT("BCE2046", "cannot.attach.functions.to.abstract.object"),
    ABSTRACT_OBJECT_FUNCTION_CANNOT_HAVE_BODY("BCE2047", "abstract.object.function.cannot.have.body"),
    PRIVATE_OBJECT_CONSTRUCTOR("BCE2048", "private.object.constructor"),
    PRIVATE_FIELD_ABSTRACT_OBJECT("BCE2049", "private.field.abstract.object"),
    FIELD_WITH_DEFAULT_VALUE_ABSTRACT_OBJECT("BCE2050", "field.with.default.value.abstract.object"),
    PRIVATE_FUNC_ABSTRACT_OBJECT("BCE2051", "private.function.abstract.object"),
    EXTERN_FUNC_ABSTRACT_OBJECT("BCE2052", "extern.function.abstract.object"),
    RESOURCE_FUNCTION_CANNOT_BE_EXTERN("BCE2053", "resource.function.cannot.be.extern"),
    OBJECT_INIT_FUNCTION_CANNOT_BE_EXTERN("BCE2054", "object.init.function.cannot.be.extern"),
    GLOBAL_VARIABLE_CYCLIC_DEFINITION("BCE2055", "global.variable.cyclic.reference"),
    CANNOT_FIND_ERROR_TYPE("BCE2056", "cannot.find.error.constructor.for.type"),
    INVALID_PACKAGE_NAME_QUALIFER("BCE2057", "invalid.package.name.qualifier"),
    INVALID_FIELD_ACCESS_EXPRESSION("BCE2058", "invalid.char.colon.in.field.access.expr"),
    VARIABLE_DECL_WITH_VAR_WITHOUT_INITIALIZER("BCE2059", "variable.decl.with.var.without.initializer"),

    REQUIRED_PARAM_DEFINED_AFTER_DEFAULTABLE_PARAM("BCE2060", "required.param.not.allowed.after.defaultable.param"),
    POSITIONAL_ARG_DEFINED_AFTER_NAMED_ARG("BCE2061", "positional.arg.defined.after.named.arg"),
    REST_ARG_DEFINED_AFTER_NAMED_ARG("BCE2062", "rest.arg.defined.after.named.arg"),
    MISSING_REQUIRED_PARAMETER("BCE2063", "missing.required.parameter"),
    OBJECT_CTOR_INIT_CANNOT_HAVE_PARAMETERS("BCE2064", "object.constructor.init.function.cannot.have.parameters"),
    OBJECT_CTOR_DOES_NOT_SUPPORT_TYPE_REFERENCE_MEMBERS(
            "BCE2065", "object.constructor.does.not.support.type.reference.members"),

    INCOMPATIBLE_TYPES("BCE2066", "incompatible.types"),
    INCOMPATIBLE_TYPES_SPREAD_OP("BCE2067", "incompatible.types.spread.op"),
    INCOMPATIBLE_TYPES_FIELD("BCE2068", "incompatible.types.field"),
    UNKNOWN_TYPE("BCE2069", "unknown.type"),
    BINARY_OP_INCOMPATIBLE_TYPES("BCE2070", "binary.op.incompatible.types"),
    UNARY_OP_INCOMPATIBLE_TYPES("BCE2071", "unary.op.incompatible.types"),
    SELF_REFERENCE_VAR("BCE2072", "self.reference.var"),
    INVALID_WORKER_SEND_POSITION("BCE2073", "invalid.worker.send.position"),
    INVALID_WORKER_RECEIVE_POSITION("BCE2074", "invalid.worker.receive.position"),
    UNDEFINED_WORKER("BCE2075", "undefined.worker"),
    INVALID_WORKER_JOIN_RESULT_TYPE("BCE2076", "invalid.worker.join.result.type"),
    INVALID_WORKER_TIMEOUT_RESULT_TYPE("BCE2077", "invalid.worker.timeout.result.type"),
    ILLEGAL_WORKER_REFERENCE_AS_A_VARIABLE_REFERENCE("BCE2078", "illegal.worker.reference.as.a.variable.reference"),
    INCOMPATIBLE_TYPE_CONSTRAINT("BCE2079", "incompatible.type.constraint"),
    USAGE_OF_WORKER_WITHIN_LOCK_IS_PROHIBITED("BCE2080", "usage.of.worker.within.lock.is.prohibited"),
    USAGE_OF_START_WITHIN_LOCK_IS_PROHIBITED("BCE2081", "usage.of.start.within.lock.is.prohibited"),
    WORKER_SEND_RECEIVE_PARAMETER_COUNT_MISMATCH("BCE2082", "worker.send.receive.parameter.count.mismatch"),
    INVALID_WORKER_INTERACTION("BCE2083", "worker.invalid.worker.interaction"),
    WORKER_INTERACTIONS_ONLY_ALLOWED_BETWEEN_PEERS("BCE2084", "worker.interactions.only.allowed.between.peers"),
    WORKER_SEND_AFTER_RETURN("BCE2085", "worker.send.after.return"),
    WORKER_RECEIVE_AFTER_RETURN("BCE2086", "worker.receive.after.return"),
    EXPLICIT_WORKER_CANNOT_BE_DEFAULT("BCE2087", "explicit.worker.cannot.be.default"),
    INVALID_MULTIPLE_FORK_JOIN_SEND("BCE2088", "worker.multiple.fork.join.send"),
    INCOMPATIBLE_TYPE_REFERENCE("BCE2089", "incompatible.type.reference"),
    INCOMPATIBLE_TYPE_REFERENCE_NON_PUBLIC_MEMBERS("BCE2090", "incompatible.type.reference.non.public.members"),
    INCOMPATIBLE_RECORD_TYPE_REFERENCE("BCE2091", "incompatible.record.type.reference"),
    REDECLARED_TYPE_REFERENCE("BCE2092", "redeclared.type.reference"),
    REDECLARED_FUNCTION_FROM_TYPE_REFERENCE("BCE2093", "redeclared.function.from.type.reference"),
    REFERRED_FUNCTION_SIGNATURE_MISMATCH("BCE2094", "referred.function.signature.mismatch"),

    INVOKABLE_MUST_RETURN("BCE2095", "invokable.must.return"),
    MAIN_SHOULD_BE_PUBLIC("BCE2096", "main.should.be.public"),
    INVALID_MAIN_PARAMS_TYPE("BCE2097", "invalid.main.params.type"),
    MAIN_RETURN_SHOULD_BE_ERROR_OR_NIL("BCE2098", "main.return.should.be.error.or.nil"),
    MODULE_INIT_CANNOT_BE_PUBLIC("BCE2099", "module.init.cannot.be.public"),
    MODULE_INIT_CANNOT_HAVE_PARAMS("BCE2100", "module.init.cannot.have.params"),
    MODULE_INIT_RETURN_SHOULD_BE_ERROR_OR_NIL("BCE2101", "module.init.return.should.be.error.or.nil"),
    ATLEAST_ONE_WORKER_MUST_RETURN("BCE2102", "atleast.one.worker.must.return"),
    FORK_JOIN_WORKER_CANNOT_RETURN("BCE2103", "fork.join.worker.cannot.return"),
    FORK_JOIN_INVALID_WORKER_COUNT("BCE2104", "fork.join.invalid.worker.count"),
    INVALID_FOR_JOIN_SYNTAX_EMPTY_FORK("BCE2105", "fork.join.syntax.empty.fork"),
    UNREACHABLE_CODE("BCE2106", "unreachable.code"),
    CONTINUE_CANNOT_BE_OUTSIDE_LOOP("BCE2107", "continue.cannot.be.outside.loop"),
    BREAK_CANNOT_BE_OUTSIDE_LOOP("BCE2108", "break.cannot.be.outside.loop"),

    INTEGER_TOO_LARGE("BCE2109", "integer.too.large"),
    INTEGER_TOO_SMALL("BCE2110", "integer.too.small"),
    HEXADECIMAL_TOO_LARGE("BCE2111", "hexadecimal.too.large"),
    HEXADECIMAL_TOO_SMALL("BCE2112", "hexadecimal.too.small"),

    EXPECTED_RECORD_TYPE_AS_INCLUDED_PARAMETER("BCE2113", "expected.a.record.type.as.an.included.parameter"),
    DEFAULTABLE_PARAM_DEFINED_AFTER_INCLUDED_RECORD_PARAM(
            "BCE2114", "defaultable.param.not.allowed.after.included.record.param"),
    REQUIRED_PARAM_DEFINED_AFTER_INCLUDED_RECORD_PARAM(
            "BCE2115", "required.param.not.allowed.after.included.record.param"),

    //Transaction related error codes
    ROLLBACK_CANNOT_BE_OUTSIDE_TRANSACTION_BLOCK("BCE2300", "rollback.cannot.be.outside.transaction.block"),
    COMMIT_CANNOT_BE_OUTSIDE_TRANSACTION_BLOCK("BCE2301", "commit.cannot.be.outside.transaction.block"),
    RETRY_CANNOT_BE_OUTSIDE_TRANSACTION_BLOCK("BCE2302", "retry.cannot.be.outside.transaction.block"),
    BREAK_CANNOT_BE_USED_TO_EXIT_TRANSACTION("BCE2303", "break.statement.cannot.be.used.to.exit.from.a.transaction"),
    CONTINUE_CANNOT_BE_USED_TO_EXIT_TRANSACTION(
            "BCE2304", "continue.statement.cannot.be.used.to.exit.from.a.transaction"),
    CHECK_EXPRESSION_INVALID_USAGE_WITHIN_TRANSACTION_BLOCK(
            "BCE2305", "check.expression.invalid.usage.within.transaction.block"),
    RETURN_CANNOT_BE_USED_TO_EXIT_TRANSACTION("BCE2306", "return.statement.cannot.be.used.to.exit.from.a.transaction"),
    DONE_CANNOT_BE_USED_TO_EXIT_TRANSACTION("BCE2307", "done.statement.cannot.be.used.to.exit.from.a.transaction"),
    INVALID_RETRY_COUNT("BCE2308", "invalid.retry.count"),
    INVALID_COMMIT_COUNT("BCE2309", "invalid.commit.count"),
    INVALID_ROLLBACK_COUNT("BCE2310", "invalid.rollback.count"),
    INVALID_TRANSACTION_HANDLER_ARGS("BCE2311", "invalid.transaction.handler.args"),
    INVALID_TRANSACTION_HANDLER_SIGNATURE("BCE2312", "invalid.transaction.handler.signature"),
    LAMBDA_REQUIRED_FOR_TRANSACTION_HANDLER("BCE2313", "lambda.required.for.transaction.handler"),
    TRANSACTION_CANNOT_BE_USED_WITHIN_HANDLER("BCE2314", "transaction.cannot.be.used.within.handler"),
    TRANSACTION_CANNOT_BE_USED_WITHIN_TRANSACTIONAL_SCOPE(
            "BCE2315", "transaction.cannot.be.used.within.transactional.scope"),
    TRANSACTIONAL_FUNC_INVOKE_PROHIBITED("BCE2316", "transactional.function.prohibited.outside.transactional.scope"),
    TRANSACTIONAL_WORKER_OUT_OF_TRANSACTIONAL_SCOPE(
            "BCE2317", "transactional.worker.prohibited.outside.transactional.scope"),

    NESTED_TRANSACTIONS_ARE_INVALID("BCE2318", "nested.transactions.are.invalid"),
    INVALID_FUNCTION_POINTER_ASSIGNMENT_FOR_HANDLER("BCE2319", "invalid.function.pointer.assignment.for.handler"),
    USAGE_OF_START_WITHIN_TRANSACTION_IS_PROHIBITED("BCE2320", "usage.of.start.within.transaction.is.prohibited"),
    ROLLBACK_CANNOT_BE_WITHIN_TRANSACTIONAL_FUNCTION("BCE2321", "rollback.cannot.be.within.transactional.function"),
    COMMIT_CANNOT_BE_WITHIN_TRANSACTIONAL_FUNCTION("BCE2322", "commit.cannot.be.within.transactional.function"),
    MAX_ONE_COMMIT_ROLLBACK_ALLOWED_WITHIN_A_BRANCH("BCE2323", "max.one.commit.rollback.allowed.within.branch"),
    COMMIT_NOT_ALLOWED("BCE2324", "commit.not.allowed"),
    ROLLBACK_NOT_ALLOWED("BCE2325", "rollback.not.allowed"),

    // Service, endpoint related errors codes
    SERVICE_INVALID_OBJECT_TYPE("BCE2400", "service.invalid.object.type"),
    SERVICE_INVALID_ENDPOINT_TYPE("BCE2401", "service.invalid.endpoint.type"),
    SERVICE_FUNCTION_INVALID_MODIFIER("BCE2402", "service.function.invalid.modifier"),
    SERVICE_FUNCTION_INVALID_INVOCATION("BCE2403", "service.function.invalid.invocation"),
    SERVICE_SERVICE_TYPE_REQUIRED_ANONYMOUS("BCE2404", "service.service.type.required.anonymous"),

    ENDPOINT_OBJECT_TYPE_REQUIRED("BCE2405", "endpoint.object.type.required"),
    ENDPOINT_OBJECT_NEW_HAS_PARAM("BCE2406", "endpoint.object.new.has.param"),
    ENDPOINT_INVALID_TYPE("BCE2407", "endpoint.invalid.type"),
    ENDPOINT_INVALID_TYPE_NO_FUNCTION("BCE2408", "endpoint.invalid.type.no.function"),
    ENDPOINT_SPI_INVALID_FUNCTION("BCE2409", "endpoint.spi.invalid.function"),

    REMOTE_FUNCTION_IN_NON_CLIENT_OBJECT("BCE2410", "remote.function.in.non.client.object"),
    RESOURCE_FUNCTION_IN_NON_SERVICE_OBJECT("BCE2411", "resource.function.in.non.service.object"),
    RESOURCE_FUNCTION_INVALID_RETURN_TYPE("BCE2412", "resource.function.invalid.return.type"),
    REMOTE_IN_NON_OBJECT_FUNCTION("BCE2413", "remote.in.non.object.function"),
    INVALID_LISTENER_VARIABLE("BCE2414", "invalid.listener.var"),
    INVALID_LISTENER_ATTACHMENT("BCE2415", "invalid.listener.attachment"),

    ENDPOINT_NOT_SUPPORT_REGISTRATION("BCE2416", "endpoint.not.support.registration"),
    INVALID_ACTION_INVOCATION_SYNTAX("BCE2417", "invalid.action.invocation.syntax"),
    INVALID_METHOD_INVOCATION_SYNTAX("BCE2418", "invalid.method.invocation.syntax"),
    INVALID_INIT_INVOCATION("BCE2419", "invalid.init.invocation"),
    INVALID_RESOURCE_FUNCTION_INVOCATION("BCE2420", "invalid.resource.function.invocation"),
    INVALID_ACTION_INVOCATION("BCE2421", "invalid.action.invocation"),
    INVALID_FUNCTION_POINTER_INVOCATION_WITH_TYPE("BCE2422", "invalid.function.pointer.invocation.with.type"),

    TYPE_CAST_NOT_YET_SUPPORTED("BCE2423", "type.cast.not.yet.supported.for.type"),
    EQUALITY_NOT_YET_SUPPORTED("BCE2424", "equality.not.yet.supported.for.type"),
    LET_EXPRESSION_NOT_YET_SUPPORTED_RECORD_FIELD("BCE2425", "let.expression.not.yet.supported.record.field"),
    LET_EXPRESSION_NOT_YET_SUPPORTED_OBJECT_FIELD("BCE2426", "let.expression.not.yet.supported.object.field"),

    // Cast and conversion related codes
    INCOMPATIBLE_TYPES_CAST("BCE2500", "incompatible.types.cast"),
    INCOMPATIBLE_TYPES_CAST_WITH_SUGGESTION("BCE2501", "incompatible.types.cast.with.suggestion"),
    INCOMPATIBLE_TYPES_CONVERSION("BCE2502", "incompatible.types.conversion"),
    INCOMPATIBLE_TYPES_CONVERSION_WITH_SUGGESTION("BCE2503", "incompatible.types.conversion.with.suggestion"),
    UNSAFE_CAST_ATTEMPT("BCE2504", "unsafe.cast.attempt"),

    INVALID_LITERAL_FOR_TYPE("BCE2506", "invalid.literal.for.type"),
    INCOMPATIBLE_MAPPING_CONSTRUCTOR("BCE2507", "incompatible.mapping.constructor.expression"),
    MAPPING_CONSTRUCTOR_COMPATIBLE_TYPE_NOT_FOUND("BCE2508", "mapping.constructor.compatible.type.not.found"),
    CANNOT_INFER_TYPES_FOR_TUPLE_BINDING("BCE2509", "cannot.infer.types.for.tuple.binding"),
    INVALID_LITERAL_FOR_MATCH_PATTERN("BCE2510", "invalid.literal.for.match.pattern"),
    INVALID_EXPR_WITH_TYPE_GUARD_FOR_MATCH_PATTERN("BCE2511", "invalid.expr.with.type.guard.for.match"),
    ARRAY_LITERAL_NOT_ALLOWED("BCE2512", "array.literal.not.allowed"),
    STRING_TEMPLATE_LIT_NOT_ALLOWED("BCE2513", "string.template.literal.not.allowed"),
    INVALID_RECORD_LITERAL_KEY("BCE2514", "invalid.record.literal.key"),
    INVALID_RECORD_LITERAL_IDENTIFIER_KEY("BCE2515", "invalid.record.literal.identifier.key"),
    INVALID_FIELD_NAME_RECORD_LITERAL("BCE2516", "invalid.field.name.record.lit"),
    REST_FIELD_NOT_ALLOWED_IN_CLOSED_RECORDS("BCE2517", "rest.field.not.allowed"),
    OPEN_RECORD_CONSTRAINT_NOT_ALLOWED("BCE2518", "open.record.constraint.not.allowed"),
    INVALID_RECORD_REST_DESCRIPTOR("BCE2519", "invalid.record.rest.descriptor"),
    MISSING_REQUIRED_RECORD_FIELD("BCE2520", "missing.required.record.field"),
    DEFAULT_VALUES_NOT_ALLOWED_FOR_OPTIONAL_FIELDS("BCE2521", "default.values.not.allowed.for.optional.fields"),
    INVALID_FUNCTION_POINTER_INVOCATION("BCE2522", "invalid.function.pointer.invocation"),
    AMBIGUOUS_TYPES("BCE2523", "ambiguous.type"),

    TOO_MANY_ARGS_FUNC_CALL("BCE2524", "too.many.args.call"),
    ASSIGNMENT_COUNT_MISMATCH("BCE2525", "assignment.count.mismatch"),
    ASSIGNMENT_REQUIRED("BCE2526", "assignment.required"),
    MULTI_VAL_IN_SINGLE_VAL_CONTEXT("BCE2527", "multi.value.in.single.value.context"),
    MULTI_VAL_EXPR_IN_SINGLE_VAL_CONTEXT("BCE2528", "multi.valued.expr.in.single.valued.context"),
    DOES_NOT_RETURN_VALUE("BCE2529", "does.not.return.value"),
    FUNC_DEFINED_ON_NOT_SUPPORTED_TYPE("BCE2530", "func.defined.on.not.supported.type"),
    FUNC_DEFINED_ON_NON_LOCAL_TYPE("BCE2531", "func.defined.on.non.local.type"),
    INVALID_OBJECT_CONSTRUCTOR("BCE2532", "invalid.object.constructor"),
    RECORD_INITIALIZER_INVOKED("BCE2533", "explicit.invocation.of.record.init.is.not.allowed"),
    PKG_ALIAS_NOT_ALLOWED_HERE("BCE2534", "pkg.alias.not.allowed.here"),

    MULTI_VALUE_RETURN_EXPECTED("BCE2535", "multi.value.return.expected"),
    SINGLE_VALUE_RETURN_EXPECTED("BCE2536", "single.value.return.expected"),
    TOO_MANY_RETURN_VALUES("BCE2537", "return.value.too.many"),
    NOT_ENOUGH_RETURN_VALUES("BCE2538", "return.value.not.enough"),
    INVALID_FUNCTION_INVOCATION("BCE2539", "invalid.function.invocation"),
    INVALID_FUNCTION_INVOCATION_WITH_NAME("BCE2540", "invalid.function.invocation.with.name"),
    DUPLICATE_NAMED_ARGS("BCE2541", "duplicate.named.args"),
    INVALID_DEFAULT_PARAM_VALUE("BCE2542", "invalid.default.param.value"),

    DUPLICATED_ERROR_CATCH("BCE2543", "duplicated.error.catch"),

    NO_NEW_VARIABLES_VAR_ASSIGNMENT("BCE2544", "no.new.variables.var.assignment"),
    INVALID_VARIABLE_ASSIGNMENT("BCE2545", "invalid.variable.assignment"),
    INVALID_ASSIGNMENT_DECLARATION_FINAL("BCE2546", "invalid.variable.assignment.declaration.final"),
    CANNOT_ASSIGN_VALUE_FINAL("BCE2547", "cannot.assign.value.to.final.field"),
    CANNOT_ASSIGN_VALUE_TO_POTENTIALLY_INITIALIZED_FINAL(
            "BCE2548", "cannot.assign.value.to.potentially.initialized.final"),
    CANNOT_ASSIGN_VALUE_FUNCTION_ARGUMENT("BCE2549", "cannot.assign.value.to.function.argument"),
    CANNOT_ASSIGN_VALUE_ENDPOINT("BCE2550", "cannot.assign.value.to.endpoint"),
    CANNOT_UPDATE_READONLY_VALUE_OF_TYPE("BCE2551", "cannot.update.readonly.value.of.type"),
    CANNOT_UPDATE_READONLY_RECORD_FIELD("BCE2552", "cannot.update.readonly.record.field"),
    CANNOT_UPDATE_FINAL_OBJECT_FIELD("BCE2553", "cannot.update.final.object.field"),
    UNDERSCORE_NOT_ALLOWED("BCE2554", "underscore.not.allowed"),
    OPERATION_DOES_NOT_SUPPORT_MEMBER_ACCESS("BCE2555", "operation.does.not.support.member.access"),
    OPERATION_DOES_NOT_SUPPORT_FIELD_ACCESS("BCE2556", "operation.does.not.support.field.access"),
    OPERATION_DOES_NOT_SUPPORT_FIELD_ACCESS_FOR_ASSIGNMENT(
            "BCE2557", "operation.does.not.support.field.access.for.assignment"),
    OPERATION_DOES_NOT_SUPPORT_OPTIONAL_FIELD_ACCESS("BCE2558", "operation.does.not.support.optional.field.access"),
    OPERATION_DOES_NOT_SUPPORT_FIELD_ACCESS_FOR_NON_REQUIRED_FIELD(
            "BCE2559", "operation.does.not.support.field.access.for.non.required.field"),
    OPERATION_DOES_NOT_SUPPORT_OPTIONAL_FIELD_ACCESS_FOR_FIELD(
            "BCE2560", "operation.does.not.support.optional.field.access.for.field"),
    OPERATION_DOES_NOT_SUPPORT_MEMBER_ACCESS_FOR_ASSIGNMENT(
            "BCE2561", "operation.does.not.support.member.access.for.assignment"),
    INVALID_MEMBER_ACCESS_EXPR_STRUCT_FIELD_ACCESS("BCE2562", "invalid.member.access.expr.struct.field.access"),
    INVALID_MEMBER_ACCESS_EXPR_TUPLE_FIELD_ACCESS("BCE2563", "invalid.member.access.expr.tuple.field.access"),
    INVALID_TUPLE_MEMBER_ACCESS_EXPR("BCE2564", "invalid.tuple.member.access.expr"),
    INVALID_RECORD_MEMBER_ACCESS_EXPR("BCE2565", "invalid.record.member.access.expr"),
    INVALID_ENUM_EXPR("BCE2566", "invalid.enum.expr"),
    INVALID_EXPR_IN_MATCH_STMT("BCE2567", "invalid.expr.in.match.stmt"),
    INVALID_PATTERN_CLAUSES_IN_MATCH_STMT("BCE2568", "invalid.pattern.clauses.in.match.stmt"),
    STATIC_MATCH_ONLY_SUPPORTS_ANYDATA("BCE2569", "static.value.match.only.supports.anydata"),
    USAGE_OF_UNINITIALIZED_VARIABLE("BCE2570", "usage.of.uninitialized.variable"),
    UNINITIALIZED_VARIABLE("BCE2571", "uninitialized.variable"),
    CONTAINS_UNINITIALIZED_FIELDS("BCE2572", "uninitialized.object.fields"),
    CONTAINS_UNINITIALIZED_VARIABLES("BCE2573", "uninitialized.variables"),
    INVALID_ANY_VAR_DEF("BCE2574", "invalid.any.var.def"),
    INVALID_RECORD_LITERAL("BCE2575", "invalid.record.literal"),
    INVALID_FIELD_IN_RECORD_BINDING_PATTERN("BCE2576", "invalid.field.in.record.binding.pattern"),
    INVALID_RECORD_LITERAL_BINDING_PATTERN("BCE2577", "invalid.record.literal.in.binding.pattern"),
    DUPLICATE_KEY_IN_RECORD_LITERAL("BCE2578", "duplicate.key.in.record.literal"),
    DUPLICATE_KEY_IN_TABLE_LITERAL("BCE2579", "duplicate.key.in.table.literal"),
    DUPLICATE_KEY_IN_RECORD_LITERAL_SPREAD_OP("BCE2580", "duplicate.key.in.record.literal.spread.op"),
    POSSIBLE_DUPLICATE_OF_FIELD_SPECIFIED_VIA_SPREAD_OP(
            "BCE2581", "possible.duplicate.of.field.specified.via.spread.op"),
    SPREAD_FIELD_MAY_DULPICATE_ALREADY_SPECIFIED_KEYS("BCE2582", "spread.field.may.duplicate.already.specified.keys"),
    MULTIPLE_INCLUSIVE_TYPES("BCE2583", "multiple.inclusive.types"),
    INVALID_ARRAY_LITERAL("BCE2584", "invalid.array.literal"),
    INVALID_TUPLE_LITERAL("BCE2585", "invalid.tuple.literal"),
    INVALID_LIST_CONSTRUCTOR_ELEMENT_TYPE("BCE2586", "invalid.list.constructor.type"),
    INVALID_ARRAY_ELEMENT_TYPE("BCE2587", "invalid.array.element.type"),
    INVALID_LIST_BINDING_PATTERN("BCE2588", "invalid.list.binding.pattern"),
    INVALID_LIST_BINDING_PATTERN_DECL("BCE2589", "invalid.list.binding.pattern.decl"),
    INVALID_LIST_BINDING_PATTERN_INFERENCE("BCE2590", "invalid.list.binding.pattern.inference"),
    MISMATCHING_ARRAY_LITERAL_VALUES("BCE2591", "mismatching.array.literal.values"),
    CLOSED_ARRAY_TYPE_NOT_INITIALIZED("BCE2592", "closed.array.type.not.initialized"),
    INVALID_LIST_MEMBER_ACCESS_EXPR("BCE2593", "invalid.list.member.access.expr"),
    INVALID_ARRAY_MEMBER_ACCESS_EXPR("BCE2594", "invalid.array.member.access.expr"),
    CLOSED_ARRAY_TYPE_CAN_NOT_INFER_SIZE("BCE2595", "closed.array.type.can.not.infer.size"),
    INVALID_SORT_FUNC_RETURN_TYPE("BCE2596", "invalid.key.func.return.type"),
    INVALID_SORT_ARRAY_MEMBER_TYPE("BCE2597", "invalid.sort.array.member.type"),
    // TODO Maryam remove list array tuple and use first only
    INDEX_OUT_OF_RANGE("BCE2598", "index.out.of.range"),
    LIST_INDEX_OUT_OF_RANGE("BCE2599", "list.index.out.of.range"),
    ARRAY_INDEX_OUT_OF_RANGE("BCE2600", "array.index.out.of.range"),
    TUPLE_INDEX_OUT_OF_RANGE("BCE2601", "tuple.index.out.of.range"),
    INVALID_ARRAY_SIZE_REFERENCE("BCE2602", "invalid.array.size.reference"),
    INVALID_TYPE_FOR_REST_DESCRIPTOR("BCE2603", "invalid.type.for.rest.descriptor"),
    INVALID_TYPE_NEW_LITERAL("BCE2604", "invalid.type.new.literal"),
    INVALID_USAGE_OF_KEYWORD("BCE2605", "invalid.usage.of.keyword"),
    INVALID_TYPE_OBJECT_CONSTRUCTOR("BCE2606", "invalid.type.object.constructor"),

    INVALID_RECORD_BINDING_PATTERN("BCE2607", "invalid.record.binding.pattern"),
    NO_MATCHING_RECORD_REF_PATTERN("BCE2608", "no.matching.record.ref.found"),
    MULTIPLE_RECORD_REF_PATTERN_FOUND("BCE2609", "multiple.matching.record.ref.found"),
    NOT_ENOUGH_PATTERNS_TO_MATCH_RECORD_REF("BCE2610", "not.enough.patterns.to.match.record.ref"),
    INVALID_TYPE_DEFINITION_FOR_RECORD_VAR("BCE2611", "invalid.type.definition.for.record.var"),

    INVALID_ERROR_BINDING_PATTERN("BCE2612", "invalid.error.binding.pattern"),
    INVALID_ERROR_REASON_BINDING_PATTERN("BCE2613", "invalid.error.reason.binding.pattern"),
    INVALID_ERROR_REST_BINDING_PATTERN("BCE2614", "invalid.error.rest.binding.pattern"),
    INVALID_TYPE_DEFINITION_FOR_ERROR_VAR("BCE2615", "invalid.type.definition.for.error.var"),
    INVALID_ERROR_DESTRUCTURING_NO_REASON_GIVEN("BCE2616", "invalid.error.destructuring.reason"),
    INVALID_ERROR_MATCH_PATTERN("BCE2617", "invalid.error.match.pattern"),
    DUPLICATE_VARIABLE_IN_BINDING_PATTERN("BCE2618", "duplicate.variable.in.binding.pattern"),
    INVALID_VARIABLE_REFERENCE_IN_BINDING_PATTERN("BCE2619", "invalid.variable.reference.in.binding.pattern"),

    INVALID_NAMESPACE_PREFIX("BCE2620", "invalid.namespace.prefix"),
    XML_TAGS_MISMATCH("BCE2621", "mismatching.xml.start.end.tags"),
    XML_ATTRIBUTE_MAP_UPDATE_NOT_ALLOWED("BCE2622", "xml.attribute.map.update.not.allowed"),
    XML_QNAME_UPDATE_NOT_ALLOWED("BCE2623", "xml.qname.update.not.allowed"),
    INVALID_NAMESPACE_DECLARATION("BCE2624", "invalid.namespace.declaration"),
    CANNOT_UPDATE_XML_SEQUENCE("BCE2625", "cannot.update.xml.sequence"),
    INVALID_XML_NS_INTERPOLATION("BCE2626", "invalid.xml.ns.interpolation"),
    CANNOT_FIND_XML_NAMESPACE("BCE2627", "cannot.find.xml.namespace.prefix"),
    UNSUPPORTED_METHOD_INVOCATION_XML_NAV("BCE2628", "method.invocation.in.xml.navigation.expressions.not.supported"),
    DEPRECATED_XML_ATTRIBUTE_ACCESS("BCE2629", "deprecated.xml.attribute.access.expression"),
    UNSUPPORTED_MEMBER_ACCESS_IN_XML_NAVIGATION("BCE2630", "member.access.within.xml.navigation.expression.not" +
            ".supported"),

    UNDEFINED_ANNOTATION("BCE2631", "undefined.annotation"),
    ANNOTATION_NOT_ALLOWED("BCE2632", "annotation.not.allowed"),
    ANNOTATION_ATTACHMENT_CANNOT_HAVE_A_VALUE("BCE2633", "annotation.attachment.cannot.have.a.value"),
    ANNOTATION_ATTACHMENT_REQUIRES_A_VALUE("BCE2634", "annotation.attachment.requires.a.value"),
    ANNOTATION_ATTACHMENT_CANNOT_SPECIFY_MULTIPLE_VALUES(
            "BCE2635", "annotation.attachment.cannot.specify.multiple.values"),
    ANNOTATION_INVALID_TYPE("BCE2636", "annotation.invalid.type"),
    ANNOTATION_INVALID_CONST_TYPE("BCE2637", "annotation.invalid.const.type"),
    ANNOTATION_REQUIRES_CONST("BCE2638", "annotation.requires.const"),
    INCOMPATIBLE_TYPES_ARRAY_FOUND("BCE2639", "incompatible.types.array.found"),
    CANNOT_GET_ALL_FIELDS("BCE2640", "cannot.get.all.fields"),

    INVALID_DOCUMENTATION_IDENTIFIER("BCE2641", "invalid.documentation.identifier"),

    OPERATOR_NOT_SUPPORTED("BCE2642", "operator.not.supported"),
    OPERATOR_NOT_ALLOWED_VARIABLE("BCE2643", "operator.not.allowed.variable"),
    NEVER_TYPE_NOT_ALLOWED_FOR_REQUIRED_DEFAULTABLE_PARAMS("BCE2644",
            "never.type.not.allowed.for.required.and.defaultable.params"),
    INVALID_CLIENT_REMOTE_METHOD_CALL("BCE2645", "invalid.client.remote.method.call"),
    NEVER_TYPED_VAR_DEF_NOT_ALLOWED("BCE2646", "never.typed.var.def.not.allowed"),
    NEVER_TYPED_OBJECT_FIELD_NOT_ALLOWED("BCE2647", "never.typed.object.field.not.allowed"),

    EXPRESSION_DOES_NOT_SUPPORT_MEMBER_ACCESS("BCE2648", "expression.does.not.support.member.access"),
    EXPRESSION_DOES_NOT_SUPPORT_FIELD_ACCESS("BCE2649", "expression.does.not.support.field.access"),
    CANNOT_USE_TYPE_INCLUSION_WITH_MORE_THAN_ONE_OPEN_RECORD_WITH_DIFFERENT_REST_DESCRIPTOR_TYPES("BCE2650",
            "cannot.use.type.inclusion.with.more.than.one.open.record.with.different.rest.descriptor.types"),
    INVALID_METHOD_CALL_EXPR_ON_FIELD("BCE2651", "invalid.method.call.expr.on.field"),

    // Error codes related to iteration.
    ITERABLE_NOT_SUPPORTED_COLLECTION("BCE2800", "iterable.not.supported.collection"),
    ITERABLE_NOT_SUPPORTED_OPERATION("BCE2801", "iterable.not.supported.operation"),
    ITERABLE_TOO_MANY_VARIABLES("BCE2802", "iterable.too.many.variables"),
    ITERABLE_NOT_ENOUGH_VARIABLES("BCE2803", "iterable.not.enough.variables"),
    ITERABLE_TOO_MANY_RETURN_VARIABLES("BCE2804", "iterable.too.many.return.args"),
    ITERABLE_NOT_ENOUGH_RETURN_VARIABLES("BCE2805", "iterable.not.enough.return.args"),
    ITERABLE_LAMBDA_REQUIRED("BCE2806", "iterable.lambda.required"),
    ITERABLE_LAMBDA_TUPLE_REQUIRED("BCE2807", "iterable.lambda.tuple.required"),
    ITERABLE_NO_ARGS_REQUIRED("BCE2808", "iterable.no.args.required"),
    ITERABLE_LAMBDA_INCOMPATIBLE_TYPES("BCE2809", "iterable.lambda.incompatible.types"),
    ITERABLE_RETURN_TYPE_MISMATCH("BCE2810", "iterable.return.type.mismatch"),

    // match statement related errors
    MATCH_STMT_CANNOT_GUARANTEE_A_MATCHING_PATTERN("BCE2900", "match.stmt.cannot.guarantee.a.matching.pattern"),
    MATCH_STMT_UNREACHABLE_PATTERN("BCE2901", "match.stmt.unreachable.pattern"),
    MATCH_STMT_UNMATCHED_PATTERN("BCE2902", "match.stmt.unmatched.pattern"),
    MATCH_STMT_PATTERN_ALWAYS_MATCHES("BCE2903", "match.stmt.pattern.always.matches"),
    MATCH_STMT_PATTERN_UNREACHABLE("BCE2904", "match.stmt.unreachable.pattern.available"),

    MATCH_PATTERN_NOT_SUPPORTED("BCE2905", "match.pattern.not.supported"),
    MATCH_PATTERNS_SHOULD_CONTAIN_SAME_SET_OF_VARIABLES(
            "BCE2906", "match.patterns.should.contain.same.set.of.variables"),
    MATCH_PATTERN_CANNOT_REPEAT_SAME_VARIABLE("BCE2907", "match.pattern.cannot.repeat.same.variable"),
    REST_MATCH_PATTERN_NOT_SUPPORTED("BCE2908", "rest.match.pattern.not.supported"),
    VARIABLE_SHOULD_BE_DECLARED_AS_CONSTANT("BCE2909", "match.pattern.variable.should.declared.as.constant"),
    MATCH_STMT_CONTAINS_TWO_DEFAULT_PATTERNS("BCE2910", "match.stmt.contains.two.default.patterns"),

    THROW_STMT_NOT_SUPPORTED("BCE2911", "throw.stmt.not.supported"),
    TRY_STMT_NOT_SUPPORTED("BCE2912", "try.stmt.not.supported"),

    UNKNOWN_BUILTIN_FUNCTION("BCE2913", "unknown.builtin.method"),
    UNSUPPORTED_BUILTIN_METHOD("BCE2914", "unsupported.builtin.method"),

    // Safe navigation operator related errors
    SAFE_NAVIGATION_NOT_REQUIRED("BCE3000", "safe.navigation.not.required"),
    OPTIONAL_FIELD_ACCESS_NOT_REQUIRED_ON_LHS("BCE3001", "optional.field.access.not.required.on.lhs"),

    // Checked expression related errors
    CHECKED_EXPR_INVALID_USAGE_NO_ERROR_TYPE_IN_RHS("BCE3030", "checked.expr.invalid.usage.no.error.type.rhs"),
    CHECKED_EXPR_NO_MATCHING_ERROR_RETURN_IN_ENCL_INVOKABLE(
            "BCE3032", "checked.expr.no.matching.error.return.in.encl.invokable"),
    NEVER_TYPE_NOT_ALLOWED_WITH_CHECKED_EXPR("BCE3033", "never.type.not.allowed.with.checked.expr"),

    FAIL_EXPR_NO_MATCHING_ERROR_RETURN_IN_ENCL_INVOKABLE(
            "BCE3034", "fail.expr.no.matching.error.return.in.encl.invokable"),
    INCOMPATIBLE_ON_FAIL_ERROR_DEFINITION("BCE3035", "on.fail.no.matching.error"),

    START_REQUIRE_INVOCATION("BCE3036", "start.require.invocation"),
    INVALID_EXPR_STATEMENT("BCE3037", "invalid.expr.statement"),
    INVALID_ACTION_INVOCATION_AS_EXPR("BCE3038", "invalid.action.invocation.as.expr"),

    // Parser error diagnostic codes
    INVALID_TOKEN("BCE3100", "invalid.token"),
    MISSING_TOKEN("BCE3101", "missing.token"),
    EXTRANEOUS_INPUT("BCE3102", "extraneous.input"),
    MISMATCHED_INPUT("BCE3103", "mismatched.input"),
    FAILED_PREDICATE("BCE3104", "failed.predicate"),
    SYNTAX_ERROR("BCE3105", "syntax.error"),
    INVALID_SHIFT_OPERATOR("BCE3106", "invalid.shift.operator"),

    // Streaming related codes
    INVALID_STREAM_CONSTRUCTOR("BCE3200", "invalid.stream.constructor"),
    INVALID_STREAM_CONSTRUCTOR_ITERATOR("BCE3201", "invalid.stream.constructor.iterator"),
    INVALID_STREAM_CONSTRUCTOR_CLOSEABLE_ITERATOR("BCE3202", "invalid.stream.constructor.closeable.iterator"),
    INVALID_STREAM_CONSTRUCTOR_EXP_TYPE("BCE3203", "invalid.stream.constructor.expected.type"),
    NOT_ALLOWED_STREAM_USAGE_WITH_FROM("BCE3204", "invalid.stream.usage.with.from"),
    ERROR_TYPE_EXPECTED("BCE3205", "error.type.expected"),
    MISSING_REQUIRED_METHOD_NEXT("BCE3206", "missing.required.method.next"),
    ORDER_BY_NOT_SUPPORTED("BCE3207", "order.by.not.supported"),
    INVALID_NEXT_METHOD_RETURN_TYPE("BCE3208", "invalid.next.method.return.type"),

    // Table related codes
    TABLE_CONSTRAINT_INVALID_SUBTYPE("BCE3300", "invalid.table.constraint.subtype"),
    TABLE_KEY_SPECIFIER_MISMATCH("BCE3301", "table.key.specifier.mismatch"),
    KEY_SPECIFIER_SIZE_MISMATCH_WITH_KEY_CONSTRAINT("BCE3302", "key.specifier.size.mismatch.with.key.constraint"),
    KEY_SPECIFIER_MISMATCH_WITH_KEY_CONSTRAINT("BCE3303", "key.specifier.mismatch.with.key.constraint"),
    INVALID_KEY_CONSTRAINT_PROVIDED_FOR_ACCESS("BCE3304", "invalid.key.constraint.provided.for.access"),
    MEMBER_ACCESS_NOT_SUPPORT_FOR_KEYLESS_TABLE("BCE3305", "member.access.not.supported.keyless.table"),
    INVALID_FIELD_NAMES_IN_KEY_SPECIFIER("BCE3306", "invalid.field.name.in.key.specifier"),
    MULTI_KEY_MEMBER_ACCESS_NOT_SUPPORTED("BCE3307", "multi.key.member.access.not.supported"),
    KEY_SPECIFIER_FIELD_MUST_BE_READONLY("BCE3308", "key.specifier.field.must.be.readonly"),
    KEY_SPECIFIER_FIELD_MUST_BE_REQUIRED("BCE3309", "key.specifier.field.must.be.required"),
    KEY_SPECIFIER_FIELD_MUST_BE_ANYDATA("BCE3310", "key.specifier.field.must.be.anydata"),
    KEY_SPECIFIER_FIELD_VALUE_MUST_BE_CONSTANT("BCE3311", "key.specifier.field.value.must.be.constant"),
    KEY_CONSTRAINT_NOT_SUPPORTED_FOR_TABLE_WITH_MAP_CONSTRAINT(
            "BCE3312", "key.constraint.not.supported.for.table.with.map.constraint"),
    CANNOT_INFER_MEMBER_TYPE_FOR_TABLE_DUE_AMBIGUITY("BCE3313", "cannot.infer.member.type.for.table.due.ambiguity"),
    CANNOT_INFER_MEMBER_TYPE_FOR_TABLE("BCE3314", "cannot.infer.member.type.for.table"),
    ON_CONFLICT_ONLY_WORKS_WITH_TABLES_WITH_KEY_SPECIFIER(
            "BCE3315", "on.conflict.only.works.with.tables.with.key.specifier"),
    CANNOT_UPDATE_TABLE_USING_MEMBER_ACCESS("BCE3316", "cannot.update.table.using.member.access.lvexpr"),


    // Taint checking related codes
    ENTRY_POINT_PARAMETERS_CANNOT_BE_UNTAINTED("BCE3400", "entry.point.parameters.cannot.be.untainted"),
    TAINTED_VALUE_PASSED_TO_UNTAINTED_PARAMETER("BCE3401", "tainted.value.passed.to.untainted.parameter"),
    TAINTED_VALUE_PASSED_TO_UNTAINTED_PARAMETER_ORIGINATING_AT(
            "BCE3402", "tainted.value.passed.to.untainted.param.in.obj.method"),
    TAINTED_VALUE_PASSED_TO_GLOBAL_VARIABLE("BCE3403", "tainted.value.passed.to.global.variable"),
    TAINTED_VALUE_PASSED_TO_MODULE_OBJECT("BCE3404", "tainted.value.passed.to.module.object"),
    INVOCATION_TAINT_GLOBAL_OBJECT("BCE3405", "method.invocation.taint.global.object"),
    TAINTED_VALUE_PASSED_TO_CLOSURE_VARIABLE("BCE3406", "tainted.value.passed.to.closure.variable"),
    UNABLE_TO_PERFORM_TAINT_CHECKING_WITH_RECURSION("BCE3407", "unable.to.perform.taint.checking.with.recursion"),
    UNABLE_TO_PERFORM_TAINT_CHECKING_FOR_BUILTIN_METHOD(
            "BCE3408", "unable.to.perform.taint.checking.for.builtin.method"),
    TAINTED_RETURN_NOT_ANNOTATED_TAINTED("BCE3409", "tainted.return.not.annotated.tainted"),
    TAINTED_PARAM_NOT_ANNOTATED_TAINTED("BCE3410", "tainted.param.not.annotated.tainted"),

    // Constants related codes.
    TYPE_REQUIRED_FOR_CONST_WITH_EXPRESSIONS("BCE3500", "type.required.for.const.with.expressions"),
    CANNOT_UPDATE_CONSTANT_VALUE("BCE3501", "cannot.update.constant.value"),
    CANNOT_ASSIGN_VALUE_TO_CONSTANT("BCE3502", "cannot.assign.value.to.constant"),
    CANNOT_DEFINE_CONSTANT_WITH_TYPE("BCE3503", "cannot.define.constant.with.type"),
    EXPRESSION_IS_NOT_A_CONSTANT_EXPRESSION("BCE3504", "expression.is.not.a.constant.expression"),
    INVALID_CONST_EXPRESSION("BCE3505", "invalid.const.expression"),
    CONSTANT_EXPRESSION_NOT_SUPPORTED("BCE3506", "const.expression.not.supported"),
    CONSTANT_DECLARATION_NOT_YET_SUPPORTED("BCE3507", "constant.declaration.not.yet.supported.for.type"),

    // Anonymous functions related codes
    ARROW_EXPRESSION_MISMATCHED_PARAMETER_LENGTH("BCE3600", "arrow.expression.mismatched.parameter.length"),
    ARROW_EXPRESSION_CANNOT_INFER_TYPE_FROM_LHS("BCE3601", "arrow.expression.cannot.infer.type.from.lhs"),
    ARROW_EXPRESSION_NOT_SUPPORTED_ITERABLE_OPERATION("BCE3602", "arrow.expression.not.supported.iterable.operation"),

    INCOMPATIBLE_TYPE_CHECK("BCE3603", "incompatible.type.check"),

    INVALID_USAGE_OF_CLONE("BCE3605", "clone.invocation.invalid"),

    // Dataflow analysis related error codes
    PARTIALLY_INITIALIZED_VARIABLE("BCE3700", "partially.initialized.variable"),

    CANNOT_INFER_TYPE("BCE3701", "cannot.infer.type"),
    CANNOT_INFER_ERROR_TYPE("BCE3702", "cannot.infer.error.type"),
    INVALID_ERROR_CONSTRUCTOR_DETAIL("BCE3703", "invalid.error.detail.rec.does.not.match"),
    INDIRECT_ERROR_CTOR_REASON_NOT_ALLOWED("BCE3704", "invalid.error.reason.argument.to.indirect.error.constructor"),
    INDIRECT_ERROR_CTOR_NOT_ALLOWED_ON_NON_CONST_REASON("BCE3705", "invalid.indirect.error.constructor.invocation"),
    INVALID_FUNCTIONAL_CONSTRUCTOR_INVOCATION("BCE3706", "invalid.functional.constructor.invocation"),
    MISSING_ERROR_DETAIL_ARG("BCE3707", "missing.error.detail.arg"),
    INVALID_ERROR_DETAIL_ARG_TYPE("BCE3708", "invalid.error.detail.arg.type"),
    UNKNOWN_DETAIL_ARG_TO_CLOSED_ERROR_DETAIL_REC("BCE3709", "unknown.error.detail.arg.to.closed.detail"),
    INVALID_ERROR_DETAIL_REST_ARG_TYPE("BCE3710", "invalid.error.detail.rest.arg"),
    UNDEFINED_ERROR_TYPE_DESCRIPTOR("BCE3711", "undefined.error.type.descriptor"),
    INVALID_ERROR_TYPE_REFERENCE("BCE3712", "invalid.error.type.reference"),
    INVALID_REST_DETAIL_ARG("BCE3713",
            "invalid.error.constructor.rest.detail.arg.on.detail.type.with.individual.fields"),

    // Seal inbuilt function related codes
    INCOMPATIBLE_STAMP_TYPE("BCE3800", "incompatible.stamp.type"),
    NOT_SUPPORTED_SOURCE_TYPE_FOR_STAMP("BCE3801", "not.supported.source.for.stamp"),

    // Worker flush action related error codes
    INVALID_WORKER_FLUSH("BCE3820", "invalid.worker.flush.expression"),
    INVALID_WORKER_FLUSH_FOR_WORKER("BCE3821", "invalid.worker.flush.expression.for.worker"),

    // Worker receive and send related error codes
    INVALID_TYPE_FOR_RECEIVE("BCE3840", "invalid.type.for.receive"),
    INVALID_TYPE_FOR_SEND("BCE3841", "invalid.type.for.send"),

    INVALID_USAGE_OF_RECEIVE_EXPRESSION("BCE3842", "invalid.usage.of.receive.expression"),
    INVALID_USE_OF_EXPERIMENTAL_FEATURE("BCE3843", "invalid.use.of.experimental.feature"),

    // LangLib related error codes.
    TYPE_PARAM_OUTSIDE_LANG_MODULE("BCE3900", "type.param.outside.lang.module"),
    BUILTIN_SUBTYPE_OUTSIDE_LANG_MODULE("BCE3901", "builtin.subtype.outside.lang.module"),
    ISOLATED_PARAM_OUTSIDE_LANG_MODULE("BCE3902", "isolated.param.outside.lang.module"),
    ISOLATED_PARAM_USED_WITH_INVALID_TYPE("BCE3903", "isolated.param.used.with.invalid.type"),
    ISOLATED_PARAM_USED_IN_A_NON_ISOLATED_FUNCTION("BCE3904", "isolated.param.used.in.a.non.isolated.function"),

    INVALID_INVOCATION_LVALUE_ASSIGNMENT("BCE3905", "invalid.lvalue.lhs.of.assignment"),
    INVALID_INVOCATION_LVALUE_COMPOUND_ASSIGNMENT("BCE3906", "invalid.lvalue.lhs.of.compound.assignment"),

    IDENTIFIER_LITERAL_ONLY_SUPPORTS_ALPHANUMERICS("BCE3907", "identifier.literal.only.supports.alphanumerics"),
    INVALID_UNICODE("BCE3908", "invalid.unicode"),

    METHOD_TOO_LARGE("BCE3909", "method.too.large"),
    FILE_TOO_LARGE("BCE3910", "file.too.large"),
    CLASS_NOT_FOUND("BCE3911", "class.not.found"),
    METHOD_NOT_FOUND("BCE3912", "method.not.found"),
    CONSTRUCTOR_NOT_FOUND("BCE3913", "constructor.not.found"),
    FIELD_NOT_FOUND("BCE3914", "field.not.found"),
    OVERLOADED_METHODS("BCE3915", "overloaded.method"),
    UNSUPPORTED_PRIMITIVE_TYPE("BCE3916", "unsupported.primitive.type.reason"),
    METHOD_SIGNATURE_DOES_NOT_MATCH("BCE3917", "method.signature.not.match"),
    INVALID_DEPRECATION_DOCUMENTATION("BCE3918", "invalid.deprecation.documentation"),
    DEPRECATION_DOCUMENTATION_SHOULD_BE_AVAILABLE("BCE3919", "deprecation.documentation.should.available"),
    DEPRECATED_PARAMETERS_DOCUMENTATION_NOT_ALLOWED("BCE3920", "deprecated.parameters.documentation.not.allowed"),
    INVALID_ATTRIBUTE_REFERENCE("BCE3921", "invalid.attribute.reference"),

    ILLEGAL_FUNCTION_CHANGE_LIST_SIZE("BCE3922", "illegal.function.change.list.size"),
    ILLEGAL_FUNCTION_CHANGE_TUPLE_SHAPE("BCE3923", "illegal.function.change.tuple.shape"),

    INVALID_WAIT_MAPPING_CONSTRUCTORS("BCE3924", "invalid.wait.future.expr.mapping.constructors"),
    INVALID_WAIT_ACTIONS("BCE3925", "invalid.wait.future.expr.actions"),
    INVALID_SEND_EXPR("BCE3926", "invalid.send.expr"),

    DISTINCT_TYPING_ONLY_SUPPORT_OBJECTS_AND_ERRORS("BCE3927", "distinct.typing.only.support.objects.and.errors"),

    INVALID_NON_EXTERNAL_DEPENDENTLY_TYPED_FUNCTION("BCE3928", "invalid.non.external.dependently.typed.function"),
    INVALID_PARAM_TYPE_FOR_RETURN_TYPE("BCE3929", "invalid.param.type.for.return.type"),
    INVALID_TYPEDESC_PARAM("BCE3930", "invalid.typedesc.param"),
    INCOMPATIBLE_TYPE_FOR_INFERRED_TYPEDESC_VALUE("BCE3931", "incompatible.type.for.inferred.typedesc.value"),
    MULTIPLE_INFER_TYPEDESC_PARAMS("BCE3932", "multiple.infer.typedesc.params"),
    INVALID_DEPENDENTLY_TYPED_RETURN_TYPE_WITH_INFERRED_TYPEDESC_PARAM(
            "BCE3933", "invalid.dependently.typed.return.type.with.inferred.typedesc.param"),
    CANNOT_INFER_TYPE_FOR_PARAM("BCE3934", "cannot.infer.type.for.param"),
    CANNOT_USE_INFERRED_TYPEDESC_DEFAULT_WITH_UNREFERENCED_PARAM("BCE3935",
            "cannot.use.inferred.typedesc.default.with.unreferenced.param"),

    INVALID_RAW_TEMPLATE_TYPE("BCE3936", "invalid.raw.template.type"),
    MULTIPLE_COMPATIBLE_RAW_TEMPLATE_TYPES("BCE3937", "multiple.compatible.raw.template.types"),
    INVALID_NUM_STRINGS("BCE3938", "invalid.num.of.strings"),
    INVALID_NUM_INSERTIONS("BCE3939", "invalid.num.of.insertions"),
    INVALID_RAW_TEMPLATE_ASSIGNMENT("BCE3940", "invalid.raw.template.assignment"),
    INVALID_NUM_FIELDS("BCE3941", "invalid.number.of.fields"),
    METHODS_NOT_ALLOWED("BCE3942", "methods.not.allowed"),

    INVALID_MUTABLE_ACCESS_IN_ISOLATED_FUNCTION("BCE3943", "invalid.mutable.access.in.isolated.function"),
    INVALID_MUTABLE_ACCESS_AS_RECORD_DEFAULT("BCE3944", "invalid.mutable.access.as.record.default"),
    INVALID_MUTABLE_ACCESS_AS_OBJECT_DEFAULT("BCE3945", "invalid.mutable.access.as.object.default"),

    INVALID_NON_ISOLATED_FUNCTION_AS_ARGUMENT("BCE3946", "invalid.non.isolated.function.as.argument"),

    INVALID_NON_ISOLATED_INVOCATION_IN_ISOLATED_FUNCTION(
            "BCE3947", "invalid.non.isolated.invocation.in.isolated.function"),
    INVALID_NON_ISOLATED_INVOCATION_AS_RECORD_DEFAULT("BCE3948", "invalid.non.isolated.invocation.as.record.default"),
    INVALID_NON_ISOLATED_INVOCATION_AS_OBJECT_DEFAULT("BCE3949", "invalid.non.isolated.invocation.as.object.default"),

    INVALID_NON_ISOLATED_INIT_EXPRESSION_IN_ISOLATED_FUNCTION(
            "BCE3950", "invalid.non.isolated.init.expression.in.isolated.function"),
    INVALID_NON_ISOLATED_INIT_EXPRESSION_AS_RECORD_DEFAULT(
            "BCE3951", "invalid.non.isolated.init.expression.as.record.default"),
    INVALID_NON_ISOLATED_INIT_EXPRESSION_AS_OBJECT_DEFAULT(
            "BCE3952", "invalid.non.isolated.init.expression.as.object.default"),

    INVALID_ASYNC_INVOCATION_IN_ISOLATED_FUNCTION("BCE3953", "invalid.async.invocation.in.isolated.function"),
    INVALID_WORKER_DECLARATION_IN_ISOLATED_FUNCTION("BCE3954", "invalid.worker.declaration.in.isolated.function"),
    INVALID_FORK_STATEMENT_IN_ISOLATED_FUNCTION("BCE3955", "invalid.fork.statement.in.isolated.function"),

    INVALID_NON_PRIVATE_MUTABLE_FIELD_IN_ISOLATED_OBJECT(
            "BCE3956", "invalid.non.private.mutable.field.in.isolated.object"),
    INVALID_MUTABLE_FIELD_ACCESS_IN_ISOLATED_OBJECT_OUTSIDE_LOCK(
            "BCE3957", "invalid.mutable.field.access.in.isolated.object.outside.lock"),
    INVALID_REFERENCE_TO_SELF_IN_ISOLATED_OBJECT_OUTSIDE_LOCK(
            "BCE3958", "invalid.reference.to.self.in.isolated.object.outside.lock"),
    INVALID_NON_ISOLATED_EXPRESSION_AS_INITIAL_VALUE("BCE3959", "invalid.non.isolated.expression.as.initial.value"),
    INVALID_TRANSFER_OUT_OF_LOCK_WITH_RESTRICTED_VAR_USAGE(
            "BCE3960", "invalid.transfer.out.of.lock.with.restricted.var.usage"),
    INVALID_TRANSFER_INTO_LOCK_WITH_RESTRICTED_VAR_USAGE(
            "BCE3961", "invalid.transfer.into.lock.with.restricted.var.usage"),
    INVALID_NON_ISOLATED_INVOCATION_IN_LOCK_WITH_RESTRICTED_VAR_USAGE(
            "BCE3962", "invalid.non.isolated.invocation.in.lock.with.restricted.var.usage"),
    INVALID_ISOLATED_VARIABLE_ACCESS_OUTSIDE_LOCK("BCE3963", "invalid.isolated.variable.access.outside.lock"),
    INVALID_ASSIGNMENT_IN_LOCK_WITH_RESTRICTED_VAR_USAGE(
            "BCE3964", "invalid.assignment.in.lock.with.restricted.var.usage"),
    INVALID_USAGE_OF_MULTIPLE_RESTRICTED_VARS_IN_LOCK("BCE3965", "invalid.usage.of.multiple.restricted.vars.in.lock"),

    INVALID_ISOLATED_QUALIFIER_ON_MODULE_NO_INIT_VAR_DECL(
            "BCE3966", "invalid.isolated.qualifier.on.module.no.init.var.decl"),
    ONLY_A_SIMPLE_VARIABLE_CAN_BE_MARKED_AS_ISOLATED(
            "BCE3967", "only.a.simple.variable.can.be.marked.as.isolated"),

    // Configurable var related error codes

    CONFIGURABLE_VARIABLE_CANNOT_BE_DECLARED_WITH_VAR(
            "BCE3968", "configurable.variable.cannot.be.declared.with.var"),
    CONFIGURABLE_VARIABLE_MUST_BE_ANYDATA(
            "BCE3969", "configurable.variable.must.be.anydata"),
    ONLY_SIMPLE_VARIABLES_ARE_ALLOWED_TO_BE_CONFIGURABLE(
            "BCE3970", "only.simple.variables.are.allowed.to.be.configurable"),
    CONFIGURABLE_VARIABLE_CURRENTLY_NOT_SUPPORTED(
            "BCE3971", "configurable.variable.currently.not.supported"),

    REMOTE_FUNCTION_IN_NON_NETWORK_OBJECT("BCE3972", "remote.function.in.non.network.object"),
    UNSUPPORTED_PATH_PARAM_TYPE("BCE3973", "unsupported.path.param.type"),
    UNSUPPORTED_REST_PATH_PARAM_TYPE("BCE3974", "unsupported.rest.path.param.type"),
    OBJECT_TYPE_DEF_DOES_NOT_ALLOW_RESOURCE_FUNC_DECL("BCE3975",
            "unsupported.resource.function.declaration.in.object.type"),
    SERVICE_ABSOLUTE_PATH_OR_LITERAL_IS_REQUIRED_BY_LISTENER("BCE3976",
            "service.absolute.path.or.literal.required.by.listener"),
    SERVICE_PATH_LITERAL_IS_NOT_SUPPORTED_BY_LISTENER("BCE3977", "service.path.literal.is.not.supported.by.listener"),
    SERVICE_ABSOLUTE_PATH_IS_NOT_SUPPORTED_BY_LISTENER("BCE3978", "service.absolute.path.is.not.supported.by.listener"),
    SERVICE_LITERAL_REQUIRED_BY_LISTENER("BCE3979", "service.path.literal.required.by.listener"),
    SERVICE_ABSOLUTE_PATH_REQUIRED_BY_LISTENER("BCE3980", "service.absolute.path.required.by.listener"),
    SERVICE_TYPE_IS_NOT_SUPPORTED_BY_LISTENER("BCE3981", "service.type.is.not.supported.by.listener"),

    INVALID_READ_ONLY_CLASS_INCLUSION_IN_OBJECT_TYPE_DESCRIPTOR(
            "BCE3982", "invalid.read.only.class.inclusion.in.object.type.descriptor"),
    INVALID_INCLUSION_WITH_MISMATCHED_QUALIFIERS("BCE3983", "invalid.inclusion.with.mismatched.qualifiers"),
    INVALID_REFERENCE_WITH_MISMATCHED_QUALIFIERS("BCE3984", "invalid.reference.with.mismatched.qualifiers"),
    INVALID_READ_ONLY_TYPEDESC_INCLUSION_IN_OBJECT_TYPEDESC(
            "BCE3985", "invalid.read.only.typedesc.inclusion.in.object.typedesc"),
    INVALID_READ_ONLY_TYPEDESC_INCLUSION_IN_NON_READ_ONLY_CLASS(
            "BCE3986", "invalid.read.only.typedesc.inclusion.in.non.read.only.class"),
    INVALID_READ_ONLY_CLASS_INCLUSION_IN_NON_READ_ONLY_CLASS(
            "BCE3987", "invalid.read.only.class.inclusion.in.non.read.only.class"),
    INVALID_FIELD_IN_OBJECT_CONSTUCTOR_EXPR_WITH_READONLY_REFERENCE(
            "BCE3988", "invalid.field.in.object.constructor.expr.with.readonly.reference"),
    MISMATCHED_VISIBILITY_QUALIFIERS_IN_OBJECT_FIELD(
            "BCE3989", "mismatched.visibility.qualifiers.in.object.field"),

    MULTIPLE_RECEIVE_ACTION_NOT_YET_SUPPORTED("BCE3990", "multiple.receive.action.not.yet.supported"),

    INVALID_READONLY_FIELD_TYPE("BCE3991", "invalid.readonly.field.type"),

    CONTINUE_NOT_ALLOWED("BCE3992", "continue.not.allowed"),
    BREAK_NOT_ALLOWED("BCE3993", "break.not.allowed"),
    TYPE_DOES_NOT_SUPPORT_XML_NAVIGATION_ACCESS("BCE3994", "type.does.not.support.xml.navigation.access"),
    XML_FUNCTION_DOES_NOT_SUPPORT_ARGUMENT_TYPE("BCE3995", "xml.function.does.not.support.argument.type"),

    INTERSECTION_NOT_ALLOWED_WITH_TYPE("BCE3996", "intersection.not.allowed.with.type"),
    ASYNC_SEND_NOT_YET_SUPPORTED_AS_EXPRESSION("BCE3997", "async.send.action.not.yet.supported.as.expression"),
    UNUSED_VARIABLE_WITH_INFERRED_TYPE_INCLUDING_ERROR("BCE3998", "unused.variable.with.inferred.type.including.error"),
    INVALID_ITERABLE_OBJECT_TYPE("BCE3999", "invalid.iterable.type"),
    INVALID_ITERABLE_COMPLETION_TYPE_IN_FOREACH_NEXT_FUNCTION("BCE4000",
            "invalid.iterable.completion.type.in.foreach.next.function"),
    SAME_ARRAY_TYPE_AS_MAIN_PARAMETER("BCE4001", "same.array.type.as.main.param"),
    VARIABLE_AND_ARRAY_TYPE_AS_MAIN_PARAM("BCE4002", "variable.and.array.type.as.main.param"),
    INVALID_MAIN_OPTION_PARAMS_TYPE("BCE4003", "invalid.main.option.params.type"),
    WORKER_INTERACTION_AFTER_WAIT_ACTION("BCE4005", "invalid.worker.message.passing.after.wait.action"),
    OPTIONAL_OPERAND_PRECEDES_OPERAND("BCE4006", "optional.operand.precedes.operand"),
<<<<<<< HEAD
    INVALID_CONFIGURABLE_TYPE("BCE4007", "invalid.configurable.type"),
=======

    UNIMPLEMENTED_REFERENCED_METHOD_IN_SERVICE_DECL("BCE4007",
            "unimplemented.referenced.method.in.service.declaration"),
    UNIMPLEMENTED_REFERENCED_METHOD_IN_OBJECT_CTOR("BCE4008", "unimplemented.referenced.method.in.object.constructor")
>>>>>>> 00d0f722
            ;

    private String diagnosticId;
    private String messageKey;

    DiagnosticErrorCode(String diagnosticId, String messageKey) {
        this.diagnosticId = diagnosticId;
        this.messageKey = messageKey;
    }

    @Override
    public DiagnosticSeverity severity() {
        return DiagnosticSeverity.ERROR;
    }

    @Override
    public String diagnosticId() {
        return diagnosticId;
    }

    @Override
    public String messageKey() {
        return messageKey;
    }

    public boolean equals(DiagnosticCode code) {
        return this.messageKey.equals(code.messageKey());
    }
}<|MERGE_RESOLUTION|>--- conflicted
+++ resolved
@@ -715,15 +715,11 @@
     INVALID_MAIN_OPTION_PARAMS_TYPE("BCE4003", "invalid.main.option.params.type"),
     WORKER_INTERACTION_AFTER_WAIT_ACTION("BCE4005", "invalid.worker.message.passing.after.wait.action"),
     OPTIONAL_OPERAND_PRECEDES_OPERAND("BCE4006", "optional.operand.precedes.operand"),
-<<<<<<< HEAD
-    INVALID_CONFIGURABLE_TYPE("BCE4007", "invalid.configurable.type"),
-=======
-
     UNIMPLEMENTED_REFERENCED_METHOD_IN_SERVICE_DECL("BCE4007",
             "unimplemented.referenced.method.in.service.declaration"),
-    UNIMPLEMENTED_REFERENCED_METHOD_IN_OBJECT_CTOR("BCE4008", "unimplemented.referenced.method.in.object.constructor")
->>>>>>> 00d0f722
-            ;
+    UNIMPLEMENTED_REFERENCED_METHOD_IN_OBJECT_CTOR("BCE4008", "unimplemented.referenced.method.in.object.constructor"),
+    INVALID_CONFIGURABLE_TYPE("BCE4007", "invalid.configurable.type")
+    ;
 
     private String diagnosticId;
     private String messageKey;
