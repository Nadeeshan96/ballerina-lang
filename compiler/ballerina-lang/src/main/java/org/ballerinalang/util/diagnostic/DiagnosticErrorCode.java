/*
 *  Copyright (c) 2017, WSO2 Inc. (http://www.wso2.org) All Rights Reserved.
 *
 *  WSO2 Inc. licenses this file to you under the Apache License,
 *  Version 2.0 (the "License"); you may not use this file except
 *  in compliance with the License.
 *  You may obtain a copy of the License at
 *
 *    http://www.apache.org/licenses/LICENSE-2.0
 *
 *  Unless required by applicable law or agreed to in writing,
 *  software distributed under the License is distributed on an
 *  "AS IS" BASIS, WITHOUT WARRANTIES OR CONDITIONS OF ANY
 *  KIND, either express or implied.  See the License for the
 *  specific language governing permissions and limitations
 *  under the License.
 */
package org.ballerinalang.util.diagnostic;

import io.ballerina.tools.diagnostics.DiagnosticCode;
import io.ballerina.tools.diagnostics.DiagnosticSeverity;

/**
 * This class contains a list of diagnostic error codes.
 *
 * @since 0.94
 */
public enum DiagnosticErrorCode implements DiagnosticCode {

    UNDEFINED_MODULE("BCE2000", "undefined.module"),
    CYCLIC_MODULE_IMPORTS_DETECTED("BCE2001", "cyclic.module.imports.detected"),
    UNUSED_IMPORT_MODULE("BCE2002", "unused.import.module"),
    MODULE_NOT_FOUND("BCE2003", "module.not.found"),
    REDECLARED_IMPORT_MODULE("BCE2004", "redeclared.import.module"),
    INVALID_MODULE_DECLARATION("BCE2005", "invalid.module.declaration"),
    MISSING_MODULE_DECLARATION("BCE2006", "missing.module.declaration"),
    UNEXPECTED_MODULE_DECLARATION("BCE2007", "unexpected.module.declaration"),
    REDECLARED_SYMBOL("BCE2008", "redeclared.symbol"),
    REDECLARED_BUILTIN_SYMBOL("BCE2009", "redeclared.builtin.symbol"),
    UNDEFINED_SYMBOL("BCE2010", "undefined.symbol"),
    UNDEFINED_FUNCTION("BCE2011", "undefined.function"),
    UNDEFINED_FUNCTION_IN_TYPE("BCE2012", "undefined.function.in.type"),
    UNDEFINED_METHOD_IN_OBJECT("BCE2013", "undefined.method.in.object"),
    UNDEFINED_FIELD_IN_RECORD("BCE2014", "undefined.field.in.record"),
    UNDEFINED_CONNECTOR("BCE2015", "undefined.connector"),
    INVALID_ERROR_REASON_TYPE("BCE2016", "invalid.error.reason.type"),
    UNSUPPORTED_ERROR_REASON_CONST_MATCH(
            "BCE2017", "error.match.over.const.reason.ref.not.supported"),
    INVALID_ERROR_DETAIL_TYPE("BCE2018", "invalid.error.detail.type"),
    ERROR_DETAIL_ARG_IS_NOT_NAMED_ARG("BCE2019", "error.detail.arg.not.named.arg"),
    DIRECT_ERROR_CTOR_REASON_NOT_PROVIDED("BCE2020", "missing.error.reason"),
    OBJECT_TYPE_NOT_ALLOWED("BCE2021", "object.type.not.allowed"),
    OBJECT_TYPE_REQUIRED("BCE2022", "object.type.required"),
    UNDEFINED_STRUCTURE_FIELD_WITH_TYPE("BCE2023", "undefined.field.in.structure.with.type"),
    UNDEFINED_STRUCTURE_FIELD("BCE2024", "undefined.field.in.structure"),
    TYPE_NOT_ALLOWED_WITH_NEW("BCE2025", "type.not.allowed.with.new"),
    INVALID_INTERSECTION_TYPE("BCE2026", "invalid.intersection.type"),
    INVALID_NON_READONLY_INTERSECTION_TYPE("BCE2027", "invalid.non.readonly.intersection.type"),
    INVALID_READONLY_INTERSECTION_TYPE("BCE2028", "invalid.readonly.intersection.type"),
    INVALID_READONLY_OBJECT_INTERSECTION_TYPE("BCE2029", "invalid.readonly.object.intersection.type"),
    INVALID_READONLY_OBJECT_TYPE("BCE2030", "invalid.readonly.object.type"),
    INVALID_READONLY_MAPPING_FIELD("BCE2031", "invalid.readonly.mapping.field"),
    STREAM_INVALID_CONSTRAINT("BCE2032", "stream.invalid.constraint"),
    STREAM_INIT_NOT_ALLOWED_HERE("BCE2033", "stream.initialization.not.allowed.here"),
    CANNOT_INFER_OBJECT_TYPE_FROM_LHS("BCE2034", "cannot.infer.object.type.from.lhs"),
    OBJECT_UNINITIALIZED_FIELD("BCE2035", "object.uninitialized.field"),
    CYCLIC_TYPE_REFERENCE("BCE2036", "cyclic.type.reference"),
    ATTEMPT_REFER_NON_ACCESSIBLE_SYMBOL("BCE2037", "attempt.refer.non.accessible.symbol"),
    ATTEMPT_EXPOSE_NON_PUBLIC_SYMBOL("BCE2038", "attempt.expose.non.public.symbol"),
    UNDEFINED_PARAMETER("BCE2039", "undefined.parameter"),
    ATTACHED_FUNCTIONS_MUST_HAVE_BODY("BCE2040", "attached.functions.must.have.body"),
    ABSTRACT_OBJECT_CONSTRUCTOR("BCE2041", "abstract.object.constructor"),
    CANNOT_INITIALIZE_ABSTRACT_OBJECT("BCE2042", "cannot.initialize.abstract.object"),
    INVALID_INTERFACE_ON_NON_ABSTRACT_OBJECT("BCE2043", "invalid.interface.of.non.abstract.object"),
    UNIMPLEMENTED_REFERENCED_METHOD_IN_CLASS("BCE2044", "unimplemented.referenced.method.in.class"),
    PRIVATE_FUNCTION_VISIBILITY("BCE2045", "private.function.visibility"),
    CANNOT_ATTACH_FUNCTIONS_TO_ABSTRACT_OBJECT("BCE2046", "cannot.attach.functions.to.abstract.object"),
    ABSTRACT_OBJECT_FUNCTION_CANNOT_HAVE_BODY("BCE2047", "abstract.object.function.cannot.have.body"),
    PRIVATE_OBJECT_CONSTRUCTOR("BCE2048", "private.object.constructor"),
    PRIVATE_FIELD_ABSTRACT_OBJECT("BCE2049", "private.field.abstract.object"),
    FIELD_WITH_DEFAULT_VALUE_ABSTRACT_OBJECT("BCE2050", "field.with.default.value.abstract.object"),
    PRIVATE_FUNC_ABSTRACT_OBJECT("BCE2051", "private.function.abstract.object"),
    EXTERN_FUNC_ABSTRACT_OBJECT("BCE2052", "extern.function.abstract.object"),
    RESOURCE_FUNCTION_CANNOT_BE_EXTERN("BCE2053", "resource.function.cannot.be.extern"),
    OBJECT_INIT_FUNCTION_CANNOT_BE_EXTERN("BCE2054", "object.init.function.cannot.be.extern"),
    GLOBAL_VARIABLE_CYCLIC_DEFINITION("BCE2055", "global.variable.cyclic.reference"),
    CANNOT_FIND_ERROR_TYPE("BCE2056", "cannot.find.error.constructor.for.type"),
    INVALID_PACKAGE_NAME_QUALIFER("BCE2057", "invalid.package.name.qualifier"),
    INVALID_FIELD_ACCESS_EXPRESSION("BCE2058", "invalid.char.colon.in.field.access.expr"),
    VARIABLE_DECL_WITH_VAR_WITHOUT_INITIALIZER("BCE2059", "variable.decl.with.var.without.initializer"),

    REQUIRED_PARAM_DEFINED_AFTER_DEFAULTABLE_PARAM("BCE2060", "required.param.not.allowed.after.defaultable.param"),
    POSITIONAL_ARG_DEFINED_AFTER_NAMED_ARG("BCE2061", "positional.arg.defined.after.named.arg"),
    REST_ARG_DEFINED_AFTER_NAMED_ARG("BCE2062", "rest.arg.defined.after.named.arg"),
    MISSING_REQUIRED_PARAMETER("BCE2063", "missing.required.parameter"),
    MISSING_REQUIRED_ARG_ERROR_MESSAGE("BCE2064", "missing.required.parameter.error.message"),
    OBJECT_CTOR_INIT_CANNOT_HAVE_PARAMETERS("BCE2065", "object.constructor.init.function.cannot.have.parameters"),
    OBJECT_CTOR_DOES_NOT_SUPPORT_TYPE_REFERENCE_MEMBERS(
            "BCE2066", "object.constructor.does.not.support.type.reference.members"),

    INCOMPATIBLE_TYPES("BCE2067", "incompatible.types"),
    INCOMPATIBLE_TYPES_SPREAD_OP("BCE2068", "incompatible.types.spread.op"),
    INCOMPATIBLE_TYPES_FIELD("BCE2069", "incompatible.types.field"),
    UNKNOWN_TYPE("BCE2070", "unknown.type"),
    BINARY_OP_INCOMPATIBLE_TYPES("BCE2071", "binary.op.incompatible.types"),
    UNARY_OP_INCOMPATIBLE_TYPES("BCE2072", "unary.op.incompatible.types"),
    SELF_REFERENCE_VAR("BCE2073", "self.reference.var"),
    INVALID_WORKER_SEND_POSITION("BCE2074", "invalid.worker.send.position"),
    INVALID_WORKER_RECEIVE_POSITION("BCE2075", "invalid.worker.receive.position"),
    UNDEFINED_WORKER("BCE2076", "undefined.worker"),
    INVALID_WORKER_JOIN_RESULT_TYPE("BCE2077", "invalid.worker.join.result.type"),
    INVALID_WORKER_TIMEOUT_RESULT_TYPE("BCE2078", "invalid.worker.timeout.result.type"),
    INVALID_WORKER_REFERRENCE("BCE2079", "invalid.worker.reference"),
    INCOMPATIBLE_TYPE_CONSTRAINT("BCE2080", "incompatible.type.constraint"),
    USAGE_OF_WORKER_WITHIN_LOCK_IS_PROHIBITED("BCE2081", "usage.of.worker.within.lock.is.prohibited"),
    USAGE_OF_START_WITHIN_LOCK_IS_PROHIBITED("BCE2082", "usage.of.start.within.lock.is.prohibited"),
    WORKER_SEND_RECEIVE_PARAMETER_COUNT_MISMATCH("BCE2083", "worker.send.receive.parameter.count.mismatch"),
    INVALID_WORKER_INTERACTION("BCE2084", "worker.invalid.worker.interaction"),
    WORKER_INTERACTIONS_ONLY_ALLOWED_BETWEEN_PEERS("BCE2085", "worker.interactions.only.allowed.between.peers"),
    WORKER_SEND_AFTER_RETURN("BCE2086", "worker.send.after.return"),
    WORKER_RECEIVE_AFTER_RETURN("BCE2087", "worker.receive.after.return"),
    EXPLICIT_WORKER_CANNOT_BE_DEFAULT("BCE2088", "explicit.worker.cannot.be.default"),
    INVALID_MULTIPLE_FORK_JOIN_SEND("BCE2089", "worker.multiple.fork.join.send"),
    INCOMPATIBLE_TYPE_REFERENCE("BCE2090", "incompatible.type.reference"),
    INCOMPATIBLE_TYPE_REFERENCE_NON_PUBLIC_MEMBERS("BCE2091", "incompatible.type.reference.non.public.members"),
    INCOMPATIBLE_RECORD_TYPE_REFERENCE("BCE2092", "incompatible.record.type.reference"),
    REDECLARED_TYPE_REFERENCE("BCE2093", "redeclared.type.reference"),
    REDECLARED_FUNCTION_FROM_TYPE_REFERENCE("BCE2094", "redeclared.function.from.type.reference"),
    REFERRED_FUNCTION_SIGNATURE_MISMATCH("BCE2095", "referred.function.signature.mismatch"),

    INVOKABLE_MUST_RETURN("BCE2096", "invokable.must.return"),
    MAIN_SHOULD_BE_PUBLIC("BCE2097", "main.should.be.public"),
    MAIN_PARAMS_SHOULD_BE_ANYDATA("BCE2098", "main.params.should.be.anydata"),
    MAIN_RETURN_SHOULD_BE_ERROR_OR_NIL("BCE2099", "main.return.should.be.error.or.nil"),
    MODULE_INIT_CANNOT_BE_PUBLIC("BCE2100", "module.init.cannot.be.public"),
    MODULE_INIT_CANNOT_HAVE_PARAMS("BCE2101", "module.init.cannot.have.params"),
    MODULE_INIT_RETURN_SHOULD_BE_ERROR_OR_NIL("BCE2102", "module.init.return.should.be.error.or.nil"),
    ATLEAST_ONE_WORKER_MUST_RETURN("BCE2103", "atleast.one.worker.must.return"),
    FORK_JOIN_WORKER_CANNOT_RETURN("BCE2104", "fork.join.worker.cannot.return"),
    FORK_JOIN_INVALID_WORKER_COUNT("BCE2105", "fork.join.invalid.worker.count"),
    INVALID_FOR_JOIN_SYNTAX_EMPTY_FORK("BCE2106", "fork.join.syntax.empty.fork"),
    UNREACHABLE_CODE("BCE2107", "unreachable.code"),
    CONTINUE_CANNOT_BE_OUTSIDE_LOOP("BCE2108", "continue.cannot.be.outside.loop"),
    BREAK_CANNOT_BE_OUTSIDE_LOOP("BCE2109", "break.cannot.be.outside.loop"),

    INTEGER_TOO_LARGE("BCE2110", "integer.too.large"),
    INTEGER_TOO_SMALL("BCE2111", "integer.too.small"),
    HEXADECIMAL_TOO_LARGE("BCE2112", "hexadecimal.too.large"),
    HEXADECIMAL_TOO_SMALL("BCE2113", "hexadecimal.too.small"),

    //Transaction related error codes
    ROLLBACK_CANNOT_BE_OUTSIDE_TRANSACTION_BLOCK("BCE2300", "rollback.cannot.be.outside.transaction.block"),
    COMMIT_CANNOT_BE_OUTSIDE_TRANSACTION_BLOCK("BCE2301", "commit.cannot.be.outside.transaction.block"),
    RETRY_CANNOT_BE_OUTSIDE_TRANSACTION_BLOCK("BCE2302", "retry.cannot.be.outside.transaction.block"),
    BREAK_CANNOT_BE_USED_TO_EXIT_TRANSACTION("BCE2303", "break.statement.cannot.be.used.to.exit.from.a.transaction"),
    CONTINUE_CANNOT_BE_USED_TO_EXIT_TRANSACTION(
            "BCE2304", "continue.statement.cannot.be.used.to.exit.from.a.transaction"),
    CHECK_EXPRESSION_INVALID_USAGE_WITHIN_TRANSACTION_BLOCK(
            "BCE2305", "check.expression.invalid.usage.within.transaction.block"),
    RETURN_CANNOT_BE_USED_TO_EXIT_TRANSACTION("BCE2306", "return.statement.cannot.be.used.to.exit.from.a.transaction"),
    DONE_CANNOT_BE_USED_TO_EXIT_TRANSACTION("BCE2307", "done.statement.cannot.be.used.to.exit.from.a.transaction"),
    INVALID_RETRY_COUNT("BCE2308", "invalid.retry.count"),
    INVALID_COMMIT_COUNT("BCE2309", "invalid.commit.count"),
    INVALID_ROLLBACK_COUNT("BCE2310", "invalid.rollback.count"),
    INVALID_TRANSACTION_HANDLER_ARGS("BCE2311", "invalid.transaction.handler.args"),
    INVALID_TRANSACTION_HANDLER_SIGNATURE("BCE2312", "invalid.transaction.handler.signature"),
    LAMBDA_REQUIRED_FOR_TRANSACTION_HANDLER("BCE2313", "lambda.required.for.transaction.handler"),
    TRANSACTION_CANNOT_BE_USED_WITHIN_HANDLER("BCE2314", "transaction.cannot.be.used.within.handler"),
    TRANSACTION_CANNOT_BE_USED_WITHIN_TRANSACTIONAL_SCOPE(
            "BCE2315", "transaction.cannot.be.used.within.transactional.scope"),
    TRANSACTIONAL_FUNC_INVOKE_PROHIBITED("BCE2316", "transactional.function.prohibited.outside.transactional.scope"),
    TRANSACTIONAL_WORKER_OUT_OF_TRANSACTIONAL_SCOPE(
            "BCE2317", "transactional.worker.prohibited.outside.transactional.scope"),

    NESTED_TRANSACTIONS_ARE_INVALID("BCE2318", "nested.transactions.are.invalid"),
    INVALID_FUNCTION_POINTER_ASSIGNMENT_FOR_HANDLER("BCE2319", "invalid.function.pointer.assignment.for.handler"),
    USAGE_OF_START_WITHIN_TRANSACTION_IS_PROHIBITED("BCE2320", "usage.of.start.within.transaction.is.prohibited"),
    ROLLBACK_CANNOT_BE_WITHIN_TRANSACTIONAL_FUNCTION("BCE2321", "rollback.cannot.be.within.transactional.function"),
    COMMIT_CANNOT_BE_WITHIN_TRANSACTIONAL_FUNCTION("BCE2322", "commit.cannot.be.within.transactional.function"),
    MAX_ONE_COMMIT_ROLLBACK_ALLOWED_WITHIN_A_BRANCH("BCE2323", "max.one.commit.rollback.allowed.within.branch"),
    COMMIT_NOT_ALLOWED("BCE2324", "commit.not.allowed"),
    ROLLBACK_NOT_ALLOWED("BCE2325", "rollback.not.allowed"),

    // Service, endpoint related errors codes
    SERVICE_INVALID_OBJECT_TYPE("BCE2400", "service.invalid.object.type"),
    SERVICE_INVALID_ENDPOINT_TYPE("BCE2401", "service.invalid.endpoint.type"),
    SERVICE_FUNCTION_INVALID_MODIFIER("BCE2402", "service.function.invalid.modifier"),
    SERVICE_FUNCTION_INVALID_INVOCATION("BCE2403", "service.function.invalid.invocation"),
    SERVICE_SERVICE_TYPE_REQUIRED_ANONYMOUS("BCE2404", "service.service.type.required.anonymous"),

    ENDPOINT_OBJECT_TYPE_REQUIRED("BCE2405", "endpoint.object.type.required"),
    ENDPOINT_OBJECT_NEW_HAS_PARAM("BCE2406", "endpoint.object.new.has.param"),
    ENDPOINT_INVALID_TYPE("BCE2407", "endpoint.invalid.type"),
    ENDPOINT_INVALID_TYPE_NO_FUNCTION("BCE2408", "endpoint.invalid.type.no.function"),
    ENDPOINT_SPI_INVALID_FUNCTION("BCE2409", "endpoint.spi.invalid.function"),

    REMOTE_FUNCTION_IN_NON_CLIENT_OBJECT("BCE2410", "remote.function.in.non.client.object"),
    RESOURCE_FUNCTION_IN_NON_SERVICE_OBJECT("BCE2411", "resource.function.in.non.service.object"),
    RESOURCE_FUNCTION_INVALID_RETURN_TYPE("BCE2412", "resource.function.invalid.return.type"),
    REMOTE_IN_NON_OBJECT_FUNCTION("BCE2413", "remote.in.non.object.function"),
    INVALID_LISTENER_VARIABLE("BCE2414", "invalid.listener.var"),
    INVALID_LISTENER_ATTACHMENT("BCE2415", "invalid.listener.attachment"),

    ENDPOINT_NOT_SUPPORT_REGISTRATION("BCE2416", "endpoint.not.support.registration"),
    INVALID_ACTION_INVOCATION_SYNTAX("BCE2417", "invalid.action.invocation.syntax"),
    INVALID_METHOD_INVOCATION_SYNTAX("BCE2418", "invalid.method.invocation.syntax"),
    INVALID_INIT_INVOCATION("BCE2419", "invalid.init.invocation"),
    INVALID_RESOURCE_FUNCTION_INVOCATION("BCE2420", "invalid.resource.function.invocation"),
    INVALID_ACTION_INVOCATION("BCE2421", "invalid.action.invocation"),

    TYPE_CAST_NOT_YET_SUPPORTED("BCE2423", "type.cast.not.yet.supported.for.type"),
    EQUALITY_NOT_YET_SUPPORTED("BCE2424", "equality.not.yet.supported.for.type"),
    BINDING_PATTERN_NOT_YET_SUPPORTED("BCE2425", "binding.pattern.not.yet.supported.for.type"),
    LET_EXPRESSION_NOT_YET_SUPPORTED_RECORD_FIELD("BCE2426", "let.expression.not.yet.supported.record.field"),
    LET_EXPRESSION_NOT_YET_SUPPORTED_OBJECT_FIELD("BCE2427", "let.expression.not.yet.supported.object.field"),

    // Cast and conversion related codes
    INCOMPATIBLE_TYPES_CAST("BCE2500", "incompatible.types.cast"),
    INCOMPATIBLE_TYPES_CAST_WITH_SUGGESTION("BCE2501", "incompatible.types.cast.with.suggestion"),
    INCOMPATIBLE_TYPES_CONVERSION("BCE2502", "incompatible.types.conversion"),
    INCOMPATIBLE_TYPES_CONVERSION_WITH_SUGGESTION("BCE2503", "incompatible.types.conversion.with.suggestion"),
    UNSAFE_CAST_ATTEMPT("BCE2504", "unsafe.cast.attempt"),
    UNSAFE_CONVERSION_ATTEMPT("BCE2505", "unsafe.conversion.attempt"),

    INVALID_LITERAL_FOR_TYPE("BCE2506", "invalid.literal.for.type"),
    INCOMPATIBLE_MAPPING_CONSTRUCTOR("BCE2507", "incompatible.mapping.constructor.expression"),
    MAPPING_CONSTRUCTOR_COMPATIBLE_TYPE_NOT_FOUND("BCE2508", "mapping.constructor.compatible.type.not.found"),
    CANNOT_INFER_TYPES_FOR_TUPLE_BINDING("BCE2509", "cannot.infer.types.for.tuple.binding"),
    INVALID_LITERAL_FOR_MATCH_PATTERN("BCE2510", "invalid.literal.for.match.pattern"),
    INVALID_EXPR_WITH_TYPE_GUARD_FOR_MATCH_PATTERN("BCE2511", "invalid.expr.with.type.guard.for.match"),
    ARRAY_LITERAL_NOT_ALLOWED("BCE2512", "array.literal.not.allowed"),
    STRING_TEMPLATE_LIT_NOT_ALLOWED("BCE2513", "string.template.literal.not.allowed"),
    INVALID_RECORD_LITERAL_KEY("BCE2514", "invalid.record.literal.key"),
    INVALID_RECORD_LITERAL_IDENTIFIER_KEY("BCE2515", "invalid.record.literal.identifier.key"),
    INVALID_FIELD_NAME_RECORD_LITERAL("BCE2516", "invalid.field.name.record.lit"),
    REST_FIELD_NOT_ALLOWED_IN_SEALED_RECORDS("BCE2517", "rest.field.not.allowed"),
    OPEN_RECORD_CONSTRAINT_NOT_ALLOWED("BCE2518", "open.record.constraint.not.allowed"),
    INVALID_RECORD_REST_DESCRIPTOR("BCE2519", "invalid.record.rest.descriptor"),
    MISSING_REQUIRED_RECORD_FIELD("BCE2520", "missing.required.record.field"),
    DEFAULT_VALUES_NOT_ALLOWED_FOR_OPTIONAL_FIELDS("BCE2521", "default.values.not.allowed.for.optional.fields"),
    INVALID_FUNCTION_POINTER_INVOCATION("BCE2522", "invalid.function.pointer.invocation"),
    AMBIGUOUS_TYPES("BCE2523", "ambiguous.type"),

    TOO_MANY_ARGS_FUNC_CALL("BCE2524", "too.many.args.call"),
    ASSIGNMENT_COUNT_MISMATCH("BCE2525", "assignment.count.mismatch"),
    ASSIGNMENT_REQUIRED("BCE2526", "assignment.required"),
    MULTI_VAL_IN_SINGLE_VAL_CONTEXT("BCE2527", "multi.value.in.single.value.context"),
    MULTI_VAL_EXPR_IN_SINGLE_VAL_CONTEXT("BCE2528", "multi.valued.expr.in.single.valued.context"),
    DOES_NOT_RETURN_VALUE("BCE2529", "does.not.return.value"),
    FUNC_DEFINED_ON_NOT_SUPPORTED_TYPE("BCE2530", "func.defined.on.not.supported.type"),
    FUNC_DEFINED_ON_NON_LOCAL_TYPE("BCE2531", "func.defined.on.non.local.type"),
    INVALID_OBJECT_CONSTRUCTOR("BCE2532", "invalid.object.constructor"),
    RECORD_INITIALIZER_INVOKED("BCE2533", "explicit.invocation.of.record.init.is.not.allowed"),
    PKG_ALIAS_NOT_ALLOWED_HERE("BCE2534", "pkg.alias.not.allowed.here"),

    MULTI_VALUE_RETURN_EXPECTED("BCE2535", "multi.value.return.expected"),
    SINGLE_VALUE_RETURN_EXPECTED("BCE2536", "single.value.return.expected"),
    TOO_MANY_RETURN_VALUES("BCE2537", "return.value.too.many"),
    NOT_ENOUGH_RETURN_VALUES("BCE2538", "return.value.not.enough"),
    INVALID_FUNCTION_INVOCATION("BCE2539", "invalid.function.invocation"),
    INVALID_FUNCTION_INVOCATION_WITH_NAME("BCE2540", "invalid.function.invocation.with.name"),
    DUPLICATE_NAMED_ARGS("BCE2541", "duplicate.named.args"),
    INVALID_DEFAULT_PARAM_VALUE("BCE2542", "invalid.default.param.value"),

    DUPLICATED_ERROR_CATCH("BCE2543", "duplicated.error.catch"),

    NO_NEW_VARIABLES_VAR_ASSIGNMENT("BCE2544", "no.new.variables.var.assignment"),
    INVALID_VARIABLE_ASSIGNMENT("BCE2545", "invalid.variable.assignment"),
    INVALID_ASSIGNMENT_DECLARATION_FINAL("BCE2546", "invalid.variable.assignment.declaration.final"),
    CANNOT_ASSIGN_VALUE_FINAL("BCE2547", "cannot.assign.value.to.final.field"),
    CANNOT_ASSIGN_VALUE_TO_POTENTIALLY_INITIALIZED_FINAL(
            "BCE2548", "cannot.assign.value.to.potentially.initialized.final"),
    CANNOT_ASSIGN_VALUE_FUNCTION_ARGUMENT("BCE2549", "cannot.assign.value.to.function.argument"),
    CANNOT_ASSIGN_VALUE_ENDPOINT("BCE2550", "cannot.assign.value.to.endpoint"),
    CANNOT_UPDATE_READONLY_VALUE_OF_TYPE("BCE2551", "cannot.update.readonly.value.of.type"),
    CANNOT_UPDATE_READONLY_RECORD_FIELD("BCE2552", "cannot.update.readonly.record.field"),
    CANNOT_UPDATE_FINAL_OBJECT_FIELD("BCE2553", "cannot.update.final.object.field"),
    UNDERSCORE_NOT_ALLOWED("BCE2554", "underscore.not.allowed"),
    OPERATION_DOES_NOT_SUPPORT_INDEXING("BCE2555", "operation.does.not.support.indexing"),
    OPERATION_DOES_NOT_SUPPORT_FIELD_ACCESS("BCE2556", "operation.does.not.support.field.access"),
    OPERATION_DOES_NOT_SUPPORT_FIELD_ACCESS_FOR_ASSIGNMENT(
            "BCE2557", "operation.does.not.support.field.access.for.assignment"),
    OPERATION_DOES_NOT_SUPPORT_OPTIONAL_FIELD_ACCESS("BCE2558", "operation.does.not.support.optional.field.access"),
    OPERATION_DOES_NOT_SUPPORT_FIELD_ACCESS_FOR_NON_REQUIRED_FIELD(
            "BCE2559", "operation.does.not.support.field.access.for.non.required.field"),
    OPERATION_DOES_NOT_SUPPORT_OPTIONAL_FIELD_ACCESS_FOR_FIELD(
            "BCE2560", "operation.does.not.support.optional.field.access.for.field"),
    OPERATION_DOES_NOT_SUPPORT_INDEX_ACCESS_FOR_ASSIGNMENT(
            "BCE2561", "operation.does.not.support.index.access.for.assignment"),
    INVALID_INDEX_EXPR_STRUCT_FIELD_ACCESS("BCE2562", "invalid.index.expr.struct.field.access"),
    INVALID_INDEX_EXPR_TUPLE_FIELD_ACCESS("BCE2563", "invalid.index.expr.tuple.field.access"),
    INVALID_TUPLE_INDEX_EXPR("BCE2564", "invalid.tuple.index.expr"),
    INVALID_RECORD_INDEX_EXPR("BCE2565", "invalid.record.index.expr"),
    INVALID_ENUM_EXPR("BCE2566", "invalid.enum.expr"),
    INVALID_EXPR_IN_MATCH_STMT("BCE2567", "invalid.expr.in.match.stmt"),
    INVALID_PATTERN_CLAUSES_IN_MATCH_STMT("BCE2568", "invalid.pattern.clauses.in.match.stmt"),
    STATIC_MATCH_ONLY_SUPPORTS_ANYDATA("BCE2569", "static.value.match.only.supports.anydata"),
    USAGE_OF_UNINITIALIZED_VARIABLE("BCE2570", "usage.of.uninitialized.variable"),
    UNINITIALIZED_VARIABLE("BCE2571", "uninitialized.variable"),
    CONTAINS_UNINITIALIZED_FIELDS("BCE2572", "uninitialized.object.fields"),
    CONTAINS_UNINITIALIZED_VARIABLES("BCE2573", "uninitialized.variables"),
    INVALID_ANY_VAR_DEF("BCE2574", "invalid.any.var.def"),
    INVALID_RECORD_LITERAL("BCE2575", "invalid.record.literal"),
    INVALID_FIELD_IN_RECORD_BINDING_PATTERN("BCE2576", "invalid.field.in.record.binding.pattern"),
    INVALID_RECORD_LITERAL_BINDING_PATTERN("BCE2577", "invalid.record.literal.in.binding.pattern"),
    DUPLICATE_KEY_IN_RECORD_LITERAL("BCE2578", "duplicate.key.in.record.literal"),
    DUPLICATE_KEY_IN_TABLE_LITERAL("BCE2579", "duplicate.key.in.table.literal"),
    DUPLICATE_KEY_IN_RECORD_LITERAL_SPREAD_OP("BCE2580", "duplicate.key.in.record.literal.spread.op"),
    POSSIBLE_DUPLICATE_OF_FIELD_SPECIFIED_VIA_SPREAD_OP(
            "BCE2581", "possible.duplicate.of.field.specified.via.spread.op"),
    SPREAD_FIELD_MAY_DULPICATE_ALREADY_SPECIFIED_KEYS("BCE2582", "spread.field.may.duplicate.already.specified.keys"),
    MULTIPLE_INCLUSIVE_TYPES("BCE2583", "multiple.inclusive.types"),
    INVALID_ARRAY_LITERAL("BCE2584", "invalid.array.literal"),
    INVALID_TUPLE_LITERAL("BCE2585", "invalid.tuple.literal"),
    INVALID_LIST_CONSTRUCTOR_ELEMENT_TYPE("BCE2586", "invalid.list.constructor.type"),
    INVALID_ARRAY_ELEMENT_TYPE("BCE2587", "invalid.array.element.type"),
    INVALID_TUPLE_BINDING_PATTERN("BCE2588", "invalid.tuple.binding.pattern"),
    INVALID_TYPE_FOR_TUPLE_VAR_EXPRESSION("BCE2589", "invalid.type.for.tuple.var.expr"),
    INVALID_TUPLE_BINDING_PATTERN_DECL("BCE2590", "invalid.tuple.binding.pattern.decl"),
    INVALID_TUPLE_BINDING_PATTERN_INFERENCE("BCE2591", "invalid.tuple.binding.pattern.inference"),
    MISMATCHING_ARRAY_LITERAL_VALUES("BCE2592", "mismatching.array.literal.values"),
    SEALED_ARRAY_TYPE_NOT_INITIALIZED("BCE2593", "sealed.array.type.not.initialized"),
    INVALID_LIST_INDEX_EXPR("BCE2594", "invalid.list.index.expr"),
    INVALID_ARRAY_INDEX_EXPR("BCE2595", "invalid.array.index.expr"),
    SEALED_ARRAY_TYPE_CAN_NOT_INFER_SIZE("BCE2596", "sealed.array.type.can.not.infer.size"),
    INVALID_SORT_FUNC_RETURN_TYPE("BCE2597", "invalid.key.func.return.type"),
    INVALID_SORT_ARRAY_MEMBER_TYPE("BCE2598", "invalid.sort.array.member.type"),
    // TODO Maryam remove list array tuple and use first only
    INDEX_OUT_OF_RANGE("BCE2599", "index.out.of.range"),
    LIST_INDEX_OUT_OF_RANGE("BCE2600", "list.index.out.of.range"),
    ARRAY_INDEX_OUT_OF_RANGE("BCE2601", "array.index.out.of.range"),
    TUPLE_INDEX_OUT_OF_RANGE("BCE2602", "tuple.index.out.of.range"),
    INVALID_ARRAY_SIZE_REFERENCE("BCE2603", "invalid.array.size.reference"),
    INVALID_TYPE_FOR_REST_DESCRIPTOR("BCE2604", "invalid.type.for.rest.descriptor"),
    INVALID_TYPE_NEW_LITERAL("BCE2605", "invalid.type.new.literal"),
    INVALID_USAGE_OF_KEYWORD("BCE2606", "invalid.usage.of.keyword"),
    INVALID_TYPE_OBJECT_CONSTRUCTOR("BCE2607", "invalid.type.object.constructor"),

    INVALID_RECORD_BINDING_PATTERN("BCE2608", "invalid.record.binding.pattern"),
    NO_MATCHING_RECORD_REF_PATTERN("BCE2609", "no.matching.record.ref.found"),
    MULTIPLE_RECORD_REF_PATTERN_FOUND("BCE2610", "multiple.matching.record.ref.found"),
    NOT_ENOUGH_PATTERNS_TO_MATCH_RECORD_REF("BCE2611", "not.enough.patterns.to.match.record.ref"),
    INVALID_TYPE_DEFINITION_FOR_RECORD_VAR("BCE2612", "invalid.type.definition.for.record.var"),

    INVALID_ERROR_BINDING_PATTERN("BCE2613", "invalid.error.binding.pattern"),
    INVALID_ERROR_REASON_BINDING_PATTERN("BCE2614", "invalid.error.reason.binding.pattern"),
    INVALID_ERROR_REST_BINDING_PATTERN("BCE2615", "invalid.error.rest.binding.pattern"),
    INVALID_TYPE_DEFINITION_FOR_ERROR_VAR("BCE2616", "invalid.type.definition.for.error.var"),
    INVALID_ERROR_DESTRUCTURING_NO_REASON_GIVEN("BCE2617", "invalid.error.destructuring.reason"),
    INVALID_ERROR_MATCH_PATTERN("BCE2618", "invalid.error.match.pattern"),
    DUPLICATE_VARIABLE_IN_BINDING_PATTERN("BCE2619", "duplicate.variable.in.binding.pattern"),
    INVALID_VARIABLE_REFERENCE_IN_BINDING_PATTERN("BCE2620", "invalid.variable.reference.in.binding.pattern"),
    MISSING_REQUIRED_ARG_BINDING_PATTERN_ERROR_MESSAGE("BCE2621", "missing.error.arg.binding.pattern.error.message"),

    INVALID_NAMESPACE_PREFIX("BCE2622", "invalid.namespace.prefix"),
    XML_TAGS_MISMATCH("BCE2623", "mismatching.xml.start.end.tags"),
    XML_ATTRIBUTE_MAP_UPDATE_NOT_ALLOWED("BCE2624", "xml.attribute.map.update.not.allowed"),
    XML_QNAME_UPDATE_NOT_ALLOWED("BCE2625", "xml.qname.update.not.allowed"),
    INVALID_NAMESPACE_DECLARATION("BCE2626", "invalid.namespace.declaration"),
    CANNOT_UPDATE_XML_SEQUENCE("BCE2627", "cannot.update.xml.sequence"),
    INVALID_XML_NS_INTERPOLATION("BCE2628", "invalid.xml.ns.interpolation"),
    CANNOT_FIND_XML_NAMESPACE("BCE2629", "cannot.find.xml.namespace.prefix"),
    UNSUPPORTED_METHOD_INVOCATION_XML_NAV("BCE2630", "method.invocation.in.xml.navigation.expressions.not.supported"),
    DEPRECATED_XML_ATTRIBUTE_ACCESS("BCE2631", "deprecated.xml.attribute.access.expression"),
    UNSUPPORTED_INDEX_IN_XML_NAVIGATION("BCE2632", "indexing.within.xml.navigation.expression.not.supported"),

    UNDEFINED_ANNOTATION("BCE2633", "undefined.annotation"),
    ANNOTATION_NOT_ALLOWED("BCE2634", "annotation.not.allowed"),
    ANNOTATION_ATTACHMENT_CANNOT_HAVE_A_VALUE("BCE2635", "annotation.attachment.cannot.have.a.value"),
    ANNOTATION_ATTACHMENT_REQUIRES_A_VALUE("BCE2636", "annotation.attachment.requires.a.value"),
    ANNOTATION_ATTACHMENT_CANNOT_SPECIFY_MULTIPLE_VALUES(
            "BCE2637", "annotation.attachment.cannot.specify.multiple.values"),
    ANNOTATION_INVALID_TYPE("BCE2638", "annotation.invalid.type"),
    ANNOTATION_INVALID_CONST_TYPE("BCE2639", "annotation.invalid.const.type"),
    ANNOTATION_REQUIRES_CONST("BCE2640", "annotation.requires.const"),
    INCOMPATIBLE_TYPES_ARRAY_FOUND("BCE2641", "incompatible.types.array.found"),
    CANNOT_GET_ALL_FIELDS("BCE2642", "cannot.get.all.fields"),

    INVALID_DOCUMENTATION_IDENTIFIER("BCE2643", "invalid.documentation.identifier"),

    OPERATOR_NOT_SUPPORTED("BCE2644", "operator.not.supported"),
    OPERATOR_NOT_ALLOWED_VARIABLE("BCE2645", "operator.not.allowed.variable"),
    NEVER_TYPE_NOT_ALLOWED_FOR_REQUIRED_FIELDS("BCE2646", "never.type.not.allowed.for.required.fields"),
    INVALID_NEVER_RETURN_TYPED_FUNCTION_INVOCATION("BCE2647", "invalid.never.return.typed.function.invocation"),
    NEVER_TYPED_VAR_DEF_NOT_ALLOWED("BCE2648", "never.typed.var.def.not.allowed"),

    // Error codes related to iteration.
    ITERABLE_NOT_SUPPORTED_COLLECTION("BCE2800", "iterable.not.supported.collection"),
    INCOMPATIBLE_ITERATOR_FUNCTION_SIGNATURE("BCE2801", "incompatible.iterator.function.signature"),
    ITERABLE_NOT_SUPPORTED_OPERATION("BCE2802", "iterable.not.supported.operation"),
    ITERABLE_TOO_MANY_VARIABLES("BCE2803", "iterable.too.many.variables"),
    ITERABLE_NOT_ENOUGH_VARIABLES("BCE2804", "iterable.not.enough.variables"),
    ITERABLE_TOO_MANY_RETURN_VARIABLES("BCE2805", "iterable.too.many.return.args"),
    ITERABLE_NOT_ENOUGH_RETURN_VARIABLES("BCE2806", "iterable.not.enough.return.args"),
    ITERABLE_LAMBDA_REQUIRED("BCE2807", "iterable.lambda.required"),
    ITERABLE_LAMBDA_TUPLE_REQUIRED("BCE2808", "iterable.lambda.tuple.required"),
    ITERABLE_NO_ARGS_REQUIRED("BCE2809", "iterable.no.args.required"),
    ITERABLE_LAMBDA_INCOMPATIBLE_TYPES("BCE2810", "iterable.lambda.incompatible.types"),
    ITERABLE_RETURN_TYPE_MISMATCH("BCE2811", "iterable.return.type.mismatch"),

    // match statement related errors
    MATCH_STMT_CANNOT_GUARANTEE_A_MATCHING_PATTERN("BCE2900", "match.stmt.cannot.guarantee.a.matching.pattern"),
    MATCH_STMT_UNREACHABLE_PATTERN("BCE2901", "match.stmt.unreachable.pattern"),
    MATCH_STMT_UNMATCHED_PATTERN("BCE2902", "match.stmt.unmatched.pattern"),
    MATCH_STMT_PATTERN_ALWAYS_MATCHES("BCE2903", "match.stmt.pattern.always.matches"),
    MATCH_STMT_PATTERN_UNREACHABLE("BCE2904", "match.stmt.unreachable.pattern.available"),

    MATCH_PATTERN_NOT_SUPPORTED("BCE2905", "match.pattern.not.supported"),
    MATCH_PATTERNS_SHOULD_CONTAIN_SAME_SET_OF_VARIABLES(
            "BCE2906", "match.patterns.should.contain.same.set.of.variables"),
    MATCH_PATTERN_CANNOT_REPEAT_SAME_VARIABLE("BCE2907", "match.pattern.cannot.repeat.same.variable"),
    REST_MATCH_PATTERN_NOT_SUPPORTED("BCE2908", "rest.match.pattern.not.supported"),
    VARIABLE_SHOULD_BE_DECLARED_AS_CONSTANT("BCE2909", "match.pattern.variable.should.declared.as.constant"),
    MATCH_STMT_CONTAINS_TWO_DEFAULT_PATTERNS("BCE2910", "match.stmt.contains.two.default.patterns"),

    THROW_STMT_NOT_SUPPORTED("BCE2911", "throw.stmt.not.supported"),
    TRY_STMT_NOT_SUPPORTED("BCE2912", "try.stmt.not.supported"),

    UNKNOWN_BUILTIN_FUNCTION("BCE2913", "unknown.builtin.method"),
    UNSUPPORTED_BUILTIN_METHOD("BCE2914", "unsupported.builtin.method"),

    // Safe navigation operator related errors
    SAFE_NAVIGATION_NOT_REQUIRED("BCE3000", "safe.navigation.not.required"),
    OPTIONAL_FIELD_ACCESS_NOT_REQUIRED_ON_LHS("BCE3001", "optional.field.access.not.required.on.lhs"),

    // Checked expression related errors
    CHECKED_EXPR_INVALID_USAGE_NO_ERROR_TYPE_IN_RHS("BCE3030", "checked.expr.invalid.usage.no.error.type.rhs"),
    CHECKED_EXPR_INVALID_USAGE_ALL_ERROR_TYPES_IN_RHS("BCE3031", "checked.expr.invalid.usage.only.error.types.rhs"),
    CHECKED_EXPR_NO_MATCHING_ERROR_RETURN_IN_ENCL_INVOKABLE(
            "BCE3032", "checked.expr.no.matching.error.return.in.encl.invokable"),

    FAIL_EXPR_NO_MATCHING_ERROR_RETURN_IN_ENCL_INVOKABLE(
            "BCE3033", "fail.expr.no.matching.error.return.in.encl.invokable"),
    INCOMPATIBLE_ON_FAIL_ERROR_DEFINITION("BCE3034", "on.fail.no.matching.error"),

    START_REQUIRE_INVOCATION("BCE3035", "start.require.invocation"),
    INVALID_EXPR_STATEMENT("BCE3036", "invalid.expr.statement"),
    INVALID_ACTION_INVOCATION_AS_EXPR("BCE3037", "invalid.action.invocation.as.expr"),

    // Parser error diagnostic codes
    INVALID_TOKEN("BCE3100", "invalid.token"),
    MISSING_TOKEN("BCE3101", "missing.token"),
    EXTRANEOUS_INPUT("BCE3102", "extraneous.input"),
    MISMATCHED_INPUT("BCE3103", "mismatched.input"),
    FAILED_PREDICATE("BCE3104", "failed.predicate"),
    SYNTAX_ERROR("BCE3105", "syntax.error"),
    INVALID_SHIFT_OPERATOR("BCE3106", "invalid.shift.operator"),

    // Streaming related codes
    INVALID_STREAM_CONSTRUCTOR("BCE3200", "invalid.stream.constructor"),
    INVALID_STREAM_CONSTRUCTOR_ITERATOR("BCE3201", "invalid.stream.constructor.iterator"),
    INVALID_STREAM_CONSTRUCTOR_CLOSEABLE_ITERATOR("BCE3202", "invalid.stream.constructor.closeable.iterator"),
    INVALID_STREAM_CONSTRUCTOR_EXP_TYPE("BCE3203", "invalid.stream.constructor.expected.type"),
    NOT_ALLOWED_STREAM_USAGE_WITH_FROM("BCE3204", "invalid.stream.usage.with.from"),
    ERROR_TYPE_EXPECTED("BCE3205", "error.type.expected"),
    MISSING_REQUIRED_METHOD_NEXT("BCE3206", "missing.required.method.next"),
    ORDER_BY_NOT_SUPPORTED("BCE3207", "order.by.not.supported"),

    // Table related codes
    TABLE_CONSTRAINT_INVALID_SUBTYPE("BCE3300", "invalid.table.constraint.subtype"),
    TABLE_KEY_SPECIFIER_MISMATCH("BCE3301", "table.key.specifier.mismatch"),
    KEY_SPECIFIER_SIZE_MISMATCH_WITH_KEY_CONSTRAINT("BCE3302", "key.specifier.size.mismatch.with.key.constraint"),
    KEY_SPECIFIER_MISMATCH_WITH_KEY_CONSTRAINT("BCE3303", "key.specifier.mismatch.with.key.constraint"),
    INVALID_KEY_CONSTRAINT_PROVIDED_FOR_ACCESS("BCE3304", "invalid.key.constraint.provided.for.access"),
    MEMBER_ACCESS_NOT_SUPPORT_FOR_KEYLESS_TABLE("BCE3305", "member.access.not.supported.keyless.table"),
    INVALID_FIELD_NAMES_IN_KEY_SPECIFIER("BCE3306", "invalid.field.name.in.key.specifier"),
    MULTI_KEY_MEMBER_ACCESS_NOT_SUPPORTED("BCE3307", "multi.key.member.access.not.supported"),
    KEY_SPECIFIER_FIELD_MUST_BE_READONLY("BCE3308", "key.specifier.field.must.be.readonly"),
    KEY_SPECIFIER_FIELD_MUST_BE_REQUIRED("BCE3309", "key.specifier.field.must.be.required"),
    KEY_SPECIFIER_FIELD_MUST_BE_ANYDATA("BCE3310", "key.specifier.field.must.be.anydata"),
    KEY_SPECIFIER_FIELD_VALUE_MUST_BE_CONSTANT("BCE3311", "key.specifier.field.value.must.be.constant"),
    KEY_CONSTRAINT_NOT_SUPPORTED_FOR_TABLE_WITH_MAP_CONSTRAINT(
            "BCE3312", "key.constraint.not.supported.for.table.with.map.constraint"),
    CANNOT_INFER_MEMBER_TYPE_FOR_TABLE_DUE_AMBIGUITY("BCE3313", "cannot.infer.member.type.for.table.due.ambiguity"),
    CANNOT_INFER_MEMBER_TYPE_FOR_TABLE("BCE3314", "cannot.infer.member.type.for.table"),
    ON_CONFLICT_ONLY_WORKS_WITH_TABLES_WITH_KEY_SPECIFIER(
            "BCE3315", "on.conflict.only.works.with.tables.with.key.specifier"),
    CANNOT_UPDATE_TABLE_USING_MEMBER_ACCESS("BCE3316", "cannot.update.table.using.member.access.lvexpr"),


    // Taint checking related codes
    ENTRY_POINT_PARAMETERS_CANNOT_BE_UNTAINTED("BCE3400", "entry.point.parameters.cannot.be.untainted"),
    TAINTED_VALUE_PASSED_TO_UNTAINTED_PARAMETER("BCE3401", "tainted.value.passed.to.untainted.parameter"),
    TAINTED_VALUE_PASSED_TO_UNTAINTED_PARAMETER_ORIGINATING_AT(
            "BCE3402", "tainted.value.passed.to.untainted.param.in.obj.method"),
    TAINTED_VALUE_PASSED_TO_GLOBAL_VARIABLE("BCE3403", "tainted.value.passed.to.global.variable"),
    TAINTED_VALUE_PASSED_TO_MODULE_OBJECT("BCE3404", "tainted.value.passed.to.module.object"),
    INVOCATION_TAINT_GLOBAL_OBJECT("BCE3405", "method.invocation.taint.global.object"),
    TAINTED_VALUE_PASSED_TO_CLOSURE_VARIABLE("BCE3406", "tainted.value.passed.to.closure.variable"),
    UNABLE_TO_PERFORM_TAINT_CHECKING_WITH_RECURSION("BCE3407", "unable.to.perform.taint.checking.with.recursion"),
    UNABLE_TO_PERFORM_TAINT_CHECKING_FOR_BUILTIN_METHOD(
            "BCE3408", "unable.to.perform.taint.checking.for.builtin.method"),
    TAINTED_RETURN_NOT_ANNOTATED_TAINTED("BCE3409", "tainted.return.not.annotated.tainted"),
    TAINTED_PARAM_NOT_ANNOTATED_TAINTED("BCE3410", "tainted.param.not.annotated.tainted"),

    // Constants related codes.
    TYPE_REQUIRED_FOR_CONST_WITH_EXPRESSIONS("BCE3500", "type.required.for.const.with.expressions"),
    CANNOT_UPDATE_CONSTANT_VALUE("BCE3501", "cannot.update.constant.value"),
    CANNOT_ASSIGN_VALUE_TO_CONSTANT("BCE3502", "cannot.assign.value.to.constant"),
    CANNOT_DEFINE_CONSTANT_WITH_TYPE("BCE3503", "cannot.define.constant.with.type"),
    EXPRESSION_IS_NOT_A_CONSTANT_EXPRESSION("BCE3504", "expression.is.not.a.constant.expression"),
    INVALID_CONST_EXPRESSION("BCE3505", "invalid.const.expression"),
    CONSTANT_EXPRESSION_NOT_SUPPORTED("BCE3506", "const.expression.not.supported"),
    KEY_NOT_FOUND("BCE3507", "key.not.found"),

    // Anonymous functions related codes
    ARROW_EXPRESSION_MISMATCHED_PARAMETER_LENGTH("BCE3600", "arrow.expression.mismatched.parameter.length"),
    ARROW_EXPRESSION_CANNOT_INFER_TYPE_FROM_LHS("BCE3601", "arrow.expression.cannot.infer.type.from.lhs"),
    ARROW_EXPRESSION_NOT_SUPPORTED_ITERABLE_OPERATION("BCE3602", "arrow.expression.not.supported.iterable.operation"),

    INCOMPATIBLE_TYPE_CHECK("BCE3603", "incompatible.type.check"),
    UNNECESSARY_CONDITION("BCE3604", "unnecessary.condition"),

    INVALID_USAGE_OF_CLONE("BCE3605", "clone.invocation.invalid"),

    // Dataflow analysis related error codes
    PARTIALLY_INITIALIZED_VARIABLE("BCE3700", "partially.initialized.variable"),

    CANNOT_INFER_TYPE("BCE3701", "cannot.infer.type"),
    CANNOT_INFER_ERROR_TYPE("BCE3702", "cannot.infer.error.type"),
    INVALID_ERROR_CONSTRUCTOR_DETAIL("BCE3703", "invalid.error.detail.rec.does.not.match"),
    INDIRECT_ERROR_CTOR_REASON_NOT_ALLOWED("BCE3704", "invalid.error.reason.argument.to.indirect.error.constructor"),
    INDIRECT_ERROR_CTOR_NOT_ALLOWED_ON_NON_CONST_REASON("BCE3705", "invalid.indirect.error.constructor.invocation"),
    INVALID_FUNCTIONAL_CONSTRUCTOR_INVOCATION("BCE3706", "invalid.functional.constructor.invocation"),
    MISSING_ERROR_DETAIL_ARG("BCE3707", "missing.error.detail.arg"),
    INVALID_ERROR_DETAIL_ARG_TYPE("BCE3708", "invalid.error.detail.arg.type"),
    UNKNOWN_DETAIL_ARG_TO_SEALED_ERROR_DETAIL_REC("BCE3709", "unknown.error.detail.arg.to.sealed.detail"),
    INVALID_ERROR_DETAIL_REST_ARG_TYPE("BCE3710", "invalid.error.detail.rest.arg"),

    // Seal inbuilt function related codes
    INCOMPATIBLE_STAMP_TYPE("BCE3800", "incompatible.stamp.type"),
    NOT_SUPPORTED_SOURCE_TYPE_FOR_STAMP("BCE3801", "not.supported.source.for.stamp"),

    // Worker flush action related error codes
    INVALID_WORKER_FLUSH("BCE3820", "invalid.worker.flush.expression"),
    INVALID_WORKER_FLUSH_FOR_WORKER("BCE3821", "invalid.worker.flush.expression.for.worker"),

    // Worker receive and send related error codes
    INVALID_TYPE_FOR_RECEIVE("BCE3840", "invalid.type.for.receive"),
    INVALID_TYPE_FOR_SEND("BCE3841", "invalid.type.for.send"),

    INVALID_USAGE_OF_RECEIVE_EXPRESSION("BCE3842", "invalid.usage.of.receive.expression"),
    INVALID_USE_OF_EXPERIMENTAL_FEATURE("BCE3843", "invalid.use.of.experimental.feature"),

    INVALID_USE_OF_NULL_LITERAL("BCE3844", "invalid.use.of.null.literal"),

    // LangLib related error codes.
    TYPE_PARAM_OUTSIDE_LANG_MODULE("BCE3900", "type.param.outside.lang.module"),
    BUILTIN_SUBTYPE_OUTSIDE_LANG_MODULE("BCE3901", "builtin.subtype.outside.lang.module"),
    ISOLATED_PARAM_OUTSIDE_LANG_MODULE("BCE3902", "isolated.param.outside.lang.module"),
    ISOLATED_PARAM_USED_WITH_INVALID_TYPE("BCE3903", "isolated.param.used.with.invalid.type"),
    ISOLATED_PARAM_USED_IN_A_NON_ISOLATED_FUNCTION("BCE3904", "isolated.param.used.in.a.non.isolated.function"),

    INVALID_INVOCATION_LVALUE_ASSIGNMENT("BCE3905", "invalid.lvalue.lhs.of.assignment"),
    INVALID_INVOCATION_LVALUE_COMPOUND_ASSIGNMENT("BCE3906", "invalid.lvalue.lhs.of.compound.assignment"),

    IDENTIFIER_LITERAL_ONLY_SUPPORTS_ALPHANUMERICS("BCE3907", "identifier.literal.only.supports.alphanumerics"),
    INVALID_UNICODE("BCE3908", "invalid.unicode"),

    METHOD_TOO_LARGE("BCE3909", "method.too.large"),
    FILE_TOO_LARGE("BCE3910", "file.too.large"),
    CLASS_NOT_FOUND("BCE3911", "class.not.found"),
    METHOD_NOT_FOUND("BCE3912", "method.not.found"),
    CONSTRUCTOR_NOT_FOUND("BCE3913", "constructor.not.found"),
    FIELD_NOT_FOUND("BCE3914", "field.not.found"),
    OVERLOADED_METHODS("BCE3915", "overloaded.method"),
    UNSUPPORTED_PRIMITIVE_TYPE("BCE3916", "unsupported.primitive.type.reason"),
    METHOD_SIGNATURE_DOES_NOT_MATCH("BCE3917", "method.signature.not.match"),
    INVALID_DEPRECATION_DOCUMENTATION("BCE3918", "invalid.deprecation.documentation"),
    DEPRECATION_DOCUMENTATION_SHOULD_BE_AVAILABLE("BCE3919", "deprecation.documentation.should.available"),
    DEPRECATED_PARAMETERS_DOCUMENTATION_NOT_ALLOWED("BCE3920", "deprecated.parameters.documentation.not.allowed"),
    INVALID_ATTRIBUTE_REFERENCE("BCE3921", "invalid.attribute.reference"),

    ILLEGAL_FUNCTION_CHANGE_LIST_SIZE("BCE3922", "illegal.function.change.list.size"),
    ILLEGAL_FUNCTION_CHANGE_TUPLE_SHAPE("BCE3923", "illegal.function.change.tuple.shape"),

    INVALID_WAIT_MAPPING_CONSTRUCTORS("BCE3924", "invalid.wait.future.expr.mapping.constructors"),
    INVALID_WAIT_ACTIONS("BCE3925", "invalid.wait.future.expr.actions"),
    INVALID_SEND_EXPR("BCE3926", "invalid.send.expr"),

    DISTINCT_TYPING_ONLY_SUPPORT_OBJECTS_AND_ERRORS("BCE3927", "distinct.typing.only.support.objects.and.errors"),

    INVALID_NON_EXTERNAL_DEPENDENTLY_TYPED_FUNCTION("BCE3928", "invalid.non.external.dependently.typed.function"),
    INVALID_PARAM_TYPE_FOR_RETURN_TYPE("BCE3929", "invalid.param.type.for.return.type"),
    INVALID_TYPEDESC_PARAM("BCE3930", "invalid.typedesc.param"),

    INVALID_RAW_TEMPLATE_TYPE("BCE3931", "invalid.raw.template.type"),
    MULTIPLE_COMPATIBLE_RAW_TEMPLATE_TYPES("BCE3932", "multiple.compatible.raw.template.types"),
    INVALID_NUM_STRINGS("BCE3933", "invalid.num.of.strings"),
    INVALID_NUM_INSERTIONS("BCE3934", "invalid.num.of.insertions"),
    INVALID_RAW_TEMPLATE_ASSIGNMENT("BCE3935", "invalid.raw.template.assignment"),
    INVALID_NUM_FIELDS("BCE3936", "invalid.number.of.fields"),
    METHODS_NOT_ALLOWED("BCE3937", "methods.not.allowed"),

    INVALID_MUTABLE_ACCESS_IN_ISOLATED_FUNCTION("BCE3938", "invalid.mutable.access.in.isolated.function"),
    INVALID_MUTABLE_ACCESS_AS_RECORD_DEFAULT("BCE3939", "invalid.mutable.access.as.record.default"),
    INVALID_MUTABLE_ACCESS_AS_OBJECT_DEFAULT("BCE3940", "invalid.mutable.access.as.object.default"),

    INVALID_NON_ISOLATED_FUNCTION_AS_ARGUMENT("BCE3941", "invalid.non.isolated.function.as.argument"),

    INVALID_NON_ISOLATED_INVOCATION_IN_ISOLATED_FUNCTION(
            "BCE3942", "invalid.non.isolated.invocation.in.isolated.function"),
    INVALID_NON_ISOLATED_INVOCATION_AS_RECORD_DEFAULT("BCE3943", "invalid.non.isolated.invocation.as.record.default"),
    INVALID_NON_ISOLATED_INVOCATION_AS_OBJECT_DEFAULT("BCE3944", "invalid.non.isolated.invocation.as.object.default"),

    INVALID_NON_ISOLATED_INIT_EXPRESSION_IN_ISOLATED_FUNCTION(
            "BCE3945", "invalid.non.isolated.init.expression.in.isolated.function"),
    INVALID_NON_ISOLATED_INIT_EXPRESSION_AS_RECORD_DEFAULT(
            "BCE3946", "invalid.non.isolated.init.expression.as.record.default"),
    INVALID_NON_ISOLATED_INIT_EXPRESSION_AS_OBJECT_DEFAULT(
            "BCE3947", "invalid.non.isolated.init.expression.as.object.default"),

    INVALID_ASYNC_INVOCATION_IN_ISOLATED_FUNCTION("BCE3948", "invalid.async.invocation.in.isolated.function"),
    INVALID_WORKER_DECLARATION_IN_ISOLATED_FUNCTION("BCE3949", "invalid.worker.declaration.in.isolated.function"),
    INVALID_FORK_STATEMENT_IN_ISOLATED_FUNCTION("BCE3950", "invalid.fork.statement.in.isolated.function"),

    INVALID_NON_PRIVATE_MUTABLE_FIELD_IN_ISOLATED_OBJECT(
            "BCE3951", "invalid.non.private.mutable.field.in.isolated.object"),
    INVALID_MUTABLE_FIELD_ACCESS_IN_ISOLATED_OBJECT_OUTSIDE_LOCK(
            "BCE3952", "invalid.mutable.field.access.in.isolated.object.outside.lock"),
    INVALID_REFERENCE_TO_SELF_IN_ISOLATED_OBJECT_OUTSIDE_LOCK(
            "BCE3953", "invalid.reference.to.self.in.isolated.object.outside.lock"),
    INVALID_NON_ISOLATED_EXPRESSION_AS_INITIAL_VALUE("BCE3954", "invalid.non.isolated.expression.as.initial.value"),
    INVALID_TRANSFER_OUT_OF_LOCK_WITH_RESTRICTED_VAR_USAGE(
            "BCE3955", "invalid.transfer.out.of.lock.with.restricted.var.usage"),
    INVALID_TRANSFER_INTO_LOCK_WITH_RESTRICTED_VAR_USAGE(
            "BCE3956", "invalid.transfer.into.lock.with.restricted.var.usage"),
    INVALID_NON_ISOLATED_INVOCATION_IN_LOCK_WITH_RESTRICTED_VAR_USAGE(
            "BCE3957", "invalid.non.isolated.invocation.in.lock.with.restricted.var.usage"),
    INVALID_ISOLATED_VARIABLE_ACCESS_OUTSIDE_LOCK("BCE3958", "invalid.isolated.variable.access.outside.lock"),
    INVALID_ASSIGNMENT_IN_LOCK_WITH_RESTRICTED_VAR_USAGE(
            "BCE3959", "invalid.assignment.in.lock.with.restricted.var.usage"),
    INVALID_USAGE_OF_MULTIPLE_RESTRICTED_VARS_IN_LOCK("BCE3960", "invalid.usage.of.multiple.restricted.vars.in.lock"),

    INVALID_ISOLATED_QUALIFIER_ON_MODULE_NO_INIT_VAR_DECL(
            "BCE3961", "invalid.isolated.qualifier.on.module.no.init.var.decl"),

    BINDING_PATTERN_NOT_YET_SUPPORTED_IN_MODULE_VAR_DECL(
            "BCE3962", "binding.pattern.not.yet.supported.in.module.var.decl"),

<<<<<<< HEAD
    REMOTE_FUNCTION_IN_NON_NETWORK_OBJECT("BCE3963", "remote.function.in.non.network.object"),
    RESOURCE_FIELD_ONLY_ALLOWED_IN_SERVICE_TYPE("BCE3964", "resource.function.in.non.service.object"),
=======
    // Configurable var related error codes
    CONFIGURABLE_VARIABLE_CANNOT_BE_DECLARED_WITH_VAR("BCE3963",
            "configurable.variable.cannot.be.declared.with.var"),
    CONFIGURABLE_VARIABLE_MUST_BE_ANYDATA_AND_READONLY("BCE3964",
            "configurable.variable.must.be.anydata.and.readonly"),
    ONLY_SIMPLE_VARIABLES_ARE_ALLOWED_TO_BE_CONFIGURABLE("BCE3965",
            "only.simple.variables.are.allowed.to.be.configurable"),
    CONFIGURABLE_VARIABLE_CURRENTLY_NOT_SUPPORTED("BCE3966",
            "configurable.variable.currently.not.supported"),
>>>>>>> 704f66c0
    ;

    private String diagnosticId;
    private String messageKey;

    DiagnosticErrorCode(String diagnosticId, String messageKey) {
        this.diagnosticId = diagnosticId;
        this.messageKey = messageKey;
    }

    @Override
    public DiagnosticSeverity severity() {
        return DiagnosticSeverity.ERROR;
    }

    @Override
    public String diagnosticId() {
        return diagnosticId;
    }

    @Override
    public String messageKey() {
        return messageKey;
    }

    public boolean equals(DiagnosticCode code) {
        return this.messageKey.equals(code.messageKey());
    }
}<|MERGE_RESOLUTION|>--- conflicted
+++ resolved
@@ -638,10 +638,6 @@
     BINDING_PATTERN_NOT_YET_SUPPORTED_IN_MODULE_VAR_DECL(
             "BCE3962", "binding.pattern.not.yet.supported.in.module.var.decl"),
 
-<<<<<<< HEAD
-    REMOTE_FUNCTION_IN_NON_NETWORK_OBJECT("BCE3963", "remote.function.in.non.network.object"),
-    RESOURCE_FIELD_ONLY_ALLOWED_IN_SERVICE_TYPE("BCE3964", "resource.function.in.non.service.object"),
-=======
     // Configurable var related error codes
     CONFIGURABLE_VARIABLE_CANNOT_BE_DECLARED_WITH_VAR("BCE3963",
             "configurable.variable.cannot.be.declared.with.var"),
@@ -651,7 +647,9 @@
             "only.simple.variables.are.allowed.to.be.configurable"),
     CONFIGURABLE_VARIABLE_CURRENTLY_NOT_SUPPORTED("BCE3966",
             "configurable.variable.currently.not.supported"),
->>>>>>> 704f66c0
+
+    REMOTE_FUNCTION_IN_NON_NETWORK_OBJECT("BCE3967", "remote.function.in.non.network.object"),
+    RESOURCE_FIELD_ONLY_ALLOWED_IN_SERVICE_TYPE("BCE3968", "resource.function.in.non.service.object"),
     ;
 
     private String diagnosticId;
