--- conflicted
+++ resolved
@@ -786,13 +786,9 @@
     CANNOT_INFER_TYPEDESC_ARGUMENT_WITHOUT_CET("BCE4038",
             "cannot.infer.typedesc.argument.without.cet"),
     OUTER_JOIN_MUST_BE_DECLARED_WITH_VAR(
-<<<<<<< HEAD
-            "BCE4047", "outer.join.must.be.declared.with.var"),
-    INCOMPATIBLE_QUERY_CONSTRUCT_TYPE("BCE4048", "invalid.error.query.construct.type"),
-    INCOMPATIBLE_QUERY_CONSTRUCT_MAP_TYPE("BCE4049", "invalid.error.query.construct.map.type")
-=======
-            "BCE4039", "outer.join.must.be.declared.with.var")
->>>>>>> 9ead5e64
+            "BCE4039", "outer.join.must.be.declared.with.var"),
+    INCOMPATIBLE_QUERY_CONSTRUCT_TYPE("BCE4040", "invalid.error.query.construct.type"),
+    INCOMPATIBLE_QUERY_CONSTRUCT_MAP_TYPE("BCE4041", "invalid.error.query.construct.map.type")
     ;
 
     private String diagnosticId;
