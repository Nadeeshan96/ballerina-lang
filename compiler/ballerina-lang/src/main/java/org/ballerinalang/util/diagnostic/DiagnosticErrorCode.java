--- conflicted
+++ resolved
@@ -787,10 +787,6 @@
             "cannot.infer.typedesc.argument.without.cet"),
     OUTER_JOIN_MUST_BE_DECLARED_WITH_VAR(
             "BCE4039", "outer.join.must.be.declared.with.var"),
-<<<<<<< HEAD
-    INCOMPATIBLE_QUERY_CONSTRUCT_TYPE("BCE4040", "invalid.error.query.construct.type"),
-    INCOMPATIBLE_QUERY_CONSTRUCT_MAP_TYPE("BCE4041", "invalid.error.query.construct.map.type")
-=======
     UNSUPPORTED_USAGE_OF_DEFAULT_VALUES_FOR_KEY_FIELD_IN_TABLE_MEMBER(
             "BCE4040", "unsupported.usage.of.default.values.for.key.field.in.table.member"),
     CANNOT_USE_WILDCARD_BINDING_PATTERN_FOR_ERROR_CAUSE("BCE4041",
@@ -799,7 +795,8 @@
             "BCE4042", "worker.send.action.not.allowed.in.lock.statement"),
     WORKER_RECEIVE_ACTION_NOT_ALLOWED_IN_LOCK_STATEMENT(
             "BCE4043", "worker.receive.action.not.allowed.in.lock.statement"),
->>>>>>> 14f888cb
+    INCOMPATIBLE_QUERY_CONSTRUCT_TYPE("BCE4044", "invalid.error.query.construct.type"),
+    INCOMPATIBLE_QUERY_CONSTRUCT_MAP_TYPE("BCE4045", "invalid.error.query.construct.map.type")
     ;
 
     private String diagnosticId;
