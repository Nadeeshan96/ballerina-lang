/*
 *  Copyright (c) 2017, WSO2 Inc. (http://www.wso2.org) All Rights Reserved.
 *
 *  WSO2 Inc. licenses this file to you under the Apache License,
 *  Version 2.0 (the "License"); you may not use this file except
 *  in compliance with the License.
 *  You may obtain a copy of the License at
 *
 *    http://www.apache.org/licenses/LICENSE-2.0
 *
 *  Unless required by applicable law or agreed to in writing,
 *  software distributed under the License is distributed on an
 *  "AS IS" BASIS, WITHOUT WARRANTIES OR CONDITIONS OF ANY
 *  KIND, either express or implied.  See the License for the
 *  specific language governing permissions and limitations
 *  under the License.
 */
package org.ballerinalang.util.diagnostic;

import io.ballerina.tools.diagnostics.DiagnosticCode;
import io.ballerina.tools.diagnostics.DiagnosticSeverity;

/**
 * This class contains a list of diagnostic error codes.
 *
 * @since 0.94
 */
public enum DiagnosticErrorCode implements DiagnosticCode {

    // The member represents a special error for unhandled exceptions from the compiler
    BAD_SAD_FROM_COMPILER("BCE9999", "bad.sad.from.compiler"),

    UNDEFINED_MODULE("BCE2000", "undefined.module"),
    CYCLIC_MODULE_IMPORTS_DETECTED("BCE2001", "cyclic.module.imports.detected"),
    UNUSED_IMPORT_MODULE("BCE2002", "unused.import.module"),
    MODULE_NOT_FOUND("BCE2003", "module.not.found"),
    REDECLARED_IMPORT_MODULE("BCE2004", "redeclared.import.module"),
    INVALID_MODULE_DECLARATION("BCE2005", "invalid.module.declaration"),
    MISSING_MODULE_DECLARATION("BCE2006", "missing.module.declaration"),
    UNEXPECTED_MODULE_DECLARATION("BCE2007", "unexpected.module.declaration"),
    REDECLARED_SYMBOL("BCE2008", "redeclared.symbol"),
    REDECLARED_BUILTIN_SYMBOL("BCE2009", "redeclared.builtin.symbol"),
    UNDEFINED_SYMBOL("BCE2010", "undefined.symbol"),
    UNDEFINED_FUNCTION("BCE2011", "undefined.function"),
    UNDEFINED_FUNCTION_IN_TYPE("BCE2012", "undefined.function.in.type"),
    UNDEFINED_METHOD_IN_OBJECT("BCE2013", "undefined.method.in.object"),
    UNDEFINED_FIELD_IN_RECORD("BCE2014", "undefined.field.in.record"),
    UNDEFINED_CONNECTOR("BCE2015", "undefined.connector"),
    INVALID_ERROR_REASON_TYPE("BCE2016", "invalid.error.reason.type"),
    UNSUPPORTED_ERROR_REASON_CONST_MATCH(
            "BCE2017", "error.match.over.const.reason.ref.not.supported"),
    INVALID_ERROR_DETAIL_TYPE("BCE2018", "invalid.error.detail.type"),
    ERROR_DETAIL_ARG_IS_NOT_NAMED_ARG("BCE2019", "error.detail.arg.not.named.arg"),
    DIRECT_ERROR_CTOR_REASON_NOT_PROVIDED("BCE2020", "missing.error.reason"),
    OBJECT_TYPE_NOT_ALLOWED("BCE2021", "object.type.not.allowed"),
    OBJECT_TYPE_REQUIRED("BCE2022", "object.type.required"),
    UNDEFINED_STRUCTURE_FIELD_WITH_TYPE("BCE2023", "undefined.field.in.structure.with.type"),
    UNDEFINED_STRUCTURE_FIELD("BCE2024", "undefined.field.in.structure"),
    TYPE_NOT_ALLOWED_WITH_NEW("BCE2025", "type.not.allowed.with.new"),
    INVALID_INTERSECTION_TYPE("BCE2026", "invalid.intersection.type"),
    UNSUPPORTED_TYPE_INTERSECTION("BCE2027", "unsupported.type.intersection"),
    INVALID_READONLY_INTERSECTION_TYPE("BCE2028", "invalid.readonly.intersection.type"),
    INVALID_READONLY_OBJECT_INTERSECTION_TYPE("BCE2029", "invalid.readonly.object.intersection.type"),
    INVALID_READONLY_OBJECT_TYPE("BCE2030", "invalid.readonly.object.type"),
    INVALID_READONLY_MAPPING_FIELD("BCE2031", "invalid.readonly.mapping.field"),
    STREAM_INVALID_CONSTRAINT("BCE2032", "stream.invalid.constraint"),
    STREAM_INIT_NOT_ALLOWED_HERE("BCE2033", "stream.initialization.not.allowed.here"),
    CANNOT_INFER_OBJECT_TYPE_FROM_LHS("BCE2034", "cannot.infer.object.type.from.lhs"),
    OBJECT_UNINITIALIZED_FIELD("BCE2035", "object.uninitialized.field"),
    CYCLIC_TYPE_REFERENCE("BCE2036", "cyclic.type.reference"),
    ATTEMPT_REFER_NON_ACCESSIBLE_SYMBOL("BCE2037", "attempt.refer.non.accessible.symbol"),
    ATTEMPT_EXPOSE_NON_PUBLIC_SYMBOL("BCE2038", "attempt.expose.non.public.symbol"),
    UNDEFINED_PARAMETER("BCE2039", "undefined.parameter"),
    ATTACHED_FUNCTIONS_MUST_HAVE_BODY("BCE2040", "attached.functions.must.have.body"),
    INIT_METHOD_IN_OBJECT_TYPE_DESCRIPTOR("BCE2041", "illegal.init.method.in.object.type.descriptor"),
    CANNOT_INITIALIZE_ABSTRACT_OBJECT("BCE2042", "cannot.initialize.abstract.object"),
    INVALID_INTERFACE_ON_NON_ABSTRACT_OBJECT("BCE2043", "invalid.interface.of.non.abstract.object"),
    UNIMPLEMENTED_REFERENCED_METHOD_IN_CLASS("BCE2044", "unimplemented.referenced.method.in.class"),
    PRIVATE_FUNCTION_VISIBILITY("BCE2045", "private.function.visibility"),
    CANNOT_ATTACH_FUNCTIONS_TO_ABSTRACT_OBJECT("BCE2046", "cannot.attach.functions.to.abstract.object"),
    ABSTRACT_OBJECT_FUNCTION_CANNOT_HAVE_BODY("BCE2047", "abstract.object.function.cannot.have.body"),
    PRIVATE_OBJECT_CONSTRUCTOR("BCE2048", "private.object.constructor"),
    PRIVATE_FIELD_ABSTRACT_OBJECT("BCE2049", "private.field.abstract.object"),
    FIELD_WITH_DEFAULT_VALUE_ABSTRACT_OBJECT("BCE2050", "field.with.default.value.abstract.object"),
    PRIVATE_FUNC_ABSTRACT_OBJECT("BCE2051", "private.function.abstract.object"),
    EXTERN_FUNC_ABSTRACT_OBJECT("BCE2052", "extern.function.abstract.object"),
    RESOURCE_FUNCTION_CANNOT_BE_EXTERN("BCE2053", "resource.function.cannot.be.extern"),
    OBJECT_INIT_FUNCTION_CANNOT_BE_EXTERN("BCE2054", "object.init.function.cannot.be.extern"),
    GLOBAL_VARIABLE_CYCLIC_DEFINITION("BCE2055", "global.variable.cyclic.reference"),
    CANNOT_FIND_ERROR_TYPE("BCE2056", "cannot.find.error.constructor.for.type"),
    INVALID_PACKAGE_NAME_QUALIFER("BCE2057", "invalid.package.name.qualifier"),
    INVALID_FIELD_ACCESS_EXPRESSION("BCE2058", "invalid.char.colon.in.field.access.expr"),
    VARIABLE_DECL_WITH_VAR_WITHOUT_INITIALIZER("BCE2059", "variable.decl.with.var.without.initializer"),

    REQUIRED_PARAM_DEFINED_AFTER_DEFAULTABLE_PARAM("BCE2060", "required.param.not.allowed.after.defaultable.param"),
    POSITIONAL_ARG_DEFINED_AFTER_NAMED_ARG("BCE2061", "positional.arg.defined.after.named.arg"),
    REST_ARG_DEFINED_AFTER_NAMED_ARG("BCE2062", "rest.arg.defined.after.named.arg"),
    MISSING_REQUIRED_PARAMETER("BCE2063", "missing.required.parameter"),
    OBJECT_CTOR_INIT_CANNOT_HAVE_PARAMETERS("BCE2064", "object.constructor.init.function.cannot.have.parameters"),
    OBJECT_CTOR_DOES_NOT_SUPPORT_TYPE_REFERENCE_MEMBERS(
            "BCE2065", "object.constructor.does.not.support.type.reference.members"),

    INCOMPATIBLE_TYPES("BCE2066", "incompatible.types"),
    INCOMPATIBLE_TYPES_SPREAD_OP("BCE2067", "incompatible.types.spread.op"),
    INCOMPATIBLE_TYPES_FIELD("BCE2068", "incompatible.types.field"),
    UNKNOWN_TYPE("BCE2069", "unknown.type"),
    BINARY_OP_INCOMPATIBLE_TYPES("BCE2070", "binary.op.incompatible.types"),
    UNARY_OP_INCOMPATIBLE_TYPES("BCE2071", "unary.op.incompatible.types"),
    SELF_REFERENCE_VAR("BCE2072", "self.reference.var"),
    UNSUPPORTED_WORKER_SEND_POSITION("BCE2073", "unsupported.worker.send.position"),
    INVALID_WORKER_RECEIVE_POSITION("BCE2074", "invalid.worker.receive.position"),
    UNDEFINED_WORKER("BCE2075", "undefined.worker"),
    INVALID_WORKER_JOIN_RESULT_TYPE("BCE2076", "invalid.worker.join.result.type"),
    INVALID_WORKER_TIMEOUT_RESULT_TYPE("BCE2077", "invalid.worker.timeout.result.type"),
    ILLEGAL_WORKER_REFERENCE_AS_A_VARIABLE_REFERENCE("BCE2078", "illegal.worker.reference.as.a.variable.reference"),
    INCOMPATIBLE_TYPE_CONSTRAINT("BCE2079", "incompatible.type.constraint"),
    USAGE_OF_WORKER_WITHIN_LOCK_IS_PROHIBITED("BCE2080", "usage.of.worker.within.lock.is.prohibited"),
    USAGE_OF_START_WITHIN_LOCK_IS_PROHIBITED("BCE2081", "usage.of.start.within.lock.is.prohibited"),
    WORKER_SEND_RECEIVE_PARAMETER_COUNT_MISMATCH("BCE2082", "worker.send.receive.parameter.count.mismatch"),
    INVALID_WORKER_INTERACTION("BCE2083", "worker.invalid.worker.interaction"),
    WORKER_INTERACTIONS_ONLY_ALLOWED_BETWEEN_PEERS("BCE2084", "worker.interactions.only.allowed.between.peers"),
    WORKER_SEND_AFTER_RETURN("BCE2085", "worker.send.after.return"),
    WORKER_RECEIVE_AFTER_RETURN("BCE2086", "worker.receive.after.return"),
    EXPLICIT_WORKER_CANNOT_BE_DEFAULT("BCE2087", "explicit.worker.cannot.be.default"),
    INVALID_MULTIPLE_FORK_JOIN_SEND("BCE2088", "worker.multiple.fork.join.send"),
    INCOMPATIBLE_TYPE_REFERENCE("BCE2089", "incompatible.type.reference"),
    INCOMPATIBLE_TYPE_REFERENCE_NON_PUBLIC_MEMBERS("BCE2090", "incompatible.type.reference.non.public.members"),
    INCOMPATIBLE_RECORD_TYPE_REFERENCE("BCE2091", "incompatible.record.type.reference"),
    REDECLARED_TYPE_REFERENCE("BCE2092", "redeclared.type.reference"),
    REDECLARED_FUNCTION_FROM_TYPE_REFERENCE("BCE2093", "redeclared.function.from.type.reference"),
    REFERRED_FUNCTION_SIGNATURE_MISMATCH("BCE2094", "referred.function.signature.mismatch"),

    INVOKABLE_MUST_RETURN("BCE2095", "invokable.must.return"),
    MAIN_SHOULD_BE_PUBLIC("BCE2096", "main.should.be.public"),
    INVALID_MAIN_PARAMS_TYPE("BCE2097", "invalid.main.params.type"),
    MAIN_RETURN_SHOULD_BE_ERROR_OR_NIL("BCE2098", "main.return.should.be.error.or.nil"),
    MODULE_INIT_CANNOT_BE_PUBLIC("BCE2099", "module.init.cannot.be.public"),
    MODULE_INIT_CANNOT_HAVE_PARAMS("BCE2100", "module.init.cannot.have.params"),
    MODULE_INIT_RETURN_SHOULD_BE_ERROR_OR_NIL("BCE2101", "module.init.return.should.be.error.or.nil"),
    ATLEAST_ONE_WORKER_MUST_RETURN("BCE2102", "atleast.one.worker.must.return"),
    FORK_JOIN_WORKER_CANNOT_RETURN("BCE2103", "fork.join.worker.cannot.return"),
    FORK_JOIN_INVALID_WORKER_COUNT("BCE2104", "fork.join.invalid.worker.count"),
    INVALID_FOR_JOIN_SYNTAX_EMPTY_FORK("BCE2105", "fork.join.syntax.empty.fork"),
    UNREACHABLE_CODE("BCE2106", "unreachable.code"),
    CONTINUE_CANNOT_BE_OUTSIDE_LOOP("BCE2107", "continue.cannot.be.outside.loop"),
    BREAK_CANNOT_BE_OUTSIDE_LOOP("BCE2108", "break.cannot.be.outside.loop"),

    INTEGER_TOO_LARGE("BCE2109", "integer.too.large"),
    INTEGER_TOO_SMALL("BCE2110", "integer.too.small"),
    HEXADECIMAL_TOO_LARGE("BCE2111", "hexadecimal.too.large"),
    HEXADECIMAL_TOO_SMALL("BCE2112", "hexadecimal.too.small"),

    EXPECTED_RECORD_TYPE_AS_INCLUDED_PARAMETER("BCE2113", "expected.a.record.type.as.an.included.parameter"),
    DEFAULTABLE_PARAM_DEFINED_AFTER_INCLUDED_RECORD_PARAM(
            "BCE2114", "defaultable.param.not.allowed.after.included.record.param"),
    REQUIRED_PARAM_DEFINED_AFTER_INCLUDED_RECORD_PARAM(
            "BCE2115", "required.param.not.allowed.after.included.record.param"),
    INCOMPATIBLE_SUB_TYPE_FIELD("BCE2116", "incompatible.sub.type.field"),
    MISSING_KEY_EXPR_IN_MEMBER_ACCESS_EXPR("BCE2117", "missing.key.expr.in.member.access.expr"),
    FIELD_ACCESS_CANNOT_BE_USED_TO_ACCESS_OPTIONAL_FIELDS(
            "BCE2118", "field.access.cannot.be.used.to.access.optional.fields"),
    UNDECLARED_FIELD_IN_RECORD("BCE2119", "undeclared.field.in.record"),
    INVALID_FIELD_ACCESS_IN_RECORD_TYPE("BCE2120", "invalid.field.access.in.record.type"),
    UNDECLARED_AND_OPTIONAL_FIELDS_IN_UNION_OF_RECORDS("BCE2121", "undeclared.and.optional.fields.in.union.of.records"),
    UNDECLARED_FIELD_IN_UNION_OF_RECORDS("BCE2122", "undeclared.field.in.union.of.records"),
    OPTIONAL_FIELD_IN_UNION_OF_RECORDS("BCE2123", "optional.field.in.union.of.records"),
    ALREADY_INITIALIZED_SYMBOL("BCE2124", "already.initialized.symbol"),
    ARRAY_LENGTH_GREATER_THAT_2147483637_NOT_YET_SUPPORTED(
            "BCE2125", "array.length.greater.that.2147483637.not.yet.supported"),
    INVALID_ARRAY_LENGTH("BCE2126", "invalid.array.length"),
    CANNOT_RESOLVE_CONST("BCE2127", "cannot.resolve.const"),

    //Transaction related error codes
    ROLLBACK_CANNOT_BE_OUTSIDE_TRANSACTION_BLOCK("BCE2300", "rollback.cannot.be.outside.transaction.block"),
    COMMIT_CANNOT_BE_OUTSIDE_TRANSACTION_BLOCK("BCE2301", "commit.cannot.be.outside.transaction.block"),
    RETRY_CANNOT_BE_OUTSIDE_TRANSACTION_BLOCK("BCE2302", "retry.cannot.be.outside.transaction.block"),
    BREAK_CANNOT_BE_USED_TO_EXIT_TRANSACTION("BCE2303", "break.statement.cannot.be.used.to.exit.from.a.transaction"),
    CONTINUE_CANNOT_BE_USED_TO_EXIT_TRANSACTION(
            "BCE2304", "continue.statement.cannot.be.used.to.exit.from.a.transaction"),
    CHECK_EXPRESSION_INVALID_USAGE_WITHIN_TRANSACTION_BLOCK(
            "BCE2305", "check.expression.invalid.usage.within.transaction.block"),
    RETURN_CANNOT_BE_USED_TO_EXIT_TRANSACTION("BCE2306", "return.statement.cannot.be.used.to.exit.from.a.transaction"),
    DONE_CANNOT_BE_USED_TO_EXIT_TRANSACTION("BCE2307", "done.statement.cannot.be.used.to.exit.from.a.transaction"),
    INVALID_RETRY_COUNT("BCE2308", "invalid.retry.count"),
    INVALID_COMMIT_COUNT("BCE2309", "invalid.commit.count"),
    INVALID_ROLLBACK_COUNT("BCE2310", "invalid.rollback.count"),
    INVALID_TRANSACTION_HANDLER_ARGS("BCE2311", "invalid.transaction.handler.args"),
    INVALID_TRANSACTION_HANDLER_SIGNATURE("BCE2312", "invalid.transaction.handler.signature"),
    LAMBDA_REQUIRED_FOR_TRANSACTION_HANDLER("BCE2313", "lambda.required.for.transaction.handler"),
    TRANSACTION_CANNOT_BE_USED_WITHIN_HANDLER("BCE2314", "transaction.cannot.be.used.within.handler"),
    TRANSACTION_CANNOT_BE_USED_WITHIN_TRANSACTIONAL_SCOPE(
            "BCE2315", "transaction.cannot.be.used.within.transactional.scope"),
    TRANSACTIONAL_FUNC_INVOKE_PROHIBITED("BCE2316", "transactional.function.prohibited.outside.transactional.scope"),
    TRANSACTIONAL_WORKER_OUT_OF_TRANSACTIONAL_SCOPE(
            "BCE2317", "transactional.worker.prohibited.outside.transactional.scope"),

    NESTED_TRANSACTIONS_ARE_INVALID("BCE2318", "nested.transactions.are.invalid"),
    INVALID_FUNCTION_POINTER_ASSIGNMENT_FOR_HANDLER("BCE2319", "invalid.function.pointer.assignment.for.handler"),
    USAGE_OF_START_WITHIN_TRANSACTION_IS_PROHIBITED("BCE2320", "usage.of.start.within.transaction.is.prohibited"),
    ROLLBACK_CANNOT_BE_WITHIN_TRANSACTIONAL_FUNCTION("BCE2321", "rollback.cannot.be.within.transactional.function"),
    COMMIT_CANNOT_BE_WITHIN_TRANSACTIONAL_FUNCTION("BCE2322", "commit.cannot.be.within.transactional.function"),
    MAX_ONE_COMMIT_ROLLBACK_ALLOWED_WITHIN_A_BRANCH("BCE2323", "max.one.commit.rollback.allowed.within.branch"),
    COMMIT_NOT_ALLOWED("BCE2324", "commit.not.allowed"),
    ROLLBACK_NOT_ALLOWED("BCE2325", "rollback.not.allowed"),

    // Service, endpoint related errors codes
    SERVICE_INVALID_OBJECT_TYPE("BCE2400", "service.invalid.object.type"),
    SERVICE_INVALID_ENDPOINT_TYPE("BCE2401", "service.invalid.endpoint.type"),
    SERVICE_FUNCTION_INVALID_MODIFIER("BCE2402", "service.function.invalid.modifier"),
    SERVICE_FUNCTION_INVALID_INVOCATION("BCE2403", "service.function.invalid.invocation"),
    SERVICE_SERVICE_TYPE_REQUIRED_ANONYMOUS("BCE2404", "service.service.type.required.anonymous"),

    ENDPOINT_OBJECT_TYPE_REQUIRED("BCE2405", "endpoint.object.type.required"),
    ENDPOINT_OBJECT_NEW_HAS_PARAM("BCE2406", "endpoint.object.new.has.param"),
    ENDPOINT_INVALID_TYPE("BCE2407", "endpoint.invalid.type"),
    ENDPOINT_INVALID_TYPE_NO_FUNCTION("BCE2408", "endpoint.invalid.type.no.function"),
    ENDPOINT_SPI_INVALID_FUNCTION("BCE2409", "endpoint.spi.invalid.function"),

    REMOTE_FUNCTION_IN_NON_CLIENT_OBJECT("BCE2410", "remote.function.in.non.client.object"),
    RESOURCE_FUNCTION_IN_NON_SERVICE_OBJECT("BCE2411", "resource.function.in.non.service.object"),
    RESOURCE_FUNCTION_INVALID_RETURN_TYPE("BCE2412", "resource.function.invalid.return.type"),
    REMOTE_IN_NON_OBJECT_FUNCTION("BCE2413", "remote.in.non.object.function"),
    INVALID_LISTENER_VARIABLE("BCE2414", "invalid.listener.var"),
    INVALID_LISTENER_ATTACHMENT("BCE2415", "invalid.listener.attachment"),

    ENDPOINT_NOT_SUPPORT_REGISTRATION("BCE2416", "endpoint.not.support.registration"),
    INVALID_ACTION_INVOCATION_SYNTAX("BCE2417", "invalid.action.invocation.syntax"),
    INVALID_METHOD_INVOCATION_SYNTAX("BCE2418", "invalid.method.invocation.syntax"),
    INVALID_INIT_INVOCATION("BCE2419", "invalid.init.invocation"),
    INVALID_RESOURCE_FUNCTION_INVOCATION("BCE2420", "invalid.resource.function.invocation"),
    INVALID_ACTION_INVOCATION("BCE2421", "invalid.action.invocation"),
    INVALID_FUNCTION_POINTER_INVOCATION_WITH_TYPE("BCE2422", "invalid.function.pointer.invocation.with.type"),

    TYPE_CAST_NOT_YET_SUPPORTED("BCE2423", "type.cast.not.yet.supported.for.type"),
    LET_EXPRESSION_NOT_YET_SUPPORTED_RECORD_FIELD("BCE2424", "let.expression.not.yet.supported.record.field"),
    LET_EXPRESSION_NOT_YET_SUPPORTED_OBJECT_FIELD("BCE2425", "let.expression.not.yet.supported.object.field"),

    // Cast and conversion related codes
    INCOMPATIBLE_TYPES_CAST("BCE2500", "incompatible.types.cast"),
    INCOMPATIBLE_TYPES_CAST_WITH_SUGGESTION("BCE2501", "incompatible.types.cast.with.suggestion"),
    INCOMPATIBLE_TYPES_CONVERSION("BCE2502", "incompatible.types.conversion"),
    INCOMPATIBLE_TYPES_CONVERSION_WITH_SUGGESTION("BCE2503", "incompatible.types.conversion.with.suggestion"),
    UNSAFE_CAST_ATTEMPT("BCE2504", "unsafe.cast.attempt"),

    INVALID_LITERAL_FOR_TYPE("BCE2506", "invalid.literal.for.type"),
    INCOMPATIBLE_MAPPING_CONSTRUCTOR("BCE2507", "incompatible.mapping.constructor.expression"),
    MAPPING_CONSTRUCTOR_COMPATIBLE_TYPE_NOT_FOUND("BCE2508", "mapping.constructor.compatible.type.not.found"),
    CANNOT_INFER_TYPES_FOR_TUPLE_BINDING("BCE2509", "cannot.infer.types.for.tuple.binding"),
    INVALID_LITERAL_FOR_MATCH_PATTERN("BCE2510", "invalid.literal.for.match.pattern"),
    INVALID_EXPR_WITH_TYPE_GUARD_FOR_MATCH_PATTERN("BCE2511", "invalid.expr.with.type.guard.for.match"),
    ARRAY_LITERAL_NOT_ALLOWED("BCE2512", "array.literal.not.allowed"),
    STRING_TEMPLATE_LIT_NOT_ALLOWED("BCE2513", "string.template.literal.not.allowed"),
    INVALID_RECORD_LITERAL_KEY("BCE2514", "invalid.record.literal.key"),
    INVALID_RECORD_LITERAL_IDENTIFIER_KEY("BCE2515", "invalid.record.literal.identifier.key"),
    INVALID_FIELD_NAME_RECORD_LITERAL("BCE2516", "invalid.field.name.record.lit"),
    REST_FIELD_NOT_ALLOWED_IN_CLOSED_RECORDS("BCE2517", "rest.field.not.allowed"),
    OPEN_RECORD_CONSTRAINT_NOT_ALLOWED("BCE2518", "open.record.constraint.not.allowed"),
    INVALID_RECORD_REST_DESCRIPTOR("BCE2519", "invalid.record.rest.descriptor"),
    MISSING_REQUIRED_RECORD_FIELD("BCE2520", "missing.required.record.field"),
    DEFAULT_VALUES_NOT_ALLOWED_FOR_OPTIONAL_FIELDS("BCE2521", "default.values.not.allowed.for.optional.fields"),
    INVALID_FUNCTION_POINTER_INVOCATION("BCE2522", "invalid.function.pointer.invocation"),
    AMBIGUOUS_TYPES("BCE2523", "ambiguous.type"),

    TOO_MANY_ARGS_FUNC_CALL("BCE2524", "too.many.args.call"),
    ASSIGNMENT_COUNT_MISMATCH("BCE2525", "assignment.count.mismatch"),
    ASSIGNMENT_REQUIRED("BCE2526", "assignment.required"),
    MULTI_VAL_IN_SINGLE_VAL_CONTEXT("BCE2527", "multi.value.in.single.value.context"),
    MULTI_VAL_EXPR_IN_SINGLE_VAL_CONTEXT("BCE2528", "multi.valued.expr.in.single.valued.context"),
    DOES_NOT_RETURN_VALUE("BCE2529", "does.not.return.value"),
    FUNC_DEFINED_ON_NOT_SUPPORTED_TYPE("BCE2530", "func.defined.on.not.supported.type"),
    FUNC_DEFINED_ON_NON_LOCAL_TYPE("BCE2531", "func.defined.on.non.local.type"),
    INVALID_OBJECT_CONSTRUCTOR("BCE2532", "invalid.object.constructor"),
    RECORD_INITIALIZER_INVOKED("BCE2533", "explicit.invocation.of.record.init.is.not.allowed"),
    PKG_ALIAS_NOT_ALLOWED_HERE("BCE2534", "pkg.alias.not.allowed.here"),

    MULTI_VALUE_RETURN_EXPECTED("BCE2535", "multi.value.return.expected"),
    SINGLE_VALUE_RETURN_EXPECTED("BCE2536", "single.value.return.expected"),
    TOO_MANY_RETURN_VALUES("BCE2537", "return.value.too.many"),
    NOT_ENOUGH_RETURN_VALUES("BCE2538", "return.value.not.enough"),
    INVALID_FUNCTION_INVOCATION("BCE2539", "invalid.function.invocation"),
    INVALID_FUNCTION_INVOCATION_WITH_NAME("BCE2540", "invalid.function.invocation.with.name"),
    DUPLICATE_NAMED_ARGS("BCE2541", "duplicate.named.args"),
    INVALID_DEFAULT_PARAM_VALUE("BCE2542", "invalid.default.param.value"),

    DUPLICATED_ERROR_CATCH("BCE2543", "duplicated.error.catch"),

    NO_NEW_VARIABLES_VAR_ASSIGNMENT("BCE2544", "no.new.variables.var.assignment"),
    INVALID_VARIABLE_ASSIGNMENT("BCE2545", "invalid.variable.assignment"),
    INVALID_ASSIGNMENT_DECLARATION_FINAL("BCE2546", "invalid.variable.assignment.declaration.final"),
    CANNOT_ASSIGN_VALUE_FINAL("BCE2547", "cannot.assign.value.to.final.field"),
    CANNOT_ASSIGN_VALUE_TO_POTENTIALLY_INITIALIZED_FINAL(
            "BCE2548", "cannot.assign.value.to.potentially.initialized.final"),
    CANNOT_ASSIGN_VALUE_FUNCTION_ARGUMENT("BCE2549", "cannot.assign.value.to.function.argument"),
    CANNOT_ASSIGN_VALUE_ENDPOINT("BCE2550", "cannot.assign.value.to.endpoint"),
    CANNOT_UPDATE_READONLY_VALUE_OF_TYPE("BCE2551", "cannot.update.readonly.value.of.type"),
    CANNOT_UPDATE_READONLY_RECORD_FIELD("BCE2552", "cannot.update.readonly.record.field"),
    CANNOT_UPDATE_FINAL_OBJECT_FIELD("BCE2553", "cannot.update.final.object.field"),
    UNDERSCORE_NOT_ALLOWED("BCE2554", "underscore.not.allowed"),
    OPERATION_DOES_NOT_SUPPORT_MEMBER_ACCESS("BCE2555", "operation.does.not.support.member.access"),
    OPERATION_DOES_NOT_SUPPORT_FIELD_ACCESS("BCE2556", "operation.does.not.support.field.access"),
    OPERATION_DOES_NOT_SUPPORT_FIELD_ACCESS_FOR_ASSIGNMENT(
            "BCE2557", "operation.does.not.support.field.access.for.assignment"),
    OPERATION_DOES_NOT_SUPPORT_OPTIONAL_FIELD_ACCESS("BCE2558", "operation.does.not.support.optional.field.access"),
    OPERATION_DOES_NOT_SUPPORT_FIELD_ACCESS_FOR_NON_REQUIRED_FIELD(
            "BCE2559", "operation.does.not.support.field.access.for.non.required.field"),
    OPERATION_DOES_NOT_SUPPORT_OPTIONAL_FIELD_ACCESS_FOR_FIELD(
            "BCE2560", "operation.does.not.support.optional.field.access.for.field"),
    OPERATION_DOES_NOT_SUPPORT_MEMBER_ACCESS_FOR_ASSIGNMENT(
            "BCE2561", "operation.does.not.support.member.access.for.assignment"),
    INVALID_MEMBER_ACCESS_EXPR_STRUCT_FIELD_ACCESS("BCE2562", "invalid.member.access.expr.struct.field.access"),
    INVALID_MEMBER_ACCESS_EXPR_TUPLE_FIELD_ACCESS("BCE2563", "invalid.member.access.expr.tuple.field.access"),
    INVALID_TUPLE_MEMBER_ACCESS_EXPR("BCE2564", "invalid.tuple.member.access.expr"),
    INVALID_RECORD_MEMBER_ACCESS_EXPR("BCE2565", "invalid.record.member.access.expr"),
    INVALID_ENUM_EXPR("BCE2566", "invalid.enum.expr"),
    INVALID_EXPR_IN_MATCH_STMT("BCE2567", "invalid.expr.in.match.stmt"),
    INVALID_PATTERN_CLAUSES_IN_MATCH_STMT("BCE2568", "invalid.pattern.clauses.in.match.stmt"),
    STATIC_MATCH_ONLY_SUPPORTS_ANYDATA("BCE2569", "static.value.match.only.supports.anydata"),
    USAGE_OF_UNINITIALIZED_VARIABLE("BCE2570", "usage.of.uninitialized.variable"),
    UNINITIALIZED_VARIABLE("BCE2571", "uninitialized.variable"),
    CONTAINS_UNINITIALIZED_FIELDS("BCE2572", "uninitialized.object.fields"),
    CONTAINS_UNINITIALIZED_VARIABLES("BCE2573", "uninitialized.variables"),
    INVALID_ANY_VAR_DEF("BCE2574", "invalid.any.var.def"),
    INVALID_RECORD_LITERAL("BCE2575", "invalid.record.literal"),
    INVALID_FIELD_IN_RECORD_BINDING_PATTERN("BCE2576", "invalid.field.in.record.binding.pattern"),
    INVALID_RECORD_LITERAL_BINDING_PATTERN("BCE2577", "invalid.record.literal.in.binding.pattern"),
    DUPLICATE_KEY_IN_RECORD_LITERAL("BCE2578", "duplicate.key.in.record.literal"),
    DUPLICATE_KEY_IN_TABLE_LITERAL("BCE2579", "duplicate.key.in.table.literal"),
    DUPLICATE_KEY_IN_RECORD_LITERAL_SPREAD_OP("BCE2580", "duplicate.key.in.record.literal.spread.op"),
    POSSIBLE_DUPLICATE_OF_FIELD_SPECIFIED_VIA_SPREAD_OP(
            "BCE2581", "possible.duplicate.of.field.specified.via.spread.op"),
    SPREAD_FIELD_MAY_DULPICATE_ALREADY_SPECIFIED_KEYS("BCE2582", "spread.field.may.duplicate.already.specified.keys"),
    MULTIPLE_INCLUSIVE_TYPES("BCE2583", "multiple.inclusive.types"),
    INVALID_ARRAY_LITERAL("BCE2584", "invalid.array.literal"),
    INVALID_TUPLE_LITERAL("BCE2585", "invalid.tuple.literal"),
    INVALID_LIST_CONSTRUCTOR_ELEMENT_TYPE("BCE2586", "invalid.list.constructor.type"),
    INVALID_ARRAY_ELEMENT_TYPE("BCE2587", "invalid.array.element.type"),
    INVALID_LIST_BINDING_PATTERN("BCE2588", "invalid.list.binding.pattern"),
    INVALID_LIST_BINDING_PATTERN_DECL("BCE2589", "invalid.list.binding.pattern.decl"),
    INVALID_LIST_BINDING_PATTERN_INFERENCE("BCE2590", "invalid.list.binding.pattern.inference"),
    MISMATCHING_ARRAY_LITERAL_VALUES("BCE2591", "mismatching.array.literal.values"),
    CLOSED_ARRAY_TYPE_NOT_INITIALIZED("BCE2592", "closed.array.type.not.initialized"),
    INVALID_LIST_MEMBER_ACCESS_EXPR("BCE2593", "invalid.list.member.access.expr"),
    INVALID_ARRAY_MEMBER_ACCESS_EXPR("BCE2594", "invalid.array.member.access.expr"),
    CLOSED_ARRAY_TYPE_CAN_NOT_INFER_SIZE("BCE2595", "closed.array.type.can.not.infer.size"),
    INVALID_SORT_FUNC_RETURN_TYPE("BCE2596", "invalid.key.func.return.type"),
    INVALID_SORT_ARRAY_MEMBER_TYPE("BCE2597", "invalid.sort.array.member.type"),
    // TODO Maryam remove list array tuple and use first only
    INDEX_OUT_OF_RANGE("BCE2598", "index.out.of.range"),
    LIST_INDEX_OUT_OF_RANGE("BCE2599", "list.index.out.of.range"),
    ARRAY_INDEX_OUT_OF_RANGE("BCE2600", "array.index.out.of.range"),
    TUPLE_INDEX_OUT_OF_RANGE("BCE2601", "tuple.index.out.of.range"),
    INVALID_ARRAY_SIZE_REFERENCE("BCE2602", "invalid.array.size.reference"),
    INVALID_TYPE_FOR_REST_DESCRIPTOR("BCE2603", "invalid.type.for.rest.descriptor"),
    INVALID_TYPE_NEW_LITERAL("BCE2604", "invalid.type.new.literal"),
    INVALID_USAGE_OF_KEYWORD("BCE2605", "invalid.usage.of.keyword"),
    INVALID_TYPE_OBJECT_CONSTRUCTOR("BCE2606", "invalid.type.object.constructor"),

    INVALID_RECORD_BINDING_PATTERN("BCE2607", "invalid.record.binding.pattern"),
    NO_MATCHING_RECORD_REF_PATTERN("BCE2608", "no.matching.record.ref.found"),
    MULTIPLE_RECORD_REF_PATTERN_FOUND("BCE2609", "multiple.matching.record.ref.found"),
    NOT_ENOUGH_PATTERNS_TO_MATCH_RECORD_REF("BCE2610", "not.enough.patterns.to.match.record.ref"),
    INVALID_TYPE_DEFINITION_FOR_RECORD_VAR("BCE2611", "invalid.type.definition.for.record.var"),

    INVALID_ERROR_BINDING_PATTERN("BCE2612", "invalid.error.binding.pattern"),
    INVALID_ERROR_REASON_BINDING_PATTERN("BCE2613", "invalid.error.reason.binding.pattern"),
    INVALID_ERROR_REST_BINDING_PATTERN("BCE2614", "invalid.error.rest.binding.pattern"),
    INVALID_TYPE_DEFINITION_FOR_ERROR_VAR("BCE2615", "invalid.type.definition.for.error.var"),
    INVALID_ERROR_MATCH_PATTERN("BCE2616", "invalid.error.match.pattern"),
    DUPLICATE_VARIABLE_IN_BINDING_PATTERN("BCE2617", "duplicate.variable.in.binding.pattern"),
    INVALID_VARIABLE_REFERENCE_IN_BINDING_PATTERN("BCE2618", "invalid.variable.reference.in.binding.pattern"),
    CANNOT_ASSIGN_VALUE_TO_TYPE_DEF("BCE2619", "cannot.assign.value.to.type.def"),

    INVALID_NAMESPACE_PREFIX("BCE2620", "invalid.namespace.prefix"),
    XML_TAGS_MISMATCH("BCE2621", "mismatching.xml.start.end.tags"),
    XML_ATTRIBUTE_MAP_UPDATE_NOT_ALLOWED("BCE2622", "xml.attribute.map.update.not.allowed"),
    XML_QNAME_UPDATE_NOT_ALLOWED("BCE2623", "xml.qname.update.not.allowed"),
    INVALID_NAMESPACE_DECLARATION("BCE2624", "invalid.namespace.declaration"),
    CANNOT_UPDATE_XML_SEQUENCE("BCE2625", "cannot.update.xml.sequence"),
    INVALID_XML_NS_INTERPOLATION("BCE2626", "invalid.xml.ns.interpolation"),
    CANNOT_FIND_XML_NAMESPACE("BCE2627", "cannot.find.xml.namespace.prefix"),
    UNSUPPORTED_METHOD_INVOCATION_XML_NAV("BCE2628", "method.invocation.in.xml.navigation.expressions.not.supported"),
    DEPRECATED_XML_ATTRIBUTE_ACCESS("BCE2629", "deprecated.xml.attribute.access.expression"),
    UNSUPPORTED_MEMBER_ACCESS_IN_XML_NAVIGATION("BCE2630", "member.access.within.xml.navigation.expression.not" +
            ".supported"),

    UNDEFINED_ANNOTATION("BCE2631", "undefined.annotation"),
    ANNOTATION_NOT_ALLOWED("BCE2632", "annotation.not.allowed"),
    ANNOTATION_ATTACHMENT_CANNOT_HAVE_A_VALUE("BCE2633", "annotation.attachment.cannot.have.a.value"),
    ANNOTATION_ATTACHMENT_REQUIRES_A_VALUE("BCE2634", "annotation.attachment.requires.a.value"),
    ANNOTATION_ATTACHMENT_CANNOT_SPECIFY_MULTIPLE_VALUES(
            "BCE2635", "annotation.attachment.cannot.specify.multiple.values"),
    ANNOTATION_INVALID_TYPE("BCE2636", "annotation.invalid.type"),
    ANNOTATION_INVALID_CONST_TYPE("BCE2637", "annotation.invalid.const.type"),
    ANNOTATION_REQUIRES_CONST("BCE2638", "annotation.requires.const"),
    INCOMPATIBLE_TYPES_ARRAY_FOUND("BCE2639", "incompatible.types.array.found"),
    CANNOT_GET_ALL_FIELDS("BCE2640", "cannot.get.all.fields"),

    INVALID_DOCUMENTATION_IDENTIFIER("BCE2641", "invalid.documentation.identifier"),

    OPERATOR_NOT_SUPPORTED("BCE2642", "operator.not.supported"),
    OPERATOR_NOT_ALLOWED_VARIABLE("BCE2643", "operator.not.allowed.variable"),
    NEVER_TYPE_NOT_ALLOWED_FOR_REQUIRED_DEFAULTABLE_PARAMS("BCE2644",
            "never.type.not.allowed.for.required.and.defaultable.params"),
    INVALID_CLIENT_REMOTE_METHOD_CALL("BCE2645", "invalid.client.remote.method.call"),
    NEVER_TYPED_VAR_DEF_NOT_ALLOWED("BCE2646", "never.typed.var.def.not.allowed"),
    NEVER_TYPED_OBJECT_FIELD_NOT_ALLOWED("BCE2647", "never.typed.object.field.not.allowed"),

    CANNOT_USE_TYPE_INCLUSION_WITH_MORE_THAN_ONE_OPEN_RECORD_WITH_DIFFERENT_REST_DESCRIPTOR_TYPES("BCE2650",
            "cannot.use.type.inclusion.with.more.than.one.open.record.with.different.rest.descriptor.types"),
    INVALID_METHOD_CALL_EXPR_ON_FIELD("BCE2651", "invalid.method.call.expr.on.field"),
    INCOMPATIBLE_TYPE_WAIT_FUTURE_EXPR("BCE2652", "incompatible.type.wait.future.expr"),

    // Error codes related to iteration.
    ITERABLE_NOT_SUPPORTED_COLLECTION("BCE2800", "iterable.not.supported.collection"),
    ITERABLE_NOT_SUPPORTED_OPERATION("BCE2801", "iterable.not.supported.operation"),
    ITERABLE_TOO_MANY_VARIABLES("BCE2802", "iterable.too.many.variables"),
    ITERABLE_NOT_ENOUGH_VARIABLES("BCE2803", "iterable.not.enough.variables"),
    ITERABLE_TOO_MANY_RETURN_VARIABLES("BCE2804", "iterable.too.many.return.args"),
    ITERABLE_NOT_ENOUGH_RETURN_VARIABLES("BCE2805", "iterable.not.enough.return.args"),
    ITERABLE_LAMBDA_REQUIRED("BCE2806", "iterable.lambda.required"),
    ITERABLE_LAMBDA_TUPLE_REQUIRED("BCE2807", "iterable.lambda.tuple.required"),
    ITERABLE_NO_ARGS_REQUIRED("BCE2808", "iterable.no.args.required"),
    ITERABLE_LAMBDA_INCOMPATIBLE_TYPES("BCE2809", "iterable.lambda.incompatible.types"),
    ITERABLE_RETURN_TYPE_MISMATCH("BCE2810", "iterable.return.type.mismatch"),

    // match statement related errors
    MATCH_STMT_CANNOT_GUARANTEE_A_MATCHING_PATTERN("BCE2900", "match.stmt.cannot.guarantee.a.matching.pattern"),
    MATCH_STMT_UNREACHABLE_PATTERN("BCE2901", "match.stmt.unreachable.pattern"),
    MATCH_STMT_PATTERN_ALWAYS_MATCHES("BCE2903", "match.stmt.pattern.always.matches"),

    MATCH_PATTERN_NOT_SUPPORTED("BCE2905", "match.pattern.not.supported"),
    MATCH_PATTERNS_SHOULD_CONTAIN_SAME_SET_OF_VARIABLES(
            "BCE2906", "match.patterns.should.contain.same.set.of.variables"),
    MATCH_PATTERN_CANNOT_REPEAT_SAME_VARIABLE("BCE2907", "match.pattern.cannot.repeat.same.variable"),
    REST_MATCH_PATTERN_NOT_SUPPORTED("BCE2908", "rest.match.pattern.not.supported"),
    VARIABLE_SHOULD_BE_DECLARED_AS_CONSTANT("BCE2909", "match.pattern.variable.should.declared.as.constant"),
    MATCH_STMT_CONTAINS_TWO_DEFAULT_PATTERNS("BCE2910", "match.stmt.contains.two.default.patterns"),

    THROW_STMT_NOT_SUPPORTED("BCE2911", "throw.stmt.not.supported"),
    TRY_STMT_NOT_SUPPORTED("BCE2912", "try.stmt.not.supported"),

    UNKNOWN_BUILTIN_FUNCTION("BCE2913", "unknown.builtin.method"),
    UNSUPPORTED_BUILTIN_METHOD("BCE2914", "unsupported.builtin.method"),

    // Safe navigation operator related errors
    SAFE_NAVIGATION_NOT_REQUIRED("BCE3000", "safe.navigation.not.required"),
    OPTIONAL_FIELD_ACCESS_NOT_REQUIRED_ON_LHS("BCE3001", "optional.field.access.not.required.on.lhs"),

    // Checked expression related errors
    CHECKED_EXPR_INVALID_USAGE_NO_ERROR_TYPE_IN_RHS("BCE3030", "checked.expr.invalid.usage.no.error.type.rhs"),
    CHECKED_EXPR_NO_MATCHING_ERROR_RETURN_IN_ENCL_INVOKABLE(
            "BCE3032", "checked.expr.no.matching.error.return.in.encl.invokable"),

    EXPRESSION_OF_NEVER_TYPE_NOT_ALLOWED("BCE3033", "expression.of.never.type.not.allowed"),
    THIS_FUNCTION_SHOULD_PANIC("BCE3034", "this.function.should.panic"),

    FAIL_EXPR_NO_MATCHING_ERROR_RETURN_IN_ENCL_INVOKABLE(
            "BCE3035", "fail.expr.no.matching.error.return.in.encl.invokable"),
    INCOMPATIBLE_ON_FAIL_ERROR_DEFINITION("BCE3036", "on.fail.no.matching.error"),

    START_REQUIRE_INVOCATION("BCE3037", "start.require.invocation"),
    INVALID_EXPR_STATEMENT("BCE3038", "invalid.expr.statement"),
    INVALID_ACTION_INVOCATION_AS_EXPR("BCE3039", "invalid.action.invocation.as.expr"),

    // Parser error diagnostic codes
    INVALID_TOKEN("BCE3100", "invalid.token"),
    MISSING_TOKEN("BCE3101", "missing.token"),
    EXTRANEOUS_INPUT("BCE3102", "extraneous.input"),
    MISMATCHED_INPUT("BCE3103", "mismatched.input"),
    FAILED_PREDICATE("BCE3104", "failed.predicate"),
    SYNTAX_ERROR("BCE3105", "syntax.error"),
    INVALID_SHIFT_OPERATOR("BCE3106", "invalid.shift.operator"),
    UNDERSCORE_NOT_ALLOWED_AS_IDENTIFIER("BCE3107", "underscore.not.allowed.as.identifier"),

    // Streaming related codes
    INVALID_STREAM_CONSTRUCTOR("BCE3200", "invalid.stream.constructor"),
    INVALID_STREAM_CONSTRUCTOR_ITERATOR("BCE3201", "invalid.stream.constructor.iterator"),
    INVALID_STREAM_CONSTRUCTOR_CLOSEABLE_ITERATOR("BCE3202", "invalid.stream.constructor.closeable.iterator"),
    INVALID_STREAM_CONSTRUCTOR_EXP_TYPE("BCE3203", "invalid.stream.constructor.expected.type"),
    NOT_ALLOWED_STREAM_USAGE_WITH_FROM("BCE3204", "invalid.stream.usage.with.from"),
    ERROR_TYPE_EXPECTED("BCE3205", "error.type.expected"),
    MISSING_REQUIRED_METHOD_NEXT("BCE3206", "missing.required.method.next"),
    ORDER_BY_NOT_SUPPORTED("BCE3207", "order.by.not.supported"),
    INVALID_NEXT_METHOD_RETURN_TYPE("BCE3208", "invalid.next.method.return.type"),

    // Table related codes
    TABLE_CONSTRAINT_INVALID_SUBTYPE("BCE3300", "invalid.table.constraint.subtype"),
    TABLE_KEY_SPECIFIER_MISMATCH("BCE3301", "table.key.specifier.mismatch"),
    KEY_SPECIFIER_SIZE_MISMATCH_WITH_KEY_CONSTRAINT("BCE3302", "key.specifier.size.mismatch.with.key.constraint"),
    KEY_SPECIFIER_MISMATCH_WITH_KEY_CONSTRAINT("BCE3303", "key.specifier.mismatch.with.key.constraint"),
    INVALID_KEY_CONSTRAINT_PROVIDED_FOR_ACCESS("BCE3304", "invalid.key.constraint.provided.for.access"),
    MEMBER_ACCESS_NOT_SUPPORT_FOR_KEYLESS_TABLE("BCE3305", "member.access.not.supported.keyless.table"),
    INVALID_FIELD_NAMES_IN_KEY_SPECIFIER("BCE3306", "invalid.field.name.in.key.specifier"),
    MULTI_KEY_MEMBER_ACCESS_NOT_SUPPORTED("BCE3307", "multi.key.member.access.not.supported"),
    KEY_SPECIFIER_FIELD_MUST_BE_READONLY("BCE3308", "key.specifier.field.must.be.readonly"),
    KEY_SPECIFIER_FIELD_MUST_BE_REQUIRED("BCE3309", "key.specifier.field.must.be.required"),
    KEY_SPECIFIER_FIELD_MUST_BE_ANYDATA("BCE3310", "key.specifier.field.must.be.anydata"),
    KEY_SPECIFIER_FIELD_VALUE_MUST_BE_CONSTANT_EXPR("BCE3311", "key.specifier.field.value.must.be.constant.expr"),
    KEY_CONSTRAINT_NOT_SUPPORTED_FOR_TABLE_WITH_MAP_CONSTRAINT(
            "BCE3312", "key.constraint.not.supported.for.table.with.map.constraint"),
    CANNOT_INFER_MEMBER_TYPE_FOR_TABLE_DUE_AMBIGUITY("BCE3313", "cannot.infer.member.type.for.table.due.ambiguity"),
    CANNOT_INFER_MEMBER_TYPE_FOR_TABLE("BCE3314", "cannot.infer.member.type.for.table"),
    ON_CONFLICT_ONLY_WORKS_WITH_TABLES_WITH_KEY_SPECIFIER(
            "BCE3315", "on.conflict.only.works.with.tables.with.key.specifier"),
    CANNOT_UPDATE_TABLE_USING_MEMBER_ACCESS("BCE3316", "cannot.update.table.using.member.access.lvexpr"),


    // Taint checking related codes
    ENTRY_POINT_PARAMETERS_CANNOT_BE_UNTAINTED("BCE3400", "entry.point.parameters.cannot.be.untainted"),
    TAINTED_VALUE_PASSED_TO_UNTAINTED_PARAMETER("BCE3401", "tainted.value.passed.to.untainted.parameter"),
    TAINTED_VALUE_PASSED_TO_UNTAINTED_PARAMETER_ORIGINATING_AT(
            "BCE3402", "tainted.value.passed.to.untainted.param.in.obj.method"),
    TAINTED_VALUE_PASSED_TO_GLOBAL_VARIABLE("BCE3403", "tainted.value.passed.to.global.variable"),
    TAINTED_VALUE_PASSED_TO_MODULE_OBJECT("BCE3404", "tainted.value.passed.to.module.object"),
    INVOCATION_TAINT_GLOBAL_OBJECT("BCE3405", "method.invocation.taint.global.object"),
    TAINTED_VALUE_PASSED_TO_CLOSURE_VARIABLE("BCE3406", "tainted.value.passed.to.closure.variable"),
    UNABLE_TO_PERFORM_TAINT_CHECKING_WITH_RECURSION("BCE3407", "unable.to.perform.taint.checking.with.recursion"),
    UNABLE_TO_PERFORM_TAINT_CHECKING_FOR_BUILTIN_METHOD(
            "BCE3408", "unable.to.perform.taint.checking.for.builtin.method"),
    TAINTED_RETURN_NOT_ANNOTATED_TAINTED("BCE3409", "tainted.return.not.annotated.tainted"),
    TAINTED_PARAM_NOT_ANNOTATED_TAINTED("BCE3410", "tainted.param.not.annotated.tainted"),

    // Constants related codes.
    TYPE_REQUIRED_FOR_CONST_WITH_EXPRESSIONS("BCE3500", "type.required.for.const.with.expressions"),
    CANNOT_UPDATE_CONSTANT_VALUE("BCE3501", "cannot.update.constant.value"),
    CANNOT_ASSIGN_VALUE_TO_CONSTANT("BCE3502", "cannot.assign.value.to.constant"),
    INVALID_CONST_DECLARATION("BCE3503", "invalid.const.declaration"),
    EXPRESSION_IS_NOT_A_CONSTANT_EXPRESSION("BCE3504", "expression.is.not.a.constant.expression"),
    INVALID_CONST_EXPRESSION("BCE3505", "invalid.const.expression"),
    CONSTANT_EXPRESSION_NOT_SUPPORTED("BCE3506", "const.expression.not.supported"),
    CONSTANT_DECLARATION_NOT_YET_SUPPORTED("BCE3507", "constant.declaration.not.yet.supported.for.type"),
    SELF_REFERENCE_CONSTANT("BCE3508", "self.reference.constant"),

    // Anonymous functions related codes
    ARROW_EXPRESSION_MISMATCHED_PARAMETER_LENGTH("BCE3600", "arrow.expression.mismatched.parameter.length"),
    ARROW_EXPRESSION_CANNOT_INFER_TYPE_FROM_LHS("BCE3601", "arrow.expression.cannot.infer.type.from.lhs"),
    ARROW_EXPRESSION_NOT_SUPPORTED_ITERABLE_OPERATION("BCE3602", "arrow.expression.not.supported.iterable.operation"),

    INCOMPATIBLE_TYPE_CHECK("BCE3603", "incompatible.type.check"),

    INVALID_USAGE_OF_CLONE("BCE3605", "clone.invocation.invalid"),

    // Dataflow analysis related error codes
    PARTIALLY_INITIALIZED_VARIABLE("BCE3700", "partially.initialized.variable"),

    CANNOT_INFER_TYPE("BCE3701", "cannot.infer.type"),
    CANNOT_INFER_ERROR_TYPE("BCE3702", "cannot.infer.error.type"),
    INVALID_ERROR_CONSTRUCTOR_DETAIL("BCE3703", "invalid.error.detail.rec.does.not.match"),
    INDIRECT_ERROR_CTOR_REASON_NOT_ALLOWED("BCE3704", "invalid.error.reason.argument.to.indirect.error.constructor"),
    INDIRECT_ERROR_CTOR_NOT_ALLOWED_ON_NON_CONST_REASON("BCE3705", "invalid.indirect.error.constructor.invocation"),
    INVALID_FUNCTIONAL_CONSTRUCTOR_INVOCATION("BCE3706", "invalid.functional.constructor.invocation"),
    MISSING_ERROR_DETAIL_ARG("BCE3707", "missing.error.detail.arg"),
    INVALID_ERROR_DETAIL_ARG_TYPE("BCE3708", "invalid.error.detail.arg.type"),
    UNKNOWN_DETAIL_ARG_TO_CLOSED_ERROR_DETAIL_REC("BCE3709", "unknown.error.detail.arg.to.closed.detail"),
    INVALID_ERROR_DETAIL_REST_ARG_TYPE("BCE3710", "invalid.error.detail.rest.arg"),
    UNDEFINED_ERROR_TYPE_DESCRIPTOR("BCE3711", "undefined.error.type.descriptor"),
    INVALID_ERROR_TYPE_REFERENCE("BCE3712", "invalid.error.type.reference"),
    INVALID_REST_DETAIL_ARG("BCE3713",
            "invalid.error.constructor.rest.detail.arg.on.detail.type.with.individual.fields"),

    // Seal inbuilt function related codes
    INCOMPATIBLE_STAMP_TYPE("BCE3800", "incompatible.stamp.type"),
    NOT_SUPPORTED_SOURCE_TYPE_FOR_STAMP("BCE3801", "not.supported.source.for.stamp"),

    // Worker flush action related error codes
    INVALID_WORKER_FLUSH("BCE3820", "invalid.worker.flush.expression"),
    INVALID_WORKER_FLUSH_FOR_WORKER("BCE3821", "invalid.worker.flush.expression.for.worker"),

    // Worker receive and send related error codes
    INVALID_TYPE_FOR_RECEIVE("BCE3840", "invalid.type.for.receive"),
    INVALID_TYPE_FOR_SEND("BCE3841", "invalid.type.for.send"),

    INVALID_USAGE_OF_RECEIVE_EXPRESSION("BCE3842", "invalid.usage.of.receive.expression"),
    INVALID_USE_OF_EXPERIMENTAL_FEATURE("BCE3843", "invalid.use.of.experimental.feature"),

    // LangLib related error codes.
    TYPE_PARAM_OUTSIDE_LANG_MODULE("BCE3900", "type.param.outside.lang.module"),
    BUILTIN_SUBTYPE_OUTSIDE_LANG_MODULE("BCE3901", "builtin.subtype.outside.lang.module"),
    ISOLATED_PARAM_OUTSIDE_LANG_MODULE("BCE3902", "isolated.param.outside.lang.module"),
    ISOLATED_PARAM_USED_WITH_INVALID_TYPE("BCE3903", "isolated.param.used.with.invalid.type"),
    ISOLATED_PARAM_USED_IN_A_NON_ISOLATED_FUNCTION("BCE3904", "isolated.param.used.in.a.non.isolated.function"),

    INVALID_INVOCATION_LVALUE_ASSIGNMENT("BCE3905", "invalid.lvalue.lhs.of.assignment"),
    INVALID_INVOCATION_LVALUE_COMPOUND_ASSIGNMENT("BCE3906", "invalid.lvalue.lhs.of.compound.assignment"),

    IDENTIFIER_LITERAL_ONLY_SUPPORTS_ALPHANUMERICS("BCE3907", "identifier.literal.only.supports.alphanumerics"),
    INVALID_UNICODE("BCE3908", "invalid.unicode"),

    METHOD_TOO_LARGE("BCE3909", "method.too.large"),
    FILE_TOO_LARGE("BCE3910", "file.too.large"),
    CLASS_NOT_FOUND("BCE3911", "class.not.found"),
    METHOD_NOT_FOUND("BCE3912", "method.not.found"),
    CONSTRUCTOR_NOT_FOUND("BCE3913", "constructor.not.found"),
    FIELD_NOT_FOUND("BCE3914", "field.not.found"),
    OVERLOADED_METHODS("BCE3915", "overloaded.method"),
    UNSUPPORTED_PRIMITIVE_TYPE("BCE3916", "unsupported.primitive.type.reason"),
    METHOD_SIGNATURE_DOES_NOT_MATCH("BCE3917", "method.signature.not.match"),
    INVALID_DEPRECATION_DOCUMENTATION("BCE3918", "invalid.deprecation.documentation"),
    DEPRECATION_DOCUMENTATION_SHOULD_BE_AVAILABLE("BCE3919", "deprecation.documentation.should.available"),
    DEPRECATED_PARAMETERS_DOCUMENTATION_NOT_ALLOWED("BCE3920", "deprecated.parameters.documentation.not.allowed"),
    INVALID_ATTRIBUTE_REFERENCE("BCE3921", "invalid.attribute.reference"),

    ILLEGAL_FUNCTION_CHANGE_LIST_SIZE("BCE3922", "illegal.function.change.list.size"),
    ILLEGAL_FUNCTION_CHANGE_TUPLE_SHAPE("BCE3923", "illegal.function.change.tuple.shape"),

    INVALID_WAIT_MAPPING_CONSTRUCTORS("BCE3924", "invalid.wait.future.expr.mapping.constructors"),
    INVALID_WAIT_ACTIONS("BCE3925", "invalid.wait.future.expr.actions"),
    INVALID_SEND_EXPR("BCE3926", "invalid.send.expr"),

    DISTINCT_TYPING_ONLY_SUPPORT_OBJECTS_AND_ERRORS("BCE3927", "distinct.typing.only.support.objects.and.errors"),

    INVALID_NON_EXTERNAL_DEPENDENTLY_TYPED_FUNCTION("BCE3928", "invalid.non.external.dependently.typed.function"),
    INVALID_PARAM_TYPE_FOR_RETURN_TYPE("BCE3929", "invalid.param.type.for.return.type"),
    INVALID_TYPEDESC_PARAM("BCE3930", "invalid.typedesc.param"),
    INCOMPATIBLE_TYPE_FOR_INFERRED_TYPEDESC_VALUE("BCE3931", "incompatible.type.for.inferred.typedesc.value"),
    MULTIPLE_INFER_TYPEDESC_PARAMS("BCE3932", "multiple.infer.typedesc.params"),
    INVALID_DEPENDENTLY_TYPED_RETURN_TYPE_WITH_INFERRED_TYPEDESC_PARAM(
            "BCE3933", "invalid.dependently.typed.return.type.with.inferred.typedesc.param"),
    CANNOT_INFER_TYPE_FOR_PARAM("BCE3934", "cannot.infer.type.for.param"),
    CANNOT_USE_INFERRED_TYPEDESC_DEFAULT_WITH_UNREFERENCED_PARAM("BCE3935",
            "cannot.use.inferred.typedesc.default.with.unreferenced.param"),

    INVALID_RAW_TEMPLATE_TYPE("BCE3936", "invalid.raw.template.type"),
    MULTIPLE_COMPATIBLE_RAW_TEMPLATE_TYPES("BCE3937", "multiple.compatible.raw.template.types"),
    INVALID_NUM_STRINGS("BCE3938", "invalid.num.of.strings"),
    INVALID_NUM_INSERTIONS("BCE3939", "invalid.num.of.insertions"),
    INVALID_RAW_TEMPLATE_ASSIGNMENT("BCE3940", "invalid.raw.template.assignment"),
    INVALID_NUM_FIELDS("BCE3941", "invalid.number.of.fields"),
    METHODS_NOT_ALLOWED("BCE3942", "methods.not.allowed"),

    INVALID_MUTABLE_ACCESS_IN_ISOLATED_FUNCTION("BCE3943", "invalid.mutable.access.in.isolated.function"),
    INVALID_MUTABLE_ACCESS_AS_RECORD_DEFAULT("BCE3944", "invalid.mutable.access.as.record.default"),
    INVALID_MUTABLE_ACCESS_AS_OBJECT_DEFAULT("BCE3945", "invalid.mutable.access.as.object.default"),

    INVALID_NON_ISOLATED_FUNCTION_AS_ARGUMENT("BCE3946", "invalid.non.isolated.function.as.argument"),

    INVALID_NON_ISOLATED_INVOCATION_IN_ISOLATED_FUNCTION(
            "BCE3947", "invalid.non.isolated.invocation.in.isolated.function"),
    INVALID_NON_ISOLATED_INVOCATION_AS_RECORD_DEFAULT("BCE3948", "invalid.non.isolated.invocation.as.record.default"),
    INVALID_NON_ISOLATED_INVOCATION_AS_OBJECT_DEFAULT("BCE3949", "invalid.non.isolated.invocation.as.object.default"),

    INVALID_NON_ISOLATED_INIT_EXPRESSION_IN_ISOLATED_FUNCTION(
            "BCE3950", "invalid.non.isolated.init.expression.in.isolated.function"),
    INVALID_NON_ISOLATED_INIT_EXPRESSION_AS_RECORD_DEFAULT(
            "BCE3951", "invalid.non.isolated.init.expression.as.record.default"),
    INVALID_NON_ISOLATED_INIT_EXPRESSION_AS_OBJECT_DEFAULT(
            "BCE3952", "invalid.non.isolated.init.expression.as.object.default"),

    INVALID_ASYNC_INVOCATION_IN_ISOLATED_FUNCTION("BCE3953", "invalid.async.invocation.in.isolated.function"),
    INVALID_WORKER_DECLARATION_IN_ISOLATED_FUNCTION("BCE3954", "invalid.worker.declaration.in.isolated.function"),
    INVALID_FORK_STATEMENT_IN_ISOLATED_FUNCTION("BCE3955", "invalid.fork.statement.in.isolated.function"),

    INVALID_NON_PRIVATE_MUTABLE_FIELD_IN_ISOLATED_OBJECT(
            "BCE3956", "invalid.non.private.mutable.field.in.isolated.object"),
    INVALID_MUTABLE_FIELD_ACCESS_IN_ISOLATED_OBJECT_OUTSIDE_LOCK(
            "BCE3957", "invalid.mutable.field.access.in.isolated.object.outside.lock"),
    INVALID_NON_ISOLATED_EXPRESSION_AS_INITIAL_VALUE("BCE3958", "invalid.non.isolated.expression.as.initial.value"),
    INVALID_TRANSFER_OUT_OF_LOCK_WITH_RESTRICTED_VAR_USAGE(
            "BCE3959", "invalid.transfer.out.of.lock.with.restricted.var.usage"),
    INVALID_TRANSFER_INTO_LOCK_WITH_RESTRICTED_VAR_USAGE(
            "BCE3960", "invalid.transfer.into.lock.with.restricted.var.usage"),
    INVALID_NON_ISOLATED_INVOCATION_IN_LOCK_WITH_RESTRICTED_VAR_USAGE(
            "BCE3961", "invalid.non.isolated.invocation.in.lock.with.restricted.var.usage"),
    INVALID_ISOLATED_VARIABLE_ACCESS_OUTSIDE_LOCK("BCE3962", "invalid.isolated.variable.access.outside.lock"),
    INVALID_ASSIGNMENT_IN_LOCK_WITH_RESTRICTED_VAR_USAGE(
            "BCE3963", "invalid.assignment.in.lock.with.restricted.var.usage"),
    INVALID_USAGE_OF_MULTIPLE_RESTRICTED_VARS_IN_LOCK("BCE3964", "invalid.usage.of.multiple.restricted.vars.in.lock"),

    INVALID_ISOLATED_QUALIFIER_ON_MODULE_NO_INIT_VAR_DECL(
            "BCE3965", "invalid.isolated.qualifier.on.module.no.init.var.decl"),
    ONLY_A_SIMPLE_VARIABLE_CAN_BE_MARKED_AS_ISOLATED(
            "BCE3966", "only.a.simple.variable.can.be.marked.as.isolated"),

    // Configurable var related error codes

    CONFIGURABLE_VARIABLE_CANNOT_BE_DECLARED_WITH_VAR(
            "BCE3967", "configurable.variable.cannot.be.declared.with.var"),
    CONFIGURABLE_VARIABLE_MUST_BE_ANYDATA(
            "BCE3968", "configurable.variable.must.be.anydata"),
    ONLY_SIMPLE_VARIABLES_ARE_ALLOWED_TO_BE_CONFIGURABLE(
            "BCE3969", "only.simple.variables.are.allowed.to.be.configurable"),
    CONFIGURABLE_VARIABLE_CURRENTLY_NOT_SUPPORTED(
            "BCE3970", "configurable.variable.currently.not.supported"),

    REMOTE_FUNCTION_IN_NON_NETWORK_OBJECT("BCE3971", "remote.function.in.non.network.object"),
    UNSUPPORTED_PATH_PARAM_TYPE("BCE3972", "unsupported.path.param.type"),
    UNSUPPORTED_REST_PATH_PARAM_TYPE("BCE3973", "unsupported.rest.path.param.type"),
    OBJECT_TYPE_DEF_DOES_NOT_ALLOW_RESOURCE_FUNC_DECL("BCE3974",
            "unsupported.resource.function.declaration.in.object.type"),
    SERVICE_ABSOLUTE_PATH_OR_LITERAL_IS_REQUIRED_BY_LISTENER("BCE3975",
            "service.absolute.path.or.literal.required.by.listener"),
    SERVICE_PATH_LITERAL_IS_NOT_SUPPORTED_BY_LISTENER("BCE3976", "service.path.literal.is.not.supported.by.listener"),
    SERVICE_ABSOLUTE_PATH_IS_NOT_SUPPORTED_BY_LISTENER("BCE3977", "service.absolute.path.is.not.supported.by.listener"),
    SERVICE_LITERAL_REQUIRED_BY_LISTENER("BCE3978", "service.path.literal.required.by.listener"),
    SERVICE_ABSOLUTE_PATH_REQUIRED_BY_LISTENER("BCE3979", "service.absolute.path.required.by.listener"),
    SERVICE_TYPE_IS_NOT_SUPPORTED_BY_LISTENER("BCE3980", "service.type.is.not.supported.by.listener"),

    INVALID_READ_ONLY_CLASS_INCLUSION_IN_OBJECT_TYPE_DESCRIPTOR(
            "BCE3981", "invalid.read.only.class.inclusion.in.object.type.descriptor"),
    INVALID_INCLUSION_WITH_MISMATCHED_QUALIFIERS("BCE3982", "invalid.inclusion.with.mismatched.qualifiers"),
    INVALID_REFERENCE_WITH_MISMATCHED_QUALIFIERS("BCE3983", "invalid.reference.with.mismatched.qualifiers"),
    INVALID_READ_ONLY_TYPEDESC_INCLUSION_IN_OBJECT_TYPEDESC(
            "BCE3984", "invalid.read.only.typedesc.inclusion.in.object.typedesc"),
    INVALID_READ_ONLY_TYPEDESC_INCLUSION_IN_NON_READ_ONLY_CLASS(
            "BCE3985", "invalid.read.only.typedesc.inclusion.in.non.read.only.class"),
    INVALID_READ_ONLY_CLASS_INCLUSION_IN_NON_READ_ONLY_CLASS(
            "BCE3986", "invalid.read.only.class.inclusion.in.non.read.only.class"),
    INVALID_FIELD_IN_OBJECT_CONSTUCTOR_EXPR_WITH_READONLY_REFERENCE(
            "BCE3987", "invalid.field.in.object.constructor.expr.with.readonly.reference"),
    MISMATCHED_VISIBILITY_QUALIFIERS_IN_OBJECT_FIELD(
            "BCE3988", "mismatched.visibility.qualifiers.in.object.field"),

    MULTIPLE_RECEIVE_ACTION_NOT_YET_SUPPORTED("BCE3989", "multiple.receive.action.not.yet.supported"),

    INVALID_READONLY_FIELD_TYPE("BCE3990", "invalid.readonly.field.type"),

    CONTINUE_NOT_ALLOWED("BCE3991", "continue.not.allowed"),
    BREAK_NOT_ALLOWED("BCE3992", "break.not.allowed"),
    TYPE_DOES_NOT_SUPPORT_XML_NAVIGATION_ACCESS("BCE3993", "type.does.not.support.xml.navigation.access"),
    XML_FUNCTION_DOES_NOT_SUPPORT_ARGUMENT_TYPE("BCE3994", "xml.function.does.not.support.argument.type"),

    INTERSECTION_NOT_ALLOWED_WITH_TYPE("BCE3995", "intersection.not.allowed.with.type"),
    ASYNC_SEND_NOT_YET_SUPPORTED_AS_EXPRESSION("BCE3996", "async.send.action.not.yet.supported.as.expression"),
    UNUSED_VARIABLE_WITH_INFERRED_TYPE_INCLUDING_ERROR("BCE3997", "unused.variable.with.inferred.type.including.error"),
    INVALID_ITERABLE_OBJECT_TYPE("BCE3998", "invalid.iterable.type"),
    INVALID_ITERABLE_COMPLETION_TYPE_IN_FOREACH_NEXT_FUNCTION("BCE3999",
            "invalid.iterable.completion.type.in.foreach.next.function"),
    SAME_ARRAY_TYPE_AS_MAIN_PARAMETER("BCE4000", "same.array.type.as.main.param"),
    VARIABLE_AND_ARRAY_TYPE_AS_MAIN_PARAM("BCE4001", "variable.and.array.type.as.main.param"),
    INVALID_MAIN_OPTION_PARAMS_TYPE("BCE4002", "invalid.main.option.params.type"),
    WORKER_INTERACTION_AFTER_WAIT_ACTION("BCE4003", "invalid.worker.message.passing.after.wait.action"),
    OPTIONAL_OPERAND_PRECEDES_OPERAND("BCE4004", "optional.operand.precedes.operand"),
    UNIMPLEMENTED_REFERENCED_METHOD_IN_SERVICE_DECL("BCE4005",
            "unimplemented.referenced.method.in.service.declaration"),
    UNIMPLEMENTED_REFERENCED_METHOD_IN_OBJECT_CTOR("BCE4006", "unimplemented.referenced.method.in.object.constructor"),
    UNSUPPORTED_REMOTE_METHOD_NAME_IN_SCOPE("BCE4007", "unsupported.remote.method.name.in.scope"),
    WILD_CARD_BINDING_PATTERN_ONLY_SUPPORTS_TYPE_ANY("BCE4008", "wild.card.binding.pattern.only.supports.type.any"),
    CONFIGURABLE_VARIABLE_MODULE_AMBIGUITY("BCE4009", "configurable.variable.module.ambiguity"),

    INVALID_USAGE_OF_CHECK_IN_RECORD_FIELD_DEFAULT_EXPRESSION("BCE4010",
            "invalid.usage.of.check.in.record.field.default.expression"),
    INVALID_USAGE_OF_CHECK_IN_OBJECT_FIELD_INITIALIZER_IN_OBJECT_WITH_NO_INIT_METHOD("BCE4011",
            "invalid.usage.of.check.in.object.field.initializer.in.object.with.no.init.method"),
    INVALID_USAGE_OF_CHECK_IN_OBJECT_FIELD_INITIALIZER_WITH_INIT_METHOD_RETURN_TYPE_MISMATCH("BCE4012",
            "invalid.usage.of.check.in.object.field.initializer.with.init.method.return.type.mismatch"),
<<<<<<< HEAD

    INVALID_ASSIGNMENT_TO_NARROWED_VAR_IN_LOOP("BCE4013", "invalid.assignment.to.narrowed.var.in.loop")
=======
    NO_CLASS_DEF_FOUND("BCE4013", "no.class.def.found")
>>>>>>> 6deb0a8b
    ;

    private String diagnosticId;
    private String messageKey;

    DiagnosticErrorCode(String diagnosticId, String messageKey) {
        this.diagnosticId = diagnosticId;
        this.messageKey = messageKey;
    }

    @Override
    public DiagnosticSeverity severity() {
        return DiagnosticSeverity.ERROR;
    }

    @Override
    public String diagnosticId() {
        return diagnosticId;
    }

    @Override
    public String messageKey() {
        return messageKey;
    }

    public boolean equals(DiagnosticCode code) {
        return this.messageKey.equals(code.messageKey());
    }
}<|MERGE_RESOLUTION|>--- conflicted
+++ resolved
@@ -743,12 +743,9 @@
             "invalid.usage.of.check.in.object.field.initializer.in.object.with.no.init.method"),
     INVALID_USAGE_OF_CHECK_IN_OBJECT_FIELD_INITIALIZER_WITH_INIT_METHOD_RETURN_TYPE_MISMATCH("BCE4012",
             "invalid.usage.of.check.in.object.field.initializer.with.init.method.return.type.mismatch"),
-<<<<<<< HEAD
-
-    INVALID_ASSIGNMENT_TO_NARROWED_VAR_IN_LOOP("BCE4013", "invalid.assignment.to.narrowed.var.in.loop")
-=======
-    NO_CLASS_DEF_FOUND("BCE4013", "no.class.def.found")
->>>>>>> 6deb0a8b
+    NO_CLASS_DEF_FOUND("BCE4013", "no.class.def.found"),
+
+    INVALID_ASSIGNMENT_TO_NARROWED_VAR_IN_LOOP("BCE4014", "invalid.assignment.to.narrowed.var.in.loop")
     ;
 
     private String diagnosticId;
