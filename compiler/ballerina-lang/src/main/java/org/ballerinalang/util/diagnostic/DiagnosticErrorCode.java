--- conflicted
+++ resolved
@@ -796,15 +796,12 @@
             "BCE4042", "worker.send.action.not.allowed.in.lock.statement"),
     WORKER_RECEIVE_ACTION_NOT_ALLOWED_IN_LOCK_STATEMENT(
             "BCE4043", "worker.receive.action.not.allowed.in.lock.statement"),
-<<<<<<< HEAD
-    INCOMPATIBLE_QUERY_CONSTRUCT_TYPE("BCE4044", "invalid.error.query.construct.type"),
-    INCOMPATIBLE_QUERY_CONSTRUCT_MAP_TYPE("BCE4045", "invalid.error.query.construct.map.type")
-=======
     EMPTY_REGEXP_STRING_DISALLOWED(
             "BCS4044", "empty.regexp.string.disallowed"),
     UNSUPPORTED_EMPTY_CHARACTER_CLASS(
-            "BCS4045", "unsupported.empty.character.class")
->>>>>>> 2e2a8e9d
+            "BCS4045", "unsupported.empty.character.class"),
+    INCOMPATIBLE_QUERY_CONSTRUCT_TYPE("BCE4046", "invalid.error.query.construct.type"),
+    INCOMPATIBLE_QUERY_CONSTRUCT_MAP_TYPE("BCE4047", "invalid.error.query.construct.map.type")
     ;
 
     private String diagnosticId;
