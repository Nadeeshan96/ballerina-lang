--- conflicted
+++ resolved
@@ -797,11 +797,8 @@
             "BCE4042", "worker.send.action.not.allowed.in.lock.statement"),
     WORKER_RECEIVE_ACTION_NOT_ALLOWED_IN_LOCK_STATEMENT(
             "BCE4043", "worker.receive.action.not.allowed.in.lock.statement"),
-<<<<<<< HEAD
-    EMPTY_REGEXP_STRING_DISALLOWED(
-            "BCS4044", "empty.regexp.string.disallowed"),
-    UNSUPPORTED_EMPTY_CHARACTER_CLASS(
-            "BCS4045", "unsupported.empty.character.class"),
+    EMPTY_REGEXP_STRING_DISALLOWED("BCE4044", "empty.regexp.string.disallowed"),
+    UNSUPPORTED_EMPTY_CHARACTER_CLASS("BCE4045", "unsupported.empty.character.class"),
     USER_DEFINED_FUNCTIONS_ARE_DISALLOWED_WITH_AGGREGATED_VARIABLES(
             "BCS4046", "user.defined.functions.not.allowed.with.aggregated.variables"),
     SEQUENCE_VARIABLE_CAN_BE_USED_IN_SINGLE_ELEMENT_LIST_CTR_OR_FUNC_INVOCATION(
@@ -811,10 +808,6 @@
     QUERY_CONSTRUCT_TYPES_CANNOT_BE_USED_WITH_COLLECT("BCS4049", "query.construct.types.cannot.be.used.with.collect"),
     VARIABLE_IS_SEQUENCED_MORE_THAN_ONCE("BCS4050", "variable.is.sequenced.more.than.once"),
     INVALID_GROUPING_KEY_TYPE("BCS4051", "invalid.grouping.key.type")
-=======
-    EMPTY_REGEXP_STRING_DISALLOWED("BCE4044", "empty.regexp.string.disallowed"),
-    UNSUPPORTED_EMPTY_CHARACTER_CLASS("BCE4045", "unsupported.empty.character.class")
->>>>>>> d85f96e4
     ;
 
     private String diagnosticId;
