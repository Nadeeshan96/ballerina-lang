--- conflicted
+++ resolved
@@ -778,7 +778,6 @@
     UNSUPPORTED_RESOURCE_ACCESS_REST_SEGMENT_TYPE("BCE4032", "unsupported.resource.access.rest.segment.type"),
     INVALID_RESOURCE_METHOD_RETURN_TYPE("BCE4033", "invalid.resource.method.return.type"),
     OUT_OF_RANGE("BCE4034", "numeric.literal.out.of.range"),
-<<<<<<< HEAD
 
     INVALID_USAGE_OF_THE_CLIENT_KEYWORD_AS_UNQUOTED_IDENTIFIER(
             "BCE4035", "invalid.usage.of.the.client.keyword.as.an.unquoted.identifier"),
@@ -791,11 +790,10 @@
             "BCE4040", "module.generated.for.client.decl.must.have.a.client.object.type"),
     MODULE_GENERATED_FOR_CLIENT_DECL_CANNOT_HAVE_MUTABLE_STATE(
             "BCE4041", "module.generated.for.client.decl.cannot.have.mutable.state")
-=======
+    OUT_OF_RANGE("BCE4034", "numeric.literal.out.of.range"),
     INVALID_START_CHAR_CODE_IN_RANGE("BCE4035", "invalid.start.char.code.in.range"),
     INVALID_QUANTIFIER_MINIMUM("BCE4036", "invalid.quantifier.minimum"),
     DUPLICATE_FLAGS("BCE4037", "duplicate.flags"),
->>>>>>> 91233993
     ;
 
     private String diagnosticId;
