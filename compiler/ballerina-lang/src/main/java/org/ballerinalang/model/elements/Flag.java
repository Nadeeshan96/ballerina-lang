--- conflicted
+++ resolved
@@ -136,13 +136,9 @@
     /**
      * Indicates flagged node is a class.
      */
-<<<<<<< HEAD
-    CLASS
-=======
     CLASS,
     /**
      * Indicates flagged node is configurable.
      */
     CONFIGURABLE
->>>>>>> dfa1fba9
 }