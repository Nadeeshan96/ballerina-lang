--- conflicted
+++ resolved
@@ -115,11 +115,8 @@
     HAVING,
     SELECT_CLAUSE,
     WHERE,
-<<<<<<< HEAD
+    FUNCTION_CLAUSE,
     SET_ASSIGNMENT_CLAUSE,
     SET,
     STREAM_ACTION,
-=======
-    FUNCTION_CLAUSE,
->>>>>>> 10a74eaa
 }