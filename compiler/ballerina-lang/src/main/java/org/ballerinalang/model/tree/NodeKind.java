--- conflicted
+++ resolved
@@ -108,9 +108,6 @@
 
     /* Clauses */
     ORDER_BY,
-<<<<<<< HEAD
-    GROUP_BY
-=======
-    HAVING,
->>>>>>> 61b7c2e0
+    GROUP_BY,
+    HAVING
 }