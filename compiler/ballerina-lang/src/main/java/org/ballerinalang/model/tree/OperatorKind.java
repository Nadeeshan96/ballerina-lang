--- conflicted
+++ resolved
@@ -41,12 +41,9 @@
     NOT("!"),
     LENGTHOF("lengthof"),
     TYPEOF("typeof"),
-<<<<<<< HEAD
+    UNTAINT("untaint"),
     INCREMENT("++"),
     DECREMENT("--");
-=======
-    UNTAINT("untaint");
->>>>>>> 43ba953b
 
     private final String opValue;
 
