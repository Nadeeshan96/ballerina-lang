/*
 * Copyright (c) 2020, WSO2 Inc. (http://www.wso2.org) All Rights Reserved.
 *
 * WSO2 Inc. licenses this file to you under the Apache License,
 * Version 2.0 (the "License"); you may not use this file except
 * in compliance with the License.
 * You may obtain a copy of the License at
 *
 *   http://www.apache.org/licenses/LICENSE-2.0
 *
 * Unless required by applicable law or agreed to in writing,
 * software distributed under the License is distributed on an
 * "AS IS" BASIS, WITHOUT WARRANTIES OR CONDITIONS OF ANY
 * KIND, either express or implied.  See the License for the
 * specific language governing permissions and limitations
 * under the License.
 */
package io.ballerina.compiler.api.impl;

import io.ballerina.compiler.api.SemanticModel;
import io.ballerina.compiler.api.impl.symbols.AbstractTypeSymbol;
import io.ballerina.compiler.api.impl.symbols.BallerinaSymbol;
import io.ballerina.compiler.api.impl.symbols.TypesFactory;
import io.ballerina.compiler.api.symbols.DiagnosticState;
import io.ballerina.compiler.api.symbols.Symbol;
import io.ballerina.compiler.api.symbols.TypeSymbol;
import io.ballerina.compiler.syntax.tree.Node;
import io.ballerina.projects.Document;
import io.ballerina.tools.diagnostics.Diagnostic;
import io.ballerina.tools.diagnostics.Location;
import io.ballerina.tools.text.LinePosition;
import io.ballerina.tools.text.LineRange;
import org.ballerinalang.model.elements.Flag;
import org.ballerinalang.model.symbols.SymbolKind;
import org.wso2.ballerinalang.compiler.diagnostic.BLangDiagnosticLocation;
import org.wso2.ballerinalang.compiler.semantics.analyzer.SymbolResolver;
import org.wso2.ballerinalang.compiler.semantics.model.Scope;
import org.wso2.ballerinalang.compiler.semantics.model.SymbolEnv;
import org.wso2.ballerinalang.compiler.semantics.model.SymbolTable;
import org.wso2.ballerinalang.compiler.semantics.model.symbols.BPackageSymbol;
import org.wso2.ballerinalang.compiler.semantics.model.symbols.BSymbol;
import org.wso2.ballerinalang.compiler.semantics.model.symbols.BTypeDefinitionSymbol;
import org.wso2.ballerinalang.compiler.semantics.model.symbols.BTypeSymbol;
import org.wso2.ballerinalang.compiler.semantics.model.symbols.BVarSymbol;
import org.wso2.ballerinalang.compiler.semantics.model.symbols.Symbols;
import org.wso2.ballerinalang.compiler.semantics.model.types.BFiniteType;
import org.wso2.ballerinalang.compiler.tree.BLangClassDefinition;
import org.wso2.ballerinalang.compiler.tree.BLangCompilationUnit;
import org.wso2.ballerinalang.compiler.tree.BLangFunction;
import org.wso2.ballerinalang.compiler.tree.BLangNode;
import org.wso2.ballerinalang.compiler.tree.BLangPackage;
import org.wso2.ballerinalang.compiler.tree.BLangTestablePackage;
import org.wso2.ballerinalang.compiler.tree.expressions.BLangArrowFunction;
import org.wso2.ballerinalang.compiler.tree.expressions.BLangExpression;
import org.wso2.ballerinalang.compiler.util.CompilerContext;
import org.wso2.ballerinalang.compiler.util.Name;
import org.wso2.ballerinalang.compiler.util.TypeTags;
import org.wso2.ballerinalang.util.Flags;

import java.util.ArrayList;
import java.util.Arrays;
import java.util.Collections;
import java.util.HashSet;
import java.util.List;
import java.util.Map;
import java.util.Optional;
import java.util.Set;
import java.util.stream.Stream;

import static io.ballerina.compiler.api.symbols.SymbolKind.TYPE;
import static org.ballerinalang.model.symbols.SymbolOrigin.COMPILED_SOURCE;
import static org.ballerinalang.model.symbols.SymbolOrigin.SOURCE;
import static org.ballerinalang.model.tree.SourceKind.REGULAR_SOURCE;
import static org.wso2.ballerinalang.compiler.semantics.model.symbols.SymTag.ANNOTATION;
import static org.wso2.ballerinalang.compiler.semantics.model.symbols.SymTag.PACKAGE;

/**
 * Semantic model representation of a given syntax tree.
 *
 * @since 2.0.0
 */
public class BallerinaSemanticModel implements SemanticModel {

    private final BLangPackage bLangPackage;
    private final CompilerContext compilerContext;
    private final SymbolFactory symbolFactory;
    private final TypesFactory typesFactory;
    private final SymbolTable symbolTable;

    public BallerinaSemanticModel(BLangPackage bLangPackage, CompilerContext context) {
        this.compilerContext = context;
        this.bLangPackage = bLangPackage;
        this.symbolFactory = SymbolFactory.getInstance(context);
        this.typesFactory = TypesFactory.getInstance(context);
        this.symbolTable = SymbolTable.getInstance(context);
    }

    /**
     * {@inheritDoc}
     */
    @Override
    public List<Symbol> visibleSymbols(Document srcFile, LinePosition linePosition) {
        return visibleSymbols(srcFile, linePosition, DiagnosticState.VALID, DiagnosticState.UNKNOWN_TYPE);
    }

    @Override
    public List<Symbol> visibleSymbols(Document sourceFile, LinePosition position, DiagnosticState... states) {
        BLangCompilationUnit compilationUnit = getCompilationUnit(sourceFile);
        BPackageSymbol moduleSymbol = getModuleSymbol(compilationUnit);
        SymbolTable symbolTable = SymbolTable.getInstance(this.compilerContext);
        SymbolEnv pkgEnv = symbolTable.pkgEnvMap.get(moduleSymbol);
        EnvironmentResolver envResolver = new EnvironmentResolver(pkgEnv);

        SymbolResolver symbolResolver = SymbolResolver.getInstance(this.compilerContext);
        Map<Name, List<Scope.ScopeEntry>> scopeSymbols =
                symbolResolver.getAllVisibleInScopeSymbols(envResolver.lookUp(compilationUnit, position));

        Location cursorPos = new BLangDiagnosticLocation(compilationUnit.name,
                                                         position.line(), position.line(),
                                                         position.offset(), position.offset());

        Set<DiagnosticState> statesSet = new HashSet<>(Arrays.asList(states));
        Set<Symbol> compiledSymbols = new HashSet<>();
        for (Map.Entry<Name, List<Scope.ScopeEntry>> entry : scopeSymbols.entrySet()) {
            Name name = entry.getKey();
            List<Scope.ScopeEntry> scopeEntries = entry.getValue();

            for (Scope.ScopeEntry scopeEntry : scopeEntries) {
                addToCompiledSymbols(compiledSymbols, scopeEntry, cursorPos, name, statesSet);
            }
        }

        return new ArrayList<>(compiledSymbols);
    }

    /**
     * {@inheritDoc}
     */
    @Override
    public Optional<Symbol> symbol(Document sourceDocument, LinePosition position) {
        BLangCompilationUnit compilationUnit = getCompilationUnit(sourceDocument);
        return lookupSymbol(compilationUnit, position);
    }

    @Override
    public Optional<Symbol> symbol(Node node) {
        Optional<Location> nodeIdentifierLocation = node.apply(new SyntaxNodeToLocationMapper());

        if (nodeIdentifierLocation.isEmpty()) {
            return Optional.empty();
        }

        BLangCompilationUnit compilationUnit = getCompilationUnit(nodeIdentifierLocation.get().lineRange().filePath());
        return lookupSymbol(compilationUnit, nodeIdentifierLocation.get().lineRange().startLine());
    }

    /**
     * {@inheritDoc}
     */
    @Override
    public List<Symbol> moduleSymbols() {
        List<Symbol> compiledSymbols = new ArrayList<>();

        for (Map.Entry<Name, Scope.ScopeEntry> e : bLangPackage.symbol.scope.entries.entrySet()) {
            Scope.ScopeEntry value = e.getValue();

            BSymbol symbol = value.symbol;
            if (symbol.origin == SOURCE) {
                compiledSymbols.add(symbolFactory.getBCompiledSymbol(symbol, symbol.getOriginalName().getValue()));
            }
        }

        return compiledSymbols;
    }

    /**
     * {@inheritDoc}
     */
    @Override
    public List<Location> references(Symbol symbol) {
        return references(symbol, true);
    }

    /**
     * {@inheritDoc}
     */
    @Override
    public List<Location> references(Document sourceDocument, LinePosition position) {
        BSymbol symbolAtCursor = findSymbolAtCursorPosition(sourceDocument, position);
        if (symbolAtCursor == null) {
            return Collections.emptyList();
        }
        Location symbolLocation = symbolAtCursor.getPosition();
        BLangNode node = new NodeFinder(false).lookupEnclosingContainer(this.bLangPackage, symbolLocation.lineRange());
        return getReferences(symbolAtCursor, node, true);
    }

    @Override
    public List<Location> references(Symbol symbol, boolean withDefinition) {
        BSymbol symbolAtCursor = getInternalSymbol(symbol);
        Optional<Location> symbolLocation = symbol.getLocation();
        if (symbolLocation.isEmpty()) {
            return Collections.emptyList();
        }
        BLangNode node = new NodeFinder(false)
                .lookupEnclosingContainer(this.bLangPackage, symbolLocation.get().lineRange());

        return getReferences(symbolAtCursor, node, withDefinition);
    }

    @Override
    public List<Location> references(Document sourceDocument, LinePosition position, boolean withDefinition) {
        BSymbol symbolAtCursor = findSymbolAtCursorPosition(sourceDocument, position);
        if (symbolAtCursor == null) {
            return Collections.emptyList();
        }
        Location symbolLocation = symbolAtCursor.getPosition();
        BLangNode node = new NodeFinder(false)
                .lookupEnclosingContainer(this.bLangPackage, symbolLocation.lineRange());

        return getReferences(symbolAtCursor, node, withDefinition);
    }

    @Override
    public List<Location> references(Symbol symbol, Document targetDocument, boolean withDefinition) {
        BSymbol symbolAtCursor = getInternalSymbol(symbol);
        Optional<Location> symbolLocation = symbol.getLocation();
        if (symbolLocation.isEmpty()) {
            return Collections.emptyList();
        }
        BLangNode node = new NodeFinder(false)
                .lookupEnclosingContainer(getCompilationUnit(targetDocument), symbolLocation.get().lineRange());

        return getReferences(symbolAtCursor, node, withDefinition);
    }

    @Override
    public List<Location> references(Document sourceDocument,
                                     Document targetDocument,
                                     LinePosition position,
                                     boolean withDefinition) {

        BSymbol symbolAtCursor = findSymbolAtCursorPosition(sourceDocument, position);
        if (symbolAtCursor == null) {
            return Collections.emptyList();
        }
        Location symbolLocation = symbolAtCursor.getPosition();
        BLangNode node = new NodeFinder(false)
                .lookupEnclosingContainer(getCompilationUnit(targetDocument), symbolLocation.lineRange());

        return getReferences(symbolAtCursor, node, withDefinition);
    }

    private BSymbol findSymbolAtCursorPosition(Document sourceDocument, LinePosition linePosition) {
        BLangCompilationUnit sourceCompilationUnit = getCompilationUnit(sourceDocument);
        SymbolFinder symbolFinder = new SymbolFinder();
        return symbolFinder.lookup(sourceCompilationUnit, linePosition);
    }

    private List<Location> getReferences(BSymbol symbol, BLangNode node, boolean withDefinition) {
        ReferenceFinder refFinder = new ReferenceFinder(withDefinition);
        return refFinder.findReferences(node, symbol);
    }

    /**
     * {@inheritDoc}
     */
    @Override
    public Optional<TypeSymbol> type(LineRange range) {
        BLangCompilationUnit compilationUnit = getCompilationUnit(range.filePath());
        NodeFinder nodeFinder = new NodeFinder(true);
        BLangNode node = nodeFinder.lookup(compilationUnit, range);

        if (node == null) {
            return Optional.empty();
        }

        return Optional.ofNullable(typesFactory.getTypeDescriptor(node.getBType()));
    }

    @Override
    public Optional<TypeSymbol> typeOf(LineRange range) {
        BLangCompilationUnit compilationUnit = getCompilationUnit(range.filePath());
        NodeFinder nodeFinder = new NodeFinder(false);
        BLangNode node = nodeFinder.lookup(compilationUnit, range);

        if (!(node instanceof BLangExpression) && !isObjectConstructorExpr(node) && !isAnonFunctionExpr(node)) {
            return Optional.empty();
        }

        return Optional.ofNullable(typesFactory.getTypeDescriptor(node.getDeterminedType()));
    }

    /**
     * {@inheritDoc}
     */
    @Override
    public Optional<TypeSymbol> type(Node node) {
        Optional<Location> nodeIdentifierLocation = node.apply(new SyntaxNodeToLocationMapper());

        if (nodeIdentifierLocation.isEmpty()) {
            return Optional.empty();
        }

        return type(node.location().lineRange());
    }

    @Override
    public Optional<TypeSymbol> typeOf(Node node) {
        Optional<Location> nodeIdentifierLocation = node.apply(new SyntaxNodeToLocationMapper());

        if (nodeIdentifierLocation.isEmpty()) {
            return Optional.empty();
        }

        return typeOf(node.location().lineRange());
    }

    /**
     * {@inheritDoc}
     */
    @Override
    public List<Diagnostic> diagnostics(LineRange range) {
        List<Diagnostic> allDiagnostics = this.bLangPackage.getDiagnostics();
        List<Diagnostic> filteredDiagnostics = new ArrayList<>();

        for (Diagnostic diagnostic : allDiagnostics) {
            LineRange lineRange = diagnostic.location().lineRange();

            if (lineRange.filePath().equals(range.filePath()) && withinRange(lineRange, range)) {
                filteredDiagnostics.add(diagnostic);
            }
        }

        return filteredDiagnostics;
    }

    /**
     * {@inheritDoc}
     */
    @Override
    public List<Diagnostic> diagnostics() {
        return this.bLangPackage.getDiagnostics();
    }

    // Private helper methods for the public APIs above.

    private Optional<Symbol> lookupSymbol(BLangCompilationUnit compilationUnit, LinePosition position) {
        SymbolFinder symbolFinder = new SymbolFinder();
        BSymbol symbolAtCursor = symbolFinder.lookup(compilationUnit, position);

        if (symbolAtCursor == null || symbolAtCursor == symbolTable.notFoundSymbol) {
            return Optional.empty();
        }

        if (isTypeSymbol(symbolAtCursor) &&
                ((isInlineSingletonType((BTypeSymbol) symbolAtCursor))
                        || isCursorPosAtDefinition(compilationUnit, symbolAtCursor, position))) {
            return Optional.ofNullable(
                    typesFactory.getTypeDescriptor(symbolAtCursor.type, symbolAtCursor));
        }

        return Optional.ofNullable(symbolFactory.getBCompiledSymbol(symbolAtCursor,
                                                                    symbolAtCursor.getOriginalName().getValue()));
    }

    private boolean hasCursorPosPassedSymbolPos(BSymbol symbol, Location cursorPos) {
        if (symbol.origin != SOURCE) {
            return false;
        }

        if (symbol.owner.getKind() == SymbolKind.PACKAGE || Symbols.isFlagOn(symbol.flags, Flags.WORKER)) {
            return true;
        }

        if (!bLangPackage.packageID.equals(symbol.pkgID)) {
            return false;
        }

        // These checks whether the cursor position has passed the symbol position or not
        LinePosition cursorPosStartLine = cursorPos.lineRange().startLine();
        LinePosition symbolStartLine = symbol.pos.lineRange().startLine();

        if (cursorPosStartLine.line() < symbolStartLine.line()) {
            return false;
        }

        if (cursorPosStartLine.line() > symbolStartLine.line()) {
            return true;
        }

        return cursorPosStartLine.offset() > symbolStartLine.offset();
    }

    private boolean isImportedSymbol(BSymbol symbol) {
        return symbol.origin == COMPILED_SOURCE &&
                (Symbols.isFlagOn(symbol.flags, Flags.PUBLIC) || symbol.getKind() == SymbolKind.PACKAGE);
    }

    private BLangCompilationUnit getCompilationUnit(Document srcFile) {
        return getCompilationUnit(srcFile.name());
    }

    private BLangCompilationUnit getCompilationUnit(String srcFile) {
        List<BLangCompilationUnit> testSrcs = new ArrayList<>();
        for (BLangTestablePackage pkg : bLangPackage.testablePkgs) {
            testSrcs.addAll(pkg.compUnits);
        }

        Stream<BLangCompilationUnit> units = Stream.concat(bLangPackage.compUnits.stream(), testSrcs.stream());
        return units
                .filter(unit -> unit.name.equals(srcFile))
                .findFirst()
                .get();
    }

<<<<<<< HEAD
    private boolean isTypeSymbol(BSymbol tSymbol) {
        BSymbol symbol = tSymbol;
        if (symbol instanceof BTypeDefinitionSymbol) {
            symbol = symbol.type.tsymbol;
        }
=======
    private boolean isCursorPosAtDefinition(BLangCompilationUnit compilationUnit, BSymbol symbolAtCursor,
                                            LinePosition cursorPos) {
        return !(compilationUnit.getPackageID().equals(symbolAtCursor.pkgID)
                && compilationUnit.getName().equals(symbolAtCursor.pos.lineRange().filePath())
                && PositionUtil.withinBlock(cursorPos, symbolAtCursor.pos));
    }


    private boolean isInlineSingletonType(BTypeSymbol symbol) {
        // !symbol.isLabel is checked to exclude type defs
        return symbol.type.tag == TypeTags.FINITE && !symbol.isLabel
                && ((BFiniteType) symbol.type).getValueSpace().size() == 1;
    }

    private boolean isTypeSymbol(BSymbol symbol) {
>>>>>>> dd7aa7c2
        return symbol instanceof BTypeSymbol && !Symbols.isTagOn(symbol, PACKAGE)
                && !Symbols.isTagOn(symbol, ANNOTATION);
    }

    private BSymbol getInternalSymbol(Symbol symbol) {
        if (symbol.kind() == TYPE) {
            return ((AbstractTypeSymbol) symbol).getBType().tsymbol;
        }

        return ((BallerinaSymbol) symbol).getInternalSymbol();
    }

    private BPackageSymbol getModuleSymbol(BLangCompilationUnit compilationUnit) {
        return compilationUnit.getSourceKind() == REGULAR_SOURCE ? bLangPackage.symbol :
                bLangPackage.getTestablePkg().symbol;
    }

    private boolean withinRange(LineRange range, LineRange specifiedRange) {
        int startLine = range.startLine().line();
        int startOffset = range.startLine().offset();

        int specifiedStartLine = specifiedRange.startLine().line();
        int specifiedEndLine = specifiedRange.endLine().line();
        int specifiedStartOffset = specifiedRange.startLine().offset();
        int specifiedEndOffset = specifiedRange.endLine().offset();

        return startLine >= specifiedStartLine && startLine <= specifiedEndLine &&
                startOffset >= specifiedStartOffset && startOffset <= specifiedEndOffset;
    }

    private void addToCompiledSymbols(Set<Symbol> compiledSymbols, Scope.ScopeEntry scopeEntry, Location cursorPos,
                                      Name name, Set<DiagnosticState> states) {
        if (scopeEntry == null || scopeEntry.symbol == null || isFilteredVarSymbol(scopeEntry.symbol, states)) {
            return;
        }

        BSymbol symbol = scopeEntry.symbol;
        if ((hasCursorPosPassedSymbolPos(symbol, cursorPos) || isImportedSymbol(symbol))
                && !isServiceDeclSymbol(symbol)) {
            Symbol compiledSymbol;
            // TODO: Fix #31808 and remove this if-check
            if (symbol.getKind() == SymbolKind.PACKAGE) {
                compiledSymbol = symbolFactory.getBCompiledSymbol(symbol, name.getValue());
            } else {
                compiledSymbol = symbolFactory.getBCompiledSymbol(symbol, symbol.getOriginalName().getValue());
            }
            if (compiledSymbol == null || compiledSymbols.contains(compiledSymbol)) {
                return;
            }
            compiledSymbols.add(compiledSymbol);
        }
        addToCompiledSymbols(compiledSymbols, scopeEntry.next, cursorPos, name, states);
    }

    private boolean isServiceDeclSymbol(BSymbol symbol) {
        return symbol.kind == SymbolKind.SERVICE;
    }

    private boolean isFilteredVarSymbol(BSymbol symbol, Set<DiagnosticState> states) {
        return symbol instanceof BVarSymbol && !states.contains(((BVarSymbol) symbol).state);
    }

    private boolean isObjectConstructorExpr(BLangNode node) {
        return node instanceof BLangClassDefinition && ((BLangClassDefinition) node).flagSet.contains(Flag.OBJECT_CTOR);
    }

    private boolean isAnonFunctionExpr(BLangNode node) {
        return (node instanceof BLangFunction && ((BLangFunction) node).flagSet.contains(Flag.LAMBDA))
                || node instanceof BLangArrowFunction;
    }
}<|MERGE_RESOLUTION|>--- conflicted
+++ resolved
@@ -44,6 +44,7 @@
 import org.wso2.ballerinalang.compiler.semantics.model.symbols.BVarSymbol;
 import org.wso2.ballerinalang.compiler.semantics.model.symbols.Symbols;
 import org.wso2.ballerinalang.compiler.semantics.model.types.BFiniteType;
+import org.wso2.ballerinalang.compiler.semantics.model.types.BFiniteType;
 import org.wso2.ballerinalang.compiler.tree.BLangClassDefinition;
 import org.wso2.ballerinalang.compiler.tree.BLangCompilationUnit;
 import org.wso2.ballerinalang.compiler.tree.BLangFunction;
@@ -55,6 +56,7 @@
 import org.wso2.ballerinalang.compiler.util.CompilerContext;
 import org.wso2.ballerinalang.compiler.util.Name;
 import org.wso2.ballerinalang.compiler.util.TypeTags;
+import org.wso2.ballerinalang.compiler.util.TypeTags;
 import org.wso2.ballerinalang.util.Flags;
 
 import java.util.ArrayList;
@@ -414,13 +416,6 @@
                 .get();
     }
 
-<<<<<<< HEAD
-    private boolean isTypeSymbol(BSymbol tSymbol) {
-        BSymbol symbol = tSymbol;
-        if (symbol instanceof BTypeDefinitionSymbol) {
-            symbol = symbol.type.tsymbol;
-        }
-=======
     private boolean isCursorPosAtDefinition(BLangCompilationUnit compilationUnit, BSymbol symbolAtCursor,
                                             LinePosition cursorPos) {
         return !(compilationUnit.getPackageID().equals(symbolAtCursor.pkgID)
@@ -435,8 +430,11 @@
                 && ((BFiniteType) symbol.type).getValueSpace().size() == 1;
     }
 
-    private boolean isTypeSymbol(BSymbol symbol) {
->>>>>>> dd7aa7c2
+    private boolean isTypeSymbol(BSymbol tSymbol) {
+        BSymbol symbol = tSymbol;
+        if (symbol instanceof BTypeDefinitionSymbol) {
+            symbol = symbol.type.tsymbol;
+        }
         return symbol instanceof BTypeSymbol && !Symbols.isTagOn(symbol, PACKAGE)
                 && !Symbols.isTagOn(symbol, ANNOTATION);
     }
