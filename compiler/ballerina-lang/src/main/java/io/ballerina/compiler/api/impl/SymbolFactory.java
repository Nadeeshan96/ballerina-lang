--- conflicted
+++ resolved
@@ -364,14 +364,10 @@
     }
 
     private boolean isReadonlyIntersectionArrayType(BType type) {
-<<<<<<< HEAD
         type = Types.getReferredType(type, false);
-        if (type.tag == TypeTags.INTERSECTION && type.tsymbol.getOrigin() == SymbolOrigin.VIRTUAL &&
+        if (type.tag == TypeTags.INTERSECTION 
+                && type.tsymbol != null && type.tsymbol.getOrigin() == SymbolOrigin.VIRTUAL &&
                 (type.flags & Flags.READONLY) ==  Flags.READONLY) {
-=======
-        if (type.tag == TypeTags.INTERSECTION 
-                && type.tsymbol != null && type.tsymbol.getOrigin() == SymbolOrigin.VIRTUAL) {
->>>>>>> dea2287c
             return true;
         }
         if (type.tag == TypeTags.ARRAY) {
