
/*
 * Copyright (c) 2020, WSO2 Inc. (http://www.wso2.org) All Rights Reserved.
 *
 * WSO2 Inc. licenses this file to you under the Apache License,
 * Version 2.0 (the "License"); you may not use this file except
 * in compliance with the License.
 * You may obtain a copy of the License at
 *
 *   http://www.apache.org/licenses/LICENSE-2.0
 *
 * Unless required by applicable law or agreed to in writing,
 * software distributed under the License is distributed on an
 * "AS IS" BASIS, WITHOUT WARRANTIES OR CONDITIONS OF ANY
 * KIND, either express or implied.  See the License for the
 * specific language governing permissions and limitations
 * under the License.
 */
package io.ballerina.compiler.api.impl;

import io.ballerina.compiler.api.impl.symbols.BallerinaAbsResourcePathAttachPoint;
import io.ballerina.compiler.api.impl.symbols.BallerinaAnnotationSymbol;
import io.ballerina.compiler.api.impl.symbols.BallerinaClassFieldSymbol;
import io.ballerina.compiler.api.impl.symbols.BallerinaClassSymbol;
import io.ballerina.compiler.api.impl.symbols.BallerinaClientDeclSymbol;
import io.ballerina.compiler.api.impl.symbols.BallerinaConstantSymbol;
import io.ballerina.compiler.api.impl.symbols.BallerinaEnumSymbol;
import io.ballerina.compiler.api.impl.symbols.BallerinaFunctionSymbol;
import io.ballerina.compiler.api.impl.symbols.BallerinaLiteralAttachPoint;
import io.ballerina.compiler.api.impl.symbols.BallerinaMethodSymbol;
import io.ballerina.compiler.api.impl.symbols.BallerinaModule;
import io.ballerina.compiler.api.impl.symbols.BallerinaObjectFieldSymbol;
import io.ballerina.compiler.api.impl.symbols.BallerinaParameterSymbol;
import io.ballerina.compiler.api.impl.symbols.BallerinaPathParameterSymbol;
import io.ballerina.compiler.api.impl.symbols.BallerinaRecordFieldSymbol;
import io.ballerina.compiler.api.impl.symbols.BallerinaResourceMethodSymbol;
import io.ballerina.compiler.api.impl.symbols.BallerinaServiceDeclarationSymbol;
import io.ballerina.compiler.api.impl.symbols.BallerinaTypeDefinitionSymbol;
import io.ballerina.compiler.api.impl.symbols.BallerinaVariableSymbol;
import io.ballerina.compiler.api.impl.symbols.BallerinaWorkerSymbol;
import io.ballerina.compiler.api.impl.symbols.BallerinaXMLNSSymbol;
import io.ballerina.compiler.api.impl.symbols.TypesFactory;
import io.ballerina.compiler.api.symbols.AnnotationSymbol;
import io.ballerina.compiler.api.symbols.ConstantSymbol;
import io.ballerina.compiler.api.symbols.FunctionTypeSymbol;
import io.ballerina.compiler.api.symbols.ObjectTypeSymbol;
import io.ballerina.compiler.api.symbols.ParameterKind;
import io.ballerina.compiler.api.symbols.ParameterSymbol;
import io.ballerina.compiler.api.symbols.PathParameterSymbol;
import io.ballerina.compiler.api.symbols.Qualifier;
import io.ballerina.compiler.api.symbols.Symbol;
import io.ballerina.compiler.api.symbols.TypeDescKind;
import io.ballerina.compiler.api.symbols.TypeReferenceTypeSymbol;
import io.ballerina.compiler.api.symbols.TypeSymbol;
import io.ballerina.compiler.api.symbols.resourcepath.util.PathSegment;
import org.ballerinalang.model.elements.PackageID;
import org.ballerinalang.model.symbols.AnnotationAttachmentSymbol;
import org.ballerinalang.model.symbols.SymbolKind;
import org.ballerinalang.model.symbols.SymbolOrigin;
import org.wso2.ballerinalang.compiler.semantics.analyzer.SymbolResolver;
import org.wso2.ballerinalang.compiler.semantics.analyzer.Types;
import org.wso2.ballerinalang.compiler.semantics.model.SymbolEnv;
import org.wso2.ballerinalang.compiler.semantics.model.SymbolTable;
import org.wso2.ballerinalang.compiler.semantics.model.symbols.BAnnotationAttachmentSymbol;
import org.wso2.ballerinalang.compiler.semantics.model.symbols.BAnnotationSymbol;
import org.wso2.ballerinalang.compiler.semantics.model.symbols.BAttachedFunction;
import org.wso2.ballerinalang.compiler.semantics.model.symbols.BClassSymbol;
import org.wso2.ballerinalang.compiler.semantics.model.symbols.BClientDeclarationSymbol;
import org.wso2.ballerinalang.compiler.semantics.model.symbols.BConstantSymbol;
import org.wso2.ballerinalang.compiler.semantics.model.symbols.BEnumSymbol;
import org.wso2.ballerinalang.compiler.semantics.model.symbols.BInvokableSymbol;
import org.wso2.ballerinalang.compiler.semantics.model.symbols.BObjectTypeSymbol;
import org.wso2.ballerinalang.compiler.semantics.model.symbols.BPackageSymbol;
import org.wso2.ballerinalang.compiler.semantics.model.symbols.BRecordTypeSymbol;
import org.wso2.ballerinalang.compiler.semantics.model.symbols.BResourceFunction;
import org.wso2.ballerinalang.compiler.semantics.model.symbols.BServiceSymbol;
import org.wso2.ballerinalang.compiler.semantics.model.symbols.BSymbol;
import org.wso2.ballerinalang.compiler.semantics.model.symbols.BTypeDefinitionSymbol;
import org.wso2.ballerinalang.compiler.semantics.model.symbols.BTypeSymbol;
import org.wso2.ballerinalang.compiler.semantics.model.symbols.BVarSymbol;
import org.wso2.ballerinalang.compiler.semantics.model.symbols.BWorkerSymbol;
import org.wso2.ballerinalang.compiler.semantics.model.symbols.BXMLNSSymbol;
import org.wso2.ballerinalang.compiler.semantics.model.symbols.SymTag;
import org.wso2.ballerinalang.compiler.semantics.model.symbols.Symbols;
import org.wso2.ballerinalang.compiler.semantics.model.types.BArrayType;
import org.wso2.ballerinalang.compiler.semantics.model.types.BField;
import org.wso2.ballerinalang.compiler.semantics.model.types.BFutureType;
import org.wso2.ballerinalang.compiler.semantics.model.types.BStructureType;
import org.wso2.ballerinalang.compiler.semantics.model.types.BType;
import org.wso2.ballerinalang.compiler.util.CompilerContext;
import org.wso2.ballerinalang.compiler.util.Name;
import org.wso2.ballerinalang.compiler.util.TypeTags;
import org.wso2.ballerinalang.util.Flags;

import java.util.ArrayList;
import java.util.List;
import java.util.Map;

import static java.lang.String.format;

/**
 * Represents a set of factory methods to generate the {@link Symbol}s.
 *
 * @since 2.0.0
 */
public class SymbolFactory {

    private static final CompilerContext.Key<SymbolFactory> SYMBOL_FACTORY_KEY = new CompilerContext.Key<>();

    private final CompilerContext context;
    private final TypesFactory typesFactory;
    private final Types types;
    private final SymbolTable symTable;
    private final SymbolResolver symResolver;

    private SymbolFactory(CompilerContext context) {
        context.put(SYMBOL_FACTORY_KEY, this);
        this.context = context;
        this.typesFactory = TypesFactory.getInstance(context);
        this.types = Types.getInstance(context);
        this.symTable = SymbolTable.getInstance(context);
        this.symResolver = SymbolResolver.getInstance(context);
    }

    public static SymbolFactory getInstance(CompilerContext context) {
        SymbolFactory symbolFactory = context.get(SYMBOL_FACTORY_KEY);
        if (symbolFactory == null) {
            symbolFactory = new SymbolFactory(context);
        }

        return symbolFactory;
    }

    /**
     * Get the matching {@link Symbol} for a given {@link BSymbol}.
     *
     * @param symbol BSymbol to generated the BCompiled Symbol
     * @param name   symbol name
     * @return generated compiled symbol
     */
    public Symbol getBCompiledSymbol(BSymbol symbol, String name) {

        if (symbol == null) {
            throw new IllegalArgumentException("Symbol is 'null'");
        }

        if (symbol instanceof BVarSymbol) {
            if (symbol.kind == SymbolKind.FUNCTION && !isFunctionPointer(symbol)) {
                if (Symbols.isFlagOn(symbol.flags, Flags.ATTACHED)) {
                    if (Symbols.isFlagOn(symbol.flags, Flags.RESOURCE)) {
                        return createResourceMethodSymbol((BInvokableSymbol) symbol);
                    }
                    return createMethodSymbol((BInvokableSymbol) symbol, name);
                }
                return createFunctionSymbol((BInvokableSymbol) symbol, name);
            }
            if (symbol instanceof BConstantSymbol) {
                return createConstantSymbol((BConstantSymbol) symbol, name);
            }
            if (symbol.kind == SymbolKind.WORKER) {
                return createWorkerSymbol((BWorkerSymbol) symbol, name);
            }
            if (symbol.owner instanceof BRecordTypeSymbol) {
                return createRecordFieldSymbol((BVarSymbol) symbol);
            }
            if (symbol.owner instanceof BClassSymbol) {
                return createClassFieldSymbol((BVarSymbol) symbol);
            }
            if (symbol.owner instanceof BObjectTypeSymbol) {
                return createObjectFieldSymbol((BVarSymbol) symbol);
            }
            if (Symbols.isFlagOn(symbol.flags, Flags.REQUIRED_PARAM)) {
                return createBallerinaParameter((BVarSymbol) symbol, ParameterKind.REQUIRED);
            }
            if (Symbols.isFlagOn(symbol.flags, Flags.DEFAULTABLE_PARAM)) {
                return createBallerinaParameter((BVarSymbol) symbol, ParameterKind.DEFAULTABLE);
            }
            if (Symbols.isFlagOn(symbol.flags, Flags.INCLUDED)) {
                return createBallerinaParameter((BVarSymbol) symbol, ParameterKind.INCLUDED_RECORD);
            }
            if (Symbols.isFlagOn(symbol.flags, Flags.REST_PARAM)) {
                return createBallerinaParameter((BVarSymbol) symbol, ParameterKind.REST);
            }
            if (symbol.kind == SymbolKind.PATH_PARAMETER) {
                return createPathParamSymbol((BVarSymbol) symbol, PathSegment.Kind.PATH_PARAMETER);
            }
            if (symbol.kind == SymbolKind.PATH_REST_PARAMETER) {
                return createPathParamSymbol((BVarSymbol) symbol, PathSegment.Kind.PATH_REST_PARAMETER);
            }

            // If the symbol is a wildcard('_'), a variable symbol will not be created.
            if (((BVarSymbol) symbol).isWildcard) {
                return null;
            }

            // return the variable symbol
            return createVariableSymbol((BVarSymbol) symbol, name);
        }

        if (symbol instanceof BTypeSymbol) {
            if (symbol.kind == SymbolKind.ANNOTATION) {
                return createAnnotationSymbol((BAnnotationSymbol) symbol);
            }
            if (symbol instanceof BPackageSymbol) {
                return createModuleSymbol((BPackageSymbol) symbol, name);
            }
            if (symbol instanceof BClassSymbol) {
                return createClassSymbol((BClassSymbol) symbol, name);
            }
            if (symbol instanceof BEnumSymbol) {
                return createEnumSymbol((BEnumSymbol) symbol, name);
            }

            // For a type reference type symbol (SymTag.TYPE_REF)
            return createTypeDefinition(symbol, name);
        }

        if (symbol.kind == SymbolKind.TYPE_DEF) {
            // create the typeDefs
            return createTypeDefinition(symbol, name);
        }

        if (symbol.kind == SymbolKind.SERVICE) {
            return createServiceDeclSymbol((BServiceSymbol) symbol);
        }

        if (symbol.kind == SymbolKind.XMLNS) {
            return createXMLNamespaceSymbol((BXMLNSSymbol) symbol);
        }

        if (symbol.kind == SymbolKind.CLIENT_DECL) {
            return createClientDeclSymbol((BClientDeclarationSymbol) symbol);
        }

        throw new IllegalArgumentException("Unsupported symbol type: " + symbol.getClass().getName());
    }

    /**
     * Create Function Symbol.
     *
     * @param invokableSymbol {@link BInvokableSymbol} to convert
     * @param name            symbol name
     * @return {@link Symbol}     generated
     */
    public BallerinaFunctionSymbol createFunctionSymbol(BInvokableSymbol invokableSymbol, String name) {
        BallerinaFunctionSymbol.FunctionSymbolBuilder builder =
                new BallerinaFunctionSymbol.FunctionSymbolBuilder(name, invokableSymbol, this.context);
        boolean isResourceMethod = Symbols.isFlagOn(invokableSymbol.flags, Flags.RESOURCE);
        boolean isRemoteMethod = Symbols.isFlagOn(invokableSymbol.flags, Flags.REMOTE);

        if (Symbols.isFlagOn(invokableSymbol.flags, Flags.PUBLIC) && !(isResourceMethod || isRemoteMethod)) {
            builder.withQualifier(Qualifier.PUBLIC);
        }
        if (Symbols.isFlagOn(invokableSymbol.flags, Flags.PRIVATE)) {
            builder.withQualifier(Qualifier.PRIVATE);
        }
        if (Symbols.isFlagOn(invokableSymbol.flags, Flags.ISOLATED)) {
            builder.withQualifier(Qualifier.ISOLATED);
        }
        if (isRemoteMethod) {
            builder.withQualifier(Qualifier.REMOTE);
        }
        if (isResourceMethod) {
            builder.withQualifier(Qualifier.RESOURCE);
        }
        if (Symbols.isFlagOn(invokableSymbol.flags, Flags.TRANSACTIONAL)) {
            builder.withQualifier(Qualifier.TRANSACTIONAL);
        }

        for (AnnotationAttachmentSymbol annAttachment : invokableSymbol.getAnnotations()) {
            builder.withAnnotation(createAnnotationSymbol((BAnnotationAttachmentSymbol) annAttachment));
        }

        return builder.withTypeDescriptor((FunctionTypeSymbol) typesFactory
                .getTypeDescriptor(invokableSymbol.type, invokableSymbol.type.tsymbol, true))
                .build();
    }

    /**
     * Create Method Symbol.
     *
     * @param invokableSymbol {@link BInvokableSymbol} to convert
     * @param name            symbol name
     * @return {@link Symbol} generated
     */
    public BallerinaMethodSymbol createMethodSymbol(BInvokableSymbol invokableSymbol, String name) {
        TypeSymbol typeDescriptor = typesFactory.getTypeDescriptor(invokableSymbol.type);
        BallerinaFunctionSymbol functionSymbol = createFunctionSymbol(invokableSymbol, name);
        if (typeDescriptor.typeKind() == TypeDescKind.FUNCTION) {
            return new BallerinaMethodSymbol(functionSymbol, invokableSymbol, this.context);
        }

        throw new AssertionError("Invalid type descriptor found");
    }

    /**
     * Given a symbol for a resource method, returns a public resource method symbol instance.
     *
     * @param invokableSymbol The internal symbol for the method
     * @return The generated public symbol for the method
     */
    public BallerinaResourceMethodSymbol createResourceMethodSymbol(BInvokableSymbol invokableSymbol) {
        String name = getMethodName(invokableSymbol, (BObjectTypeSymbol) invokableSymbol.owner);
        TypeSymbol typeDescriptor = typesFactory.getTypeDescriptor(invokableSymbol.type);
        BallerinaFunctionSymbol functionSymbol = createFunctionSymbol(invokableSymbol, name);

        if (typeDescriptor.typeKind() == TypeDescKind.FUNCTION) {
            return new BallerinaResourceMethodSymbol(functionSymbol, invokableSymbol, this.context);
        }

        throw new AssertionError("Invalid type descriptor found");
    }

    /**
     * Create a generic variable symbol.
     *
     * @param symbol {@link BVarSymbol} to convert
     * @param name   symbol name
     * @return {@link BallerinaVariableSymbol} generated
     */
    public BallerinaVariableSymbol createVariableSymbol(BVarSymbol symbol, String name) {
        BallerinaVariableSymbol.VariableSymbolBuilder symbolBuilder =
                new BallerinaVariableSymbol.VariableSymbolBuilder(name, symbol, this.context);

        if (Symbols.isFlagOn(symbol.flags, Flags.FINAL) || Symbols.isFlagOn(symbol.flags, Flags.FUNCTION_FINAL)) {
            symbolBuilder.withQualifier(Qualifier.FINAL);
        }
        if (Symbols.isFlagOn(symbol.flags, Flags.LISTENER)) {
            symbolBuilder.withQualifier(Qualifier.LISTENER);
        }
        if (Symbols.isFlagOn(symbol.flags, Flags.READONLY)) {
            symbolBuilder.withQualifier(Qualifier.READONLY);
        }
        if (Symbols.isFlagOn(symbol.flags, Flags.PUBLIC)) {
            symbolBuilder.withQualifier(Qualifier.PUBLIC);
        }
        if (Symbols.isFlagOn(symbol.flags, Flags.CONFIGURABLE)) {
            symbolBuilder.withQualifier(Qualifier.CONFIGURABLE);
        }
        if (Symbols.isFlagOn(symbol.flags, Flags.ISOLATED)) {
            symbolBuilder.withQualifier(Qualifier.ISOLATED);
        }

        for (AnnotationAttachmentSymbol annot : symbol.getAnnotations()) {
            symbolBuilder.withAnnotation(createAnnotationSymbol((BAnnotationAttachmentSymbol) annot));
        }

        TypeSymbol typeDescriptor;
        if (isReadonlyIntersectionArrayType(symbol.type)) {
            typeDescriptor = typesFactory.getTypeDescriptor(symbol.type, symbol.type.tsymbol, true);
        } else {
            typeDescriptor = typesFactory.getTypeDescriptor(symbol.type);
        }

        return symbolBuilder
                .withTypeDescriptor(typeDescriptor)
                .build();
    }

    private boolean isReadonlyIntersectionArrayType(BType type) {
        if (type.tag == TypeTags.INTERSECTION && type.tsymbol.getOrigin() == SymbolOrigin.VIRTUAL) {
            return true;
        }

        if (type.tag == TypeTags.ARRAY) {
            return isReadonlyIntersectionArrayType(((BArrayType) type).getElementType());
        }

        return false;
    }

    public BallerinaRecordFieldSymbol createRecordFieldSymbol(BVarSymbol symbol) {
        BField bField = getBField(symbol);
        return bField != null ? new BallerinaRecordFieldSymbol(this.context, bField) : null;
    }

    public BallerinaObjectFieldSymbol createObjectFieldSymbol(BVarSymbol symbol) {
        BField bField = getBField(symbol);
        return bField != null ? new BallerinaObjectFieldSymbol(this.context, bField) : null;
    }

    public BallerinaClassFieldSymbol createClassFieldSymbol(BVarSymbol symbol) {
        BField bField = getBField(symbol);
        return bField != null ? new BallerinaClassFieldSymbol(this.context, bField) : null;
    }

    public BallerinaWorkerSymbol createWorkerSymbol(BWorkerSymbol symbol, String name) {
        BallerinaWorkerSymbol.WorkerSymbolBuilder builder =
                new BallerinaWorkerSymbol.WorkerSymbolBuilder(name, symbol, this.context);

        for (AnnotationAttachmentSymbol annot : symbol.getAssociatedFuncSymbol().getAnnotations()) {
            builder.withAnnotation(createAnnotationSymbol((BAnnotationAttachmentSymbol) annot));
        }

        return builder.withReturnType(typesFactory.getTypeDescriptor(((BFutureType) symbol.type).constraint)).build();
    }

    /**
     * Create a ballerina parameter.
     *
     * @param symbol Variable symbol for the parameter
     * @param kind   The kind of the parameter
     * @return {@link ParameterSymbol} generated parameter
     */
    public ParameterSymbol createBallerinaParameter(BVarSymbol symbol, ParameterKind kind) {
        if (symbol == null) {
            return null;
        }
        String name = symbol.getOriginalName().getValue().isBlank() ? null : symbol.getOriginalName().getValue();
        TypeSymbol typeDescriptor = typesFactory.getTypeDescriptor(symbol.type);
        List<Qualifier> qualifiers = new ArrayList<>();
        if ((symbol.flags & Flags.PUBLIC) == Flags.PUBLIC) {
            qualifiers.add(Qualifier.PUBLIC);
        }

        List<AnnotationSymbol> annotSymbols = new ArrayList<>();
        for (AnnotationAttachmentSymbol annot : symbol.getAnnotations()) {
            annotSymbols.add(createAnnotationSymbol((BAnnotationAttachmentSymbol) annot));
        }

        return new BallerinaParameterSymbol(name, typeDescriptor, qualifiers, annotSymbols, kind, symbol, this.context);
    }

    public PathParameterSymbol createPathParamSymbol(BVarSymbol symbol, PathSegment.Kind kind) {
        if (symbol == null) {
            return null;
        }
        return new BallerinaPathParameterSymbol(kind, symbol, this.context);
    }

    /**
     * Create a Ballerina Type Definition Symbol.
     *
     * @param typeSymbol type symbol to convert
     * @param name       symbol name
     * @return {@link}
     */
    public BallerinaTypeDefinitionSymbol createTypeDefinition(BSymbol typeSymbol, String name) {
        BallerinaTypeDefinitionSymbol.TypeDefSymbolBuilder symbolBuilder =
                new BallerinaTypeDefinitionSymbol.TypeDefSymbolBuilder(name, typeSymbol,
                                                                       this.context);

        if (Symbols.isFlagOn(typeSymbol.flags, Flags.PUBLIC)) {
            symbolBuilder.withQualifier(Qualifier.PUBLIC);
        }

        if (typeSymbol.kind == SymbolKind.TYPE_DEF) {
            for (AnnotationAttachmentSymbol annAttachment : ((BTypeDefinitionSymbol) typeSymbol).getAnnotations()) {
                symbolBuilder.withAnnotation(createAnnotationSymbol((BAnnotationAttachmentSymbol) annAttachment));
            }
        }

        return symbolBuilder.withTypeDescriptor(typesFactory.getTypeDescriptor(typeSymbol.type, typeSymbol, true))
                .build();
    }

    public BallerinaEnumSymbol createEnumSymbol(BEnumSymbol enumSymbol, String name) {
        BallerinaEnumSymbol.EnumSymbolBuilder symbolBuilder =
                new BallerinaEnumSymbol.EnumSymbolBuilder(name, enumSymbol, this.context);

        if (Symbols.isFlagOn(enumSymbol.flags, Flags.PUBLIC)) {
            symbolBuilder.withQualifier(Qualifier.PUBLIC);
        }

        List<ConstantSymbol> members = new ArrayList<>();
        for (BConstantSymbol member : enumSymbol.members) {
            members.add(this.createConstantSymbol(member, member.name.value));
        }

        for (AnnotationAttachmentSymbol annot : enumSymbol.getAnnotations()) {
            symbolBuilder.withAnnotation(createAnnotationSymbol((BAnnotationAttachmentSymbol) annot));
        }

        return symbolBuilder
                .withMembers(members)
                .withTypeDescriptor(typesFactory.getTypeDescriptor(enumSymbol.type, enumSymbol, true))
                .build();
    }

    public BallerinaClassSymbol createClassSymbol(BClassSymbol classSymbol, String name) {
        TypeSymbol type = typesFactory.getTypeDescriptor(classSymbol.type, classSymbol, true);
        return createClassSymbol(classSymbol, name, type);
    }

    public BallerinaClassSymbol createClassSymbol(BClassSymbol classSymbol, String name, TypeSymbol type) {
        BallerinaClassSymbol.ClassSymbolBuilder symbolBuilder =
                new BallerinaClassSymbol.ClassSymbolBuilder(this.context, name, classSymbol);

        addIfFlagSet(symbolBuilder, classSymbol.flags, Flags.PUBLIC, Qualifier.PUBLIC);
        addIfFlagSet(symbolBuilder, classSymbol.flags, Flags.DISTINCT, Qualifier.DISTINCT);
        addIfFlagSet(symbolBuilder, classSymbol.flags, Flags.READONLY, Qualifier.READONLY);
        addIfFlagSet(symbolBuilder, classSymbol.flags, Flags.ISOLATED, Qualifier.ISOLATED);
        addIfFlagSet(symbolBuilder, classSymbol.flags, Flags.CLIENT, Qualifier.CLIENT);
        addIfFlagSet(symbolBuilder, classSymbol.flags, Flags.SERVICE, Qualifier.SERVICE);

        if (type.typeKind() == TypeDescKind.TYPE_REFERENCE) {
            type = ((TypeReferenceTypeSymbol) type).typeDescriptor();
        }

        for (AnnotationAttachmentSymbol annot : classSymbol.getAnnotations()) {
            symbolBuilder.withAnnotation(createAnnotationSymbol((BAnnotationAttachmentSymbol) annot));
        }

        return symbolBuilder.withTypeDescriptor((ObjectTypeSymbol) type).build();
    }

    public BallerinaServiceDeclarationSymbol createServiceDeclSymbol(BServiceSymbol serviceDeclSymbol) {
        BallerinaServiceDeclarationSymbol.ServiceDeclSymbolBuilder symbolBuilder =
                new BallerinaServiceDeclarationSymbol.ServiceDeclSymbolBuilder(serviceDeclSymbol, this.context);
        BClassSymbol associatedClass = serviceDeclSymbol.getAssociatedClassSymbol();

        if (Symbols.isFlagOn(serviceDeclSymbol.flags, Flags.ISOLATED)) {
            symbolBuilder.withQualifier(Qualifier.ISOLATED);
        }

        for (AnnotationAttachmentSymbol annot : associatedClass.getAnnotations()) {
            symbolBuilder.withAnnotation(createAnnotationSymbol((BAnnotationAttachmentSymbol) annot));
        }

        if (serviceDeclSymbol.getAbsResourcePath().isPresent()) {
            symbolBuilder.withAttachPoint(
                    new BallerinaAbsResourcePathAttachPoint(serviceDeclSymbol.getAbsResourcePath().get()));
        } else if (serviceDeclSymbol.getAttachPointStringLiteral().isPresent()) {
            symbolBuilder.withAttachPoint(
                    new BallerinaLiteralAttachPoint(serviceDeclSymbol.getAttachPointStringLiteral().get()));
        }

        return symbolBuilder.withTypeDescriptor(typesFactory.getTypeDescriptor(serviceDeclSymbol.type)).build();
    }

    /**
     * Create a constant symbol.
     *
     * @param constantSymbol BConstantSymbol to convert
     * @param name           symbol name
     * @return {@link BallerinaConstantSymbol} generated
     */
    public BallerinaConstantSymbol createConstantSymbol(BConstantSymbol constantSymbol, String name) {
        BallerinaConstantSymbol.ConstantSymbolBuilder symbolBuilder =
                new BallerinaConstantSymbol.ConstantSymbolBuilder(name, constantSymbol,
                                                                  this.context);
        symbolBuilder.withConstValue(constantSymbol.getConstValue())
                .withTypeDescriptor(typesFactory.getTypeDescriptor(constantSymbol.type))
                .withBroaderTypeDescriptor(typesFactory.getTypeDescriptor(constantSymbol.literalType));

        if ((constantSymbol.flags & Flags.PUBLIC) == Flags.PUBLIC) {
            symbolBuilder.withQualifier(Qualifier.PUBLIC);
        }

        for (AnnotationAttachmentSymbol annot : constantSymbol.getAnnotations()) {
            symbolBuilder.withAnnotation(createAnnotationSymbol((BAnnotationAttachmentSymbol) annot));
        }

        return symbolBuilder.build();
    }

    /**
     * Creates an annotation Symbol.
     *
     * @param symbol Annotation symbol to convert
     * @return {@link BallerinaAnnotationSymbol}
     */
    public BallerinaAnnotationSymbol createAnnotationSymbol(BAnnotationSymbol symbol) {
        BallerinaAnnotationSymbol.AnnotationSymbolBuilder symbolBuilder =
                new BallerinaAnnotationSymbol.AnnotationSymbolBuilder(symbol.getOriginalName().getValue(), symbol,
                        this.context);
        if ((symbol.flags & Flags.PUBLIC) == Flags.PUBLIC) {
            symbolBuilder.withQualifier(Qualifier.PUBLIC);
        }

        // Skipping the compiler-generated singleton type `true`.
        if (symbol.attachedType != null && !types.isAssignable(symbol.attachedType, this.symTable.trueType)) {
            symbolBuilder.withTypeDescriptor(typesFactory.getTypeDescriptor(symbol.attachedType));
        }

        for (AnnotationAttachmentSymbol annot : symbol.getAnnotations()) {
            symbolBuilder.withAnnotation(createAnnotationSymbol((BAnnotationAttachmentSymbol) annot));
        }

        return symbolBuilder.build();
    }

    /**
     * Creates an annotation symbol from an annotation attachment symbols.
     *
     * @param annotationAttachmentSymbol annotation attachment symbol to convert
     * @return {@link BallerinaAnnotationSymbol}
     */
    public BallerinaAnnotationSymbol createAnnotationSymbol(BAnnotationAttachmentSymbol annotationAttachmentSymbol) {
        PackageID annotPkgId = annotationAttachmentSymbol.annotPkgID;
        Name annotTagRef = annotationAttachmentSymbol.annotTag;

        if (symTable.rootPkgSymbol.pkgID.equals(annotPkgId)) {
            return createAnnotationSymbol((BAnnotationSymbol) symResolver.lookupSymbolInAnnotationSpace(
                    symTable.pkgEnvMap.get(symTable.langAnnotationModuleSymbol), annotTagRef));
        }

        for (Map.Entry<BPackageSymbol, SymbolEnv> entry : symTable.pkgEnvMap.entrySet()) {
            if (entry.getKey().pkgID.equals(annotPkgId)) {
                return createAnnotationSymbol((BAnnotationSymbol) symResolver.lookupSymbolInAnnotationSpace(
                        entry.getValue(), annotTagRef));
            }
        }
        throw new AssertionError("Cannot lookup annotation symbol: symbol environment not available " +
                                         "for '" + annotPkgId + "'");
    }

    /**
     * Creates an annotation Symbol.
     *
     * @param symbol Annotation symbol to convert
     * @return {@link BallerinaAnnotationSymbol}
     */
    public BallerinaXMLNSSymbol createXMLNamespaceSymbol(BXMLNSSymbol symbol) {
        BallerinaXMLNSSymbol.XmlNSSymbolBuilder symbolBuilder =
                new BallerinaXMLNSSymbol.XmlNSSymbolBuilder(symbol.name.getValue(), symbol, this.context);

        return symbolBuilder.build();
    }

    /**
     * Creates a client declaration Symbol.
     *
     * @param symbol declaration symbol to convert
     * @return {@link BallerinaClientDeclSymbol}
     */
    private BallerinaClientDeclSymbol createClientDeclSymbol(BClientDeclarationSymbol symbol) {
        BallerinaClientDeclSymbol.ClientDeclSymbolBuilder symbolBuilder =
                new BallerinaClientDeclSymbol.ClientDeclSymbolBuilder(symbol.getName().getValue(), symbol, context);
<<<<<<< HEAD
=======

        for (AnnotationAttachmentSymbol annot : symbol.getAnnotations()) {
            symbolBuilder.withAnnotation(createAnnotationSymbol((BAnnotationAttachmentSymbol) annot));
        }
>>>>>>> 91ec06fc
        return symbolBuilder.build();
    }

    /**
<<<<<<< HEAD
=======
     * Get associated module of the given client declaration symbol.
     *
     * @param clientDeclSymbol Client declaration Symbol
     * @return {@link BallerinaModule} symbol generated
     */
    public BallerinaModule getAssociatedModule(BClientDeclarationSymbol clientDeclSymbol) {
        BPackageSymbol packageSymbol = (BPackageSymbol) symResolver.resolveClientDeclPrefix(clientDeclSymbol);
        return createModuleSymbol(packageSymbol, packageSymbol.getName().value);
    }

    /**
>>>>>>> 91ec06fc
     * Create a module symbol.
     *
     * @param symbol Package Symbol to evaluate
     * @param name   symbol name
     * @return {@link BallerinaModule} symbol generated
     */
    public BallerinaModule createModuleSymbol(BPackageSymbol symbol, String name) {
        return new BallerinaModule.ModuleSymbolBuilder(this.context, name, symbol).build();
    }

    // Private methods

    private String getMethodName(BInvokableSymbol method, BObjectTypeSymbol owner) {
        List<BAttachedFunction> methods = new ArrayList<>(owner.attachedFuncs);
        methods.add(owner.initializerFunc);

        for (BAttachedFunction mthd : methods) {
            if (method == mthd.symbol) {
                if (mthd instanceof BResourceFunction) {
                    return ((BResourceFunction) mthd).accessor.value;
                }
                return mthd.symbol.getOriginalName().getValue();
            }
        }

        throw new IllegalStateException(
                format("Method symbol for '%s' not found in owner symbol '%s'", method.name, owner.name));
    }

    private boolean isFunctionPointer(BSymbol symbol) {
        return Symbols.isTagOn(symbol, SymTag.VARIABLE) && !Symbols.isTagOn(symbol, SymTag.FUNCTION);
    }

    private void addIfFlagSet(BallerinaClassSymbol.ClassSymbolBuilder symbolBuilder, final long mask, final long flag,
                              Qualifier qualifier) {
        if (Symbols.isFlagOn(mask, flag)) {
            symbolBuilder.withQualifier(qualifier);
        }
    }

    private BField getBField(BVarSymbol symbol) {
        String fieldName = symbol.name.value;
        BStructureType type = (BStructureType) symbol.owner.type;
        return type.fields.get(fieldName);
    }
}<|MERGE_RESOLUTION|>--- conflicted
+++ resolved
@@ -627,19 +627,14 @@
     private BallerinaClientDeclSymbol createClientDeclSymbol(BClientDeclarationSymbol symbol) {
         BallerinaClientDeclSymbol.ClientDeclSymbolBuilder symbolBuilder =
                 new BallerinaClientDeclSymbol.ClientDeclSymbolBuilder(symbol.getName().getValue(), symbol, context);
-<<<<<<< HEAD
-=======
 
         for (AnnotationAttachmentSymbol annot : symbol.getAnnotations()) {
             symbolBuilder.withAnnotation(createAnnotationSymbol((BAnnotationAttachmentSymbol) annot));
         }
->>>>>>> 91ec06fc
         return symbolBuilder.build();
     }
 
     /**
-<<<<<<< HEAD
-=======
      * Get associated module of the given client declaration symbol.
      *
      * @param clientDeclSymbol Client declaration Symbol
@@ -651,7 +646,6 @@
     }
 
     /**
->>>>>>> 91ec06fc
      * Create a module symbol.
      *
      * @param symbol Package Symbol to evaluate
