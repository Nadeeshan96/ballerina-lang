--- conflicted
+++ resolved
@@ -359,16 +359,8 @@
         BallerinaWorkerSymbol.WorkerSymbolBuilder builder =
                 new BallerinaWorkerSymbol.WorkerSymbolBuilder(name, symbol, this.context);
 
-<<<<<<< HEAD
-        for (AnnotationAttachmentSymbol annot : symbol.getAnnotations()) {
+        for (AnnotationAttachmentSymbol annot : symbol.getAssociatedFuncSymbol().annAttachments) {
             builder.withAnnotation(createAnnotationSymbol((BAnnotationAttachmentSymbol) annot));
-=======
-        for (BLangAnnotationAttachment annAttachment : symbol.getAssociatedFuncSymbol().annAttachments) {
-            if (annAttachment.annotationSymbol == null) {
-                continue;
-            }
-            builder.withAnnotation(createAnnotationSymbol(annAttachment.annotationSymbol));
->>>>>>> 04b831d0
         }
 
         return builder.withReturnType(typesFactory.getTypeDescriptor(((BFutureType) symbol.type).constraint)).build();
