--- conflicted
+++ resolved
@@ -591,17 +591,9 @@
     }
 
     @Override
-<<<<<<< HEAD
     public void visit(BLangWorkerAsyncSendExpr asyncSendExpr) {
-        if (lookupNode(asyncSendExpr.expr)) {
-            return;
-        }
+        lookupNode(asyncSendExpr.expr);
         setEnclosingNode(asyncSendExpr, asyncSendExpr.workerIdentifier.pos);
-=======
-    public void visit(BLangWorkerSend workerSendNode) {
-        lookupNode(workerSendNode.expr);
-        setEnclosingNode(workerSendNode, workerSendNode.workerIdentifier.pos);
->>>>>>> 57c03242
     }
 
     @Override
