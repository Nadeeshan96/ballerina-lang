--- conflicted
+++ resolved
@@ -1179,7 +1179,18 @@
     }
 
     @Override
-<<<<<<< HEAD
+    public void visit(BLangDo doNode) {
+        lookupNode(doNode.body);
+        lookupNode(doNode.onFailClause);
+    }
+
+    @Override
+    public void visit(BLangOnFailClause onFailClause) {
+        lookupNode((BLangNode) onFailClause.variableDefinitionNode);
+        lookupNode(onFailClause.body);
+    }
+
+    @Override
     public void visit(BLangMatchStatement matchStatementNode) {
         lookupNode(matchStatementNode.expr);
         lookupNodes(matchStatementNode.matchClauses);
@@ -1326,17 +1337,6 @@
     public void visit(BLangListBindingPattern listBindingPattern) {
         lookupNodes(listBindingPattern.bindingPatterns);
         lookupNode(listBindingPattern.restBindingPattern);
-=======
-    public void visit(BLangDo doNode) {
-        lookupNode(doNode.body);
-        lookupNode(doNode.onFailClause);
-    }
-
-    @Override
-    public void visit(BLangOnFailClause onFailClause) {
-        lookupNode((BLangNode) onFailClause.variableDefinitionNode);
-        lookupNode(onFailClause.body);
->>>>>>> c6a19e80
     }
 
     private boolean setEnclosingNode(BLangNode node, Location pos) {
