--- conflicted
+++ resolved
@@ -82,24 +82,16 @@
                     for (BLangExpression value : finiteType.getValueSpace()) {
                         ModuleID moduleID = getModule().isPresent() ? getModule().get().id() : null;
                         BFiniteType bFiniteType = new BFiniteType(value.getBType().tsymbol, Set.of(value));
-<<<<<<< HEAD
                         members.add(new BallerinaSingletonTypeSymbol(this.context, moduleID, (BLangLiteral) value,
                                                                      bFiniteType));
-=======
-                        members.add(new BallerinaSingletonTypeSymbol(this.context, moduleID, value, bFiniteType));
->>>>>>> e436dcb0
                     }
                 }
             } else {
                 for (BLangExpression value : ((BFiniteType) this.getBType()).getValueSpace()) {
                     ModuleID moduleID = getModule().isPresent() ? getModule().get().id() : null;
                     BFiniteType bFiniteType = new BFiniteType(value.getBType().tsymbol, Set.of(value));
-<<<<<<< HEAD
                     members.add(new BallerinaSingletonTypeSymbol(this.context, moduleID, (BLangLiteral) value,
                                                                  bFiniteType));
-=======
-                    members.add(new BallerinaSingletonTypeSymbol(this.context, moduleID, value, bFiniteType));
->>>>>>> e436dcb0
                 }
             }
 
