/*
 *  Copyright (c) 2020, WSO2 Inc. (http://www.wso2.org) All Rights Reserved.
 *
 *  WSO2 Inc. licenses this file to you under the Apache License,
 *  Version 2.0 (the "License"); you may not use this file except
 *  in compliance with the License.
 *  You may obtain a copy of the License at
 *
 *    http://www.apache.org/licenses/LICENSE-2.0
 *
 *  Unless required by applicable law or agreed to in writing,
 *  software distributed under the License is distributed on an
 *  "AS IS" BASIS, WITHOUT WARRANTIES OR CONDITIONS OF ANY
 *  KIND, either express or implied.  See the License for the
 *  specific language governing permissions and limitations
 *  under the License.
 */

package io.ballerina.projects.internal;

import com.google.gson.Gson;
import com.google.gson.JsonSyntaxException;
import io.ballerina.projects.DependencyGraph;
import io.ballerina.projects.DependencyManifest;
import io.ballerina.projects.ModuleDescriptor;
import io.ballerina.projects.ModuleName;
import io.ballerina.projects.PackageDescriptor;
import io.ballerina.projects.PackageManifest;
import io.ballerina.projects.PackageName;
import io.ballerina.projects.PackageOrg;
import io.ballerina.projects.PackageVersion;
import io.ballerina.projects.ProjectException;
import io.ballerina.projects.internal.bala.CompilerPluginJson;
import io.ballerina.projects.internal.bala.DependencyGraphJson;
import io.ballerina.projects.internal.bala.ModuleDependency;
import io.ballerina.projects.internal.model.CompilerPluginDescriptor;
import io.ballerina.projects.internal.model.PackageJson;
import io.ballerina.projects.util.ProjectConstants;
import io.ballerina.projects.util.ProjectUtils;

import java.io.BufferedReader;
import java.io.IOException;
import java.net.URI;
import java.nio.charset.Charset;
import java.nio.file.FileSystem;
import java.nio.file.FileSystems;
import java.nio.file.Files;
import java.nio.file.Path;
import java.nio.file.Paths;
import java.util.ArrayList;
import java.util.Collections;
import java.util.HashMap;
import java.util.HashSet;
import java.util.List;
import java.util.Map;
import java.util.Optional;
import java.util.Set;
import java.util.stream.Collectors;
import java.util.stream.Stream;

import static io.ballerina.projects.DependencyGraph.DependencyGraphBuilder.getBuilder;
import static io.ballerina.projects.internal.ProjectFiles.loadDocuments;
import static io.ballerina.projects.util.ProjectConstants.BALA_DOCS_DIR;
import static io.ballerina.projects.util.ProjectConstants.COMPILER_PLUGIN_DIR;
import static io.ballerina.projects.util.ProjectConstants.COMPILER_PLUGIN_JSON;
import static io.ballerina.projects.util.ProjectConstants.DEPENDENCY_GRAPH_JSON;
import static io.ballerina.projects.util.ProjectConstants.MODULES_ROOT;
import static io.ballerina.projects.util.ProjectConstants.MODULE_NAME_SEPARATOR;
import static io.ballerina.projects.util.ProjectConstants.PACKAGE_JSON;

/**
 * Contains a set of utility methods that create an in-memory representation of a Ballerina project using a bala.
 *
 * @since 2.0.0
 */
public class BalaFiles {
    private static final Gson gson = new Gson();

    // TODO change class name to utils
    private BalaFiles() {
    }

    static PackageData loadPackageData(Path balaPath, PackageManifest packageManifest) {
        if (balaPath.toFile().isDirectory()) {
            return loadPackageDataFromBalaDir(balaPath, packageManifest);
        } else {
            return loadPackageDataFromBalaFile(balaPath, packageManifest);
        }
    }

    private static PackageData loadPackageDataFromBalaDir(Path balaPath, PackageManifest packageManifest) {
        // Load default module
        String pkgName = packageManifest.name().toString();
        ModuleData defaultModule = loadModule(pkgName, pkgName, balaPath);
        DocumentData packageMd = loadDocument(balaPath.resolve(BALA_DOCS_DIR)
                .resolve(ProjectConstants.PACKAGE_MD_FILE_NAME));
        // load other modules
        List<ModuleData> otherModules = loadOtherModules(pkgName, balaPath);
        return PackageData.from(balaPath, defaultModule, otherModules, null, null, null, null, packageMd);
    }

    private static PackageData loadPackageDataFromBalaFile(Path balaPath, PackageManifest packageManifest) {
        URI zipURI = URI.create("jar:" + balaPath.toUri().toString());
        try (FileSystem zipFileSystem = FileSystems.newFileSystem(zipURI, new HashMap<>())) {
            // Load default module
            String pkgName = packageManifest.name().toString();
            Path packageRoot = zipFileSystem.getPath("/");
            ModuleData defaultModule = loadModule(pkgName, pkgName, packageRoot);
            DocumentData packageMd = loadDocument(zipFileSystem.getPath(BALA_DOCS_DIR)
                    .resolve(ProjectConstants.PACKAGE_MD_FILE_NAME));
            // load other modules
            List<ModuleData> otherModules = loadOtherModules(pkgName, packageRoot);
            return PackageData.from(balaPath, defaultModule, otherModules, null, null, null, null, packageMd);
        } catch (IOException e) {
            throw new ProjectException("Failed to read bala file:" + balaPath);
        }
    }

    private static void validatePackageJson(PackageJson packageJson, Path balaPath) {
        if (packageJson.getOrganization() == null || "".equals(packageJson.getOrganization())) {
            throw new ProjectException("'organization' does not exists in 'package.json': " + balaPath);
        }
        if (packageJson.getName() == null || "".equals(packageJson.getName())) {
            throw new ProjectException("'name' does not exists in 'package.json': " + balaPath);
        }
        if (packageJson.getVersion() == null || "".equals(packageJson.getVersion())) {
            throw new ProjectException("'version' does not exists in 'package.json': " + balaPath);
        }
    }

    public static DocumentData loadDocument(Path documentFilePath) {
        if (Files.notExists(documentFilePath)) {
            return null;
        } else {
            String content;
            try {
                content = Files.readString(documentFilePath, Charset.defaultCharset());
            } catch (IOException e) {
                throw new ProjectException(e);
            }
            return DocumentData.from(Optional.of(documentFilePath.getFileName()).get().toString(), content);
        }
    }

    private static ModuleData loadModule(String pkgName, String fullModuleName,  Path packagePath) {
        Path modulePath = packagePath.resolve(MODULES_ROOT).resolve(fullModuleName);
        Path moduleDocPath = packagePath.resolve(BALA_DOCS_DIR).resolve(MODULES_ROOT).resolve(fullModuleName);
        // check module path exists
        if (Files.notExists(modulePath)) {
            throw new ProjectException("The 'modules' directory does not exists in '" + modulePath + "'");
        }

        String moduleName = fullModuleName;
        if (!pkgName.equals(moduleName)) {
            // not default module
            moduleName = fullModuleName.substring(pkgName.length() + 1);
        }

        // validate moduleName
        if (!ProjectUtils.validateModuleName(moduleName)) {
            throw new ProjectException("Invalid module name : '" + moduleName + "' :\n" +
                    "Module name can only contain alphanumerics, underscores and periods " +
                    "and the maximum length is 256 characters: " + modulePath);
        }

        List<DocumentData> srcDocs = loadDocuments(modulePath);
        List<DocumentData> testSrcDocs = Collections.emptyList();
        DocumentData moduleMd = loadDocument(moduleDocPath.resolve(ProjectConstants.MODULE_MD_FILE_NAME));

        return ModuleData.from(modulePath, moduleName, srcDocs, testSrcDocs, moduleMd);
    }

    private static List<ModuleData> loadOtherModules(String pkgName, Path packagePath) {
        Path modulesDirPath = packagePath.resolve(MODULES_ROOT);
        try (Stream<Path> pathStream = Files.walk(modulesDirPath, 1)) {
            return pathStream
                    .filter(path -> !path.equals(modulesDirPath))
                    .filter(path -> path.getFileName() != null
                            && !path.getFileName().toString().equals(pkgName))
                    .filter(Files::isDirectory)
                    .map(modulePath -> modulePath.getFileName().toString())
                    .map(fullModuleName -> loadModule(pkgName, fullModuleName, packagePath))
                    .collect(Collectors.toList());
        } catch (IOException e) {
            throw new ProjectException("Failed to read modules from directory: " + modulesDirPath, e);
        }
    }

    public static PackageManifest createPackageManifest(Path balaPath) {
        if (balaPath.toFile().isDirectory()) {
            return createPackageManifestFromBalaDir(balaPath);
        } else {
            return createPackageManifestFromBalaFile(balaPath);
        }
    }

    public static DependencyManifest createDependencyManifest(Path balaPath) {
        if (balaPath.toFile().isDirectory()) {
            return createDependencyManifestFromBalaDir(balaPath);
        } else {
            return createDependencyManifestFromBalaFile(balaPath);
        }
    }

    public static DependencyGraphResult createPackageDependencyGraph(Path balaPath) {
        DependencyGraphResult dependencyGraphResult;
        if (balaPath.toFile().isDirectory()) {
            Path dependencyGraphJsonPath = balaPath.resolve(DEPENDENCY_GRAPH_JSON);
            dependencyGraphResult = createPackageDependencyGraphFromJson(dependencyGraphJsonPath);
        } else {
            URI zipURI = URI.create("jar:" + balaPath.toAbsolutePath().toUri().toString());
            try (FileSystem zipFileSystem = FileSystems.newFileSystem(zipURI, new HashMap<>())) {
                Path dependencyGraphJsonPath = zipFileSystem.getPath(DEPENDENCY_GRAPH_JSON);
                dependencyGraphResult = createPackageDependencyGraphFromJson(dependencyGraphJsonPath);
            } catch (IOException e) {
                throw new ProjectException("Failed to read balr file:" + balaPath);
            }
        }
        return dependencyGraphResult;
    }

    static DependencyGraphResult createPackageDependencyGraphFromJson(Path dependencyGraphJsonPath) {
        if (Files.notExists(dependencyGraphJsonPath)) {
            throw new ProjectException(dependencyGraphJsonPath + " does not exist.'");
        }

        // Load `dependency-graph.json`
        DependencyGraphJson dependencyGraphJson = readDependencyGraphJson(dependencyGraphJsonPath);

        DependencyGraph<PackageDescriptor> packageDependencyGraph = createPackageDependencyGraph(
                dependencyGraphJson.getPackageDependencyGraph());
        Map<ModuleDescriptor, List<ModuleDescriptor>> moduleDescriptorListMap = createModuleDescDependencies(
                dependencyGraphJson.getModuleDependencies());

        return new DependencyGraphResult(packageDependencyGraph, moduleDescriptorListMap);
    }

    private static PackageManifest createPackageManifestFromBalaFile(Path balrPath) {
        URI zipURI = URI.create("jar:" + balrPath.toAbsolutePath().toUri().toString());
        try (FileSystem zipFileSystem = FileSystems.newFileSystem(zipURI, new HashMap<>())) {
            Path packageJsonPath = zipFileSystem.getPath(PACKAGE_JSON);
            if (Files.notExists(packageJsonPath)) {
                throw new ProjectException("package.json does not exists in '" + balrPath + "'");
            }

            // Load `package.json`
            PackageJson packageJson = readPackageJson(balrPath, packageJsonPath);
            validatePackageJson(packageJson, balrPath);
            extractPlatformLibraries(packageJson, balrPath, zipFileSystem);

            // Load `compiler-plugin.json`
            Path compilerPluginJsonPath = zipFileSystem.getPath(COMPILER_PLUGIN_DIR, COMPILER_PLUGIN_JSON);
            if (!Files.notExists(compilerPluginJsonPath)) {
                CompilerPluginJson compilerPluginJson = readCompilerPluginJson(balrPath, compilerPluginJsonPath);
                extractCompilerPluginLibraries(compilerPluginJson, balrPath, zipFileSystem);
                return getPackageManifest(packageJson, Optional.of(compilerPluginJson));
            }
            return getPackageManifest(packageJson, Optional.empty());
        } catch (IOException e) {
            throw new ProjectException("Failed to read balr file:" + balrPath);
        }
    }

    private static PackageManifest createPackageManifestFromBalaDir(Path balrPath) {
        Path packageJsonPath = balrPath.resolve(PACKAGE_JSON);
        if (Files.notExists(packageJsonPath)) {
            throw new ProjectException("package.json does not exists in '" + balrPath + "'");
        }

        // Load `package.json`
        PackageJson packageJson = readPackageJson(balrPath, packageJsonPath);
        validatePackageJson(packageJson, balrPath);

        // Load `compiler-plugin.json`
        Path compilerPluginJsonPath = balrPath.resolve(COMPILER_PLUGIN_DIR).resolve(COMPILER_PLUGIN_JSON);
        if (!Files.notExists(compilerPluginJsonPath)) {
            CompilerPluginJson compilerPluginJson = readCompilerPluginJson(balrPath, compilerPluginJsonPath);
            setCompilerPluginDependencyPaths(compilerPluginJson, balrPath);
            return getPackageManifest(packageJson, Optional.of(compilerPluginJson));
        }
        return getPackageManifest(packageJson, Optional.empty());
    }

    private static DependencyManifest createDependencyManifestFromBalaFile(Path balrPath) {
        URI zipURI = URI.create("jar:" + balrPath.toAbsolutePath().toUri());
        try (FileSystem zipFileSystem = FileSystems.newFileSystem(zipURI, new HashMap<>())) {
            Path depsGraphJsonPath = zipFileSystem.getPath(DEPENDENCY_GRAPH_JSON);
            if (Files.notExists(depsGraphJsonPath)) {
                throw new ProjectException(DEPENDENCY_GRAPH_JSON + " does not exists in '" + balrPath + "'");
            }

            // Load `dependency-graph.json`
            DependencyGraphJson dependencyGraphJson = readDependencyGraphJson(balrPath, depsGraphJsonPath);
            return getDependencyManifest(dependencyGraphJson);
        } catch (IOException e) {
            throw new ProjectException("Failed to read balr file:" + balrPath);
        }
    }

    private static DependencyManifest createDependencyManifestFromBalaDir(Path balrPath) {
        Path depsGraphJsonPath = balrPath.resolve(DEPENDENCY_GRAPH_JSON);
        if (Files.notExists(depsGraphJsonPath)) {
            throw new ProjectException(DEPENDENCY_GRAPH_JSON + " does not exists in '" + balrPath + "'");
        }

        // Load `dependency-graph.json`
        DependencyGraphJson dependencyGraphJson = readDependencyGraphJson(balrPath, depsGraphJsonPath);
        return getDependencyManifest(dependencyGraphJson);
    }

    private static void extractPlatformLibraries(PackageJson packageJson, Path balaPath, FileSystem zipFileSystem) {
        if (packageJson.getPlatformDependencies() == null) {
            return;
        }
        packageJson.getPlatformDependencies().forEach(dependency -> {
            Path libPath = balaPath.getParent().resolve(dependency.getPath());
            if (!Files.exists(libPath)) {
                try {
                    Files.createDirectories(libPath.getParent());
                    Files.copy(zipFileSystem.getPath(dependency.getPath()), libPath);
                } catch (IOException e) {
                    throw new ProjectException("Failed to extract platform dependency:" + libPath.getFileName(), e);
                }
            }
            dependency.setPath(libPath.toString());
        });
    }

    private static void extractCompilerPluginLibraries(CompilerPluginJson compilerPluginJson, Path balaPath,
            FileSystem zipFileSystem) {
        if (compilerPluginJson.dependencyPaths() == null) {
            return;
        }
        List<String> dependencyLibPaths = new ArrayList<>();
        compilerPluginJson.dependencyPaths().forEach(dependencyPath -> {
            Path libPath = balaPath.getParent().resolve(dependencyPath).normalize();
            if (!Files.exists(libPath)) {
                try {
                    Files.createDirectories(libPath.getParent());
                    // TODO: Need to refactor this fix
                    Path libPathInZip = Paths.get(dependencyPath);
                    if (!dependencyPath.contains(COMPILER_PLUGIN_DIR)) {
                        libPathInZip = Paths.get(COMPILER_PLUGIN_DIR, String.valueOf(libPathInZip));
                    }
                    Files.copy(zipFileSystem.getPath(String.valueOf(libPathInZip)), libPath);
                } catch (IOException e) {
                    throw new ProjectException(
                            "Failed to extract compiler plugin dependency:" + libPath.getFileName(), e);
                }
            }
            dependencyLibPaths.add(libPath.toString());
        });
        compilerPluginJson.setDependencyPaths(dependencyLibPaths);
    }

    private static void setCompilerPluginDependencyPaths(CompilerPluginJson compilerPluginJson, Path balaPath) {
        if (compilerPluginJson.dependencyPaths() == null) {
            return;
        }
        List<String> dependencyLibPaths = new ArrayList<>();
        compilerPluginJson.dependencyPaths().forEach(dependencyPath -> {
            Path libPath = balaPath.resolve(dependencyPath);
            dependencyLibPaths.add(libPath.toString());
        });
        compilerPluginJson.setDependencyPaths(dependencyLibPaths);
    }

    private static PackageManifest getPackageManifest(PackageJson packageJson,
            Optional<CompilerPluginJson> compilerPluginJson) {
        PackageDescriptor pkgDesc = PackageDescriptor.from(PackageOrg.from(packageJson.getOrganization()),
                PackageName.from(packageJson.getName()), PackageVersion.from(packageJson.getVersion()));

        Map<String, PackageManifest.Platform> platforms = new HashMap<>(Collections.emptyMap());
        if (packageJson.getPlatformDependencies() != null) {
            List<Map<String, Object>> platformDependencies = new ArrayList<>();
            packageJson.getPlatformDependencies().forEach(dependency -> {
                String jsonStr = gson.toJson(dependency);
                platformDependencies.add(gson.fromJson(jsonStr, Map.class));

            });
            PackageManifest.Platform platform = new PackageManifest.Platform(platformDependencies);
            platforms.put(packageJson.getPlatform(), platform);
        }

<<<<<<< HEAD
        List<PackageManifest.Dependency> dependencies = new ArrayList<>();
        if (packageJson.getLocalDependencies() != null) {
            packageJson.getLocalDependencies().forEach(localDependency -> {
                PackageManifest.Dependency dependency = new PackageManifest.Dependency(
=======
        List<PackageManifest.Dependency> localPackages = new ArrayList<>();
        if (packageJson.getLocalDependencies() != null) {
            packageJson.getLocalDependencies().forEach(localDependency -> {
                PackageManifest.Dependency localPackage = new PackageManifest.Dependency(
>>>>>>> 5fe5c375
                        PackageName.from(localDependency.getName()), PackageOrg.from(localDependency.getOrg()),
                        PackageVersion.from(localDependency.getVersion()), localDependency.getRepository());
                dependencies.add(dependency);
            });
        }

        return compilerPluginJson.map(pluginJson -> PackageManifest
<<<<<<< HEAD
                .from(pkgDesc, CompilerPluginDescriptor.from(pluginJson), platforms, dependencies,
                        packageJson.getLicenses(), packageJson.getAuthors(), packageJson.getKeywords(),
                        packageJson.getExport(), packageJson.getSourceRepository())).orElseGet(() -> PackageManifest
                .from(pkgDesc, null, platforms, dependencies, packageJson.getLicenses(),
                        packageJson.getAuthors(), packageJson.getKeywords(), packageJson.getExport(),
                        packageJson.getSourceRepository()));
=======
                .from(pkgDesc, Optional.of(CompilerPluginDescriptor.from(pluginJson)), platforms, localPackages,
                      packageJson.getLicenses(), packageJson.getAuthors(), packageJson.getKeywords(),
                      packageJson.getExport(), packageJson.getSourceRepository(), packageJson.getBallerinaVersion()))
                .orElseGet(() -> PackageManifest
                        .from(pkgDesc, Optional.empty(), platforms, localPackages, packageJson.getLicenses(),
                              packageJson.getAuthors(), packageJson.getKeywords(), packageJson.getExport(),
                              packageJson.getSourceRepository(), packageJson.getBallerinaVersion()));
>>>>>>> 5fe5c375
    }

    private static DependencyManifest getDependencyManifest(DependencyGraphJson dependencyGraphJson) {
        List<DependencyManifest.Package> packages = new ArrayList<>();
        for (io.ballerina.projects.internal.model.Dependency dependency :
                dependencyGraphJson.getPackageDependencyGraph()) {
            List<DependencyManifest.Dependency> dependencies = new ArrayList<>();
            List<DependencyManifest.Module> modules = new ArrayList<>();
            for (io.ballerina.projects.internal.model.Dependency transDependency : dependency.getDependencies()) {
                DependencyManifest.Dependency dep = new DependencyManifest.Dependency(
                        PackageName.from(transDependency.getName()), PackageOrg.from(transDependency.getOrg()));
                dependencies.add(dep);
            }

            if (dependency.getModules() != null && !dependency.getModules().isEmpty()) {
                for (io.ballerina.projects.internal.model.Dependency.Module depModule : dependency.getModules()) {
                    DependencyManifest.Module module = new DependencyManifest.Module(depModule.org(),
                                                                                     depModule.packageName(),
                                                                                     depModule.moduleName());
                    modules.add(module);
                }
            }

            DependencyManifest.Package pkg = new
                    DependencyManifest.Package(PackageName.from(dependency.getName()),
                                               PackageOrg.from(dependency.getOrg()),
                                               PackageVersion.from(dependency.getVersion()),
                                               dependency.getScope() != null ? dependency.getScope().name() : null,
                                               dependency.isTransitive(),
                                               dependencies,
                                               modules);
            packages.add(pkg);
        }

        return DependencyManifest.from(null, packages);
    }

    private static PackageJson readPackageJson(Path balaPath, Path packageJsonPath) {
        PackageJson packageJson;
        try (BufferedReader bufferedReader = Files.newBufferedReader(packageJsonPath)) {
            packageJson = gson.fromJson(bufferedReader, PackageJson.class);
        } catch (JsonSyntaxException e) {
            throw new ProjectException("Invalid package.json format in '" + balaPath + "'");
        } catch (IOException e) {
            throw new ProjectException("Failed to read the package.json in '" + balaPath + "'");
        }
        return packageJson;
    }

    private static DependencyGraphJson readDependencyGraphJson(Path balaPath, Path depsGraphJsonPath) {
        DependencyGraphJson dependencyGraphJson;
        try (BufferedReader bufferedReader = Files.newBufferedReader(depsGraphJsonPath)) {
            dependencyGraphJson = gson.fromJson(bufferedReader, DependencyGraphJson.class);
        } catch (JsonSyntaxException e) {
            throw new ProjectException("Invalid " + DEPENDENCY_GRAPH_JSON + " format in '" + balaPath + "'");
        } catch (IOException e) {
            throw new ProjectException("Failed to read the " + DEPENDENCY_GRAPH_JSON + " in '" + balaPath + "'");
        }
        return dependencyGraphJson;
    }

    private static CompilerPluginJson readCompilerPluginJson(Path balaPath, Path compilerPluginJsonPath) {
        CompilerPluginJson pluginJson;
        try (BufferedReader bufferedReader = Files.newBufferedReader(compilerPluginJsonPath)) {
            pluginJson = gson.fromJson(bufferedReader, CompilerPluginJson.class);
        } catch (JsonSyntaxException e) {
            throw new ProjectException("Invalid " + COMPILER_PLUGIN_JSON + " format in '" + balaPath + "'");
        } catch (IOException e) {
            throw new ProjectException("Failed to read the " + COMPILER_PLUGIN_JSON + " in '" + balaPath + "'");
        }
        return pluginJson;
    }

    private static DependencyGraph<PackageDescriptor> createPackageDependencyGraph(
            List<io.ballerina.projects.internal.model.Dependency> packageDependencyGraph) {
        DependencyGraph.DependencyGraphBuilder<PackageDescriptor> graphBuilder = getBuilder();

        for (io.ballerina.projects.internal.model.Dependency dependency : packageDependencyGraph) {
            PackageDescriptor pkg = PackageDescriptor.from(PackageOrg.from(dependency.getOrg()),
                    PackageName.from(dependency.getName()), PackageVersion.from(dependency.getVersion()));
            Set<PackageDescriptor> dependentPackages = new HashSet<>();
            for (io.ballerina.projects.internal.model.Dependency dependencyPkg : dependency.getDependencies()) {
                dependentPackages.add(PackageDescriptor.from(PackageOrg.from(dependencyPkg.getOrg()),
                        PackageName.from(dependencyPkg.getName()),
                        PackageVersion.from(dependencyPkg.getVersion())));
            }
            graphBuilder.addDependencies(pkg, dependentPackages);
        }

        return graphBuilder.build();
    }

    private static Map<ModuleDescriptor, List<ModuleDescriptor>> createModuleDescDependencies(
            List<ModuleDependency> modDepEntries) {
        return modDepEntries.stream()
                .collect(Collectors.toMap(BalaFiles::getModuleDescriptorFromDependencyEntry,
                        modDepEntry -> createModDescriptorList(modDepEntry.getDependencies())));
    }

    private static ModuleDescriptor getModuleDescriptorFromDependencyEntry(ModuleDependency modDepEntry) {
        PackageDescriptor pkgDesc = PackageDescriptor.from(PackageOrg.from(modDepEntry.getOrg()),
                PackageName.from(modDepEntry.getPackageName()),
                PackageVersion.from(modDepEntry.getVersion()));
        final ModuleName moduleName;
        if (modDepEntry.getModuleName().equals(pkgDesc.name().toString())) {
            moduleName = ModuleName.from(pkgDesc.name());
        } else {
            String moduleNamePart = modDepEntry.getModuleName()
                    .split(modDepEntry.getPackageName() + MODULE_NAME_SEPARATOR)[1];
            moduleName = ModuleName.from(pkgDesc.name(), moduleNamePart);
        }
        return ModuleDescriptor.from(moduleName, pkgDesc);
    }

    private static List<ModuleDescriptor> createModDescriptorList(List<ModuleDependency> modDepEntries) {
        return modDepEntries.stream()
                .map(BalaFiles::getModuleDescriptorFromDependencyEntry)
                .collect(Collectors.toList());
    }

    private static DependencyGraphJson readDependencyGraphJson(Path dependencyGraphJsonPath) {
        DependencyGraphJson dependencyGraphJson;
        try (BufferedReader bufferedReader = Files.newBufferedReader(dependencyGraphJsonPath)) {
            dependencyGraphJson = gson
                    .fromJson(bufferedReader, DependencyGraphJson.class);
        } catch (JsonSyntaxException e) {
            throw new ProjectException(
                    "Invalid " + DEPENDENCY_GRAPH_JSON + " format in '" + dependencyGraphJsonPath + "'");
        } catch (IOException e) {
            throw new ProjectException(
                    "Failed to read the " + DEPENDENCY_GRAPH_JSON + " in '" + dependencyGraphJsonPath + "'");
        }
        return dependencyGraphJson;
    }

    /**
     * {@code DependencyGraphResult} contains package and module dependency graphs.
     */
    public static class DependencyGraphResult {
        private final DependencyGraph<PackageDescriptor> packageDependencyGraph;
        private final Map<ModuleDescriptor, List<ModuleDescriptor>> moduleDependencies;

        DependencyGraphResult(DependencyGraph<PackageDescriptor> packageDependencyGraph,
                              Map<ModuleDescriptor, List<ModuleDescriptor>> moduleDependencies) {
            this.packageDependencyGraph = packageDependencyGraph;
            this.moduleDependencies = moduleDependencies;
        }

        public DependencyGraph<PackageDescriptor> packageDependencyGraph() {
            return packageDependencyGraph;
        }

        public Map<ModuleDescriptor, List<ModuleDescriptor>> moduleDependencies() {
            return moduleDependencies;
        }
    }

    /**
     * Returns a PacakgeJson instance from the provided bala.
     *
     * @param balaPath path to .bala file or extracted directory
     * @return a PackageJson instance
     */
    public static PackageJson readPackageJson(Path balaPath) {
        PackageJson packageJson;
        if (balaPath.toFile().isDirectory()) {
            Path packageJsonPath = balaPath.resolve(PACKAGE_JSON);
            if (Files.notExists(packageJsonPath)) {
                throw new ProjectException("package.json does not exists in '" + balaPath + "'");
            }
            packageJson = readPackageJson(balaPath, packageJsonPath);
        } else {
            URI zipURI = URI.create("jar:" + balaPath.toAbsolutePath().toUri().toString());
            try (FileSystem zipFileSystem = FileSystems.newFileSystem(zipURI, new HashMap<>())) {
                Path packageJsonPath = zipFileSystem.getPath(PACKAGE_JSON);
                if (Files.notExists(packageJsonPath)) {
                    throw new ProjectException("package.json does not exists in '" + balaPath + "'");
                }
                packageJson = readPackageJson(balaPath, packageJsonPath);
            } catch (IOException e) {
                throw new ProjectException("Failed to read balr file:" + balaPath);
            }
        }
        return packageJson;
    }
}<|MERGE_RESOLUTION|>--- conflicted
+++ resolved
@@ -382,17 +382,10 @@
             platforms.put(packageJson.getPlatform(), platform);
         }
 
-<<<<<<< HEAD
         List<PackageManifest.Dependency> dependencies = new ArrayList<>();
         if (packageJson.getLocalDependencies() != null) {
             packageJson.getLocalDependencies().forEach(localDependency -> {
                 PackageManifest.Dependency dependency = new PackageManifest.Dependency(
-=======
-        List<PackageManifest.Dependency> localPackages = new ArrayList<>();
-        if (packageJson.getLocalDependencies() != null) {
-            packageJson.getLocalDependencies().forEach(localDependency -> {
-                PackageManifest.Dependency localPackage = new PackageManifest.Dependency(
->>>>>>> 5fe5c375
                         PackageName.from(localDependency.getName()), PackageOrg.from(localDependency.getOrg()),
                         PackageVersion.from(localDependency.getVersion()), localDependency.getRepository());
                 dependencies.add(dependency);
@@ -400,22 +393,13 @@
         }
 
         return compilerPluginJson.map(pluginJson -> PackageManifest
-<<<<<<< HEAD
                 .from(pkgDesc, CompilerPluginDescriptor.from(pluginJson), platforms, dependencies,
                         packageJson.getLicenses(), packageJson.getAuthors(), packageJson.getKeywords(),
-                        packageJson.getExport(), packageJson.getSourceRepository())).orElseGet(() -> PackageManifest
-                .from(pkgDesc, null, platforms, dependencies, packageJson.getLicenses(),
-                        packageJson.getAuthors(), packageJson.getKeywords(), packageJson.getExport(),
-                        packageJson.getSourceRepository()));
-=======
-                .from(pkgDesc, Optional.of(CompilerPluginDescriptor.from(pluginJson)), platforms, localPackages,
-                      packageJson.getLicenses(), packageJson.getAuthors(), packageJson.getKeywords(),
-                      packageJson.getExport(), packageJson.getSourceRepository(), packageJson.getBallerinaVersion()))
+                        packageJson.getExport(), packageJson.getSourceRepository(), packageJson.getBallerinaVersion()))
                 .orElseGet(() -> PackageManifest
-                        .from(pkgDesc, Optional.empty(), platforms, localPackages, packageJson.getLicenses(),
-                              packageJson.getAuthors(), packageJson.getKeywords(), packageJson.getExport(),
-                              packageJson.getSourceRepository(), packageJson.getBallerinaVersion()));
->>>>>>> 5fe5c375
+                        .from(pkgDesc, null, platforms, dependencies, packageJson.getLicenses(),
+                                packageJson.getAuthors(), packageJson.getKeywords(), packageJson.getExport(),
+                                packageJson.getSourceRepository(), packageJson.getBallerinaVersion()));
     }
 
     private static DependencyManifest getDependencyManifest(DependencyGraphJson dependencyGraphJson) {
