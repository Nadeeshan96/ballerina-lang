/*
 *  Copyright (c) 2021, WSO2 Inc. (http://www.wso2.org) All Rights Reserved.
 *
 *  WSO2 Inc. licenses this file to you under the Apache License,
 *  Version 2.0 (the "License"); you may not use this file except
 *  in compliance with the License.
 *  You may obtain a copy of the License at
 *
 *    http://www.apache.org/licenses/LICENSE-2.0
 *
 *  Unless required by applicable law or agreed to in writing,
 *  software distributed under the License is distributed on an
 *  "AS IS" BASIS, WITHOUT WARRANTIES OR CONDITIONS OF ANY
 *  KIND, either express or implied.  See the License for the
 *  specific language governing permissions and limitations
 *  under the License.
 */

package io.ballerina.projects.internal;

import io.ballerina.projects.BuildOptions;
import io.ballerina.projects.BuildOptionsBuilder;
import io.ballerina.projects.DiagnosticResult;
import io.ballerina.projects.PackageDescriptor;
import io.ballerina.projects.PackageManifest;
import io.ballerina.projects.PackageName;
import io.ballerina.projects.PackageOrg;
import io.ballerina.projects.PackageVersion;
import io.ballerina.projects.ProjectException;
import io.ballerina.projects.SemanticVersion;
import io.ballerina.projects.TomlDocument;
import io.ballerina.projects.internal.model.CompilerPluginDescriptor;
import io.ballerina.projects.util.FileUtils;
import io.ballerina.projects.util.ProjectConstants;
import io.ballerina.projects.util.ProjectUtils;
import io.ballerina.toml.semantic.TomlType;
import io.ballerina.toml.semantic.ast.TomlArrayValueNode;
import io.ballerina.toml.semantic.ast.TomlBooleanValueNode;
import io.ballerina.toml.semantic.ast.TomlKeyValueNode;
import io.ballerina.toml.semantic.ast.TomlStringValueNode;
import io.ballerina.toml.semantic.ast.TomlTableArrayNode;
import io.ballerina.toml.semantic.ast.TomlTableNode;
import io.ballerina.toml.semantic.ast.TomlValueNode;
import io.ballerina.toml.semantic.ast.TopLevelNode;
import io.ballerina.toml.semantic.diagnostics.TomlDiagnostic;
import io.ballerina.toml.validator.TomlValidator;
import io.ballerina.toml.validator.schema.Schema;
import io.ballerina.tools.diagnostics.Diagnostic;
import io.ballerina.tools.diagnostics.DiagnosticInfo;
import io.ballerina.tools.diagnostics.DiagnosticSeverity;
import org.ballerinalang.compiler.CompilerOptionName;

import java.io.IOException;
import java.nio.file.Files;
import java.nio.file.Path;
import java.nio.file.Paths;
import java.util.ArrayList;
import java.util.Collections;
import java.util.HashMap;
import java.util.List;
import java.util.Map;
import java.util.Optional;
import java.util.Set;

import static io.ballerina.projects.internal.ManifestUtils.convertDiagnosticToString;
import static io.ballerina.projects.internal.ManifestUtils.getStringFromTomlTableNode;
import static io.ballerina.projects.util.ProjectUtils.guessOrgName;
import static io.ballerina.projects.util.ProjectUtils.guessPkgName;

/**
 * Build Manifest using toml files.
 *
 * @since 2.0.0
 */
public class ManifestBuilder {

    private TomlDocument ballerinaToml;
    private TomlDocument compilerPluginToml;
    private DiagnosticResult diagnostics;
    private List<Diagnostic> diagnosticList;
    private PackageManifest packageManifest;
    private BuildOptions buildOptions;
    private Path projectPath;

    private static final String PACKAGE = "package";
    private static final String VERSION = "version";
    private static final String LICENSE = "license";
    private static final String AUTHORS = "authors";
    private static final String REPOSITORY = "repository";
    private static final String KEYWORDS = "keywords";
    private static final String EXPORT = "export";
    private static final String PLATFORM = "platform";
    private static final String SCOPE = "scope";

    private ManifestBuilder(TomlDocument ballerinaToml,
                            TomlDocument compilerPluginToml,
                            Path projectPath) {
        this.projectPath = projectPath;
        this.ballerinaToml = ballerinaToml;
        this.compilerPluginToml = compilerPluginToml;
        this.diagnosticList = new ArrayList<>();
        this.packageManifest = parseAsPackageManifest();
        this.buildOptions = parseBuildOptions();
    }

    public static ManifestBuilder from(TomlDocument ballerinaToml,
                                       TomlDocument compilerPluginToml,
                                       Path projectPath) {
        return new ManifestBuilder(ballerinaToml, compilerPluginToml, projectPath);
    }

    public DiagnosticResult diagnostics() {
        if (diagnostics != null) {
            return diagnostics;
        }

        // Add toml syntax diagnostics
        this.diagnosticList.addAll(ballerinaToml.toml().diagnostics());
        diagnostics = new DefaultDiagnosticResult(this.diagnosticList);
        return diagnostics;
    }

    public String getErrorMessage() {
        StringBuilder message = new StringBuilder();
        message.append("Ballerina.toml contains errors\n");
        for (Diagnostic diagnostic : diagnostics().errors()) {
            message.append(convertDiagnosticToString(diagnostic));
            message.append("\n");
        }
        return message.toString();
    }

    public PackageManifest packageManifest() {
        return this.packageManifest;
    }

    public BuildOptions buildOptions() {
        return this.buildOptions;
    }

    private PackageManifest parseAsPackageManifest() {
        TomlValidator ballerinaTomlValidator;
        try {
            ballerinaTomlValidator = new TomlValidator(
                    Schema.from(FileUtils.readFileAsString("ballerina-toml-schema.json")));
        } catch (IOException e) {
            throw new ProjectException("Failed to read the Ballerina.toml validator schema file.");
        }

        // Validate ballerinaToml using ballerina toml schema
        ballerinaTomlValidator.validate(ballerinaToml.toml());

        TomlTableNode tomlAstNode = ballerinaToml.toml().rootNode();
        PackageDescriptor packageDescriptor = getPackageDescriptor(tomlAstNode);

        List<String> license = Collections.emptyList();
        List<String> authors = Collections.emptyList();
        List<String> keywords = Collections.emptyList();
        List<String> exported = Collections.emptyList();
        String repository = "";
        String ballerinaVersion = "";

        if (!tomlAstNode.entries().isEmpty()) {
            TomlTableNode pkgNode = (TomlTableNode) tomlAstNode.entries().get(PACKAGE);
            if (pkgNode != null && pkgNode.kind() != TomlType.NONE && pkgNode.kind() == TomlType.TABLE) {
                license = getStringArrayFromPackageNode(pkgNode, LICENSE);
                authors = getStringArrayFromPackageNode(pkgNode, AUTHORS);
                keywords = getStringArrayFromPackageNode(pkgNode, KEYWORDS);
                exported = getStringArrayFromPackageNode(pkgNode, EXPORT);
                repository = getStringValueFromTomlTableNode(pkgNode, REPOSITORY, "");
                ballerinaVersion = getStringValueFromTomlTableNode(pkgNode, "distribution", "");
            }
        }

        // Do not mutate toml tree
        Map<String, Object> otherEntries = new HashMap<>();
        if (!tomlAstNode.entries().isEmpty()) {
            Map<String, Object> tomlMap = ballerinaToml.toml().toMap();
            for (Map.Entry<String, Object> entry : tomlMap.entrySet()) {
                if (entry.getKey().equals(PACKAGE) || entry.getKey().equals(PLATFORM)) {
                    continue;
                }
                otherEntries.put(entry.getKey(), entry.getValue());
            }
        }

        // Process platforms
        TopLevelNode platformNode = tomlAstNode.entries().get(PLATFORM);
        Map<String, PackageManifest.Platform> platforms = getPlatforms(platformNode);

        // Process local repo dependencies
        List<PackageManifest.Dependency> localRepoDependencies = getLocalRepoDependencies();

        // Compiler plugin descriptor
        CompilerPluginDescriptor pluginDescriptor = null;
        if (this.compilerPluginToml != null) {
            pluginDescriptor = CompilerPluginDescriptor.from(this.compilerPluginToml);
        }

        return PackageManifest.from(packageDescriptor, pluginDescriptor, platforms, localRepoDependencies, otherEntries,
<<<<<<< HEAD
                diagnostics(), license, authors, keywords, exported, repository);
=======
                                    diagnostics(), license, authors, keywords, exported, repository, ballerinaVersion);
>>>>>>> 5fe5c375
    }

    private PackageDescriptor getPackageDescriptor(TomlTableNode tomlTableNode) {
        // set defaults
        PackageOrg defaultOrg = PackageOrg.from(guessOrgName());
        PackageName defaultName = PackageName.from(guessPkgName(Optional.ofNullable(this.projectPath.getFileName())
                                                                        .map(Path::toString).orElse("")));
        PackageVersion defaultVersion = PackageVersion.from(ProjectConstants.INTERNAL_VERSION);
        String org;
        String name;
        String version;

        if (tomlTableNode.entries().isEmpty()) {
            return PackageDescriptor.from(defaultOrg, defaultName, defaultVersion);
        }

        TomlTableNode pkgNode = (TomlTableNode) tomlTableNode.entries().get(PACKAGE);
        if (pkgNode == null || pkgNode.kind() == TomlType.NONE) {
            return PackageDescriptor.from(defaultOrg, defaultName, defaultVersion);
        }

        if (pkgNode.entries().isEmpty()) {
            return PackageDescriptor.from(defaultOrg, defaultName, defaultVersion);
        }

        org = getStringValueFromTomlTableNode(pkgNode, "org", defaultOrg.value());
        name = getStringValueFromTomlTableNode(pkgNode, "name", defaultName.value());
        version = getStringValueFromTomlTableNode(pkgNode, VERSION, defaultVersion.value().toString());

        // check org is valid identifier
        boolean isValidOrg = ProjectUtils.validateOrgName(org);
        if (!isValidOrg) {
            org = defaultOrg.value();
        }

        // check that the package name is valid
        boolean isValidPkg = ProjectUtils.validatePackageName(name);
        if (!isValidPkg) {
            name = defaultName.value();
        }

        // check version is compatible with semver
        try {
            SemanticVersion.from(version);
        } catch (ProjectException e) {
            version = defaultVersion.value().toString();
        }

        return PackageDescriptor.from(PackageOrg.from(org), PackageName.from(name), PackageVersion.from(version));
    }

    private BuildOptions parseBuildOptions() {
        TomlTableNode tomlTableNode = ballerinaToml.toml().rootNode();
        return setBuildOptions(tomlTableNode);
    }

    private Map<String, PackageManifest.Platform> getPlatforms(TopLevelNode platformNode) {
        Map<String, PackageManifest.Platform> platforms = new HashMap<>();
        if (platformNode == null || platformNode.kind() == TomlType.NONE) {
            platforms = Collections.emptyMap();
        } else {
            if (platformNode.kind() == TomlType.TABLE) {
                TomlTableNode platformTable = (TomlTableNode) platformNode;
                Set<String> platformCodes = platformTable.entries().keySet();
                if (platformCodes.size() != 1) {
                    return platforms;
                }

                String platformCode = platformCodes.stream().findFirst().get();
                TopLevelNode platformCodeNode = platformTable.entries().get(platformCode);

                if (platformCodeNode.kind() == TomlType.TABLE) {
                    TomlTableNode platformCodeTable = (TomlTableNode) platformCodeNode;
                    TopLevelNode dependencyNode = platformCodeTable.entries().get("dependency");

                    if (dependencyNode.kind() == TomlType.NONE) {
                        return platforms;
                    }

                    if (dependencyNode.kind() == TomlType.TABLE_ARRAY) {
                        TomlTableArrayNode dependencyTableArray = (TomlTableArrayNode) dependencyNode;
                        List<TomlTableNode> children = dependencyTableArray.children();

                        if (!children.isEmpty()) {
                            List<Map<String, Object>> platformEntry = new ArrayList<>();

                            for (TomlTableNode platformEntryTable : children) {
                                if (!platformEntryTable.entries().isEmpty()) {
                                    Map<String, Object> platformEntryMap = new HashMap<>();
                                    String pathValue = getStringValueFromPlatformEntry(platformEntryTable, "path");
                                    if (pathValue != null) {
                                        Path path = Paths.get(pathValue);
                                        if (!path.isAbsolute()) {
                                            path = this.projectPath.resolve(path);
                                        }
                                        if (Files.notExists(path)) {
                                            reportInvalidPathDiagnostic(platformEntryTable, pathValue);
                                        }
                                    }
                                    platformEntryMap.put("path",
                                            pathValue);
                                    platformEntryMap.put("groupId",
                                            getStringValueFromPlatformEntry(platformEntryTable, "groupId"));
                                    platformEntryMap.put("artifactId",
                                            getStringValueFromPlatformEntry(platformEntryTable, "artifactId"));
                                    platformEntryMap.put(VERSION,
                                            getStringValueFromPlatformEntry(platformEntryTable, VERSION));
                                    platformEntryMap.put(SCOPE,
                                            getStringValueFromPlatformEntry(platformEntryTable, "scope"));
                                    platformEntry.add(platformEntryMap);
                                }
                            }

                            PackageManifest.Platform platform = new PackageManifest.Platform(platformEntry);
                            platforms.put(platformCode, platform);
                        }
                    }
                }
            }
        }

        return platforms;
    }

    private List<PackageManifest.Dependency> getLocalRepoDependencies() {
        TomlTableNode rootNode = ballerinaToml.toml().rootNode();
        if (rootNode.entries().isEmpty()) {
            return Collections.emptyList();
        }

        TopLevelNode dependencyEntries = rootNode.entries().get("dependency");
        if (dependencyEntries == null || dependencyEntries.kind() == TomlType.NONE) {
            return Collections.emptyList();
        }

        List<PackageManifest.Dependency> dependencies = new ArrayList<>();
        if (dependencyEntries.kind() == TomlType.TABLE_ARRAY) {
            TomlTableArrayNode dependencyTableArray = (TomlTableArrayNode) dependencyEntries;

            for (TomlTableNode dependencyNode : dependencyTableArray.children()) {
                String name = getStringValueFromDependencyNode(dependencyNode, "name");
                String org = getStringValueFromDependencyNode(dependencyNode, "org");
                String version = getStringValueFromDependencyNode(dependencyNode, VERSION);
                String repository = getStringValueFromDependencyNode(dependencyNode, REPOSITORY);

                PackageName depName = PackageName.from(name);
                PackageOrg depOrg = PackageOrg.from(org);
                PackageVersion depVersion;
                try {
                    depVersion = PackageVersion.from(version);
                } catch (ProjectException e) {
                    // Ignore exception and dependency
                    // Diagnostic will be added by toml schema validator for the semver version error
                    continue;
                }

                dependencies.add(new PackageManifest.Dependency(depName, depOrg, depVersion, repository));
            }
        }
        return dependencies;
    }

    private void reportInvalidPathDiagnostic(TomlTableNode tomlTableNode, String path) {
        DiagnosticInfo diagnosticInfo =
                new DiagnosticInfo(null, "error.invalid.path", DiagnosticSeverity.ERROR);
        TomlDiagnostic tomlDiagnostic = new TomlDiagnostic(
                tomlTableNode.entries().get("path").location(),
                diagnosticInfo,
                "could not locate dependency path '" + path + "'");
        tomlTableNode.addDiagnostic(tomlDiagnostic);
    }

    private BuildOptions setBuildOptions(TomlTableNode tomlTableNode) {
        TomlTableNode tableNode = (TomlTableNode) tomlTableNode.entries().get("build-options");
        if (tableNode == null || tableNode.kind() == TomlType.NONE) {
            return null;
        }

        BuildOptionsBuilder buildOptionsBuilder = new BuildOptionsBuilder();

        boolean skipTests = getBooleanFromBuildOptionsTableNode(tableNode, CompilerOptionName.SKIP_TESTS.toString());
        boolean offline = getBooleanFromBuildOptionsTableNode(tableNode, CompilerOptionName.OFFLINE.toString());
        boolean experimental =
                getBooleanFromBuildOptionsTableNode(tableNode, CompilerOptionName.EXPERIMENTAL.toString());
        boolean observabilityIncluded =
                getBooleanFromBuildOptionsTableNode(tableNode, CompilerOptionName.OBSERVABILITY_INCLUDED.toString());
        boolean testReport =
                getBooleanFromBuildOptionsTableNode(tableNode, BuildOptions.OptionName.TEST_REPORT.toString());
        boolean codeCoverage =
                getBooleanFromBuildOptionsTableNode(tableNode, BuildOptions.OptionName.CODE_COVERAGE.toString());
        final TopLevelNode topLevelNode = tableNode.entries().get(CompilerOptionName.CLOUD.toString());
        boolean dumpBuildTime =
                getBooleanFromBuildOptionsTableNode(tableNode, BuildOptions.OptionName.DUMP_BUILD_TIME.toString());
        boolean sticky =
                getBooleanFromBuildOptionsTableNode(tableNode, CompilerOptionName.STICKY.toString());
        String cloud = "";
        if (topLevelNode != null) {
            cloud = getStringFromTomlTableNode(topLevelNode);
        }
        boolean listConflictedClasses =
                getBooleanFromBuildOptionsTableNode(tableNode, CompilerOptionName.LIST_CONFLICTED_CLASSES.toString());

        return buildOptionsBuilder
                .skipTests(skipTests)
                .offline(offline)
                .experimental(experimental)
                .observabilityIncluded(observabilityIncluded)
                .testReport(testReport)
                .codeCoverage(codeCoverage)
                .cloud(cloud)
                .listConflictedClasses(listConflictedClasses)
                .dumpBuildTime(dumpBuildTime)
                .sticky(sticky)
                .build();
    }

    private boolean getBooleanFromBuildOptionsTableNode(TomlTableNode tableNode, String key) {
        TopLevelNode topLevelNode = tableNode.entries().get(key);
        if (topLevelNode == null || topLevelNode.kind() == TomlType.NONE) {
            return false;
        }

        if (topLevelNode.kind() == TomlType.KEY_VALUE) {
            TomlKeyValueNode keyValueNode = (TomlKeyValueNode) topLevelNode;
            TomlValueNode value = keyValueNode.value();
            if (value.kind() == TomlType.BOOLEAN) {
                TomlBooleanValueNode tomlBooleanValueNode = (TomlBooleanValueNode) value;
                return tomlBooleanValueNode.getValue();
            }
        }
        return false;
    }

    private String getStringValueFromTomlTableNode(TomlTableNode tomlTableNode, String key, String defaultValue) {
        TopLevelNode topLevelNode = tomlTableNode.entries().get(key);
        if (topLevelNode == null || topLevelNode.kind() == TomlType.NONE) {
            // return default value
            return defaultValue;
        }
        String value = getStringFromTomlTableNode(topLevelNode);
        if (value == null) {
            return defaultValue;
        }
        return value;
    }

    private List<String> getStringArrayFromPackageNode(TomlTableNode pkgNode, String key) {
        List<String> elements = new ArrayList<>();
        TopLevelNode topLevelNode = pkgNode.entries().get(key);
        if (topLevelNode == null || topLevelNode.kind() == TomlType.NONE) {
            return elements;
        }
        TomlValueNode valueNode = ((TomlKeyValueNode) topLevelNode).value();
        if (valueNode.kind() == TomlType.NONE) {
            return elements;
        }
        if (valueNode.kind() == TomlType.ARRAY) {
            TomlArrayValueNode arrayValueNode = (TomlArrayValueNode) valueNode;
            for (TomlValueNode value : arrayValueNode.elements()) {
                if (value.kind() == TomlType.STRING) {
                    elements.add(((TomlStringValueNode) value).getValue());
                }
            }
        }
        return elements;
    }

    private String getStringValueFromPlatformEntry(TomlTableNode pkgNode, String key) {
        TopLevelNode topLevelNode = pkgNode.entries().get(key);
        if (topLevelNode == null || topLevelNode.kind() == TomlType.NONE) {
            return null;
        }
        return getStringFromTomlTableNode(topLevelNode);
    }

    private String getStringValueFromDependencyNode(TomlTableNode pkgNode, String key) {
        TopLevelNode topLevelNode = pkgNode.entries().get(key);
        if (topLevelNode == null) {
            return null;
        }
        return getStringFromTomlTableNode(topLevelNode);
    }
}<|MERGE_RESOLUTION|>--- conflicted
+++ resolved
@@ -198,11 +198,7 @@
         }
 
         return PackageManifest.from(packageDescriptor, pluginDescriptor, platforms, localRepoDependencies, otherEntries,
-<<<<<<< HEAD
-                diagnostics(), license, authors, keywords, exported, repository);
-=======
-                                    diagnostics(), license, authors, keywords, exported, repository, ballerinaVersion);
->>>>>>> 5fe5c375
+                diagnostics(), license, authors, keywords, exported, repository, ballerinaVersion);
     }
 
     private PackageDescriptor getPackageDescriptor(TomlTableNode tomlTableNode) {
