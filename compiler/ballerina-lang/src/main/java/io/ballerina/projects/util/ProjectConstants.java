--- conflicted
+++ resolved
@@ -81,16 +81,13 @@
     public static final String REPO_CACHE_DIR_NAME = "cache";
     public static final String REPO_BIR_CACHE_NAME = "bir";
 
-<<<<<<< HEAD
-    public static final String TEST_SUITE = "test_suite.json";
-
     //module name format : <org-name>/<pkg-name> | <org-name>/<pkg-name>:<version>
     //version format : 1, 1.*, 1.*.*
     public static final String PKG_NAME_REGEX = "[^0-9_][_\\w]+/[^0-9_][_\\.\\w]+|" +
             "[^0-9_][_\\w]+/[^0-9_][_\\.\\w]+:[*\\d]+|" +
             "[^0-9_][_\\w]+/[^0-9_][_\\.\\w]+:[*\\d]+\\.[*\\d]+|" +
             "[^0-9_][_\\w]+/[^0-9_][_\\.\\w]+:[*\\d]+\\.[*\\d]+\\.[*\\d]+";
-=======
+
     // Test framework related constants
     public static final String TEST_RUNTIME_JAR_PREFIX = "testerina-runtime-";
     public static final String TEST_SUITE = "test_suite";
@@ -100,5 +97,4 @@
     public static final String ASM_JAR = "asm-7.1.jar";
     public static final String ASM_TREE_JAR = "asm-tree-7.2.jar";
     public static final String ASM_COMMONS_JAR = "asm-commons-7.2.jar";
->>>>>>> 388a073e
 }