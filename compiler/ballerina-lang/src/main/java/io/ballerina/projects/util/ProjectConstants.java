--- conflicted
+++ resolved
@@ -117,9 +117,6 @@
     public static final String CENTRAL_REPOSITORY_CACHE_NAME = "central.ballerina.io";
     public static final String DEPENDENCIES_TOML_VERSION = "2";
     public static final String BALLERINA_ORG = "ballerina";
-<<<<<<< HEAD
     public static final String DIRECTORIES_WITH_EXISTING_PACKAGE_FILES = "directories-with-existing-package-files-for-bal-new";
-=======
     public static final String CONFIG_ARGS_PATTERN = "-C[\\w\\W]+=([\\w\\W]+)";
->>>>>>> 2630f808
 }