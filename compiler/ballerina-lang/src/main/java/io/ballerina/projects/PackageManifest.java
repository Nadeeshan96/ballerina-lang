/*
 *  Copyright (c) 2020, WSO2 Inc. (http://www.wso2.org) All Rights Reserved.
 *
 *  WSO2 Inc. licenses this file to you under the Apache License,
 *  Version 2.0 (the "License"); you may not use this file except
 *  in compliance with the License.
 *  You may obtain a copy of the License at
 *
 *    http://www.apache.org/licenses/LICENSE-2.0
 *
 *  Unless required by applicable law or agreed to in writing,
 *  software distributed under the License is distributed on an
 *  "AS IS" BASIS, WITHOUT WARRANTIES OR CONDITIONS OF ANY
 *  KIND, either express or implied.  See the License for the
 *  specific language governing permissions and limitations
 *  under the License.
 */
package io.ballerina.projects;

import io.ballerina.projects.internal.DefaultDiagnosticResult;
import io.ballerina.projects.internal.model.CompilerPluginDescriptor;

import java.util.Collections;
import java.util.List;
import java.util.Map;
import java.util.Optional;

/**
 * Represents a Ballerina.toml file.
 *
 * @since 2.0.0
 */
public class PackageManifest {
    private final PackageDescriptor packageDesc;
    private final CompilerPluginDescriptor compilerPluginDesc;
    private final Map<String, Platform> platforms;
    private final List<Dependency> dependencies;
    private final DiagnosticResult diagnostics;
    private final List<String> license;
    private final List<String> authors;
    private final List<String> keywords;
    private final String repository;
    private final List<String> exportedModules;
    private final String ballerinaVersion;

    // Other entries hold other key/value pairs available in the Ballerina.toml file.
    // These keys are not part of the Ballerina package specification.
    private final Map<String, Object> otherEntries;

    private PackageManifest(PackageDescriptor packageDesc,
                            CompilerPluginDescriptor compilerPluginDesc,
                            Map<String, Platform> platforms,
                            List<Dependency> dependencies,
                            Map<String, Object> otherEntries,
                            DiagnosticResult diagnostics) {
        this.packageDesc = packageDesc;
        this.compilerPluginDesc = compilerPluginDesc;
        this.platforms = Collections.unmodifiableMap(platforms);
        this.dependencies = Collections.unmodifiableList(dependencies);
        this.otherEntries = Collections.unmodifiableMap(otherEntries);
        this.diagnostics = diagnostics;
        this.license = Collections.emptyList();
        this.authors = Collections.emptyList();
        this.keywords = Collections.emptyList();
        this.exportedModules = Collections.emptyList();
        this.repository = "";
        this.ballerinaVersion = "";
    }

    private PackageManifest(PackageDescriptor packageDesc,
                            CompilerPluginDescriptor compilerPluginDesc,
                            Map<String, Platform> platforms,
                            List<Dependency> dependencies,
                            Map<String, Object> otherEntries,
                            DiagnosticResult diagnostics,
                            List<String> license,
                            List<String> authors,
                            List<String> keywords,
                            List<String> exportedModules,
                            String repository,
                            String ballerinaVersion) {
        this.packageDesc = packageDesc;
        this.compilerPluginDesc = compilerPluginDesc;
        this.platforms = Collections.unmodifiableMap(platforms);
        this.dependencies = Collections.unmodifiableList(dependencies);
        this.otherEntries = Collections.unmodifiableMap(otherEntries);
        this.diagnostics = diagnostics;
        this.license = license;
        this.authors = authors;
        this.keywords = keywords;
        this.exportedModules = getExport(packageDesc, exportedModules);
        this.repository = repository;
        this.ballerinaVersion = ballerinaVersion;
    }

    public static PackageManifest from(PackageDescriptor packageDesc) {
        return new PackageManifest(packageDesc, null, Collections.emptyMap(), Collections.emptyList(),
                                   Collections.emptyMap(), new DefaultDiagnosticResult(Collections.emptyList()));
    }

    public static PackageManifest from(PackageDescriptor packageDesc,
                                       CompilerPluginDescriptor compilerPluginDesc,
                                       Map<String, Platform> platforms,
<<<<<<< HEAD
                                       List<Dependency> dependencies) {
        return new PackageManifest(packageDesc, compilerPluginDesc, platforms, dependencies, Collections.emptyMap(),
=======
                                       List<Dependency> localPackages) {
        return new PackageManifest(packageDesc, compilerPluginDesc, platforms, localPackages, Collections.emptyMap(),
>>>>>>> 5fe5c375
                new DefaultDiagnosticResult(Collections.emptyList()));
    }

    public static PackageManifest from(PackageDescriptor packageDesc,
                                       CompilerPluginDescriptor compilerPluginDesc,
                                       Map<String, Platform> platforms,
<<<<<<< HEAD
                                       List<Dependency> dependencies,
=======
                                       List<Dependency> localPackages,
>>>>>>> 5fe5c375
                                       Map<String, Object> otherEntries,
                                       DiagnosticResult diagnostics,
                                       List<String> license,
                                       List<String> authors,
                                       List<String> keywords,
                                       List<String> export,
<<<<<<< HEAD
                                       String repository) {
        return new PackageManifest(packageDesc, compilerPluginDesc, platforms, dependencies, otherEntries, diagnostics,
                                   license, authors, keywords, export, repository);
=======
                                       String repository,
                                       String ballerinaVersion) {
        return new PackageManifest(packageDesc, compilerPluginDesc, platforms, localPackages, otherEntries, diagnostics,
                                   license, authors, keywords, export, repository, ballerinaVersion);
>>>>>>> 5fe5c375
    }

    public static PackageManifest from(PackageDescriptor packageDesc,
                                       CompilerPluginDescriptor compilerPluginDesc,
                                       Map<String, Platform> platforms,
<<<<<<< HEAD
                                       List<Dependency> dependencies,
=======
                                       List<Dependency> localPackages,
>>>>>>> 5fe5c375
                                       List<String> license,
                                       List<String> authors,
                                       List<String> keywords,
                                       List<String> export,
<<<<<<< HEAD
                                       String repository) {
        return new PackageManifest(packageDesc, compilerPluginDesc, platforms, dependencies, Collections.emptyMap(),
=======
                                       String repository,
                                       String ballerinaVersion) {
        return new PackageManifest(packageDesc, compilerPluginDesc, platforms, localPackages, Collections.emptyMap(),
>>>>>>> 5fe5c375
                                   new DefaultDiagnosticResult(Collections.emptyList()), license, authors, keywords,
                                   export, repository, ballerinaVersion);
    }

    public PackageName name() {
        return packageDesc.name();
    }

    public PackageOrg org() {
        return packageDesc.org();
    }

    public PackageVersion version() {
        return packageDesc.version();
    }

    public PackageDescriptor descriptor() {
        return packageDesc;
    }

    public Optional<CompilerPluginDescriptor> compilerPluginDescriptor() {
        return Optional.ofNullable(compilerPluginDesc);
    }

    public Platform platform(String platformCode) {
        return platforms.get(platformCode);
    }

    // TODO Do we need to custom key/value par mapping here
    public Object getValue(String key) {
        return otherEntries.get(key);
    }

    public List<String> license() {
        return license;
    }

    public List<String> authors() {
        return authors;
    }

    public List<String> keywords() {
        return keywords;
    }

    public List<String> exportedModules() {
        return exportedModules;
    }

    public String repository() {
        return repository;
    }

    public List<Dependency> dependencies() {
        return dependencies;
<<<<<<< HEAD
=======
    }

    public String ballerinaVersion() {
        return ballerinaVersion;
>>>>>>> 5fe5c375
    }

    public DiagnosticResult diagnostics() {
        return diagnostics;
    }

    /**
     * Represents the platform section in Ballerina.toml file.
     *
     * @since 2.0.0
     */
    public static class Platform {
        // We could eventually add more things to the platform
        private final List<Map<String, Object>> dependencies;
        private final List<Map<String, Object>> repositories;

        public Platform(List<Map<String, Object>> dependencies) {
            this(dependencies, Collections.emptyList());
        }

        public Platform(List<Map<String, Object>> dependencies, List<Map<String, Object>> repositories) {
            if (dependencies != null) {
                this.dependencies = Collections.unmodifiableList(dependencies);
            } else {
                this.dependencies = Collections.emptyList();
            }
            if (repositories != null) {
                this.repositories = Collections.unmodifiableList(repositories);
            } else {
                this.repositories = Collections.emptyList();
            }
        }

        public List<Map<String, Object>> dependencies() {
            return dependencies;
        }

        public List<Map<String, Object>> repositories() {
            return repositories;
        }
    }

    /**
     * Represents a local dependency package.
     *
     * @since 2.0.0
     */
    public static class Dependency {
        private final PackageName packageName;
        private final PackageOrg packageOrg;
        private final PackageVersion version;
        private final String repository;

<<<<<<< HEAD
        public Dependency(PackageName packageName, PackageOrg packageOrg, PackageVersion semanticVersion) {
=======
        public Dependency(PackageName packageName, PackageOrg packageOrg, PackageVersion version) {
>>>>>>> 5fe5c375
            this.packageName = packageName;
            this.packageOrg = packageOrg;
            this.version = version;
            this.repository = null;
        }

<<<<<<< HEAD
        public Dependency(PackageName packageName, PackageOrg packageOrg, PackageVersion semanticVersion,
=======
        public Dependency(PackageName packageName, PackageOrg packageOrg, PackageVersion version,
>>>>>>> 5fe5c375
                          String repository) {
            this.packageName = packageName;
            this.packageOrg = packageOrg;
            this.version = version;
            this.repository = repository;
        }

        public PackageName name() {
            return packageName;
        }

        public PackageOrg org() {
            return packageOrg;
        }

        public PackageVersion version() {
            return version;
        }

        public String repository() {
            return repository;
        }
    }

    private List<String> getExport(PackageDescriptor packageDesc, List<String> export) {
        if (export == null || export.isEmpty()) {
            return Collections.singletonList(packageDesc.name().value());
        }
        return export;
    }
}<|MERGE_RESOLUTION|>--- conflicted
+++ resolved
@@ -101,64 +101,40 @@
     public static PackageManifest from(PackageDescriptor packageDesc,
                                        CompilerPluginDescriptor compilerPluginDesc,
                                        Map<String, Platform> platforms,
-<<<<<<< HEAD
                                        List<Dependency> dependencies) {
         return new PackageManifest(packageDesc, compilerPluginDesc, platforms, dependencies, Collections.emptyMap(),
-=======
-                                       List<Dependency> localPackages) {
-        return new PackageManifest(packageDesc, compilerPluginDesc, platforms, localPackages, Collections.emptyMap(),
->>>>>>> 5fe5c375
                 new DefaultDiagnosticResult(Collections.emptyList()));
     }
 
     public static PackageManifest from(PackageDescriptor packageDesc,
                                        CompilerPluginDescriptor compilerPluginDesc,
                                        Map<String, Platform> platforms,
-<<<<<<< HEAD
                                        List<Dependency> dependencies,
-=======
-                                       List<Dependency> localPackages,
->>>>>>> 5fe5c375
                                        Map<String, Object> otherEntries,
                                        DiagnosticResult diagnostics,
                                        List<String> license,
                                        List<String> authors,
                                        List<String> keywords,
                                        List<String> export,
-<<<<<<< HEAD
-                                       String repository) {
-        return new PackageManifest(packageDesc, compilerPluginDesc, platforms, dependencies, otherEntries, diagnostics,
-                                   license, authors, keywords, export, repository);
-=======
                                        String repository,
                                        String ballerinaVersion) {
-        return new PackageManifest(packageDesc, compilerPluginDesc, platforms, localPackages, otherEntries, diagnostics,
-                                   license, authors, keywords, export, repository, ballerinaVersion);
->>>>>>> 5fe5c375
+        return new PackageManifest(packageDesc, compilerPluginDesc, platforms, dependencies, otherEntries, diagnostics,
+                license, authors, keywords, export, repository, ballerinaVersion);
     }
 
     public static PackageManifest from(PackageDescriptor packageDesc,
                                        CompilerPluginDescriptor compilerPluginDesc,
                                        Map<String, Platform> platforms,
-<<<<<<< HEAD
                                        List<Dependency> dependencies,
-=======
-                                       List<Dependency> localPackages,
->>>>>>> 5fe5c375
                                        List<String> license,
                                        List<String> authors,
                                        List<String> keywords,
                                        List<String> export,
-<<<<<<< HEAD
-                                       String repository) {
-        return new PackageManifest(packageDesc, compilerPluginDesc, platforms, dependencies, Collections.emptyMap(),
-=======
                                        String repository,
                                        String ballerinaVersion) {
-        return new PackageManifest(packageDesc, compilerPluginDesc, platforms, localPackages, Collections.emptyMap(),
->>>>>>> 5fe5c375
-                                   new DefaultDiagnosticResult(Collections.emptyList()), license, authors, keywords,
-                                   export, repository, ballerinaVersion);
+        return new PackageManifest(packageDesc, compilerPluginDesc, platforms, dependencies, Collections.emptyMap(),
+                new DefaultDiagnosticResult(Collections.emptyList()), license, authors, keywords,
+                export, repository, ballerinaVersion);
     }
 
     public PackageName name() {
@@ -212,13 +188,10 @@
 
     public List<Dependency> dependencies() {
         return dependencies;
-<<<<<<< HEAD
-=======
     }
 
     public String ballerinaVersion() {
         return ballerinaVersion;
->>>>>>> 5fe5c375
     }
 
     public DiagnosticResult diagnostics() {
@@ -272,22 +245,14 @@
         private final PackageVersion version;
         private final String repository;
 
-<<<<<<< HEAD
-        public Dependency(PackageName packageName, PackageOrg packageOrg, PackageVersion semanticVersion) {
-=======
         public Dependency(PackageName packageName, PackageOrg packageOrg, PackageVersion version) {
->>>>>>> 5fe5c375
             this.packageName = packageName;
             this.packageOrg = packageOrg;
             this.version = version;
             this.repository = null;
         }
 
-<<<<<<< HEAD
-        public Dependency(PackageName packageName, PackageOrg packageOrg, PackageVersion semanticVersion,
-=======
         public Dependency(PackageName packageName, PackageOrg packageOrg, PackageVersion version,
->>>>>>> 5fe5c375
                           String repository) {
             this.packageName = packageName;
             this.packageOrg = packageOrg;
