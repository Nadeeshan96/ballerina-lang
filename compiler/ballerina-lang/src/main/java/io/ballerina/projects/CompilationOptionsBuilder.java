--- conflicted
+++ resolved
@@ -24,12 +24,7 @@
  *
  * @since 2.0.0
  */
-<<<<<<< HEAD
 public class CompilationOptionsBuilder {
-    private Boolean skipTests;
-=======
-class CompilationOptionsBuilder {
->>>>>>> fc8a0824
     private Boolean buildOffline;
     private Boolean experimental;
     private Boolean observabilityIncluded;
@@ -42,14 +37,6 @@
     public CompilationOptionsBuilder() {
     }
 
-<<<<<<< HEAD
-    CompilationOptionsBuilder skipTests(Boolean value) {
-        skipTests = value;
-        return this;
-    }
-
-=======
->>>>>>> fc8a0824
     public CompilationOptionsBuilder buildOffline(Boolean value) {
         buildOffline = value;
         return this;
