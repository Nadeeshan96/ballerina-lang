--- conflicted
+++ resolved
@@ -116,6 +116,10 @@
         performCodeGen();
     }
 
+    PackageContext packageContext() {
+        return this.packageContext;
+    }
+
     private void performCodeGen() {
         if (codeGenCompleted) {
             return;
@@ -157,16 +161,9 @@
         return new EmitResult(true, diagnosticResult, generatedArtifact);
     }
 
-<<<<<<< HEAD
     private Path emitBalo(Path filePath) {
-        JBallerinaBaloWriter writer = new JBallerinaBaloWriter(this.packageContext);
+        JBallerinaBaloWriter writer = new JBallerinaBaloWriter(this);
         return writer.write(filePath);
-=======
-    private void emitBalo(Path filePath) {
-        JBallerinaBaloWriter writer = new JBallerinaBaloWriter(this);
-        Package pkg = packageCache.getPackageOrThrow(packageContext.packageId());
-        writer.write(pkg, filePath);
->>>>>>> e4c03ac3
     }
 
     @Override
