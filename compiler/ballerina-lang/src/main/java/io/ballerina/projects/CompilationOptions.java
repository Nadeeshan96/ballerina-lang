--- conflicted
+++ resolved
@@ -42,13 +42,8 @@
     CompilationOptions(Boolean offlineBuild, Boolean observabilityIncluded, Boolean dumpBir,
                        Boolean dumpBirFile, String cloud, Boolean listConflictedClasses, Boolean sticky,
                        Boolean dumpGraph, Boolean dumpRawGraphs, Boolean withCodeGenerators,
-<<<<<<< HEAD
-                       Boolean withCodeModifiers, Boolean configSchemaGen, Boolean exportOpenAPI,
+                       Boolean configSchemaGen, Boolean exportOpenAPI,
                        Boolean exportComponentModel, Boolean enableCache) {
-=======
-                       Boolean withCodeModifiers, Boolean withIDLGenerators, Boolean configSchemaGen,
-                       Boolean exportOpenAPI, Boolean exportComponentModel, Boolean enableCache) {
->>>>>>> 9e8f1d35
         this.offlineBuild = offlineBuild;
         this.observabilityIncluded = observabilityIncluded;
         this.dumpBir = dumpBir;
@@ -342,11 +337,7 @@
         public CompilationOptions build() {
             return new CompilationOptions(offline, observabilityIncluded, dumpBir,
                     dumpBirFile, cloud, listConflictedClasses, sticky, dumpGraph, dumpRawGraph,
-<<<<<<< HEAD
                     withCodeGenerators, withCodeModifiers, configSchemaGen, exportOpenAPI,
-=======
-                    withCodeGenerators, withCodeModifiers, withIDLGenerators, configSchemaGen, exportOpenAPI,
->>>>>>> 9e8f1d35
                     exportComponentModel, enableCache);
         }
     }
