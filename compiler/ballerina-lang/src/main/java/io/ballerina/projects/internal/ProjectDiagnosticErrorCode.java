--- conflicted
+++ resolved
@@ -28,12 +28,9 @@
 public enum ProjectDiagnosticErrorCode implements DiagnosticCode {
 
     INVALID_BALA_FILE("BCE5000", "invalid.bala.file"),
-<<<<<<< HEAD
     OLD_DEPENDENCIES_TOML("BCE5001", "old.dependencies.toml"),
     LOCAL_PACKAGES_IN_DEPENDENCIES_TOML("BCE5002", "local.packages.in.dependencies.toml"),
-=======
     MODULE_NOT_FOUND("BCE5100", "module.not.found"),
->>>>>>> a703908c
     ;
 
     private final String diagnosticId;
