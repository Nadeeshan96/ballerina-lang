/*
 *  Copyright (c) 2020, WSO2 Inc. (http://www.wso2.org) All Rights Reserved.
 *
 *  WSO2 Inc. licenses this file to you under the Apache License,
 *  Version 2.0 (the "License"); you may not use this file except
 *  in compliance with the License.
 *  You may obtain a copy of the License at
 *
 *    http://www.apache.org/licenses/LICENSE-2.0
 *
 *  Unless required by applicable law or agreed to in writing,
 *  software distributed under the License is distributed on an
 *  "AS IS" BASIS, WITHOUT WARRANTIES OR CONDITIONS OF ANY
 *  KIND, either express or implied.  See the License for the
 *  specific language governing permissions and limitations
 *  under the License.
 */
package io.ballerina.projects.directory;

import com.google.gson.Gson;
import com.google.gson.GsonBuilder;
import com.google.gson.JsonSyntaxException;
import io.ballerina.projects.BuildOptions;
import io.ballerina.projects.DependencyGraph;
import io.ballerina.projects.DocumentId;
import io.ballerina.projects.Module;
import io.ballerina.projects.ModuleDescriptor;
import io.ballerina.projects.ModuleId;
import io.ballerina.projects.Package;
import io.ballerina.projects.PackageConfig;
import io.ballerina.projects.PackageDependencyScope;
import io.ballerina.projects.PackageResolution;
import io.ballerina.projects.Project;
import io.ballerina.projects.ProjectEnvironmentBuilder;
import io.ballerina.projects.ProjectException;
import io.ballerina.projects.ProjectKind;
import io.ballerina.projects.ResolvedPackageDependency;
import io.ballerina.projects.internal.BalaFiles;
import io.ballerina.projects.internal.PackageConfigCreator;
import io.ballerina.projects.internal.ProjectFiles;
import io.ballerina.projects.internal.model.BuildJson;
import io.ballerina.projects.internal.model.Dependency;
import io.ballerina.projects.util.ProjectConstants;
import io.ballerina.projects.util.ProjectPaths;
import org.wso2.ballerinalang.util.RepoUtils;

import java.io.IOException;
import java.nio.file.Files;
import java.nio.file.Path;
import java.util.ArrayList;
import java.util.Collection;
import java.util.Collections;
import java.util.Comparator;
import java.util.List;
import java.util.Optional;
import java.util.Set;

import static io.ballerina.projects.util.ProjectConstants.BUILD_FILE;
import static io.ballerina.projects.util.ProjectConstants.DEPENDENCIES_TOML;
import static io.ballerina.projects.util.ProjectUtils.getDependenciesTomlContent;
import static io.ballerina.projects.util.ProjectUtils.readBuildJson;

/**
 * {@code BuildProject} represents Ballerina project instance created from the project directory.
 *
 * @since 2.0.0
 */
public class BuildProject extends Project {

    /**
     * Loads a BuildProject from the provided path.
     *
     * @param projectPath Ballerina project path
     * @return build project
     */
    public static BuildProject load(ProjectEnvironmentBuilder environmentBuilder, Path projectPath) {
        return load(environmentBuilder, projectPath, BuildOptions.builder().build());
    }

    /**
     * Loads a BuildProject from the provided path.
     *
     * @param projectPath Ballerina project path
     * @return BuildProject instance
     */
    public static BuildProject load(Path projectPath) {
        return load(projectPath, BuildOptions.builder().build());
    }

    /**
     * Loads a BuildProject from provided path and build options.
     *
     * @param projectPath  Ballerina project path
     * @param buildOptions build options
     * @return BuildProject instance
     */
    public static BuildProject load(Path projectPath, BuildOptions buildOptions) {
        ProjectEnvironmentBuilder environmentBuilder = ProjectEnvironmentBuilder.getDefaultBuilder();
        return load(environmentBuilder, projectPath, buildOptions);
    }

    /**
     * Loads a BuildProject from provided environment builder, path, build options.
     *
     * @param environmentBuilder custom environment builder
     * @param projectPath Ballerina project path
     * @param buildOptions build options
     * @return BuildProject instance
     */
    public static BuildProject load(ProjectEnvironmentBuilder environmentBuilder, Path projectPath,
                                    BuildOptions buildOptions) {
        PackageConfig packageConfig = PackageConfigCreator.createBuildProjectConfig(projectPath);
        BuildOptions mergedBuildOptions = ProjectFiles.createBuildOptions(packageConfig, buildOptions, projectPath);

        BuildProject buildProject = new BuildProject(environmentBuilder, projectPath, mergedBuildOptions);
        buildProject.addPackage(packageConfig);
        return buildProject;
    }

    private BuildProject(ProjectEnvironmentBuilder environmentBuilder, Path projectPath, BuildOptions buildOptions) {
        super(ProjectKind.BUILD_PROJECT, projectPath, environmentBuilder, buildOptions);
        populateCompilerContext();
    }

    private Optional<Path> modulePath(ModuleId moduleId) {
        if (currentPackage().moduleIds().contains(moduleId)) {
            if (currentPackage().getDefaultModule().moduleId() == moduleId) {
                return Optional.of(sourceRoot);
            } else {
                return Optional.of(sourceRoot.resolve(ProjectConstants.MODULES_ROOT).resolve(
                        currentPackage().module(moduleId).moduleName().moduleNamePart()));
            }
        }
        return Optional.empty();
    }

    @Override
    public Optional<Path> documentPath(DocumentId documentId) {
        for (ModuleId moduleId : currentPackage().moduleIds()) {
            Module module = currentPackage().module(moduleId);
            Optional<Path> modulePath = modulePath(moduleId);
            if (module.documentIds().contains(documentId)) {
                if (modulePath.isPresent()) {
                    return Optional.of(modulePath.get().resolve(module.document(documentId).name()));
                }
            } else if (module.testDocumentIds().contains(documentId)) {
                if (modulePath.isPresent()) {
                    return Optional.of(modulePath.get()
                            .resolve(ProjectConstants.TEST_DIR_NAME).resolve(
                                    module.document(documentId).name().split(ProjectConstants.TEST_DIR_NAME + "/")[1]));
                }
            }
        }
        return Optional.empty();
    }

    @Override
    public Project duplicate() {
<<<<<<< HEAD
        BuildOptions duplicateBuildOptions = BuildOptions.builder().build().acceptTheirs(buildOptions());
=======
        BuildOptions duplicateBuildOptions = new BuildOptionsBuilder().build().acceptTheirs(buildOptions());
>>>>>>> e436dcb0
        BuildProject buildProject = new BuildProject(
                ProjectEnvironmentBuilder.getDefaultBuilder(), this.sourceRoot, duplicateBuildOptions);
        return cloneProject(buildProject);
    }

    @Override
    public DocumentId documentId(Path file) {
        if (isFilePathInProject(file)) {
            Path parent = Optional.of(file.toAbsolutePath().getParent()).get();
            for (ModuleId moduleId : this.currentPackage().moduleIds()) {
                String moduleDirName;
                // Check for the module name contains a dot and not being the default module
                if (!this.currentPackage().getDefaultModule().moduleId().equals(moduleId)) {
                    moduleDirName = moduleId.moduleName()
                            .split(this.currentPackage().packageName().toString() + "\\.")[1];
                } else {
                    moduleDirName = Optional.of(this.sourceRoot.getFileName()).get().toString();
                }

                if (Optional.of(parent.getFileName()).get().toString().equals(moduleDirName) || Optional.of(
                        Optional.of(parent.getParent()).get().getFileName()).get().toString().equals(moduleDirName)) {
                    Module module = this.currentPackage().module(moduleId);
                    for (DocumentId documentId : module.documentIds()) {
                        if (module.document(documentId).name().equals(
                                Optional.of(file.getFileName()).get().toString())) {
                            return documentId;
                        }
                    }
                    for (DocumentId documentId : module.testDocumentIds()) {
                        if (module.document(documentId).name().split(ProjectConstants.TEST_DIR_NAME + "/")[1]
                                .equals(Optional.of(file.getFileName()).get().toString())) {
                            return documentId;
                        }
                    }
                }
            }
        }
        throw new ProjectException("provided path does not belong to the project");
    }

    private boolean isFilePathInProject(Path filepath) {
        try {
            ProjectPaths.packageRoot(filepath);
        } catch (ProjectException e) {
            return false;
        }
        return true;
    }

    public void save() {
        Path buildFilePath = this.targetDir().resolve(BUILD_FILE);
        boolean shouldUpdate = this.currentPackage().getResolution().autoUpdate();
        // if build file does not exists

        if (!buildFilePath.toFile().exists()) {
            createBuildFile(buildFilePath);
            writeBuildFile(buildFilePath);
            writeDependencies();
        } else {
            BuildJson buildJson = null;
            try {
                buildJson = readBuildJson(buildFilePath);
            } catch (JsonSyntaxException | IOException e) {
                // ignore
            }

            // need to update Dependencies toml
            writeDependencies();

            // check whether buildJson is null and last updated time has expired
            if (buildJson != null && !shouldUpdate) {
                buildJson.setLastBuildTime(System.currentTimeMillis());
                writeBuildFile(buildFilePath, buildJson);
            } else {
                writeBuildFile(buildFilePath);
            }
        }
    }

    private void writeDependencies() {
        Package currentPackage = this.currentPackage();
        if (currentPackage != null) {
            Comparator<Dependency> comparator = (o1, o2) -> {
                if (o1.getOrg().equals(o2.getOrg())) {
                    return o1.getName().compareTo(o2.getName());
                }
                return o1.getOrg().compareTo(o2.getOrg());
            };

            List<Dependency> pkgDependencies = getPackageDependencies();
            pkgDependencies.sort(comparator);

            Path dependenciesTomlFile = currentPackage.project().sourceRoot().resolve(DEPENDENCIES_TOML);
            String dependenciesContent = getDependenciesTomlContent(pkgDependencies);
            if (!pkgDependencies.isEmpty()) {
                // write content to Dependencies.toml file
                createIfNotExists(dependenciesTomlFile);
                writeContent(dependenciesTomlFile, dependenciesContent);
            } else {
                // when there are no package dependencies to write
                // if Dependencies.toml does not exists ---> Dependencies.toml will not be created
                // if Dependencies.toml exists          ---> content will be written to existing Dependencies.toml
                if (dependenciesTomlFile.toFile().exists()) {
                    writeContent(dependenciesTomlFile, dependenciesContent);
                }
            }
        }
    }

    private List<Dependency> getPackageDependencies() {
        PackageResolution packageResolution = this.currentPackage().getResolution();
        ResolvedPackageDependency rootPkgNode = new ResolvedPackageDependency(this.currentPackage(),
                                                                              PackageDependencyScope.DEFAULT);
        DependencyGraph<ResolvedPackageDependency> dependencyGraph = packageResolution.dependencyGraph();
        Collection<ResolvedPackageDependency> directDependencies = dependencyGraph.getDirectDependencies(rootPkgNode);

        List<Dependency> dependencies = new ArrayList<>();

        // 1. set root package as a dependency
        Package rootPackage = rootPkgNode.packageInstance();
        Dependency rootPkgDependency = new Dependency(rootPackage.packageOrg().value(),
                                                      rootPackage.packageName().value(),
                                                      rootPackage.packageVersion().value().toString());
        // get modules of the root package
        List<Dependency.Module> rootPkgModules = new ArrayList<>();
        for (ModuleId moduleId : rootPackage.moduleIds()) {
            Module module = rootPackage.module(moduleId);
            Dependency.Module depsModule = new Dependency.Module(module.descriptor().org().value(),
                                                                 module.descriptor().packageName().value(),
                                                                 module.descriptor().name().toString());
            rootPkgModules.add(depsModule);
        }
        // sort modules
        rootPkgModules.sort(Comparator.comparing(Dependency.Module::moduleName));
        rootPkgDependency.setModules(rootPkgModules);
        // get transitive dependencies of the root package
        rootPkgDependency.setDependencies(getTransitiveDependencies(dependencyGraph, rootPkgNode));
        // set transitive and scope
        rootPkgDependency.setTransitive(false);
        rootPkgDependency.setScope(rootPkgNode.scope());
        dependencies.add(rootPkgDependency);

        // 2. set direct dependencies
        for (ResolvedPackageDependency directDependency : directDependencies) {
            Package aPackage = directDependency.packageInstance();
            Dependency dependency = new Dependency(aPackage.packageOrg().toString(), aPackage.packageName().value(),
                                                   aPackage.packageVersion().toString());

            // get modules of the direct dependency package
            BalaFiles.DependencyGraphResult packageDependencyGraph = BalaFiles
                    .createPackageDependencyGraph(directDependency.packageInstance().project().sourceRoot());
            Set<ModuleDescriptor> moduleDescriptors = packageDependencyGraph.moduleDependencies().keySet();

            List<Dependency.Module> modules = new ArrayList<>();
            for (ModuleDescriptor moduleDescriptor : moduleDescriptors) {
                Dependency.Module module = new Dependency.Module(moduleDescriptor.org().value(),
                                                                 moduleDescriptor.packageName().value(),
                                                                 moduleDescriptor.name().toString());
                modules.add(module);
            }
            // sort modules
            modules.sort(Comparator.comparing(Dependency.Module::moduleName));
            dependency.setModules(modules);
            // get transitive dependencies of the direct dependency package
            dependency.setDependencies(getTransitiveDependencies(dependencyGraph, directDependency));
            // set transitive and scope
            dependency.setScope(directDependency.scope());
            dependency.setTransitive(false);
            dependencies.add(dependency);
        }

        // 3. set transitive dependencies
        Collection<ResolvedPackageDependency> allDependencies = dependencyGraph.getNodes();
        for (ResolvedPackageDependency transDependency : allDependencies) {
            // check whether it's a direct dependency, skip it since it is already added
            if (directDependencies.contains(transDependency)) {
                continue;
            }
            if (transDependency.packageInstance() != this.currentPackage()) {
                Package aPackage = transDependency.packageInstance();
                Dependency dependency = new Dependency(aPackage.packageOrg().toString(),
                                                       aPackage.packageName().value(),
                                                       aPackage.packageVersion().toString());
                // get transitive dependencies of the transitive dependency package
                dependency.setDependencies(getTransitiveDependencies(dependencyGraph, transDependency));
                // set transitive and scope
                dependency.setScope(transDependency.scope());
                dependency.setTransitive(true);
                dependencies.add(dependency);
            }
        }

        return dependencies;
    }

    private List<Dependency> getTransitiveDependencies(DependencyGraph<ResolvedPackageDependency> dependencyGraph,
                                                       ResolvedPackageDependency directDependency) {
        List<Dependency> dependencyList = new ArrayList<>();
        Collection<ResolvedPackageDependency> pkgDependencies = dependencyGraph
                .getDirectDependencies(directDependency);
        for (ResolvedPackageDependency resolvedTransitiveDep : pkgDependencies) {
            Package dependencyPkgContext = resolvedTransitiveDep.packageInstance();
            Dependency dep = new Dependency(dependencyPkgContext.packageOrg().toString(),
                                            dependencyPkgContext.packageName().value(),
                                            dependencyPkgContext.packageVersion().toString());
            dependencyList.add(dep);
        }
        // sort transitive dependencies list
        Comparator<Dependency> comparator = (o1, o2) -> {
            if (o1.getOrg().equals(o2.getOrg())) {
                return o1.getName().compareTo(o2.getName());
            }
            return o1.getOrg().compareTo(o2.getOrg());
        };
        dependencyList.sort(comparator);
        return dependencyList;
    }

    private static void createIfNotExists(Path filePath) {
        if (!filePath.toFile().exists()) {
            try {
                Files.createFile(filePath);
            } catch (IOException e) {
                throw new ProjectException("Failed to create 'Dependencies.toml' file to write dependencies");
            }
        }
    }

    private static void writeContent(Path filePath, String content) {
        try {
            Files.write(filePath, Collections.singleton(content));
        } catch (IOException e) {
            throw new ProjectException("Failed to write dependencies to the 'Dependencies.toml' file");
        }
    }

    private static void createBuildFile(Path buildFilePath) {
        try {
            if (!buildFilePath.getParent().toFile().exists()) {
                // create target directory if not exists
                Files.createDirectory(buildFilePath.getParent());
            }
            Files.createFile(buildFilePath);
        } catch (IOException e) {
            throw new ProjectException("Failed to create '" + BUILD_FILE + "' file");
        }
    }

    private static void writeBuildFile(Path buildFilePath) {
        BuildJson buildJson = new BuildJson(System.currentTimeMillis(), System.currentTimeMillis(),
                RepoUtils.getBallerinaShortVersion());
        writeBuildFile(buildFilePath, buildJson);
    }

    private static void writeBuildFile(Path buildFilePath, BuildJson buildJson) {
        Gson gson = new GsonBuilder().setPrettyPrinting().create();
        // Check write permissions
        if (!buildFilePath.toFile().canWrite()) {
            return;
        }
        // write build file
        try {
            Files.write(buildFilePath, Collections.singleton(gson.toJson(buildJson)));
        } catch (IOException e) {
            // ignore
        }
    }

}<|MERGE_RESOLUTION|>--- conflicted
+++ resolved
@@ -156,11 +156,7 @@
 
     @Override
     public Project duplicate() {
-<<<<<<< HEAD
         BuildOptions duplicateBuildOptions = BuildOptions.builder().build().acceptTheirs(buildOptions());
-=======
-        BuildOptions duplicateBuildOptions = new BuildOptionsBuilder().build().acceptTheirs(buildOptions());
->>>>>>> e436dcb0
         BuildProject buildProject = new BuildProject(
                 ProjectEnvironmentBuilder.getDefaultBuilder(), this.sourceRoot, duplicateBuildOptions);
         return cloneProject(buildProject);
