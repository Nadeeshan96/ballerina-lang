--- conflicted
+++ resolved
@@ -26,10 +26,6 @@
 import java.nio.file.Path;
 import java.nio.file.Paths;
 import java.util.Collection;
-<<<<<<< HEAD
-import java.util.Map;
-=======
->>>>>>> e4c03ac3
 import java.util.Optional;
 import java.util.zip.ZipOutputStream;
 
@@ -42,32 +38,20 @@
 
     JBallerinaBackend backend;
 
-<<<<<<< HEAD
-    public JBallerinaBaloWriter(PackageContext packageContext) {
-        super(packageContext);
-        this.target = getTargetPlatform(packageContext.getResolution()).code();
-=======
     public JBallerinaBaloWriter(JBallerinaBackend backend) {
         this.backend = backend;
-        this.target = backend.jdkVersion().code();
->>>>>>> e4c03ac3
+        this.packageContext = backend.packageContext();
+        this.target = getTargetPlatform(packageContext.getResolution()).code();
     }
 
 
     @Override
     protected Optional<JsonArray> addPlatformLibs(ZipOutputStream baloOutputStream)
             throws IOException {
-<<<<<<< HEAD
-        Path sourceRoot = this.packageContext.project().sourceRoot();
-        //If platform libs are defined add them to balo
-        PackageManifest.Platform platform = this.packageContext.manifest().platform(target);
-        if (platform == null) {
-=======
         // retrieve platform dependencies that have default scope
-        Collection<PlatformLibrary> jars = backend.platformLibraryDependencies(pkg.packageId(),
+        Collection<PlatformLibrary> jars = backend.platformLibraryDependencies(packageContext.packageId(),
                 PlatformLibraryScope.DEFAULT);
         if (jars.isEmpty()) {
->>>>>>> e4c03ac3
             return Optional.empty();
         }
         // Iterate through native dependencies and add them to balo
