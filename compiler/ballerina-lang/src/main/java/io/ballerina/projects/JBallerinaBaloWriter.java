--- conflicted
+++ resolved
@@ -36,20 +36,12 @@
  */
 public class JBallerinaBaloWriter extends BaloWriter {
 
-<<<<<<< HEAD
-    JBallerinaBackend backend;
-
-    public JBallerinaBaloWriter(JBallerinaBackend backend) {
-        this.backend = backend;
-        this.target = backend.jdkVersion().code();
-=======
     private JBallerinaBackend backend;
 
     public JBallerinaBaloWriter(JBallerinaBackend backend) {
         this.backend = backend;
         this.packageContext = backend.packageContext();
         this.target = getTargetPlatform(packageContext.getResolution()).code();
->>>>>>> 5e3bc90e
     }
 
 
@@ -57,11 +49,7 @@
     protected Optional<JsonArray> addPlatformLibs(ZipOutputStream baloOutputStream)
             throws IOException {
         // retrieve platform dependencies that have default scope
-<<<<<<< HEAD
-        Collection<PlatformLibrary> jars = backend.platformLibraryDependencies(pkg.packageId(),
-=======
         Collection<PlatformLibrary> jars = backend.platformLibraryDependencies(packageContext.packageId(),
->>>>>>> 5e3bc90e
                 PlatformLibraryScope.DEFAULT);
         if (jars.isEmpty()) {
             return Optional.empty();
