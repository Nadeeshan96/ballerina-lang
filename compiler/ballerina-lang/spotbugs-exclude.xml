<!--
  ~ Copyright (c) 2016, WSO2 Inc. (http://www.wso2.org) All Rights Reserved.
  ~
  ~ WSO2 Inc. licenses this file to you under the Apache License,
  ~ Version 2.0 (the "License"); you may not use this file except
  ~ in compliance with the License.
  ~ You may obtain a copy of the License at
  ~
  ~    http://www.apache.org/licenses/LICENSE-2.0
  ~
  ~ Unless required by applicable law or agreed to in writing,
  ~ software distributed under the License is distributed on an
  ~ "AS IS" BASIS, WITHOUT WARRANTIES OR CONDITIONS OF ANY
  ~ KIND, either express or implied.  See the License for the
  ~ specific language governing permissions and limitations
  ~ under the License.
  -->
<FindBugsFilter>
    <Match>
        <Package name="org.wso2.ballerinalang.compiler" />
    </Match>
    <Match>
        <Package name="org.wso2.ballerinalang.compiler.codegen" />
    </Match>
    <Match>
        <Package name="org.wso2.ballerinalang.compiler.bir.codegen" />
    </Match>
    <Match>
        <Package name="org.wso2.ballerinalang.compiler.bir.codegen.interop" />
    </Match>
    <Match>
        <Package name="org.wso2.ballerinalang.compiler.bir.codegen.internal" />
    </Match>
    <Match>
        <Package name="org.wso2.ballerinalang.compiler.bir.emit" />
    </Match>
    <Match>
        <Package name="org.wso2.ballerinalang.compiler.desugar" />
    </Match>
    <Match>
        <Package name="org.wso2.ballerinalang.compiler.tree" />
    </Match>
    <Match>
        <Package name="org.wso2.ballerinalang.compiler.tree.bindingpatterns" />
    </Match>
    <Match>
        <Package name="org.wso2.ballerinalang.compiler.tree.matchpatterns" />
    </Match>
    <Match>
        <Package name="org.wso2.ballerinalang.compiler.parser" />
    </Match>
    <Match>
        <Package name="org.wso2.ballerinalang.compiler.tree.expressions" />
    </Match>
    <Match>
        <Package name="org.wso2.ballerinalang.compiler.util" />
    </Match>
    <Match>
        <Package name="org.wso2.ballerinalang.compiler.semantics.analyzer" />
    </Match>
    <Match>
        <Package name="org.wso2.ballerinalang.compiler.semantics.model" />
    </Match>
    <Match>
        <Package name="org.wso2.ballerinalang.compiler.parser.antlr4" />
    </Match>
    <Match>
        <Package name="org.wso2.ballerinalang.compiler.tree.expressions" />
    </Match>
    <Match>
        <Package name="org.wso2.ballerinalang.compiler.tree.clauses" />
    </Match>
    <Match>
        <Package name="org.wso2.ballerinalang.compiler.tree.statements" />
    </Match>
    <Match>
        <Package name="org.wso2.ballerinalang.compiler.tree.types" />
    </Match>
    <Match>
        <Package name="org.wso2.ballerinalang.compiler.packaging.converters" />
    </Match>
    <Match>
        <Class name = "org.ballerinalang.toml.model.Library"/>
        <Bug pattern="UWF_UNWRITTEN_FIELD"/>
    </Match>
    <Match>
        <Class name = "org.ballerinalang.toml.model.Repository"/>
        <Bug pattern="UWF_UNWRITTEN_FIELD, NM_CONFUSING"/>
    </Match>
    <Match>
        <Class name = "org.ballerinalang.toml.model.Proxy"/>
        <Bug pattern="NM_CONFUSING"/>
    </Match>
    <Match>
        <Class name = "org.ballerinalang.toml.model.Platform"/>
        <Bug pattern="UWF_UNWRITTEN_PUBLIC_OR_PROTECTED_FIELD"/>
    </Match>
    <Match>
        <Package name="org.wso2.ballerinalang.programfile" />
    </Match>
    <Match>
        <Package name="org.wso2.ballerinalang.programfile.attributes" />
    </Match>
    <Match>
        <Package name="org.wso2.ballerinalang.programfile.cpentries" />
    </Match>
    <Match>
        <Package name="org.wso2.ballerinalang.util" />
    </Match>
    <Match>
        <Package name="org.ballerinalang.model" />
    </Match>
    <Match>
        <Package name="org.ballerinalang.natives" />
    </Match>
    <Match>
        <Package name="org.ballerinalang.repository.fs" />
    </Match>
    <Match>
        <Package name="org.ballerinalang.util" />
    </Match>
    <Match>
        <Class name="org.wso2.ballerinalang.compiler.packaging.converters.URIConverter"/>
    </Match>
    <Match>
        <Class name="org.wso2.ballerinalang.compiler.bir.model.BIRNode$BIRVariableDcl"/>
        <Bug pattern="HE_EQUALS_USE_HASHCODE"/>
    </Match>
    <Match>
        <Class name="org.wso2.ballerinalang.compiler.bir.model.BIRNode$BIRFunctionParameter"/>
        <Bug pattern="EQ_DOESNT_OVERRIDE_EQUALS"/>
    </Match>
    <Match>
        <Class name="org.wso2.ballerinalang.compiler.bir.model.BIRNode$BIRGlobalVariableDcl"/>
        <Bug pattern="EQ_DOESNT_OVERRIDE_EQUALS"/>
    </Match>
    <Match>
        <Class name="org.wso2.ballerinalang.compiler.bir.BIRGen"/>
    </Match>
    <Match>
        <Class name="org.wso2.ballerinalang.compiler.bir.model.BIRTerminator"/>
    </Match>
    <Match>
        <Class name="org.wso2.ballerinalang.compiler.bir.model.BIRNonTerminator"/>
    </Match>
    <Match>
        <Class name="org.wso2.ballerinalang.compiler.bir.model.BIROperand"/>
    </Match>
    <Match>
        <Class name="org.wso2.ballerinalang.compiler.bir.writer.ConstantPool"/>
        <Bug pattern="BC_UNCONFIRMED_CAST_OF_RETURN_VALUE"/>
    </Match>
    <Match>
        <Class name="org.wso2.ballerinalang.compiler.semantics.model.types.BField"/>
        <Bug pattern="URF_UNREAD_PUBLIC_OR_PROTECTED_FIELD"/>
    </Match>
    <Match>
        <Class name="org.wso2.ballerinalang.compiler.bir.writer.BIRTypeWriter"/>
        <Bug pattern="BC_UNCONFIRMED_CAST"/>
    </Match>
    <Match>
        <Class name="org.wso2.ballerinalang.compiler.bir.writer.CPEntry$FloatCPEntry"/>
        <Bug pattern="FE_FLOATING_POINT_EQUALITY"/>
    </Match>
    <Match>
        <Class name="org.wso2.ballerinalang.compiler.bir.writer.BIRInstructionWriter"/>
        <Bug pattern="BC_UNCONFIRMED_CAST"/>
    </Match>
    <Match>
        <Class name="org.wso2.ballerinalang.compiler.semantics.model.types.BObjectType"/>
        <Bug pattern="BC_UNCONFIRMED_CAST"/>
    </Match>
    <Match>
        <Class name="org.wso2.ballerinalang.compiler.bir.model.BIRNode$BIRAnnotationAttachment"/>
        <Bug pattern="UWF_FIELD_NOT_INITIALIZED_IN_CONSTRUCTOR"/>
    </Match>
    <Match>
        <Class name="org.wso2.ballerinalang.compiler.bir.model.BIRNode$BIRFunction"/>
        <Bug pattern="UWF_FIELD_NOT_INITIALIZED_IN_CONSTRUCTOR"/>
    </Match>
    <Match>
        <Class name="org.wso2.ballerinalang.compiler.bir.model.BIRNode$BIRFunction"/>
        <Bug pattern="URF_UNREAD_PUBLIC_OR_PROTECTED_FIELD"/>
    </Match>
    <Match>
        <Class name="org.wso2.ballerinalang.compiler.bir.model.BIRNode$BIRErrorEntry"/>
        <Bug pattern="URF_UNREAD_PUBLIC_OR_PROTECTED_FIELD"/>
    </Match>
    <Match>
        <Class name="org.wso2.ballerinalang.compiler.bir.model.BIRNode$BIRTypeDefinition"/>
        <Bug pattern="URF_UNREAD_PUBLIC_OR_PROTECTED_FIELD"/>
    </Match>
    <Match>
        <Class name="org.wso2.ballerinalang.compiler.bir.model.BIRNode$BIRVariableDcl"/>
        <Bug pattern="URF_UNREAD_PUBLIC_OR_PROTECTED_FIELD"/>
    </Match>
    <Match>
        <Class name="org.wso2.ballerinalang.compiler.semantics.model.symbols.BPackageSymbol"/>
        <Bug pattern="URF_UNREAD_PUBLIC_OR_PROTECTED_FIELD"/>
    </Match>
    <Match>
        <Class name="org.wso2.ballerinalang.compiler.semantics.analyzer.cyclefind.GlobalVariableRefAnalyzer"/>
        <Bug pattern="BC_UNCONFIRMED_CAST, BC_UNCONFIRMED_CAST_OF_RETURN_VALUE"/>
    </Match>
    <Match>
<<<<<<< HEAD
        <Class name="org.wso2.ballerinalang.compiler.bir.optimizer.BIROptimizer$OptimizerEnv"/>
        <Bug pattern="UWF_FIELD_NOT_INITIALIZED_IN_CONSTRUCTOR"/>
    </Match>
    <Match>
        <Class name="org.wso2.ballerinalang.compiler.packaging.repo.HomeBaloRepo"/>
        <Bug pattern="RCN_REDUNDANT_NULLCHECK_WOULD_HAVE_BEEN_A_NPE"/>
=======
        <Class name="org.wso2.ballerinalang.compiler.diagnostic.DiagnosticComparator"/>
        <Bug pattern="SE_COMPARATOR_SHOULD_BE_SERIALIZABLE"/>
>>>>>>> 232f870e
    </Match>
</FindBugsFilter><|MERGE_RESOLUTION|>--- conflicted
+++ resolved
@@ -203,16 +203,15 @@
         <Bug pattern="BC_UNCONFIRMED_CAST, BC_UNCONFIRMED_CAST_OF_RETURN_VALUE"/>
     </Match>
     <Match>
-<<<<<<< HEAD
+        <Class name="org.wso2.ballerinalang.compiler.diagnostic.DiagnosticComparator"/>
+        <Bug pattern="SE_COMPARATOR_SHOULD_BE_SERIALIZABLE"/>
+    </Match>
+    <Match>
         <Class name="org.wso2.ballerinalang.compiler.bir.optimizer.BIROptimizer$OptimizerEnv"/>
         <Bug pattern="UWF_FIELD_NOT_INITIALIZED_IN_CONSTRUCTOR"/>
     </Match>
     <Match>
         <Class name="org.wso2.ballerinalang.compiler.packaging.repo.HomeBaloRepo"/>
         <Bug pattern="RCN_REDUNDANT_NULLCHECK_WOULD_HAVE_BEEN_A_NPE"/>
-=======
-        <Class name="org.wso2.ballerinalang.compiler.diagnostic.DiagnosticComparator"/>
-        <Bug pattern="SE_COMPARATOR_SHOULD_BE_SERIALIZABLE"/>
->>>>>>> 232f870e
     </Match>
 </FindBugsFilter>