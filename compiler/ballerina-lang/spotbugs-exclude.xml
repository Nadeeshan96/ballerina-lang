--- conflicted
+++ resolved
@@ -452,13 +452,12 @@
         <Bug pattern="BC_UNCONFIRMED_CAST" />
     </Match>
     <Match>
-<<<<<<< HEAD
-        <Bug pattern="EI_EXPOSE_REP,EI_EXPOSE_REP2,MS_EXPOSE_REP,MC_OVERRIDABLE_METHOD_CALL_IN_CONSTRUCTOR"/>
-=======
         <Class name="io.ballerina.projects.plugins.completion.CompletionUtil" />
         <OR>
             <Bug pattern="BC_UNCONFIRMED_CAST" />
         </OR>
->>>>>>> fbfe9ee2
+    </Match>
+    <Match>
+        <Bug pattern="EI_EXPOSE_REP,EI_EXPOSE_REP2,MS_EXPOSE_REP,MC_OVERRIDABLE_METHOD_CALL_IN_CONSTRUCTOR"/>
     </Match>
 </FindBugsFilter>