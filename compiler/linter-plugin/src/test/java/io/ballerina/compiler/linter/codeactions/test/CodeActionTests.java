--- conflicted
+++ resolved
@@ -64,13 +64,8 @@
                 {"source/qname2.bal", LinePosition.from(2, 5), Constants.BCE_INTERVENING_WS, false},
                 {"source/qname3.bal", LinePosition.from(2, 9), Constants.BCE_INTERVENING_WS, false},
                 {"source/qname4.bal", LinePosition.from(3, 4), Constants.BCE_INVALID_WS, false},
-<<<<<<< HEAD
-                {"source/qname5.bal", LinePosition.from(4, 7), Constants.BCE_INTERVENING_WS, false},
-                {"source/qname6.bal", LinePosition.from(4, 8), Constants.BCE_INTERVENING_WS, false},
-=======
                 {"source/qname5.bal", LinePosition.from(6, 9), Constants.BCE_INTERVENING_WS, false},
                 {"source/qname6.bal", LinePosition.from(4, 7), Constants.BCE_INTERVENING_WS, false},
->>>>>>> 4cb23506
                 {"source/qnameNegative1.bal", LinePosition.from(3, 9), Constants.BCE_INTERVENING_WS, true},
                 {"source/qnameNegative2.bal", LinePosition.from(9, 3), Constants.BCE_INTERVENING_WS, true},
         };
