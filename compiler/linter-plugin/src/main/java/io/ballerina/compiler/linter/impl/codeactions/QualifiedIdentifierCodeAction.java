/*
 *  Copyright (c) 2021, WSO2 Inc. (http://www.wso2.org) All Rights Reserved.
 *
 *  WSO2 Inc. licenses this file to you under the Apache License,
 *  Version 2.0 (the "License"); you may not use this file except
 *  in compliance with the License.
 *  You may obtain a copy of the License at
 *
 *    http://www.apache.org/licenses/LICENSE-2.0
 *
 *  Unless required by applicable law or agreed to in writing,
 *  software distributed under the License is distributed on an
 *  "AS IS" BASIS, WITHOUT WARRANTIES OR CONDITIONS OF ANY
 *  KIND, either express or implied.  See the License for the
 *  specific language governing permissions and limitations
 *  under the License.
 */
package io.ballerina.compiler.linter.impl.codeactions;

import io.ballerina.compiler.api.symbols.ModuleSymbol;
import io.ballerina.compiler.api.symbols.SymbolKind;
import io.ballerina.compiler.syntax.tree.NonTerminalNode;
import io.ballerina.compiler.syntax.tree.QualifiedNameReferenceNode;
import io.ballerina.compiler.syntax.tree.SyntaxKind;
import io.ballerina.compiler.syntax.tree.XMLQualifiedNameNode;
import io.ballerina.projects.plugins.codeaction.CodeActionArgument;
import io.ballerina.projects.plugins.codeaction.CodeActionContext;
import io.ballerina.projects.plugins.codeaction.CodeActionExecutionContext;
import io.ballerina.projects.plugins.codeaction.CodeActionInfo;
import io.ballerina.projects.plugins.codeaction.DocumentEdit;
import io.ballerina.tools.text.LineRange;

import java.util.List;
import java.util.Optional;

import static io.ballerina.compiler.linter.impl.codeactions.Constants.BCE_INTERVENING_WS;
import static io.ballerina.compiler.linter.impl.codeactions.Constants.BCE_INVALID_WS;
import static io.ballerina.compiler.linter.impl.codeactions.Constants.CA_QUALIFIED_IDENTIFIER;
import static io.ballerina.compiler.linter.impl.codeactions.Constants.LINE_RANGE;
import static io.ballerina.compiler.linter.impl.codeactions.Constants.REPLACE_WITH;
import static io.ballerina.compiler.linter.impl.codeactions.Constants.VALUE;

/**
 * Code action to handle whitespaces in Qualified-Identifiers.
 * <p>
 * Qualified identifier must not have intervening white spaces, in 2021R2 Spec. This Code action will help users
 * to migrate such code.
 *
 * <code>
 * io :print("hello");  // Now Compiler time error.
 * </code>
 *
 * @since 2.0.0
 */
public class QualifiedIdentifierCodeAction extends LinterCodeAction {

    @Override
    public List<String> supportedDiagnosticCodes() {
        return List.of(BCE_INVALID_WS, BCE_INTERVENING_WS);
    }

    @Override
    public Optional<CodeActionInfo> codeActionInfo(CodeActionContext context) {

        final NonTerminalNode node = getNodeFromDiagnostics(context);

        final String updatedText;
        SyntaxKind kind = node.kind();
        if (kind == SyntaxKind.QUALIFIED_NAME_REFERENCE) {
<<<<<<< HEAD
            final QualifiedNameReferenceNode qualifiedNameReferenceNode = (QualifiedNameReferenceNode) node;
            updatedText = qualifiedNameReferenceNode.modulePrefix().text()
                    + qualifiedNameReferenceNode.colon().toSourceCode().strip()
                    + qualifiedNameReferenceNode.identifier().toSourceCode().strip();
=======
            final QualifiedNameReferenceNode qNameRefNode = (QualifiedNameReferenceNode) node;
            // If identifier is missing, we don't provide the code action. Here's an example scenario
            // function myFunction() {
            //      http:<cursor>    
            // }
            if (qNameRefNode.identifier().isMissing() || context.cursorPosition().isEmpty()) {
                return Optional.empty();
            }
            // Check if the resulting qualified name reference (once space is removed), is a valid type. i.e if the 
            // resultant type exists in the target module
            boolean validQName = context.currentSemanticModel()
                    .visibleSymbols(context.currentDocument(), context.cursorPosition().get()).stream()
                    .filter(symbol -> symbol.kind() == SymbolKind.MODULE)
                    .map(symbol -> (ModuleSymbol) symbol)
                    .filter(moduleSymbol -> qNameRefNode.modulePrefix().text().equals(moduleSymbol.id().modulePrefix()))
                    .anyMatch(moduleSymbol -> moduleSymbol.allSymbols().stream()
                            .filter(symbol -> symbol.getName().isPresent())
                            .anyMatch(symbol -> symbol.getName().get().equals(qNameRefNode.identifier().text())));
            if (!validQName) {
                return Optional.empty();
            }

            updatedText = qNameRefNode.modulePrefix().toSourceCode().strip()
                    + qNameRefNode.colon().toSourceCode().strip()
                    + qNameRefNode.identifier().toSourceCode().strip();
>>>>>>> 6ceabd8a
        } else if (kind == SyntaxKind.XML_QUALIFIED_NAME) {
            final XMLQualifiedNameNode xmlQualifiedNameNode = (XMLQualifiedNameNode) node;
            updatedText = xmlQualifiedNameNode.prefix().name().text()
                    + xmlQualifiedNameNode.colon().toSourceCode().strip()
                    + xmlQualifiedNameNode.name().toSourceCode().strip();
        } else {
            return Optional.empty();    // Skip code action.
        }

        List<CodeActionArgument> args = List.of(CodeActionArgument.from(LINE_RANGE, node.lineRange()),
                CodeActionArgument.from(VALUE, updatedText));
        return Optional.of(CodeActionInfo.from(String.format(REPLACE_WITH, updatedText), args));
    }

    @Override
    public List<DocumentEdit> execute(CodeActionExecutionContext context) {
        LineRange lineRange = context.arguments().get(0).valueAs(LineRange.class);
        String updatedText = context.arguments().get(1).valueAs(String.class);

        DocumentEdit documentEdit = getDocumentEdit(context, lineRange, updatedText);
        return List.of(documentEdit);
    }

    @Override
    public String name() {
        return CA_QUALIFIED_IDENTIFIER;
    }
}<|MERGE_RESOLUTION|>--- conflicted
+++ resolved
@@ -67,12 +67,6 @@
         final String updatedText;
         SyntaxKind kind = node.kind();
         if (kind == SyntaxKind.QUALIFIED_NAME_REFERENCE) {
-<<<<<<< HEAD
-            final QualifiedNameReferenceNode qualifiedNameReferenceNode = (QualifiedNameReferenceNode) node;
-            updatedText = qualifiedNameReferenceNode.modulePrefix().text()
-                    + qualifiedNameReferenceNode.colon().toSourceCode().strip()
-                    + qualifiedNameReferenceNode.identifier().toSourceCode().strip();
-=======
             final QualifiedNameReferenceNode qNameRefNode = (QualifiedNameReferenceNode) node;
             // If identifier is missing, we don't provide the code action. Here's an example scenario
             // function myFunction() {
@@ -98,7 +92,6 @@
             updatedText = qNameRefNode.modulePrefix().toSourceCode().strip()
                     + qNameRefNode.colon().toSourceCode().strip()
                     + qNameRefNode.identifier().toSourceCode().strip();
->>>>>>> 6ceabd8a
         } else if (kind == SyntaxKind.XML_QUALIFIED_NAME) {
             final XMLQualifiedNameNode xmlQualifiedNameNode = (XMLQualifiedNameNode) node;
             updatedText = xmlQualifiedNameNode.prefix().name().text()
