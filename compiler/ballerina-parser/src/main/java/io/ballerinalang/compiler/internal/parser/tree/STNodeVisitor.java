--- conflicted
+++ resolved
@@ -777,21 +777,20 @@
         visitSyntaxNode(documentationReferenceNode);
     }
 
-<<<<<<< HEAD
+    public void visit(STOrderByClauseNode orderByClauseNode) {
+        visitSyntaxNode(orderByClauseNode);
+    }
+
+    public void visit(STOrderKeyNode orderKeyNode) {
+        visitSyntaxNode(orderKeyNode);
+    }
+
     public void visit(STOnFailClauseNode onFailClauseNode) {
         visitSyntaxNode(onFailClauseNode);
     }
 
     public void visit(STDoStatementNode doStatementNode) {
         visitSyntaxNode(doStatementNode);
-=======
-    public void visit(STOrderByClauseNode orderByClauseNode) {
-        visitSyntaxNode(orderByClauseNode);
-    }
-
-    public void visit(STOrderKeyNode orderKeyNode) {
-        visitSyntaxNode(orderKeyNode);
->>>>>>> 1b14df9d
     }
 
     // STNodeList
