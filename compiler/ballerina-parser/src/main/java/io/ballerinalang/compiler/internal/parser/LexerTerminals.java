/*
 * Copyright (c) 2020, WSO2 Inc. (http://www.wso2.org) All Rights Reserved.
 *
 * WSO2 Inc. licenses this file to you under the Apache License,
 * Version 2.0 (the "License"); you may not use this file except
 * in compliance with the License.
 * You may obtain a copy of the License at
 *
 *   http://www.apache.org/licenses/LICENSE-2.0
 *
 * Unless required by applicable law or agreed to in writing,
 * software distributed under the License is distributed on an
 * "AS IS" BASIS, WITHOUT WARRANTIES OR CONDITIONS OF ANY
 * KIND, either express or implied.  See the License for the
 * specific language governing permissions and limitations
 * under the License.
 */
package io.ballerinalang.compiler.internal.parser;

/**
 * Contains lexer terminal nodes. Includes keywords, syntaxes, and operators.
 *
 * @since 1.2.0
 */
public class LexerTerminals {

    // Keywords
    public static final String PUBLIC = "public";
    public static final String PRIVATE = "private";
    public static final String FUNCTION = "function";
    public static final String RETURN = "return";
    public static final String RETURNS = "returns";
    public static final String EXTERNAL = "external";
    public static final String TYPE = "type";
    public static final String RECORD = "record";
    public static final String OBJECT = "object";
    public static final String REMOTE = "remote";
    public static final String ABSTRACT = "abstract";
    public static final String CLIENT = "client";
    public static final String IF = "if";
    public static final String ELSE = "else";
    public static final String WHILE = "while";
    public static final String PANIC = "panic";
    public static final String TRUE = "true";
    public static final String FALSE = "false";
    public static final String CHECK = "check";
    public static final String CHECKPANIC = "checkpanic";
    public static final String CONTINUE = "continue";
    public static final String BREAK = "break";
    public static final String IMPORT = "import";
    public static final String VERSION = "version";
    public static final String AS = "as";
    public static final String ON = "on";
    public static final String RESOURCE = "resource";
    public static final String LISTENER = "listener";
    public static final String CONST = "const";
    public static final String FINAL = "final";
    public static final String TYPEOF = "typeof";
    public static final String IS = "is";
    public static final String NULL = "null";
    public static final String LOCK = "lock";
    public static final String ANNOTATION = "annotation";
    public static final String SOURCE = "source";
    public static final String WORKER = "worker";
    public static final String PARAMETER = "parameter";
    public static final String FIELD = "field";
    public static final String XMLNS = "xmlns";
    public static final String FORK = "fork";
    public static final String TRAP = "trap";
    public static final String IN = "in";
    public static final String FOREACH = "foreach";
    public static final String TABLE = "table";
    public static final String KEY = "key";
<<<<<<< HEAD
    public static final String LET = "let";
=======
    public static final String ERROR = "error";
>>>>>>> 5acfcd43

    // Types
    public static final String INT = "int";
    public static final String FLOAT = "float";
    public static final String STRING = "string";
    public static final String BOOLEAN = "boolean";
    public static final String DECIMAL = "decimal";
    public static final String XML = "xml";
    public static final String JSON = "json";
    public static final String HANDLE = "handle";
    public static final String ANY = "any";
    public static final String ANYDATA = "anydata";
    public static final String SERVICE = "service";
    public static final String VAR = "var";
    public static final String NEVER = "never";
    public static final String MAP = "map";
    public static final String FUTURE = "future";
    public static final String TYPEDESC = "typedesc";
    public static final String BYTE = "byte";

    // Separators
    public static final char SEMICOLON = ';';
    public static final char COLON = ':';
    public static final char DOT = '.';
    public static final char COMMA = ',';
    public static final char OPEN_PARANTHESIS = '(';
    public static final char CLOSE_PARANTHESIS = ')';
    public static final char OPEN_BRACE = '{';
    public static final char CLOSE_BRACE = '}';
    public static final char OPEN_BRACKET = '[';
    public static final char CLOSE_BRACKET = ']';
    public static final char PIPE = '|';
    public static final char QUESTION_MARK = '?';
    public static final char DOUBLE_QUOTE = '"';
    public static final char HASH = '#';
    public static final char AT = '@';

    // Arithmetic operators
    public static final char EQUAL = '=';
    public static final char PLUS = '+';
    public static final char MINUS = '-';
    public static final char ASTERISK = '*';
    public static final char SLASH = '/';
    public static final char PERCENT = '%';
    public static final char GT = '>';
    public static final char LT = '<';
    public static final char BACKSLASH = '\\';
    public static final char EXCLAMATION_MARK = '!';
    public static final char BITWISE_AND = '&';
    public static final char BITWISE_XOR = '^';
    public static final char NEGATION = '~';

    // Other
    public static final char NEWLINE = '\n'; // equivalent to 0xA
    public static final char CARRIAGE_RETURN = '\r'; // equivalent to 0xD
    public static final char TAB = 0x9;
    public static final char SPACE = 0x20;
    public static final char FORM_FEED = 0xC;
}<|MERGE_RESOLUTION|>--- conflicted
+++ resolved
@@ -71,11 +71,8 @@
     public static final String FOREACH = "foreach";
     public static final String TABLE = "table";
     public static final String KEY = "key";
-<<<<<<< HEAD
+    public static final String ERROR = "error";
     public static final String LET = "let";
-=======
-    public static final String ERROR = "error";
->>>>>>> 5acfcd43
 
     // Types
     public static final String INT = "int";
