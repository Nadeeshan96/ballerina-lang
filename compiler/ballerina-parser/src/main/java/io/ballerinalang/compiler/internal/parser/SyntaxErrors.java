/*
 *  Copyright (c) 2020, WSO2 Inc. (http://www.wso2.org) All Rights Reserved.
 *
 *  WSO2 Inc. licenses this file to you under the Apache License,
 *  Version 2.0 (the "License"); you may not use this file except
 *  in compliance with the License.
 *  You may obtain a copy of the License at
 *
 *    http://www.apache.org/licenses/LICENSE-2.0
 *
 *  Unless required by applicable law or agreed to in writing,
 *  software distributed under the License is distributed on an
 *  "AS IS" BASIS, WITHOUT WARRANTIES OR CONDITIONS OF ANY
 *  KIND, either express or implied.  See the License for the
 *  specific language governing permissions and limitations
 *  under the License.
 */
package io.ballerinalang.compiler.internal.parser;

import io.ballerinalang.compiler.internal.diagnostics.DiagnosticCode;
import io.ballerinalang.compiler.internal.diagnostics.DiagnosticErrorCode;
import io.ballerinalang.compiler.internal.parser.tree.STNode;
import io.ballerinalang.compiler.internal.parser.tree.STNodeDiagnostic;
import io.ballerinalang.compiler.internal.parser.tree.STNodeFactory;
import io.ballerinalang.compiler.internal.parser.tree.STNodeList;
import io.ballerinalang.compiler.internal.parser.tree.STToken;
import io.ballerinalang.compiler.internal.syntax.NodeListUtils;
import io.ballerinalang.compiler.internal.syntax.SyntaxUtils;
import io.ballerinalang.compiler.syntax.tree.SyntaxKind;

import java.util.ArrayList;
import java.util.Collection;
import java.util.Collections;
import java.util.List;

/**
 * This class contains utilities to handle syntax errors.
 *
 * @since 2.0.0
 */
public class SyntaxErrors {

    private SyntaxErrors() {
    }

    public static STNodeDiagnostic createDiagnostic(DiagnosticCode diagnosticCode, Object... args) {
        return STNodeDiagnostic.from(diagnosticCode, args);
    }

    public static <T extends STNode> T addDiagnostic(T node, DiagnosticCode diagnosticCode, Object... args) {
        return addSyntaxDiagnostic(node, createDiagnostic(diagnosticCode, args));
    }

    public static <T extends STNode> T addSyntaxDiagnostic(T node, STNodeDiagnostic diagnostic) {
        return addSyntaxDiagnostics(node, Collections.singletonList(diagnostic));
    }

    @SuppressWarnings("unchecked")
    public static <T extends STNode> T addSyntaxDiagnostics(T node, Collection<STNodeDiagnostic> diagnostics) {
        if (diagnostics.isEmpty()) {
            return node;
        }

        Collection<STNodeDiagnostic> newDiagnostics;
        Collection<STNodeDiagnostic> oldDiagnostics = node.diagnostics();
        if (oldDiagnostics.isEmpty()) {
            newDiagnostics = new ArrayList<>(diagnostics);
        } else {
            // Merge all diagnostics
            newDiagnostics = new ArrayList<>(oldDiagnostics);
            newDiagnostics.addAll(diagnostics);
        }
        return (T) node.modifyWith(newDiagnostics);
    }

    public static STToken createMissingToken(SyntaxKind expectedKind) {
        return STNodeFactory.createMissingToken(expectedKind);
    }
    // TODO check for possibility of removing this method
    public static STToken createMissingTokenWithDiagnostics(SyntaxKind expectedKind) {
        return createMissingTokenWithDiagnostics(expectedKind, getErrorCode(expectedKind));
    }

    public static STToken createMissingTokenWithDiagnostics(SyntaxKind expectedKind, ParserRuleContext currentCtx) {
        return createMissingTokenWithDiagnostics(expectedKind, getErrorCode(currentCtx));
    }

    public static STToken createMissingTokenWithDiagnostics(SyntaxKind expectedKind,
                                                            DiagnosticCode diagnosticCode) {
        List<STNodeDiagnostic> diagnosticList = new ArrayList<>();
        diagnosticList.add(createDiagnostic(diagnosticCode));
        return STNodeFactory.createMissingToken(expectedKind, diagnosticList);
    }

    // TODO check for possibility of removing this method
    private static DiagnosticCode getErrorCode(SyntaxKind expectedKind) {
        switch (expectedKind) {
            // Keywords
            case PUBLIC_KEYWORD:
                return DiagnosticErrorCode.ERROR_MISSING_PUBLIC_KEYWORD;
            case PRIVATE_KEYWORD:
                return DiagnosticErrorCode.ERROR_MISSING_PRIVATE_KEYWORD;
            case REMOTE_KEYWORD:
                return DiagnosticErrorCode.ERROR_MISSING_REMOTE_KEYWORD;
            case ABSTRACT_KEYWORD:
                return DiagnosticErrorCode.ERROR_MISSING_ABSTRACT_KEYWORD;
            case CLIENT_KEYWORD:
                return DiagnosticErrorCode.ERROR_MISSING_CLIENT_KEYWORD;
            case IMPORT_KEYWORD:
                return DiagnosticErrorCode.ERROR_MISSING_IMPORT_KEYWORD;
            case FUNCTION_KEYWORD:
                return DiagnosticErrorCode.ERROR_MISSING_FUNCTION_KEYWORD;
            case CONST_KEYWORD:
                return DiagnosticErrorCode.ERROR_MISSING_CONST_KEYWORD;
            case LISTENER_KEYWORD:
                return DiagnosticErrorCode.ERROR_MISSING_LISTENER_KEYWORD;
            case SERVICE_KEYWORD:
                return DiagnosticErrorCode.ERROR_MISSING_SERVICE_KEYWORD;
            case XMLNS_KEYWORD:
                return DiagnosticErrorCode.ERROR_MISSING_XMLNS_KEYWORD;
            case ANNOTATION_KEYWORD:
                return DiagnosticErrorCode.ERROR_MISSING_ANNOTATION_KEYWORD;
            case TYPE_KEYWORD:
                return DiagnosticErrorCode.ERROR_MISSING_TYPE_KEYWORD;
            case RECORD_KEYWORD:
                return DiagnosticErrorCode.ERROR_MISSING_RECORD_KEYWORD;
            case OBJECT_KEYWORD:
                return DiagnosticErrorCode.ERROR_MISSING_OBJECT_KEYWORD;
            case VERSION_KEYWORD:
                return DiagnosticErrorCode.ERROR_MISSING_VERSION_KEYWORD;
            case AS_KEYWORD:
                return DiagnosticErrorCode.ERROR_MISSING_AS_KEYWORD;
            case ON_KEYWORD:
                return DiagnosticErrorCode.ERROR_MISSING_ON_KEYWORD;
            case RESOURCE_KEYWORD:
                return DiagnosticErrorCode.ERROR_MISSING_RESOURCE_KEYWORD;
            case FINAL_KEYWORD:
                return DiagnosticErrorCode.ERROR_MISSING_FINAL_KEYWORD;
            case SOURCE_KEYWORD:
                return DiagnosticErrorCode.ERROR_MISSING_SOURCE_KEYWORD;
            case WORKER_KEYWORD:
                return DiagnosticErrorCode.ERROR_MISSING_WORKER_KEYWORD;
            case PARAMETER_KEYWORD:
                return DiagnosticErrorCode.ERROR_MISSING_PARAMETER_KEYWORD;
            case FIELD_KEYWORD:
                return DiagnosticErrorCode.ERROR_MISSING_FIELD_KEYWORD;

            case RETURNS_KEYWORD:
                return DiagnosticErrorCode.ERROR_MISSING_RETURNS_KEYWORD;
            case RETURN_KEYWORD:
                return DiagnosticErrorCode.ERROR_MISSING_RETURN_KEYWORD;
            case EXTERNAL_KEYWORD:
                return DiagnosticErrorCode.ERROR_MISSING_EXTERNAL_KEYWORD;
            case TRUE_KEYWORD:
                return DiagnosticErrorCode.ERROR_MISSING_TRUE_KEYWORD;
            case FALSE_KEYWORD:
                return DiagnosticErrorCode.ERROR_MISSING_FALSE_KEYWORD;
            case IF_KEYWORD:
                return DiagnosticErrorCode.ERROR_MISSING_IF_KEYWORD;
            case ELSE_KEYWORD:
                return DiagnosticErrorCode.ERROR_MISSING_ELSE_KEYWORD;
            case WHILE_KEYWORD:
                return DiagnosticErrorCode.ERROR_MISSING_WHILE_KEYWORD;
            case CHECK_KEYWORD:
                return DiagnosticErrorCode.ERROR_MISSING_CHECK_KEYWORD;
            case CHECKPANIC_KEYWORD:
                return DiagnosticErrorCode.ERROR_MISSING_CHECKPANIC_KEYWORD;
            case PANIC_KEYWORD:
                return DiagnosticErrorCode.ERROR_MISSING_PANIC_KEYWORD;
            case CONTINUE_KEYWORD:
                return DiagnosticErrorCode.ERROR_MISSING_CONTINUE_KEYWORD;
            case BREAK_KEYWORD:
                return DiagnosticErrorCode.ERROR_MISSING_BREAK_KEYWORD;
            case TYPEOF_KEYWORD:
                return DiagnosticErrorCode.ERROR_MISSING_TYPEOF_KEYWORD;
            case IS_KEYWORD:
                return DiagnosticErrorCode.ERROR_MISSING_IS_KEYWORD;
            case NULL_KEYWORD:
                return DiagnosticErrorCode.ERROR_MISSING_NULL_KEYWORD;
            case LOCK_KEYWORD:
                return DiagnosticErrorCode.ERROR_MISSING_LOCK_KEYWORD;
            case FORK_KEYWORD:
                return DiagnosticErrorCode.ERROR_MISSING_FORK_KEYWORD;
            case TRAP_KEYWORD:
                return DiagnosticErrorCode.ERROR_MISSING_TRAP_KEYWORD;
            case IN_KEYWORD:
                return DiagnosticErrorCode.ERROR_MISSING_IN_KEYWORD;
            case FOREACH_KEYWORD:
                return DiagnosticErrorCode.ERROR_MISSING_FOREACH_KEYWORD;
            case TABLE_KEYWORD:
                return DiagnosticErrorCode.ERROR_MISSING_TABLE_KEYWORD;
            case KEY_KEYWORD:
                return DiagnosticErrorCode.ERROR_MISSING_KEY_KEYWORD;
            case LET_KEYWORD:
                return DiagnosticErrorCode.ERROR_MISSING_LET_KEYWORD;
            case NEW_KEYWORD:
                return DiagnosticErrorCode.ERROR_MISSING_NEW_KEYWORD;
            case FROM_KEYWORD:
                return DiagnosticErrorCode.ERROR_MISSING_FROM_KEYWORD;
            case WHERE_KEYWORD:
                return DiagnosticErrorCode.ERROR_MISSING_WHERE_KEYWORD;
            case SELECT_KEYWORD:
                return DiagnosticErrorCode.ERROR_MISSING_SELECT_KEYWORD;
            case START_KEYWORD:
                return DiagnosticErrorCode.ERROR_MISSING_START_KEYWORD;
            case FLUSH_KEYWORD:
                return DiagnosticErrorCode.ERROR_MISSING_FLUSH_KEYWORD;
            case DEFAULT_KEYWORD:
                return DiagnosticErrorCode.ERROR_MISSING_DEFAULT_KEYWORD;
            case WAIT_KEYWORD:
                return DiagnosticErrorCode.ERROR_MISSING_WAIT_KEYWORD;
            case DO_KEYWORD:
                return DiagnosticErrorCode.ERROR_MISSING_DO_KEYWORD;
            case TRANSACTION_KEYWORD:
                return DiagnosticErrorCode.ERROR_MISSING_TRANSACTION_KEYWORD;
            case TRANSACTIONAL_KEYWORD:
                return DiagnosticErrorCode.ERROR_MISSING_TRANSACTIONAL_KEYWORD;
            case COMMIT_KEYWORD:
                return DiagnosticErrorCode.ERROR_MISSING_COMMIT_KEYWORD;
            case ROLLBACK_KEYWORD:
                return DiagnosticErrorCode.ERROR_MISSING_ROLLBACK_KEYWORD;
            case RETRY_KEYWORD:
                return DiagnosticErrorCode.ERROR_MISSING_RETRY_KEYWORD;
            case ENUM_KEYWORD:
                return DiagnosticErrorCode.ERROR_MISSING_ENUM_KEYWORD;
            case BASE16_KEYWORD:
                return DiagnosticErrorCode.ERROR_MISSING_BASE16_KEYWORD;
            case BASE64_KEYWORD:
                return DiagnosticErrorCode.ERROR_MISSING_BASE64_KEYWORD;
            case MATCH_KEYWORD:
                return DiagnosticErrorCode.ERROR_MISSING_MATCH_KEYWORD;
            case CONFLICT_KEYWORD:
                return DiagnosticErrorCode.ERROR_MISSING_CONFLICT_KEYWORD;
            case LIMIT_KEYWORD:
                return DiagnosticErrorCode.ERROR_MISSING_LIMIT_KEYWORD;
            case ORDER_KEYWORD:
                return DiagnosticErrorCode.ERROR_MISSING_ORDER_KEYWORD;
            case BY_KEYWORD:
                return DiagnosticErrorCode.ERROR_MISSING_BY_KEYWORD;
            case ASCENDING_KEYWORD:
                return DiagnosticErrorCode.ERROR_MISSING_ASCENDING_KEYWORD;
            case DESCENDING_KEYWORD:
                return DiagnosticErrorCode.ERROR_MISSING_DESCENDING_KEYWORD;
            case JOIN_KEYWORD:
                return DiagnosticErrorCode.ERROR_MISSING_JOIN_KEYWORD;
            case OUTER_KEYWORD:
                return DiagnosticErrorCode.ERROR_MISSING_OUTER_KEYWORD;
            case CLASS_KEYWORD:
                return DiagnosticErrorCode.ERROR_MISSING_CLASS_KEYWORD;
            case EQUALS_KEYWORD:
                return DiagnosticErrorCode.ERROR_MISSING_EQUALS_KEYWORD;

            // Type keywords
            case INT_KEYWORD:
                return DiagnosticErrorCode.ERROR_MISSING_INT_KEYWORD;
            case BYTE_KEYWORD:
                return DiagnosticErrorCode.ERROR_MISSING_BYTE_KEYWORD;
            case FLOAT_KEYWORD:
                return DiagnosticErrorCode.ERROR_MISSING_FLOAT_KEYWORD;
            case DECIMAL_KEYWORD:
                return DiagnosticErrorCode.ERROR_MISSING_DECIMAL_KEYWORD;
            case STRING_KEYWORD:
                return DiagnosticErrorCode.ERROR_MISSING_STRING_KEYWORD;
            case BOOLEAN_KEYWORD:
                return DiagnosticErrorCode.ERROR_MISSING_BOOLEAN_KEYWORD;
            case XML_KEYWORD:
                return DiagnosticErrorCode.ERROR_MISSING_XML_KEYWORD;
            case JSON_KEYWORD:
                return DiagnosticErrorCode.ERROR_MISSING_JSON_KEYWORD;
            case HANDLE_KEYWORD:
                return DiagnosticErrorCode.ERROR_MISSING_HANDLE_KEYWORD;
            case ANY_KEYWORD:
                return DiagnosticErrorCode.ERROR_MISSING_ANY_KEYWORD;
            case ANYDATA_KEYWORD:
                return DiagnosticErrorCode.ERROR_MISSING_ANYDATA_KEYWORD;
            case NEVER_KEYWORD:
                return DiagnosticErrorCode.ERROR_MISSING_NEVER_KEYWORD;
            case VAR_KEYWORD:
                return DiagnosticErrorCode.ERROR_MISSING_VAR_KEYWORD;
            case MAP_KEYWORD:
                return DiagnosticErrorCode.ERROR_MISSING_MAP_KEYWORD;
            case FUTURE_KEYWORD:
                return DiagnosticErrorCode.ERROR_MISSING_FUTURE_KEYWORD;
            case TYPEDESC_KEYWORD:
                return DiagnosticErrorCode.ERROR_MISSING_TYPEDESC_KEYWORD;
            case ERROR_KEYWORD:
                return DiagnosticErrorCode.ERROR_MISSING_ERROR_KEYWORD;
            case STREAM_KEYWORD:
                return DiagnosticErrorCode.ERROR_MISSING_STREAM_KEYWORD;
            case READONLY_KEYWORD:
                return DiagnosticErrorCode.ERROR_MISSING_READONLY_KEYWORD;
            case DISTINCT_KEYWORD:
                return DiagnosticErrorCode.ERROR_MISSING_DISTINCT_KEYWORD;

            // Separators
            case OPEN_BRACE_TOKEN:
                return DiagnosticErrorCode.ERROR_MISSING_OPEN_BRACE_TOKEN;
            case CLOSE_BRACE_TOKEN:
                return DiagnosticErrorCode.ERROR_MISSING_CLOSE_BRACE_TOKEN;
            case OPEN_PAREN_TOKEN:
                return DiagnosticErrorCode.ERROR_MISSING_OPEN_PAREN_TOKEN;
            case CLOSE_PAREN_TOKEN:
                return DiagnosticErrorCode.ERROR_MISSING_CLOSE_PAREN_TOKEN;
            case OPEN_BRACKET_TOKEN:
                return DiagnosticErrorCode.ERROR_MISSING_OPEN_BRACKET_TOKEN;
            case CLOSE_BRACKET_TOKEN:
                return DiagnosticErrorCode.ERROR_MISSING_CLOSE_BRACKET_TOKEN;
            case SEMICOLON_TOKEN:
                return DiagnosticErrorCode.ERROR_MISSING_SEMICOLON_TOKEN;
            case DOT_TOKEN:
                return DiagnosticErrorCode.ERROR_MISSING_DOT_TOKEN;
            case COLON_TOKEN:
                return DiagnosticErrorCode.ERROR_MISSING_COLON_TOKEN;
            case COMMA_TOKEN:
                return DiagnosticErrorCode.ERROR_MISSING_COMMA_TOKEN;
            case ELLIPSIS_TOKEN:
                return DiagnosticErrorCode.ERROR_MISSING_ELLIPSIS_TOKEN;
            case OPEN_BRACE_PIPE_TOKEN:
                return DiagnosticErrorCode.ERROR_MISSING_OPEN_BRACE_PIPE_TOKEN;
            case CLOSE_BRACE_PIPE_TOKEN:
                return DiagnosticErrorCode.ERROR_MISSING_CLOSE_BRACE_PIPE_TOKEN;
            case AT_TOKEN:
                return DiagnosticErrorCode.ERROR_MISSING_AT_TOKEN;
            case HASH_TOKEN:
                return DiagnosticErrorCode.ERROR_MISSING_HASH_TOKEN;
            case BACKTICK_TOKEN:
                return DiagnosticErrorCode.ERROR_MISSING_BACKTICK_TOKEN;
            case DOUBLE_QUOTE_TOKEN:
                return DiagnosticErrorCode.ERROR_MISSING_DOUBLE_QUOTE_TOKEN;
            case SINGLE_QUOTE_TOKEN:
                return DiagnosticErrorCode.ERROR_MISSING_SINGLE_QUOTE_TOKEN;

            // Operators
            case EQUAL_TOKEN:
                return DiagnosticErrorCode.ERROR_MISSING_EQUAL_TOKEN;
            case DOUBLE_EQUAL_TOKEN:
                return DiagnosticErrorCode.ERROR_MISSING_DOUBLE_EQUAL_TOKEN;
            case TRIPPLE_EQUAL_TOKEN:
                return DiagnosticErrorCode.ERROR_MISSING_TRIPPLE_EQUAL_TOKEN;
            case PLUS_TOKEN:
                return DiagnosticErrorCode.ERROR_MISSING_PLUS_TOKEN;
            case MINUS_TOKEN:
                return DiagnosticErrorCode.ERROR_MISSING_MINUS_TOKEN;
            case SLASH_TOKEN:
                return DiagnosticErrorCode.ERROR_MISSING_SLASH_TOKEN;
            case PERCENT_TOKEN:
                return DiagnosticErrorCode.ERROR_MISSING_PERCENT_TOKEN;
            case ASTERISK_TOKEN:
                return DiagnosticErrorCode.ERROR_MISSING_ASTERISK_TOKEN;
            case LT_TOKEN:
                return DiagnosticErrorCode.ERROR_MISSING_LT_TOKEN;
            case LT_EQUAL_TOKEN:
                return DiagnosticErrorCode.ERROR_MISSING_LT_EQUAL_TOKEN;
            case GT_TOKEN:
                return DiagnosticErrorCode.ERROR_MISSING_GT_TOKEN;
            case RIGHT_DOUBLE_ARROW_TOKEN:
                return DiagnosticErrorCode.ERROR_MISSING_RIGHT_DOUBLE_ARROW_TOKEN;
            case QUESTION_MARK_TOKEN:
                return DiagnosticErrorCode.ERROR_MISSING_QUESTION_MARK_TOKEN;
            case PIPE_TOKEN:
                return DiagnosticErrorCode.ERROR_MISSING_PIPE_TOKEN;
            case GT_EQUAL_TOKEN:
                return DiagnosticErrorCode.ERROR_MISSING_GT_EQUAL_TOKEN;
            case EXCLAMATION_MARK_TOKEN:
                return DiagnosticErrorCode.ERROR_MISSING_EXCLAMATION_MARK_TOKEN;
            case NOT_EQUAL_TOKEN:
                return DiagnosticErrorCode.ERROR_MISSING_NOT_EQUAL_TOKEN;
            case NOT_DOUBLE_EQUAL_TOKEN:
                return DiagnosticErrorCode.ERROR_MISSING_NOT_DOUBLE_EQUAL_TOKEN;
            case BITWISE_AND_TOKEN:
                return DiagnosticErrorCode.ERROR_MISSING_BITWISE_AND_TOKEN;
            case BITWISE_XOR_TOKEN:
                return DiagnosticErrorCode.ERROR_MISSING_BITWISE_XOR_TOKEN;
            case LOGICAL_AND_TOKEN:
                return DiagnosticErrorCode.ERROR_MISSING_LOGICAL_AND_TOKEN;
            case LOGICAL_OR_TOKEN:
                return DiagnosticErrorCode.ERROR_MISSING_LOGICAL_OR_TOKEN;
            case NEGATION_TOKEN:
                return DiagnosticErrorCode.ERROR_MISSING_NEGATION_TOKEN;
            case RIGHT_ARROW_TOKEN:
                return DiagnosticErrorCode.ERROR_MISSING_RIGHT_ARROW_TOKEN;
            case INTERPOLATION_START_TOKEN:
                return DiagnosticErrorCode.ERROR_MISSING_INTERPOLATION_START_TOKEN;
            case XML_PI_START_TOKEN:
                return DiagnosticErrorCode.ERROR_MISSING_XML_PI_START_TOKEN;
            case XML_PI_END_TOKEN:
                return DiagnosticErrorCode.ERROR_MISSING_XML_PI_END_TOKEN;
            case XML_COMMENT_START_TOKEN:
                return DiagnosticErrorCode.ERROR_MISSING_XML_COMMENT_START_TOKEN;
            case XML_COMMENT_END_TOKEN:
                return DiagnosticErrorCode.ERROR_MISSING_XML_COMMENT_END_TOKEN;
            case SYNC_SEND_TOKEN:
                return DiagnosticErrorCode.ERROR_MISSING_SYNC_SEND_TOKEN;
            case LEFT_ARROW_TOKEN:
                return DiagnosticErrorCode.ERROR_MISSING_LEFT_ARROW_TOKEN;
            case DOUBLE_DOT_LT_TOKEN:
                return DiagnosticErrorCode.ERROR_MISSING_DOUBLE_DOT_LT_TOKEN;
            case DOUBLE_LT_TOKEN:
                return DiagnosticErrorCode.ERROR_MISSING_DOUBLE_LT_TOKEN;
            case ANNOT_CHAINING_TOKEN:
                return DiagnosticErrorCode.ERROR_MISSING_ANNOT_CHAINING_TOKEN;
            case OPTIONAL_CHAINING_TOKEN:
                return DiagnosticErrorCode.ERROR_MISSING_OPTIONAL_CHAINING_TOKEN;
            case ELVIS_TOKEN:
                return DiagnosticErrorCode.ERROR_MISSING_ELVIS_TOKEN;
            case DOT_LT_TOKEN:
                return DiagnosticErrorCode.ERROR_MISSING_DOT_LT_TOKEN;
            case SLASH_LT_TOKEN:
                return DiagnosticErrorCode.ERROR_MISSING_SLASH_LT_TOKEN;
            case DOUBLE_SLASH_DOUBLE_ASTERISK_LT_TOKEN:
                return DiagnosticErrorCode.ERROR_MISSING_DOUBLE_SLASH_DOUBLE_ASTERISK_LT_TOKEN;
            case SLASH_ASTERISK_TOKEN:
                return DiagnosticErrorCode.ERROR_MISSING_SLASH_ASTERISK_TOKEN;
            case DOUBLE_GT_TOKEN:
                return DiagnosticErrorCode.ERROR_MISSING_DOUBLE_GT_TOKEN;
            case TRIPPLE_GT_TOKEN:
                return DiagnosticErrorCode.ERROR_MISSING_TRIPPLE_GT_TOKEN;

            case IDENTIFIER_TOKEN:
                return DiagnosticErrorCode.ERROR_MISSING_IDENTIFIER;
            case STRING_LITERAL:
                return DiagnosticErrorCode.ERROR_MISSING_STRING_LITERAL;
            case DECIMAL_INTEGER_LITERAL_TOKEN:
                return DiagnosticErrorCode.ERROR_MISSING_DECIMAL_INTEGER_LITERAL;
            case HEX_INTEGER_LITERAL_TOKEN:
                return DiagnosticErrorCode.ERROR_MISSING_HEX_INTEGER_LITERAL;
            case DECIMAL_FLOATING_POINT_LITERAL_TOKEN:
                return DiagnosticErrorCode.ERROR_MISSING_DECIMAL_FLOATING_POINT_LITERAL;
            case HEX_FLOATING_POINT_LITERAL_TOKEN:
                return DiagnosticErrorCode.ERROR_MISSING_HEX_FLOATING_POINT_LITERAL;
            case XML_TEXT_CONTENT:
                return DiagnosticErrorCode.ERROR_MISSING_XML_TEXT_CONTENT;
            case TEMPLATE_STRING:
                return DiagnosticErrorCode.ERROR_MISSING_TEMPLATE_STRING;
            default:
                return DiagnosticErrorCode.ERROR_SYNTAX_ERROR;
        }
    }

    private static DiagnosticCode getErrorCode(ParserRuleContext currentCtx) {
        switch (currentCtx) {
            case EXTERNAL_FUNC_BODY:
            case BINDING_PATTERN_OR_EXPR_RHS:
                return DiagnosticErrorCode.ERROR_MISSING_EQUAL_TOKEN;
            case FUNC_BODY_OR_TYPE_DESC_RHS:
            case FUNC_BODY_BLOCK:
            case FUNC_BODY:
                return DiagnosticErrorCode.ERROR_MISSING_OPEN_BRACE_TOKEN;
            case FUNC_DEF:
            case FUNC_DEF_OR_FUNC_TYPE:
            case FUNC_TYPE_DESC:
            case FUNC_TYPE_DESC_OR_ANON_FUNC:
            case IDENT_AFTER_OBJECT_IDENT:
                return DiagnosticErrorCode.ERROR_MISSING_FUNCTION_KEYWORD;
            case VAR_DECL_STMT_RHS:
            case IMPORT_DECL_RHS:
            case IMPORT_SUB_VERSION:
                return DiagnosticErrorCode.ERROR_MISSING_SEMICOLON_TOKEN;
            case SIMPLE_TYPE_DESCRIPTOR:
            case REQUIRED_PARAM:
            case VAR_DECL_STMT:
            case ASSIGNMENT_OR_VAR_DECL_STMT:
            case DEFAULTABLE_PARAM:
            case REST_PARAM:
            case CLASS_MEMBER_WITHOUT_METADATA:
            case OBJECT_MEMBER_WITHOUT_METADATA:
            case RECORD_FIELD_WITHOUT_METADATA:
            case TYPE_DESCRIPTOR:
            case OPTIONAL_TYPE_DESCRIPTOR:
            case ARRAY_TYPE_DESCRIPTOR:
                return DiagnosticErrorCode.ERROR_MISSING_TYPE_DESC;
            case TYPE_NAME:
            case TYPE_REFERENCE:
            case FIELD_ACCESS_IDENTIFIER:
            case CLASS_NAME:
            case FUNC_NAME:
            case FUNCTION_KEYWORD_RHS:
            case VARIABLE_NAME:
            case TYPE_NAME_OR_VAR_NAME:
            case IMPORT_MODULE_NAME:
            case IMPORT_ORG_OR_MODULE_NAME:
            case IMPORT_PREFIX:
            case VARIABLE_REF:
            case BASIC_LITERAL: // return var-ref for any kind of terminal expression
            case SERVICE_NAME:
            case IDENTIFIER:
            case QUALIFIED_IDENTIFIER:
            case NAMESPACE_PREFIX:
            case IMPLICIT_ANON_FUNC_PARAM:
            case WORKER_NAME_OR_METHOD_NAME:
            case PEER_WORKER_NAME:
            case RECEIVE_FIELD_NAME:
            case WAIT_FIELD_NAME:
            case FIELD_BINDING_PATTERN_NAME:
            case XML_ATOMIC_NAME_IDENTIFIER:
            case MAPPING_FIELD_NAME:
            case MAPPING_FIELD:
            case ANNOT_DECL_OPTIONAL_TYPE:
            case WORKER_NAME:
            case NAMED_WORKERS:
            case ANNOTATION_TAG:
            case CONST_DECL_TYPE:
            case AFTER_PARAMETER_TYPE:
            case MODULE_ENUM_NAME:
            case ENUM_MEMBER_NAME:
            case TYPED_BINDING_PATTERN_TYPE_RHS:
            case ASSIGNMENT_STMT:
            case EXPRESSION:
            case TERMINAL_EXPRESSION:
            case XML_NAME:
            case ACCESS_EXPRESSION:
            case BINDING_PATTERN_STARTING_IDENTIFIER:
            case COMPUTED_FIELD_NAME:
            case SIMPLE_BINDING_PATTERN:
            case ERROR_FIELD_BINDING_PATTERN:
            case ERROR_CAUSE_SIMPLE_BINDING_PATTERN:
                return DiagnosticErrorCode.ERROR_MISSING_IDENTIFIER;
            case VERSION_NUMBER:
            case MAJOR_VERSION:
            case MINOR_VERSION:
            case PATCH_VERSION:
                return DiagnosticErrorCode.ERROR_MISSING_DECIMAL_INTEGER_LITERAL;
            case STRING_LITERAL_TOKEN:
                return DiagnosticErrorCode.ERROR_MISSING_STRING_LITERAL;
            case ARRAY_LENGTH:
            case DECIMAL_INTEGER_LITERAL_TOKEN:
            case SIGNED_INT_OR_FLOAT_RHS:
                return DiagnosticErrorCode.ERROR_MISSING_DECIMAL_INTEGER_LITERAL;
            case HEX_INTEGER_LITERAL_TOKEN:
                return DiagnosticErrorCode.ERROR_MISSING_HEX_INTEGER_LITERAL;
            case CONSTANT_EXPRESSION:
                return DiagnosticErrorCode.ERROR_MISSING_STRING_LITERAL;
            case CONSTANT_EXPRESSION_START:
            case XML_NAMESPACE_PREFIX_DECL:
            case OBJECT_FIELD_RHS:
            case OPTIONAL_FIELD_INITIALIZER:
                return DiagnosticErrorCode.ERROR_MISSING_SEMICOLON_TOKEN;
            case NIL_LITERAL:
            case FUNCTIONAL_MATCH_PATTERN:
                return DiagnosticErrorCode.ERROR_MISSING_OPEN_PAREN_TOKEN;
            case DECIMAL_FLOATING_POINT_LITERAL_TOKEN:
                return DiagnosticErrorCode.ERROR_MISSING_DECIMAL_FLOATING_POINT_LITERAL;
            case HEX_FLOATING_POINT_LITERAL_TOKEN:
                return DiagnosticErrorCode.ERROR_MISSING_HEX_FLOATING_POINT_LITERAL;
            case STATEMENT:
            case STATEMENT_WITHOUT_ANNOTS:
            case ENUM_MEMBER_RHS:
            case ENUM_MEMBER_END:
                return DiagnosticErrorCode.ERROR_MISSING_CLOSE_BRACE_TOKEN;
            case MATCH_PATTERN_RHS:
            case OPTIONAL_MATCH_GUARD:
                return DiagnosticErrorCode.ERROR_MISSING_RIGHT_DOUBLE_ARROW_TOKEN;
            case XML_COMMENT_CONTENT:
            case XML_PI_DATA:
                return DiagnosticErrorCode.ERROR_MISSING_XML_TEXT_CONTENT;
            case CLASS_KEYWORD:
                return DiagnosticErrorCode.ERROR_MISSING_CLASS_KEYWORD;
            default:
                return getSeperatorTokenErrorCode(currentCtx);
        }
    }

    private static DiagnosticCode getSeperatorTokenErrorCode(ParserRuleContext ctx) {
        switch (ctx) {
            case BITWISE_AND_OPERATOR:
                return DiagnosticErrorCode.ERROR_MISSING_BITWISE_AND_TOKEN;
            case EQUAL_OR_RIGHT_ARROW:
            case ASSIGN_OP:
            case STMT_START_WITH_EXPR_RHS:
            case CONST_DECL_RHS:
                return DiagnosticErrorCode.ERROR_MISSING_EQUAL_TOKEN;
            case BINARY_OPERATOR:
            case UNARY_OPERATOR:
            case COMPOUND_BINARY_OPERATOR:
            case UNARY_EXPRESSION:
            case EXPRESSION_RHS:
            case PLUS_TOKEN:
                return DiagnosticErrorCode.ERROR_MISSING_PLUS_TOKEN;
            case CLOSE_BRACE:
            case RECORD_BODY_END:
            case RECORD_FIELD_OR_RECORD_END:
                return DiagnosticErrorCode.ERROR_MISSING_CLOSE_BRACE_TOKEN;
            case CLOSE_PARENTHESIS:
            case ARG_LIST_END:
                return DiagnosticErrorCode.ERROR_MISSING_CLOSE_PAREN_TOKEN;
            case COMMA:
            case ERROR_MESSAGE_BINDING_PATTERN_END_COMMA:
                return DiagnosticErrorCode.ERROR_MISSING_COMMA_TOKEN;
            case OPEN_BRACE:
                return DiagnosticErrorCode.ERROR_MISSING_OPEN_BRACE_TOKEN;
            case OPEN_PARENTHESIS:
            case ARG_LIST_START:
            case PARENTHESISED_TYPE_DESC_START:
                return DiagnosticErrorCode.ERROR_MISSING_OPEN_PAREN_TOKEN;
            case SEMICOLON:
            case OBJECT_FIELD_RHS:
            case EXPR_STMT_RHS:
            case ATTACH_POINT_END:
            case FIELD_DESCRIPTOR_RHS:
                return DiagnosticErrorCode.ERROR_MISSING_SEMICOLON_TOKEN;
            case ASTERISK:
            case INFERRED_TYPE_DESC:
                return DiagnosticErrorCode.ERROR_MISSING_ASTERISK_TOKEN;
            case CLOSED_RECORD_BODY_END:
                return DiagnosticErrorCode.ERROR_MISSING_CLOSE_BRACE_PIPE_TOKEN;
            case CLOSED_RECORD_BODY_START:
            case RECORD_BODY_START:
                return DiagnosticErrorCode.ERROR_MISSING_OPEN_BRACE_PIPE_TOKEN;
            case ELLIPSIS:
                return DiagnosticErrorCode.ERROR_MISSING_ELLIPSIS_TOKEN;
            case QUESTION_MARK:
                return DiagnosticErrorCode.ERROR_MISSING_QUESTION_MARK_TOKEN;
            case CLOSE_BRACKET:
            case MEMBER_ACCESS_KEY_EXPR_END:
                return DiagnosticErrorCode.ERROR_MISSING_CLOSE_BRACKET_TOKEN;
            case DOT:
                return DiagnosticErrorCode.ERROR_MISSING_DOT_TOKEN;
            case OPEN_BRACKET:
            case TUPLE_TYPE_DESC_START:
                return DiagnosticErrorCode.ERROR_MISSING_OPEN_BRACKET_TOKEN;
            case SLASH:
                return DiagnosticErrorCode.ERROR_MISSING_SLASH_TOKEN;
            case COLON:
                return DiagnosticErrorCode.ERROR_MISSING_COLON_TOKEN;
            case AT:
                return DiagnosticErrorCode.ERROR_MISSING_AT_TOKEN;
            case RIGHT_ARROW:
                return DiagnosticErrorCode.ERROR_MISSING_RIGHT_ARROW_TOKEN;
            case GT:
            case GT_TOKEN:
            case XML_START_OR_EMPTY_TAG_END:
            case XML_ATTRIBUTES:
                return DiagnosticErrorCode.ERROR_MISSING_GT_TOKEN;
            case LT:
            case LT_TOKEN:
            case XML_START_OR_EMPTY_TAG:
            case XML_END_TAG:
                return DiagnosticErrorCode.ERROR_MISSING_LT_TOKEN;
            case SYNC_SEND_TOKEN:
                return DiagnosticErrorCode.ERROR_MISSING_SYNC_SEND_TOKEN;
            case ANNOT_CHAINING_TOKEN:
                return DiagnosticErrorCode.ERROR_MISSING_ANNOT_CHAINING_TOKEN;
            case OPTIONAL_CHAINING_TOKEN:
                return DiagnosticErrorCode.ERROR_MISSING_OPTIONAL_CHAINING_TOKEN;
            case DOT_LT_TOKEN:
                return DiagnosticErrorCode.ERROR_MISSING_DOT_LT_TOKEN;
            case SLASH_LT_TOKEN:
                return DiagnosticErrorCode.ERROR_MISSING_SLASH_LT_TOKEN;
            case DOUBLE_SLASH_DOUBLE_ASTERISK_LT_TOKEN:
                return DiagnosticErrorCode.ERROR_MISSING_DOUBLE_SLASH_DOUBLE_ASTERISK_LT_TOKEN;
            case SLASH_ASTERISK_TOKEN:
                return DiagnosticErrorCode.ERROR_MISSING_SLASH_ASTERISK_TOKEN;
            case MINUS_TOKEN:
                return DiagnosticErrorCode.ERROR_MISSING_MINUS_TOKEN;
            case LEFT_ARROW_TOKEN:
                return DiagnosticErrorCode.ERROR_MISSING_LEFT_ARROW_TOKEN;
            case TEMPLATE_END:
            case TEMPLATE_START:
            case XML_CONTENT:
            case XML_TEXT:
                return DiagnosticErrorCode.ERROR_MISSING_BACKTICK_TOKEN;
            case XML_COMMENT_START:
                return DiagnosticErrorCode.ERROR_MISSING_XML_COMMENT_START_TOKEN;
            case XML_COMMENT_END:
                return DiagnosticErrorCode.ERROR_MISSING_XML_COMMENT_END_TOKEN;
            case XML_PI:
            case XML_PI_START:
                return DiagnosticErrorCode.ERROR_MISSING_XML_PI_START_TOKEN;
            case XML_PI_END:
                return DiagnosticErrorCode.ERROR_MISSING_XML_PI_END_TOKEN;
            case XML_QUOTE_END:
            case XML_QUOTE_START:
                return DiagnosticErrorCode.ERROR_MISSING_DOUBLE_QUOTE_TOKEN;
            case INTERPOLATION_START_TOKEN:
                return DiagnosticErrorCode.ERROR_MISSING_INTERPOLATION_START_TOKEN;
            case EXPR_FUNC_BODY_START:
            case RIGHT_DOUBLE_ARROW:
                return DiagnosticErrorCode.ERROR_MISSING_RIGHT_DOUBLE_ARROW_TOKEN;
            default:
                return getKeywordErrorCode(ctx);
        }
    }

    private static DiagnosticCode getKeywordErrorCode(ParserRuleContext ctx) {
        switch (ctx) {
            case PUBLIC_KEYWORD:
                return DiagnosticErrorCode.ERROR_MISSING_PUBLIC_KEYWORD;
            case PRIVATE_KEYWORD:
                return DiagnosticErrorCode.ERROR_MISSING_PRIVATE_KEYWORD;
            case REMOTE_KEYWORD:
                return DiagnosticErrorCode.ERROR_MISSING_REMOTE_KEYWORD;
            case ABSTRACT_KEYWORD:
                return DiagnosticErrorCode.ERROR_MISSING_ABSTRACT_KEYWORD;
            case CLIENT_KEYWORD:
                return DiagnosticErrorCode.ERROR_MISSING_CLIENT_KEYWORD;
            case IMPORT_KEYWORD:
                return DiagnosticErrorCode.ERROR_MISSING_IMPORT_KEYWORD;
            case FUNCTION_KEYWORD:
            case FUNCTION_IDENT:
                return DiagnosticErrorCode.ERROR_MISSING_FUNCTION_KEYWORD;
            case CONST_KEYWORD:
                return DiagnosticErrorCode.ERROR_MISSING_CONST_KEYWORD;
            case LISTENER_KEYWORD:
                return DiagnosticErrorCode.ERROR_MISSING_LISTENER_KEYWORD;
            case SERVICE_KEYWORD:
                return DiagnosticErrorCode.ERROR_MISSING_SERVICE_KEYWORD;
            case XMLNS_KEYWORD:
            case XML_NAMESPACE_DECLARATION:
                return DiagnosticErrorCode.ERROR_MISSING_XMLNS_KEYWORD;
            case ANNOTATION_KEYWORD:
                return DiagnosticErrorCode.ERROR_MISSING_ANNOTATION_KEYWORD;
            case TYPE_KEYWORD:
            case ATTACH_POINT_IDENT:
            case SINGLE_KEYWORD_ATTACH_POINT_IDENT:
                return DiagnosticErrorCode.ERROR_MISSING_TYPE_KEYWORD;
            case RECORD_KEYWORD:
            case RECORD_FIELD:
            case RECORD_IDENT:
                return DiagnosticErrorCode.ERROR_MISSING_RECORD_KEYWORD;
            case OBJECT_KEYWORD:
<<<<<<< HEAD
            case OBJECT_TYPE_DESC_QUALIFIER:
=======
            case OBJECT_TYPE_QUALIFIER:
>>>>>>> 83ba2ff8
            case OBJECT_CONSTRUCTOR_QUALIFIER:
            case OBJECT_IDENT:
                return DiagnosticErrorCode.ERROR_MISSING_OBJECT_KEYWORD;
            case VERSION_KEYWORD:
                return DiagnosticErrorCode.ERROR_MISSING_VERSION_KEYWORD;
            case AS_KEYWORD:
                return DiagnosticErrorCode.ERROR_MISSING_AS_KEYWORD;
            case ON_KEYWORD:
            case ANNOT_DECL_RHS:
                return DiagnosticErrorCode.ERROR_MISSING_ON_KEYWORD;
            case RESOURCE_KEYWORD:
            case RESOURCE_IDENT:
                return DiagnosticErrorCode.ERROR_MISSING_RESOURCE_KEYWORD;
            case FINAL_KEYWORD:
                return DiagnosticErrorCode.ERROR_MISSING_FINAL_KEYWORD;
            case SOURCE_KEYWORD:
                return DiagnosticErrorCode.ERROR_MISSING_SOURCE_KEYWORD;
            case WORKER_KEYWORD:
                return DiagnosticErrorCode.ERROR_MISSING_WORKER_KEYWORD;
            case FIELD_IDENT:
                return DiagnosticErrorCode.ERROR_MISSING_FIELD_KEYWORD;
            case RETURNS_KEYWORD:
                return DiagnosticErrorCode.ERROR_MISSING_RETURNS_KEYWORD;
            case RETURN_KEYWORD:
                return DiagnosticErrorCode.ERROR_MISSING_RETURN_KEYWORD;
            case EXTERNAL_KEYWORD:
                return DiagnosticErrorCode.ERROR_MISSING_EXTERNAL_KEYWORD;
            case BOOLEAN_LITERAL:
                return DiagnosticErrorCode.ERROR_MISSING_TRUE_KEYWORD;
            case IF_KEYWORD:
                return DiagnosticErrorCode.ERROR_MISSING_IF_KEYWORD;
            case ELSE_KEYWORD:
                return DiagnosticErrorCode.ERROR_MISSING_ELSE_KEYWORD;
            case WHILE_KEYWORD:
                return DiagnosticErrorCode.ERROR_MISSING_WHILE_KEYWORD;
            case CHECKING_KEYWORD:
                return DiagnosticErrorCode.ERROR_MISSING_CHECK_KEYWORD;
            case PANIC_KEYWORD:
                return DiagnosticErrorCode.ERROR_MISSING_PANIC_KEYWORD;
            case CONTINUE_KEYWORD:
                return DiagnosticErrorCode.ERROR_MISSING_CONTINUE_KEYWORD;
            case BREAK_KEYWORD:
                return DiagnosticErrorCode.ERROR_MISSING_BREAK_KEYWORD;
            case TYPEOF_KEYWORD:
                return DiagnosticErrorCode.ERROR_MISSING_TYPEOF_KEYWORD;
            case IS_KEYWORD:
                return DiagnosticErrorCode.ERROR_MISSING_IS_KEYWORD;
            case NULL_KEYWORD:
                return DiagnosticErrorCode.ERROR_MISSING_NULL_KEYWORD;
            case LOCK_KEYWORD:
                return DiagnosticErrorCode.ERROR_MISSING_LOCK_KEYWORD;
            case FORK_KEYWORD:
                return DiagnosticErrorCode.ERROR_MISSING_FORK_KEYWORD;
            case TRAP_KEYWORD:
                return DiagnosticErrorCode.ERROR_MISSING_TRAP_KEYWORD;
            case IN_KEYWORD:
                return DiagnosticErrorCode.ERROR_MISSING_IN_KEYWORD;
            case FOREACH_KEYWORD:
                return DiagnosticErrorCode.ERROR_MISSING_FOREACH_KEYWORD;
            case TABLE_KEYWORD:
                return DiagnosticErrorCode.ERROR_MISSING_TABLE_KEYWORD;
            case KEY_KEYWORD:
                return DiagnosticErrorCode.ERROR_MISSING_KEY_KEYWORD;
            case LET_KEYWORD:
                return DiagnosticErrorCode.ERROR_MISSING_LET_KEYWORD;
            case NEW_KEYWORD:
                return DiagnosticErrorCode.ERROR_MISSING_NEW_KEYWORD;
            case FROM_KEYWORD:
                return DiagnosticErrorCode.ERROR_MISSING_FROM_KEYWORD;
            case WHERE_KEYWORD:
                return DiagnosticErrorCode.ERROR_MISSING_WHERE_KEYWORD;
            case SELECT_KEYWORD:
                return DiagnosticErrorCode.ERROR_MISSING_SELECT_KEYWORD;
            case START_KEYWORD:
                return DiagnosticErrorCode.ERROR_MISSING_START_KEYWORD;
            case FLUSH_KEYWORD:
                return DiagnosticErrorCode.ERROR_MISSING_FLUSH_KEYWORD;
            case DEFAULT_KEYWORD:
            case OPTIONAL_PEER_WORKER:
            case DEFAULT_WORKER_NAME_IN_ASYNC_SEND:
                return DiagnosticErrorCode.ERROR_MISSING_DEFAULT_KEYWORD;
            case WAIT_KEYWORD:
                return DiagnosticErrorCode.ERROR_MISSING_WAIT_KEYWORD;
            case DO_KEYWORD:
                return DiagnosticErrorCode.ERROR_MISSING_DO_KEYWORD;
            case TRANSACTION_KEYWORD:
                return DiagnosticErrorCode.ERROR_MISSING_TRANSACTION_KEYWORD;
            case TRANSACTIONAL_KEYWORD:
                return DiagnosticErrorCode.ERROR_MISSING_TRANSACTIONAL_KEYWORD;
            case COMMIT_KEYWORD:
                return DiagnosticErrorCode.ERROR_MISSING_COMMIT_KEYWORD;
            case ROLLBACK_KEYWORD:
                return DiagnosticErrorCode.ERROR_MISSING_ROLLBACK_KEYWORD;
            case RETRY_KEYWORD:
                return DiagnosticErrorCode.ERROR_MISSING_RETRY_KEYWORD;
            case ENUM_KEYWORD:
                return DiagnosticErrorCode.ERROR_MISSING_ENUM_KEYWORD;
            case BASE16_KEYWORD:
                return DiagnosticErrorCode.ERROR_MISSING_BASE16_KEYWORD;
            case BASE64_KEYWORD:
                return DiagnosticErrorCode.ERROR_MISSING_BASE64_KEYWORD;
            case MATCH_KEYWORD:
                return DiagnosticErrorCode.ERROR_MISSING_MATCH_KEYWORD;
            case CONFLICT_KEYWORD:
                return DiagnosticErrorCode.ERROR_MISSING_CONFLICT_KEYWORD;
            case LIMIT_KEYWORD:
                return DiagnosticErrorCode.ERROR_MISSING_LIMIT_KEYWORD;
            case ORDER_KEYWORD:
                return DiagnosticErrorCode.ERROR_MISSING_ORDER_KEYWORD;
            case BY_KEYWORD:
                return DiagnosticErrorCode.ERROR_MISSING_BY_KEYWORD;
            case ORDER_DIRECTION:
                return DiagnosticErrorCode.ERROR_MISSING_ASCENDING_KEYWORD;
            case JOIN_KEYWORD:
                return DiagnosticErrorCode.ERROR_MISSING_JOIN_KEYWORD;
            case OUTER_KEYWORD:
                return DiagnosticErrorCode.ERROR_MISSING_OUTER_KEYWORD;
            case FAIL_KEYWORD:
                return DiagnosticErrorCode.ERROR_MISSING_FAIL_KEYWORD;
            case PIPE:
            case UNION_OR_INTERSECTION_TOKEN:
                return DiagnosticErrorCode.ERROR_MISSING_PIPE_TOKEN;
            case EQUALS_KEYWORD:
                return DiagnosticErrorCode.ERROR_MISSING_EQUALS_KEYWORD;

            // Type keywords
            case STRING_KEYWORD:
                return DiagnosticErrorCode.ERROR_MISSING_STRING_KEYWORD;
            case XML_KEYWORD:
                return DiagnosticErrorCode.ERROR_MISSING_XML_KEYWORD;
            case VAR_KEYWORD:
                return DiagnosticErrorCode.ERROR_MISSING_VAR_KEYWORD;
            case MAP_KEYWORD:
            case NAMED_WORKER_DECL:
            case PARAMETERIZED_TYPE:
                return DiagnosticErrorCode.ERROR_MISSING_MAP_KEYWORD;
            case FUTURE_KEYWORD:
                return DiagnosticErrorCode.ERROR_MISSING_FUTURE_KEYWORD;
            case TYPEDESC_KEYWORD:
                return DiagnosticErrorCode.ERROR_MISSING_TYPEDESC_KEYWORD;
            case ERROR_KEYWORD:
            case ERROR_BINDING_PATTERN:
                return DiagnosticErrorCode.ERROR_MISSING_ERROR_KEYWORD;
            case STREAM_KEYWORD:
                return DiagnosticErrorCode.ERROR_MISSING_STREAM_KEYWORD;
            case READONLY_KEYWORD:
                return DiagnosticErrorCode.ERROR_MISSING_READONLY_KEYWORD;
            case DISTINCT_KEYWORD:
                return DiagnosticErrorCode.ERROR_MISSING_DISTINCT_KEYWORD;
            default:
                return DiagnosticErrorCode.ERROR_SYNTAX_ERROR;
        }
    }

    /**
     * Clone the given {@code STNode} with the invalid node as leading minutiae.
     *
     * @param toClone     the node to be cloned
     * @param invalidNode the invalid node
     * @return a cloned node with the given invalidNode minutiae
     */
    public static STNode cloneWithLeadingInvalidNodeMinutiae(STNode toClone, STNode invalidNode) {
        return cloneWithLeadingInvalidNodeMinutiae(toClone, invalidNode, null);
    }

    /**
     * Clone the given {@code STNode} with the invalid node as leading minutiae.
     *
     * @param toClone        the node to be cloned
     * @param invalidNode    the invalid node
     * @param diagnosticCode the {@code DiagnosticCode} to be added
     * @param args           additional arguments required to format the diagnostic message
     * @return a cloned node with the given invalidNode minutiae
     */
    public static STNode cloneWithLeadingInvalidNodeMinutiae(STNode toClone,
                                                             STNode invalidNode,
                                                             DiagnosticCode diagnosticCode,
                                                             Object... args) {
        STToken firstToken = toClone.firstToken();
        STToken firstTokenWithInvalidNodeMinutiae = cloneWithLeadingInvalidNodeMinutiae(firstToken,
                invalidNode, diagnosticCode, args);
        return toClone.replace(firstToken, firstTokenWithInvalidNodeMinutiae);
    }

    /**
     * Clone the given {@code STToken} with the invalid node as leading minutiae.
     *
     * @param toClone        the token to be cloned
     * @param invalidNode    the invalid node
     * @param diagnosticCode the {@code DiagnosticCode} to be added
     * @param args           additional arguments required to format the diagnostic message
     * @return a cloned token with the given invalidNode minutiae
     */
    public static STToken cloneWithLeadingInvalidNodeMinutiae(STToken toClone,
                                                              STNode invalidNode,
                                                              DiagnosticCode diagnosticCode,
                                                              Object... args) {
        List<STNode> minutiaeList = convertInvalidNodeToMinutiae(invalidNode);
        STNodeList leadingMinutiae = (STNodeList) toClone.leadingMinutiae();
        leadingMinutiae = leadingMinutiae.addAll(0, minutiaeList);
        STToken cloned = toClone.modifyWith(leadingMinutiae, toClone.trailingMinutiae());
        return diagnosticCode == null ? cloned : addDiagnostic(cloned, diagnosticCode, args);
    }

    /**
     * Clone the given {@code STNode} with the invalid node as trailing minutiae.
     *
     * @param toClone     the node to be cloned
     * @param invalidNode the invalid node
     * @return a cloned node with the given invalidNode minutiae
     */
    public static STNode cloneWithTrailingInvalidNodeMinutiae(STNode toClone, STNode invalidNode) {
        return cloneWithTrailingInvalidNodeMinutiae(toClone, invalidNode, null);
    }

    /**
     * Clone the given {@code STNode} with the invalid node as trailing minutiae.
     *
     * @param toClone        the node to be cloned
     * @param invalidNode    the invalid node
     * @param diagnosticCode the {@code DiagnosticCode} to be added
     * @param args           additional arguments required to format the diagnostic message
     * @return a cloned node with the given invalidNode minutiae
     */
    public static STNode cloneWithTrailingInvalidNodeMinutiae(STNode toClone,
                                                              STNode invalidNode,
                                                              DiagnosticCode diagnosticCode,
                                                              Object... args) {
        STToken lastToken = toClone.lastToken();
        STToken lastTokenWithInvalidNodeMinutiae = cloneWithTrailingInvalidNodeMinutiae(lastToken,
                invalidNode, diagnosticCode, args);
        return toClone.replace(lastToken, lastTokenWithInvalidNodeMinutiae);
    }

    /**
     * Clone the given {@code STToken} with the invalid node as trailing minutiae.
     *
     * @param toClone        the token to be cloned
     * @param invalidNode    the invalid node
     * @param diagnosticCode the {@code DiagnosticCode} to be added
     * @param args           additional arguments required to format the diagnostic message
     * @return a cloned token with the given invalidNode minutiae
     */
    public static STToken cloneWithTrailingInvalidNodeMinutiae(STToken toClone,
                                                               STNode invalidNode,
                                                               DiagnosticCode diagnosticCode,
                                                               Object... args) {
        List<STNode> minutiaeList = convertInvalidNodeToMinutiae(invalidNode);
        STNodeList trailingMinutiae = (STNodeList) toClone.trailingMinutiae();
        trailingMinutiae = trailingMinutiae.addAll(minutiaeList);
        STToken cloned = toClone.modifyWith(toClone.leadingMinutiae(), trailingMinutiae);
        return diagnosticCode == null ? cloned : addDiagnostic(cloned, diagnosticCode, args);
    }

    /**
     * Converts the invalid node into a list of {@code STMinutiae} nodes.
     * <p>
     * Here are the steps:
     * 1) Iterates through all the tokens in the invalid node. For each token:
     * 2) Add the leading minutiae to the list
     * 3) Create a new token without leading or trailing minutiae and add it to the list
     * 4) Add the trailing minutiae to the list
     *
     * @param invalidNode the invalid node to be converted
     * @return a lit of {@code STMinutiae} nodes
     */
    private static List<STNode> convertInvalidNodeToMinutiae(STNode invalidNode) {
        List<STNode> minutiaeList = new ArrayList<>();
        List<STToken> tokens = invalidNode.tokens();
        for (STToken token : tokens) {
            addMinutiaeToList(minutiaeList, token.leadingMinutiae());
            if (!token.isMissing()) {
                STToken tokenWithNoMinutiae = token.modifyWith(
                        STNodeFactory.createEmptyNodeList(), STNodeFactory.createEmptyNodeList());
                minutiaeList.add(STNodeFactory.createInvalidNodeMinutiae(tokenWithNoMinutiae));
            }
            addMinutiaeToList(minutiaeList, token.trailingMinutiae());
        }
        return minutiaeList;
    }

    private static void addMinutiaeToList(List<STNode> list, STNode minutiae) {
        if (!NodeListUtils.isSTNodeList(minutiae)) {
            list.add(minutiae);
            return;
        }

        STNodeList minutiaeList = (STNodeList) minutiae;
        for (int index = 0; index < minutiaeList.size(); index++) {
            STNode element = minutiaeList.get(index);
            if (SyntaxUtils.isSTNodePresent(element)) {
                list.add(element);
            }
        }
    }
}<|MERGE_RESOLUTION|>--- conflicted
+++ resolved
@@ -718,11 +718,7 @@
             case RECORD_IDENT:
                 return DiagnosticErrorCode.ERROR_MISSING_RECORD_KEYWORD;
             case OBJECT_KEYWORD:
-<<<<<<< HEAD
-            case OBJECT_TYPE_DESC_QUALIFIER:
-=======
             case OBJECT_TYPE_QUALIFIER:
->>>>>>> 83ba2ff8
             case OBJECT_CONSTRUCTOR_QUALIFIER:
             case OBJECT_IDENT:
                 return DiagnosticErrorCode.ERROR_MISSING_OBJECT_KEYWORD;
