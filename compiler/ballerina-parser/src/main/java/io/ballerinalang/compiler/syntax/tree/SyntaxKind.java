--- conflicted
+++ resolved
@@ -309,17 +309,13 @@
     XML_STEP_EXPRESSION(1334),
     XML_NAME_PATTERN_CHAIN(1335),
     XML_ATOMIC_NAME_PATTERN(1336),
-<<<<<<< HEAD
-=======
-    FAIL_EXPRESSION(1337),
-    STRING_LITERAL(1338),
-    NUMERIC_LITERAL(1339),
-    BOOLEAN_LITERAL(1340),
-    NIL_LITERAL(1341),
-    NULL_LITERAL(1342),
+    STRING_LITERAL(1337),
+    NUMERIC_LITERAL(1338),
+    BOOLEAN_LITERAL(1339),
+    NIL_LITERAL(1340),
+    NULL_LITERAL(1341),
     BYTE_ARRAY_LITERAL(1342),
     ASTERISK_LITERAL(1343),
->>>>>>> 1b14df9d
 
     // Type descriptors
 //    TYPE_DESC(2000),
