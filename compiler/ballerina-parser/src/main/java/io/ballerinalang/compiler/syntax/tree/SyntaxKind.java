--- conflicted
+++ resolved
@@ -365,11 +365,8 @@
     TRIPPLE_GT_TOKEN(3057, ">>>"),
     WAIT_FIELDS_LIST(3058),
     WAIT_FIELD(3059),
-<<<<<<< HEAD
-    LIST_BP_OR_TUPLE_TYPE_DESC(3060),
-=======
     ENUM_MEMBER(3060),
->>>>>>> ee1edefe
+    LIST_BP_OR_TUPLE_TYPE_DESC(3061),
 
     // XML
     XML_ELEMENT(4000),
