/*
 *  Copyright (c) 2020, WSO2 Inc. (http://www.wso2.org) All Rights Reserved.
 *
 *  WSO2 Inc. licenses this file to you under the Apache License,
 *  Version 2.0 (the "License"); you may not use this file except
 *  in compliance with the License.
 *  You may obtain a copy of the License at
 *
 *    http://www.apache.org/licenses/LICENSE-2.0
 *
 *  Unless required by applicable law or agreed to in writing,
 *  software distributed under the License is distributed on an
 *  "AS IS" BASIS, WITHOUT WARRANTIES OR CONDITIONS OF ANY
 *  KIND, either express or implied.  See the License for the
 *  specific language governing permissions and limitations
 *  under the License.
 */
package io.ballerinalang.compiler.syntax.tree;

/**
 * Define various kinds of syntax tree nodes, tokens and minutiae.
 *
 * @since 2.0.0
 */
public enum SyntaxKind {

    // Keywords

    PUBLIC_KEYWORD(50, "public"),
    PRIVATE_KEYWORD(51, "private"),
    REMOTE_KEYWORD(52, "remote"),
    ABSTRACT_KEYWORD(53, "abstract"),
    CLIENT_KEYWORD(54, "client"),
    IMPORT_KEYWORD(100, "import"),
    FUNCTION_KEYWORD(101, "function"),
    CONST_KEYWORD(102, "const"),
    LISTENER_KEYWORD(103, "listener"),
    SERVICE_KEYWORD(104, "service"),
    XMLNS_KEYWORD(105, "xmlns"),
    ANNOTATION_KEYWORD(106, "annotation"),
    TYPE_KEYWORD(107, "type"),
    RECORD_KEYWORD(108, "record"),
    OBJECT_KEYWORD(109, "object"),
    VERSION_KEYWORD(110, "version"),
    AS_KEYWORD(111, "as"),
    ON_KEYWORD(112, "on"),
    RESOURCE_KEYWORD(113, "resource"),
    FINAL_KEYWORD(114, "final"),
    SOURCE_KEYWORD(115, "source"),
    WORKER_KEYWORD(117, "worker"),
    PARAMETER_KEYWORD(118, "parameter"),
    FIELD_KEYWORD(119, "field"),

    RETURNS_KEYWORD(200, "returns"),
    RETURN_KEYWORD(201, "return"),
    EXTERNAL_KEYWORD(202, "external"),
    TRUE_KEYWORD(203, "true"),
    FALSE_KEYWORD(204, "false"),
    IF_KEYWORD(205, "if"),
    ELSE_KEYWORD(206, "else"),
    WHILE_KEYWORD(207, "while"),
    CHECK_KEYWORD(208, "check"),
    CHECKPANIC_KEYWORD(209, "checkpanic"),
    PANIC_KEYWORD(210, "panic"),
    CONTINUE_KEYWORD(211, "continue"),
    BREAK_KEYWORD(212, "break"),
    TYPEOF_KEYWORD(213, "typeof"),
    IS_KEYWORD(214, "is"),
    NULL_KEYWORD(215, "null"),
    LOCK_KEYWORD(216, "lock"),
    FORK_KEYWORD(217, "fork"),
    TRAP_KEYWORD(218, "trap"),
    IN_KEYWORD(219, "in"),
    FOREACH_KEYWORD(220, "foreach"),
    TABLE_KEYWORD(221, "table"),
    KEY_KEYWORD(222, "key"),
    LET_KEYWORD(223, "let"),
    NEW_KEYWORD(224, "new"),
    FROM_KEYWORD(225, "from"),
    WHERE_KEYWORD(226, "where"),
    SELECT_KEYWORD(227, "select"),
    START_KEYWORD(228, "start"),
    FLUSH_KEYWORD(229, "flush"),
    DEFAULT_KEYWORD(230, "default"),
    WAIT_KEYWORD(231, "wait"),

    // Type keywords
    INT_KEYWORD(250, "int"),
    BYTE_KEYWORD(251, "byte"),
    FLOAT_KEYWORD(252, "float"),
    DECIMAL_KEYWORD(253, "decimal"),
    STRING_KEYWORD(254, "string"),
    BOOLEAN_KEYWORD(255, "boolean"),
    XML_KEYWORD(256, "xml"),
    JSON_KEYWORD(257, "json"),
    HANDLE_KEYWORD(258, "handle"),
    ANY_KEYWORD(259, "any"),
    ANYDATA_KEYWORD(260, "anydata"),
    NEVER_KEYWORD(261, "never"),
    VAR_KEYWORD(262, "var"),
    MAP_KEYWORD(263, "map"),
    FUTURE_KEYWORD(264, "future"),
    TYPEDESC_KEYWORD(265, "typedesc"),
    ERROR_KEYWORD(266, "error"),
    STREAM_KEYWORD(267, "stream"),
    READONLY_KEYWORD(268, "readonly"),
    DISTINCT_KEYWORD(269, "distinct"),

    // Separators
    OPEN_BRACE_TOKEN(500, "{"),
    CLOSE_BRACE_TOKEN(501, "}"),
    OPEN_PAREN_TOKEN(502, "("),
    CLOSE_PAREN_TOKEN(503, ")"),
    OPEN_BRACKET_TOKEN(504, "["),
    CLOSE_BRACKET_TOKEN(505, "]"),
    SEMICOLON_TOKEN(506, ";"),
    DOT_TOKEN(507, "."),
    COLON_TOKEN(508, ":"),
    COMMA_TOKEN(509, ","),
    ELLIPSIS_TOKEN(510, "..."),
    OPEN_BRACE_PIPE_TOKEN(511, "{|"),
    CLOSE_BRACE_PIPE_TOKEN(512, "|}"),
    AT_TOKEN(513, "@"),
    HASH_TOKEN(514, "#"),
    BACKTICK_TOKEN(515, "`"),
    DOUBLE_QUOTE_TOKEN(516, "\""),
    SINGLE_QUOTE_TOKEN(517, "'"),

    // Operators
    EQUAL_TOKEN(550, "="),
    DOUBLE_EQUAL_TOKEN(551, "=="),
    TRIPPLE_EQUAL_TOKEN(552, "==="),
    PLUS_TOKEN(553, "+"),
    MINUS_TOKEN(554, "-"),
    SLASH_TOKEN(555, "/"),
    PERCENT_TOKEN(556, "%"),
    ASTERISK_TOKEN(557, "*"),
    LT_TOKEN(558, "<"),
    LT_EQUAL_TOKEN(559, "<="),
    GT_TOKEN(560, ">"),
    RIGHT_DOUBLE_ARROW(561, "=>"),
    QUESTION_MARK_TOKEN(562, "?"),
    PIPE_TOKEN(563, "|"),
    GT_EQUAL_TOKEN(564, ">="),
    EXCLAMATION_MARK_TOKEN(565, "!"),
    NOT_EQUAL_TOKEN(566, "!="),
    NOT_DOUBLE_EQUAL_TOKEN(567, "!=="),
    BITWISE_AND_TOKEN(568, "&"),
    BITWISE_XOR_TOKEN(569, "^"),
    LOGICAL_AND_TOKEN(570, "&&"),
    LOGICAL_OR_TOKEN(571, "||"),
    NEGATION_TOKEN(572, "~"),
    RIGHT_ARROW_TOKEN(573, "->"),
    INTERPOLATION_START_TOKEN(574, "${"),
    XML_PI_START_TOKEN(575, "<?"),
    XML_PI_END_TOKEN(576, "?>"),
    XML_COMMENT_START_TOKEN(577, "<!--"),
    XML_COMMENT_END_TOKEN(578, "-->"),
    SYNC_SEND_TOKEN(579, "->>"),
    LEFT_ARROW_TOKEN(580, "<-"),
    DOUBLE_DOT_LT_TOKEN(580, "..<"),
    DOUBLE_LT_TOKEN(581, "<<"),

    IDENTIFIER_TOKEN(1000),
    STRING_LITERAL(1001),
    DECIMAL_INTEGER_LITERAL(1002),
    HEX_INTEGER_LITERAL(1003),
    DECIMAL_FLOATING_POINT_LITERAL(1004),
    HEX_FLOATING_POINT_LITERAL(1005),
    XML_TEXT_CONTENT(1006),
    TEMPLATE_STRING(1007),

    // Trivia
    WHITESPACE_MINUTIAE(1500),
    END_OF_LINE_MINUTIAE(1501),
    COMMENT_MINUTIAE(1502),
    DOCUMENTATION_LINE(1503),

    // module-level declarations
    IMPORT_DECLARATION(2000),
    FUNCTION_DEFINITION(2001),
    TYPE_DEFINITION(2002),
    SERVICE_DECLARATION(2003),
    MODULE_VAR_DECL(2004),
    LISTENER_DECLARATION(2005),
    CONST_DECLARATION(2006),
    ANNOTATION_DECLARATION(2007),
    XML_NAMESPACE_DECLARATION(2008),

    // Statements
    BLOCK_STATEMENT(1200),
    LOCAL_VAR_DECL(1201),
    ASSIGNMENT_STATEMENT(1202),
    IF_ELSE_STATEMENT(1203),
    ELSE_BLOCK(1204),
    WHILE_STATEMENT(1205),
    CALL_STATEMENT(1206),
    PANIC_STATEMENT(1207),
    RETURN_STATEMENT(1208),
    CONTINUE_STATEMENT(1209),
    BREAK_STATEMENT(1210),
    COMPOUND_ASSIGNMENT_STATEMENT(1211),
    LOCAL_TYPE_DEFINITION_STATEMENT(1212),
    ACTION_STATEMENT(1213),
    LOCK_STATEMENT(1214),
    NAMED_WORKER_DECLARATION(1215),
    FORK_STATEMENT(1216),
    FOREACH_STATEMENT(1217),

    // Expressions
    BINARY_EXPRESSION(1300),
    BRACED_EXPRESSION(1301),
    FUNCTION_CALL(1302),
    QUALIFIED_NAME_REFERENCE(1303),
    INDEXED_EXPRESSION(1304),
    FIELD_ACCESS(1305),
    METHOD_CALL(1306),
    CHECK_EXPRESSION(1307),
    MAPPING_CONSTRUCTOR(1308),
    TYPEOF_EXPRESSION(1309),
    UNARY_EXPRESSION(1310),
    TYPE_TEST_EXPRESSION(1311),
    BASIC_LITERAL(1312),
    SIMPLE_NAME_REFERENCE(1313),
    TRAP_EXPRESSION(1314),
    LIST_CONSTRUCTOR(1315),
    TYPE_CAST_EXPRESSION(1316),
    TABLE_CONSTRUCTOR(1317),
    LET_EXPRESSION(1318),
    XML_TEMPLATE_EXPRESSION(1319),
    RAW_TEMPLATE_EXPRESSION(1320),
    STRING_TEMPLATE_EXPRESSION(1321),
    IMPLICIT_NEW_EXPRESSION(1322),
    EXPLICIT_NEW_EXPRESSION(1323),
    PARENTHESIZED_ARG_LIST(1324),
    EXPLICIT_ANONYMOUS_FUNCTION_EXPRESSION(1325),
    IMPLICIT_ANONYMOUS_FUNCTION_EXPRESSION(1326),
    QUERY_EXPRESSION(1327),

    // Type descriptors
    TYPE_DESC(2000),
    RECORD_TYPE_DESC(2001),
    OBJECT_TYPE_DESC(2002),
    NIL_TYPE_DESC(2003),
    OPTIONAL_TYPE_DESC(2004),
    ARRAY_TYPE_DESC(2005),
    INT_TYPE_DESC(2006),
    BYTE_TYPE_DESC(2007),
    FLOAT_TYPE_DESC(2008),
    DECIMAL_TYPE_DESC(2009),
    STRING_TYPE_DESC(2010),
    BOOLEAN_TYPE_DESC(2011),
    XML_TYPE_DESC(2012),
    JSON_TYPE_DESC(2013),
    HANDLE_TYPE_DESC(2014),
    ANY_TYPE_DESC(2015),
    ANYDATA_TYPE_DESC(2016),
    NEVER_TYPE_DESC(2017),
    VAR_TYPE_DESC(2018),
    SERVICE_TYPE_DESC(2019),
    PARAMETERIZED_TYPE_DESC(2020),
    UNION_TYPE_DESC(2021),
    ERROR_TYPE_DESC(2022),
    STREAM_TYPE_DESC(2023),
    TABLE_TYPE_DESC(2024),
    FUNCTION_TYPE_DESC(2025),
    TUPLE_TYPE_DESC(2026),
    PARENTHESISED_TYPE_DESC(2027),
    READONLY_TYPE_DESC(2028),
    DISTINCT_TYPE_DESC(2029),
    INTERSECTION_TYPE_DESC(2030),
    SINGLETON_TYPE_DESC(2031),

    // Actions
    REMOTE_METHOD_CALL_ACTION(2500),
    BRACED_ACTION(2501),
    CHECK_ACTION(2502),
    START_ACTION(2503),
    TRAP_ACTION(2504),
    FLUSH_ACTION(2505),
    ASYNC_SEND_ACTION(2506),
    SYNC_SEND_ACTION(2507),
    RECEIVE_ACTION(2508),
    WAIT_ACTION(2509),

    // Other
    RETURN_TYPE_DESCRIPTOR(3000),
    REQUIRED_PARAM(3001),
    DEFAULTABLE_PARAM(3002),
    REST_PARAM(3003),
    EXTERNAL_FUNCTION_BODY(3004),
    RECORD_FIELD(3005),
    RECORD_FIELD_WITH_DEFAULT_VALUE(3006),
    TYPE_REFERENCE(3007),
    RECORD_REST_TYPE(3008),
    POSITIONAL_ARG(3009),
    NAMED_ARG(3010),
    REST_ARG(3011),
    OBJECT_FIELD(3012),
    IMPORT_ORG_NAME(3013),
    MODULE_NAME(3014),
    SUB_MODULE_NAME(3015),
    IMPORT_VERSION(3016),
    IMPORT_SUB_VERSION(3017),
    IMPORT_PREFIX(3018),
    SPECIFIC_FIELD(3019),
    COMPUTED_NAME_FIELD(3020),
    SPREAD_FIELD(3021),
    EXPRESSION_LIST_ITEM(3022),
    SERVICE_BODY(3023),
    ANNOTATION(3024),
    METADATA(3025),
    ARRAY_DIMENSION(3026),
    NIL_LITERAL(3027),
    ANNOTATION_ATTACH_POINT(3028),
    FUNCTION_BODY_BLOCK(3029),
    NAMED_WORKER_DECLARATOR(3030),
    EXPRESSION_FUNCTION_BODY(3031),
    DOCUMENTATION_STRING(3032),
    TYPE_CAST_PARAM(3033),
    KEY_SPECIFIER(3034),
    EXPLICIT_TYPE_PARAMS(3035),
    ERROR_TYPE_PARAMS(3036),
    LET_VAR_DECL(3037),
    STREAM_TYPE_PARAMS(3038),
    FUNCTION_SIGNATURE(3039),
    INFER_PARAM_LIST(3040),
    TYPE_PARAMETER(3041),
    KEY_TYPE_CONSTRAINT(3042),
    QUERY_CONSTRUCT_TYPE(3043),
    FROM_CLAUSE(3044),
    WHERE_CLAUSE(3045),
    LET_CLAUSE(3046),
    QUERY_PIPELINE(3047),
    SELECT_CLAUSE(3048),
    FUNCTION_DECLARATION(3049),
    TYPED_BINDING_PATTERN(3050),
    BINDING_PATTERN(3051),
    CAPTURE_BINDING_PATTERN(3052),
    REST_BINDING_PATTERN(3053),
    LIST_BINDING_PATTERN(3054),
    RECEIVE_FIELDS(3055),
<<<<<<< HEAD
    WAIT_FIELDS_LIST(3056),
    WAIT_FIELD(3057),
=======
    DOUBLE_GT_TOKEN(3056, ">>"),
    TRIPPLE_GT_TOKEN(3057, ">>>"),
>>>>>>> a2be127a

    // XML
    XML_ELEMENT(4000),
    XML_EMPTY_ELEMENT(4001),
    XML_TEXT(4002),
    XML_COMMENT(4003),
    XML_PI(4004),
    XML_ELEMENT_START_TAG(4005),
    XML_ELEMENT_END_TAG(4006),
    XML_SIMPLE_NAME(4007),
    XML_QUALIFIED_NAME(4008),
    XML_ATTRIBUTE(4009),
    XML_ATTRIBUTE_VALUE(4010),
    INTERPOLATION(4011),

    INVALID(4),
    MODULE_PART(3),
    EOF_TOKEN(2),
    LIST(1),
    NONE(0);

    final int tag;
    final String strValue;

    SyntaxKind(int tag, String strValue) {
        this.tag = tag;
        this.strValue = strValue;
    }

    SyntaxKind(int tag) {
        this.tag = tag;
        this.strValue = "";
    }

    public String stringValue() {
        return strValue;
    }
}<|MERGE_RESOLUTION|>--- conflicted
+++ resolved
@@ -340,13 +340,10 @@
     REST_BINDING_PATTERN(3053),
     LIST_BINDING_PATTERN(3054),
     RECEIVE_FIELDS(3055),
-<<<<<<< HEAD
-    WAIT_FIELDS_LIST(3056),
-    WAIT_FIELD(3057),
-=======
     DOUBLE_GT_TOKEN(3056, ">>"),
     TRIPPLE_GT_TOKEN(3057, ">>>"),
->>>>>>> a2be127a
+    WAIT_FIELDS_LIST(3058),
+    WAIT_FIELD(3059),
 
     // XML
     XML_ELEMENT(4000),
