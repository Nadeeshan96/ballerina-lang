/*
 *  Copyright (c) 2020, WSO2 Inc. (http://www.wso2.org) All Rights Reserved.
 *
 *  WSO2 Inc. licenses this file to you under the Apache License,
 *  Version 2.0 (the "License"); you may not use this file except
 *  in compliance with the License.
 *  You may obtain a copy of the License at
 *
 *    http://www.apache.org/licenses/LICENSE-2.0
 *
 *  Unless required by applicable law or agreed to in writing,
 *  software distributed under the License is distributed on an
 *  "AS IS" BASIS, WITHOUT WARRANTIES OR CONDITIONS OF ANY
 *  KIND, either express or implied.  See the License for the
 *  specific language governing permissions and limitations
 *  under the License.
 */
package io.ballerinalang.compiler.syntax.tree;

import io.ballerinalang.compiler.internal.parser.tree.STNode;

/**
 * This is a generated syntax tree node.
 *
 * @since 1.3.0
 */
public class VariableDeclaration extends Statement {

    public VariableDeclaration(STNode internalNode, int position, NonTerminalNode parent) {
        super(internalNode, position, parent);
    }

    public Token annotations() {
        return childInBucket(0);
    }

    public Token finalKeyword() {
        return childInBucket(1);
    }

    public Node typeName() {
        return childInBucket(2);
    }

    public Token variableName() {
        return childInBucket(3);
    }

<<<<<<< HEAD
    public Token equalsToken() {
=======
    public Expression initializer() {
>>>>>>> 64fa6fe7
        return childInBucket(4);
    }

    public Node initializer() {
        return childInBucket(5);
    }

    public Token semicolonToken() {
        return childInBucket(6);
    }

    @Override
    public void accept(NodeVisitor visitor) {
        visitor.visit(this);
    }

    @Override
    public <T> T apply(NodeTransformer<T> visitor) {
        return visitor.transform(this);
    }

    public VariableDeclaration modify(
            Token finalKeyword,
            Node typeName,
            Token variableName,
            Token equalsToken,
            Expression initializer,
            Token semicolonToken) {
        if (checkForReferenceEquality(
                finalKeyword,
                typeName,
                variableName,
                equalsToken,
                initializer,
                semicolonToken)) {
            return this;
        }

        return NodeFactory.createVariableDeclaration(
                finalKeyword,
                typeName,
                variableName,
                equalsToken,
                initializer,
                semicolonToken);
    }
}<|MERGE_RESOLUTION|>--- conflicted
+++ resolved
@@ -30,8 +30,8 @@
         super(internalNode, position, parent);
     }
 
-    public Token annotations() {
-        return childInBucket(0);
+    public NodeList<Annotation> annotations() {
+        return new NodeList<>(childInBucket(1));
     }
 
     public Token finalKeyword() {
@@ -46,15 +46,11 @@
         return childInBucket(3);
     }
 
-<<<<<<< HEAD
     public Token equalsToken() {
-=======
-    public Expression initializer() {
->>>>>>> 64fa6fe7
         return childInBucket(4);
     }
 
-    public Node initializer() {
+    public Expression initializer() {
         return childInBucket(5);
     }
 
@@ -73,6 +69,7 @@
     }
 
     public VariableDeclaration modify(
+            NodeList<Annotation> annots,
             Token finalKeyword,
             Node typeName,
             Token variableName,
@@ -80,6 +77,7 @@
             Expression initializer,
             Token semicolonToken) {
         if (checkForReferenceEquality(
+                annots.underlyingListNode(),
                 finalKeyword,
                 typeName,
                 variableName,
@@ -90,6 +88,7 @@
         }
 
         return NodeFactory.createVariableDeclaration(
+                annots,
                 finalKeyword,
                 typeName,
                 variableName,
