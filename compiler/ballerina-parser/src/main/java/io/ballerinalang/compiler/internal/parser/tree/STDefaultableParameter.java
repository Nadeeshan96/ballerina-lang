/*
 *  Copyright (c) 2020, WSO2 Inc. (http://www.wso2.org) All Rights Reserved.
 *
 *  WSO2 Inc. licenses this file to you under the Apache License,
 *  Version 2.0 (the "License"); you may not use this file except
 *  in compliance with the License.
 *  You may obtain a copy of the License at
 *
 *    http://www.apache.org/licenses/LICENSE-2.0
 *
 *  Unless required by applicable law or agreed to in writing,
 *  software distributed under the License is distributed on an
 *  "AS IS" BASIS, WITHOUT WARRANTIES OR CONDITIONS OF ANY
 *  KIND, either express or implied.  See the License for the
 *  specific language governing permissions and limitations
 *  under the License.
 */
package io.ballerinalang.compiler.internal.parser.tree;

import io.ballerinalang.compiler.syntax.tree.DefaultableParameter;
import io.ballerinalang.compiler.syntax.tree.Node;
import io.ballerinalang.compiler.syntax.tree.NonTerminalNode;
import io.ballerinalang.compiler.syntax.tree.SyntaxKind;

/**
 * This is a generated internal syntax tree node.
 *
 * @since 1.3.0
 */
public class STDefaultableParameter extends STParameter {
    public final STNode leadingComma;
    public final STNode annots;
    public final STNode visibilityQualifier;
    public final STNode type;
    public final STNode paramName;
    public final STNode equalsToken;
    public final STNode expression;

<<<<<<< HEAD
    STDefaultableParameter(STNode leadingComma,
                           STNode annots,
                           STNode visibilityQualifier,
                           STNode type,
                           STNode paramName,
                           STNode equal,
                           STNode expr) {
        super(SyntaxKind.DEFAULTABLE_PARAM);
=======
    STDefaultableParameter(
            STNode leadingComma,
            STNode visibilityQualifier,
            STNode type,
            STNode paramName,
            STNode equalsToken,
            STNode expression) {
        super(SyntaxKind.PARAMETER);
>>>>>>> 64fa6fe7
        this.leadingComma = leadingComma;
        this.annots = annots;
        this.visibilityQualifier = visibilityQualifier;
        this.type = type;
        this.paramName = paramName;
        this.equalsToken = equalsToken;
        this.expression = expression;

<<<<<<< HEAD
        addChildren(leadingComma, annots, visibilityQualifier, type, paramName, equal, expr);
=======
        addChildren(
                leadingComma,
                visibilityQualifier,
                type,
                paramName,
                equalsToken,
                expression);
>>>>>>> 64fa6fe7
    }

    public Node createFacade(int position, NonTerminalNode parent) {
        return new DefaultableParameter(this, position, parent);
    }
}<|MERGE_RESOLUTION|>--- conflicted
+++ resolved
@@ -36,25 +36,15 @@
     public final STNode equalsToken;
     public final STNode expression;
 
-<<<<<<< HEAD
-    STDefaultableParameter(STNode leadingComma,
-                           STNode annots,
-                           STNode visibilityQualifier,
-                           STNode type,
-                           STNode paramName,
-                           STNode equal,
-                           STNode expr) {
-        super(SyntaxKind.DEFAULTABLE_PARAM);
-=======
     STDefaultableParameter(
             STNode leadingComma,
+            STNode annots,
             STNode visibilityQualifier,
             STNode type,
             STNode paramName,
             STNode equalsToken,
             STNode expression) {
-        super(SyntaxKind.PARAMETER);
->>>>>>> 64fa6fe7
+        super(SyntaxKind.DEFAULTABLE_PARAM);
         this.leadingComma = leadingComma;
         this.annots = annots;
         this.visibilityQualifier = visibilityQualifier;
@@ -63,17 +53,14 @@
         this.equalsToken = equalsToken;
         this.expression = expression;
 
-<<<<<<< HEAD
-        addChildren(leadingComma, annots, visibilityQualifier, type, paramName, equal, expr);
-=======
         addChildren(
                 leadingComma,
+                annots,
                 visibilityQualifier,
                 type,
                 paramName,
                 equalsToken,
                 expression);
->>>>>>> 64fa6fe7
     }
 
     public Node createFacade(int position, NonTerminalNode parent) {
