--- conflicted
+++ resolved
@@ -6919,53 +6919,9 @@
     }
 
     /**
-<<<<<<< HEAD
-     * Parse type cast expression.
-     * <p>
-     * <code>
-     * type-cast-expr := < type-cast-param > expression
-     * <br/>
-     * type-cast-param := [annots] type-descriptor | annots
-     * </code>
-     *
-     * @return Parsed node
-     */
-    private STNode parseTypeCastExpr() {
-        startContext(ParserRuleContext.TYPE_CAST_EXPRESSION);
-        STNode ltToken = parseLTToken();
-        STNode typeCastParam = parseTypeCastParam();
-        STNode gtToken = parseGTToken();
-        STNode expression = parseExpression();
-        endContext();
-        return STNodeFactory.createTypeCastExpressionNode(ltToken, typeCastParam, gtToken, expression);
-    }
-
-    private STNode parseTypeCastParam() {
-        STNode annot;
-        STNode type;
-        STToken token = peek();
-
-        switch (token.kind) {
-            case AT_TOKEN:
-                annot = parseAnnotations();
-                token = peek();
-                if (isTypeStartingToken(token.kind)) {
-                    type = parseTypeDescriptor();
-                } else {
-                    type = STNodeFactory.createEmptyNode();
-                }
-                break;
-            default:
-                annot = STNodeFactory.createEmptyNode();
-                type = parseTypeDescriptor();
-                break;
-        }
-
-        return STNodeFactory.createTypeCastParamNode(annot, type);
-=======
      * Parse foreach statement.
      * <code>foreach-stmt :=
-            foreach typed-binding-pattern in action-or-expr block-stmt</code>
+     foreach typed-binding-pattern in action-or-expr block-stmt</code>
      *
      * @return foreach statement
      */
@@ -6979,11 +6935,11 @@
         STNode blockStatement = parseBlockNode();
         endContext();
         return STNodeFactory.createForEachStatementNode(forEachKeyword,
-                                                        type,
-                                                        varName,
-                                                        inKeyword,
-                                                        actionOrExpr,
-                                                        blockStatement);
+                type,
+                varName,
+                inKeyword,
+                actionOrExpr,
+                blockStatement);
     }
 
     /**
@@ -7014,6 +6970,50 @@
             Solution sol = recover(token, ParserRuleContext.IN_KEYWORD);
             return sol.recoveredNode;
         }
->>>>>>> 5be385aa
+    }
+
+    /**
+     * Parse type cast expression.
+     * <p>
+     * <code>
+     * type-cast-expr := < type-cast-param > expression
+     * <br/>
+     * type-cast-param := [annots] type-descriptor | annots
+     * </code>
+     *
+     * @return Parsed node
+     */
+    private STNode parseTypeCastExpr() {
+        startContext(ParserRuleContext.TYPE_CAST_EXPRESSION);
+        STNode ltToken = parseLTToken();
+        STNode typeCastParam = parseTypeCastParam();
+        STNode gtToken = parseGTToken();
+        STNode expression = parseExpression();
+        endContext();
+        return STNodeFactory.createTypeCastExpressionNode(ltToken, typeCastParam, gtToken, expression);
+    }
+
+    private STNode parseTypeCastParam() {
+        STNode annot;
+        STNode type;
+        STToken token = peek();
+
+        switch (token.kind) {
+            case AT_TOKEN:
+                annot = parseAnnotations();
+                token = peek();
+                if (isTypeStartingToken(token.kind)) {
+                    type = parseTypeDescriptor();
+                } else {
+                    type = STNodeFactory.createEmptyNode();
+                }
+                break;
+            default:
+                annot = STNodeFactory.createEmptyNode();
+                type = parseTypeDescriptor();
+                break;
+        }
+
+        return STNodeFactory.createTypeCastParamNode(annot, type);
     }
 }