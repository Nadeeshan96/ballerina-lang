--- conflicted
+++ resolved
@@ -19,7 +19,6 @@
 
 import io.ballerinalang.compiler.internal.parser.BallerinaParserErrorHandler.Action;
 import io.ballerinalang.compiler.internal.parser.BallerinaParserErrorHandler.Solution;
-<<<<<<< HEAD
 import io.ballerinalang.compiler.internal.parser.tree.STAssignmentStatement;
 import io.ballerinalang.compiler.internal.parser.tree.STBinaryExpression;
 import io.ballerinalang.compiler.internal.parser.tree.STBlockStatement;
@@ -31,9 +30,7 @@
 import io.ballerinalang.compiler.internal.parser.tree.STMissingToken;
 import io.ballerinalang.compiler.internal.parser.tree.STModulePart;
 import io.ballerinalang.compiler.internal.parser.tree.STModuleTypeDefinition;
-=======
 import io.ballerinalang.compiler.internal.parser.incremental.UnmodifiedSubtreeSupplier;
->>>>>>> a40c3b78
 import io.ballerinalang.compiler.internal.parser.tree.STNode;
 import io.ballerinalang.compiler.internal.parser.tree.STNodeList;
 import io.ballerinalang.compiler.internal.parser.tree.STRecordField;
@@ -65,35 +62,15 @@
 
     private ParserRuleContext currentParamKind = ParserRuleContext.REQUIRED_PARAM;
 
-<<<<<<< HEAD
-    public BallerinaParser(BallerinaLexer lexer) {
-        this.tokenReader = new TokenReader(lexer);
-        this.errorHandler = new BallerinaParserErrorHandler(tokenReader, this);
-    }
-
-    public BallerinaParser(String source) {
-        this(new BallerinaLexer(source));
-    }
-
-    public BallerinaParser(TextDocument textDocument) {
-        this.tokenReader = new TokenReader(new BallerinaLexer(textDocument.getCharacterReader()));
-        this.errorHandler = new BallerinaParserErrorHandler(tokenReader, this);
-    }
-
-    public BallerinaParser(SyntaxTree oldTree, TextDocument newTextDocument, TextDocumentChange textDocumentChange) {
-        this.tokenReader = new IntermixingNodeSupplier(oldTree, newTextDocument, textDocumentChange);
-        this.errorHandler = new BallerinaParserErrorHandler(tokenReader, this);
-=======
     BallerinaParser(AbstractTokeReader tokenReader, UnmodifiedSubtreeSupplier subtreeReader) {
         this.tokenReader = tokenReader;
-        this.errorHandler = new BallerinaParserErrorHandler(tokenReader, listner, this);
+        this.errorHandler = new BallerinaParserErrorHandler(tokenReader, this);
         this.subtreeReader = subtreeReader;
         this.isIncremental = this.subtreeReader != null;
     }
 
     BallerinaParser(AbstractTokeReader tokenReader) {
         this(tokenReader, null);
->>>>>>> a40c3b78
     }
 
     /**
