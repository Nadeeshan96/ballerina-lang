/*
 * Copyright (c) 2020, WSO2 Inc. (http://www.wso2.org) All Rights Reserved.
 *
 * WSO2 Inc. licenses this file to you under the Apache License,
 * Version 2.0 (the "License"); you may not use this file except
 * in compliance with the License.
 * You may obtain a copy of the License at
 *
 *   http://www.apache.org/licenses/LICENSE-2.0
 *
 * Unless required by applicable law or agreed to in writing,
 * software distributed under the License is distributed on an
 * "AS IS" BASIS, WITHOUT WARRANTIES OR CONDITIONS OF ANY
 * KIND, either express or implied.  See the License for the
 * specific language governing permissions and limitations
 * under the License.
 */
package io.ballerinalang.compiler.internal.parser;

import io.ballerinalang.compiler.internal.parser.BallerinaParserErrorHandler.Action;
import io.ballerinalang.compiler.internal.parser.BallerinaParserErrorHandler.Solution;
import io.ballerinalang.compiler.internal.parser.tree.STCheckExpression;
import io.ballerinalang.compiler.internal.parser.tree.STMissingToken;
import io.ballerinalang.compiler.internal.parser.tree.STNode;
import io.ballerinalang.compiler.internal.parser.tree.STNodeFactory;
import io.ballerinalang.compiler.internal.parser.tree.STToken;
import io.ballerinalang.compiler.syntax.tree.SyntaxKind;

import java.util.ArrayList;
import java.util.List;

/**
 * A LL(k) recursive-descent parser for ballerina.
 * 
 * @since 1.2.0
 */
public class BallerinaParser {

    private final BallerinaParserErrorHandler errorHandler;
    private final AbstractTokenReader tokenReader;

    // TODO: Remove this.
    private ParserRuleContext currentParamKind = ParserRuleContext.REQUIRED_PARAM;

    protected BallerinaParser(AbstractTokenReader tokenReader) {
        this.tokenReader = tokenReader;
        this.errorHandler = new BallerinaParserErrorHandler(tokenReader, this);
    }

    /**
     * Start parsing the given input.
     * 
     * @return Parsed node
     */
    public STNode parse() {
        return parseCompUnit();
    }

    /**
     * Resume the parsing from the given context.
     * 
     * @param context Context to resume parsing
     * @param args Arguments that requires to continue parsing from the given parser context
     * @return Parsed node
     */
    public STNode resumeParsing(ParserRuleContext context, Object... args) {
        switch (context) {
            case COMP_UNIT:
                return parseCompUnit();
            case EXTERNAL_FUNC_BODY:
                return parseExternalFunctionBody();
            case FUNC_BODY:
                return parseFunctionBody();
            case OPEN_BRACE:
                return parseOpenBrace();
            case CLOSE_BRACE:
                return parseCloseBrace();
            case FUNC_NAME:
                return parseFunctionName();
            case OPEN_PARENTHESIS:
                return parseOpenParenthesis();
            case PARAM_LIST:
                return parseParamList();
            case RETURN_TYPE_DESCRIPTOR:
                return parseReturnTypeDescriptor();
            case SIMPLE_TYPE_DESCRIPTOR:
                return parseTypeDescriptor();
            case ASSIGN_OP:
                return parseAssignOp();
            case EXTERNAL_KEYWORD:
                return parseExternalKeyword();
            case FUNC_BODY_BLOCK:
                return parseFunctionBodyBlock();
            case SEMICOLON:
                return parseSemicolon();
            case CLOSE_PARENTHESIS:
                return parseCloseParenthesis();
            case VARIABLE_NAME:
                return parseVariableName();
            case EXPRESSION:
                return parseExpression();
            case STATEMENT:
                return parseStatement();
            case STATEMENT_WITHOUT_ANNOTS:
                return parseStatement((STNode) args[0]);
            case ASSIGNMENT_STMT:
                return parseAssignmentStmt();
            case EXPRESSION_RHS:
                return parseExpressionRhs((STNode) args[0]);
            case PARAMETER:
                return parseParameter((STNode) args[0], (int) args[1]);
            case PARAMETER_WITHOUT_ANNOTS:
                return parseParamGivenAnnots((STNode) args[0], (STNode) args[1], (int) args[2]);
            case AFTER_PARAMETER_TYPE:
                return parseAfterParamType((STNode) args[0], (STNode) args[1], (STNode) args[2], (STNode) args[3]);
            case PARAMETER_RHS:
                return parseParameterRhs((STNode) args[0], (STNode) args[1], (STNode) args[2], (STNode) args[3],
                        (STNode) args[4]);
            case TOP_LEVEL_NODE:
                return parseTopLevelNode();
            case TOP_LEVEL_NODE_WITHOUT_METADATA:
                return parseTopLevelNode((STNode) args[0]);
            case TOP_LEVEL_NODE_WITHOUT_MODIFIER:
                return parseTopLevelNode((STNode) args[0], (STNode) args[1]);
            case STATEMENT_START_IDENTIFIER:
                return parseStatementStartIdentifier();
            case VAR_DECL_STMT_RHS:
                return parseVarDeclRhs((STNode) args[0], (STNode) args[1], (STNode) args[2], (STNode) args[3],
                        (boolean) args[4]);
            case ASSIGNMENT_OR_VAR_DECL_STMT:
                return parseAssignmentOrVarDecl();
            case ASSIGNMENT_OR_VAR_DECL_STMT_RHS:
                return parseAssignmentOrVarDeclRhs((STNode) args[0]);
            case TYPE_REFERENCE:
                return parseTypeReference();
            case FIELD_DESCRIPTOR_RHS:
                return parseFieldDescriptorRhs((STNode) args[0], (STNode) args[1], (STNode) args[2]);
            case NAMED_OR_POSITIONAL_ARG_RHS:
                return parseNamedOrPositionalArg((STNode) args[0]);
            case RECORD_BODY_END:
                return parseRecordBodyCloseDelimiter();
            case RECORD_BODY_START:
                return parseRecordBodyStartDelimiter();
            case TYPE_DESCRIPTOR:
                return parseTypeDescriptor();
            case OBJECT_MEMBER:
                return parseObjectMember();
            case OBJECT_FUNC_OR_FIELD_WITHOUT_VISIBILITY:
                return parseObjectMethodOrField((STNode) args[0], (STNode) args[1]);
            case OBJECT_FIELD_RHS:
                return parseObjectFieldRhs((STNode) args[0], (STNode) args[1], (STNode) args[2], (STNode) args[3]);
            case OBJECT_TYPE_FIRST_QUALIFIER:
                return parseObjectTypeQualifiers();
            case OBJECT_TYPE_SECOND_QUALIFIER:
                return parseObjectTypeSecondQualifier((STNode) args[0]);
            case OBJECT_KEYWORD:
                return parseObjectKeyword();
            case TYPE_NAME:
                return parseTypeName();
            case IF_KEYWORD:
                return parseIfKeyword();
            case ELSE_KEYWORD:
                return parseElseKeyword();
            case ELSE_BODY:
                return parseElseBody();
            case WHILE_KEYWORD:
                return parseWhileKeyword();
            case BOOLEAN_LITERAL:
                return parseBooleanLiteral();
            case PANIC_KEYWORD:
                return parsePanicKeyword();
            case MAJOR_VERSION:
                return parseMajorVersion();
            case IMPORT_DECL_RHS:
                return parseImportDecl((STNode) args[0], (STNode) args[1]);
            case IMPORT_PREFIX:
                return parseImportPrefix();
            case IMPORT_MODULE_NAME:
            case IMPORT_ORG_OR_MODULE_NAME:
            case VARIABLE_REF:
            case FIELD_OR_FUNC_NAME:
            case SERVICE_NAME:
                return parseIdentifier(context);
            case IMPORT_KEYWORD:
                return parseImportKeyword();
            case SLASH:
                return parseSlashToken();
            case DOT:
                return parseDotToken();
            case IMPORT_VERSION_DECL:
                return parseVersion();
            case VERSION_KEYWORD:
                return parseVersionKeywrod();
            case VERSION_NUMBER:
                return parseVersionNumber();
            case DECIMAL_INTEGER_LITERAL:
                return parseDecimalIntLiteral(context);
            case IMPORT_SUB_VERSION:
                return parseSubVersion(context);
            case IMPORT_PREFIX_DECL:
                return parseImportPrefixDecl();
            case AS_KEYWORD:
                return parseAsKeyword();
            case CONTINUE_KEYWORD:
                return parseContinueKeyword();
            case BREAK_KEYWORD:
                return parseBreakKeyword();
            case RETURN_KEYWORD:
                return parseReturnKeyword();
            case MAPPING_FIELD:
                return parseMappingField((STNode) args[0]);
            case SPECIFIC_FIELD_RHS:
                return parseSpecificFieldRhs((STNode) args[0], (STNode) args[1]);
            case STRING_LITERAL:
                return parseStringLiteral();
            case COLON:
                return parseColon();
            case OPEN_BRACKET:
                return parseOpenBracket();
            case RESOURCE_DEF:
                return parseResource();
            case OPTIONAL_SERVICE_NAME:
                return parseServiceName();
            case SERVICE_KEYWORD:
                return parseServiceKeyword();
            case ON_KEYWORD:
                return parseOnKeyword();
            case RESOURCE_KEYWORD:
                return parseResourceKeyword();
            case LISTENER_KEYWORD:
                return parseListenerKeyword();
            case NIL_TYPE_DESCRIPTOR:
                return parseNilTypeDescriptor();
            case COMPOUND_ASSIGNMENT_STMT:
                return parseCompoundAssignmentStmt();
            case TYPEOF_KEYWORD:
                return parseTypeofKeyword();
            case ANNOT_REFERENCE:
                return parseIdentifier(context);
            default:
                throw new IllegalStateException("Cannot re-parse rule: " + context);
        }
    }

    /**
     * Start parsing the input from a given context. Supported starting points are:
     * <ul>
     * <li>Module part (a file)</li>
     * <li>Top level node</li>
     * <li>Statement</li>
     * <li>Expression</li>
     * </ul>
     * 
     * @param context Context to start parsing
     * @return Parsed node
     */
    public STNode parse(ParserRuleContext context) {
        switch (context) {
            case COMP_UNIT:
                return parseCompUnit();
            case TOP_LEVEL_NODE:
                startContext(ParserRuleContext.COMP_UNIT);
                return parseTopLevelNode();
            case STATEMENT:
                startContext(ParserRuleContext.COMP_UNIT);
                startContext(ParserRuleContext.FUNC_DEFINITION);
                startContext(ParserRuleContext.FUNC_BODY_BLOCK);
                return parseStatement();
            case EXPRESSION:
                startContext(ParserRuleContext.COMP_UNIT);
                startContext(ParserRuleContext.FUNC_DEFINITION);
                startContext(ParserRuleContext.FUNC_BODY_BLOCK);
                startContext(ParserRuleContext.STATEMENT);
                return parseExpression();
            default:
                throw new UnsupportedOperationException("Cannot start parsing from: " + context);
        }
    }

    /*
     * Private methods
     */

    private STToken peek() {
        return this.tokenReader.peek();
    }

    private STToken peek(int k) {
        return this.tokenReader.peek(k);
    }

    private STToken consume() {
        return this.tokenReader.read();
    }

    private Solution recover(STToken token, ParserRuleContext currentCtx, Object... parsedNodes) {
        return this.errorHandler.recover(currentCtx, token, parsedNodes);
    }

    private void startContext(ParserRuleContext context) {
        this.errorHandler.startContext(context);
    }

    private void endContext() {
        this.errorHandler.endContext();
    }

    /**
     * Switch the current context to the provided one. This will replace the
     * existing context.
     * 
     * @param context Context to switch to.
     */
    private void switchContext(ParserRuleContext context) {
        this.errorHandler.switchContext(context);
    }

    /**
     * Parse a given input and returns the AST. Starts parsing from the top of a compilation unit.
     * 
     * @return Parsed node
     */
    private STNode parseCompUnit() {
        startContext(ParserRuleContext.COMP_UNIT);
        STToken token = peek();
        List<STNode> otherDecls = new ArrayList<>();
        List<STNode> importDecls = new ArrayList<>();

        boolean processImports = true;
        while (token.kind != SyntaxKind.EOF_TOKEN) {
            STNode decl = parseTopLevelNode(token.kind);
            if (decl.kind == SyntaxKind.IMPORT_DECLARATION) {
                if (processImports) {
                    importDecls.add(decl);
                } else {
                    // If an import occurs after any other module level declaration,
                    // we add it to the other-decl list to preserve the order. But
                    // log an error and mark it as invalid.
                    otherDecls.add(decl);
                    this.errorHandler.reportInvalidNode(token, "imports must be declared before other declarations");
                }
            } else {
                if (processImports) {
                    // While processing imports, if we reach any other declaration,
                    // then mark this as the end of processing imports.
                    processImports = false;
                }
                otherDecls.add(decl);
            }
            token = peek();
        }

        STToken eof = consume();
        endContext();

        return STNodeFactory.createModulePart(STNodeFactory.createNodeList(importDecls),
                STNodeFactory.createNodeList(otherDecls), eof);
    }

    /**
     * Parse top level node having an optional modifier preceding it.
     * 
     * @return Parsed node
     */
    private STNode parseTopLevelNode() {
        STToken token = peek();
        return parseTopLevelNode(token.kind);
    }

    protected STNode parseTopLevelNode(SyntaxKind tokenKind) {
        STNode metadata;
        switch (tokenKind) {
            case EOF_TOKEN:
                return consume();
            case HASH_TOKEN:
            case AT_TOKEN:
                metadata = parseMetaData(tokenKind);
                return parseTopLevelNode(metadata);
            case IMPORT_KEYWORD:
            case SERVICE_KEYWORD:
            case FINAL_KEYWORD:
            case PUBLIC_KEYWORD:
            case FUNCTION_KEYWORD:
            case TYPE_KEYWORD:
            case LISTENER_KEYWORD:
            case CONST_KEYWORD:
            case SIMPLE_TYPE:
            case RECORD_KEYWORD:
            case OBJECT_KEYWORD:
            case ABSTRACT_KEYWORD:
            case CLIENT_KEYWORD:
            case OPEN_PAREN_TOKEN: // nil type descriptor '()'
                // TODO: add all 'type starting tokens' here. should be same as 'parseTypeDescriptor(...)'
                // TODO: add type binding pattern
                metadata = createEmptyMetadata();
                break;
            case IDENTIFIER_TOKEN:
                // Here we assume that after recovering, we'll never reach here.
                // Otherwise the tokenOffset will not be 1.
                if (isVarDeclStart(1)) {
                    // This is an early exit, so that we don't have to do the same check again.
                    return parseModuleVarDecl(createEmptyMetadata(), null);
                }
                // Else fall through
            default:
                STToken token = peek();
                Solution solution = recover(token, ParserRuleContext.TOP_LEVEL_NODE);

                // If the parser recovered by inserting a token, then try to re-parse the same
                // rule with the inserted token. This is done to pick the correct branch
                // to continue the parsing.
                if (solution.action == Action.REMOVE) {
                    return solution.recoveredNode;
                }

                return parseTopLevelNode(solution.tokenKind);
        }

        return parseTopLevelNode(tokenKind, metadata);
    }

    /**
     * Parse top level node having an optional modifier preceding it, given the next token kind.
     * 
     * @param tokenKind Next token kind
     * @return Parsed node
     */
    private STNode parseTopLevelNode(STNode metadata) {
        STToken nextToken = peek();
        return parseTopLevelNode(nextToken.kind, metadata);
    }

    private STNode parseTopLevelNode(SyntaxKind tokenKind, STNode metadata) {
        STNode qualifier = null;
        switch (tokenKind) {
            case EOF_TOKEN:
                if (metadata != null) {
                    this.errorHandler.reportInvalidNode(null, "invalid metadata");
                }
                return consume();
            case PUBLIC_KEYWORD:
                qualifier = parseQualifier();
                tokenKind = peek().kind;
                break;
            case FUNCTION_KEYWORD:
            case TYPE_KEYWORD:
            case LISTENER_KEYWORD:
            case CONST_KEYWORD:
            case FINAL_KEYWORD:
            case IMPORT_KEYWORD:

                // TODO: add all 'type starting tokens' here. should be same as 'parseTypeDescriptor(...)'
                // TODO: add type binding pattern
            case SIMPLE_TYPE:
            case RECORD_KEYWORD:
            case OBJECT_KEYWORD:
            case ABSTRACT_KEYWORD:
            case CLIENT_KEYWORD:
            case SERVICE_KEYWORD:
            case OPEN_PAREN_TOKEN: // nil type descriptor '()'
                break;
            case IDENTIFIER_TOKEN:
                // Here we assume that after recovering, we'll never reach here.
                // Otherwise the tokenOffset will not be 1.
                if (isVarDeclStart(1)) {
                    // This is an early exit, so that we don't have to do the same check again.
                    return parseModuleVarDecl(metadata, null);
                }
                // Else fall through
            default:
                STToken token = peek();
                Solution solution = recover(token, ParserRuleContext.TOP_LEVEL_NODE_WITHOUT_METADATA, metadata);

                // If the parser recovered by inserting a token, then try to re-parse the same
                // rule with the inserted token. This is done to pick the correct branch
                // to continue the parsing.
                if (solution.action == Action.REMOVE) {
                    return solution.recoveredNode;
                }

                return parseTopLevelNode(solution.tokenKind, metadata);
        }

        return parseTopLevelNode(tokenKind, metadata, qualifier);
    }

    /**
     * Check whether the cursor is at the start of a module level var-decl.
     * 
     * @param lookahead Offset of the token to to check
     * @return <code>true</code> if the cursor is at the start of a module level var-decl.
     *         <code>false</code> otherwise.
     */
    private boolean isVarDeclStart(int lookahead) {
        // Assumes that we reach here after a peek()
        STToken nextToken = peek(lookahead + 1);
        switch (nextToken.kind) {
            case EQUAL_TOKEN:
                // Scenario: foo =
                // Even though this is not valid, consider this as a var-decl and continue;
            case QUESTION_MARK_TOKEN:
                // Scenario foo? (Optional type descriptor with custom type)
                return true;
            case IDENTIFIER_TOKEN:
                switch (peek(lookahead + 2).kind) {
                    case EQUAL_TOKEN: // Scenario: foo bar =
                    case SEMICOLON_TOKEN: // Scenario: foo bar;
                        return true;
                    default:
                        return false;
                }
            default:
                return false;
        }
    }

    /**
     * Parse import declaration.
     * <p>
     * <code>import-decl :=  import [org-name /] module-name [version sem-ver] [as import-prefix] ;</code>
     *
     * @return Parsed node
     */
    private STNode parseImportDecl() {
        startContext(ParserRuleContext.IMPORT_DECL);
        this.tokenReader.switchMode(ParserMode.IMPORT);
        STNode importKeyword = parseImportKeyword();
        STNode identifier = parseIdentifier(ParserRuleContext.IMPORT_ORG_OR_MODULE_NAME);

        STToken token = peek();
        STNode importDecl = parseImportDecl(token.kind, importKeyword, identifier);
        this.tokenReader.resetMode();
        endContext();
        return importDecl;
    }

    /**
     * Parse import keyword.
     *
     * @return Parsed node
     */
    private STNode parseImportKeyword() {
        STToken token = peek();
        if (token.kind == SyntaxKind.IMPORT_KEYWORD) {
            return consume();
        } else {
            Solution sol = recover(token, ParserRuleContext.IMPORT_KEYWORD);
            return sol.recoveredNode;
        }
    }

    /**
     * Parse identifier.
     *
     * @return Parsed node
     */
    private STNode parseIdentifier(ParserRuleContext currentCtx) {
        STToken token = peek();
        if (token.kind == SyntaxKind.IDENTIFIER_TOKEN) {
            return consume();
        } else {
            Solution sol = recover(token, currentCtx);
            return sol.recoveredNode;
        }
    }

    /**
     * Parse RHS of the import declaration. This includes the components after the
     * starting identifier (org-name/module-name) of the import decl.
     *
     * @param importKeyword Import keyword
     * @param identifier Org-name or the module name
     * @return Parsed node
     */
    private STNode parseImportDecl(STNode importKeyword, STNode identifier) {
        STToken nextToken = peek();
        return parseImportDecl(nextToken.kind, importKeyword, identifier);
    }

    private STNode parseImportDecl(SyntaxKind tokenKind, STNode importKeyword, STNode identifier) {
        STNode orgName;
        STNode moduleName;
        STNode version;
        STNode alias;

        switch (tokenKind) {
            case SLASH_TOKEN:
                STNode slash = parseSlashToken();
                orgName = STNodeFactory.createImportOrgName(identifier, slash);
                moduleName = parseModuleName();
                version = parseVersion();
                alias = parseImportPrefixDecl();
                break;
            case DOT_TOKEN:
            case VERSION_KEYWORD:
                orgName = STNodeFactory.createEmptyNode();
                moduleName = parseModuleName(tokenKind, identifier);
                version = parseVersion();
                alias = parseImportPrefixDecl();
                break;
            case AS_KEYWORD:
                orgName = STNodeFactory.createEmptyNode();
                moduleName = parseModuleName(tokenKind, identifier);
                version = STNodeFactory.createEmptyNode();
                alias = parseImportPrefixDecl();
                break;
            case SEMICOLON_TOKEN:
                orgName = STNodeFactory.createEmptyNode();
                moduleName = parseModuleName(tokenKind, identifier);
                version = STNodeFactory.createEmptyNode();
                alias = STNodeFactory.createEmptyNode();
                break;
            default:
                Solution solution = recover(peek(), ParserRuleContext.IMPORT_DECL_RHS, importKeyword, identifier);

                // rule with the inserted token. This is done to pick the correct branch
                // to continue the parsing.
                if (solution.action == Action.REMOVE) {
                    return solution.recoveredNode;
                }

                return parseImportDecl(solution.tokenKind, importKeyword, identifier);
        }

        STNode semicolon = parseSemicolon();
        return STNodeFactory.createImportDeclaration(importKeyword, orgName, moduleName, version, alias, semicolon);
    }

    /**
     * parse slash token.
     *
     * @return Parsed node
     */
    private STNode parseSlashToken() {
        STToken token = peek();
        if (token.kind == SyntaxKind.SLASH_TOKEN) {
            return consume();
        } else {
            Solution sol = recover(token, ParserRuleContext.SLASH);
            return sol.recoveredNode;
        }
    }

    /**
     * Parse dot token.
     *
     * @return Parsed node
     */
    private STNode parseDotToken() {
        STToken nextToken = peek();
        return parseDotToken(nextToken.kind);
    }

    private STNode parseDotToken(SyntaxKind tokenKind) {
        if (tokenKind == SyntaxKind.DOT_TOKEN) {
            return consume();
        } else {
            Solution sol = recover(peek(), ParserRuleContext.DOT);
            return sol.recoveredNode;
        }
    }

    /**
     * Parse module name of a import declaration.
     *
     * @return Parsed node
     */
    private STNode parseModuleName() {
        STNode moduleNameStart = parseIdentifier(ParserRuleContext.IMPORT_MODULE_NAME);
        return parseModuleName(peek().kind, moduleNameStart);
    }

    /**
     * Parse import module name of a import declaration, given the module name start identifier.
     *
     * @param moduleNameStart Starting identifier of the module name
     * @return Parsed node
     */
    private STNode parseModuleName(SyntaxKind nextTokenKind, STNode moduleNameStart) {
        List<STNode> moduleNameParts = new ArrayList<>();
        moduleNameParts.add(moduleNameStart);

        STNode identifier;
        STNode dotToken;
        while (!isEndOfImportModuleName(nextTokenKind)) {
            dotToken = parseDotToken();
            identifier = parseIdentifier(ParserRuleContext.IMPORT_MODULE_NAME);
            STNode moduleNamePart = STNodeFactory.createSubModuleName(dotToken, identifier);
            moduleNameParts.add(moduleNamePart);
            nextTokenKind = peek().kind;
        }

        return STNodeFactory.createNodeList(moduleNameParts);
    }

    private boolean isEndOfImportModuleName(SyntaxKind nextTokenKind) {
        return nextTokenKind != SyntaxKind.DOT_TOKEN && nextTokenKind != SyntaxKind.IDENTIFIER_TOKEN;
    }

    private boolean isEndOfImportDecl(SyntaxKind nextTokenKind) {
        switch (nextTokenKind) {
            case SEMICOLON_TOKEN:
            case PUBLIC_KEYWORD:
            case FUNCTION_KEYWORD:
            case TYPE_KEYWORD:
            case ABSTRACT_KEYWORD:
            case CONST_KEYWORD:
            case EOF_TOKEN:
            case SERVICE_KEYWORD:
            case IMPORT_KEYWORD:
            case FINAL_KEYWORD:
                return true;
            default:
                return false;
        }
    }

    /**
     * Parse version component of a import declaration.
     * <p>
     * <code>version-decl := version sem-ver</code>
     *
     * @return Parsed node
     */
    private STNode parseVersion() {
        STToken nextToken = peek();
        return parseVersion(nextToken.kind);
    }

    private STNode parseVersion(SyntaxKind nextTokenKind) {
        switch (nextTokenKind) {
            case VERSION_KEYWORD:
                STNode versionKeyword = parseVersionKeywrod();
                STNode versionNumber = parseVersionNumber();
                return STNodeFactory.createImportVersion(versionKeyword, versionNumber);
            case AS_KEYWORD:
            case SEMICOLON_TOKEN:
                return STNodeFactory.createEmptyNode();
            default:
                if (isEndOfImportDecl(nextTokenKind)) {
                    return STNodeFactory.createEmptyNode();
                }

                STToken token = peek();
                Solution solution = recover(token, ParserRuleContext.IMPORT_VERSION_DECL);

                // If the parser recovered by inserting a token, then try to re-parse the same
                // rule with the inserted token. This is done to pick the correct branch
                // to continue the parsing.
                if (solution.action == Action.REMOVE) {
                    return solution.recoveredNode;
                }

                return parseVersion(solution.tokenKind);
        }

    }

    /**
     * Parse version keywrod.
     *
     * @return Parsed node
     */
    private STNode parseVersionKeywrod() {
        STToken nextToken = peek();
        if (nextToken.kind == SyntaxKind.VERSION_KEYWORD) {
            return consume();
        } else {
            Solution sol = recover(peek(), ParserRuleContext.VERSION_KEYWORD);
            return sol.recoveredNode;
        }
    }

    /**
     * Parse version number.
     * <p>
     * <code>sem-ver := major-num [. minor-num [. patch-num]]
     * <br/>
     * major-num := DecimalNumber
     * <br/>
     * minor-num := DecimalNumber
     * <br/>
     * patch-num := DecimalNumber
     * </code>
     *
     * @return Parsed node
     */
    private STNode parseVersionNumber() {
        STToken nextToken = peek();
        return parseVersionNumber(nextToken.kind);
    }

    private STNode parseVersionNumber(SyntaxKind nextTokenKind) {
        STNode majorVersion;
        switch (nextTokenKind) {
            case DECIMAL_INTEGER_LITERAL:
                majorVersion = parseMajorVersion();
                break;
            default:
                STToken token = peek();
                Solution solution = recover(token, ParserRuleContext.VERSION_NUMBER);

                // If the parser recovered by inserting a token, then try to re-parse the same
                // rule with the inserted token. This is done to pick the correct branch
                // to continue the parsing.
                if (solution.action == Action.REMOVE) {
                    return solution.recoveredNode;
                }

                return parseVersionNumber(solution.tokenKind);
        }

        List<STNode> versionParts = new ArrayList<>();
        versionParts.add(majorVersion);

        STNode minorVersion = parseMinorVersion();
        if (minorVersion != null) {
            versionParts.add(minorVersion);

            STNode patchVersion = parsePatchVersion();
            if (patchVersion != null) {
                versionParts.add(patchVersion);
            }
        }

        return STNodeFactory.createNodeList(versionParts);

    }

    private STNode parseMajorVersion() {
        return parseDecimalIntLiteral(ParserRuleContext.MAJOR_VERSION);
    }

    private STNode parseMinorVersion() {
        return parseSubVersion(ParserRuleContext.MINOR_VERSION);
    }

    private STNode parsePatchVersion() {
        return parseSubVersion(ParserRuleContext.PATCH_VERSION);
    }

    /**
     * Parse decimal literal.
     *
     * @param context Context in which the decimal literal is used.
     * @return Parsed node
     */
    private STNode parseDecimalIntLiteral(ParserRuleContext context) {
        STToken nextToken = peek();
        if (nextToken.kind == SyntaxKind.DECIMAL_INTEGER_LITERAL) {
            return consume();
        } else {
            Solution sol = recover(peek(), context);
            return sol.recoveredNode;
        }
    }

    /**
     * Parse sub version. i.e: minor-version/patch-version.
     *
     * @param context Context indicating what kind of sub-version is being parsed.
     * @return Parsed node
     */
    private STNode parseSubVersion(ParserRuleContext context) {
        STToken nextToken = peek();
        return parseSubVersion(nextToken.kind, context);
    }

    private STNode parseSubVersion(SyntaxKind nextTokenKind, ParserRuleContext context) {
        switch (nextTokenKind) {
            case AS_KEYWORD:
            case SEMICOLON_TOKEN:
                return null;
            case DOT_TOKEN:
                STNode leadingDot = parseDotToken();
                STNode versionNumber = parseDecimalIntLiteral(context);
                return STNodeFactory.createImportSubVersion(leadingDot, versionNumber);
            default:
                STToken token = peek();
                Solution solution = recover(token, ParserRuleContext.IMPORT_SUB_VERSION);

                // If the parser recovered by inserting a token, then try to re-parse the same
                // rule with the inserted token. This is done to pick the correct branch
                // to continue the parsing.
                if (solution.action == Action.REMOVE) {
                    return solution.recoveredNode;
                }

                return parseSubVersion(solution.tokenKind, context);
        }
    }

    /**
     * Parse import prefix declaration.
     * <p>
     * <code>import-prefix-decl := as import-prefix
     * <br/>
     * import-prefix := a identifier | _
     * </code>
     *
     * @return Parsed node
     */
    private STNode parseImportPrefixDecl() {
        STToken token = peek();
        return parseImportPrefixDecl(token.kind);
    }

    private STNode parseImportPrefixDecl(SyntaxKind nextTokenKind) {
        switch (nextTokenKind) {
            case AS_KEYWORD:
                STNode asKeyword = parseAsKeyword();
                STNode prefix = parseImportPrefix();
                return STNodeFactory.createImportPrefix(asKeyword, prefix);
            case SEMICOLON_TOKEN:
                return STNodeFactory.createEmptyNode();
            default:
                if (isEndOfImportDecl(nextTokenKind)) {
                    return STNodeFactory.createEmptyNode();
                }

                STToken token = peek();
                Solution solution = recover(token, ParserRuleContext.IMPORT_PREFIX_DECL);

                // If the parser recovered by inserting a token, then try to re-parse the same
                // rule with the inserted token. This is done to pick the correct branch
                // to continue the parsing.
                if (solution.action == Action.REMOVE) {
                    return solution.recoveredNode;
                }

                return parseImportPrefixDecl(solution.tokenKind);
        }
    }

    /**
     * Parse <code>as</code> keyword.
     *
     * @return Parsed node
     */
    private STNode parseAsKeyword() {
        STToken nextToken = peek();
        if (nextToken.kind == SyntaxKind.AS_KEYWORD) {
            return consume();
        } else {
            Solution sol = recover(peek(), ParserRuleContext.AS_KEYWORD);
            return sol.recoveredNode;
        }
    }

    /**
     * Parse import prefix.
     *
     * @return Parsed node
     */
    private STNode parseImportPrefix() {
        STToken nextToken = peek();
        if (nextToken.kind == SyntaxKind.IDENTIFIER_TOKEN) {
            return consume();
        } else {
            Solution sol = recover(peek(), ParserRuleContext.IMPORT_PREFIX);
            return sol.recoveredNode;
        }
    }

    /**
     * Parse top level node, given the modifier that precedes it.
     * 
     * @param qualifier Qualifier that precedes the top level node
     * @return Parsed node
     */
    private STNode parseTopLevelNode(STNode metadata, STNode qualifier) {
        STToken token = peek();
        return parseTopLevelNode(token.kind, metadata, qualifier);
    }

    /**
     * Parse top level node given the next token kind and the modifier that precedes it.
     * 
     * @param tokenKind Next token kind
     * @param qualifier Qualifier that precedes the top level node
     * @return Parsed top-level node
     */
    private STNode parseTopLevelNode(SyntaxKind tokenKind, STNode metadata, STNode qualifier) {
        switch (tokenKind) {
            case FUNCTION_KEYWORD:
                return parseFunctionDefinition(metadata, getQualifier(qualifier));
            case TYPE_KEYWORD:
                return parseModuleTypeDefinition(metadata, getQualifier(qualifier));
            case LISTENER_KEYWORD:
                return parseListenerDeclaration(metadata, getQualifier(qualifier));
            case CONST_KEYWORD:
                return parseConstantDeclaration(metadata, getQualifier(qualifier));
            case IMPORT_KEYWORD:
                reportInvalidQualifier(qualifier);
                // TODO log error for metadata
                return parseImportDecl();

            // TODO: add all 'type starting tokens' here. should be same as 'parseTypeDescriptor(...)'
            // TODO: add type binding pattern
            case FINAL_KEYWORD:
                reportInvalidQualifier(qualifier);
                STNode finalKeyword = parseFinalKeyword();
                return parseVariableDecl(metadata, finalKeyword, true);
            case SERVICE_KEYWORD:
                if (isServiceDeclStart(ParserRuleContext.TOP_LEVEL_NODE, 1)) {
                    reportInvalidQualifier(qualifier);
                    return parseServiceDecl(metadata);
                }

                return parseModuleVarDecl(metadata, qualifier);
            case SIMPLE_TYPE:
            case RECORD_KEYWORD:
            case OBJECT_KEYWORD:
            case ABSTRACT_KEYWORD:
            case CLIENT_KEYWORD:
            case OPEN_PAREN_TOKEN: // nil type descriptor '()'
                return parseModuleVarDecl(metadata, qualifier);
            case IDENTIFIER_TOKEN:
                // Here we assume that after recovering, we'll never reach here.
                // Otherwise the tokenOffset will not be 1.
                if (isVarDeclStart(1)) {
                    return parseModuleVarDecl(metadata, qualifier);
                }
                // fall through
            default:
                STToken token = peek();
                Solution solution =
                        recover(token, ParserRuleContext.TOP_LEVEL_NODE_WITHOUT_MODIFIER, metadata, qualifier);

                // If the parser recovered by inserting a token, then try to re-parse the same
                // rule with the inserted token. This is done to pick the correct branch
                // to continue the parsing.
                if (solution.action == Action.REMOVE) {
                    return solution.recoveredNode;
                }

                return parseTopLevelNode(solution.tokenKind, metadata, qualifier);
        }

    }

    private STNode parseModuleVarDecl(STNode metadata, STNode qualifier) {
        reportInvalidQualifier(qualifier);
        STNode finalKeyword = STNodeFactory.createEmptyNode();
        return parseVariableDecl(metadata, finalKeyword, true);
    }

    private STNode getQualifier(STNode qualifier) {
        return qualifier == null ? STNodeFactory.createEmptyNode() : qualifier;
    }

    private void reportInvalidQualifier(STNode qualifier) {
        if (qualifier != null && qualifier.kind != SyntaxKind.NONE) {
            this.errorHandler.reportInvalidNode((STToken) qualifier,
                    "invalid qualifier '" + qualifier.toString().trim() + "'");
        }
    }

    /**
     * Parse access modifiers.
     * 
     * @return Parsed node
     */
    private STNode parseQualifier() {
        STToken token = peek();
        if (token.kind == SyntaxKind.PUBLIC_KEYWORD) {
            return consume();
        } else {
            Solution sol = recover(token, ParserRuleContext.PUBLIC_KEYWORD);
            return sol.recoveredNode;
        }
    }

    /**
     * <p>
     * Parse function definition. A function definition has the following structure.
     * </p>
     * <code>
     * function-defn := FUNCTION identifier function-signature function-body
     * </code>
     * 
     * @param metadata Metadata
     * @param visibilityQualifier Visibility qualifier
     * @return Parsed node
     */
    private STNode parseFunctionDefinition(STNode metadata, STNode visibilityQualifier) {
        startContext(ParserRuleContext.FUNC_DEFINITION);
        STNode functionKeyword = parseFunctionKeyword();
        STNode name = parseFunctionName();
        STNode openParenthesis = parseOpenParenthesis();
        STNode parameters = parseParamList();
        STNode closeParenthesis = parseCloseParenthesis();
        STNode returnTypeDesc = parseReturnTypeDescriptor();
        STNode body = parseFunctionBody();

        endContext();
        return STNodeFactory.createFunctionDefinition(metadata, visibilityQualifier, functionKeyword, name,
                openParenthesis, parameters, closeParenthesis, returnTypeDesc, body);
    }

    /**
     * Parse function keyword. Need to validate the token before consuming,
     * since we can reach here while recovering.
     * 
     * @return Parsed node
     */
    private STNode parseFunctionKeyword() {
        STToken token = peek();
        if (token.kind == SyntaxKind.FUNCTION_KEYWORD) {
            return consume();
        } else {
            Solution sol = recover(token, ParserRuleContext.FUNCTION_KEYWORD);
            return sol.recoveredNode;
        }
    }

    /**
     * Parse function name.
     * 
     * @return Parsed node
     */
    private STNode parseFunctionName() {
        STToken token = peek();
        if (token.kind == SyntaxKind.IDENTIFIER_TOKEN) {
            return consume();
        } else {
            Solution sol = recover(token, ParserRuleContext.FUNC_NAME);
            return sol.recoveredNode;
        }
    }

    /**
     * Parse open parenthesis.
     * 
     * @return Parsed node
     */
    private STNode parseOpenParenthesis() {
        STToken token = peek();
        if (token.kind == SyntaxKind.OPEN_PAREN_TOKEN) {
            return consume();
        } else {
            Solution sol = recover(token, ParserRuleContext.OPEN_PARENTHESIS);
            return sol.recoveredNode;
        }
    }

    /**
     * Parse close parenthesis.
     * 
     * @return Parsed node
     */
    private STNode parseCloseParenthesis() {
        STToken token = peek();
        if (token.kind == SyntaxKind.CLOSE_PAREN_TOKEN) {
            return consume();
        } else {
            Solution sol = recover(token, ParserRuleContext.CLOSE_PARENTHESIS);
            return sol.recoveredNode;
        }
    }

    /**
     * <p>
     * Parse parameter list.
     * </p>
     * <code>
     * param-list := required-params [, defaultable-params] [, rest-param]
     *     <br/>&nbsp;| defaultable-params [, rest-param]
     *     <br/>&nbsp;| [rest-param]
     * <br/><br/>
     * required-params := required-param (, required-param)*
     * <br/><br/>
     * required-param := [annots] [public] type-descriptor [param-name]
     * <br/><br/>
     * defaultable-params := defaultable-param (, defaultable-param)*
     * <br/><br/>
     * defaultable-param := [annots] [public] type-descriptor [param-name] default-value
     * <br/><br/>
     * rest-param := [annots] type-descriptor ... [param-name]
     * <br/><br/>
     * param-name := identifier
     * </code>
     * 
     * @return Parsed node
     */
    private STNode parseParamList() {
        startContext(ParserRuleContext.PARAM_LIST);
        ArrayList<STNode> paramsList = new ArrayList<>();

        STToken token = peek();
        if (isEndOfParametersList(token.kind)) {
            STNode params = STNodeFactory.createNodeList(paramsList);
            endContext();
            return params;
        }

        // Parse the first parameter. Comma precedes the first parameter doesn't exist.
        STNode startingComma = STNodeFactory.createEmptyNode();
        this.currentParamKind = ParserRuleContext.REQUIRED_PARAM;
        paramsList.add(parseParameter(startingComma));

        // Parse follow-up parameters.
        token = peek();
        while (!isEndOfParametersList(token.kind)) {
            STNode leadingComma = parseComma();
            STNode param = parseParameter(leadingComma);
            paramsList.add(param);
            token = peek();
        }

        STNode params = STNodeFactory.createNodeList(paramsList);
        endContext();
        return params;
    }

    /**
     * Parse a single parameter. Parameter can be a required parameter, a defaultable
     * parameter, or a rest parameter.
     * 
     * @param leadingComma Comma that occurs before the param
     * @return Parsed node
     */
    private STNode parseParameter(STNode leadingComma) {
        STToken token = peek();
        if (this.currentParamKind == ParserRuleContext.REST_PARAM) {
            // This is an erroneous scenario, where there are more parameters after
            // the rest parameter. Log an error, and continue the remainder of the
            // parameters by removing the order restriction.

            // TODO: mark the node as erroneous
            this.errorHandler.reportInvalidNode(token, "cannot have more parameters after the rest-parameter");
            startContext(ParserRuleContext.REQUIRED_PARAM);
        } else {
            startContext(this.currentParamKind);
        }

        return parseParameter(token.kind, leadingComma, 1);
    }

    private STNode parseParameter(STNode leadingComma, int nextTokenOffset) {
        return parseParameter(peek().kind, leadingComma, nextTokenOffset);
    }

    private STNode parseParameter(SyntaxKind nextTokenKind, STNode leadingComma, int nextTokenOffset) {
        STNode annots;
        switch (nextTokenKind) {
            case AT_TOKEN:
                annots = parseAnnotations(nextTokenKind);
                nextTokenKind = peek().kind;
                break;
            case PUBLIC_KEYWORD:

                // Type starting tokens. That means actual param starting
            case SIMPLE_TYPE:
            case SERVICE_KEYWORD:
            case RECORD_KEYWORD:
            case OBJECT_KEYWORD:
            case ABSTRACT_KEYWORD:
            case CLIENT_KEYWORD:
            case OPEN_PAREN_TOKEN: // nil type descriptor '()'
                annots = STNodeFactory.createNodeList(new ArrayList<>());
                break;

            case IDENTIFIER_TOKEN:
                // This is a early exit
                if (isParamWithoutAnnotStart(nextTokenOffset)) {
                    annots = STNodeFactory.createNodeList(new ArrayList<>());
                    STNode qualifier = STNodeFactory.createEmptyNode();
                    return parseParamGivenAnnotsAndQualifier(leadingComma, annots, qualifier);
                }

                // else fall through
            default:
                STToken token = peek();
                Solution solution = recover(token, ParserRuleContext.PARAMETER, leadingComma, nextTokenOffset);

                if (solution.action == Action.KEEP) {
                    // If the solution is {@link Action#KEEP}, that means next immediate token is
                    // at the correct place, but some token after that is not. There only one such
                    // cases here, which is the `case IDENTIFIER_TOKEN`. So accept it, and continue.
                    annots = STNodeFactory.createNodeList(new ArrayList<>());
                    break;
                }

                // If the parser recovered by inserting a token, then try to re-parse the same
                // rule with the inserted token. This is done to pick the correct branch
                // to continue the parsing.
                if (solution.action == Action.REMOVE) {
                    return solution.recoveredNode;
                }

                // Since we come here after recovering by insertion, then the current token becomes the next token.
                // So the nextNextToken offset becomes 1.
                return parseParameter(solution.tokenKind, leadingComma, 0);
        }

        return parseParamGivenAnnots(nextTokenKind, leadingComma, annots, 1);
    }

    private STNode parseParamGivenAnnots(STNode leadingComma, STNode annots, int nextNextTokenOffset) {
        return parseParamGivenAnnots(peek().kind, leadingComma, annots, nextNextTokenOffset);
    }

    private STNode parseParamGivenAnnots(SyntaxKind nextTokenKind, STNode leadingComma, STNode annots,
                                         int nextTokenOffset) {
        STNode qualifier;
        switch (nextTokenKind) {
            case PUBLIC_KEYWORD:
                qualifier = parseQualifier();
                break;
            case SIMPLE_TYPE:
            case SERVICE_KEYWORD:
            case RECORD_KEYWORD:
            case OBJECT_KEYWORD:
            case ABSTRACT_KEYWORD:
            case CLIENT_KEYWORD:
            case OPEN_PAREN_TOKEN: // nil type descriptor '()'
                qualifier = STNodeFactory.createEmptyNode();
                break;
            case IDENTIFIER_TOKEN:
                // This is a early exit
                if (isParamWithoutAnnotStart(nextTokenOffset)) {
                    qualifier = STNodeFactory.createEmptyNode();
                    break;
                }
                // fall through
            case AT_TOKEN: // Annotations can't reach here
            default:
                STToken token = peek();
                Solution solution = recover(token, ParserRuleContext.PARAMETER_WITHOUT_ANNOTS, leadingComma, annots,
                        nextTokenOffset);

                // If the parser recovered by inserting a token, then try to re-parse the same
                // rule with the inserted token. This is done to pick the correct branch
                // to continue the parsing.
                if (solution.action == Action.REMOVE) {
                    return solution.recoveredNode;
                }

                // Since we come here after recovering by insertion, then the current token becomes the next token.
                // So the nextNextToken offset becomes 1.
                return parseParamGivenAnnots(solution.tokenKind, leadingComma, annots, 0);
        }

        return parseParamGivenAnnotsAndQualifier(leadingComma, annots, qualifier);
    }

    private STNode parseParamGivenAnnotsAndQualifier(STNode leadingComma, STNode annots, STNode qualifier) {
        STNode type = parseTypeDescriptor();
        STNode param = parseAfterParamType(leadingComma, annots, qualifier, type);
        endContext();
        return param;
    }

    /**
     * Check whether the cursor is at the start of a parameter that doesn't have annotations.
     * 
     * @param tokenOffset Offset of the token to check
     * @return <code>true</code> if the cursor is at the start of a parameter. <code>false</code> otherwise.
     */
    private boolean isParamWithoutAnnotStart(int tokenOffset) {
        // Assumes that we reach here after a peek()
        STToken nextToken = peek(tokenOffset + 1);
        switch (nextToken.kind) {
            case PUBLIC_KEYWORD:
                return isParamWithoutAnnotStart(tokenOffset + 1);
            case ELLIPSIS_TOKEN:
                // scenario: foo...
                return true;
            case IDENTIFIER_TOKEN:
                // scenario: foo bar [comma | equal | close-parenthesis]
                return true;
            default:
                return false;
        }
    }

    private STNode parseAfterParamType(STNode leadingComma, STNode annots, STNode qualifier, STNode type) {
        STToken token = peek();
        return parseAfterParamType(token.kind, leadingComma, annots, qualifier, type);
    }

    private STNode parseAfterParamType(SyntaxKind tokenKind, STNode leadingComma, STNode annots, STNode qualifier,
                                       STNode type) {
        switch (tokenKind) {
            case ELLIPSIS_TOKEN:
                this.currentParamKind = ParserRuleContext.REST_PARAM;
                switchContext(ParserRuleContext.REST_PARAM);
                reportInvalidQualifier(qualifier);
                STNode ellipsis = parseEllipsis();
                STNode paramName = parseVariableName();
                return STNodeFactory.createRestParameter(leadingComma, annots, type, ellipsis, paramName);
            case IDENTIFIER_TOKEN:
                paramName = parseVariableName();
                return parseParameterRhs(leadingComma, annots, qualifier, type, paramName);
            default:
                STToken token = peek();
                Solution solution =
                        recover(token, ParserRuleContext.AFTER_PARAMETER_TYPE, leadingComma, annots, qualifier, type);

                // If the parser recovered by inserting a token, then try to re-parse the same
                // rule with the inserted token. This is done to pick the correct branch
                // to continue the parsing.
                if (solution.action == Action.REMOVE) {
                    return solution.recoveredNode;
                }

                return parseAfterParamType(solution.tokenKind, leadingComma, annots, qualifier, type);
        }
    }

    /**
     * Parse ellipsis.
     * 
     * @return Parsed node
     */
    private STNode parseEllipsis() {
        STToken token = peek();
        if (token.kind == SyntaxKind.ELLIPSIS_TOKEN) {
            return consume(); // parse '...'
        } else {
            Solution sol = recover(token, ParserRuleContext.ELLIPSIS);
            return sol.recoveredNode;
        }
    }

    /**
     * <p>
     * Parse the right hand side of a required/defaultable parameter.
     * </p>
     * <code>parameter-rhs := [= expression]</code>
     * 
     * @param leadingComma Comma that precedes this parameter
     * @param annots Annotations attached to the parameter
     * @param qualifier Visibility qualifier
     * @param type Type descriptor
     * @param paramName Name of the parameter
     * @return Parsed parameter node
     */
    private STNode parseParameterRhs(STNode leadingComma, STNode annots, STNode qualifier, STNode type,
                                     STNode paramName) {
        STToken token = peek();
        return parseParameterRhs(token.kind, leadingComma, annots, qualifier, type, paramName);
    }

    private STNode parseParameterRhs(SyntaxKind tokenKind, STNode leadingComma, STNode annots, STNode qualifier,
                                     STNode type, STNode paramName) {
        // Required parameters
        if (isEndOfParameter(tokenKind)) {
            if (this.currentParamKind == ParserRuleContext.DEFAULTABLE_PARAM) {
                // This is an erroneous scenario, where a required parameters comes after
                // a defaulatble parameter. Log an error, and continue.

                // TODO: mark the node as erroneous
                this.errorHandler.reportInvalidNode(peek(),
                        "cannot have a required parameter after a defaultable parameter");
            }

            return STNodeFactory.createRequiredParameter(leadingComma, annots, qualifier, type, paramName);
        } else if (tokenKind == SyntaxKind.EQUAL_TOKEN) {

            // If we were processing required params so far and found a defualtable
            // parameter, then switch the context to defaultable params.
            if (this.currentParamKind == ParserRuleContext.REQUIRED_PARAM) {
                this.currentParamKind = ParserRuleContext.DEFAULTABLE_PARAM;
                switchContext(ParserRuleContext.DEFAULTABLE_PARAM);
            }

            // Defaultable parameters
            STNode equal = parseAssignOp();
            STNode expr = parseExpression();
            return STNodeFactory.createDefaultableParameter(leadingComma, annots, qualifier, type, paramName, equal,
                    expr);
        } else {
            STToken token = peek();
            Solution solution =
                    recover(token, ParserRuleContext.PARAMETER_RHS, leadingComma, annots, qualifier, type, paramName);

            // If the parser recovered by inserting a token, then try to re-parse the same
            // rule with the inserted token. This is done to pick the correct branch
            // to continue the parsing.
            if (solution.action == Action.REMOVE) {
                return solution.recoveredNode;
            }

            return parseParameterRhs(solution.tokenKind, leadingComma, annots, qualifier, type, paramName);
        }
    }

    /**
     * Parse comma.
     * 
     * @return Parsed node
     */
    private STNode parseComma() {
        STToken token = peek();
        if (token.kind == SyntaxKind.COMMA_TOKEN) {
            return consume();
        } else {
            Solution sol = recover(token, ParserRuleContext.COMMA);
            return sol.recoveredNode;
        }
    }

    /**
     * Check whether the given token is an end of a parameter.
     * 
     * @param tokenKind Next token kind
     * @return <code>true</code> if the token represents an end of a parameter. <code>false</code> otherwise
     */
    private boolean isEndOfParameter(SyntaxKind tokenKind) {
        switch (tokenKind) {
            case EOF_TOKEN:
            case CLOSE_BRACE_TOKEN:
            case CLOSE_PAREN_TOKEN:
            case CLOSE_BRACKET_TOKEN:
            case SEMICOLON_TOKEN:
            case COMMA_TOKEN:
            case PUBLIC_KEYWORD:
            case FUNCTION_KEYWORD:
            case RETURNS_KEYWORD:
            case TYPE_KEYWORD:
            case LISTENER_KEYWORD:
            case IF_KEYWORD:
            case WHILE_KEYWORD:
            case AT_TOKEN:
                return true;
            default:
                return false;
        }
    }

    /**
     * Check whether the given token is an end of a parameter-list.
     * 
     * @param tokenKind Next token kind
     * @return <code>true</code> if the token represents an end of a parameter-list. <code>false</code> otherwise
     */
    private boolean isEndOfParametersList(SyntaxKind tokenKind) {
        switch (tokenKind) {
            case EOF_TOKEN:
            case CLOSE_BRACE_TOKEN:
            case CLOSE_PAREN_TOKEN:
            case CLOSE_BRACKET_TOKEN:
            case SEMICOLON_TOKEN:
            case FUNCTION_KEYWORD:
            case RETURNS_KEYWORD:
            case TYPE_KEYWORD:
            case LISTENER_KEYWORD:
            case IF_KEYWORD:
            case WHILE_KEYWORD:
            case OPEN_BRACE_TOKEN:
                return true;
            default:
                return false;
        }
    }

    /**
     * Parse return type descriptor of a function. A return type descriptor has the following structure.
     * 
     * <code>return-type-descriptor := [ returns annots type-descriptor ]</code>
     * 
     * @return Parsed node
     */
    private STNode parseReturnTypeDescriptor() {
        startContext(ParserRuleContext.RETURN_TYPE_DESCRIPTOR);

        // If the return type is not present, simply return
        STToken token = peek();
        if (token.kind != SyntaxKind.RETURNS_KEYWORD) {
            endContext();
            return STNodeFactory.createEmptyNode();
        }

        STNode returnsKeyword = consume();
        STNode annot = parseAnnotations();
        STNode type = parseTypeDescriptor();

        endContext();
        return STNodeFactory.createReturnTypeDescriptor(returnsKeyword, annot, type);
    }

    /**
     * <p>
     * Parse a type descriptor. A type descriptor has the following structure.
     * </p>
     * <code>type-descriptor :=
     *      &nbsp;simple-type-descriptor<br/>
     *      &nbsp;| structured-type-descriptor<br/>
     *      &nbsp;| behavioral-type-descriptor<br/>
     *      &nbsp;| singleton-type-descriptor<br/>
     *      &nbsp;| union-type-descriptor<br/>
     *      &nbsp;| optional-type-descriptor<br/>
     *      &nbsp;| any-type-descriptor<br/>
     *      &nbsp;| anydata-type-descriptor<br/>
     *      &nbsp;| byte-type-descriptor<br/>
     *      &nbsp;| json-type-descriptor<br/>
     *      &nbsp;| type-descriptor-reference<br/>
     *      &nbsp;| ( type-descriptor )
     * <br/>    
     * type-descriptor-reference := qualified-identifier</code>
     * 
     * @return Parsed node
     */
    private STNode parseTypeDescriptor() {
        STToken token = peek();
        STNode type = parseTypeDescriptor(token.kind);
        STToken nextToken = peek();
        switch (nextToken.kind) {
            // If next token after a type descriptor is <code>?</code> then it is an Optional type descriptor
            case QUESTION_MARK_TOKEN:
                return parseOptionalTypeDescriptor(type);
            default:
                return type;
        }
    }

    /**
     * <p>
     * Parse a type descriptor, given the next token kind.
     * </p>
     * If the preceding token is <code>?</code> then it is an optional type descriptor
     * 
     * @param tokenKind Next token kind
     * @return Parsed node
     */
    private STNode parseTypeDescriptor(SyntaxKind tokenKind) {

        switch (tokenKind) {
            case SIMPLE_TYPE:
            case SERVICE_KEYWORD:
                // simple type descriptor
                return parseSimpleTypeDescriptor();
            case IDENTIFIER_TOKEN:
                return parseTypeReference();
            case RECORD_KEYWORD:
                // Record type descriptor
                return parseRecordTypeDescriptor();
            case OBJECT_KEYWORD:
            case ABSTRACT_KEYWORD:
            case CLIENT_KEYWORD:
                // Object type descriptor
                return parseObjectTypeDescriptor();
            case OPEN_PAREN_TOKEN:
                // nil type descriptor '()'
                return parseNilTypeDescriptor();
            default:
                STToken token = peek();
                Solution solution = recover(token, ParserRuleContext.TYPE_DESCRIPTOR);

                // If the parser recovered by inserting a token, then try to re-parse the same
                // rule with the inserted token. This is done to pick the correct branch
                // to continue the parsing.
                if (solution.action == Action.REMOVE) {
                    return solution.recoveredNode;
                }

                return parseTypeDescriptor(solution.tokenKind);
        }
    }

    /**
     * Parse simple type descriptor.
     * 
     * @return Parsed node
     */
    private STNode parseSimpleTypeDescriptor() {
        STToken node = peek();
        switch (node.kind) {
            case SIMPLE_TYPE:
            case SERVICE_KEYWORD:
                return consume();
            default:
                Solution sol = recover(peek(), ParserRuleContext.SIMPLE_TYPE_DESCRIPTOR);
                return sol.recoveredNode;
        }
    }

    /**
     * <p>
     * Parse function body. A function body has the following structure.
     * </p>
     * <code>
     * function-body := function-body-block | external-function-body
     * external-function-body := = annots external ;
     * function-body-block := { [default-worker-init, named-worker-decl+] default-worker }
     * </code>
     * 
     * @return Parsed node
     */
    private STNode parseFunctionBody() {
        STToken token = peek();
        return parseFunctionBody(token.kind);
    }

    /**
     * Parse function body, given the next token kind.
     * 
     * @param tokenKind Next token kind
     * @return Parsed node
     */
    protected STNode parseFunctionBody(SyntaxKind tokenKind) {
        switch (tokenKind) {
            case EQUAL_TOKEN:
                return parseExternalFunctionBody();
            case OPEN_BRACE_TOKEN:
                return parseFunctionBodyBlock();
            default:
                STToken token = peek();
                Solution solution = recover(token, ParserRuleContext.FUNC_BODY);

                // If the parser recovered by inserting a token, then try to re-parse the same
                // rule with the inserted token. This is done to pick the correct branch
                // to continue the parsing.

                if (solution.action == Action.REMOVE) {
                    return solution.recoveredNode;
                }

                // If the recovered token is not something that can be re-parsed,
                // then don't try to re-parse the same rule.
                if (solution.tokenKind == SyntaxKind.NONE) {
                    return STNodeFactory.createMissingToken(solution.tokenKind);
                }

                return parseFunctionBody(solution.tokenKind);
        }
    }

    /**
     * <p>
     * Parse function body block. A function body block has the following structure.
     * </p>
     * 
     * <code>
     * function-body-block := { [default-worker-init, named-worker-decl+] default-worker }<br/>
     * default-worker-init := sequence-stmt<br/>
     * default-worker := sequence-stmt<br/>
     * named-worker-decl := worker worker-name return-type-descriptor { sequence-stmt }<br/>
     * worker-name := identifier<br/>
     * </code>
     * 
     * @return Parsed node
     */
    private STNode parseFunctionBodyBlock() {
        startContext(ParserRuleContext.FUNC_BODY_BLOCK);
        STNode openBrace = parseOpenBrace();
        STNode stmts = parseStatements(); // TODO: allow workers
        STNode closeBrace = parseCloseBrace();
        endContext();
        return STNodeFactory.createBlockStatement(openBrace, stmts, closeBrace);
    }

    /**
     * Check whether the given token is an end of a block.
     * 
     * @param tokenKind STToken to check
     * @return <code>true</code> if the token represents an end of a block. <code>false</code> otherwise
     */
    private boolean isEndOfBlockNode(SyntaxKind tokenKind) {
        return isEndOfBlockNode(tokenKind, 1);
    }

    private boolean isEndOfBlockNode(SyntaxKind tokenKind, int lookahead) {
        switch (tokenKind) {
            case EOF_TOKEN:
            case HASH_TOKEN:
            case CLOSE_BRACE_TOKEN:
            case CLOSE_BRACE_PIPE_TOKEN:
            case PUBLIC_KEYWORD:
            case LISTENER_KEYWORD:
            case TYPE_KEYWORD:
            case FUNCTION_KEYWORD:
            case IMPORT_KEYWORD:
                // TODO: statements can also start from function-keyword. handle
                // this case similar to service-keyword.
            case ELSE_KEYWORD:
            case RESOURCE_KEYWORD:
                return true;
            case SERVICE_KEYWORD:
                return isServiceDeclStart(ParserRuleContext.STATEMENT, lookahead);
            case AT_TOKEN:
                lookahead = getNumberOfTokensToAnnotsEnd();
                return isEndOfBlockNode(peek(lookahead).kind, lookahead);
            // TODO: check what's the construct after the annotation
            default:
                return false;
        }
    }

    private boolean isEndOfRecordTypeNode(SyntaxKind nextTokenKind) {
        STToken nexNextToken = peek(2);
        switch (nextTokenKind) {
            case EOF_TOKEN:
            case CLOSE_BRACE_TOKEN:
            case CLOSE_BRACE_PIPE_TOKEN:
            case TYPE_KEYWORD:
            case FUNCTION_KEYWORD:
            case PUBLIC_KEYWORD:
            case LISTENER_KEYWORD:
            case IMPORT_KEYWORD:
                return true;
            case SERVICE_KEYWORD:
                return isServiceDeclStart(ParserRuleContext.RECORD_FIELD, 1);
            default:
                switch (nexNextToken.kind) {
                    case EOF_TOKEN:
                    case CLOSE_BRACE_TOKEN:
                    case CLOSE_BRACE_PIPE_TOKEN:
                    case TYPE_KEYWORD:
                    case FUNCTION_KEYWORD:
                    case PUBLIC_KEYWORD:
                    case LISTENER_KEYWORD:
                    case IMPORT_KEYWORD:
                        return true;
                    case SERVICE_KEYWORD:
                        return isServiceDeclStart(ParserRuleContext.RECORD_FIELD, 2);
                    default:
                        return false;
                }
        }
    }

    private boolean isEndOfObjectTypeNode(SyntaxKind tokenKind, SyntaxKind nextNextTokenKind) {
        switch (tokenKind) {
            case EOF_TOKEN:
            case CLOSE_BRACE_TOKEN:
            case CLOSE_BRACE_PIPE_TOKEN:
            case TYPE_KEYWORD:
            case LISTENER_KEYWORD:
            case IMPORT_KEYWORD:
                return true;
            case SERVICE_KEYWORD:
                return isServiceDeclStart(ParserRuleContext.OBJECT_MEMBER, 1);
            default:
                switch (nextNextTokenKind) {
                    case EOF_TOKEN:
                    case CLOSE_BRACE_TOKEN:
                    case CLOSE_BRACE_PIPE_TOKEN:
                    case TYPE_KEYWORD:
                    case LISTENER_KEYWORD:
                    case IMPORT_KEYWORD:
                        return true;
                    case SERVICE_KEYWORD:
                        return isServiceDeclStart(ParserRuleContext.OBJECT_MEMBER, 2);
                    default:
                        return false;
                }
        }
    }

    /**
     * Parse type reference or variable reference.
     * 
     * @return Parsed node
     */
    private STNode parseStatementStartIdentifier() {
        return parseQualifiedIdentifier(ParserRuleContext.STATEMENT_START_IDENTIFIER);
    }

    /**
     * Parse variable name.
     * 
     * @return Parsed node
     */
    private STNode parseVariableName() {
        STToken token = peek();
        return parseVariableName(token.kind);
    }

    /**
     * Parse variable name.
     * 
     * @return Parsed node
     */
    private STNode parseVariableName(SyntaxKind tokenKind) {
        if (tokenKind == SyntaxKind.IDENTIFIER_TOKEN) {
            return consume();
        } else {
            Solution sol = recover(peek(), ParserRuleContext.VARIABLE_NAME);
            return sol.recoveredNode;
        }
    }

    /**
     * Parse open brace.
     * 
     * @return Parsed node
     */
    private STNode parseOpenBrace() {
        STToken token = peek();
        if (token.kind == SyntaxKind.OPEN_BRACE_TOKEN) {
            return consume();
        } else {
            Solution sol = recover(token, ParserRuleContext.OPEN_BRACE);
            return sol.recoveredNode;
        }
    }

    /**
     * Parse close brace.
     * 
     * @return Parsed node
     */
    private STNode parseCloseBrace() {
        STToken token = peek();
        if (token.kind == SyntaxKind.CLOSE_BRACE_TOKEN) {
            return consume();
        } else {
            Solution sol = recover(token, ParserRuleContext.CLOSE_BRACE);
            return sol.recoveredNode;
        }
    }

    /**
     * <p>
     * Parse external function body. An external function body has the following structure.
     * </p>
     * <code>
     * external-function-body := = annots external ;
     * </code>
     * 
     * @return Parsed node
     */
    private STNode parseExternalFunctionBody() {
        startContext(ParserRuleContext.EXTERNAL_FUNC_BODY);
        STNode assign = parseAssignOp();
        STNode annotation = parseAnnotations();
        STNode externalKeyword = parseExternalKeyword();
        STNode semicolon = parseSemicolon();

        endContext();
        return STNodeFactory.createExternalFunctionBody(assign, annotation, externalKeyword, semicolon);
    }

    /**
     * Parse semicolon.
     * 
     * @return Parsed node
     */
    private STNode parseSemicolon() {
        STToken token = peek();
        if (token.kind == SyntaxKind.SEMICOLON_TOKEN) {
            return consume();
        } else {
            Solution sol = recover(token, ParserRuleContext.SEMICOLON);
            return sol.recoveredNode;
        }
    }

    /**
     * Parse <code>external</code> keyword.
     * 
     * @return Parsed node
     */
    private STNode parseExternalKeyword() {
        STToken token = peek();
        if (token.kind == SyntaxKind.EXTERNAL_KEYWORD) {
            return consume();
        } else {
            Solution sol = recover(token, ParserRuleContext.EXTERNAL_KEYWORD);
            return sol.recoveredNode;
        }
    }

    /*
     * Operators
     */

    /**
     * Parse assign operator.
     * 
     * @return Parsed node
     */
    private STNode parseAssignOp() {
        STToken token = peek();
        if (token.kind == SyntaxKind.EQUAL_TOKEN) {
            return consume();
        } else {
            Solution sol = recover(token, ParserRuleContext.ASSIGN_OP);
            return sol.recoveredNode;
        }
    }

    /**
     * Parse binary operator.
     * 
     * @return Parsed node
     */
    private STNode parseBinaryOperator() {
        STToken token = peek();
        if (isBinaryOperator(token.kind)) {
            return consume();
        } else {
            Solution sol = recover(token, ParserRuleContext.BINARY_OPERATOR);
            return sol.recoveredNode;
        }
    }

    /**
     * Check whether the given token kind is a binary operator.
     * 
     * @param kind STToken kind
     * @return <code>true</code> if the token kind refers to a binary operator. <code>false</code> otherwise
     */
    private boolean isBinaryOperator(SyntaxKind kind) {
        switch (kind) {
            case PLUS_TOKEN:
            case MINUS_TOKEN:
            case SLASH_TOKEN:
            case ASTERISK_TOKEN:
            case GT_TOKEN:
            case LT_TOKEN:
            case EQUAL_GT_TOKEN:
            case DOUBLE_EQUAL_TOKEN:
            case TRIPPLE_EQUAL_TOKEN:
            case LT_EQUAL_TOKEN:
            case GT_EQUAL_TOKEN:
            case NOT_EQUAL_TOKEN:
            case NOT_DOUBLE_EQUAL_TOKEN:
            case BITWISE_AND_TOKEN:
            case BITWISE_XOR_TOKEN:
            case PIPE_TOKEN:
            case LOGICAL_AND_TOKEN:
            case LOGICAL_OR_TOKEN:
                return true;
            default:
                return false;
        }
    }

    /**
     * Get the precedence of a given operator.
     * 
     * @param binaryOpKind Operator kind
     * @return Precedence of the given operator
     */
    private OperatorPrecedence getOpPrecedence(SyntaxKind binaryOpKind) {
        switch (binaryOpKind) {
            case ASTERISK_TOKEN: // multiplication
            case SLASH_TOKEN: // division
                return OperatorPrecedence.MULTIPLICATIVE;
            case PLUS_TOKEN:
            case MINUS_TOKEN:
                return OperatorPrecedence.ADDITIVE;
            case GT_TOKEN:
            case LT_TOKEN:
            case GT_EQUAL_TOKEN:
            case LT_EQUAL_TOKEN:
                return OperatorPrecedence.BINARY_COMPARE;
            case DOT_TOKEN:
            case OPEN_BRACKET_TOKEN:
            case OPEN_PAREN_TOKEN:
                return OperatorPrecedence.MEMBER_ACCESS;
            case DOUBLE_EQUAL_TOKEN:
            case TRIPPLE_EQUAL_TOKEN:
            case NOT_EQUAL_TOKEN:
            case NOT_DOUBLE_EQUAL_TOKEN:
                return OperatorPrecedence.EQUALITY;
            case BITWISE_AND_TOKEN:
                return OperatorPrecedence.BITWISE_AND;
            case BITWISE_XOR_TOKEN:
                return OperatorPrecedence.BITWISE_XOR;
            case PIPE_TOKEN:
                return OperatorPrecedence.BITWISE_OR;
            case LOGICAL_AND_TOKEN:
                return OperatorPrecedence.LOGICAL_AND;
            case LOGICAL_OR_TOKEN:
                return OperatorPrecedence.LOGICAL_OR;
            default:
                throw new UnsupportedOperationException("Unsupported binary operator '" + binaryOpKind + "'");
        }
    }

    /**
     * <p>
     * Get the operator kind to insert during recovery, given the precedence level.
     * </p>
     * 
     * @param opPrecedenceLevel Precedence of the given operator
     * @return Kind of the operator to insert
     */
    private SyntaxKind getOperatorKindToInsert(OperatorPrecedence opPrecedenceLevel) {
        switch (opPrecedenceLevel) {
            case MULTIPLICATIVE:
                return SyntaxKind.ASTERISK_TOKEN;
            case ADDITIVE:
                return SyntaxKind.PLUS_TOKEN;
            case BINARY_COMPARE:
                return SyntaxKind.LT_TOKEN;
            case EQUALITY:
                return SyntaxKind.DOUBLE_EQUAL_TOKEN;
            case BITWISE_AND:
                return SyntaxKind.BITWISE_AND_TOKEN;
            case BITWISE_XOR:
                return SyntaxKind.BITWISE_XOR_TOKEN;
            case BITWISE_OR:
                return SyntaxKind.PIPE_TOKEN;
            case LOGICAL_AND:
                return SyntaxKind.LOGICAL_AND_TOKEN;
            case LOGICAL_OR:
                return SyntaxKind.LOGICAL_OR_TOKEN;
            default:
                throw new UnsupportedOperationException(
                        "Unsupported operator precedence level'" + opPrecedenceLevel + "'");
        }
    }

    /**
     * <p>
     * Parse a module type definition.
     * </p>
     * <code>module-type-defn := metadata [public] type identifier type-descriptor ;</code>
     * 
     * @param metadata Metadata
     * @param qualifier Visibility qualifier
     * @return Parsed node
     */
    private STNode parseModuleTypeDefinition(STNode metadata, STNode qualifier) {
        startContext(ParserRuleContext.MODULE_TYPE_DEFINITION);
        STNode typeKeyword = parseTypeKeyword();
        STNode typeName = parseTypeName();
        STNode typeDescriptor = parseTypeDescriptor();
        STNode semicolon = parseSemicolon();
        endContext();
        return STNodeFactory.createTypeDefinitionNode(metadata, qualifier, typeKeyword, typeName, typeDescriptor,
                semicolon);
    }

    /**
     * Parse type keyword.
     * 
     * @return Parsed node
     */
    private STNode parseTypeKeyword() {
        STToken token = peek();
        if (token.kind == SyntaxKind.TYPE_KEYWORD) {
            return consume();
        } else {
            Solution sol = recover(token, ParserRuleContext.TYPE_KEYWORD);
            return sol.recoveredNode;
        }
    }

    /**
     * Parse type name.
     * 
     * @return Parsed node
     */
    private STNode parseTypeName() {
        STToken token = peek();
        if (token.kind == SyntaxKind.IDENTIFIER_TOKEN) {
            return consume();
        } else {
            Solution sol = recover(token, ParserRuleContext.TYPE_NAME);
            return sol.recoveredNode;
        }
    }

    /**
     * <p>
     * Parse record type descriptor. A record type descriptor body has the following structure.
     * </p>
     * 
     * <code>record-type-descriptor := inclusive-record-type-descriptor | exclusive-record-type-descriptor
     * <br/><br/>inclusive-record-type-descriptor := record { field-descriptor* }
     * <br/><br/>exclusive-record-type-descriptor := record {| field-descriptor* [record-rest-descriptor] |}
     * </code>
     * 
     * @return Parsed node
     */
    private STNode parseRecordTypeDescriptor() {
        startContext(ParserRuleContext.RECORD_TYPE_DESCRIPTOR);
        STNode recordKeyword = parseRecordKeyword();
        STNode bodyStartDelimiter = parseRecordBodyStartDelimiter();

        boolean isInclusive = bodyStartDelimiter.kind == SyntaxKind.OPEN_BRACE_TOKEN;
        STNode fields = parseFieldDescriptors(isInclusive);

        STNode bodyEndDelimiter = parseRecordBodyCloseDelimiter();
        endContext();

        return STNodeFactory.createRecordTypeDescriptor(recordKeyword, bodyStartDelimiter, fields, bodyEndDelimiter);
    }

    /**
     * Parse record body start delimiter.
     * 
     * @return Parsed node
     */
    private STNode parseRecordBodyStartDelimiter() {
        STToken token = peek();
        return parseRecordBodyStartDelimiter(token.kind);
    }

    private STNode parseRecordBodyStartDelimiter(SyntaxKind kind) {
        switch (kind) {
            case OPEN_BRACE_PIPE_TOKEN:
                return parseClosedRecordBodyStart();
            case OPEN_BRACE_TOKEN:
                return parseOpenBrace();
            default:
                STToken token = peek();
                Solution solution = recover(token, ParserRuleContext.RECORD_BODY_START);

                // If the parser recovered by inserting a token, then try to re-parse the same
                // rule with the inserted token. This is done to pick the correct branch
                // to continue the parsing.
                if (solution.action == Action.REMOVE) {
                    return solution.recoveredNode;
                }

                return parseRecordBodyStartDelimiter(solution.tokenKind);
        }
    }

    /**
     * Parse closed-record body start delimiter.
     * 
     * @return Parsed node
     */
    private STNode parseClosedRecordBodyStart() {
        STToken token = peek();
        if (token.kind == SyntaxKind.OPEN_BRACE_PIPE_TOKEN) {
            return consume();
        } else {
            Solution sol = recover(token, ParserRuleContext.CLOSED_RECORD_BODY_START);
            return sol.recoveredNode;
        }
    }

    /**
     * Parse record body close delimiter.
     * 
     * @return Parsed node
     */
    private STNode parseRecordBodyCloseDelimiter() {
        STToken token = peek();
        return parseRecordBodyCloseDelimiter(token.kind);
    }

    private STNode parseRecordBodyCloseDelimiter(SyntaxKind kind) {
        switch (kind) {
            case CLOSE_BRACE_PIPE_TOKEN:
                return parseClosedRecordBodyEnd();
            case CLOSE_BRACE_TOKEN:
                return parseCloseBrace();
            default:
                STToken token = peek();
                Solution solution = recover(token, ParserRuleContext.RECORD_BODY_END);

                // If the parser recovered by inserting a token, then try to re-parse the same
                // rule with the inserted token. This is done to pick the correct branch
                // to continue the parsing.
                if (solution.action == Action.REMOVE) {
                    return solution.recoveredNode;
                }

                return parseRecordBodyCloseDelimiter(solution.tokenKind);
        }
    }

    /**
     * Parse closed-record body end delimiter.
     * 
     * @return Parsed node
     */
    private STNode parseClosedRecordBodyEnd() {
        STToken token = peek();
        if (token.kind == SyntaxKind.CLOSE_BRACE_PIPE_TOKEN) {
            return consume();
        } else {
            Solution sol = recover(token, ParserRuleContext.CLOSED_RECORD_BODY_END);
            return sol.recoveredNode;
        }
    }

    /**
     * Parse record keyword.
     * 
     * @return Parsed node
     */
    private STNode parseRecordKeyword() {
        STToken token = peek();
        if (token.kind == SyntaxKind.RECORD_KEYWORD) {
            return consume();
        } else {
            Solution sol = recover(token, ParserRuleContext.RECORD_KEYWORD);
            return sol.recoveredNode;
        }
    }

    /**
     * <p>
     * Parse field descriptors.
     * </p>
     * 
     * @return Parsed node
     */
    private STNode parseFieldDescriptors(boolean isInclusive) {
        ArrayList<STNode> recordFields = new ArrayList<>();
        STToken token = peek();
        while (!isEndOfRecordTypeNode(token.kind)) {
            STNode field = parseFieldOrRestDescriptor(isInclusive);
            recordFields.add(field);
            token = peek();

            if (field.kind == SyntaxKind.RECORD_REST_TYPE) {
                break;
            }
        }

        // Following loop will only run if there are more fields after the rest type descriptor.
        // Try to parse them and mark as invalid.
        while (!isEndOfRecordTypeNode(token.kind)) {
            parseFieldOrRestDescriptor(isInclusive);
            // TODO: Mark these nodes as error/invalid nodes.
            this.errorHandler.reportInvalidNode(token, "cannot have more fields after the rest type descriptor");
            token = peek();
        }

        return STNodeFactory.createNodeList(recordFields);
    }

    /**
     * <p>
     * Parse field descriptor or rest descriptor.
     * </p>
     * 
     * <code>
     * <br/><br/>field-descriptor := individual-field-descriptor | record-type-reference
     * <br/><br/><br/>individual-field-descriptor := metadata type-descriptor field-name [? | default-value] ;
     * <br/><br/>field-name := identifier
     * <br/><br/>default-value := = expression
     * <br/><br/>record-type-reference := * type-reference ;
     * <br/><br/>record-rest-descriptor := type-descriptor ... ;
     * </code>
     * 
     * @return Parsed node
     */
    private STNode parseFieldOrRestDescriptor(boolean isInclusive) {
        startContext(ParserRuleContext.RECORD_FIELD);

        // record-type-reference
        STToken token = peek();
        if (token.kind == SyntaxKind.ASTERISK_TOKEN) {
            STNode asterisk = consume();
            STNode type = parseTypeReference();
            STNode semicolonToken = parseSemicolon();
            endContext();
            return STNodeFactory.createTypeReference(asterisk, type, semicolonToken);
        }

        // individual-field-descriptor
        STNode metadata = parseMetaData();
        STNode type = parseTypeDescriptor();
        STNode fieldOrRestDesc;
        if (isInclusive) {
            STNode fieldName = parseVariableName();
            fieldOrRestDesc = parseFieldDescriptorRhs(metadata, type, fieldName);
        } else {
            fieldOrRestDesc = parseFieldOrRestDescriptorRhs(metadata, type);
        }

        endContext();
        return fieldOrRestDesc;
    }

    /**
     * Parse type reference.
     * <code>type-reference := identifier | qualified-identifier</code>
     * 
     * @return Type reference node
     */
    private STNode parseTypeReference() {
        return parseQualifiedIdentifier(ParserRuleContext.TYPE_REFERENCE);
    }

    /**
     * Parse identifier or qualified identifier.
     * 
     * @return Identifier node
     */
    private STNode parseQualifiedIdentifier(ParserRuleContext currentCtx) {
        STToken token = peek();
        if (token.kind == SyntaxKind.IDENTIFIER_TOKEN) {
            STNode typeRefOrPkgRef = consume();
            return parseQualifiedIdentifier(typeRefOrPkgRef);
        } else {
            Solution sol = recover(token, currentCtx);
            return sol.recoveredNode;
        }
    }

    /**
     * Parse identifier or qualified identifier, given the starting identifier.
     * 
     * @param identifier Starting identifier
     * @return Parse node
     */
    private STNode parseQualifiedIdentifier(STNode identifier) {
        STToken nextToken = peek(1);
        if (nextToken.kind != SyntaxKind.COLON_TOKEN) {
            return identifier;
        }

        STToken nextNextToken = peek(2);
        if (nextNextToken.kind == SyntaxKind.IDENTIFIER_TOKEN) {
            STToken colon = consume();
            STToken varOrFuncName = consume();
            return STNodeFactory.createQualifiedIdentifier(identifier, colon, varOrFuncName);
        } else {
            this.errorHandler.removeInvalidToken();
            return parseQualifiedIdentifier(identifier);
        }
    }

    /**
     * Parse RHS of a field or rest type descriptor.
     * 
     * @param metadata Metadata
     * @param type Type descriptor
     * @return Parsed node
     */
    private STNode parseFieldOrRestDescriptorRhs(STNode metadata, STNode type) {
        STToken token = peek();
        return parseFieldOrRestDescriptorRhs(token.kind, metadata, type);
    }

    private STNode parseFieldOrRestDescriptorRhs(SyntaxKind kind, STNode metadata, STNode type) {
        switch (kind) {
            case ELLIPSIS_TOKEN:
                // TODO: report error for invalid metadata
                STNode ellipsis = parseEllipsis();
                STNode semicolonToken = parseSemicolon();
                return STNodeFactory.createRecordRestDescriptor(type, ellipsis, semicolonToken);
            case IDENTIFIER_TOKEN:
                STNode fieldName = parseVariableName();
                return parseFieldDescriptorRhs(metadata, type, fieldName);
            default:
                STToken token = peek();
                Solution solution = recover(token, ParserRuleContext.FIELD_OR_REST_DESCIPTOR_RHS, metadata, type);

                // If the parser recovered by inserting a token, then try to re-parse the same
                // rule with the inserted token. This is done to pick the correct branch
                // to continue the parsing.
                if (solution.action == Action.REMOVE) {
                    return solution.recoveredNode;
                }

                return parseFieldOrRestDescriptorRhs(solution.tokenKind, metadata, type);
        }
    }

    /**
     * <p>
     * Parse field descriptor rhs.
     * </p>
     * 
     * @param metadata Metadata
     * @param type Type descriptor
     * @param fieldName Field name
     * @return Parsed node
     */
    private STNode parseFieldDescriptorRhs(STNode metadata, STNode type, STNode fieldName) {
        STToken token = peek();
        return parseFieldDescriptorRhs(token.kind, metadata, type, fieldName);
    }

    /**
     * <p>
     * Parse field descriptor rhs.
     * </p>
     * 
     * <code>
     * field-descriptor := [? | default-value] ;
     * <br/>default-value := = expression
     * </code>
     * 
     * @param kind Kind of the next token
     * @param metadata Metadata
     * @param type Type descriptor
     * @param fieldName Field name
     * @return Parsed node
     */
    private STNode parseFieldDescriptorRhs(SyntaxKind kind, STNode metadata, STNode type, STNode fieldName) {
        switch (kind) {
            case SEMICOLON_TOKEN:
                STNode questionMarkToken = STNodeFactory.createEmptyNode();
                STNode semicolonToken = parseSemicolon();
                return STNodeFactory.createRecordField(metadata, type, fieldName, questionMarkToken, semicolonToken);
            case QUESTION_MARK_TOKEN:
                questionMarkToken = parseQuestionMark();
                semicolonToken = parseSemicolon();
                return STNodeFactory.createRecordField(metadata, type, fieldName, questionMarkToken, semicolonToken);
            case EQUAL_TOKEN:
                // parseRecordDefaultValue();
                STNode equalsToken = parseAssignOp();
                STNode expression = parseExpression();
                semicolonToken = parseSemicolon();
                return STNodeFactory.createRecordFieldWithDefaultValue(metadata, type, fieldName, equalsToken,
                        expression, semicolonToken);
            default:
                STToken token = peek();
                Solution solution = recover(token, ParserRuleContext.FIELD_DESCRIPTOR_RHS, metadata, type, fieldName);

                // If the parser recovered by inserting a token, then try to re-parse the same
                // rule with the inserted token. This is done to pick the correct branch
                // to continue the parsing.
                if (solution.action == Action.REMOVE) {
                    return solution.recoveredNode;
                }

                return parseFieldDescriptorRhs(solution.tokenKind, metadata, type, fieldName);
        }
    }

    /**
     * Parse question mark.
     * 
     * @return Parsed node
     */
    private STNode parseQuestionMark() {
        STToken token = peek();
        if (token.kind == SyntaxKind.QUESTION_MARK_TOKEN) {
            return consume(); // '?' token
        } else {
            Solution sol = recover(token, ParserRuleContext.QUESTION_MARK);
            return sol.recoveredNode;
        }
    }

    /*
     * Statements
     */

    /**
     * Parse statements, until an end of a block is reached.
     * 
     * @return Parsed node
     */
    private STNode parseStatements() {
        STToken token = peek();

        ArrayList<STNode> stmts = new ArrayList<>();
        while (!isEndOfBlockNode(token.kind)) {
            STNode stmt = parseStatement();
            if (stmt == null) {
                break;
            }
            stmts.add(stmt);
            token = peek();
        }

        return STNodeFactory.createNodeList(stmts);
    }

    /**
     * Parse a single statement.
     * 
     * @return Parsed node
     */
    protected STNode parseStatement() {
        STToken token = peek();
        return parseStatement(token.kind);
    }

    private STNode parseStatement(SyntaxKind tokenKind) {
        STNode annots = null;
        switch (tokenKind) {
            case AT_TOKEN:
                annots = parseAnnotations(tokenKind);
                tokenKind = peek().kind;
                break;
            case FINAL_KEYWORD:

                // TODO: add all 'type starting tokens' here. should be same as 'parseTypeDescriptor(...)'
            case SIMPLE_TYPE:
            case SERVICE_KEYWORD:
            case RECORD_KEYWORD:
            case OBJECT_KEYWORD:
            case ABSTRACT_KEYWORD:
            case CLIENT_KEYWORD:
            case IDENTIFIER_TOKEN:
            case IF_KEYWORD:
            case WHILE_KEYWORD:
            case PANIC_KEYWORD:
            case CHECK_KEYWORD:
            case CHECKPANIC_KEYWORD:
            case CONTINUE_KEYWORD:
            case BREAK_KEYWORD:
            case RETURN_KEYWORD:
            case OPEN_PAREN_TOKEN: // nil type descriptor '()'
                break;
            default:
                // If the next token in the token stream does not match to any of the statements and
                // if it is not the end of statement, then try to fix it and continue.
                if (isEndOfBlockNode(tokenKind)) {
                    return null;
                }

                STToken token = peek();
                Solution solution = recover(token, ParserRuleContext.STATEMENT);

                // If the parser recovered by inserting a token, then try to re-parse the same
                // rule with the inserted token. This is done to pick the correct branch
                // to continue the parsing.
                if (solution.action == Action.REMOVE) {
                    return solution.recoveredNode;
                }

                return parseStatement(solution.tokenKind);
        }

        return parseStatement(tokenKind, annots);
    }

    private STNode getAnnotations(STNode nullbaleAnnot) {
        if (nullbaleAnnot != null) {
            return nullbaleAnnot;
        }

        return STNodeFactory.createNodeList(new ArrayList<>());
    }

    private STNode parseStatement(STNode annots) {
        return parseStatement(peek().kind, annots);
    }

    /**
     * Parse a single statement, given the next token kind.
     * 
     * @param tokenKind Next tokenKind
     * @return Parsed node
     */
    private STNode parseStatement(SyntaxKind tokenKind, STNode annots) {
        switch (tokenKind) {
            case FINAL_KEYWORD:
                STNode finalKeyword = parseFinalKeyword();
                return parseVariableDecl(getAnnotations(annots), finalKeyword, false);
            // TODO: add all 'type starting tokens' here. should be same as 'parseTypeDescriptor(...)'
            case SIMPLE_TYPE:
            case SERVICE_KEYWORD:
            case RECORD_KEYWORD:
            case OBJECT_KEYWORD:
            case ABSTRACT_KEYWORD:
            case CLIENT_KEYWORD:
            case OPEN_PAREN_TOKEN: // nil type descriptor '()'
                // If the statement starts with a type, then its a var declaration.
                // This is an optimization since if we know the next token is a type, then
                // we can parse the var-def faster.
                finalKeyword = STNodeFactory.createEmptyNode();
                return parseVariableDecl(getAnnotations(annots), finalKeyword, false);
            case IDENTIFIER_TOKEN:
                // If the statement starts with an identifier, it could be either an assignment
                // statement or a var-decl-stmt with a user defined type.
                return parseAssignmentOrVarDecl();
            default:
                break;
        }

        if (annots != null) {
            this.errorHandler.reportInvalidNode(null, "invalid annotation");
        }

        switch (tokenKind) {
            case IF_KEYWORD:
                return parseIfElseBlock();
            case WHILE_KEYWORD:
                return parseWhileStatement();
            case PANIC_KEYWORD:
                return parsePanicStatement();
            case CHECK_KEYWORD:
            case CHECKPANIC_KEYWORD:
                return parseCallStatementWithCheck();
            case CONTINUE_KEYWORD:
                return parseContinueStatement();
            case BREAK_KEYWORD:
                return parseBreakStatement();
            case RETURN_KEYWORD:
                return parseReturnStatement();
            case TYPE_KEYWORD:
                return parseLocalTypeDefinitionStatement();
            default:
                // If the next token in the token stream does not match to any of the statements and
                // if it is not the end of statement, then try to fix it and continue.
                if (isEndOfBlockNode(tokenKind)) {
                    return null;
                }

                STToken token = peek();
                Solution solution = recover(token, ParserRuleContext.STATEMENT_WITHOUT_ANNOTS, annots);

                // If the parser recovered by inserting a token, then try to re-parse the same
                // rule with the inserted token. This is done to pick the correct branch
                // to continue the parsing.
                if (solution.action == Action.REMOVE) {
                    return solution.recoveredNode;
                }

                return parseStatement(solution.tokenKind, annots);
        }
    }

    /**
     * <p>
     * Parse variable declaration. Variable declaration can be a local or module level.
     * </p>
     * 
     * <code>
     * local-var-decl-stmt := local-init-var-decl-stmt | local-no-init-var-decl-stmt
     * <br/><br/>
     * local-init-var-decl-stmt := [annots] [final] typed-binding-pattern = action-or-expr ;
     * <br/><br/>
     * local-no-init-var-decl-stmt := [annots] [final] type-descriptor variable-name ;
     * </code>
     * 
     * @param annots Annotations or metadata
     * @param finalKeyword Final keyword
     * @return Parsed node
     */
    private STNode parseVariableDecl(STNode annots, STNode finalKeyword, boolean isModuleVar) {
        startContext(ParserRuleContext.VAR_DECL_STMT);
        STNode type = parseTypeDescriptor();
        STNode varName = parseVariableName();
        STNode varDecl = parseVarDeclRhs(annots, finalKeyword, type, varName, isModuleVar);
        endContext();
        return varDecl;
    }

    /**
     * Parse final keyword.
     * 
     * @return Parsed node
     */
    private STNode parseFinalKeyword() {
        STToken token = peek();
        if (token.kind == SyntaxKind.FINAL_KEYWORD) {
            return consume();
        } else {
            Solution sol = recover(token, ParserRuleContext.FINAL_KEYWORD);
            return sol.recoveredNode;
        }
    }

    /**
     * <p>
     * Parse the right hand side of a variable declaration statement.
     * </p>
     * <code>
     * var-decl-rhs := ; | = action-or-expr ;
     * </code>
     * 
     * @param metadata metadata
     * @param finalKeyword Final keyword
     * @param type Type descriptor
     * @param varName Variable name
     * @return Parsed node
     */
    private STNode parseVarDeclRhs(STNode metadata, STNode finalKeyword, STNode type, STNode varName,
                                   boolean isModuleVar) {
        STToken token = peek();
        return parseVarDeclRhs(token.kind, metadata, finalKeyword, type, varName, isModuleVar);
    }

    /**
     * Parse the right hand side of a variable declaration statement, given the
     * next token kind.
     * 
     * @param tokenKind Next token kind
     * @param metadata Metadata
     * @param finalKeyword Final keyword
     * @param type Type descriptor
     * @param varName Variable name
     * @param isModuleVar flag indicating whether the var is module level
     * @return Parsed node
     */
    private STNode parseVarDeclRhs(SyntaxKind tokenKind, STNode metadata, STNode finalKeyword, STNode type,
                                   STNode varName, boolean isModuleVar) {
        STNode assign;
        STNode expr;
        STNode semicolon;
        switch (tokenKind) {
            case EQUAL_TOKEN:
                assign = parseAssignOp();
                expr = parseExpression();
                semicolon = parseSemicolon();
                break;
            case SEMICOLON_TOKEN:
                if (isModuleVar) {
                    this.errorHandler.reportMissingTokenError("assignment required");
                }
                assign = STNodeFactory.createEmptyNode();
                expr = STNodeFactory.createEmptyNode();
                semicolon = parseSemicolon();
                break;
            default:
                STToken token = peek();
                Solution solution = recover(token, ParserRuleContext.VAR_DECL_STMT_RHS, metadata, finalKeyword, type,
                        varName, isModuleVar);

                // If the parser recovered by inserting a token, then try to re-parse the same
                // rule with the inserted token. This is done to pick the correct branch
                // to continue the parsing.
                if (solution.action == Action.REMOVE) {
                    return solution.recoveredNode;
                }

                return parseVarDeclRhs(solution.tokenKind, metadata, finalKeyword, type, varName, isModuleVar);
        }

        if (isModuleVar) {
            return STNodeFactory.createModuleVariableDeclaration(metadata, finalKeyword, type, varName, assign, expr,
                    semicolon);
        }

        return STNodeFactory.createVariableDeclaration(metadata, finalKeyword, type, varName, assign, expr, semicolon);
    }

    /**
     * If the statement starts with an identifier, it could be either an assignment statement or
     * a var-decl-stmt with a user defined type. This method will parse such ambiguous scenarios.
     * 
     * @return Parsed node
     */
    private STNode parseAssignmentOrVarDecl() {
        startContext(ParserRuleContext.ASSIGNMENT_OR_VAR_DECL_STMT);
        STNode identifier = parseStatementStartIdentifier();
        STNode assignmentOrVarDecl = parseAssignmentOrVarDeclRhs(identifier);
        endContext();
        return assignmentOrVarDecl;
    }

    /**
     * Parse the second portion of an assignment statement or a var-decl statement when ambiguous.
     * 
     * @param typeOrVarName Type name or variable name
     * @return Parsed node
     */
    private STNode parseAssignmentOrVarDeclRhs(STNode typeOrVarName) {
        STToken token = peek();
        return parseAssignmentOrVarDeclRhs(token.kind, typeOrVarName);
    }

    /**
     * Parse the second portion of an assignment statement or a var-decl statement when ambiguous,
     * given the next token kind.
     * 
     * @param nextTokenKind Next token kind
     * @param identifier Identifier at the start of the statement
     * @return Parsed node
     */
    private STNode parseAssignmentOrVarDeclRhs(SyntaxKind nextTokenKind, STNode identifier) {
        switch (nextTokenKind) {
            case IDENTIFIER_TOKEN:
                // We assume module level var decl never reach here
                STNode annots = STNodeFactory.createNodeList(new ArrayList<>());
                STNode finalKeyword = STNodeFactory.createEmptyNode();
                STNode varName = parseVariableName();
                return parseVarDeclRhs(annots, finalKeyword, identifier, varName, false);
            case EQUAL_TOKEN:
                return parseAssignmentStmtRhs(identifier);
            case OPEN_PAREN_TOKEN:
            case DOT_TOKEN:
            case OPEN_BRACKET_TOKEN:
                STNode expr = parseExpressionRhs(identifier, true);
                switch (expr.kind) {
                    case METHOD_CALL:
                    case FUNCTION_CALL:
                        return parseCallStatement(expr);
                    case FIELD_ACCESS:
                    case MEMBER_ACCESS:
                        STToken nextToken = peek();
                        if (isCompoundBinaryOperator(nextToken.kind)) {
                            return parseCompoundAssignmentStmtRhs(expr);
                        }
                        return parseAssignmentStmtRhs(expr);
                    default:
                        // TODO: Add proper error reporting
                        this.errorHandler.reportInvalidNode(null,
                                "left hand side of an assignment must be a variable reference");
                        return parseCallStatement(expr);
                }
            default:
                // If its a binary oerator then this can be a compound assignment statement
                if (isCompoundBinaryOperator(nextTokenKind)) {
                    return parseCompoundAssignmentStmtRhs(identifier);
                }
                STToken token = peek();
                Solution solution = recover(token, ParserRuleContext.ASSIGNMENT_OR_VAR_DECL_STMT_RHS, identifier);

                // If the parser recovered by inserting a token, then try to re-parse the same
                // rule with the inserted token. This is done to pick the correct branch
                // to continue the parsing.
                if (solution.action == Action.REMOVE) {
                    return solution.recoveredNode;
                }

                return parseAssignmentOrVarDeclRhs(solution.tokenKind, identifier);
        }
    }

    /**
     * <p>
     * Parse assignment statement, which takes the following format.
     * </p>
     * <code>assignment-stmt := lvexpr = action-or-expr ;</code>
     * 
     * @return Parsed node
     */
    private STNode parseAssignmentStmt() {
        startContext(ParserRuleContext.ASSIGNMENT_STMT);
        STNode varName = parseVariableName();
        STNode assignmentStmt = parseAssignmentStmtRhs(varName);
        endContext();
        return assignmentStmt;
    }

    /**
     * <p>
     * Parse the RHS portion of the assignment.
     * </p>
     * <code>assignment-stmt-rhs := = action-or-expr ;</code>
     * 
     * @param expression LHS expression
     * @return Parsed node
     */
    private STNode parseAssignmentStmtRhs(STNode expression) {
        STNode assign = parseAssignOp();
        STNode expr = parseExpression();
        STNode semicolon = parseSemicolon();
        return STNodeFactory.createAssignmentStatement(expression, assign, expr, semicolon);
    }

    /*
     * Expressions
     */

    /**
     * Parse expression. This will start parsing expressions from the lowest level of precedence.
     * 
     * @return Parsed node
     */
    private STNode parseExpression() {
        return parseExpression(OperatorPrecedence.LOGICAL_OR, false);
    }

    /**
     * Parse an expression that has an equal or higher precedence than a given level.
     * 
     * @param precedenceLevel Precedence level of expression to be parsed
     * @return Parsed node
     */
    private STNode parseExpression(OperatorPrecedence precedenceLevel, boolean isAssignmentLhs) {
        STNode expr = parseTerminalExpression();
        return parseExpressionRhs(precedenceLevel, expr, isAssignmentLhs);
    }

    /**
     * Parse terminal expressions. A terminal expression has the highest precedence level
     * out of all expressions, and will be at the leaves of an expression tree.
     * 
     * @return Parsed node
     */
    private STNode parseTerminalExpression() {
        STToken token = peek();
        return parseTerminalExpression(token.kind);
    }

    private STNode parseTerminalExpression(SyntaxKind kind) {
        // TODO: Whenever a new expression start is added, make sure to
        // add it to all the other places as well.
        switch (kind) {
            case DECIMAL_INTEGER_LITERAL:
            case HEX_INTEGER_LITERAL:
            case STRING_LITERAL:
                return parseLiteral();
            case IDENTIFIER_TOKEN:
                return parseQualifiedIdentifier(ParserRuleContext.VARIABLE_NAME);
            case OPEN_PAREN_TOKEN:
                return parseBracedExpression();
            case TRUE_KEYWORD:
            case FALSE_KEYWORD:
                return parseBooleanLiteral();
            case CHECK_KEYWORD:
            case CHECKPANIC_KEYWORD:
                return parseCheckExpression();
            case OPEN_BRACE_TOKEN:
                return parseMappingConstructorExpr();
            case TYPEOF_KEYWORD:
                return parseTypeofExpression();
            case PLUS_TOKEN:
            case MINUS_TOKEN:
            case NEGATION_TOKEN:
            case EXCLAMATION_MARK_TOKEN:
                return parseUnaryExpression();
            default:
                Solution solution = recover(peek(), ParserRuleContext.EXPRESSION);

                if (solution.recoveredNode.kind == SyntaxKind.IDENTIFIER_TOKEN) {
                    return parseQualifiedIdentifier(solution.recoveredNode);
                }

                return solution.recoveredNode;
        }
    }

    private STNode parseExpressionRhs(STNode lhsExpr) {
        return parseExpressionRhs(OperatorPrecedence.LOGICAL_OR, lhsExpr, false);
    }

    /**
     * Parse the right-hand-side of an expression.
     * 
     * @return Parsed node
     */
    private STNode parseExpressionRhs(STNode lhsExpr, boolean isAssignmentLhs) {
        return parseExpressionRhs(OperatorPrecedence.LOGICAL_OR, lhsExpr, isAssignmentLhs);
    }

    /**
     * <p>
     * Parse the right-hand-side of an expression.
     * </p>
     * <code>expr-rhs := (binary-op expression 
     *                              | dot identifier 
     *                              | open-bracket expression close-bracket
     *                          )*</code>
     * 
     * @param precedenceLevel Precedence level of the expression that is being parsed currently
     * @param lhsExpr LHS expression of the expression
     * @return Parsed node
     */
    private STNode parseExpressionRhs(OperatorPrecedence precedenceLevel, STNode lhsExpr, boolean isAssignmentLhs) {
        STToken token = peek();
        return parseExpressionRhs(precedenceLevel, token.kind, lhsExpr, isAssignmentLhs);
    }

    /**
     * Parse the right hand side of an expression given the next token kind.
     * 
     * @param currentPrecedenceLevel Precedence level of the expression that is being parsed currently
     * @param tokenKind Next token kind
     * @return Parsed node
     */
    private STNode parseExpressionRhs(OperatorPrecedence currentPrecedenceLevel, SyntaxKind tokenKind, STNode lhsExpr,
                                      boolean isAssignmentLhs) {
        if (isEndOfExpression(tokenKind, isAssignmentLhs)) {
            return lhsExpr;
        }

        if (!isValidExprRhsStart(tokenKind)) {
            STToken token = peek();
            Solution solution = recover(token, ParserRuleContext.EXPRESSION_RHS, lhsExpr);

            // If the current rule was recovered by removing a token,
            // then this entire rule is already parsed while recovering.
            // so we done need to parse the remaining of this rule again.
            // Proceed only if the recovery action was an insertion.
            if (solution.action == Action.REMOVE) {
                return solution.recoveredNode;
            }

            // If the parser recovered by inserting a token, then try to re-parse the same
            // rule with the inserted token. This is done to pick the correct branch to
            // continue the parsing.
            if (solution.ctx == ParserRuleContext.BINARY_OPERATOR) {
                // We come here if the operator is missing. Treat this as injecting an operator
                // that matches to the current operator precedence level, and continue.
                SyntaxKind binaryOpKind = getOperatorKindToInsert(currentPrecedenceLevel);
                return parseExpressionRhs(currentPrecedenceLevel, binaryOpKind, lhsExpr, isAssignmentLhs);
            } else {
                return parseExpressionRhs(currentPrecedenceLevel, solution.tokenKind, lhsExpr, isAssignmentLhs);
            }
        }

        // If the precedence level of the operator that was being parsed is higher than
        // the newly found (next) operator, then return and finish the previous expr,
        // because it has a higher precedence.
        OperatorPrecedence nextOperatorPrecedence = getOpPrecedence(tokenKind);
        if (currentPrecedenceLevel.isHigherThan(nextOperatorPrecedence)) {
            return lhsExpr;
        }

        STNode newLhsExpr;
        switch (tokenKind) {
            case OPEN_PAREN_TOKEN:
                newLhsExpr = parseFuncCall(lhsExpr);
                break;
            case OPEN_BRACKET_TOKEN:
                newLhsExpr = parseMemberAccessExpr(lhsExpr);
                break;
            case DOT_TOKEN:
                newLhsExpr = parseFieldAccessOrMethodCall(lhsExpr);
                break;
            default:
                STNode operator = parseBinaryOperator();

                // Parse the expression that follows the binary operator, until a operator
                // with different precedence is encountered. If an operator with a lower
                // precedence is reached, then come back here and finish the current
                // binary expr. If a an operator with higher precedence level is reached,
                // then complete that binary-expr, come back here and finish the current expr.
                STNode rhsExpr = parseExpression(nextOperatorPrecedence, isAssignmentLhs);
                newLhsExpr =
                        STNodeFactory.createBinaryExpression(SyntaxKind.BINARY_EXPRESSION, lhsExpr, operator, rhsExpr);
                break;
        }

        // Then continue the operators with the same precedence level.
        return parseExpressionRhs(currentPrecedenceLevel, newLhsExpr, isAssignmentLhs);
    }

    private boolean isValidExprRhsStart(SyntaxKind tokenKind) {
        switch (tokenKind) {
            case OPEN_PAREN_TOKEN:
            case DOT_TOKEN:
            case OPEN_BRACKET_TOKEN:
                return true;
            default:
                return isBinaryOperator(tokenKind);
        }
    }

    /**
     * Parse member access expression.
     * 
     * @param lhsExpr Container expression
     * @return Member access expression
     */
    private STNode parseMemberAccessExpr(STNode lhsExpr) {
        // Next token is already validated before coming here. Hence just consume.
        STNode openBracket = consume();

        STNode keyExpr;
        if (peek().kind == SyntaxKind.CLOSE_BRACKET_TOKEN) {
            this.errorHandler.reportMissingTokenError("missing expression");
            keyExpr = STNodeFactory.createMissingToken(SyntaxKind.IDENTIFIER_TOKEN);
        } else {
            keyExpr = parseExpression();
        }
        STNode closeBracket = parseCloseBracket();
        return STNodeFactory.createMemberAccessExpression(lhsExpr, openBracket, keyExpr, closeBracket);
    }

    /**
     * Parse close bracket.
     * 
     * @return Parsed node
     */
    private STNode parseCloseBracket() {
        STToken token = peek();
        if (token.kind == SyntaxKind.CLOSE_BRACKET_TOKEN) {
            return consume();
        } else {
            Solution sol = recover(token, ParserRuleContext.CLOSE_BRACKET);
            return sol.recoveredNode;
        }
    }

    /**
     * Parse field access expression and method call expression.
     * 
     * @param lhsExpr Preceding expression of the field access or method call
     * @return One of <code>field-access-expression</code> or <code>method-call-expression</code>.
     */
    private STNode parseFieldAccessOrMethodCall(STNode lhsExpr) {
        STNode dotToken = parseDotToken();
        STNode fieldOrMethodName = parseIdentifier(ParserRuleContext.FIELD_OR_FUNC_NAME);

        STToken nextToken = peek();
        if (nextToken.kind == SyntaxKind.OPEN_PAREN_TOKEN) {
            // function invocation
            STNode openParen = parseOpenParenthesis();
            STNode args = parseArgsList();
            STNode closeParen = parseCloseParenthesis();
            return STNodeFactory.createMethodCallExpression(lhsExpr, dotToken, fieldOrMethodName, openParen, args,
                    closeParen);
        }

        // Everything else is field-access
        return STNodeFactory.createFieldAccessExpression(lhsExpr, dotToken, fieldOrMethodName);
    }

    /**
     * <p>
     * Parse braced expression.
     * </p>
     * <code>braced-expr := ( expression )</code>
     * 
     * @return Parsed node
     */
    private STNode parseBracedExpression() {
        STNode openParen = parseOpenParenthesis();
        STNode expr = parseExpression();
        STNode closeParen = parseCloseParenthesis();
        return STNodeFactory.createBracedExpression(SyntaxKind.BRACED_EXPRESSION, openParen, expr, closeParen);
    }

    /**
     * Check whether the given token is an end of a expression.
     * 
     * @param tokenKind Token to check
     * @return <code>true</code> if the token represents an end of a block. <code>false</code> otherwise
     */
    private boolean isEndOfExpression(SyntaxKind tokenKind, boolean isAssignmentLhs) {
        switch (tokenKind) {
            case CLOSE_BRACE_TOKEN:
            case OPEN_BRACE_TOKEN:
            case CLOSE_PAREN_TOKEN:
            case CLOSE_BRACKET_TOKEN:
            case SEMICOLON_TOKEN:
            case COMMA_TOKEN:
            case PUBLIC_KEYWORD:
            case FUNCTION_KEYWORD:
            case EOF_TOKEN:
            case SIMPLE_TYPE:
            case CONST_KEYWORD:
            case LISTENER_KEYWORD:
            case EQUAL_TOKEN:
            case AT_TOKEN:
            case HASH_TOKEN:
                return true;
            default:
                if (isAssignmentLhs) {
                    return isBinaryOperator(tokenKind);
                }
                return false;
        }
    }

    /**
     * Parse expressions that references variable or functions at the start of the expression.
     * 
     * @return Parsed node
     */
    private STNode parseLiteral() {
        return consume();
    }

    /**
     * Parse function call expression.
     * <code>function-call-expr := function-reference ( arg-list )
     * function-reference := variable-reference</code>
     * 
     * @param identifier Function name
     * @return Function call expression
     */
    private STNode parseFuncCall(STNode identifier) {
        STNode openParen = parseOpenParenthesis();
        STNode args = parseArgsList();
        STNode closeParen = parseCloseParenthesis();
        return STNodeFactory.createFunctionCallExpression(identifier, openParen, args, closeParen);
    }

    /**
     * Parse function call argument list.
     * 
     * @return Parsed agrs list
     */
    private STNode parseArgsList() {
        startContext(ParserRuleContext.ARG_LIST);
        ArrayList<STNode> argsList = new ArrayList<>();

        STToken token = peek();
        if (isEndOfParametersList(token.kind)) {
            STNode args = STNodeFactory.createNodeList(argsList);
            endContext();
            return args;
        }

        SyntaxKind lastProcessedArgKind = parseFirstArg(argsList);
        parseFollowUpArg(argsList, lastProcessedArgKind);

        STNode args = STNodeFactory.createNodeList(argsList);
        endContext();
        return args;
    }

    /**
     * Parse the first argument of a function call.
     * 
     * @param argsList Arguments list to which the parsed argument must be added
     * @return Kind of the argument first argument.
     */
    private SyntaxKind parseFirstArg(ArrayList<STNode> argsList) {
        startContext(ParserRuleContext.ARG);

        // Comma precedes the first argument is an empty node, since it doesn't exist.
        STNode leadingComma = STNodeFactory.createEmptyNode();
        STNode arg = parseArg(leadingComma);
        endContext();

        if (SyntaxKind.POSITIONAL_ARG.ordinal() <= arg.kind.ordinal()) {
            argsList.add(arg);
            return arg.kind;
        } else {
            reportInvalidOrderOfArgs(peek(), SyntaxKind.POSITIONAL_ARG, arg.kind);
            return SyntaxKind.POSITIONAL_ARG;
        }
    }

    /**
     * Parse follow up arguments.
     * 
     * @param argsList Arguments list to which the parsed argument must be added
     * @param lastProcessedArgKind Kind of the argument processed prior to this
     */
    private void parseFollowUpArg(ArrayList<STNode> argsList, SyntaxKind lastProcessedArgKind) {
        STToken nextToken = peek();
        while (!isEndOfParametersList(nextToken.kind)) {
            startContext(ParserRuleContext.ARG);

            STNode leadingComma = parseComma();

            // If there's an extra comma at the end of arguments list, remove it.
            // Then stop the argument parsing.
            nextToken = peek();
            if (isEndOfParametersList(nextToken.kind)) {
                this.errorHandler.reportInvalidNode((STToken) leadingComma, "invalid token " + leadingComma);
                endContext();
                break;
            }

            STNode arg = parseArg(nextToken.kind, leadingComma);
            if (lastProcessedArgKind.ordinal() <= arg.kind.ordinal()) {
                if (lastProcessedArgKind == SyntaxKind.REST_ARG && arg.kind == SyntaxKind.REST_ARG) {
                    this.errorHandler.reportInvalidNode(nextToken, "cannot more than one rest arg");
                } else {
                    argsList.add(arg);
                    lastProcessedArgKind = arg.kind;
                }
            } else {
                reportInvalidOrderOfArgs(nextToken, lastProcessedArgKind, arg.kind);
            }

            nextToken = peek();
            endContext();
        }
    }

    /**
     * Report invalid order of args.
     * 
     * @param token Staring token of the arg.
     * @param lastArgKind Kind of the previously processed arg
     * @param argKind Current arg
     */
    private void reportInvalidOrderOfArgs(STToken token, SyntaxKind lastArgKind, SyntaxKind argKind) {
        this.errorHandler.reportInvalidNode(token, "cannot have a " + argKind + " after the " + lastArgKind);
    }

    /**
     * Parse function call argument.
     * 
     * @param leadingComma Comma that occurs before the param
     * @return Parsed argument node
     */
    private STNode parseArg(STNode leadingComma) {
        STToken token = peek();
        return parseArg(token.kind, leadingComma);
    }

    private STNode parseArg(SyntaxKind kind, STNode leadingComma) {
        STNode arg;
        switch (kind) {
            case ELLIPSIS_TOKEN:
                STToken ellipsis = consume();
                STNode expr = parseExpression();
                arg = STNodeFactory.createRestArgument(leadingComma, ellipsis, expr);
                break;

            // Identifier can means two things: either its a named-arg, or just an expression.
            case IDENTIFIER_TOKEN:
                // TODO: Handle package-qualified var-refs (i.e: qualified-identifier).
                arg = parseNamedOrPositionalArg(leadingComma);
                break;

            // Any other expression goes here
            case DECIMAL_INTEGER_LITERAL:
            case HEX_INTEGER_LITERAL:
            case STRING_LITERAL:
            case OPEN_PAREN_TOKEN:
            case TRUE_KEYWORD:
            case FALSE_KEYWORD:
            default:
                expr = parseExpression();
                arg = STNodeFactory.createPositionalArgument(leadingComma, expr);
                break;
        }

        return arg;
    }

    /**
     * Parse positional or named arg. This method assumed peek()/peek(1)
     * is always an identifier.
     * 
     * @param leadingComma Comma that occurs before the param
     * @return Parsed argument node
     */
    private STNode parseNamedOrPositionalArg(STNode leadingComma) {
        STToken secondToken = peek(2);
        switch (secondToken.kind) {
            case EQUAL_TOKEN:
                STNode argNameOrVarRef = consume();
                STNode equal = parseAssignOp();
                STNode expr = parseExpression();
                return STNodeFactory.createNamedArgument(leadingComma, argNameOrVarRef, equal, expr);
            case COMMA_TOKEN:
            case CLOSE_PAREN_TOKEN:
                argNameOrVarRef = consume();
                return STNodeFactory.createPositionalArgument(leadingComma, argNameOrVarRef);

            // Treat everything else as a single expression. If something is missing,
            // expression-parsing will recover it.
            case DECIMAL_INTEGER_LITERAL:
            case HEX_INTEGER_LITERAL:
            case STRING_LITERAL:
            case IDENTIFIER_TOKEN:
            case OPEN_PAREN_TOKEN:
            case TRUE_KEYWORD:
            case FALSE_KEYWORD:
            default:
                expr = parseExpression();
                return STNodeFactory.createPositionalArgument(leadingComma, expr);
        }
    }

    /**
     * Parse object type descriptor.
     * 
     * @return Parsed node
     */
    private STNode parseObjectTypeDescriptor() {
        startContext(ParserRuleContext.OBJECT_TYPE_DESCRIPTOR);
        STNode objectTypeQualifiers = parseObjectTypeQualifiers();
        STNode objectKeyword = parseObjectKeyword();
        STNode openBrace = parseOpenBrace();
        STNode objectMembers = parseObjectMembers();
        STNode closeBrace = parseCloseBrace();
        endContext();

        return STNodeFactory.createObjectTypeDescriptor(objectTypeQualifiers, objectKeyword, openBrace, objectMembers,
                closeBrace);
    }

    /**
     * Parse object type qualifiers.
     * 
     * @return Parsed node
     */
    private STNode parseObjectTypeQualifiers() {
        STToken nextToken = peek();
        return parseObjectTypeQualifiers(nextToken.kind);
    }

    private STNode parseObjectTypeQualifiers(SyntaxKind kind) {
        List<STNode> qualifiers = new ArrayList<>();
        STNode firstQualifier;
        switch (kind) {
            case CLIENT_KEYWORD:
                STNode clientKeyword = parseClientKeyword();
                firstQualifier = clientKeyword;
                break;
            case ABSTRACT_KEYWORD:
                STNode abstractKeyword = parseAbstractKeyword();
                firstQualifier = abstractKeyword;
                break;
            case OBJECT_KEYWORD:
                return STNodeFactory.createNodeList(qualifiers);
            default:
                Solution solution = recover(peek(), ParserRuleContext.OBJECT_TYPE_FIRST_QUALIFIER);

                // If the parser recovered by inserting a token, then try to re-parse the same
                // rule with the inserted token. This is done to pick the correct branch
                // to continue the parsing.
                if (solution.action == Action.REMOVE) {
                    return solution.recoveredNode;
                }

                return parseObjectTypeQualifiers(solution.tokenKind);
        }

        // Parse the second qualifier if available.
        STNode secondQualifier = parseObjectTypeSecondQualifier(firstQualifier);

        qualifiers.add(firstQualifier);
        if (secondQualifier != null) {
            qualifiers.add(secondQualifier);
        }
        return STNodeFactory.createNodeList(qualifiers);
    }

    private STNode parseObjectTypeSecondQualifier(STNode firstQualifier) {
        STToken nextToken = peek();
        return parseObjectTypeSecondQualifier(nextToken.kind, firstQualifier);
    }

    private STNode parseObjectTypeSecondQualifier(SyntaxKind kind, STNode firstQualifier) {
        if (firstQualifier.kind != kind) {
            switch (kind) {
                case CLIENT_KEYWORD:
                    return parseClientKeyword();
                case ABSTRACT_KEYWORD:
                    return parseAbstractKeyword();
                case OBJECT_KEYWORD:
                    return null;
                default:
                    break;
            }
        }

        Solution solution = recover(peek(), ParserRuleContext.OBJECT_TYPE_SECOND_QUALIFIER, firstQualifier);

        // If the parser recovered by inserting a token, then try to re-parse the same
        // rule with the inserted token. This is done to pick the correct branch
        // to continue the parsing.
        if (solution.action == Action.REMOVE) {
            return solution.recoveredNode;
        }

        return parseObjectTypeSecondQualifier(solution.tokenKind, firstQualifier);
    }

    /**
     * Parse client keyword.
     * 
     * @return Parsed node
     */
    private STNode parseClientKeyword() {
        STToken token = peek();
        if (token.kind == SyntaxKind.CLIENT_KEYWORD) {
            return consume();
        } else {
            Solution sol = recover(token, ParserRuleContext.CLIENT_KEYWORD);
            return sol.recoveredNode;
        }
    }

    /**
     * Parse abstract keyword.
     * 
     * @return Parsed node
     */
    private STNode parseAbstractKeyword() {
        STToken token = peek();
        if (token.kind == SyntaxKind.ABSTRACT_KEYWORD) {
            return consume();
        } else {
            Solution sol = recover(token, ParserRuleContext.ABSTRACT_KEYWORD);
            return sol.recoveredNode;
        }
    }

    /**
     * Parse object keyword.
     * 
     * @return Parsed node
     */
    private STNode parseObjectKeyword() {
        STToken token = peek();
        if (token.kind == SyntaxKind.OBJECT_KEYWORD) {
            return consume();
        } else {
            Solution sol = recover(token, ParserRuleContext.OBJECT_KEYWORD);
            return sol.recoveredNode;
        }
    }

    /**
     * Parse object members.
     * 
     * @return Parsed node
     */
    private STNode parseObjectMembers() {
        ArrayList<STNode> objectMembers = new ArrayList<>();
        STToken nextToken = peek(1);
        STToken nextNextToken = peek(2);
        while (!isEndOfObjectTypeNode(nextToken.kind, nextNextToken.kind)) {
            startContext(ParserRuleContext.OBJECT_MEMBER);
            STNode field = parseObjectMember(nextToken.kind);
            endContext();

            if (field == null) {
                break;
            }
            objectMembers.add(field);
            nextToken = peek(1);
            nextNextToken = peek(2);
        }

        return STNodeFactory.createNodeList(objectMembers);
    }

    private STNode parseObjectMember() {
        STToken nextToken = peek();
        return parseObjectMember(nextToken.kind);
    }

    private STNode parseObjectMember(SyntaxKind nextTokenKind) {
        STNode metadata;
        switch (nextTokenKind) {
            case ASTERISK_TOKEN:
            case PUBLIC_KEYWORD:
            case PRIVATE_KEYWORD:
            case REMOTE_KEYWORD:
            case FUNCTION_KEYWORD:

                // All 'type starting tokens' here. should be same as 'parseTypeDescriptor(...)'
            case IDENTIFIER_TOKEN:
            case SIMPLE_TYPE:
            case SERVICE_KEYWORD:
            case RECORD_KEYWORD:
            case OBJECT_KEYWORD:
            case ABSTRACT_KEYWORD:
            case CLIENT_KEYWORD:
            case OPEN_PAREN_TOKEN: // nil type descriptor '()'
                metadata = createEmptyMetadata();
                break;
            case HASH_TOKEN:
            case AT_TOKEN:
                metadata = parseMetaData(nextTokenKind);
                nextTokenKind = peek().kind;
                break;
            default:
                Solution solution = recover(peek(), ParserRuleContext.OBJECT_MEMBER);

                // If the parser recovered by inserting a token, then try to re-parse the same
                // rule with the inserted token. This is done to pick the correct branch
                // to continue the parsing.
                if (solution.action == Action.REMOVE) {
                    return solution.recoveredNode;
                }

                if (isEndOfObjectTypeNode(solution.tokenKind, nextTokenKind)) {
                    return null;
                }
                return parseObjectMember(solution.tokenKind);
        }

        return parseObjectMember(nextTokenKind, metadata);
    }

    private STNode parseObjectMember(SyntaxKind nextTokenKind, STNode metadata) {
        STNode member;
        switch (nextTokenKind) {
            case ASTERISK_TOKEN:
                STNode asterisk = consume();
                STNode type = parseTypeReference();
                STNode semicolonToken = parseSemicolon();
                member = STNodeFactory.createTypeReference(asterisk, type, semicolonToken);
                break;
            case PUBLIC_KEYWORD:
            case PRIVATE_KEYWORD:
                STNode visibilityQualifier = parseObjectMemberVisibility();
                member = parseObjectMethodOrField(metadata, visibilityQualifier);
                break;
            case REMOTE_KEYWORD:
                member = parseObjectMethodOrField(metadata, STNodeFactory.createEmptyNode());
                break;
            case FUNCTION_KEYWORD:
                member = parseObjectMethod(metadata, STNodeFactory.createEmptyNode());
                break;

            // All 'type starting tokens' here. should be same as 'parseTypeDescriptor(...)'
            case IDENTIFIER_TOKEN:
            case SIMPLE_TYPE:
            case SERVICE_KEYWORD:
            case RECORD_KEYWORD:
            case OBJECT_KEYWORD:
            case ABSTRACT_KEYWORD:
            case CLIENT_KEYWORD:
            case OPEN_PAREN_TOKEN: // nil type descriptor '()'
                member = parseObjectField(metadata, STNodeFactory.createEmptyNode());
                break;
            default:
                Solution solution = recover(peek(), ParserRuleContext.OBJECT_MEMBER_WITHOUT_METADATA);

                // If the parser recovered by inserting a token, then try to re-parse the same
                // rule with the inserted token. This is done to pick the correct branch
                // to continue the parsing.
                if (solution.action == Action.REMOVE) {
                    return solution.recoveredNode;
                }

                if (isEndOfObjectTypeNode(solution.tokenKind, nextTokenKind)) {
                    return null;
                }
                return parseObjectMember(solution.tokenKind);
        }

        return member;
    }

    private STNode parseObjectMethodOrField(STNode metadata, STNode methodQualifiers) {
        STToken nextToken = peek(1);
        STToken nextNextToken = peek(2);
        return parseObjectMethodOrField(nextToken.kind, nextNextToken.kind, metadata, methodQualifiers);
    }

    /**
     * Parse an object member, given the visibility modifier. Object member can have
     * only one visibility qualifier. This mean the methodQualifiers list can have
     * one qualifier at-most.
     * 
     * @param visibilityQualifiers Visibility qualifiers. A modifier can be
     *            a syntax node with either 'PUBLIC' or 'PRIVATE'.
     * @param nextTokenKind Next token kind
     * @param nextNextTokenKind Kind of the token after the
     * @param metadata Metadata
     * @param visibilityQualifiers Visibility qualifiers
     * @return Parse object member node
     */
    private STNode parseObjectMethodOrField(SyntaxKind nextTokenKind, SyntaxKind nextNextTokenKind, STNode metadata,
                                            STNode visibilityQualifiers) {
        switch (nextTokenKind) {
            case REMOTE_KEYWORD:
                STNode remoteKeyword = parseRemoteKeyword();
                ArrayList<STNode> methodQualifiers = new ArrayList<>();
                if (visibilityQualifiers.kind != SyntaxKind.NONE) {
                    methodQualifiers.add(visibilityQualifiers);
                }
                methodQualifiers.add(remoteKeyword);
                return parseObjectMethod(metadata, STNodeFactory.createNodeList(methodQualifiers));
            case FUNCTION_KEYWORD:
                return parseObjectMethod(metadata, visibilityQualifiers);

            // All 'type starting tokens' here. should be same as 'parseTypeDescriptor(...)'
            case IDENTIFIER_TOKEN:
            case SIMPLE_TYPE:
            case SERVICE_KEYWORD:
            case RECORD_KEYWORD:
            case OBJECT_KEYWORD:
            case ABSTRACT_KEYWORD:
            case CLIENT_KEYWORD:
            case OPEN_PAREN_TOKEN: // nil type descriptor '()'

                // Here we try to catch the common user error of missing the function keyword.
                // In such cases, lookahead for the open-parenthesis and figure out whether
                // this is an object-method with missing name. If yes, then try to recover.
                if (nextNextTokenKind != SyntaxKind.OPEN_PAREN_TOKEN) {
                    return parseObjectField(metadata, visibilityQualifiers);
                }

                // Else, fall through
            default:
                Solution solution = recover(peek(), ParserRuleContext.OBJECT_FUNC_OR_FIELD_WITHOUT_VISIBILITY, metadata,
                        visibilityQualifiers);

                // If the parser recovered by inserting a token, then try to re-parse the same
                // rule with the inserted token. This is done to pick the correct branch
                // to continue the parsing.
                if (solution.action == Action.REMOVE) {
                    return solution.recoveredNode;
                }

                return parseObjectMethodOrField(solution.tokenKind, nextTokenKind, metadata, visibilityQualifiers);
        }
    }

    /**
     * Parse object visibility. Visibility can be <code>public</code> or <code>private</code>.
     * 
     * @return Parsed node
     */
    private STNode parseObjectMemberVisibility() {
        STToken token = peek();
        if (token.kind == SyntaxKind.PUBLIC_KEYWORD || token.kind == SyntaxKind.PRIVATE_KEYWORD) {
            return consume();
        } else {
            Solution sol = recover(token, ParserRuleContext.PUBLIC_KEYWORD);
            return sol.recoveredNode;
        }
    }

    private STNode parseRemoteKeyword() {
        STToken token = peek();
        if (token.kind == SyntaxKind.REMOTE_KEYWORD) {
            return consume();
        } else {
            Solution sol = recover(token, ParserRuleContext.REMOTE_KEYWORD);
            return sol.recoveredNode;
        }
    }

    private STNode parseObjectField(STNode metadata, STNode methodQualifiers) {
        STNode type = parseTypeDescriptor();
        STNode fieldName = parseVariableName();
        return parseObjectFieldRhs(metadata, methodQualifiers, type, fieldName);
    }

    /**
     * Parse object field rhs, and complete the object field parsing. Returns the parsed object field.
     * 
     * @param metadata Metadata
     * @param visibilityQualifier Visibility qualifier
     * @param type Type descriptor
     * @param fieldName Field name
     * @return Parsed object field
     */
    private STNode parseObjectFieldRhs(STNode metadata, STNode visibilityQualifier, STNode type, STNode fieldName) {
        STToken nextToken = peek();
        return parseObjectFieldRhs(nextToken.kind, metadata, visibilityQualifier, type, fieldName);
    }

    /**
     * Parse object field rhs, and complete the object field parsing. Returns the parsed object field.
     * 
     * @param nextTokenKind Kind of the next token
     * @param metadata Metadata
     * @param visibilityQualifier Visibility qualifier
     * @param type Type descriptor
     * @param fieldName Field name
     * @return Parsed object field
     */
    private STNode parseObjectFieldRhs(SyntaxKind nextTokenKind, STNode metadata, STNode visibilityQualifier,
                                       STNode type, STNode fieldName) {
        STNode equalsToken;
        STNode expression;
        STNode semicolonToken;
        switch (nextTokenKind) {
            case SEMICOLON_TOKEN:
                equalsToken = STNodeFactory.createEmptyNode();
                expression = STNodeFactory.createEmptyNode();
                semicolonToken = parseSemicolon();
                break;
            case EQUAL_TOKEN:
                equalsToken = parseAssignOp();
                expression = parseExpression();
                semicolonToken = parseSemicolon();
                break;
            default:
                STToken token = peek();
                Solution solution = recover(token, ParserRuleContext.OBJECT_FIELD_RHS, metadata, visibilityQualifier,
                        type, fieldName);

                // If the parser recovered by inserting a token, then try to re-parse the same
                // rule with the inserted token. This is done to pick the correct branch
                // to continue the parsing.
                if (solution.action == Action.REMOVE) {
                    return solution.recoveredNode;
                }

                return parseObjectFieldRhs(solution.tokenKind, metadata, visibilityQualifier, type, fieldName);
        }

        return STNodeFactory.createObjectField(metadata, visibilityQualifier, type, fieldName, equalsToken, expression,
                semicolonToken);
    }

    private STNode parseObjectMethod(STNode metadata, STNode methodQualifiers) {
        return parseFunctionDefinition(metadata, methodQualifiers);
    }

    /**
     * Parse if-else statement.
     * <code>
     * if-else-stmt := if expression block-stmt [else-block]
     * </code>
     * 
     * @return If-else block
     */
    private STNode parseIfElseBlock() {
        startContext(ParserRuleContext.IF_BLOCK);
        STNode ifKeyword = parseIfKeyword();
        STNode condition = parseExpression();
        STNode ifBody = parseBlockNode();
        endContext();

        STNode elseBody = parseElseBlock();
        return STNodeFactory.createIfElseStatement(ifKeyword, condition, ifBody, elseBody);
    }

    /**
     * Parse if-keyword.
     * 
     * @return Parsed if-keyword node
     */
    private STNode parseIfKeyword() {
        STToken token = peek();
        if (token.kind == SyntaxKind.IF_KEYWORD) {
            return consume();
        } else {
            Solution sol = recover(token, ParserRuleContext.IF_KEYWORD);
            return sol.recoveredNode;
        }
    }

    /**
     * Parse else-keyword.
     * 
     * @return Parsed else keyword node
     */
    private STNode parseElseKeyword() {
        STToken token = peek();
        if (token.kind == SyntaxKind.ELSE_KEYWORD) {
            return consume();
        } else {
            Solution sol = recover(token, ParserRuleContext.ELSE_KEYWORD);
            return sol.recoveredNode;
        }
    }

    /**
     * Parse block node.
     * <code>
     * block-stmt := { sequence-stmt }
     * sequence-stmt := statement*
     * </code>
     * 
     * @return Parse block node
     */
    private STNode parseBlockNode() {
        startContext(ParserRuleContext.BLOCK_STMT);
        STNode openBrace = parseOpenBrace();
        STNode stmts = parseStatements();
        STNode closeBrace = parseCloseBrace();
        endContext();
        return STNodeFactory.createBlockStatement(openBrace, stmts, closeBrace);
    }

    /**
     * Parse else block.
     * <code>else-block := else (if-else-stmt | block-stmt)</code>
     * 
     * @return Else block
     */
    private STNode parseElseBlock() {
        STToken nextToken = peek();
        if (nextToken.kind != SyntaxKind.ELSE_KEYWORD) {
            return STNodeFactory.createEmptyNode();
        }

        STNode elseKeyword = parseElseKeyword();
        STNode elseBody = parseElseBody();
        return STNodeFactory.createElseBlock(elseKeyword, elseBody);
    }

    /**
     * Parse else node body.
     * <code>else-body := if-else-stmt | block-stmt</code>
     * 
     * @return Else node body
     */
    private STNode parseElseBody() {
        STToken nextToken = peek();
        return parseElseBody(nextToken.kind);
    }

    private STNode parseElseBody(SyntaxKind nextTokenKind) {
        switch (nextTokenKind) {
            case IF_KEYWORD:
                return parseIfElseBlock();
            case OPEN_BRACE_TOKEN:
                return parseBlockNode();
            default:
                STToken token = peek();
                Solution solution = recover(token, ParserRuleContext.ELSE_BODY);

                // If the parser recovered by inserting a token, then try to re-parse the same
                // rule with the inserted token. This is done to pick the correct branch
                // to continue the parsing.
                if (solution.action == Action.REMOVE) {
                    return solution.recoveredNode;
                }

                return parseElseBody(solution.tokenKind);
        }
    }

    /**
     * Parse while statement.
     * <code>while-stmt := while expression block-stmt</code>
     * 
     * @return While statement
     */
    private STNode parseWhileStatement() {
        startContext(ParserRuleContext.WHILE_BLOCK);
        STNode whileKeyword = parseWhileKeyword();
        STNode condition = parseExpression();
        STNode whileBody = parseBlockNode();
        endContext();
        return STNodeFactory.createWhileStatement(whileKeyword, condition, whileBody);
    }

    /**
     * Parse while-keyword.
     * 
     * @return While-keyword node
     */
    private STNode parseWhileKeyword() {
        STToken token = peek();
        if (token.kind == SyntaxKind.WHILE_KEYWORD) {
            return consume();
        } else {
            Solution sol = recover(token, ParserRuleContext.WHILE_KEYWORD);
            return sol.recoveredNode;
        }
    }

    /**
     * Parse panic statement.
     * <code>panic-stmt := panic expression ;</code>
     *
     * @return Panic statement
     */
    private STNode parsePanicStatement() {
        startContext(ParserRuleContext.PANIC_STMT);
        STNode panicKeyword = parsePanicKeyword();
        STNode expression = parseExpression();
        STNode semicolon = parseSemicolon();
        endContext();
        return STNodeFactory.createPanicStatement(panicKeyword, expression, semicolon);
    }

    /**
     * Parse panic-keyword.
     *
     * @return Panic-keyword node
     */
    private STNode parsePanicKeyword() {
        STToken token = peek();
        if (token.kind == SyntaxKind.PANIC_KEYWORD) {
            return consume();
        } else {
            Solution sol = recover(token, ParserRuleContext.PANIC_KEYWORD);
            return sol.recoveredNode;
        }
    }

    /**
     * Parse boolean literal.
     * 
     * @return Parsed node
     */
    private STNode parseBooleanLiteral() {
        STToken token = peek();
        switch (token.kind) {
            case TRUE_KEYWORD:
            case FALSE_KEYWORD:
                return consume();
            default:
                Solution sol = recover(token, ParserRuleContext.BOOLEAN_LITERAL);
                return sol.recoveredNode;
        }
    }

    /**
     * <p>
     * Parse call statement, given the call expression.
     * <p>
     * <code>
     * call-stmt := call-expr ;
     * <br/>
     * call-expr := function-call-expr | method-call-expr | checking-keyword call-expr
     * </code>
     * 
     * @param expression Call expression associated with the call statement
     * @return Call statement node
     */
    private STNode parseCallStatement(STNode expression) {
        STNode semicolon = parseSemicolon();
        return STNodeFactory.createCallStatement(expression, semicolon);
    }

    private STNode parseCallStatementWithCheck() {
        startContext(ParserRuleContext.CALL_STMT);
        STNode checkingKeyword = parseCheckingKeyword();
        STNode expr = parseExpression();
        validateExprInCallStatement(checkingKeyword, expr);

        STNode checkExpr = STNodeFactory.createCheckExpression(checkingKeyword, expr);
        STNode checkStmt = parseCallStatement(checkExpr);
        endContext();
        return checkStmt;
    }

    /**
     * Validate the call-expression in the call statement. Call expression takes the following structure.
     * <p>
     * <code>call-expr := function-call-expr | method-call-expr | checking-keyword call-expr</code>
     * 
     * @param checkingKeyword Checking keyword observed before the expression.
     * @param expr Expression followed by the checking keyword
     */
    private void validateExprInCallStatement(STNode checkingKeyword, STNode expr) {
        switch (expr.kind) {
            case FUNCTION_CALL:
            case METHOD_CALL:
                break;
            case CHECK_EXPRESSION:
                // Recursively validate
                STCheckExpression checkExpr = (STCheckExpression) expr;
                validateExprInCallStatement(checkExpr.checkKeyword, checkExpr.expression);
                break;
            default:
                if (isMissingNode(expr)) {
                    break;
                }

                // TODO:
                this.errorHandler.reportInvalidNode(null,
                        "expression followed by the '" + checkingKeyword.toString().trim() +
                                "' keyword must be a func-call, a method-call or a check-expr");
                break;
        }
    }

    /**
     * Check whether a node is a missing node.
     * 
     * @param node Node to check
     * @return <code>true</code> if the node is a missing node. <code>false</code> otherwise
     */
    private boolean isMissingNode(STNode node) {
        return node instanceof STMissingToken;
    }

    /**
     * Parse check expression.
     * <p>
     * <code>
     * checking-expr := checking-keyword expression
     * </code>
     * 
     * @return Check expression node
     */
    private STNode parseCheckExpression() {
        STNode checkingKeyword = parseCheckingKeyword();
        STNode expr = parseExpression(OperatorPrecedence.UNARY, false);
        return STNodeFactory.createCheckExpression(checkingKeyword, expr);
    }

    /**
     * Parse checking keyword.
     * <p>
     * <code>
     * checking-keyword := check | checkpanic
     * </code>
     * 
     * @return Parsed node
     */
    private STNode parseCheckingKeyword() {
        STToken token = peek();
        if (token.kind == SyntaxKind.CHECK_KEYWORD || token.kind == SyntaxKind.CHECKPANIC_KEYWORD) {
            return consume();
        } else {
            Solution sol = recover(token, ParserRuleContext.CHECKING_KEYWORD);
            return sol.recoveredNode;
        }
    }

    /**
     * 
     * Parse continue statement.
     * <code>continue-stmt := continue ; </code>
     *
     * @return continue statement
     */
    private STNode parseContinueStatement() {
        startContext(ParserRuleContext.CONTINUE_STATEMENT);
        STNode continueKeyword = parseContinueKeyword();
        STNode semicolon = parseSemicolon();
        endContext();
        return STNodeFactory.createContinueStatement(continueKeyword, semicolon);
    }

    /**
     * Parse continue-keyword.
     *
     * @return continue-keyword node
     */
    private STNode parseContinueKeyword() {
        STToken token = peek();
        if (token.kind == SyntaxKind.CONTINUE_KEYWORD) {
            return consume();
        } else {
            Solution sol = recover(token, ParserRuleContext.CONTINUE_KEYWORD);
            return sol.recoveredNode;
        }
    }

    /**
     * Parse return statement.
     * <code>return-stmt := return [ action-or-expr ] ;</code>
     *
     * @return Return statement
     */
    private STNode parseReturnStatement() {
        startContext(ParserRuleContext.RETURN_STMT);
        STNode returnKeyword = parseReturnKeyword();
        STNode returnRhs = parseReturnStatementRhs(returnKeyword);
        endContext();
        return returnRhs;
    }

    /**
     * Parse return-keyword.
     *
     * @return Return-keyword node
     */
    private STNode parseReturnKeyword() {
        STToken token = peek();
        if (token.kind == SyntaxKind.RETURN_KEYWORD) {
            return consume();
        } else {
            Solution sol = recover(token, ParserRuleContext.RETURN_KEYWORD);
            return sol.recoveredNode;
        }
    }

    /**
     * Parse break statement.
     * <code>break-stmt := break ; </code>
     *
     * @return break statement
     */
    private STNode parseBreakStatement() {
        startContext(ParserRuleContext.BREAK_STATEMENT);
        STNode breakKeyword = parseBreakKeyword();
        STNode semicolon = parseSemicolon();
        endContext();
        return STNodeFactory.createBreakStatement(breakKeyword, semicolon);
    }

    /**
     * Parse break-keyword.
     *
     * @return break-keyword node
     */
    private STNode parseBreakKeyword() {
        STToken token = peek();
        if (token.kind == SyntaxKind.BREAK_KEYWORD) {
            return consume();
        } else {
            Solution sol = recover(token, ParserRuleContext.BREAK_KEYWORD);
            return sol.recoveredNode;
        }
    }

    /**
     * <p>
     * Parse the right hand side of a return statement.
     * </p>
     * <code>
     * return-stmt-rhs := ; |  action-or-expr ;
     * </code>
     *
     * @return Parsed node
     */
    private STNode parseReturnStatementRhs(STNode returnKeyword) {
        STToken token = peek();
        return parseReturnStatementRhs(token.kind, returnKeyword);
    }

    /**
     * Parse the right hand side of a return statement, given the
     * next token kind.
     *
     * @param tokenKind Next token kind
     * @return Parsed node
     */
    private STNode parseReturnStatementRhs(SyntaxKind tokenKind, STNode returnKeyword) {
        STNode expr;
        STNode semicolon;

        switch (tokenKind) {
            case SEMICOLON_TOKEN:
                expr = STNodeFactory.createEmptyNode();
                break;
            default:
                expr = parseExpression();
                break;
        }

        semicolon = parseSemicolon();
        return STNodeFactory.createReturnStatement(returnKeyword, expr, semicolon);
    }

    /**
     * Parse mapping constructor expression.
     * <p>
     * <code>mapping-constructor-expr := { [field (, field)*] }</code>
     * 
     * @return Parsed node
     */
    private STNode parseMappingConstructorExpr() {
        startContext(ParserRuleContext.MAPPING_CONSTRUCTOR);
        STNode openBrace = parseOpenBrace();
        STNode fields = parseMappingConstructorFields();
        STNode closeBrace = parseCloseBrace();
        endContext();
        return STNodeFactory.createMappingConstructorExpression(openBrace, fields, closeBrace);
    }

    /**
     * Parse mapping constructor fields.
     * 
     * @return Parsed node
     */
    private STNode parseMappingConstructorFields() {
        List<STNode> fields = new ArrayList<>();
        STToken nextToken = peek();
        if (isEndOfMappingConstructor(nextToken.kind)) {
            return STNodeFactory.createNodeList(fields);
        }

        // Parse first field mapping, that has no leading comma
        STNode leadingComma = STNodeFactory.createEmptyNode();
        STNode field = parseMappingField(leadingComma);
        fields.add(field);

        // Parse the remaining field mappings
        nextToken = peek();
        while (!isEndOfMappingConstructor(nextToken.kind)) {
            leadingComma = parseComma();
            field = parseMappingField(leadingComma);
            fields.add(field);
            nextToken = peek();
        }

        return STNodeFactory.createNodeList(fields);
    }

    private boolean isEndOfMappingConstructor(SyntaxKind tokenKind) {
        switch (tokenKind) {
            case EOF_TOKEN:
            case AT_TOKEN:
            case HASH_TOKEN:
            case CLOSE_BRACE_TOKEN:
            case CLOSE_PAREN_TOKEN:
            case CLOSE_BRACKET_TOKEN:
            case OPEN_BRACE_TOKEN:
            case SEMICOLON_TOKEN:
            case PUBLIC_KEYWORD:
            case PRIVATE_KEYWORD:
            case FUNCTION_KEYWORD:
            case RETURNS_KEYWORD:
            case SERVICE_KEYWORD:
            case TYPE_KEYWORD:
            case LISTENER_KEYWORD:
            case CONST_KEYWORD:
            case FINAL_KEYWORD:
            case RESOURCE_KEYWORD:
            case SIMPLE_TYPE:
                return true;
            default:
                return false;
        }
    }

    /**
     * Parse mapping constructor field.
     * <p>
     * <code>field := specific-field | computed-name-field | spread-field</code>
     * 
     * @param leadingComma Leading comma
     * @return Parsed node
     */
    private STNode parseMappingField(STNode leadingComma) {
        STToken nextToken = peek();
        return parseMappingField(nextToken.kind, leadingComma);
    }

    private STNode parseMappingField(SyntaxKind tokenKind, STNode leadingComma) {
        switch (tokenKind) {
            case IDENTIFIER_TOKEN:
                return parseSpecificFieldWithOptionValue(leadingComma);
            case STRING_LITERAL:
                STNode key = parseStringLiteral();
                STNode colon = parseColon();
                STNode valueExpr = parseExpression();
                return STNodeFactory.createSpecificField(leadingComma, key, colon, valueExpr);
            case OPEN_BRACKET_TOKEN:
                return parseComputedField(leadingComma);
            case ELLIPSIS_TOKEN:
                STNode ellipsis = parseEllipsis();
                STNode expr = parseExpression();
                return STNodeFactory.createSpreadField(leadingComma, ellipsis, expr);
            default:
                STToken token = peek();
                Solution solution = recover(token, ParserRuleContext.MAPPING_FIELD, leadingComma);

                // If the parser recovered by inserting a token, then try to re-parse the same
                // rule with the inserted token. This is done to pick the correct branch
                // to continue the parsing.
                if (solution.action == Action.REMOVE) {
                    return solution.recoveredNode;
                }

                return parseMappingField(solution.tokenKind, leadingComma);
        }
    }

    /**
     * Parse mapping constructor specific-field with an optional value.
     * 
     * @param leadingComma
     * @return Parsed node
     */
    private STNode parseSpecificFieldWithOptionValue(STNode leadingComma) {
        STNode key = parseIdentifier(ParserRuleContext.MAPPING_FIELD_NAME);
        return parseSpecificFieldRhs(leadingComma, key);
    }

    private STNode parseSpecificFieldRhs(STNode leadingComma, STNode key) {
        STToken nextToken = peek();
        return parseSpecificFieldRhs(nextToken.kind, leadingComma, key);
    }

    private STNode parseSpecificFieldRhs(SyntaxKind tokenKind, STNode leadingComma, STNode key) {
        STNode colon;
        STNode valueExpr;

        switch (tokenKind) {
            case COLON_TOKEN:
                colon = parseColon();
                valueExpr = parseExpression();
                break;
            case COMMA_TOKEN:
                colon = STNodeFactory.createEmptyNode();
                valueExpr = STNodeFactory.createEmptyNode();
                break;
            default:
                if (isEndOfMappingConstructor(tokenKind)) {
                    colon = STNodeFactory.createEmptyNode();
                    valueExpr = STNodeFactory.createEmptyNode();
                    break;
                }

                STToken token = peek();
                Solution solution = recover(token, ParserRuleContext.SPECIFIC_FIELD_RHS, leadingComma, key);

                // If the parser recovered by inserting a token, then try to re-parse the same
                // rule with the inserted token. This is done to pick the correct branch
                // to continue the parsing.
                if (solution.action == Action.REMOVE) {
                    return solution.recoveredNode;
                }

                return parseSpecificFieldRhs(solution.tokenKind, leadingComma, key);

        }
        return STNodeFactory.createSpecificField(leadingComma, key, colon, valueExpr);
    }

    /**
     * Parse string literal.
     * 
     * @return Parsed node
     */
    private STNode parseStringLiteral() {
        STToken token = peek();
        if (token.kind == SyntaxKind.STRING_LITERAL) {
            return consume();
        } else {
            Solution sol = recover(token, ParserRuleContext.STRING_LITERAL);
            return sol.recoveredNode;
        }
    }

    /**
     * Parse colon token.
     * 
     * @return Parsed node
     */
    private STNode parseColon() {
        STToken token = peek();
        if (token.kind == SyntaxKind.COLON_TOKEN) {
            return consume();
        } else {
            Solution sol = recover(token, ParserRuleContext.COLON);
            return sol.recoveredNode;
        }
    }

    /**
     * Parse computed-name-field of a mapping constructor expression.
     * <p>
     * <code>computed-name-field := [ field-name-expr ] : value-expr</code>
     * 
     * @param leadingComma Leading comma
     * @return Parsed node
     */
    private STNode parseComputedField(STNode leadingComma) {
        // Parse computed field name
        startContext(ParserRuleContext.COMPUTED_FIELD_NAME);
        STNode openBracket = parseOpenBracket();
        STNode fieldNameExpr = parseExpression();
        STNode closeBracket = parseCloseBracket();
        endContext();

        // Parse rhs
        STNode colon = parseColon();
        STNode valueExpr = parseExpression();
        return STNodeFactory.createComputedNameField(leadingComma, openBracket, fieldNameExpr, closeBracket, colon,
                valueExpr);
    }

    /**
     * Parse open bracket.
     * 
     * @return Parsed node
     */
    private STNode parseOpenBracket() {
        STToken token = peek();
        if (token.kind == SyntaxKind.OPEN_BRACKET_TOKEN) {
            return consume();
        } else {
            Solution sol = recover(token, ParserRuleContext.OPEN_BRACKET);
            return sol.recoveredNode;
        }
    }

    /**
     * <p>
     * Parse compound assignment statement, which takes the following format.
     * </p>
     * <code>assignment-stmt := lvexpr CompoundAssignmentOperator action-or-expr ;</code>
     * 
     * @return Parsed node
     */
    private STNode parseCompoundAssignmentStmt() {
        startContext(ParserRuleContext.COMPOUND_ASSIGNMENT_STMT);
        STNode varName = parseVariableName();
        STNode compoundAssignmentStmt = parseCompoundAssignmentStmtRhs(varName);
        endContext();
        return compoundAssignmentStmt;
    }

    /**
     * <p>
     * Parse the RHS portion of the compound assignment.
     * </p>
     * <code>compound-assignment-stmt-rhs := CompoundAssignmentOperator action-or-expr ;</code>
     * 
     * @param expression LHS expression
     * @return Parsed node
     */
    private STNode parseCompoundAssignmentStmtRhs(STNode expression) {
        STNode binaryOperator = parseCompoundBinaryOperator();
        STNode equalsToken = parseAssignOp();
        STNode expr = parseExpression();
        STNode semicolon = parseSemicolon();
        return STNodeFactory.createCompoundAssignmentStatement(expression, binaryOperator, equalsToken, expr,
                semicolon);
    }

    /**
     * Parse compound binary operator.
     * <code>BinaryOperator := + | - | * | / | & | | | ^ | << | >> | >>></code>
     * 
     * @return Parsed node
     */
    private STNode parseCompoundBinaryOperator() {
        STToken token = peek();
        if (isCompoundBinaryOperator(token.kind)) {
            return consume();
        } else {
            Solution sol = recover(token, ParserRuleContext.COMPOUND_BINARY_OPERATOR);
            return sol.recoveredNode;
        }
    }

    /**
     * Parse service declaration.
     * <p>
     * <code>
     * service-decl := metadata service [variable-name] on expression-list service-body-block
     * <br/>
     * expression-list := expression (, expression)*
     * </code>
     * 
     * @param metadata Metadata
     * @return Parsed node
     */
    private STNode parseServiceDecl(STNode metadata) {
        startContext(ParserRuleContext.SERVICE_DECL);
        STNode serviceKeyword = parseServiceKeyword();
        STNode serviceDecl = parseServiceRhs(metadata, serviceKeyword);
        endContext();
        return serviceDecl;
    }

    /**
     * Parse rhs of the service declaration.
     * <p>
     * <code>
     * service-rhs := [variable-name] on expression-list service-body-block
     * </code>
     * 
     * @param metadata Metadata
     * @param serviceKeyword Service keyword
     * @return Parsed node
     */
    private STNode parseServiceRhs(STNode metadata, STNode serviceKeyword) {
        STNode serviceName = parseServiceName();
        STNode onKeyword = parseOnKeyword();
        STNode expressionList = parseListeners();
        STNode serviceBody = parseServiceBody();
        STNode service = STNodeFactory.createServiceDeclaration(metadata, serviceKeyword, serviceName, onKeyword,
                expressionList, serviceBody);
        return service;
    }

    private STNode parseServiceName() {
        STToken nextToken = peek();
        return parseServiceName(nextToken.kind);
    }

    private STNode parseServiceName(SyntaxKind kind) {
        switch (kind) {
            case IDENTIFIER_TOKEN:
                return parseIdentifier(ParserRuleContext.SERVICE_NAME);
            case ON_KEYWORD:
                return STNodeFactory.createEmptyNode();
            default:
                STToken token = peek();
                Solution solution = recover(token, ParserRuleContext.OPTIONAL_SERVICE_NAME);

                // If the parser recovered by inserting a token, then try to re-parse the same
                // rule with the inserted token. This is done to pick the correct branch
                // to continue the parsing.
                if (solution.action == Action.REMOVE) {
                    return solution.recoveredNode;
                }

                return parseServiceName(solution.tokenKind);
        }
    }

    /**
     * Parse service keyword.
     * 
     * @return Parsed node
     */
    private STNode parseServiceKeyword() {
        STToken token = peek();
        if (token.kind == SyntaxKind.SERVICE_KEYWORD) {
            return consume();
        } else {
            Solution sol = recover(token, ParserRuleContext.SERVICE_KEYWORD);
            return sol.recoveredNode;
        }
    }

    /**
     * Check whether the given token kind is a compound binary operator.
     * 
     * @param kind STToken kind
     * @return <code>true</code> if the token kind refers to a binary operator. <code>false</code> otherwise
     */
    private boolean isCompoundBinaryOperator(SyntaxKind kind) {
        switch (kind) {
            case PLUS_TOKEN:
            case MINUS_TOKEN:
            case SLASH_TOKEN:
            case ASTERISK_TOKEN:
                return true;
            default:
                return false;
        }
    }

    /**
     * Parse on keyword.
     * 
     * @return Parsed node
     */
    private STNode parseOnKeyword() {
        STToken token = peek();
        if (token.kind == SyntaxKind.ON_KEYWORD) {
            return consume();
        } else {
            Solution sol = recover(token, ParserRuleContext.ON_KEYWORD);
            return sol.recoveredNode;
        }
    }

    /**
     * Parse listener references.
     * <p>
     * <code>expression-list := expression (, expression)*</code>
     * 
     * @return Parsed node
     */
    private STNode parseListeners() {
        startContext(ParserRuleContext.LISTENERS_LIST);
        List<STNode> listeners = new ArrayList<>();

        STToken nextToken = peek();
        if (isEndOfListenersList(nextToken.kind)) {
            endContext();
            this.errorHandler.reportMissingTokenError("missing expression");
            return STNodeFactory.createMissingToken(SyntaxKind.IDENTIFIER_TOKEN);
        }

        // Parse first field mapping, that has no leading comma
        STNode leadingComma = STNodeFactory.createEmptyNode();
        STNode exprListItem = parseExpressionListItem(leadingComma);
        listeners.add(exprListItem);

        // Parse the remaining field mappings
        nextToken = peek();
        while (!isEndOfListenersList(nextToken.kind)) {
            leadingComma = parseComma();
            exprListItem = parseExpressionListItem(leadingComma);
            listeners.add(exprListItem);
            nextToken = peek();
        }

        endContext();
        return STNodeFactory.createNodeList(listeners);
    }

    private boolean isEndOfListenersList(SyntaxKind tokenKind) {
        switch (tokenKind) {
            case CLOSE_BRACE_TOKEN:
            case CLOSE_PAREN_TOKEN:
            case CLOSE_BRACKET_TOKEN:
            case OPEN_BRACE_TOKEN:
            case SEMICOLON_TOKEN:
            case PUBLIC_KEYWORD:
            case FUNCTION_KEYWORD:
            case EOF_TOKEN:
            case RESOURCE_KEYWORD:
            case LISTENER_KEYWORD:
            case AT_TOKEN:
            case HASH_TOKEN:
            case PRIVATE_KEYWORD:
            case RETURNS_KEYWORD:
            case SERVICE_KEYWORD:
            case TYPE_KEYWORD:
            case CONST_KEYWORD:
            case FINAL_KEYWORD:
            case SIMPLE_TYPE:
                return true;
            default:
                return false;
        }
    }

    /**
     * Parse expression list item.
     * 
     * @param leadingComma Leading comma
     * @return Parsed node
     */
    private STNode parseExpressionListItem(STNode leadingComma) {
        STNode expr = parseExpression();
        return STNodeFactory.createExpressionListItem(leadingComma, expr);
    }

    /**
     * Parse service body.
     * <p>
     * <code>
     * service-body-block := { service-method-defn* }
     * </code>
     * 
     * @return Parsed node
     */
    private STNode parseServiceBody() {
        STNode openBrace = parseOpenBrace();
        STNode resources = parseResources();
        STNode closeBrace = parseCloseBrace();
        return STNodeFactory.createServiceBody(openBrace, resources, closeBrace);
    }

    /**
     * Parse service resource definitions.
     * 
     * @return Parsed node
     */
    private STNode parseResources() {
        List<STNode> resources = new ArrayList<>();
        STToken nextToken = peek();
        while (!isEndOfServiceDecl(nextToken.kind)) {
            STNode serviceMethod = parseResource();
            if (serviceMethod == null) {
                break;
            }
            resources.add(serviceMethod);
            nextToken = peek();
        }

        return STNodeFactory.createNodeList(resources);
    }

    private boolean isEndOfServiceDecl(SyntaxKind tokenKind) {
        switch (tokenKind) {
            case CLOSE_BRACE_TOKEN:
            case EOF_TOKEN:
            case CLOSE_BRACE_PIPE_TOKEN:
            case TYPE_KEYWORD:
            case SERVICE_KEYWORD:
                return true;
            default:
                return false;
        }
    }

    /**
     * Parse resource definition (i.e. service-method-defn).
     * <p>
     * <code>
     * service-body-block := { service-method-defn* }
     * <br/>
     * service-method-defn := metadata [resource] function identifier function-signature method-defn-body
     * </code>
     * 
     * @return Parsed node
     */
    private STNode parseResource() {
        STToken nextToken = peek();
        return parseResource(nextToken.kind);
    }

    private STNode parseResource(SyntaxKind nextTokenKind) {
        STNode metadata;
        switch (nextTokenKind) {
            case RESOURCE_KEYWORD:
            case FUNCTION_KEYWORD:
                metadata = createEmptyMetadata();
                break;
            case HASH_TOKEN:
            case AT_TOKEN:
                metadata = parseMetaData(nextTokenKind);
                nextTokenKind = peek().kind;
                break;
            default:
                if (isEndOfServiceDecl(nextTokenKind)) {
                    return null;
                }

                STToken token = peek();
                Solution solution = recover(token, ParserRuleContext.RESOURCE_DEF);

                // If the parser recovered by inserting a token, then try to re-parse the same
                // rule with the inserted token. This is done to pick the correct branch
                // to continue the parsing.
                if (solution.action == Action.REMOVE) {
                    return solution.recoveredNode;
                }

                return parseResource(solution.tokenKind);
        }

        return parseResource(nextTokenKind, metadata);
    }

    private STNode parseResource(SyntaxKind nextTokenKind, STNode metadata) {
        switch (nextTokenKind) {
            case RESOURCE_KEYWORD:
                STNode resourceKeyword = parseResourceKeyword();
                return parseFunctionDefinition(metadata, resourceKeyword);
            case FUNCTION_KEYWORD:
                return parseFunctionDefinition(metadata, STNodeFactory.createEmptyNode());
            default:
                STToken token = peek();
                Solution solution = recover(token, ParserRuleContext.RESOURCE_DEF, metadata);

                // If the parser recovered by inserting a token, then try to re-parse the same
                // rule with the inserted token. This is done to pick the correct branch
                // to continue the parsing.
                if (solution.action == Action.REMOVE) {
                    return solution.recoveredNode;
                }

                return parseResource(solution.tokenKind, metadata);
        }
    }

    /**
     * Parse resource keyword.
     * 
     * @return Parsed node
     */
    private STNode parseResourceKeyword() {
        STToken token = peek();
        if (token.kind == SyntaxKind.RESOURCE_KEYWORD) {
            return consume();
        } else {
            Solution sol = recover(token, ParserRuleContext.RESOURCE_KEYWORD);
            return sol.recoveredNode;
        }
    }

    /**
     * Check whether next construct is a service declaration or not. This method is
     * used to determine whether an end-of-block is reached, if the next token is
     * a service-keyword. Because service-keyword can be used in statements as well
     * as in top-level node (service-decl). We have reached a service-decl, then
     * it could be due to missing close-brace at the end of the current block.
     * 
     * @return <code>true</code> if the next construct is a service declaration.
     *         <code>false</code> otherwise
     */
    private boolean isServiceDeclStart(ParserRuleContext currentContext, int lookahead) {
        // Assume we always reach here after a peek()
        switch (peek(lookahead + 1).kind) {
            case IDENTIFIER_TOKEN:
                SyntaxKind tokenAfterIdentifier = peek(lookahead + 2).kind;
                switch (tokenAfterIdentifier) {
                    case EQUAL_TOKEN: // service foo = ...
                    case SEMICOLON_TOKEN: // service foo;
                        return false;
                    case ON_KEYWORD: // service foo on ...
                        return true;
                    default:
                        // If not any of above, this is not a valid syntax. Hence try to recover
                        // silently and find what's the best token. From that recovered token try
                        // to determine whether the next construct is a service decl or not.
                        ParserRuleContext sol = this.errorHandler.findBestPath(currentContext);
                        return sol == ParserRuleContext.SERVICE_DECL || sol == ParserRuleContext.CLOSE_BRACE;
                }
            case ON_KEYWORD:
                // Next token sequence is similar to: `service foo on ...`.
                // Then this is a service decl.
                return true;
            default:
                // If not any of above, this is not a valid syntax. Hence try to recover
                // silently and find what's the best token. From that recovered token try
                // to determine whether the next construct is a service decl or not.

                Solution sol = recover(peek(), ParserRuleContext.STATEMENT);

                // If the recovered token is an end-of block, then
                // next construct must be a service decl.
                return sol.tokenKind == SyntaxKind.CLOSE_BRACE_TOKEN;
        }
    }

    /**
     * Parse listener declaration, given the qualifier.
     * 
     * @param metadata Metadata
     * @param qualifier Qualifier that precedes the listener declaration
     * @return Parsed node
     */
    private STNode parseListenerDeclaration(STNode metadata, STNode qualifier) {
        startContext(ParserRuleContext.LISTENER_DECL);
        STNode listenerKeyword = parseListenerKeyword();
        STNode typeDesc = parseTypeDescriptor();
        STNode variableName = parseVariableName();
        STNode equalsToken = parseAssignOp();
        STNode initializer = parseExpression();
        STNode semicolonToken = parseSemicolon();
        endContext();
        return STNodeFactory.createListenerDeclaration(metadata, qualifier, listenerKeyword, typeDesc, variableName,
                equalsToken, initializer, semicolonToken);
    }

    /**
     * Parse listener keyword.
     * 
     * @return Parsed node
     */
    private STNode parseListenerKeyword() {
        STToken token = peek();
        if (token.kind == SyntaxKind.LISTENER_KEYWORD) {
            return consume();
        } else {
            Solution sol = recover(token, ParserRuleContext.LISTENER_KEYWORD);
            return sol.recoveredNode;
        }
    }

    /**
     * Parse constant declaration, given the qualifier.
     * <p>
     * <code>module-const-decl := metadata [public] const [type-descriptor] identifier = const-expr ;</code>
     * 
     * @param metadata Metadata
     * @param qualifier Qualifier that precedes the listener declaration
     * @return Parsed node
     */
    private STNode parseConstantDeclaration(STNode metadata, STNode qualifier) {
        startContext(ParserRuleContext.CONSTANT_DECL);
        STNode constKeyword = parseConstantKeyword();
        STNode constDecl = parseConstDecl(metadata, qualifier, constKeyword);
        endContext();
        return constDecl;
    }

    /**
     * Parse the components that follows after the const keyword of a constant declaration.
     * 
     * @param metadata Metadata
     * @param qualifier Qualifier that precedes the constant decl
     * @param constKeyword Const keyword
     * @return Parsed node
     */
    private STNode parseConstDecl(STNode metadata, STNode qualifier, STNode constKeyword) {
        STToken nextToken = peek();
        return parseConstDeclFromType(nextToken.kind, metadata, qualifier, constKeyword);
    }

    private STNode parseConstDeclFromType(SyntaxKind nextTokenKind, STNode metadata, STNode qualifier,
                                          STNode constKeyword) {
        switch (nextTokenKind) {
            // TODO: add all 'type starting tokens' here. should be same as 'parseTypeDescriptor(...)'
            case SIMPLE_TYPE:
            case SERVICE_KEYWORD:
            case RECORD_KEYWORD:
            case OBJECT_KEYWORD:
            case ABSTRACT_KEYWORD:
            case CLIENT_KEYWORD:
            case OPEN_PAREN_TOKEN: // nil type descriptor '()'
                STNode typeDesc = parseTypeDescriptor();
                STNode variableName = parseVariableName();
                STNode equalsToken = parseAssignOp();
                STNode initializer = parseExpression();
                STNode semicolonToken = parseSemicolon();
                return STNodeFactory.createConstantDeclaration(metadata, qualifier, constKeyword, typeDesc,
                        variableName, equalsToken, initializer, semicolonToken);
            case IDENTIFIER_TOKEN:
                return parseConstantDeclWithOptionalType(metadata, qualifier, constKeyword);
            default:
                STToken token = peek();
                Solution solution = recover(token, ParserRuleContext.CONST_DECL_TYPE);

                // If the parser recovered by inserting a token, then try to re-parse the same
                // rule with the inserted token. This is done to pick the correct branch
                // to continue the parsing.
                if (solution.action == Action.REMOVE) {
                    return solution.recoveredNode;
                }

                return parseConstDeclFromType(solution.tokenKind, metadata, qualifier, constKeyword);
        }
    }

    private STNode parseConstantDeclWithOptionalType(STNode metadata, STNode qualifier, STNode constKeyword) {
        STNode varNameOrTypeName = parseStatementStartIdentifier();
        STNode constDecl = parseConstantDeclRhs(metadata, qualifier, constKeyword, varNameOrTypeName);

        return constDecl;
    }

    /**
     * Parse the component that follows the first identifier in a const decl. The identifier
     * can be either the type-name (a user defined type) or the var-name there the type-name
     * is not present.
     * 
     * @param qualifier Qualifier that precedes the constant decl
     * @param constKeyword Const keyword
     * @param typeOrVarName Identifier that follows the const-keywoord
     * @return Parsed node
     */
    private STNode parseConstantDeclRhs(STNode metadata, STNode qualifier, STNode constKeyword, STNode typeOrVarName) {
        STToken token = peek();
        return parseConstantDeclRhs(token.kind, metadata, qualifier, constKeyword, typeOrVarName);
    }

    private STNode parseConstantDeclRhs(SyntaxKind nextTokenKind, STNode metadata, STNode qualifier,
                                        STNode constKeyword, STNode typeOrVarName) {
        STNode type;
        STNode variableName;
        switch (nextTokenKind) {
            case IDENTIFIER_TOKEN:
                type = typeOrVarName;
                variableName = parseVariableName();
                break;
            case EQUAL_TOKEN:
                variableName = typeOrVarName;
                type = STNodeFactory.createEmptyNode();
                break;
            default:
                STToken token = peek();
                Solution solution = recover(token, ParserRuleContext.CONST_DECL_RHS, metadata, qualifier, constKeyword,
                        typeOrVarName);

                // If the parser recovered by inserting a token, then try to re-parse the same
                // rule with the inserted token. This is done to pick the correct branch
                // to continue the parsing.
                if (solution.action == Action.REMOVE) {
                    return solution.recoveredNode;
                }

                return parseConstantDeclRhs(solution.tokenKind, metadata, qualifier, constKeyword, typeOrVarName);
        }

        STNode equalsToken = parseAssignOp();
        STNode initializer = parseExpression();
        STNode semicolonToken = parseSemicolon();
        return STNodeFactory.createConstantDeclaration(metadata, qualifier, constKeyword, type, variableName,
                equalsToken, initializer, semicolonToken);
    }

    /**
     * Parse const keyword.
     * 
     * @return Parsed node
     */
    private STNode parseConstantKeyword() {
        STToken token = peek();
        if (token.kind == SyntaxKind.CONST_KEYWORD) {
            return consume();
        } else {
            Solution sol = recover(token, ParserRuleContext.CONST_KEYWORD);
            return sol.recoveredNode;
        }
    }

    /**
     * Parse nil type descriptor.
     *
     * @return Parsed node
     */
    private STNode parseNilTypeDescriptor() {
        startContext(ParserRuleContext.NIL_TYPE_DESCRIPTOR);
        STNode openParenthesisToken = parseOpenParenthesis();
        STNode closeParenthesisToken = parseCloseParenthesis();
        endContext();

        return STNodeFactory.createNilTypeDescriptor(openParenthesisToken, closeParenthesisToken);
    }

    /**
     * Parse typeof expression.
     * <p>
     * <code>
     * typeof-expr := typeof expression
     * </code>
     *
     * @return Typeof expression node
     */
    private STNode parseTypeofExpression() {
        STNode typeofKeyword = parseTypeofKeyword();
        STNode expr = parseExpression(OperatorPrecedence.UNARY, false);
        return STNodeFactory.createTypeofExpression(typeofKeyword, expr);
    }

    /**
     * Parse typeof-keyword.
     *
     * @return Typeof-keyword node
     */
    private STNode parseTypeofKeyword() {
        STToken token = peek();
        if (token.kind == SyntaxKind.TYPEOF_KEYWORD) {
            return consume();
        } else {
            Solution sol = recover(token, ParserRuleContext.TYPEOF_KEYWORD);
            return sol.recoveredNode;
        }
    }

    /**
     * Parse optional type descriptor.
     *
     * @return Parsed node
     */
    private STNode parseOptionalTypeDescriptor(STNode typeDescriptorNode) {
        startContext(ParserRuleContext.OPTIONAL_TYPE_DESCRIPTOR);
        STNode questionMarkToken = parseQuestionMark();
        endContext();

        return STNodeFactory.createOptionalTypeDescriptor(typeDescriptorNode, questionMarkToken);
    }

    /**
     * Parse unary expression.
     * <p>
     * <code>
     * unary-expr := + expression | - expression | ~ expression | ! expression
     * </code>
     *
     * @return Unary expression node
     */
    private STNode parseUnaryExpression() {
        STNode unaryOperator = parseUnaryOperator();
        STNode expr = parseExpression(OperatorPrecedence.UNARY, false);
        return STNodeFactory.createUnaryExpression(unaryOperator, expr);
    }

    /**
     * Parse unary operator.
     * <code>UnaryOperator := + | - | ~ | !</code>
     * 
     * @return Parsed node
     */
    private STNode parseUnaryOperator() {
        STToken token = peek();
        if (isUnaryOperator(token.kind)) {
            return consume();
        } else {
            Solution sol = recover(token, ParserRuleContext.UNARY_OPERATOR);
            return sol.recoveredNode;
        }
    }

    /**
     * Check whether the given token kind is a unary operator.
     *
     * @param kind STToken kind
     * @return <code>true</code> if the token kind refers to a unary operator. <code>false</code> otherwise
     */
    private boolean isUnaryOperator(SyntaxKind kind) {
        switch (kind) {
            case PLUS_TOKEN:
            case MINUS_TOKEN:
            case NEGATION_TOKEN:
            case EXCLAMATION_MARK_TOKEN:
                return true;
            default:
                return false;
        }
    }

    /**
<<<<<<< HEAD
     * Parse local type definition statement statement.
     * <code>ocal-type-defn-stmt := [annots] type identifier type-descriptor ;</code>
     *
     * @return local type definition statement statement
     */
    private STNode parseLocalTypeDefinitionStatement() {
        startContext(ParserRuleContext.LOCAL_TYPE_DEFINITION_STMT);
        STNode typeKeyword = parseTypeKeyword();
        STNode typeName = parseTypeName();
        STNode typeDescriptor = parseTypeDescriptor();
        STNode semicolon = parseSemicolon();
        endContext();
        return STNodeFactory.createLocalTypeDefinitionStatement(typeKeyword, typeName, typeDescriptor, semicolon);
    }
}
=======
     * Parse annotations.
     * <p>
     * <i>Note: In the ballerina spec ({@link https://ballerina.io/spec/lang/2020R1/#annots})
     * annotations-list is specified as one-or-more annotations. And the usage is marked as
     * optional annotations-list. However, for the consistency of the tree, here we make the
     * annotation-list as zero-or-more annotations, and the usage is not-optional.</i>
     * <p>
     * <code>annots := annotation*</code>
     * 
     * @return Parsed node
     */
    private STNode parseAnnotations() {
        STToken nextToken = peek();
        return parseAnnotations(nextToken.kind);
    }

    private STNode parseAnnotations(SyntaxKind nextTokenKind) {
        startContext(ParserRuleContext.ANNOTATIONS);
        List<STNode> annotList = new ArrayList<>();
        while (nextTokenKind == SyntaxKind.AT_TOKEN) {
            annotList.add(parseAnnotation());
            nextTokenKind = peek().kind;
        }

        endContext();
        return STNodeFactory.createNodeList(annotList);
    }

    /**
     * Parse annotation attachment.
     * <p>
     * <code>annotation := @ annot-tag-reference annot-value</code>
     * 
     * @return Parsed node
     */
    private STNode parseAnnotation() {
        STNode atToken = parseAtToken();
        STNode annotReference = parseQualifiedIdentifier(ParserRuleContext.ANNOT_REFERENCE);
        STNode annotValue = parseMappingConstructorExpr();
        return STNodeFactory.createAnnotation(atToken, annotReference, annotValue);
    }

    /**
     * Parse '@' token.
     * 
     * @return Parsed node
     */
    private STNode parseAtToken() {
        STToken nextToken = peek();
        if (nextToken.kind == SyntaxKind.AT_TOKEN) {
            return consume();
        } else {
            Solution sol = recover(nextToken, ParserRuleContext.AT);
            return sol.recoveredNode;
        }
    }

    /**
     * Parse metadata. Meta data consist of optional doc string and
     * an annotations list.
     * <p>
     * <code>metadata := [DocumentationString] annots</code>
     * 
     * @return Parse node
     */
    private STNode parseMetaData() {
        STToken nextToken = peek();
        return parseMetaData(nextToken.kind);
    }

    private STNode parseMetaData(SyntaxKind nextTokenKind) {
        STNode docString;
        STNode annotations;
        switch (nextTokenKind) {
            case HASH_TOKEN:
                // TODO:
                consume();
                docString = STNodeFactory.createEmptyNode();
                annotations = parseAnnotations();
                break;
            case AT_TOKEN:
                docString = STNodeFactory.createEmptyNode();
                annotations = parseAnnotations(nextTokenKind);
                break;
            default:
                return createEmptyMetadata();
        }

        return STNodeFactory.createMetadata(docString, annotations);
    }

    /**
     * Create empty metadata node.
     * 
     * @return A metadata node with no doc string and no annotations
     */
    private STNode createEmptyMetadata() {
        return STNodeFactory.createMetadata(STNodeFactory.createEmptyNode(),
                STNodeFactory.createNodeList(new ArrayList<>()));
    }

    /**
     * Get the number of tokens to skip to reach the end of annotations.
     * 
     * @return Number of tokens to skip to reach the end of annotations
     */
    private int getNumberOfTokensToAnnotsEnd() {
        STToken nextToken;
        int lookahead = 0;
        while (true) {
            nextToken = peek(lookahead);
            switch (nextToken.kind) {
                case EOF_TOKEN:
                case FUNCTION_KEYWORD:
                case TYPE_KEYWORD:
                case LISTENER_KEYWORD:
                case CONST_KEYWORD:
                case IMPORT_KEYWORD:
                case SERVICE_KEYWORD:
                    return lookahead;
                case IDENTIFIER_TOKEN:
                    if (isVarDeclStart(lookahead)) {
                        return lookahead;
                    }
                    // fall through
                default:
                    lookahead++;
                    break;
            }
        }
    }
}
>>>>>>> 310e16ab
<|MERGE_RESOLUTION|>--- conflicted
+++ resolved
@@ -2591,6 +2591,7 @@
             case CONTINUE_KEYWORD:
             case BREAK_KEYWORD:
             case RETURN_KEYWORD:
+            case TYPE_KEYWORD:
             case OPEN_PAREN_TOKEN: // nil type descriptor '()'
                 break;
             default:
@@ -2655,7 +2656,9 @@
             case IDENTIFIER_TOKEN:
                 // If the statement starts with an identifier, it could be either an assignment
                 // statement or a var-decl-stmt with a user defined type.
-                return parseAssignmentOrVarDecl();
+                return parseAssignmentOrVarDecl();            
+            case TYPE_KEYWORD:
+                return parseLocalTypeDefinitionStatement(getAnnotations(annots));
             default:
                 break;
         }
@@ -2680,8 +2683,6 @@
                 return parseBreakStatement();
             case RETURN_KEYWORD:
                 return parseReturnStatement();
-            case TYPE_KEYWORD:
-                return parseLocalTypeDefinitionStatement();
             default:
                 // If the next token in the token stream does not match to any of the statements and
                 // if it is not the end of statement, then try to fix it and continue.
@@ -5212,23 +5213,6 @@
     }
 
     /**
-<<<<<<< HEAD
-     * Parse local type definition statement statement.
-     * <code>ocal-type-defn-stmt := [annots] type identifier type-descriptor ;</code>
-     *
-     * @return local type definition statement statement
-     */
-    private STNode parseLocalTypeDefinitionStatement() {
-        startContext(ParserRuleContext.LOCAL_TYPE_DEFINITION_STMT);
-        STNode typeKeyword = parseTypeKeyword();
-        STNode typeName = parseTypeName();
-        STNode typeDescriptor = parseTypeDescriptor();
-        STNode semicolon = parseSemicolon();
-        endContext();
-        return STNodeFactory.createLocalTypeDefinitionStatement(typeKeyword, typeName, typeDescriptor, semicolon);
-    }
-}
-=======
      * Parse annotations.
      * <p>
      * <i>Note: In the ballerina spec ({@link https://ballerina.io/spec/lang/2020R1/#annots})
@@ -5360,5 +5344,25 @@
             }
         }
     }
-}
->>>>>>> 310e16ab
+
+    /**
+     * Parse local type definition statement statement.
+     * <code>ocal-type-defn-stmt := [annots] type identifier type-descriptor ;</code>
+     *
+     * @return local type definition statement statement
+     */
+    private STNode parseLocalTypeDefinitionStatement(STNode annots) {
+        startContext(ParserRuleContext.LOCAL_TYPE_DEFINITION_STMT);
+        STNode typeKeyword = parseTypeKeyword();
+        STNode typeName = parseTypeName();
+        STNode typeDescriptor = parseTypeDescriptor();
+        STNode semicolon = parseSemicolon();
+        endContext();
+        return STNodeFactory.createLocalTypeDefinitionStatement(
+            annots,
+            typeKeyword,
+            typeName,
+            typeDescriptor,
+            semicolon);
+    }
+}