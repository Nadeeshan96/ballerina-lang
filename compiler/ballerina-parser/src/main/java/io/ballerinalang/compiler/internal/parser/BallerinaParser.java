/*
 * Copyright (c) 2020, WSO2 Inc. (http://www.wso2.org) All Rights Reserved.
 *
 * WSO2 Inc. licenses this file to you under the Apache License,
 * Version 2.0 (the "License"); you may not use this file except
 * in compliance with the License.
 * You may obtain a copy of the License at
 *
 *   http://www.apache.org/licenses/LICENSE-2.0
 *
 * Unless required by applicable law or agreed to in writing,
 * software distributed under the License is distributed on an
 * "AS IS" BASIS, WITHOUT WARRANTIES OR CONDITIONS OF ANY
 * KIND, either express or implied.  See the License for the
 * specific language governing permissions and limitations
 * under the License.
 */
package io.ballerinalang.compiler.internal.parser;

import io.ballerinalang.compiler.internal.parser.AbstractParserErrorHandler.Action;
import io.ballerinalang.compiler.internal.parser.AbstractParserErrorHandler.Solution;
import io.ballerinalang.compiler.internal.parser.tree.STBracedExpressionNode;
import io.ballerinalang.compiler.internal.parser.tree.STCaptureBindingPatternNode;
import io.ballerinalang.compiler.internal.parser.tree.STCheckExpressionNode;
import io.ballerinalang.compiler.internal.parser.tree.STDefaultableParameterNode;
import io.ballerinalang.compiler.internal.parser.tree.STFieldAccessExpressionNode;
import io.ballerinalang.compiler.internal.parser.tree.STFunctionSignatureNode;
import io.ballerinalang.compiler.internal.parser.tree.STIndexedExpressionNode;
import io.ballerinalang.compiler.internal.parser.tree.STListBindingPatternNode;
import io.ballerinalang.compiler.internal.parser.tree.STMissingToken;
import io.ballerinalang.compiler.internal.parser.tree.STNode;
import io.ballerinalang.compiler.internal.parser.tree.STNodeFactory;
import io.ballerinalang.compiler.internal.parser.tree.STNodeList;
import io.ballerinalang.compiler.internal.parser.tree.STRequiredParameterNode;
import io.ballerinalang.compiler.internal.parser.tree.STRestParameterNode;
import io.ballerinalang.compiler.internal.parser.tree.STSimpleNameReferenceNode;
import io.ballerinalang.compiler.internal.parser.tree.STToken;
import io.ballerinalang.compiler.syntax.tree.SyntaxKind;
import io.ballerinalang.compiler.text.TextDocument;
import io.ballerinalang.compiler.text.TextDocuments;

import java.util.ArrayDeque;
import java.util.ArrayList;
import java.util.List;

/**
 * A LL(k) recursive-descent parser for ballerina.
 *
 * @since 1.2.0
 */
public class BallerinaParser extends AbstractParser {

    private static final OperatorPrecedence DEFAULT_OP_PRECEDENCE = OperatorPrecedence.ACTION;

    protected BallerinaParser(AbstractTokenReader tokenReader) {
        super(tokenReader, new BallerinaParserErrorHandler(tokenReader));
    }

    /**
     * Start parsing the given input.
     *
     * @return Parsed node
     */
    @Override
    public STNode parse() {
        return parseCompUnit();
    }

    /**
     * Start parsing the input from a given context. Supported starting points are:
     * <ul>
     * <li>Module part (a file)</li>
     * <li>Top level node</li>
     * <li>Statement</li>
     * <li>Expression</li>
     * </ul>
     *
     * @param context Context to start parsing
     * @return Parsed node
     */
    public STNode parse(ParserRuleContext context) {
        switch (context) {
            case COMP_UNIT:
                return parseCompUnit();
            case TOP_LEVEL_NODE:
                startContext(ParserRuleContext.COMP_UNIT);
                return parseTopLevelNode();
            case STATEMENT:
                startContext(ParserRuleContext.COMP_UNIT);
                // startContext(ParserRuleContext.FUNC_DEF_OR_FUNC_TYPE);
                startContext(ParserRuleContext.FUNC_BODY_BLOCK);
                return parseStatement();
            case EXPRESSION:
                startContext(ParserRuleContext.COMP_UNIT);
                // startContext(ParserRuleContext.FUNC_DEF_OR_FUNC_TYPE);
                startContext(ParserRuleContext.FUNC_BODY_BLOCK);
                startContext(ParserRuleContext.STATEMENT);
                return parseExpression();
            default:
                throw new UnsupportedOperationException("Cannot start parsing from: " + context);
        }
    }

    /**
     * Resume the parsing from the given context.
     *
     * @param context Context to resume parsing
     * @param args Arguments that requires to continue parsing from the given parser context
     * @return Parsed node
     */
    @Override
    public STNode resumeParsing(ParserRuleContext context, Object... args) {
        switch (context) {
            case COMP_UNIT:
                return parseCompUnit();
            case EXTERNAL_FUNC_BODY:
                return parseExternalFunctionBody();
            case FUNC_BODY:
                return parseFunctionBody((boolean) args[0]);
            case OPEN_BRACE:
                return parseOpenBrace();
            case CLOSE_BRACE:
                return parseCloseBrace();
            case FUNC_NAME:
                return parseFunctionName();
            case OPEN_PARENTHESIS:
            case ARG_LIST_START:
                return parseOpenParenthesis((ParserRuleContext) args[0]);
            // case RETURN_TYPE_DESCRIPTOR:
            // return parseFuncReturnTypeDescriptor();
            case SIMPLE_TYPE_DESCRIPTOR:
                return parseSimpleTypeDescriptor();
            case ASSIGN_OP:
                return parseAssignOp();
            case EXTERNAL_KEYWORD:
                return parseExternalKeyword();
            case SEMICOLON:
                return parseSemicolon();
            case CLOSE_PARENTHESIS:
                return parseCloseParenthesis();
            case VARIABLE_NAME:
                return parseVariableName();
            case TERMINAL_EXPRESSION:
                return parseTerminalExpression((boolean) args[0], (boolean) args[1]);
            case STATEMENT:
                return parseStatement();
            case STATEMENT_WITHOUT_ANNOTS:
                return parseStatement((STNode) args[0]);
            case EXPRESSION_RHS:
                return parseExpressionRhs((OperatorPrecedence) args[0], (STNode) args[1], (boolean) args[2],
                        (boolean) args[3]);
            case PARAMETER_START:
                return parseParameter((SyntaxKind) args[0], (STNode) args[1], (int) args[2], (boolean) args[3]);
            case PARAMETER_WITHOUT_ANNOTS:
                return parseParamGivenAnnots((SyntaxKind) args[0], (STNode) args[1], (STNode) args[2], (int) args[3],
                        (boolean) args[4]);
            case AFTER_PARAMETER_TYPE:
                return parseAfterParamType((SyntaxKind) args[0], (STNode) args[1], (STNode) args[2], (STNode) args[3],
                        (STNode) args[4], (boolean) args[5]);
            case PARAMETER_NAME_RHS:
                return parseParameterRhs((SyntaxKind) args[0], (STNode) args[1], (STNode) args[2], (STNode) args[3],
                        (STNode) args[4], (STNode) args[5]);
            case TOP_LEVEL_NODE:
                return parseTopLevelNode();
            case TOP_LEVEL_NODE_WITHOUT_METADATA:
                return parseTopLevelNode((STNode) args[0]);
            case TOP_LEVEL_NODE_WITHOUT_MODIFIER:
                return parseTopLevelNode((STNode) args[0], (STNode) args[1]);
            case STATEMENT_START_IDENTIFIER:
                return parseStatementStartIdentifier();
            case VAR_DECL_STMT_RHS:
                return parseVarDeclRhs((STNode) args[0], (STNode) args[1], (STNode) args[2], (STNode) args[3],
                        (boolean) args[4]);
            case TYPE_REFERENCE:
                return parseTypeReference();
            case FIELD_DESCRIPTOR_RHS:
                return parseFieldDescriptorRhs((STNode) args[0], (STNode) args[1], (STNode) args[2]);
            case RECORD_BODY_START:
                return parseRecordBodyStartDelimiter();
            case TYPE_DESCRIPTOR:
                return parseTypeDescriptorInternal((ParserRuleContext) args[0]);
            case OBJECT_MEMBER_START:
                return parseObjectMember();
            case OBJECT_FUNC_OR_FIELD_WITHOUT_VISIBILITY:
                return parseObjectMethodOrField((STNode) args[0], (STNode) args[1]);
            case OBJECT_FIELD_RHS:
                return parseObjectFieldRhs((STNode) args[0], (STNode) args[1], (STNode) args[2], (STNode) args[3]);
            case OBJECT_TYPE_FIRST_QUALIFIER:
                return parseObjectTypeQualifiers();
            case OBJECT_TYPE_SECOND_QUALIFIER:
                return parseObjectTypeSecondQualifier((STNode) args[0]);
            case OBJECT_KEYWORD:
                return parseObjectKeyword();
            case TYPE_NAME:
                return parseTypeName();
            case IF_KEYWORD:
                return parseIfKeyword();
            case ELSE_KEYWORD:
                return parseElseKeyword();
            case ELSE_BODY:
                return parseElseBody();
            case WHILE_KEYWORD:
                return parseWhileKeyword();
            case PANIC_KEYWORD:
                return parsePanicKeyword();
            case MAJOR_VERSION:
                return parseMajorVersion();
            case IMPORT_DECL_RHS:
                return parseImportDecl((STNode) args[0], (STNode) args[1]);
            case IMPORT_PREFIX:
                return parseImportPrefix();
            case IMPORT_MODULE_NAME:
            case IMPORT_ORG_OR_MODULE_NAME:
            case VARIABLE_REF:
            case FIELD_OR_FUNC_NAME:
            case SERVICE_NAME:
            case IMPLICIT_ANON_FUNC_PARAM:
                return parseIdentifier(context);
            case IMPORT_KEYWORD:
                return parseImportKeyword();
            case SLASH:
                return parseSlashToken();
            case DOT:
                return parseDotToken();
            case IMPORT_VERSION_DECL:
                return parseVersion();
            case VERSION_KEYWORD:
                return parseVersionKeywrod();
            case VERSION_NUMBER:
                return parseVersionNumber();
            case DECIMAL_INTEGER_LITERAL:
                return parseDecimalIntLiteral(context);
            case IMPORT_SUB_VERSION:
                return parseSubVersion(context);
            case IMPORT_PREFIX_DECL:
                return parseImportPrefixDecl();
            case AS_KEYWORD:
                return parseAsKeyword();
            case CONTINUE_KEYWORD:
                return parseContinueKeyword();
            case BREAK_KEYWORD:
                return parseBreakKeyword();
            case RETURN_KEYWORD:
                return parseReturnKeyword();
            case MAPPING_FIELD:
            case FIRST_MAPPING_FIELD:
                return parseMappingField((ParserRuleContext) args[0], (STNode) args[1]);
            case SPECIFIC_FIELD_RHS:
                return parseSpecificFieldRhs((STNode) args[0], (STNode) args[1]);
            case STRING_LITERAL:
                return parseStringLiteral();
            case COLON:
                return parseColon();
            case OPEN_BRACKET:
                return parseOpenBracket();
            case RESOURCE_DEF:
                return parseResource();
            case OPTIONAL_SERVICE_NAME:
                return parseServiceName();
            case SERVICE_KEYWORD:
                return parseServiceKeyword();
            case ON_KEYWORD:
                return parseOnKeyword();
            case RESOURCE_KEYWORD:
                return parseResourceKeyword();
            case LISTENER_KEYWORD:
                return parseListenerKeyword();
            case NIL_TYPE_DESCRIPTOR:
                return parseNilTypeDescriptor();
            case COMPOUND_ASSIGNMENT_STMT:
                return parseCompoundAssignmentStmt();
            case TYPEOF_KEYWORD:
                return parseTypeofKeyword();
            case ARRAY_TYPE_DESCRIPTOR:
                return parseArrayTypeDescriptor((STNode) args[0]);
            case ARRAY_LENGTH:
                return parseArrayLength();
            case FUNC_DEF_OR_FUNC_TYPE:
            case REQUIRED_PARAM:
            case ANNOT_REFERENCE:
                return parseIdentifier(context);
            case IS_KEYWORD:
                return parseIsKeyword();
            case STMT_START_WITH_EXPR_RHS:
                return parseStamentStartWithExpr((STNode) args[0], (STNode) args[1]);
            case COMMA:
                return parseComma();
            case CONST_DECL_TYPE:
                return parseConstDecl((STNode) args[0], (STNode) args[1], (STNode) args[2]);
            case STMT_START_WITH_IDENTIFIER:
                return parseStatementStartsWithIdentifier((STNode) args[0], (STNode) args[1]);
            case LT:
                return parseLTToken();
            case GT:
                return parseGTToken();
            case NIL_LITERAL:
                return parseNilLiteral();
            case RECORD_FIELD_OR_RECORD_END:
                return parseFieldOrRestDescriptor((boolean) args[0]);
            case ANNOTATION_KEYWORD:
                return parseAnnotationKeyword();
            case ANNOT_DECL_OPTIONAL_TYPE:
                return parseAnnotationDeclFromType((STNode) args[0], (STNode) args[1], (STNode) args[2],
                        (STNode) args[3]);
            case ANNOT_DECL_RHS:
                return parseAnnotationDeclRhs((STNode) args[0], (STNode) args[1], (STNode) args[2], (STNode) args[3],
                        (STNode) args[4]);
            case ANNOT_OPTIONAL_ATTACH_POINTS:
                return parseAnnotationDeclAttachPoints((STNode) args[0], (STNode) args[1], (STNode) args[2],
                        (STNode) args[3], (STNode) args[4], (STNode) args[5]);
            case SOURCE_KEYWORD:
                return parseSourceKeyword();
            case ATTACH_POINT_IDENT:
                return parseAttachPointIdent((STNode) args[0]);
            case IDENT_AFTER_OBJECT_IDENT:
                return parseIdentAfterObjectIdent();
            case FUNCTION_IDENT:
                return parseFunctionIdent();
            case FIELD_IDENT:
                return parseFieldIdent();
            case ATTACH_POINT_END:
                return parseAttachPointEnd();
            case XMLNS_KEYWORD:
                return parseXMLNSKeyword();
            case XML_NAMESPACE_PREFIX_DECL:
                return parseXMLDeclRhs((STNode) args[0], (STNode) args[1]);
            case NAMESPACE_PREFIX:
                return parseNamespacePrefix();
            case WORKER_KEYWORD:
                return parseWorkerKeyword();
            case WORKER_NAME:
                return parseWorkerName();
            case FORK_KEYWORD:
                return parseForkKeyword();
            case DECIMAL_FLOATING_POINT_LITERAL:
                return parseDecimalFloatingPointLiteral();
            case HEX_FLOATING_POINT_LITERAL:
                return parseHexFloatingPointLiteral();
            case TRAP_KEYWORD:
                return parseTrapKeyword();
            case IN_KEYWORD:
                return parseInKeyword();
            case FOREACH_KEYWORD:
                return parseForEachKeyword();
            case TABLE_KEYWORD:
                return parseTableKeyword();
            case KEY_KEYWORD:
                return parseKeyKeyword();
            case TABLE_KEYWORD_RHS:
                return parseTableConstructorOrQuery((STNode) args[0], (boolean) args[1]);
            case ERROR_KEYWORD:
                return parseErrorKeyWord();
            case LET_KEYWORD:
                return parseLetKeyword();
            case STREAM_KEYWORD:
                return parseStreamKeyword();
            case STREAM_TYPE_FIRST_PARAM_RHS:
                return parseStreamTypeParamsNode((STNode) args[0], (STNode) args[1]);
            case TEMPLATE_START:
            case TEMPLATE_END:
                return parseBacktickToken(context);
            case KEY_CONSTRAINTS_RHS:
                return parseKeyConstraint((STNode) args[0]);
            case FUNCTION_KEYWORD_RHS:
                return parseFunctionKeywordRhs((STNode) args[0], (STNode) args[1], (STNode) args[2], (boolean) args[3],
                        (boolean) args[3]);
            case FUNC_OPTIONAL_RETURNS:
                return parseFuncReturnTypeDescriptor();
            case RETURNS_KEYWORD:
                return parseReturnsKeyword();
            case NEW_KEYWORD_RHS:
                return parseNewKeywordRhs((STNode) args[0]);
            case NEW_KEYWORD:
                return parseNewKeyword();
            case IMPLICIT_NEW:
                return parseImplicitNewRhs((STNode) args[0]);
            case FROM_KEYWORD:
                return parseFromKeyword();
            case WHERE_KEYWORD:
                return parseWhereKeyword();
            case SELECT_KEYWORD:
                return parseSelectKeyword();
            case TABLE_CONSTRUCTOR_OR_QUERY_START:
                return parseTableConstructorOrQuery((boolean) args[0]);
            case TABLE_CONSTRUCTOR_OR_QUERY_RHS:
                return parseTableConstructorOrQueryRhs((STNode) args[0], (STNode) args[1], (boolean) args[2]);
            case QUERY_EXPRESSION_RHS:
                return parseIntermediateClause((boolean) args[0]);
            case ANON_FUNC_BODY:
                return parseAnonFuncBody();
            case CLOSE_BRACKET:
                return parseCloseBracket();
            case ARG_START_OR_ARG_LIST_END:
                return parseArg((STNode) args[0]);
            case ARG_END:
                return parseArgEnd();
            case MAPPING_FIELD_END:
                return parseMappingFieldEnd();
            case FUNCTION_KEYWORD:
                return parseFunctionKeyword();
            case FIELD_OR_REST_DESCIPTOR_RHS:
                return parseFieldOrRestDescriptorRhs((STNode) args[0], (STNode) args[1]);
            case TYPE_DESC_IN_TUPLE_RHS:
                return parseTupleMemberRhs();
            case LIST_BINDING_PATTERN_END_OR_CONTINUE:
                return parseListBindingpatternRhs();
            case CONSTANT_EXPRESSION_START:
                return parseConstExprInternal();
            case LIST_CONSTRUCTOR_MEMBER_END:
                return parseListConstructorMemberEnd();
            case NIL_OR_PARENTHESISED_TYPE_DESC_RHS:
                return parseNilOrParenthesisedTypeDescRhs((STNode) args[0]);
            case ANON_FUNC_PARAM_RHS:
                return parseImplicitAnonFuncParamEnd();
            case CAPTURE_BINDING_PATTERN:
                return parseCaptureBindingPattern();
            case LIST_BINDING_PATTERN:
                return parseListBindingPattern();
            case BINDING_PATTERN:
                return parseBindingPattern();
            case TYPED_BINDING_PATTERN:
                return parseTypedBindingPattern();
            default:
                throw new IllegalStateException("cannot resume parsing the rule: " + context);
        }
    }

    /*
     * Private methods.
     */

    /**
     * Parse a given input and returns the AST. Starts parsing from the top of a compilation unit.
     *
     * @return Parsed node
     */
    private STNode parseCompUnit() {
        startContext(ParserRuleContext.COMP_UNIT);
        STToken token = peek();
        List<STNode> otherDecls = new ArrayList<>();
        List<STNode> importDecls = new ArrayList<>();

        boolean processImports = true;
        while (token.kind != SyntaxKind.EOF_TOKEN) {
            STNode decl = parseTopLevelNode(token.kind);
            if (decl.kind == SyntaxKind.IMPORT_DECLARATION) {
                if (processImports) {
                    importDecls.add(decl);
                } else {
                    // If an import occurs after any other module level declaration,
                    // we add it to the other-decl list to preserve the order. But
                    // log an error and mark it as invalid.
                    otherDecls.add(decl);
                    this.errorHandler.reportInvalidNode(token, "imports must be declared before other declarations");
                }
            } else {
                if (processImports) {
                    // While processing imports, if we reach any other declaration,
                    // then mark this as the end of processing imports.
                    processImports = false;
                }
                otherDecls.add(decl);
            }
            token = peek();
        }

        STToken eof = consume();
        endContext();

        return STNodeFactory.createModulePartNode(STNodeFactory.createNodeList(importDecls),
                STNodeFactory.createNodeList(otherDecls), eof);
    }

    /**
     * Parse top level node having an optional modifier preceding it.
     *
     * @return Parsed node
     */
    private STNode parseTopLevelNode() {
        STToken token = peek();
        return parseTopLevelNode(token.kind);
    }

    protected STNode parseTopLevelNode(SyntaxKind tokenKind) {
        STNode metadata;
        switch (tokenKind) {
            case EOF_TOKEN:
                return consume();
            case DOCUMENTATION_LINE:
            case AT_TOKEN:
                metadata = parseMetaData(tokenKind);
                return parseTopLevelNode(metadata);
            case IMPORT_KEYWORD:
            case FINAL_KEYWORD:
            case PUBLIC_KEYWORD:
            case FUNCTION_KEYWORD:
            case TYPE_KEYWORD:
            case LISTENER_KEYWORD:
            case CONST_KEYWORD:
            case ANNOTATION_KEYWORD:
            case XMLNS_KEYWORD:
            case SERVICE_KEYWORD:
                // TODO: add type binding pattern
                metadata = createEmptyMetadata();
                break;
            case IDENTIFIER_TOKEN:
                // Here we assume that after recovering, we'll never reach here.
                // Otherwise the tokenOffset will not be 1.
                if (isModuleVarDeclStart(1)) {
                    // This is an early exit, so that we don't have to do the same check again.
                    return parseModuleVarDecl(createEmptyMetadata(), null);
                }
                // Else fall through
            default:
                if (isTypeStartingToken(tokenKind) && tokenKind != SyntaxKind.IDENTIFIER_TOKEN) {
                    metadata = createEmptyMetadata();
                    break;
                }

                STToken token = peek();
                Solution solution = recover(token, ParserRuleContext.TOP_LEVEL_NODE);

                if (solution.action == Action.KEEP) {
                    // If the solution is {@link Action#KEEP}, that means next immediate token is
                    // at the correct place, but some token after that is not. There only one such
                    // cases here, which is the `case IDENTIFIER_TOKEN`. So accept it, and continue.
                    metadata = STNodeFactory.createNodeList(new ArrayList<>());
                    break;
                }

                // If the parser recovered by inserting a token, then try to re-parse the same
                // rule with the inserted token. This is done to pick the correct branch
                // to continue the parsing.
                if (solution.action == Action.REMOVE) {
                    return solution.recoveredNode;
                }

                return parseTopLevelNode(solution.tokenKind);
        }

        return parseTopLevelNode(tokenKind, metadata);
    }

    /**
     * Parse top level node having an optional modifier preceding it, given the next token kind.
     *
     * @param metadata Next token kind
     * @return Parsed node
     */
    private STNode parseTopLevelNode(STNode metadata) {
        STToken nextToken = peek();
        return parseTopLevelNode(nextToken.kind, metadata);
    }

    private STNode parseTopLevelNode(SyntaxKind tokenKind, STNode metadata) {
        STNode qualifier = null;
        switch (tokenKind) {
            case EOF_TOKEN:
                if (metadata != null) {
                    this.errorHandler.reportInvalidNode(null, "invalid metadata");
                }
                return consume();
            case PUBLIC_KEYWORD:
                qualifier = parseQualifier();
                tokenKind = peek().kind;
                break;
            case FUNCTION_KEYWORD:
            case TYPE_KEYWORD:
            case LISTENER_KEYWORD:
            case CONST_KEYWORD:
            case FINAL_KEYWORD:
            case IMPORT_KEYWORD:
            case ANNOTATION_KEYWORD:
            case XMLNS_KEYWORD:
                // TODO: add type binding pattern
                break;
            case IDENTIFIER_TOKEN:
                // Here we assume that after recovering, we'll never reach here.
                // Otherwise the tokenOffset will not be 1.
                if (isModuleVarDeclStart(1)) {
                    // This is an early exit, so that we don't have to do the same check again.
                    return parseModuleVarDecl(metadata, null);
                }
                // Else fall through
            default:
                if (isTypeStartingToken(tokenKind) && tokenKind != SyntaxKind.IDENTIFIER_TOKEN) {
                    break;
                }

                STToken token = peek();
                Solution solution = recover(token, ParserRuleContext.TOP_LEVEL_NODE_WITHOUT_METADATA, metadata);

                // If the parser recovered by inserting a token, then try to re-parse the same
                // rule with the inserted token. This is done to pick the correct branch
                // to continue the parsing.
                if (solution.action == Action.REMOVE) {
                    return solution.recoveredNode;
                }

                if (solution.action == Action.KEEP) {
                    // If the solution is {@link Action#KEEP}, that means next immediate token is
                    // at the correct place, but some token after that is not. There only one such
                    // cases here, which is the `case IDENTIFIER_TOKEN`. So accept it, and continue.
                    qualifier = STNodeFactory.createEmptyNode();
                    break;
                }

                return parseTopLevelNode(solution.tokenKind, metadata);
        }

        return parseTopLevelNode(tokenKind, metadata, qualifier);
    }

    /**
     * Check whether the cursor is at the start of a module level var-decl.
     *
     * @param lookahead Offset of the token to to check
     * @return <code>true</code> if the cursor is at the start of a module level var-decl.
     *         <code>false</code> otherwise.
     */
    private boolean isModuleVarDeclStart(int lookahead) {
        // Assumes that we reach here after a peek()
        STToken nextToken = peek(lookahead + 1);
        switch (nextToken.kind) {
            case EQUAL_TOKEN:
                // Scenario: foo =
                // Even though this is not valid, consider this as a var-decl and continue;
            case OPEN_BRACKET_TOKEN:
                // Scenario foo[] (Array type descriptor with custom type)
            case QUESTION_MARK_TOKEN:
                // Scenario foo? (Optional type descriptor with custom type)
            case PIPE_TOKEN:
                // Scenario foo | (Union type descriptor with custom type)
            case BITWISE_AND_TOKEN:
                // Scenario foo & (Intersection type descriptor with custom type)
                return true;
            case IDENTIFIER_TOKEN:
                switch (peek(lookahead + 2).kind) {
                    case EQUAL_TOKEN: // Scenario: foo bar =
                    case SEMICOLON_TOKEN: // Scenario: foo bar;
                        return true;
                    default:
                        return false;
                }
            case COLON_TOKEN:
                if (lookahead > 1) {
                    // This means there's a colon somewhere after the type name.
                    // This is not a valid var-decl.
                    return false;
                }

                // Scenario: foo:bar baz ...
                if (peek(lookahead + 2).kind != SyntaxKind.IDENTIFIER_TOKEN) {
                    return false;
                }
                return isModuleVarDeclStart(lookahead + 2);
            default:
                return false;
        }
    }

    /**
     * Parse import declaration.
     * <p>
     * <code>import-decl :=  import [org-name /] module-name [version sem-ver] [as import-prefix] ;</code>
     *
     * @return Parsed node
     */
    private STNode parseImportDecl() {
        startContext(ParserRuleContext.IMPORT_DECL);
        this.tokenReader.startMode(ParserMode.IMPORT);
        STNode importKeyword = parseImportKeyword();
        STNode identifier = parseIdentifier(ParserRuleContext.IMPORT_ORG_OR_MODULE_NAME);

        STToken token = peek();
        STNode importDecl = parseImportDecl(token.kind, importKeyword, identifier);
        this.tokenReader.endMode();
        endContext();
        return importDecl;
    }

    /**
     * Parse import keyword.
     *
     * @return Parsed node
     */
    private STNode parseImportKeyword() {
        STToken token = peek();
        if (token.kind == SyntaxKind.IMPORT_KEYWORD) {
            return consume();
        } else {
            Solution sol = recover(token, ParserRuleContext.IMPORT_KEYWORD);
            return sol.recoveredNode;
        }
    }

    /**
     * Parse identifier.
     *
     * @return Parsed node
     */
    private STNode parseIdentifier(ParserRuleContext currentCtx) {
        STToken token = peek();
        if (token.kind == SyntaxKind.IDENTIFIER_TOKEN) {
            return consume();
        } else {
            Solution sol = recover(token, currentCtx);
            return sol.recoveredNode;
        }
    }

    /**
     * Parse RHS of the import declaration. This includes the components after the
     * starting identifier (org-name/module-name) of the import decl.
     *
     * @param importKeyword Import keyword
     * @param identifier Org-name or the module name
     * @return Parsed node
     */
    private STNode parseImportDecl(STNode importKeyword, STNode identifier) {
        STToken nextToken = peek();
        return parseImportDecl(nextToken.kind, importKeyword, identifier);
    }

    private STNode parseImportDecl(SyntaxKind tokenKind, STNode importKeyword, STNode identifier) {
        STNode orgName;
        STNode moduleName;
        STNode version;
        STNode alias;

        switch (tokenKind) {
            case SLASH_TOKEN:
                STNode slash = parseSlashToken();
                orgName = STNodeFactory.createImportOrgNameNode(identifier, slash);
                moduleName = parseModuleName();
                version = parseVersion();
                alias = parseImportPrefixDecl();
                break;
            case DOT_TOKEN:
            case VERSION_KEYWORD:
                orgName = STNodeFactory.createEmptyNode();
                moduleName = parseModuleName(tokenKind, identifier);
                version = parseVersion();
                alias = parseImportPrefixDecl();
                break;
            case AS_KEYWORD:
                orgName = STNodeFactory.createEmptyNode();
                moduleName = parseModuleName(tokenKind, identifier);
                version = STNodeFactory.createEmptyNode();
                alias = parseImportPrefixDecl();
                break;
            case SEMICOLON_TOKEN:
                orgName = STNodeFactory.createEmptyNode();
                moduleName = parseModuleName(tokenKind, identifier);
                version = STNodeFactory.createEmptyNode();
                alias = STNodeFactory.createEmptyNode();
                break;
            default:
                Solution solution = recover(peek(), ParserRuleContext.IMPORT_DECL_RHS, importKeyword, identifier);

                // rule with the inserted token. This is done to pick the correct branch
                // to continue the parsing.
                if (solution.action == Action.REMOVE) {
                    return solution.recoveredNode;
                }

                return parseImportDecl(solution.tokenKind, importKeyword, identifier);
        }

        STNode semicolon = parseSemicolon();
        return STNodeFactory.createImportDeclarationNode(importKeyword, orgName, moduleName, version, alias, semicolon);
    }

    /**
     * parse slash token.
     *
     * @return Parsed node
     */
    private STNode parseSlashToken() {
        STToken token = peek();
        if (token.kind == SyntaxKind.SLASH_TOKEN) {
            return consume();
        } else {
            Solution sol = recover(token, ParserRuleContext.SLASH);
            return sol.recoveredNode;
        }
    }

    /**
     * Parse dot token.
     *
     * @return Parsed node
     */
    private STNode parseDotToken() {
        STToken nextToken = peek();
        return parseDotToken(nextToken.kind);
    }

    private STNode parseDotToken(SyntaxKind tokenKind) {
        if (tokenKind == SyntaxKind.DOT_TOKEN) {
            return consume();
        } else {
            Solution sol = recover(peek(), ParserRuleContext.DOT);
            return sol.recoveredNode;
        }
    }

    /**
     * Parse module name of a import declaration.
     *
     * @return Parsed node
     */
    private STNode parseModuleName() {
        STNode moduleNameStart = parseIdentifier(ParserRuleContext.IMPORT_MODULE_NAME);
        return parseModuleName(peek().kind, moduleNameStart);
    }

    /**
     * Parse import module name of a import declaration, given the module name start identifier.
     *
     * @param moduleNameStart Starting identifier of the module name
     * @return Parsed node
     */
    private STNode parseModuleName(SyntaxKind nextTokenKind, STNode moduleNameStart) {
        List<STNode> moduleNameParts = new ArrayList<>();
        moduleNameParts.add(moduleNameStart);

        while (!isEndOfImportModuleName(nextTokenKind)) {
            moduleNameParts.add(parseDotToken());
            moduleNameParts.add(parseIdentifier(ParserRuleContext.IMPORT_MODULE_NAME));
            nextTokenKind = peek().kind;
        }

        return STNodeFactory.createNodeList(moduleNameParts);
    }

    private boolean isEndOfImportModuleName(SyntaxKind nextTokenKind) {
        return nextTokenKind != SyntaxKind.DOT_TOKEN && nextTokenKind != SyntaxKind.IDENTIFIER_TOKEN;
    }

    private boolean isEndOfImportDecl(SyntaxKind nextTokenKind) {
        switch (nextTokenKind) {
            case SEMICOLON_TOKEN:
            case PUBLIC_KEYWORD:
            case FUNCTION_KEYWORD:
            case TYPE_KEYWORD:
            case ABSTRACT_KEYWORD:
            case CONST_KEYWORD:
            case EOF_TOKEN:
            case SERVICE_KEYWORD:
            case IMPORT_KEYWORD:
            case FINAL_KEYWORD:
                return true;
            default:
                return false;
        }
    }

    /**
     * Parse version component of a import declaration.
     * <p>
     * <code>version-decl := version sem-ver</code>
     *
     * @return Parsed node
     */
    private STNode parseVersion() {
        STToken nextToken = peek();
        return parseVersion(nextToken.kind);
    }

    private STNode parseVersion(SyntaxKind nextTokenKind) {
        switch (nextTokenKind) {
            case VERSION_KEYWORD:
                STNode versionKeyword = parseVersionKeywrod();
                STNode versionNumber = parseVersionNumber();
                return STNodeFactory.createImportVersionNode(versionKeyword, versionNumber);
            case AS_KEYWORD:
            case SEMICOLON_TOKEN:
                return STNodeFactory.createEmptyNode();
            default:
                if (isEndOfImportDecl(nextTokenKind)) {
                    return STNodeFactory.createEmptyNode();
                }

                STToken token = peek();
                Solution solution = recover(token, ParserRuleContext.IMPORT_VERSION_DECL);

                // If the parser recovered by inserting a token, then try to re-parse the same
                // rule with the inserted token. This is done to pick the correct branch
                // to continue the parsing.
                if (solution.action == Action.REMOVE) {
                    return solution.recoveredNode;
                }

                return parseVersion(solution.tokenKind);
        }

    }

    /**
     * Parse version keywrod.
     *
     * @return Parsed node
     */
    private STNode parseVersionKeywrod() {
        STToken nextToken = peek();
        if (nextToken.kind == SyntaxKind.VERSION_KEYWORD) {
            return consume();
        } else {
            Solution sol = recover(peek(), ParserRuleContext.VERSION_KEYWORD);
            return sol.recoveredNode;
        }
    }

    /**
     * Parse version number.
     * <p>
     * <code>sem-ver := major-num [. minor-num [. patch-num]]
     * <br/>
     * major-num := DecimalNumber
     * <br/>
     * minor-num := DecimalNumber
     * <br/>
     * patch-num := DecimalNumber
     * </code>
     *
     * @return Parsed node
     */
    private STNode parseVersionNumber() {
        STToken nextToken = peek();
        return parseVersionNumber(nextToken.kind);
    }

    private STNode parseVersionNumber(SyntaxKind nextTokenKind) {
        STNode majorVersion;
        switch (nextTokenKind) {
            case DECIMAL_INTEGER_LITERAL:
                majorVersion = parseMajorVersion();
                break;
            default:
                STToken token = peek();
                Solution solution = recover(token, ParserRuleContext.VERSION_NUMBER);

                // If the parser recovered by inserting a token, then try to re-parse the same
                // rule with the inserted token. This is done to pick the correct branch
                // to continue the parsing.
                if (solution.action == Action.REMOVE) {
                    return solution.recoveredNode;
                }

                return parseVersionNumber(solution.tokenKind);
        }

        List<STNode> versionParts = new ArrayList<>();
        versionParts.add(majorVersion);

        STNode minorVersion = parseMinorVersion();
        if (minorVersion != null) {
            versionParts.add(minorVersion);

            STNode patchVersion = parsePatchVersion();
            if (patchVersion != null) {
                versionParts.add(patchVersion);
            }
        }

        return STNodeFactory.createNodeList(versionParts);

    }

    private STNode parseMajorVersion() {
        return parseDecimalIntLiteral(ParserRuleContext.MAJOR_VERSION);
    }

    private STNode parseMinorVersion() {
        return parseSubVersion(ParserRuleContext.MINOR_VERSION);
    }

    private STNode parsePatchVersion() {
        return parseSubVersion(ParserRuleContext.PATCH_VERSION);
    }

    /**
     * Parse decimal literal.
     *
     * @param context Context in which the decimal literal is used.
     * @return Parsed node
     */
    private STNode parseDecimalIntLiteral(ParserRuleContext context) {
        STToken nextToken = peek();
        if (nextToken.kind == SyntaxKind.DECIMAL_INTEGER_LITERAL) {
            return consume();
        } else {
            Solution sol = recover(peek(), context);
            return sol.recoveredNode;
        }
    }

    /**
     * Parse sub version. i.e: minor-version/patch-version.
     *
     * @param context Context indicating what kind of sub-version is being parsed.
     * @return Parsed node
     */
    private STNode parseSubVersion(ParserRuleContext context) {
        STToken nextToken = peek();
        return parseSubVersion(nextToken.kind, context);
    }

    private STNode parseSubVersion(SyntaxKind nextTokenKind, ParserRuleContext context) {
        switch (nextTokenKind) {
            case AS_KEYWORD:
            case SEMICOLON_TOKEN:
                return null;
            case DOT_TOKEN:
                STNode leadingDot = parseDotToken();
                STNode versionNumber = parseDecimalIntLiteral(context);
                return STNodeFactory.createImportSubVersionNode(leadingDot, versionNumber);
            default:
                STToken token = peek();
                Solution solution = recover(token, ParserRuleContext.IMPORT_SUB_VERSION);

                // If the parser recovered by inserting a token, then try to re-parse the same
                // rule with the inserted token. This is done to pick the correct branch
                // to continue the parsing.
                if (solution.action == Action.REMOVE) {
                    return solution.recoveredNode;
                }

                return parseSubVersion(solution.tokenKind, context);
        }
    }

    /**
     * Parse import prefix declaration.
     * <p>
     * <code>import-prefix-decl := as import-prefix
     * <br/>
     * import-prefix := a identifier | _
     * </code>
     *
     * @return Parsed node
     */
    private STNode parseImportPrefixDecl() {
        STToken token = peek();
        return parseImportPrefixDecl(token.kind);
    }

    private STNode parseImportPrefixDecl(SyntaxKind nextTokenKind) {
        switch (nextTokenKind) {
            case AS_KEYWORD:
                STNode asKeyword = parseAsKeyword();
                STNode prefix = parseImportPrefix();
                return STNodeFactory.createImportPrefixNode(asKeyword, prefix);
            case SEMICOLON_TOKEN:
                return STNodeFactory.createEmptyNode();
            default:
                if (isEndOfImportDecl(nextTokenKind)) {
                    return STNodeFactory.createEmptyNode();
                }

                STToken token = peek();
                Solution solution = recover(token, ParserRuleContext.IMPORT_PREFIX_DECL);

                // If the parser recovered by inserting a token, then try to re-parse the same
                // rule with the inserted token. This is done to pick the correct branch
                // to continue the parsing.
                if (solution.action == Action.REMOVE) {
                    return solution.recoveredNode;
                }

                return parseImportPrefixDecl(solution.tokenKind);
        }
    }

    /**
     * Parse <code>as</code> keyword.
     *
     * @return Parsed node
     */
    private STNode parseAsKeyword() {
        STToken nextToken = peek();
        if (nextToken.kind == SyntaxKind.AS_KEYWORD) {
            return consume();
        } else {
            Solution sol = recover(peek(), ParserRuleContext.AS_KEYWORD);
            return sol.recoveredNode;
        }
    }

    /**
     * Parse import prefix.
     *
     * @return Parsed node
     */
    private STNode parseImportPrefix() {
        STToken nextToken = peek();
        if (nextToken.kind == SyntaxKind.IDENTIFIER_TOKEN) {
            return consume();
        } else {
            Solution sol = recover(peek(), ParserRuleContext.IMPORT_PREFIX);
            return sol.recoveredNode;
        }
    }

    /**
     * Parse top level node, given the modifier that precedes it.
     *
     * @param qualifier Qualifier that precedes the top level node
     * @return Parsed node
     */
    private STNode parseTopLevelNode(STNode metadata, STNode qualifier) {
        STToken token = peek();
        return parseTopLevelNode(token.kind, metadata, qualifier);
    }

    /**
     * Parse top level node given the next token kind and the modifier that precedes it.
     *
     * @param tokenKind Next token kind
     * @param qualifier Qualifier that precedes the top level node
     * @return Parsed top-level node
     */
    private STNode parseTopLevelNode(SyntaxKind tokenKind, STNode metadata, STNode qualifier) {
        switch (tokenKind) {
            case FUNCTION_KEYWORD:
                // ANything starts with a function keyword could be a function definition
                // or a module-var-decl with function type desc.
                return parseFuncDefOrFuncTypeDesc(metadata, getQualifier(qualifier), false);
            case TYPE_KEYWORD:
                return parseModuleTypeDefinition(metadata, getQualifier(qualifier));
            case LISTENER_KEYWORD:
                return parseListenerDeclaration(metadata, getQualifier(qualifier));
            case CONST_KEYWORD:
                return parseConstantDeclaration(metadata, getQualifier(qualifier));
            case ANNOTATION_KEYWORD:
                STNode constKeyword = STNodeFactory.createEmptyNode();
                return parseAnnotationDeclaration(metadata, getQualifier(qualifier), constKeyword);
            case IMPORT_KEYWORD:
                reportInvalidQualifier(qualifier);
                // TODO log error for metadata
                return parseImportDecl();
            case XMLNS_KEYWORD:
                reportInvalidQualifier(qualifier);
                // TODO log error for metadata
                return parseXMLNamepsaceDeclaration();

            // TODO: add all 'type starting tokens' here. should be same as 'parseTypeDescriptor(...)'
            // TODO: add type binding pattern
            case FINAL_KEYWORD:
                reportInvalidQualifier(qualifier);
                STNode finalKeyword = parseFinalKeyword();
                return parseVariableDecl(metadata, finalKeyword, true);
            case SERVICE_KEYWORD:
                if (isServiceDeclStart(ParserRuleContext.TOP_LEVEL_NODE, 1)) {
                    reportInvalidQualifier(qualifier);
                    return parseServiceDecl(metadata);
                }

                return parseModuleVarDecl(metadata, qualifier);
            case IDENTIFIER_TOKEN:
                // Here we assume that after recovering, we'll never reach here.
                // Otherwise the tokenOffset will not be 1.
                if (isModuleVarDeclStart(1)) {
                    return parseModuleVarDecl(metadata, qualifier);
                }
                // fall through
            default:
                if (isTypeStartingToken(tokenKind) && tokenKind != SyntaxKind.IDENTIFIER_TOKEN) {
                    return parseModuleVarDecl(metadata, qualifier);
                }

                STToken token = peek();
                Solution solution =
                        recover(token, ParserRuleContext.TOP_LEVEL_NODE_WITHOUT_MODIFIER, metadata, qualifier);

                // If the parser recovered by inserting a token, then try to re-parse the same
                // rule with the inserted token. This is done to pick the correct branch
                // to continue the parsing.
                if (solution.action == Action.REMOVE) {
                    return solution.recoveredNode;
                }

                if (solution.action == Action.KEEP) {
                    // If the solution is {@link Action#KEEP}, that means next immediate token is
                    // at the correct place, but some token after that is not. There only one such
                    // cases here, which is the `case IDENTIFIER_TOKEN`. So accept it, and continue.
                    return parseModuleVarDecl(metadata, qualifier);
                }

                return parseTopLevelNode(solution.tokenKind, metadata, qualifier);
        }

    }

    private STNode parseModuleVarDecl(STNode metadata, STNode qualifier) {
        reportInvalidQualifier(qualifier);
        STNode finalKeyword = STNodeFactory.createEmptyNode();
        return parseVariableDecl(metadata, finalKeyword, true);
    }

    private STNode getQualifier(STNode qualifier) {
        return qualifier == null ? STNodeFactory.createEmptyNode() : qualifier;
    }

    private void reportInvalidQualifier(STNode qualifier) {
        if (qualifier != null && qualifier.kind != SyntaxKind.NONE) {
            this.errorHandler.reportInvalidNode((STToken) qualifier,
                    "invalid qualifier '" + qualifier.toString().trim() + "'");
        }
    }

    /**
     * Parse access modifiers.
     *
     * @return Parsed node
     */
    private STNode parseQualifier() {
        STToken token = peek();
        if (token.kind == SyntaxKind.PUBLIC_KEYWORD) {
            return consume();
        } else {
            Solution sol = recover(token, ParserRuleContext.PUBLIC_KEYWORD);
            return sol.recoveredNode;
        }
    }

    private STNode parseFuncDefinition(STNode metadata, STNode visibilityQualifier, boolean isObjectMethod) {
        startContext(ParserRuleContext.FUNC_DEF);
        STNode functionKeyword = parseFunctionKeyword();
        STNode funcDef = parseFunctionKeywordRhs(metadata, visibilityQualifier, functionKeyword, true, isObjectMethod);
        endContext();
        return funcDef;
    }

    /**
     * Parse function definition for the function type descriptor.
     * <p>
     * <code>
     * function-defn := FUNCTION identifier function-signature function-body
     * <br/>
     * function-type-descriptor := function function-signature
     * </code>
     *
     * @param metadata Metadata
     * @param visibilityQualifier Visibility qualifier
     * @return Parsed node
     */
    private STNode parseFuncDefOrFuncTypeDesc(STNode metadata, STNode visibilityQualifier, boolean isObjectMethod) {
        startContext(ParserRuleContext.FUNC_DEF_OR_FUNC_TYPE);
        STNode functionKeyword = parseFunctionKeyword();
        STNode funcDefOrType =
                parseFunctionKeywordRhs(metadata, visibilityQualifier, functionKeyword, false, isObjectMethod);
        endContext();
        return funcDefOrType;
    }

    private STNode parseFunctionKeywordRhs(STNode metadata, STNode visibilityQualifier, STNode functionKeyword,
                                           boolean isFuncDef, boolean isObjectMethod) {
        return parseFunctionKeywordRhs(peek().kind, metadata, visibilityQualifier, functionKeyword, isFuncDef,
                isObjectMethod);
    }

    private STNode parseFunctionKeywordRhs(SyntaxKind nextTokenKind, STNode metadata, STNode visibilityQualifier,
                                           STNode functionKeyword, boolean isFuncDef, boolean isObjectMethod) {
        STNode name;
        switch (nextTokenKind) {
            case IDENTIFIER_TOKEN:
                name = parseFunctionName();
                isFuncDef = true;
                break;
            case OPEN_PAREN_TOKEN:
                name = STNodeFactory.createEmptyNode();
                break;
            default:
                STToken token = peek();
                Solution solution = recover(token, ParserRuleContext.FUNCTION_KEYWORD_RHS, metadata,
                        visibilityQualifier, functionKeyword, isFuncDef, isObjectMethod);

                if (solution.action == Action.REMOVE) {
                    return solution.recoveredNode;
                }
                return parseFunctionKeywordRhs(solution.tokenKind, metadata, visibilityQualifier, functionKeyword,
                        isFuncDef, isObjectMethod);
        }

        // If the function name is present, treat this as a function def
        if (isFuncDef) {
            switchContext(ParserRuleContext.FUNC_DEF);
            STNode funcSignature = parseFuncSignature(false);
            return createFuncDefOrMethodDecl(metadata, visibilityQualifier, functionKeyword, isObjectMethod, name,
                    funcSignature);
        }

        // Otherwise it could be a func-def or a func-type
        STNode funcSignature = parseFuncSignature(true);
        return parseReturnTypeDescRhs(metadata, visibilityQualifier, functionKeyword, funcSignature, isObjectMethod);
    }

    private STNode createFuncDefOrMethodDecl(STNode metadata, STNode visibilityQualifier, STNode functionKeyword,
                                             boolean isObjectMethod, STNode name, STNode funcSignature) {
        STNode body = parseFunctionBody(isObjectMethod);
        if (body.kind == SyntaxKind.SEMICOLON_TOKEN) {
            return STNodeFactory.createFunctionDeclarationNode(metadata, visibilityQualifier, functionKeyword, name,
                    funcSignature, body);
        }
        return STNodeFactory.createFunctionDefinitionNode(metadata, visibilityQualifier, functionKeyword, name,
                funcSignature, body);
    }

    /**
     * Parse function signature.
     * <p>
     * <code>
     * function-signature := ( param-list ) return-type-descriptor
     * <br/>
     * return-type-descriptor := [ returns [annots] type-descriptor ]
     * </code>
     *
     * @param isParamNameOptional Whether the parameter names are optional
     * @param isInExprContext Whether this function signature is occurred within an expression context
     * @return Function signature node
     */
    private STNode parseFuncSignature(boolean isParamNameOptional) {
        STNode openParenthesis = parseOpenParenthesis(ParserRuleContext.OPEN_PARENTHESIS);
        STNode parameters = parseParamList(isParamNameOptional);
        STNode closeParenthesis = parseCloseParenthesis();
        endContext(); // end param-list
        STNode returnTypeDesc = parseFuncReturnTypeDescriptor();
        return STNodeFactory.createFunctionSignatureNode(openParenthesis, parameters, closeParenthesis, returnTypeDesc);
    }

    private STNode parseReturnTypeDescRhs(STNode metadata, STNode visibilityQualifier, STNode functionKeyword,
                                          STNode funcSignature, boolean isObjectMethod) {
        switch (peek().kind) {
            // TODO: add binding-patterns

            // var-decl with function type
            case SEMICOLON_TOKEN:
            case IDENTIFIER_TOKEN:
                // Parse the remaining as var-decl, because its the only module-level construct
                // that can start with a func-type-desc. Constants cannot have func-type-desc.
                endContext(); // end the func-type
                startContext(ParserRuleContext.VAR_DECL_STMT);
                STNode typeDesc = STNodeFactory.createFunctionTypeDescriptorNode(functionKeyword, funcSignature);
                STNode varName = parseVariableName();
                STNode varDecl = parseVarDeclRhs(metadata, visibilityQualifier, typeDesc, varName, true);
                return varDecl;
            case OPEN_PAREN_TOKEN: // function body block
            case EQUAL_TOKEN: // external function
                break;
            default:
                break;
        }

        // Treat as function definition.

        // We reach this method only if the func-name is not present.
        this.errorHandler.reportMissingTokenError("missing " + ParserRuleContext.FUNC_NAME);
        STNode name = STNodeFactory.createMissingToken(SyntaxKind.IDENTIFIER_TOKEN);

        // Function definition cannot have missing param-names. So validate it.
        funcSignature = validateAndGetFuncParams((STFunctionSignatureNode) funcSignature);

        return createFuncDefOrMethodDecl(metadata, visibilityQualifier, functionKeyword, isObjectMethod, name,
                funcSignature);
    }

    /**
     * Validate the param list and return. If there are params without param-name,
     * then this method will create a new set of params with missing param-name
     * and return.
     *
     * @param signature Function signature
     * @return
     */
    private STNode validateAndGetFuncParams(STFunctionSignatureNode signature) {
        STNode parameters = signature.parameters;
        int paramCount = parameters.bucketCount();
        int index = 0;
        for (; index < paramCount; index++) {
            STNode param = parameters.childInBucket(index);
            switch (param.kind) {
                case REQUIRED_PARAM:
                    STRequiredParameterNode requiredParam = (STRequiredParameterNode) param;
                    if (isEmpty(requiredParam.paramName)) {
                        break;
                    }
                    continue;
                case DEFAULTABLE_PARAM:
                    STDefaultableParameterNode defaultableParam = (STDefaultableParameterNode) param;
                    if (isEmpty(defaultableParam.paramName)) {
                        break;
                    }
                    continue;
                case REST_PARAM:
                    STRestParameterNode restParam = (STRestParameterNode) param;
                    if (isEmpty(restParam.paramName)) {
                        break;
                    }
                    continue;
                default:
                    continue;
            }

            // Stop processing any further.
            break;
        }

        // This is an optimization. If none of the parameters have errors,
        // then we can return the same parameter as is. Here we have optimized
        // the happy path.
        if (index == paramCount) {
            return signature;
        }

        // Otherwise, we create a new param list. This overhead is acceptable, since
        // we reach here only for a erroneous edge-case where a function-definition
        // has a missing name, along with some parameter with a missing name.

        // Add the parameters up to the erroneous param, to the new list.
        STNode updatedParams = getUpdatedParamList(parameters, index);
        return STNodeFactory.createFunctionSignatureNode(signature.openParenToken, updatedParams,
                signature.closeParenToken, signature.returnTypeDesc);
    }

    private STNode getUpdatedParamList(STNode parameters, int index) {
        int paramCount = parameters.bucketCount();
        int newIndex = 0;
        ArrayList<STNode> newParams = new ArrayList<>();
        for (; newIndex < index; newIndex++) {
            newParams.add(parameters.childInBucket(index));
        }

        // From there onwards, create a new param with missing param-name, if the
        // param name is empty. Otherwise, add the same param as is, to the new list.
        for (; newIndex < paramCount; newIndex++) {
            STNode param = parameters.childInBucket(newIndex);
            STNode paramName = STNodeFactory.createMissingToken(SyntaxKind.IDENTIFIER_TOKEN);
            switch (param.kind) {
                case REQUIRED_PARAM:
                    STRequiredParameterNode requiredParam = (STRequiredParameterNode) param;
                    if (isEmpty(requiredParam.paramName)) {
                        param = STNodeFactory.createRequiredParameterNode(requiredParam.leadingComma,
                                requiredParam.annotations, requiredParam.visibilityQualifier, requiredParam.typeName,
                                paramName);
                    }
                    break;
                case DEFAULTABLE_PARAM:
                    STDefaultableParameterNode defaultableParam = (STDefaultableParameterNode) param;
                    if (isEmpty(defaultableParam.paramName)) {
                        param = STNodeFactory.createDefaultableParameterNode(defaultableParam.leadingComma,
                                defaultableParam.annotations, defaultableParam.visibilityQualifier,
                                defaultableParam.typeName, paramName, defaultableParam.equalsToken,
                                defaultableParam.expression);
                    }
                    break;
                case REST_PARAM:
                    STRestParameterNode restParam = (STRestParameterNode) param;
                    if (isEmpty(restParam.paramName)) {
                        param = STNodeFactory.createRestParameterNode(restParam.leadingComma, restParam.annotations,
                                restParam.typeName, restParam.ellipsisToken, paramName);
                    }
                    break;
                default:
                    break;
            }
            newParams.add(param);
        }

        return STNodeFactory.createNodeList(newParams);
    }

    private boolean isEmpty(STNode node) {
        return node == null;
    }

    /**
     * Parse function keyword. Need to validate the token before consuming,
     * since we can reach here while recovering.
     *
     * @return Parsed node
     */
    private STNode parseFunctionKeyword() {
        STToken token = peek();
        if (token.kind == SyntaxKind.FUNCTION_KEYWORD) {
            return consume();
        } else {
            Solution sol = recover(token, ParserRuleContext.FUNCTION_KEYWORD);
            return sol.recoveredNode;
        }
    }

    /**
     * Parse function name.
     *
     * @return Parsed node
     */
    private STNode parseFunctionName() {
        STToken token = peek();
        if (token.kind == SyntaxKind.IDENTIFIER_TOKEN) {
            return consume();
        } else {
            Solution sol = recover(token, ParserRuleContext.FUNC_NAME);
            return sol.recoveredNode;
        }
    }

    /**
     * Parse open parenthesis.
     *
     * @param ctx Context of the parenthesis
     * @return Parsed node
     */
    private STNode parseOpenParenthesis(ParserRuleContext ctx) {
        STToken token = peek();
        if (token.kind == SyntaxKind.OPEN_PAREN_TOKEN) {
            return consume();
        } else {
            Solution sol = recover(token, ctx, ctx);
            return sol.recoveredNode;
        }
    }

    /**
     * Parse close parenthesis.
     *
     * @return Parsed node
     */
    private STNode parseCloseParenthesis() {
        STToken token = peek();
        if (token.kind == SyntaxKind.CLOSE_PAREN_TOKEN) {
            return consume();
        } else {
            Solution sol = recover(token, ParserRuleContext.CLOSE_PARENTHESIS);
            return sol.recoveredNode;
        }
    }

    /**
     * <p>
     * Parse parameter list.
     * </p>
     * <code>
     * param-list := required-params [, defaultable-params] [, rest-param]
     *     <br/>&nbsp;| defaultable-params [, rest-param]
     *     <br/>&nbsp;| [rest-param]
     * <br/><br/>
     * required-params := required-param (, required-param)*
     * <br/><br/>
     * required-param := [annots] [public] type-descriptor [param-name]
     * <br/><br/>
     * defaultable-params := defaultable-param (, defaultable-param)*
     * <br/><br/>
     * defaultable-param := [annots] [public] type-descriptor [param-name] default-value
     * <br/><br/>
     * rest-param := [annots] type-descriptor ... [param-name]
     * <br/><br/>
     * param-name := identifier
     * </code>
     *
     * @param isParamNameOptional Whether the param names in the signature is optional or not.
     * @return Parsed node
     */
    private STNode parseParamList(boolean isParamNameOptional) {
        startContext(ParserRuleContext.PARAM_LIST);
        ArrayList<STNode> paramsList = new ArrayList<>();

        STToken token = peek();
        if (isEndOfParametersList(token.kind)) {
            STNode params = STNodeFactory.createNodeList(paramsList);
            return params;
        }

        // Parse the first parameter. Comma precedes the first parameter doesn't exist.
        STNode startingComma = STNodeFactory.createEmptyNode();
        startContext(ParserRuleContext.REQUIRED_PARAM);
        STNode firstParam = parseParameter(startingComma, SyntaxKind.REQUIRED_PARAM, isParamNameOptional);
        SyntaxKind prevParamKind = firstParam.kind;
        paramsList.add(firstParam);

        // Parse follow-up parameters.
        token = peek();
        while (!isEndOfParametersList(token.kind)) {
            switch (prevParamKind) {
                case REST_PARAM:
                    // This is an erroneous scenario, where there are more parameters after
                    // the rest parameter. Log an error, and continue the remainder of the
                    // parameters by removing the order restriction.

                    // TODO: mark the node as erroneous
                    this.errorHandler.reportInvalidNode(token, "cannot have more parameters after the rest-parameter");
                    startContext(ParserRuleContext.REQUIRED_PARAM);
                    break;
                case DEFAULTABLE_PARAM:
                    startContext(ParserRuleContext.DEFAULTABLE_PARAM);
                    break;
                case REQUIRED_PARAM:
                default:
                    startContext(ParserRuleContext.REQUIRED_PARAM);
                    break;

            }

            STNode paramEnd = parseParameterRhs(token.kind);
            if (paramEnd == null) {
                endContext();
                break;
            }

            // context is ended inside parseParameter() method
            STNode param = parseParameter(paramEnd, prevParamKind, isParamNameOptional);
            prevParamKind = param.kind;
            paramsList.add(param);
            token = peek();
        }

        STNode params = STNodeFactory.createNodeList(paramsList);
        return params;
    }

    private STNode parseParameterRhs(SyntaxKind tokenKind) {
        switch (tokenKind) {
            case COMMA_TOKEN:
                return parseComma();
            case CLOSE_PAREN_TOKEN:
                return null;
            default:
                STToken token = peek();
                Solution solution = recover(token, ParserRuleContext.PARAM_END);

                if (solution.action == Action.REMOVE) {
                    return solution.recoveredNode;
                }

                return parseParameterRhs(solution.tokenKind);
        }

    }

    /**
     * Parse a single parameter. Parameter can be a required parameter, a defaultable
     * parameter, or a rest parameter.
     *
     * @param prevParamKind Kind of the parameter that precedes current parameter
     * @param leadingComma Comma that occurs before the param
     * @param isParamNameOptional Whether the param names in the signature is optional or not.
     * @return Parsed node
     */
    private STNode parseParameter(STNode leadingComma, SyntaxKind prevParamKind, boolean isParamNameOptional) {
        STToken token = peek();
        return parseParameter(token.kind, prevParamKind, leadingComma, 1, isParamNameOptional);
    }

    private STNode parseParameter(SyntaxKind prevParamKind, STNode leadingComma, int nextTokenOffset,
                                  boolean isParamNameOptional) {
        return parseParameter(peek().kind, prevParamKind, leadingComma, nextTokenOffset, isParamNameOptional);
    }

    private STNode parseParameter(SyntaxKind nextTokenKind, SyntaxKind prevParamKind, STNode leadingComma,
                                  int nextTokenOffset, boolean isParamNameOptional) {
        STNode annots;
        switch (nextTokenKind) {
            case AT_TOKEN:
                annots = parseAnnotations(nextTokenKind);
                nextTokenKind = peek().kind;
                break;
            case PUBLIC_KEYWORD:
            case IDENTIFIER_TOKEN:
                annots = STNodeFactory.createNodeList(new ArrayList<>());
                break;
            default:
                // TODO: can remove the first check?
                if (nextTokenKind != SyntaxKind.IDENTIFIER_TOKEN && isTypeStartingToken(nextTokenKind)) {
                    annots = STNodeFactory.createNodeList(new ArrayList<>());
                    break;
                }

                STToken token = peek();
                Solution solution = recover(token, ParserRuleContext.PARAMETER_START, prevParamKind, leadingComma,
                        nextTokenOffset, isParamNameOptional);

                if (solution.action == Action.KEEP) {
                    // If the solution is {@link Action#KEEP}, that means next immediate token is
                    // at the correct place, but some token after that is not. There only one such
                    // cases here, which is the `case IDENTIFIER_TOKEN`. So accept it, and continue.
                    annots = STNodeFactory.createNodeList(new ArrayList<>());
                    break;
                }

                // If the parser recovered by inserting a token, then try to re-parse the same
                // rule with the inserted token. This is done to pick the correct branch
                // to continue the parsing.
                if (solution.action == Action.REMOVE) {
                    return solution.recoveredNode;
                }

                // Since we come here after recovering by insertion, then the current token becomes the next token.
                // So the nextNextToken offset becomes 1.
                return parseParameter(solution.tokenKind, prevParamKind, leadingComma, 0, isParamNameOptional);
        }

        return parseParamGivenAnnots(nextTokenKind, prevParamKind, leadingComma, annots, 1, isParamNameOptional);
    }

    private STNode parseParamGivenAnnots(SyntaxKind prevParamKind, STNode leadingComma, STNode annots,
                                         int nextNextTokenOffset, boolean isFuncDef) {
        return parseParamGivenAnnots(peek().kind, prevParamKind, leadingComma, annots, nextNextTokenOffset, isFuncDef);
    }

    private STNode parseParamGivenAnnots(SyntaxKind nextTokenKind, SyntaxKind prevParamKind, STNode leadingComma,
                                         STNode annots, int nextTokenOffset, boolean isParamNameOptional) {
        STNode qualifier;
        switch (nextTokenKind) {
            case PUBLIC_KEYWORD:
                qualifier = parseQualifier();
                break;
            case IDENTIFIER_TOKEN:
                qualifier = STNodeFactory.createEmptyNode();
                break;
            case AT_TOKEN: // Annotations can't reach here
            default:
                if (isTypeStartingToken(nextTokenKind) && nextTokenKind != SyntaxKind.IDENTIFIER_TOKEN) {
                    qualifier = STNodeFactory.createEmptyNode();
                    break;
                }

                STToken token = peek();
                Solution solution = recover(token, ParserRuleContext.PARAMETER_WITHOUT_ANNOTS, prevParamKind,
                        leadingComma, annots, nextTokenOffset, isParamNameOptional);

                if (solution.action == Action.KEEP) {
                    // If the solution is {@link Action#KEEP}, that means next immediate token is
                    // at the correct place, but some token after that is not. There only one such
                    // cases here, which is the `case IDENTIFIER_TOKEN`. So accept it, and continue.
                    qualifier = STNodeFactory.createEmptyNode();
                    break;
                }

                // If the parser recovered by inserting a token, then try to re-parse the same
                // rule with the inserted token. This is done to pick the correct branch
                // to continue the parsing.
                if (solution.action == Action.REMOVE) {
                    return solution.recoveredNode;
                }

                // Since we come here after recovering by insertion, then the current token becomes the next token.
                // So the nextNextToken offset becomes 1.
                return parseParamGivenAnnots(solution.tokenKind, prevParamKind, leadingComma, annots, 0,
                        isParamNameOptional);
        }

        return parseParamGivenAnnotsAndQualifier(prevParamKind, leadingComma, annots, qualifier, isParamNameOptional);
    }

    private STNode parseParamGivenAnnotsAndQualifier(SyntaxKind prevParamKind, STNode leadingComma, STNode annots,
                                                     STNode qualifier, boolean isParamNameOptional) {
        STNode type = parseTypeDescriptor(ParserRuleContext.TYPE_DESC_BEFORE_IDENTIFIER);
        STNode param = parseAfterParamType(prevParamKind, leadingComma, annots, qualifier, type, isParamNameOptional);
        endContext();
        return param;
    }

    private STNode parseAfterParamType(SyntaxKind prevParamKind, STNode leadingComma, STNode annots, STNode qualifier,
                                       STNode type, boolean isParamNameOptional) {
        STToken token = peek();
        return parseAfterParamType(token.kind, prevParamKind, leadingComma, annots, qualifier, type,
                isParamNameOptional);
    }

    private STNode parseAfterParamType(SyntaxKind tokenKind, SyntaxKind prevParamKind, STNode leadingComma,
                                       STNode annots, STNode qualifier, STNode type, boolean isParamNameOptional) {
        STNode paramName;
        switch (tokenKind) {
            case ELLIPSIS_TOKEN:
                switchContext(ParserRuleContext.REST_PARAM);
                reportInvalidQualifier(qualifier);
                STNode ellipsis = parseEllipsis();
                if (isParamNameOptional && peek().kind != SyntaxKind.IDENTIFIER_TOKEN) {
                    paramName = STNodeFactory.createEmptyNode();
                } else {
                    paramName = parseVariableName();
                }
                return STNodeFactory.createRestParameterNode(leadingComma, annots, type, ellipsis, paramName);
            case IDENTIFIER_TOKEN:
                paramName = parseVariableName();
                return parseParameterRhs(prevParamKind, leadingComma, annots, qualifier, type, paramName);
            case EQUAL_TOKEN:
                if (!isParamNameOptional) {
                    break;
                }
                // If this is a function-type-desc, then param name is optional, and may not exist
                paramName = STNodeFactory.createEmptyNode();
                return parseParameterRhs(prevParamKind, leadingComma, annots, qualifier, type, paramName);
            default:
                if (!isParamNameOptional) {
                    break;
                }
                // If this is a function-type-desc, then param name is optional, and may not exist
                paramName = STNodeFactory.createEmptyNode();
                return parseParameterRhs(prevParamKind, leadingComma, annots, qualifier, type, paramName);
        }
        STToken token = peek();
        Solution solution = recover(token, ParserRuleContext.AFTER_PARAMETER_TYPE, prevParamKind, leadingComma, annots,
                qualifier, type, isParamNameOptional);

        // If the parser recovered by inserting a token, then try to re-parse the same
        // rule with the inserted token. This is done to pick the correct branch
        // to continue the parsing.
        if (solution.action == Action.REMOVE) {
            return solution.recoveredNode;
        }

        return parseAfterParamType(solution.tokenKind, prevParamKind, leadingComma, annots, qualifier, type,
                isParamNameOptional);

    }

    /**
     * Parse ellipsis.
     *
     * @return Parsed node
     */
    private STNode parseEllipsis() {
        STToken token = peek();
        if (token.kind == SyntaxKind.ELLIPSIS_TOKEN) {
            return consume(); // parse '...'
        } else {
            Solution sol = recover(token, ParserRuleContext.ELLIPSIS);
            return sol.recoveredNode;
        }
    }

    /**
     * <p>
     * Parse the right hand side of a required/defaultable parameter.
     * </p>
     * <code>parameter-rhs := [= expression]</code>
     *
     * @param leadingComma Comma that precedes this parameter
     * @param prevParamKind Kind of the parameter that precedes current parameter
     * @param annots Annotations attached to the parameter
     * @param qualifier Visibility qualifier
     * @param type Type descriptor
     * @param paramName Name of the parameter
     * @return Parsed parameter node
     */
    private STNode parseParameterRhs(SyntaxKind prevParamKind, STNode leadingComma, STNode annots, STNode qualifier,
                                     STNode type, STNode paramName) {
        STToken token = peek();
        return parseParameterRhs(token.kind, prevParamKind, leadingComma, annots, qualifier, type, paramName);
    }

    private STNode parseParameterRhs(SyntaxKind tokenKind, SyntaxKind prevParamKind, STNode leadingComma, STNode annots,
                                     STNode qualifier, STNode type, STNode paramName) {
        // Required parameters
        if (isEndOfParameter(tokenKind)) {
            if (prevParamKind == SyntaxKind.DEFAULTABLE_PARAM) {
                // This is an erroneous scenario, where a required parameters comes after
                // a defaulatble parameter. Log an error, and continue.

                // TODO: mark the node as erroneous
                this.errorHandler.reportInvalidNode(peek(),
                        "cannot have a required parameter after a defaultable parameter");
            }

            return STNodeFactory.createRequiredParameterNode(leadingComma, annots, qualifier, type, paramName);
        } else if (tokenKind == SyntaxKind.EQUAL_TOKEN) {
            // If we were processing required params so far and found a defualtable
            // parameter, then switch the context to defaultable params.
            if (prevParamKind == SyntaxKind.REQUIRED_PARAM) {
                switchContext(ParserRuleContext.DEFAULTABLE_PARAM);
            }

            // Defaultable parameters
            STNode equal = parseAssignOp();
            STNode expr = parseExpression();
            return STNodeFactory.createDefaultableParameterNode(leadingComma, annots, qualifier, type, paramName, equal,
                    expr);
        } else {
            STToken token = peek();
            Solution solution = recover(token, ParserRuleContext.PARAMETER_NAME_RHS, prevParamKind, leadingComma,
                    annots, qualifier, type, paramName);

            // If the parser recovered by inserting a token, then try to re-parse the same
            // rule with the inserted token. This is done to pick the correct branch
            // to continue the parsing.
            if (solution.action == Action.REMOVE) {
                return solution.recoveredNode;
            }

            return parseParameterRhs(solution.tokenKind, prevParamKind, leadingComma, annots, qualifier, type,
                    paramName);
        }
    }

    /**
     * Parse comma.
     *
     * @return Parsed node
     */
    private STNode parseComma() {
        STToken token = peek();
        if (token.kind == SyntaxKind.COMMA_TOKEN) {
            return consume();
        } else {
            Solution sol = recover(token, ParserRuleContext.COMMA);
            return sol.recoveredNode;
        }
    }

    /**
     * Parse return type descriptor of a function. A return type descriptor has the following structure.
     *
     * <code>return-type-descriptor := [ returns annots type-descriptor ]</code>
     *
     * @return Parsed node
     */
    private STNode parseFuncReturnTypeDescriptor() {
        return parseFuncReturnTypeDescriptor(peek().kind);
    }

    private STNode parseFuncReturnTypeDescriptor(SyntaxKind nextTokenKind) {
        switch (nextTokenKind) {
            case OPEN_BRACE_TOKEN: // func-body block
            case EQUAL_TOKEN: // external func
                return STNodeFactory.createEmptyNode();
            case RETURNS_KEYWORD:
                break;
            default:
                STToken nextNextToken = getNextNextToken(nextTokenKind);
                if (nextNextToken.kind == SyntaxKind.RETURNS_KEYWORD) {
                    break;
                }

                return STNodeFactory.createEmptyNode();
        }

        STNode returnsKeyword = parseReturnsKeyword();
        STNode annot = parseAnnotations();
        STNode type = parseTypeDescriptor(ParserRuleContext.TYPE_DESC_IN_RETURN_TYPE_DESC);
        return STNodeFactory.createReturnTypeDescriptorNode(returnsKeyword, annot, type);
    }

    /**
     * Parse 'returns' keyword.
     *
     * @return Return-keyword node
     */
    private STNode parseReturnsKeyword() {
        STToken token = peek();
        if (token.kind == SyntaxKind.RETURNS_KEYWORD) {
            return consume();
        } else {
            Solution sol = recover(token, ParserRuleContext.RETURNS_KEYWORD);
            return sol.recoveredNode;
        }
    }

    /**
     * <p>
     * Parse a type descriptor. A type descriptor has the following structure.
     * </p>
     * <code>type-descriptor :=
     *      &nbsp;simple-type-descriptor<br/>
     *      &nbsp;| structured-type-descriptor<br/>
     *      &nbsp;| behavioral-type-descriptor<br/>
     *      &nbsp;| singleton-type-descriptor<br/>
     *      &nbsp;| union-type-descriptor<br/>
     *      &nbsp;| optional-type-descriptor<br/>
     *      &nbsp;| any-type-descriptor<br/>
     *      &nbsp;| anydata-type-descriptor<br/>
     *      &nbsp;| byte-type-descriptor<br/>
     *      &nbsp;| json-type-descriptor<br/>
     *      &nbsp;| type-descriptor-reference<br/>
     *      &nbsp;| ( type-descriptor )
     * <br/>
     * type-descriptor-reference := qualified-identifier</code>
     *
     * @return Parsed node
     */
    private STNode parseTypeDescriptor(ParserRuleContext context,
                                       boolean isTypedBindingPattern) {
        startContext(context);
        STNode typeDesc = parseTypeDescriptorInternal(context, isTypedBindingPattern);
        endContext();
        return typeDesc;
    }

    private STNode parseTypeDescriptor(ParserRuleContext context) {
        return parseTypeDescriptor(context, false);
    }

    private STNode parseTypeDescriptorInternal(ParserRuleContext context) {
        return parseTypeDescriptorInternal(context, false);
    }

    private STNode parseTypeDescriptorInternal(ParserRuleContext context,
                                               boolean isTypedBindingPattern) {
        STToken token = peek();
        STNode typeDesc = parseTypeDescriptorInternal(token.kind, context);
        return parseComplexTypeDescriptor(typeDesc, context, isTypedBindingPattern);
    }

    /**
     * This will handle the parsing of optional,array,union type desc to infinite length.
     *
     * @param typeDesc
     *
     * @return Parsed type descriptor node
     */
    private STNode parseComplexTypeDescriptor(STNode typeDesc, ParserRuleContext context,
                                              boolean isTypedBindingPattern) {
        STToken nextToken = peek();
        switch (nextToken.kind) {
            // If next token after a type descriptor is <code>?</code> then it is an optional type descriptor
            case QUESTION_MARK_TOKEN:
                return parseComplexTypeDescriptor(parseOptionalTypeDescriptor(typeDesc), context,
                        isTypedBindingPattern);
            // If next token after a type descriptor is <code>[</code> then it is an array type descriptor
            case OPEN_BRACKET_TOKEN:
                if (isTypedBindingPattern) { //checking for typedesc parsing originating at typed-binding-pattern
                    return typeDesc;
                }
                return parseComplexTypeDescriptor(parseArrayTypeDescriptor(typeDesc), context,
                        isTypedBindingPattern);
            // If next token after a type descriptor is <code>[</code> then it is an array type descriptor
            case PIPE_TOKEN:
                return parseUnionTypeDescriptor(typeDesc, context);
            // If next token after a type descriptor is <code> & </code> then it is an array type descriptor
            case BITWISE_AND_TOKEN:
                return parseIntersectionTypeDescriptor(typeDesc, context);
            default:
                return typeDesc;
        }
    }

    /**
     * <p>
     * Parse a type descriptor, given the next token kind.
     * </p>
     * If the preceding token is <code>?</code> then it is an optional type descriptor
     *
     * @param tokenKind Next token kind
     * @param context Current context
     * @return Parsed node
     */
    private STNode parseTypeDescriptorInternal(SyntaxKind tokenKind, ParserRuleContext context) {
        switch (tokenKind) {
            case IDENTIFIER_TOKEN:
                return parseTypeReference();
            case RECORD_KEYWORD:
                // Record type descriptor
                return parseRecordTypeDescriptor();
            case OBJECT_KEYWORD:
            case ABSTRACT_KEYWORD:
            case CLIENT_KEYWORD:
                // Object type descriptor
                return parseObjectTypeDescriptor();
            case OPEN_PAREN_TOKEN:
                return parseNilOrParenthesisedTypeDesc();
            case MAP_KEYWORD: // map type desc
            case FUTURE_KEYWORD: // future type desc
            case TYPEDESC_KEYWORD: // typedesc type desc
                return parseParameterizedTypeDescriptor();
            case ERROR_KEYWORD: // error type descriptor
                return parseErrorTypeDescriptor();
            case STREAM_KEYWORD: // stream type desc
                return parseStreamTypeDescriptor();
            case TABLE_KEYWORD: // table type desc
                return parseTableTypeDescriptor();
            case FUNCTION_KEYWORD:
                return parseFunctionTypeDesc();
            case OPEN_BRACKET_TOKEN:
                return parseTupleTypeDesc();
            default:
                if (isSingletonTypeDescStart(tokenKind, true)) {
                    return parseSingletonTypeDesc();
                }
                if (isSimpleType(tokenKind)) {
                    return parseSimpleTypeDescriptor();
                }

                STToken token = peek();
                Solution solution = recover(token, ParserRuleContext.TYPE_DESCRIPTOR, context);

                // If the parser recovered by inserting a token, then try to re-parse the same
                // rule with the inserted token. This is done to pick the correct branch
                // to continue the parsing.
                if (solution.action == Action.REMOVE) {
                    return solution.recoveredNode;
                }

                return parseTypeDescriptorInternal(solution.tokenKind, context);
        }
    }

    private STNode parseNilOrParenthesisedTypeDesc() {
        STNode openParen = parseOpenParenthesis(ParserRuleContext.OPEN_PARENTHESIS);
        return parseNilOrParenthesisedTypeDescRhs(openParen);
    }

    private STNode parseNilOrParenthesisedTypeDescRhs(STNode openParen) {
        return parseNilOrParenthesisedTypeDescRhs(peek().kind, openParen);
    }

    private STNode parseNilOrParenthesisedTypeDescRhs(SyntaxKind nextTokenKind, STNode openParen) {
        STNode closeParen;
        switch (nextTokenKind) {
            case CLOSE_PAREN_TOKEN:
                closeParen = parseCloseParenthesis();
                return STNodeFactory.createNilTypeDescriptorNode(openParen, closeParen);
            default:
                if (isTypeStartingToken(nextTokenKind)) {
                    STNode typedesc = parseTypeDescriptor(ParserRuleContext.TYPE_DESC_IN_PARENTHESIS);
                    closeParen = parseCloseParenthesis();
                    return STNodeFactory.createParenthesisedTypeDescriptorNode(openParen, typedesc, closeParen);
                }

                STToken token = peek();
                Solution solution = recover(token, ParserRuleContext.NIL_OR_PARENTHESISED_TYPE_DESC_RHS, openParen);

                // If the parser recovered by inserting a token, then try to re-parse the same
                // rule with the inserted token. This is done to pick the correct branch
                // to continue the parsing.
                if (solution.action == Action.REMOVE) {
                    return solution.recoveredNode;
                }

                return parseNilOrParenthesisedTypeDescRhs(solution.tokenKind, openParen);
        }
    }

    /**
     * Parse simple type descriptor.
     *
     * @return Parsed node
     */
    private STNode parseSimpleTypeDescriptor() {
        STToken node = peek();
        if (isSimpleType(node.kind)) {
            STToken token = consume();
            SyntaxKind typeKind = getTypeSyntaxKind(token.kind);
            return STNodeFactory.createBuiltinSimpleNameReferenceNode(typeKind, token);
        } else {
            Solution sol = recover(peek(), ParserRuleContext.SIMPLE_TYPE_DESCRIPTOR);
            return sol.recoveredNode;
        }
    }

    /**
     * <p>
     * Parse function body. A function body has the following structure.
     * </p>
     * <code>
     * function-body := function-body-block | external-function-body
     * external-function-body := = annots external ;
     * function-body-block := { [default-worker-init, named-worker-decl+] default-worker }
     * </code>
     *
     * @param isObjectMethod Flag indicating whether this is an object-method
     * @return Parsed node
     */
    private STNode parseFunctionBody(boolean isObjectMethod) {
        STToken token = peek();
        return parseFunctionBody(token.kind, isObjectMethod);
    }

    /**
     * Parse function body, given the next token kind.
     *
     * @param tokenKind Next token kind
     * @param isObjectMethod Flag indicating whether this is an object-method
     * @return Parsed node
     */
    protected STNode parseFunctionBody(SyntaxKind tokenKind, boolean isObjectMethod) {
        switch (tokenKind) {
            case EQUAL_TOKEN:
                return parseExternalFunctionBody();
            case OPEN_BRACE_TOKEN:
                return parseFunctionBodyBlock(false);
            case RIGHT_DOUBLE_ARROW:
                return parseExpressionFuncBody(false);
            case SEMICOLON_TOKEN:
                if (isObjectMethod) {
                    return parseSemicolon();
                }

                // else fall through
            default:
                STToken token = peek();
                Solution solution = recover(token, ParserRuleContext.FUNC_BODY, isObjectMethod);

                // If the parser recovered by inserting a token, then try to re-parse the same
                // rule with the inserted token. This is done to pick the correct branch
                // to continue the parsing.

                if (solution.action == Action.REMOVE) {
                    return solution.recoveredNode;
                }

                // If the recovered token is not something that can be re-parsed,
                // then don't try to re-parse the same rule.
                if (solution.tokenKind == SyntaxKind.NONE) {
                    return STNodeFactory.createMissingToken(solution.tokenKind);
                }

                return parseFunctionBody(solution.tokenKind, isObjectMethod);
        }
    }

    /**
     * <p>
     * Parse function body block. A function body block has the following structure.
     * </p>
     *
     * <code>
     * function-body-block := { [default-worker-init, named-worker-decl+] default-worker }<br/>
     * default-worker-init := sequence-stmt<br/>
     * default-worker := sequence-stmt<br/>
     * named-worker-decl := worker worker-name return-type-descriptor { sequence-stmt }<br/>
     * worker-name := identifier<br/>
     * </code>
     *
     * @param isAnonFunc Flag indicating whether the func body belongs to an anonymous function
     * @return Parsed node
     */
    private STNode parseFunctionBodyBlock(boolean isAnonFunc) {
        startContext(ParserRuleContext.FUNC_BODY_BLOCK);
        STNode openBrace = parseOpenBrace();
        STToken token = peek();

        ArrayList<STNode> firstStmtList = new ArrayList<>();
        ArrayList<STNode> workers = new ArrayList<>();
        ArrayList<STNode> secondStmtList = new ArrayList<>();

        ParserRuleContext currentCtx = ParserRuleContext.DEFAULT_WORKER_INIT;
        boolean hasNamedWorkers = false;
        while (!isEndOfFuncBodyBlock(token.kind, isAnonFunc)) {
            STNode stmt = parseStatement();
            if (stmt == null) {
                break;
            }

            switch (currentCtx) {
                case DEFAULT_WORKER_INIT:
                    if (stmt.kind != SyntaxKind.NAMED_WORKER_DECLARATION) {
                        firstStmtList.add(stmt);
                        break;
                    }
                    // We come here when we find the first named-worker-decl.
                    // Switch to parsing named-workers.
                    currentCtx = ParserRuleContext.NAMED_WORKERS;
                    hasNamedWorkers = true;
                    // fall through
                case NAMED_WORKERS:
                    if (stmt.kind == SyntaxKind.NAMED_WORKER_DECLARATION) {
                        workers.add(stmt);
                        break;
                    }
                    // Otherwise switch to parsing default-worker
                    currentCtx = ParserRuleContext.DEFAULT_WORKER;
                    // fall through
                case DEFAULT_WORKER:
                default:
                    if (stmt.kind == SyntaxKind.NAMED_WORKER_DECLARATION) {
                        this.errorHandler.reportInvalidNode(null, "named-workers are not allowed here");
                        break;
                    }
                    secondStmtList.add(stmt);
                    break;
            }
            token = peek();
        }

        STNode namedWorkersList;
        STNode statements;
        if (hasNamedWorkers) {
            STNode workerInitStatements = STNodeFactory.createNodeList(firstStmtList);
            STNode namedWorkers = STNodeFactory.createNodeList(workers);
            namedWorkersList = STNodeFactory.createNamedWorkerDeclarator(workerInitStatements, namedWorkers);
            statements = STNodeFactory.createNodeList(secondStmtList);
        } else {
            namedWorkersList = STNodeFactory.createEmptyNode();
            statements = STNodeFactory.createNodeList(firstStmtList);
        }

        STNode closeBrace = parseCloseBrace();
        endContext();
        return STNodeFactory.createFunctionBodyBlockNode(openBrace, namedWorkersList, statements, closeBrace);
    }

    private boolean isEndOfFuncBodyBlock(SyntaxKind nextTokenKind, boolean isAnonFunc) {
        if (isAnonFunc) {
            switch (nextTokenKind) {
                case CLOSE_BRACE_TOKEN:
                case CLOSE_PAREN_TOKEN:
                case CLOSE_BRACKET_TOKEN:
                case OPEN_BRACE_TOKEN:
                case SEMICOLON_TOKEN:
                case COMMA_TOKEN:
                case PUBLIC_KEYWORD:
                case EOF_TOKEN:
                case EQUAL_TOKEN:
                case BACKTICK_TOKEN:
                    return true;
                default:
                    break;
            }
        }

        return isEndOfStatements();
    }

    private boolean isEndOfRecordTypeNode(SyntaxKind nextTokenKind) {
        switch (nextTokenKind) {
            case TYPE_KEYWORD:
            case PUBLIC_KEYWORD:
            default:
                return endOfModuleLevelNode(1);
        }
    }

    private boolean isEndOfObjectTypeNode() {
        return endOfModuleLevelNode(1, true);
    }

    private boolean isEndOfStatements() {
        switch (peek().kind) {
            case RESOURCE_KEYWORD:
                return true;
            default:
                return endOfModuleLevelNode(1);
        }
    }

    private boolean endOfModuleLevelNode(int peekIndex) {
        return endOfModuleLevelNode(peekIndex, false);
    }

    private boolean endOfModuleLevelNode(int peekIndex, boolean isObject) {
        switch (peek(peekIndex).kind) {
            case EOF_TOKEN:
            case CLOSE_BRACE_TOKEN:
            case CLOSE_BRACE_PIPE_TOKEN:
            case IMPORT_KEYWORD:
            case CONST_KEYWORD:
            case ANNOTATION_KEYWORD:
            case LISTENER_KEYWORD:
                return true;
            case SERVICE_KEYWORD:
                return isServiceDeclStart(ParserRuleContext.OBJECT_MEMBER, 1);
            case PUBLIC_KEYWORD:
                return endOfModuleLevelNode(peekIndex + 1, isObject);
            case FUNCTION_KEYWORD:
                if (isObject) {
                    return false;
                }

                // if function keyword follows by a identifier treat is as
                // the function name. Only function def can have func-name
                return peek(peekIndex + 1).kind == SyntaxKind.IDENTIFIER_TOKEN;
            default:
                return false;
        }
    }

    /**
     * Check whether the given token is an end of a parameter.
     *
     * @param tokenKind Next token kind
     * @return <code>true</code> if the token represents an end of a parameter. <code>false</code> otherwise
     */
    private boolean isEndOfParameter(SyntaxKind tokenKind) {
        switch (tokenKind) {
            case CLOSE_PAREN_TOKEN:
            case CLOSE_BRACKET_TOKEN:
            case SEMICOLON_TOKEN:
            case COMMA_TOKEN:
            case RETURNS_KEYWORD:
            case TYPE_KEYWORD:
            case IF_KEYWORD:
            case WHILE_KEYWORD:
            case AT_TOKEN:
                return true;
            default:
                return endOfModuleLevelNode(1);
        }
    }

    /**
     * Check whether the given token is an end of a parameter-list.
     *
     * @param tokenKind Next token kind
     * @return <code>true</code> if the token represents an end of a parameter-list. <code>false</code> otherwise
     */
    private boolean isEndOfParametersList(SyntaxKind tokenKind) {
        switch (tokenKind) {
            case CLOSE_PAREN_TOKEN:
            case SEMICOLON_TOKEN:
            case RETURNS_KEYWORD:
            case TYPE_KEYWORD:
            case IF_KEYWORD:
            case WHILE_KEYWORD:
            case OPEN_BRACE_TOKEN:
                return true;
            default:
                return endOfModuleLevelNode(1);
        }
    }

    /**
     * Parse type reference or variable reference.
     *
     * @return Parsed node
     */
    private STNode parseStatementStartIdentifier() {
        return parseQualifiedIdentifier(ParserRuleContext.STATEMENT_START_IDENTIFIER);
    }

    /**
     * Parse variable name.
     *
     * @return Parsed node
     */
    private STNode parseVariableName() {
        STToken token = peek();
        return parseVariableName(token.kind);
    }

    /**
     * Parse variable name.
     *
     * @return Parsed node
     */
    private STNode parseVariableName(SyntaxKind tokenKind) {
        if (tokenKind == SyntaxKind.IDENTIFIER_TOKEN) {
            return consume();
        } else {
            Solution sol = recover(peek(), ParserRuleContext.VARIABLE_NAME);
            return sol.recoveredNode;
        }
    }

    /**
     * Parse open brace.
     *
     * @return Parsed node
     */
    private STNode parseOpenBrace() {
        STToken token = peek();
        if (token.kind == SyntaxKind.OPEN_BRACE_TOKEN) {
            return consume();
        } else {
            Solution sol = recover(token, ParserRuleContext.OPEN_BRACE);
            return sol.recoveredNode;
        }
    }

    /**
     * Parse close brace.
     *
     * @return Parsed node
     */
    private STNode parseCloseBrace() {
        STToken token = peek();
        if (token.kind == SyntaxKind.CLOSE_BRACE_TOKEN) {
            return consume();
        } else {
            Solution sol = recover(token, ParserRuleContext.CLOSE_BRACE);
            return sol.recoveredNode;
        }
    }

    /**
     * <p>
     * Parse external function body. An external function body has the following structure.
     * </p>
     * <code>
     * external-function-body := = annots external ;
     * </code>
     *
     * @return Parsed node
     */
    private STNode parseExternalFunctionBody() {
        startContext(ParserRuleContext.EXTERNAL_FUNC_BODY);
        STNode assign = parseAssignOp();
        STNode annotation = parseAnnotations();
        STNode externalKeyword = parseExternalKeyword();
        STNode semicolon = parseSemicolon();

        endContext();
        return STNodeFactory.createExternalFunctionBodyNode(assign, annotation, externalKeyword, semicolon);
    }

    /**
     * Parse semicolon.
     *
     * @return Parsed node
     */
    private STNode parseSemicolon() {
        STToken token = peek();
        if (token.kind == SyntaxKind.SEMICOLON_TOKEN) {
            return consume();
        } else {
            Solution sol = recover(token, ParserRuleContext.SEMICOLON);
            return sol.recoveredNode;
        }
    }

    /**
     * Parse <code>external</code> keyword.
     *
     * @return Parsed node
     */
    private STNode parseExternalKeyword() {
        STToken token = peek();
        if (token.kind == SyntaxKind.EXTERNAL_KEYWORD) {
            return consume();
        } else {
            Solution sol = recover(token, ParserRuleContext.EXTERNAL_KEYWORD);
            return sol.recoveredNode;
        }
    }

    /*
     * Operators
     */

    /**
     * Parse assign operator.
     *
     * @return Parsed node
     */
    private STNode parseAssignOp() {
        STToken token = peek();
        if (token.kind == SyntaxKind.EQUAL_TOKEN) {
            return consume();
        } else {
            Solution sol = recover(token, ParserRuleContext.ASSIGN_OP);
            return sol.recoveredNode;
        }
    }

    /**
     * Parse binary operator.
     *
     * @return Parsed node
     */
    private STNode parseBinaryOperator() {
        STToken token = peek();
        if (isBinaryOperator(token.kind)) {
            return consume();
        } else {
            Solution sol = recover(token, ParserRuleContext.BINARY_OPERATOR);
            return sol.recoveredNode;
        }
    }

    /**
     * Check whether the given token kind is a binary operator.
     *
     * @param kind STToken kind
     * @return <code>true</code> if the token kind refers to a binary operator. <code>false</code> otherwise
     */
    private boolean isBinaryOperator(SyntaxKind kind) {
        switch (kind) {
            case PLUS_TOKEN:
            case MINUS_TOKEN:
            case SLASH_TOKEN:
            case ASTERISK_TOKEN:
            case GT_TOKEN:
            case LT_TOKEN:
            case DOUBLE_EQUAL_TOKEN:
            case TRIPPLE_EQUAL_TOKEN:
            case LT_EQUAL_TOKEN:
            case GT_EQUAL_TOKEN:
            case NOT_EQUAL_TOKEN:
            case NOT_DOUBLE_EQUAL_TOKEN:
            case BITWISE_AND_TOKEN:
            case BITWISE_XOR_TOKEN:
            case PIPE_TOKEN:
            case LOGICAL_AND_TOKEN:
            case LOGICAL_OR_TOKEN:
            case PERCENT_TOKEN:
                return true;
            default:
                return false;
        }
    }

    /**
     * Get the precedence of a given operator.
     *
     * @param binaryOpKind Operator kind
     * @return Precedence of the given operator
     */
    private OperatorPrecedence getOpPrecedence(SyntaxKind binaryOpKind) {
        switch (binaryOpKind) {
            case ASTERISK_TOKEN: // multiplication
            case SLASH_TOKEN: // division
            case PERCENT_TOKEN: // remainder
                return OperatorPrecedence.MULTIPLICATIVE;
            case PLUS_TOKEN:
            case MINUS_TOKEN:
                return OperatorPrecedence.ADDITIVE;
            case GT_TOKEN:
            case LT_TOKEN:
            case GT_EQUAL_TOKEN:
            case LT_EQUAL_TOKEN:
            case IS_KEYWORD:
                return OperatorPrecedence.BINARY_COMPARE;
            case DOT_TOKEN:
            case OPEN_BRACKET_TOKEN:
            case OPEN_PAREN_TOKEN:
                return OperatorPrecedence.MEMBER_ACCESS;
            case DOUBLE_EQUAL_TOKEN:
            case TRIPPLE_EQUAL_TOKEN:
            case NOT_EQUAL_TOKEN:
            case NOT_DOUBLE_EQUAL_TOKEN:
                return OperatorPrecedence.EQUALITY;
            case BITWISE_AND_TOKEN:
                return OperatorPrecedence.BITWISE_AND;
            case BITWISE_XOR_TOKEN:
                return OperatorPrecedence.BITWISE_XOR;
            case PIPE_TOKEN:
                return OperatorPrecedence.BITWISE_OR;
            case LOGICAL_AND_TOKEN:
                return OperatorPrecedence.LOGICAL_AND;
            case LOGICAL_OR_TOKEN:
                return OperatorPrecedence.LOGICAL_OR;
            case RIGHT_ARROW_TOKEN:
                return OperatorPrecedence.REMOTE_CALL_ACTION;
            case RIGHT_DOUBLE_ARROW:
                return OperatorPrecedence.ACTION;
            default:
                throw new UnsupportedOperationException("Unsupported binary operator '" + binaryOpKind + "'");
        }
    }

    /**
     * <p>
     * Get the operator kind to insert during recovery, given the precedence level.
     * </p>
     *
     * @param opPrecedenceLevel Precedence of the given operator
     * @return Kind of the operator to insert
     */
    private SyntaxKind getBinaryOperatorKindToInsert(OperatorPrecedence opPrecedenceLevel) {
        switch (opPrecedenceLevel) {
            case UNARY:
            case ACTION:
            case EXPRESSION_ACTION:
            case REMOTE_CALL_ACTION:
            case ANON_FUNC:
                // If the current precedence level is unary/action, then we return
                // the binary operator with closest precedence level to it.
                // Therefore fall through
            case MULTIPLICATIVE:
                return SyntaxKind.ASTERISK_TOKEN;
            case ADDITIVE:
                return SyntaxKind.PLUS_TOKEN;
            case BINARY_COMPARE:
                return SyntaxKind.LT_TOKEN;
            case EQUALITY:
                return SyntaxKind.DOUBLE_EQUAL_TOKEN;
            case BITWISE_AND:
                return SyntaxKind.BITWISE_AND_TOKEN;
            case BITWISE_XOR:
                return SyntaxKind.BITWISE_XOR_TOKEN;
            case BITWISE_OR:
                return SyntaxKind.PIPE_TOKEN;
            case LOGICAL_AND:
                return SyntaxKind.LOGICAL_AND_TOKEN;
            case LOGICAL_OR:
                return SyntaxKind.LOGICAL_OR_TOKEN;
            default:
                throw new UnsupportedOperationException(
                        "Unsupported operator precedence level'" + opPrecedenceLevel + "'");
        }
    }

    /**
     * <p>
     * Parse a module type definition.
     * </p>
     * <code>module-type-defn := metadata [public] type identifier type-descriptor ;</code>
     *
     * @param metadata Metadata
     * @param qualifier Visibility qualifier
     * @return Parsed node
     */
    private STNode parseModuleTypeDefinition(STNode metadata, STNode qualifier) {
        startContext(ParserRuleContext.MODULE_TYPE_DEFINITION);
        STNode typeKeyword = parseTypeKeyword();
        STNode typeName = parseTypeName();
        STNode typeDescriptor = parseTypeDescriptor(ParserRuleContext.TYPE_DESC_IN_TYPE_DEF);
        STNode semicolon = parseSemicolon();
        endContext();
        return STNodeFactory.createTypeDefinitionNode(metadata, qualifier, typeKeyword, typeName, typeDescriptor,
                semicolon);
    }

    /**
     * Parse type keyword.
     *
     * @return Parsed node
     */
    private STNode parseTypeKeyword() {
        STToken token = peek();
        if (token.kind == SyntaxKind.TYPE_KEYWORD) {
            return consume();
        } else {
            Solution sol = recover(token, ParserRuleContext.TYPE_KEYWORD);
            return sol.recoveredNode;
        }
    }

    /**
     * Parse type name.
     *
     * @return Parsed node
     */
    private STNode parseTypeName() {
        STToken token = peek();
        if (token.kind == SyntaxKind.IDENTIFIER_TOKEN) {
            return consume();
        } else {
            Solution sol = recover(token, ParserRuleContext.TYPE_NAME);
            return sol.recoveredNode;
        }
    }

    /**
     * <p>
     * Parse record type descriptor. A record type descriptor body has the following structure.
     * </p>
     *
     * <code>record-type-descriptor := inclusive-record-type-descriptor | exclusive-record-type-descriptor
     * <br/><br/>inclusive-record-type-descriptor := record { field-descriptor* }
     * <br/><br/>exclusive-record-type-descriptor := record {| field-descriptor* [record-rest-descriptor] |}
     * </code>
     *
     * @return Parsed node
     */
    private STNode parseRecordTypeDescriptor() {
        startContext(ParserRuleContext.RECORD_TYPE_DESCRIPTOR);
        STNode recordKeyword = parseRecordKeyword();
        STNode bodyStartDelimiter = parseRecordBodyStartDelimiter();

        boolean isInclusive = bodyStartDelimiter.kind == SyntaxKind.OPEN_BRACE_TOKEN;
        STNode fields = parseFieldDescriptors(isInclusive);

        STNode bodyEndDelimiter = parseRecordBodyCloseDelimiter(bodyStartDelimiter.kind);
        endContext();

        return STNodeFactory.createRecordTypeDescriptorNode(recordKeyword, bodyStartDelimiter, fields,
                bodyEndDelimiter);
    }

    /**
     * Parse record body start delimiter.
     *
     * @return Parsed node
     */
    private STNode parseRecordBodyStartDelimiter() {
        STToken token = peek();
        return parseRecordBodyStartDelimiter(token.kind);
    }

    private STNode parseRecordBodyStartDelimiter(SyntaxKind kind) {
        switch (kind) {
            case OPEN_BRACE_PIPE_TOKEN:
                return parseClosedRecordBodyStart();
            case OPEN_BRACE_TOKEN:
                return parseOpenBrace();
            default:
                STToken token = peek();
                Solution solution = recover(token, ParserRuleContext.RECORD_BODY_START);

                // If the parser recovered by inserting a token, then try to re-parse the same
                // rule with the inserted token. This is done to pick the correct branch
                // to continue the parsing.
                if (solution.action == Action.REMOVE) {
                    return solution.recoveredNode;
                }

                return parseRecordBodyStartDelimiter(solution.tokenKind);
        }
    }

    /**
     * Parse closed-record body start delimiter.
     *
     * @return Parsed node
     */
    private STNode parseClosedRecordBodyStart() {
        STToken token = peek();
        if (token.kind == SyntaxKind.OPEN_BRACE_PIPE_TOKEN) {
            return consume();
        } else {
            Solution sol = recover(token, ParserRuleContext.CLOSED_RECORD_BODY_START);
            return sol.recoveredNode;
        }
    }

    /**
     * Parse record body close delimiter.
     *
     * @return Parsed node
     */
    private STNode parseRecordBodyCloseDelimiter(SyntaxKind startingDelimeter) {
        switch (startingDelimeter) {
            case OPEN_BRACE_PIPE_TOKEN:
                return parseClosedRecordBodyEnd();
            case OPEN_BRACE_TOKEN:
                return parseCloseBrace();
            default:
                // Ideally should never reach here.

                STToken token = peek();
                Solution solution = recover(token, ParserRuleContext.RECORD_BODY_END);

                // If the parser recovered by inserting a token, then try to re-parse the same
                // rule with the inserted token. This is done to pick the correct branch
                // to continue the parsing.
                if (solution.action == Action.REMOVE) {
                    return solution.recoveredNode;
                }

                return parseRecordBodyCloseDelimiter(solution.tokenKind);
        }
    }

    /**
     * Parse closed-record body end delimiter.
     *
     * @return Parsed node
     */
    private STNode parseClosedRecordBodyEnd() {
        STToken token = peek();
        if (token.kind == SyntaxKind.CLOSE_BRACE_PIPE_TOKEN) {
            return consume();
        } else {
            Solution sol = recover(token, ParserRuleContext.CLOSED_RECORD_BODY_END);
            return sol.recoveredNode;
        }
    }

    /**
     * Parse record keyword.
     *
     * @return Parsed node
     */
    private STNode parseRecordKeyword() {
        STToken token = peek();
        if (token.kind == SyntaxKind.RECORD_KEYWORD) {
            return consume();
        } else {
            Solution sol = recover(token, ParserRuleContext.RECORD_KEYWORD);
            return sol.recoveredNode;
        }
    }

    /**
     * <p>
     * Parse field descriptors.
     * </p>
     *
     * @return Parsed node
     */
    private STNode parseFieldDescriptors(boolean isInclusive) {
        ArrayList<STNode> recordFields = new ArrayList<>();
        STToken token = peek();
        boolean endOfFields = false;
        while (!isEndOfRecordTypeNode(token.kind)) {
            STNode field = parseFieldOrRestDescriptor(isInclusive);
            if (field == null) {
                endOfFields = true;
                break;
            }
            recordFields.add(field);
            token = peek();

            if (field.kind == SyntaxKind.RECORD_REST_TYPE) {
                break;
            }
        }

        // Following loop will only run if there are more fields after the rest type descriptor.
        // Try to parse them and mark as invalid.
        while (!endOfFields && !isEndOfRecordTypeNode(token.kind)) {
            parseFieldOrRestDescriptor(isInclusive);
            // TODO: Mark these nodes as error/invalid nodes.
            this.errorHandler.reportInvalidNode(token, "cannot have more fields after the rest type descriptor");
            token = peek();
        }

        return STNodeFactory.createNodeList(recordFields);
    }

    /**
     * <p>
     * Parse field descriptor or rest descriptor.
     * </p>
     *
     * <code>
     * <br/><br/>field-descriptor := individual-field-descriptor | record-type-reference
     * <br/><br/><br/>individual-field-descriptor := metadata type-descriptor field-name [? | default-value] ;
     * <br/><br/>field-name := identifier
     * <br/><br/>default-value := = expression
     * <br/><br/>record-type-reference := * type-reference ;
     * <br/><br/>record-rest-descriptor := type-descriptor ... ;
     * </code>
     *
     * @return Parsed node
     */
    private STNode parseFieldOrRestDescriptor(boolean isInclusive) {
        return parseFieldOrRestDescriptor(peek().kind, isInclusive);
    }

    private STNode parseFieldOrRestDescriptor(SyntaxKind nextTokenKind, boolean isInclusive) {
        switch (nextTokenKind) {
            case CLOSE_BRACE_TOKEN:
            case CLOSE_BRACE_PIPE_TOKEN:
                return null;
            case ASTERISK_TOKEN:
                // record-type-reference
                startContext(ParserRuleContext.RECORD_FIELD);
                STNode asterisk = consume();
                STNode type = parseTypeReference();
                STNode semicolonToken = parseSemicolon();
                endContext();
                return STNodeFactory.createTypeReferenceNode(asterisk, type, semicolonToken);
            case AT_TOKEN:
                startContext(ParserRuleContext.RECORD_FIELD);
                STNode metadata = parseMetaData(nextTokenKind);
                type = parseTypeDescriptor(ParserRuleContext.TYPE_DESC_IN_RECORD_FIELD);
                STNode fieldOrRestDesc = parseFieldDescriptor(isInclusive, type, metadata);
                endContext();
                return fieldOrRestDesc;
            default:
                if (isTypeStartingToken(nextTokenKind)) {
                    // individual-field-descriptor
                    startContext(ParserRuleContext.RECORD_FIELD);
                    metadata = createEmptyMetadata();
                    type = parseTypeDescriptor(ParserRuleContext.TYPE_DESC_IN_RECORD_FIELD);
                    fieldOrRestDesc = parseFieldDescriptor(isInclusive, type, metadata);
                    endContext();
                    return fieldOrRestDesc;
                }

                STToken token = peek();
                Solution solution = recover(token, ParserRuleContext.RECORD_FIELD_OR_RECORD_END, isInclusive);

                // If the parser recovered by inserting a token, then try to re-parse the same
                // rule with the inserted token. This is done to pick the correct branch
                // to continue the parsing.
                if (solution.action == Action.REMOVE) {
                    return solution.recoveredNode;
                }

                return parseFieldOrRestDescriptor(solution.tokenKind, isInclusive);
        }
    }

    private STNode parseFieldDescriptor(boolean isInclusive, STNode type, STNode metadata) {
        if (isInclusive) {
            STNode fieldName = parseVariableName();
            return parseFieldDescriptorRhs(metadata, type, fieldName);
        } else {
            return parseFieldOrRestDescriptorRhs(metadata, type);
        }
    }

    /**
     * Parse type reference.
     * <code>type-reference := identifier | qualified-identifier</code>
     *
     * @return Type reference node
     */
    private STNode parseTypeReference() {
        return parseQualifiedIdentifier(ParserRuleContext.TYPE_REFERENCE);
    }

    /**
     * Parse identifier or qualified identifier.
     *
     * @return Identifier node
     */
    private STNode parseQualifiedIdentifier(ParserRuleContext currentCtx) {
        STToken token = peek();
        if (token.kind == SyntaxKind.IDENTIFIER_TOKEN) {
            STNode typeRefOrPkgRef = consume();
            return parseQualifiedIdentifier(typeRefOrPkgRef);
        } else {
            Solution sol = recover(token, currentCtx);
            return sol.recoveredNode;
        }
    }

    /**
     * Parse identifier or qualified identifier, given the starting identifier.
     *
     * @param identifier Starting identifier
     * @return Parse node
     */
    private STNode parseQualifiedIdentifier(STNode identifier) {
        STToken nextToken = peek(1);
        if (nextToken.kind != SyntaxKind.COLON_TOKEN) {
            return STNodeFactory.createSimpleNameReferenceNode(identifier);
        }

        STToken nextNextToken = peek(2);
        if (nextNextToken.kind == SyntaxKind.IDENTIFIER_TOKEN) {
            STToken colon = consume();
            STToken varOrFuncName = consume();
            return STNodeFactory.createQualifiedNameReferenceNode(identifier, colon, varOrFuncName);
        } else {
            this.errorHandler.removeInvalidToken();
            return parseQualifiedIdentifier(identifier);
        }
    }

    /**
     * Parse RHS of a field or rest type descriptor.
     *
     * @param metadata Metadata
     * @param type Type descriptor
     * @return Parsed node
     */
    private STNode parseFieldOrRestDescriptorRhs(STNode metadata, STNode type) {
        STToken token = peek();
        return parseFieldOrRestDescriptorRhs(token.kind, metadata, type);
    }

    private STNode parseFieldOrRestDescriptorRhs(SyntaxKind kind, STNode metadata, STNode type) {
        switch (kind) {
            case ELLIPSIS_TOKEN:
                // TODO: report error for invalid metadata
                STNode ellipsis = parseEllipsis();
                STNode semicolonToken = parseSemicolon();
                return STNodeFactory.createRecordRestDescriptorNode(type, ellipsis, semicolonToken);
            case IDENTIFIER_TOKEN:
                STNode fieldName = parseVariableName();
                return parseFieldDescriptorRhs(metadata, type, fieldName);
            default:
                STToken token = peek();
                Solution solution = recover(token, ParserRuleContext.FIELD_OR_REST_DESCIPTOR_RHS, metadata, type);

                // If the parser recovered by inserting a token, then try to re-parse the same
                // rule with the inserted token. This is done to pick the correct branch
                // to continue the parsing.
                if (solution.action == Action.REMOVE) {
                    return solution.recoveredNode;
                }

                return parseFieldOrRestDescriptorRhs(solution.tokenKind, metadata, type);
        }
    }

    /**
     * <p>
     * Parse field descriptor rhs.
     * </p>
     *
     * @param metadata Metadata
     * @param type Type descriptor
     * @param fieldName Field name
     * @return Parsed node
     */
    private STNode parseFieldDescriptorRhs(STNode metadata, STNode type, STNode fieldName) {
        STToken token = peek();
        return parseFieldDescriptorRhs(token.kind, metadata, type, fieldName);
    }

    /**
     * <p>
     * Parse field descriptor rhs.
     * </p>
     *
     * <code>
     * field-descriptor := [? | default-value] ;
     * <br/>default-value := = expression
     * </code>
     *
     * @param kind Kind of the next token
     * @param metadata Metadata
     * @param type Type descriptor
     * @param fieldName Field name
     * @return Parsed node
     */
    private STNode parseFieldDescriptorRhs(SyntaxKind kind, STNode metadata, STNode type, STNode fieldName) {
        switch (kind) {
            case SEMICOLON_TOKEN:
                STNode questionMarkToken = STNodeFactory.createEmptyNode();
                STNode semicolonToken = parseSemicolon();
                return STNodeFactory.createRecordFieldNode(metadata, type, fieldName, questionMarkToken,
                        semicolonToken);
            case QUESTION_MARK_TOKEN:
                questionMarkToken = parseQuestionMark();
                semicolonToken = parseSemicolon();
                return STNodeFactory.createRecordFieldNode(metadata, type, fieldName, questionMarkToken,
                        semicolonToken);
            case EQUAL_TOKEN:
                // parseRecordDefaultValue();
                STNode equalsToken = parseAssignOp();
                STNode expression = parseExpression();
                semicolonToken = parseSemicolon();
                return STNodeFactory.createRecordFieldWithDefaultValueNode(metadata, type, fieldName, equalsToken,
                        expression, semicolonToken);
            default:
                STToken token = peek();
                Solution solution = recover(token, ParserRuleContext.FIELD_DESCRIPTOR_RHS, metadata, type, fieldName);

                // If the parser recovered by inserting a token, then try to re-parse the same
                // rule with the inserted token. This is done to pick the correct branch
                // to continue the parsing.
                if (solution.action == Action.REMOVE) {
                    return solution.recoveredNode;
                }

                return parseFieldDescriptorRhs(solution.tokenKind, metadata, type, fieldName);
        }
    }

    /**
     * Parse question mark.
     *
     * @return Parsed node
     */
    private STNode parseQuestionMark() {
        STToken token = peek();
        if (token.kind == SyntaxKind.QUESTION_MARK_TOKEN) {
            return consume(); // '?' token
        } else {
            Solution sol = recover(token, ParserRuleContext.QUESTION_MARK);
            return sol.recoveredNode;
        }
    }

    /*
     * Statements
     */

    /**
     * Parse statements, until an end of a block is reached.
     *
     * @return Parsed node
     */
    private STNode parseStatements() {
        ArrayList<STNode> stmts = new ArrayList<>();
        while (!isEndOfStatements()) {
            STNode stmt = parseStatement();
            if (stmt == null) {
                break;
            }

            if (stmt.kind == SyntaxKind.NAMED_WORKER_DECLARATION) {
                this.errorHandler.reportInvalidNode(null, "named-workers are not allowed here");
                break;
            }
            stmts.add(stmt);
        }
        return STNodeFactory.createNodeList(stmts);
    }

    /**
     * Parse a single statement.
     *
     * @return Parsed node
     */
    protected STNode parseStatement() {
        STToken token = peek();
        return parseStatement(token.kind);
    }

    private STNode parseStatement(SyntaxKind tokenKind) {
        STNode annots = null;
        switch (tokenKind) {
            case CLOSE_BRACE_TOKEN:
                // Returning null marks the end of statements
                return null;
            case SEMICOLON_TOKEN:
                this.errorHandler.removeInvalidToken();
                return parseStatement();
            case AT_TOKEN:
                annots = parseAnnotations(tokenKind);
                tokenKind = peek().kind;
                break;
            case FINAL_KEYWORD:

                // Statements starts other than var-decl
            case IF_KEYWORD:
            case WHILE_KEYWORD:
            case PANIC_KEYWORD:
            case CONTINUE_KEYWORD:
            case BREAK_KEYWORD:
            case RETURN_KEYWORD:
            case TYPE_KEYWORD:
            case LOCK_KEYWORD:
            case OPEN_BRACE_TOKEN:
            case FORK_KEYWORD:
            case FOREACH_KEYWORD:

                // action-statements
            case CHECK_KEYWORD:
            case CHECKPANIC_KEYWORD:
            case TRAP_KEYWORD:
            case START_KEYWORD:
            case FLUSH_KEYWORD:

                // Even-though worker is not a statement, we parse it as statements.
                // then validates it based on the context. This is done to provide
                // better error messages
            case WORKER_KEYWORD:
                break;
            default:
                // Var-decl-stmt start
                if (isTypeStartingToken(tokenKind)) {
                    break;
                }

                // Expression-stmt start
                if (isValidLHSExpression(tokenKind)) {
                    break;
                }

                STToken token = peek();
                Solution solution = recover(token, ParserRuleContext.STATEMENT);

                if (solution.action == Action.KEEP) {
                    //singleton type starting tokens can be correct one's hence keep them.
                    break;
                }

                // If the parser recovered by inserting a token, then try to re-parse the same
                // rule with the inserted token. This is done to pick the correct branch
                // to continue the parsing.
                if (solution.action == Action.REMOVE) {
                    return solution.recoveredNode;
                }

                return parseStatement(solution.tokenKind);
        }

        return parseStatement(tokenKind, annots);
    }

    private STNode getAnnotations(STNode nullbaleAnnot) {
        if (nullbaleAnnot != null) {
            return nullbaleAnnot;
        }

        return STNodeFactory.createNodeList(new ArrayList<>());
    }

    private STNode parseStatement(STNode annots) {
        return parseStatement(peek().kind, annots);
    }

    /**
     * Parse a single statement, given the next token kind.
     *
     * @param tokenKind Next token kind
     * @return Parsed node
     */
    private STNode parseStatement(SyntaxKind tokenKind, STNode annots) {
        // TODO: validate annotations: not every statement supports annots
        switch (tokenKind) {
            case CLOSE_BRACE_TOKEN:
                this.errorHandler.reportInvalidNode(null, "invalid annotations");
                // Returning null marks the end of statements
                return null;
            case SEMICOLON_TOKEN:
                this.errorHandler.removeInvalidToken();
                return parseStatement(annots);
            case FINAL_KEYWORD:
                STNode finalKeyword = parseFinalKeyword();
                return parseVariableDecl(getAnnotations(annots), finalKeyword, false);
            case IF_KEYWORD:
                return parseIfElseBlock();
            case WHILE_KEYWORD:
                return parseWhileStatement();
            case PANIC_KEYWORD:
                return parsePanicStatement();
            case CONTINUE_KEYWORD:
                return parseContinueStatement();
            case BREAK_KEYWORD:
                return parseBreakStatement();
            case RETURN_KEYWORD:
                return parseReturnStatement();
            case TYPE_KEYWORD:
                return parseLocalTypeDefinitionStatement(getAnnotations(annots));
            case IDENTIFIER_TOKEN:
                // If the statement starts with an identifier, it could be a var-decl-stmt
                // with a user defined type, or some statement starts with an expression
                return parseStatementStartsWithIdentifier(getAnnotations(annots));
            case LOCK_KEYWORD:
                return parseLockStatement();
            case OPEN_BRACE_TOKEN:
                return parseBlockNode();
            case WORKER_KEYWORD:
                // Even-though worker is not a statement, we parse it as statements.
                // then validates it based on the context. This is done to provide
                // better error messages
                return parseNamedWorkerDeclaration(getAnnotations(annots));
            case FORK_KEYWORD:
                return parseForkStatement();
            case FOREACH_KEYWORD:
                return parseForEachStatement();
            case START_KEYWORD:
            case CHECK_KEYWORD:
            case CHECKPANIC_KEYWORD:
            case TRAP_KEYWORD:
            case FLUSH_KEYWORD:
                return parseExpressionStament(tokenKind, getAnnotations(annots));
            default:
                if (isTypeStartingToken(tokenKind)) {
                    // If the statement starts with a type, then its a var declaration.
                    // This is an optimization since if we know the next token is a type, then
                    // we can parse the var-def faster.
                    finalKeyword = STNodeFactory.createEmptyNode();
                    return parseVariableDecl(getAnnotations(annots), finalKeyword, false);
                }
                STToken token = peek();
                Solution solution = recover(token, ParserRuleContext.STATEMENT_WITHOUT_ANNOTS, annots);

                if (solution.action == Action.KEEP) {
                    //singleton type starting tokens can be correct one's hence keep them.
                    finalKeyword = STNodeFactory.createEmptyNode();
                    return parseVariableDecl(getAnnotations(annots), finalKeyword, false);
                }
                // If the parser recovered by inserting a token, then try to re-parse the same
                // rule with the inserted token. This is done to pick the correct branch
                // to continue the parsing.
                if (solution.action == Action.REMOVE) {
                    return solution.recoveredNode;
                }

                return parseStatement(solution.tokenKind, annots);
        }
    }

    /**
     * <p>
     * Parse variable declaration. Variable declaration can be a local or module level.
     * </p>
     *
     * <code>
     * local-var-decl-stmt := local-init-var-decl-stmt | local-no-init-var-decl-stmt
     * <br/><br/>
     * local-init-var-decl-stmt := [annots] [final] typed-binding-pattern = action-or-expr ;
     * <br/><br/>
     * local-no-init-var-decl-stmt := [annots] [final] type-descriptor variable-name ;
     * </code>
     *
     * @param annots Annotations or metadata
     * @param finalKeyword Final keyword
     * @return Parsed node
     */
    private STNode parseVariableDecl(STNode annots, STNode finalKeyword, boolean isModuleVar) {
        startContext(ParserRuleContext.VAR_DECL_STMT);
        STNode type = parseTypeDescriptor(ParserRuleContext.TYPE_DESC_IN_TYPE_BINDING_PATTERN);
        STNode varName = parseVariableName();
        STNode varDecl = parseVarDeclRhs(annots, finalKeyword, type, varName, isModuleVar);
        endContext();
        return varDecl;
    }

    /**
     * Parse final keyword.
     *
     * @return Parsed node
     */
    private STNode parseFinalKeyword() {
        STToken token = peek();
        if (token.kind == SyntaxKind.FINAL_KEYWORD) {
            return consume();
        } else {
            Solution sol = recover(token, ParserRuleContext.FINAL_KEYWORD);
            return sol.recoveredNode;
        }
    }

    /**
     * <p>
     * Parse the right hand side of a variable declaration statement.
     * </p>
     * <code>
     * var-decl-rhs := ; | = action-or-expr ;
     * </code>
     *
     * @param metadata metadata
     * @param finalKeyword Final keyword
     * @param type Type descriptor
     * @param varName Variable name
     * @return Parsed node
     */
    private STNode parseVarDeclRhs(STNode metadata, STNode finalKeyword, STNode type, STNode varName,
                                   boolean isModuleVar) {
        STToken token = peek();
        return parseVarDeclRhs(token.kind, metadata, finalKeyword, type, varName, isModuleVar);
    }

    /**
     * Parse the right hand side of a variable declaration statement, given the
     * next token kind.
     *
     * @param tokenKind Next token kind
     * @param metadata Metadata
     * @param finalKeyword Final keyword
     * @param type Type descriptor
     * @param varName Variable name
     * @param isModuleVar flag indicating whether the var is module level
     * @return Parsed node
     */
    private STNode parseVarDeclRhs(SyntaxKind tokenKind, STNode metadata, STNode finalKeyword, STNode type,
                                   STNode varName, boolean isModuleVar) {
        STNode assign;
        STNode expr;
        STNode semicolon;
        switch (tokenKind) {
            case EQUAL_TOKEN:
                assign = parseAssignOp();
                if (isModuleVar) {
                    expr = parseExpression();
                } else {
                    expr = parseActionOrExpression();
                }
                semicolon = parseSemicolon();
                break;
            case SEMICOLON_TOKEN:
                if (isModuleVar) {
                    this.errorHandler.reportMissingTokenError("assignment required");
                }
                assign = STNodeFactory.createEmptyNode();
                expr = STNodeFactory.createEmptyNode();
                semicolon = parseSemicolon();
                break;
            default:
                STToken token = peek();
                Solution solution = recover(token, ParserRuleContext.VAR_DECL_STMT_RHS, metadata, finalKeyword, type,
                        varName, isModuleVar);

                // If the parser recovered by inserting a token, then try to re-parse the same
                // rule with the inserted token. This is done to pick the correct branch
                // to continue the parsing.
                if (solution.action == Action.REMOVE) {
                    return solution.recoveredNode;
                }

                return parseVarDeclRhs(solution.tokenKind, metadata, finalKeyword, type, varName, isModuleVar);
        }

        if (isModuleVar) {
            return STNodeFactory.createModuleVariableDeclarationNode(metadata, finalKeyword, type, varName, assign,
                    expr, semicolon);
        }

        return STNodeFactory.createVariableDeclarationNode(metadata, finalKeyword, type, varName, assign, expr,
                semicolon);
    }

    /**
     * <p>
     * Parse the RHS portion of the assignment.
     * </p>
     * <code>assignment-stmt-rhs := = action-or-expr ;</code>
     *
     * @param lvExpr LHS expression
     * @return Parsed node
     */
    private STNode parseAssignmentStmtRhs(STNode lvExpr) {
        validateLVExpr(lvExpr);
        STNode assign = parseAssignOp();
        STNode expr = parseActionOrExpression();
        STNode semicolon = parseSemicolon();
        return STNodeFactory.createAssignmentStatementNode(lvExpr, assign, expr, semicolon);
    }

    /*
     * Expressions
     */

    /**
     * Parse expression. This will start parsing expressions from the lowest level of precedence.
     *
     * @return Parsed node
     */
    protected STNode parseExpression() {
        return parseExpression(DEFAULT_OP_PRECEDENCE, true, false);
    }

    /**
     * Parse action or expression. This will start parsing actions or expressions from the lowest level of precedence.
     *
     * @return Parsed node
     */
    private STNode parseActionOrExpression() {
        return parseExpression(DEFAULT_OP_PRECEDENCE, true, true);
    }

    private STNode parseActionOrExpression(SyntaxKind tokenKind) {
        return parseExpression(tokenKind, DEFAULT_OP_PRECEDENCE, true, true);
    }

    private STNode parseActionOrExpression(boolean isRhsExpr) {
        return parseExpression(DEFAULT_OP_PRECEDENCE, isRhsExpr, true);
    }

    /**
     * Parse expression.
     *
     * @param isRhsExpr Flag indicating whether this is a rhs expression
     * @return Parsed node
     */
    private STNode parseExpression(boolean isRhsExpr) {
        return parseExpression(DEFAULT_OP_PRECEDENCE, isRhsExpr, false);
    }

    private void validateLVExpr(STNode expression) {
        if (isValidLVExpr(expression)) {
            return;
        }
        this.errorHandler.reportInvalidNode(null, "invalid expression for assignment lhs");
    }

    private boolean isValidLVExpr(STNode expression) {
        switch (expression.kind) {
            case SIMPLE_NAME_REFERENCE:
            case QUALIFIED_NAME_REFERENCE:
                return true;
            case FIELD_ACCESS:
                return isValidLVExpr(((STFieldAccessExpressionNode) expression).expression);
            case INDEXED_EXPRESSION:
                return isValidLVExpr(((STIndexedExpressionNode) expression).containerExpression);
            default:
                return (expression instanceof STMissingToken);
        }
    }

    /**
     * Parse an expression that has an equal or higher precedence than a given level.
     *
     * @param precedenceLevel Precedence level of expression to be parsed
     * @param isRhsExpr Flag indicating whether this is a rhs expression
     * @param allowActions Flag indicating whether the current context support actions
     * @return Parsed node
     */
    private STNode parseExpression(OperatorPrecedence precedenceLevel, boolean isRhsExpr, boolean allowActions) {
        STToken token = peek();
        return parseExpression(token.kind, precedenceLevel, isRhsExpr, allowActions);
    }

    private STNode parseExpression(SyntaxKind kind, OperatorPrecedence precedenceLevel, boolean isRhsExpr,
                                   boolean allowActions) {
        STNode expr = parseTerminalExpression(kind, isRhsExpr, allowActions);
        return parseExpressionRhs(precedenceLevel, expr, isRhsExpr, allowActions);
    }

    /**
     * Parse terminal expressions. A terminal expression has the highest precedence level
     * out of all expressions, and will be at the leaves of an expression tree.
     *
     * @param isRhsExpr Is a rhs expression
     * @param allowActions Allow actions
     * @return Parsed node
     */
    private STNode parseTerminalExpression(boolean isRhsExpr, boolean allowActions) {
        return parseTerminalExpression(peek().kind, isRhsExpr, allowActions);
    }

    private STNode parseTerminalExpression(SyntaxKind kind, boolean isRhsExpr, boolean allowActions) {
        // TODO: Whenever a new expression start is added, make sure to
        // add it to all the other places as well.
        switch (kind) {
            case DECIMAL_INTEGER_LITERAL:
            case HEX_INTEGER_LITERAL:
            case STRING_LITERAL:
            case NULL_KEYWORD:
            case TRUE_KEYWORD:
            case FALSE_KEYWORD:
            case DECIMAL_FLOATING_POINT_LITERAL:
            case HEX_FLOATING_POINT_LITERAL:
                return parseBasicLiteral();
            case IDENTIFIER_TOKEN:
                return parseQualifiedIdentifier(ParserRuleContext.VARIABLE_REF);
            case OPEN_PAREN_TOKEN:
                STToken nextNextToken = getNextNextToken(kind);
                // parse nil literal '()'
                if (nextNextToken.kind == SyntaxKind.CLOSE_PAREN_TOKEN) {
                    return parseNilLiteral();
                }
                return parseBracedExpression(isRhsExpr, allowActions);
            case CHECK_KEYWORD:
            case CHECKPANIC_KEYWORD:
                // In the checking action, nested actions are allowed. And that's the only
                // place where actions are allowed within an action or an expression.
                return parseCheckExpression(isRhsExpr, allowActions);
            case OPEN_BRACE_TOKEN:
                return parseMappingConstructorExpr();
            case TYPEOF_KEYWORD:
                return parseTypeofExpression(isRhsExpr);
            case PLUS_TOKEN:
            case MINUS_TOKEN:
            case NEGATION_TOKEN:
            case EXCLAMATION_MARK_TOKEN:
                return parseUnaryExpression(isRhsExpr);
            case TRAP_KEYWORD:
                return parseTrapExpression(isRhsExpr, allowActions);
            case OPEN_BRACKET_TOKEN:
                return parseListConstructorExpr();
            case LT_TOKEN:
                return parseTypeCastExpr();
            case TABLE_KEYWORD:
            case STREAM_KEYWORD:
            case FROM_KEYWORD:
                return parseTableConstructorOrQuery(isRhsExpr);
            case ERROR_KEYWORD:
                return parseErrorConstructorExpr();
            case LET_KEYWORD:
                return parseLetExpression(isRhsExpr);
            case BACKTICK_TOKEN:
                return parseTemplateExpression();
            case XML_KEYWORD:
                nextNextToken = getNextNextToken(kind);
                if (nextNextToken.kind == SyntaxKind.BACKTICK_TOKEN) {
                    return parseXMLTemplateExpression();
                }
                break;
            case STRING_KEYWORD:
                nextNextToken = getNextNextToken(kind);
                if (nextNextToken.kind == SyntaxKind.BACKTICK_TOKEN) {
                    return parseStringTemplateExpression();
                }
                break;
            case FUNCTION_KEYWORD:
                // TODO: support annotations
                return parseExplicitFunctionExpression(null);
            case AT_TOKEN:
                // Annon-func can have annotations. Check for other expressions
                // that van start with annots.
                break;
            case NEW_KEYWORD:
                return parseNewExpression();
            case START_KEYWORD:
                // TODO: support annotations
                return parseStartAction(null);
            case FLUSH_KEYWORD:
                return parseFlushAction();
            default:
                break;
        }

        Solution solution = recover(peek(), ParserRuleContext.TERMINAL_EXPRESSION, isRhsExpr, allowActions);
        if (solution.action == Action.REMOVE) {
            return solution.recoveredNode;
        }

        if (solution.action == Action.KEEP) {
            if (kind == SyntaxKind.XML_KEYWORD) {
                return parseXMLTemplateExpression();
            }

            return parseStringTemplateExpression();
        }

        switch (solution.tokenKind) {
            case IDENTIFIER_TOKEN:
                this.errorHandler.reportMissingTokenError("missing " + solution.ctx);
                return parseQualifiedIdentifier(solution.recoveredNode);
            case DECIMAL_INTEGER_LITERAL:
            case HEX_INTEGER_LITERAL:
            case STRING_LITERAL:
            case NULL_KEYWORD:
            case TRUE_KEYWORD:
            case FALSE_KEYWORD:
            case DECIMAL_FLOATING_POINT_LITERAL:
            case HEX_FLOATING_POINT_LITERAL:
                this.errorHandler.reportMissingTokenError("missing " + solution.ctx);
                return solution.recoveredNode;
            default:
                return parseTerminalExpression(solution.tokenKind, isRhsExpr, allowActions);
        }
    }

    private STNode parseActionOrExpressionInLhs(SyntaxKind nextTokenKind, STNode lhsExpr) {
        return parseExpressionRhs(nextTokenKind, DEFAULT_OP_PRECEDENCE, lhsExpr, false, true);
    }

    private boolean isValidExprStart(SyntaxKind tokenKind) {
        switch (tokenKind) {
            case DECIMAL_INTEGER_LITERAL:
            case HEX_INTEGER_LITERAL:
            case STRING_LITERAL:
            case NULL_KEYWORD:
            case TRUE_KEYWORD:
            case FALSE_KEYWORD:
            case DECIMAL_FLOATING_POINT_LITERAL:
            case HEX_FLOATING_POINT_LITERAL:
            case IDENTIFIER_TOKEN:
            case OPEN_PAREN_TOKEN:
            case CHECK_KEYWORD:
            case CHECKPANIC_KEYWORD:
            case OPEN_BRACE_TOKEN:
            case TYPEOF_KEYWORD:
            case PLUS_TOKEN:
            case MINUS_TOKEN:
            case NEGATION_TOKEN:
            case EXCLAMATION_MARK_TOKEN:
            case TRAP_KEYWORD:
            case OPEN_BRACKET_TOKEN:
            case LT_TOKEN:
            case TABLE_KEYWORD:
            case STREAM_KEYWORD:
            case FROM_KEYWORD:
            case ERROR_KEYWORD:
            case LET_KEYWORD:
            case BACKTICK_TOKEN:
            case XML_KEYWORD:
            case STRING_KEYWORD:
            case FUNCTION_KEYWORD:
            case AT_TOKEN:
            case NEW_KEYWORD:
            case START_KEYWORD:
            case FLUSH_KEYWORD:
                return true;
            default:
                return false;
        }
    }

    /**
     * <p>
     * Parse a new expression.
     * </p>
     * <code>
     *  new-expr := explicit-new-expr | implicit-new-expr
     *  <br/>
     *  explicit-new-expr := new type-descriptor ( arg-list )
     *  <br/>
     *  implicit-new-expr := new [( arg-list )]
     * </code>
     *
     * @return Parsed NewExpression node.
     */
    private STNode parseNewExpression() {
        STNode newKeyword = parseNewKeyword();
        return parseNewKeywordRhs(newKeyword);
    }

    /**
     * <p>
     * Parse `new` keyword.
     * </p>
     *
     * @return Parsed NEW_KEYWORD Token.
     */
    private STNode parseNewKeyword() {
        STToken token = peek();
        if (token.kind == SyntaxKind.NEW_KEYWORD) {
            return consume();
        } else {
            Solution sol = recover(token, ParserRuleContext.NEW_KEYWORD);
            return sol.recoveredNode;
        }
    }

    private STNode parseNewKeywordRhs(STNode newKeyword) {
        STNode token = peek();
        return parseNewKeywordRhs(token.kind, newKeyword);
    }

    /**
     * <p>
     * Parse an implicit or explicit expression.
     * </p>
     * 
     * @param kind next token kind.
     * @param newKeyword parsed node for `new` keyword.
     * @return Parsed new-expression node.
     */
    private STNode parseNewKeywordRhs(SyntaxKind kind, STNode newKeyword) {
        switch (kind) {
            case OPEN_PAREN_TOKEN:
                return parseImplicitNewRhs(newKeyword);
            case SEMICOLON_TOKEN:
                break;
            case IDENTIFIER_TOKEN:
            case OBJECT_KEYWORD:
                // TODO: Support `stream` keyword once introduced
                return parseTypeDescriptorInNewExpr(newKeyword);
            default:
                break;
        }

        return STNodeFactory.createImplicitNewExpressionNode(newKeyword, STNodeFactory.createEmptyNode());
    }

    /**
     * <p>
     * Parse an Explicit New expression.
     * </p>
     * <code>
     *  explicit-new-expr := new type-descriptor ( arg-list )
     * </code>
     *
     * @param newKeyword Parsed `new` keyword.
     * @return the Parsed Explicit New Expression.
     */
    private STNode parseTypeDescriptorInNewExpr(STNode newKeyword) {
        STNode typeDescriptor = parseTypeDescriptor(ParserRuleContext.TYPE_DESC_IN_NEW_EXPR);
        STNode parenthesizedArgsList = parseParenthesizedArgList();

        return STNodeFactory.createExplicitNewExpressionNode(newKeyword, typeDescriptor, parenthesizedArgsList);
    }

    /**
     * <p>
     * Parse an <code>implicit-new-expr</code> with arguments.
     * </p>
     *
     * @param newKeyword Parsed `new` keyword.
     * @return Parsed implicit-new-expr.
     */
    private STNode parseImplicitNewRhs(STNode newKeyword) {
        STNode implicitNewArgList = parseParenthesizedArgList();
        return STNodeFactory.createImplicitNewExpressionNode(newKeyword, implicitNewArgList);
    }

    /**
     * <p>
     * Parse the parenthesized argument list for a <code>new-expr</code>.
     * </p>
     *
     * @return Parsed parenthesized rhs of <code>new-expr</code>.
     */
    private STNode parseParenthesizedArgList() {
        STNode openParan = parseOpenParenthesis(ParserRuleContext.ARG_LIST_START);
        STNode arguments = parseArgsList();
        STNode closeParan = parseCloseParenthesis();

        return STNodeFactory.createParenthesizedArgList(openParan, arguments, closeParan);
    }

    /**
     * <p>
     * Parse the right-hand-side of an expression.
     * </p>
     * <code>expr-rhs := (binary-op expression
     *                              | dot identifier
     *                              | open-bracket expression close-bracket
     *                          )*</code>
     *
     * @param precedenceLevel Precedence level of the expression that is being parsed currently
     * @param lhsExpr LHS expression of the expression
     * @param isLVExpr Flag indicating whether this is on a lhsExpr of a statement
     * @param allowActions Flag indicating whether the current context support actions
     * @return Parsed node
     */
    private STNode parseExpressionRhs(OperatorPrecedence precedenceLevel, STNode lhsExpr, boolean isLVExpr,
                                      boolean allowActions) {
        STToken token = peek();
        return parseExpressionRhs(token.kind, precedenceLevel, lhsExpr, isLVExpr, allowActions);
    }

    /**
     * Parse the right hand side of an expression given the next token kind.
     *
     * @param tokenKind Next token kind
     * @param currentPrecedenceLevel Precedence level of the expression that is being parsed currently
     * @param lhsExpr LHS expression
     * @param isRhsExpr Flag indicating whether this is a rhs expr or not
     * @param allowActions Flag indicating whether to allow actions or not
     * @return Parsed node
     */
    private STNode parseExpressionRhs(SyntaxKind tokenKind, OperatorPrecedence currentPrecedenceLevel, STNode lhsExpr,
                                      boolean isRhsExpr, boolean allowActions) {
        if (isEndOfExpression(tokenKind, isRhsExpr)) {
            return lhsExpr;
        }

        if (!isValidExprRhsStart(tokenKind)) {
            STToken token = peek();
            Solution solution = recover(token, ParserRuleContext.EXPRESSION_RHS, currentPrecedenceLevel, lhsExpr,
                    isRhsExpr, allowActions);

            // If the current rule was recovered by removing a token,
            // then this entire rule is already parsed while recovering.
            // so we done need to parse the remaining of this rule again.
            // Proceed only if the recovery action was an insertion.
            if (solution.action == Action.REMOVE) {
                return solution.recoveredNode;
            }

            // If the parser recovered by inserting a token, then try to re-parse the same
            // rule with the inserted token. This is done to pick the correct branch to
            // continue the parsing.
            if (solution.ctx == ParserRuleContext.BINARY_OPERATOR) {
                // We come here if the operator is missing. Treat this as injecting an operator
                // that matches to the current operator precedence level, and continue.
                SyntaxKind binaryOpKind = getBinaryOperatorKindToInsert(currentPrecedenceLevel);
                return parseExpressionRhs(binaryOpKind, currentPrecedenceLevel, lhsExpr, isRhsExpr, allowActions);
            } else {
                return parseExpressionRhs(solution.tokenKind, currentPrecedenceLevel, lhsExpr, isRhsExpr, allowActions);
            }
        }

        // If the precedence level of the operator that was being parsed is higher than
        // the newly found (next) operator, then return and finish the previous expr,
        // because it has a higher precedence.
        OperatorPrecedence nextOperatorPrecedence = getOpPrecedence(tokenKind);
        if (currentPrecedenceLevel.isHigherThan(nextOperatorPrecedence, allowActions)) {
            return lhsExpr;
        }

        STNode newLhsExpr;
        switch (tokenKind) {
            case OPEN_PAREN_TOKEN:
                newLhsExpr = parseFuncCall(lhsExpr);
                break;
            case OPEN_BRACKET_TOKEN:
                newLhsExpr = parseMemberAccessExpr(lhsExpr);
                break;
            case DOT_TOKEN:
                newLhsExpr = parseFieldAccessOrMethodCall(lhsExpr);
                break;
            case IS_KEYWORD:
                newLhsExpr = parseTypeTestExpression(lhsExpr);
                break;
            case RIGHT_ARROW_TOKEN:
                newLhsExpr = parseRemoteMethodCallAction(lhsExpr);
                if (!allowActions) {
                    this.errorHandler.reportInvalidNode(null, "actions are not allowed here");
                }
                break;
            case RIGHT_DOUBLE_ARROW:
                newLhsExpr = parseImplicitAnonFunc(lhsExpr);
                break;
            default:
                STNode operator = parseBinaryOperator();

                // Parse the expression that follows the binary operator, until a operator
                // with different precedence is encountered. If an operator with a lower
                // precedence is reached, then come back here and finish the current
                // binary expr. If a an operator with higher precedence level is reached,
                // then complete that binary-expr, come back here and finish the current expr.

                // Actions within binary-expressions are not allowed.
                STNode rhsExpr = parseExpression(nextOperatorPrecedence, isRhsExpr, false);
                newLhsExpr = STNodeFactory.createBinaryExpressionNode(SyntaxKind.BINARY_EXPRESSION, lhsExpr, operator,
                        rhsExpr);
                break;
        }

        // Then continue the operators with the same precedence level.
        return parseExpressionRhs(currentPrecedenceLevel, newLhsExpr, isRhsExpr, allowActions);
    }

    private boolean isValidExprRhsStart(SyntaxKind tokenKind) {
        switch (tokenKind) {
            case OPEN_PAREN_TOKEN:
            case DOT_TOKEN:
            case OPEN_BRACKET_TOKEN:
            case IS_KEYWORD:
            case RIGHT_ARROW_TOKEN:
            case RIGHT_DOUBLE_ARROW:
                return true;
            default:
                return isBinaryOperator(tokenKind);
        }
    }

    /**
     * Parse member access expression.
     *
     * @param lhsExpr Container expression
     * @return Member access expression
     */
    private STNode parseMemberAccessExpr(STNode lhsExpr) {
        STNode openBracket = parseOpenBracket();

        STNode keyExpr;
        switch (peek().kind) {
            case CLOSE_BRACKET_TOKEN:
                // array-type-desc can have an empty array-len-expr
                keyExpr = STNodeFactory.createEmptyNode();
                break;
            case ASTERISK_TOKEN:
                keyExpr = consume();
                break;
            default:
                keyExpr = parseExpression();
                break;
        }

        STNode closeBracket = parseCloseBracket();
        return STNodeFactory.createIndexedExpressionNode(lhsExpr, openBracket, keyExpr, closeBracket);
    }

    /**
     * Parse close bracket.
     *
     * @return Parsed node
     */
    private STNode parseCloseBracket() {
        STToken token = peek();
        if (token.kind == SyntaxKind.CLOSE_BRACKET_TOKEN) {
            return consume();
        } else {
            Solution sol = recover(token, ParserRuleContext.CLOSE_BRACKET);
            return sol.recoveredNode;
        }
    }

    /**
     * Parse field access expression and method call expression.
     *
     * @param lhsExpr Preceding expression of the field access or method call
     * @return One of <code>field-access-expression</code> or <code>method-call-expression</code>.
     */
    private STNode parseFieldAccessOrMethodCall(STNode lhsExpr) {
        STNode dotToken = parseDotToken();
        STNode fieldOrMethodName = parseIdentifier(ParserRuleContext.FIELD_OR_FUNC_NAME);

        STToken nextToken = peek();
        if (nextToken.kind == SyntaxKind.OPEN_PAREN_TOKEN) {
            // function invocation
            STNode openParen = parseOpenParenthesis(ParserRuleContext.ARG_LIST_START);
            STNode args = parseArgsList();
            STNode closeParen = parseCloseParenthesis();
            return STNodeFactory.createMethodCallExpressionNode(lhsExpr, dotToken, fieldOrMethodName, openParen, args,
                    closeParen);
        }

        // Everything else is field-access
        return STNodeFactory.createFieldAccessExpressionNode(lhsExpr, dotToken, fieldOrMethodName);
    }

    /**
     * <p>
     * Parse braced expression.
     * </p>
     * <code>braced-expr := ( expression )</code>
     *
     * @param isRhsExpr Flag indicating whether this is on a rhsExpr of a statement
     * @param allowActions Allow actions
     * @return Parsed node
     */
    private STNode parseBracedExpression(boolean isRhsExpr, boolean allowActions) {
        STNode openParen = parseOpenParenthesis(ParserRuleContext.OPEN_PARENTHESIS);
        startContext(ParserRuleContext.BRACED_EXPR_OR_ANON_FUNC_PARAMS);
        STNode expr;
        if (allowActions) {
            expr = parseActionOrExpression(isRhsExpr);
        } else {
            expr = parseExpression(isRhsExpr);
        }

        // Could be param-list of an implicit-anon-func-expr
        if (expr.kind == SyntaxKind.SIMPLE_NAME_REFERENCE) {
            return parseBracedExprOrAnonFuncParamRhs(peek().kind, openParen, expr);
        }

        STNode closeParen = parseCloseParenthesis();
        endContext();
        if (isAction(expr)) {
            return STNodeFactory.createBracedExpressionNode(SyntaxKind.BRACED_ACTION, openParen, expr, closeParen);
        }
        return STNodeFactory.createBracedExpressionNode(SyntaxKind.BRACED_EXPRESSION, openParen, expr, closeParen);
    }

    private STNode parseBracedExprOrAnonFuncParamRhs(SyntaxKind nextTokenKind, STNode openParen, STNode expr) {
        switch (nextTokenKind) {
            case CLOSE_PAREN_TOKEN:
                STNode closeParen = parseCloseParenthesis();
                STNode bracedEXprOrAnonFuncParam;
                if (isAction(expr)) {
                    bracedEXprOrAnonFuncParam = STNodeFactory.createBracedExpressionNode(SyntaxKind.BRACED_ACTION,
                            openParen, expr, closeParen);
                } else {
                    bracedEXprOrAnonFuncParam = STNodeFactory.createBracedExpressionNode(SyntaxKind.BRACED_EXPRESSION,
                            openParen, expr, closeParen);
                }
                endContext();
                return bracedEXprOrAnonFuncParam;
            case COMMA_TOKEN:
                // Here the context is ended inside the method.
                return parseImplicitAnonFunc(openParen, expr);
            default:
                STToken token = peek();
                Solution solution = recover(token, ParserRuleContext.BRACED_EXPR_OR_ANON_FUNC_PARAM_RHS);

                // If the parser recovered by inserting a token, then try to re-parse the same
                // rule with the inserted token. This is done to pick the correct branch
                // to continue the parsing.
                if (solution.action == Action.REMOVE) {
                    endContext();
                    return solution.recoveredNode;
                }

                return parseBracedExprOrAnonFuncParamRhs(solution.tokenKind, openParen, expr);
        }
    }

    /**
     * Check whether a given node is an action node.
     *
     * @param node Node to check
     * @return <code>true</code> if the node is an action node. <code>false</code> otherwise
     */
    private boolean isAction(STNode node) {
        switch (node.kind) {
            case REMOTE_METHOD_CALL_ACTION:
            case BRACED_ACTION:
            case CHECK_ACTION:
            case START_ACTION:
            case TRAP_ACTION:
                return true;
            default:
                return false;
        }
    }

    /**
     * Check whether the given token is an end of a expression.
     *
     * @param tokenKind Token to check
     * @param isRhsExpr Flag indicating whether this is on a rhsExpr of a statement
     * @return <code>true</code> if the token represents an end of a block. <code>false</code> otherwise
     */
    private boolean isEndOfExpression(SyntaxKind tokenKind, boolean isRhsExpr) {
        if (!isRhsExpr) {
            if (isCompoundBinaryOperator(tokenKind)) {
                return true;
            }
            return !isValidExprRhsStart(tokenKind);
        }

        switch (tokenKind) {
            case CLOSE_BRACE_TOKEN:
            case OPEN_BRACE_TOKEN:
            case CLOSE_PAREN_TOKEN:
            case CLOSE_BRACKET_TOKEN:
            case SEMICOLON_TOKEN:
            case COMMA_TOKEN:
            case PUBLIC_KEYWORD:
            case EOF_TOKEN:
            case CONST_KEYWORD:
            case LISTENER_KEYWORD:
            case EQUAL_TOKEN:
            case AT_TOKEN:
            case DOCUMENTATION_LINE:
            case AS_KEYWORD:
            case IN_KEYWORD:
            case BACKTICK_TOKEN:
            case FROM_KEYWORD:
            case WHERE_KEYWORD:
            case LET_KEYWORD:
            case SELECT_KEYWORD:
                return true;
            default:
                return isSimpleType(tokenKind);
        }
    }

    /**
     * Parse basic literals. It is assumed that we come here after validation.
     *
     * @return Parsed node
     */
    private STNode parseBasicLiteral() {
        STToken literalToken = consume();
        return STNodeFactory.createBasicLiteralNode(literalToken.kind, literalToken);
    }

    /**
     * Parse function call expression.
     * <code>function-call-expr := function-reference ( arg-list )
     * function-reference := variable-reference</code>
     *
     * @param identifier Function name
     * @return Function call expression
     */
    private STNode parseFuncCall(STNode identifier) {
        STNode openParen = parseOpenParenthesis(ParserRuleContext.ARG_LIST_START);
        STNode args = parseArgsList();
        STNode closeParen = parseCloseParenthesis();
        return STNodeFactory.createFunctionCallExpressionNode(identifier, openParen, args, closeParen);
    }

    /**
     * <p>
     * Parse error constructor expression.
     * </p>
     * <code>
     * error-constructor-expr := error ( arg-list )
     * </code>
     *
     * @return Error constructor expression
     */
    private STNode parseErrorConstructorExpr() {
        return parseFuncCall(parseErrorKeyWord());
    }

    /**
     * Parse function call argument list.
     *
     * @return Parsed args list
     */
    private STNode parseArgsList() {
        startContext(ParserRuleContext.ARG_LIST);
        ArrayList<STNode> argsList = new ArrayList<>();

        STToken token = peek();
        if (isEndOfParametersList(token.kind)) {
            STNode args = STNodeFactory.createNodeList(argsList);
            endContext();
            return args;
        }

        STNode leadingComma = STNodeFactory.createEmptyNode();
        STNode arg = parseArg(leadingComma);
        if (arg == null) {
            STNode args = STNodeFactory.createNodeList(argsList);
            endContext();
            return args;
        }

        // TODO: Is this check required?
        SyntaxKind lastProcessedArgKind;
        if (SyntaxKind.POSITIONAL_ARG.ordinal() <= arg.kind.ordinal()) {
            argsList.add(arg);
            lastProcessedArgKind = arg.kind;
        } else {
            reportInvalidOrderOfArgs(peek(), SyntaxKind.POSITIONAL_ARG, arg.kind);
            lastProcessedArgKind = SyntaxKind.POSITIONAL_ARG;
        }

        parseFollowUpArgs(argsList, lastProcessedArgKind);
        STNode args = STNodeFactory.createNodeList(argsList);
        endContext();
        return args;
    }

    /**
     * Parse follow up arguments.
     *
     * @param argsList Arguments list to which the parsed argument must be added
     * @param lastProcessedArgKind Kind of the argument processed prior to this
     */
    private void parseFollowUpArgs(ArrayList<STNode> argsList, SyntaxKind lastProcessedArgKind) {
        STToken nextToken = peek();
        while (!isEndOfParametersList(nextToken.kind)) {
            STNode argEnd = parseArgEnd(nextToken.kind);
            if (argEnd == null) {
                // null marks the end of args
                break;
            }

            // If there's an extra comma at the end of arguments list, remove it.
            // Then stop the argument parsing.
            nextToken = peek();
            if (isEndOfParametersList(nextToken.kind)) {
                this.errorHandler.reportInvalidNode((STToken) argEnd, "invalid token " + argEnd);
                break;
            }

            STNode arg = parseArg(nextToken.kind, argEnd);
            if (lastProcessedArgKind.ordinal() <= arg.kind.ordinal()) {
                if (lastProcessedArgKind == SyntaxKind.REST_ARG && arg.kind == SyntaxKind.REST_ARG) {
                    this.errorHandler.reportInvalidNode(nextToken, "cannot more than one rest arg");
                } else {
                    argsList.add(arg);
                    lastProcessedArgKind = arg.kind;
                }
            } else {
                reportInvalidOrderOfArgs(nextToken, lastProcessedArgKind, arg.kind);
            }

            nextToken = peek();
        }
    }

    private STNode parseArgEnd() {
        return parseArgEnd(peek().kind);
    }

    private STNode parseArgEnd(SyntaxKind nextTokenKind) {
        switch (nextTokenKind) {
            case COMMA_TOKEN:
                return parseComma();
            case CLOSE_PAREN_TOKEN:
                // null marks the end of args
                return null;
            default:
                Solution solution = recover(peek(), ParserRuleContext.ARG_END);

                // If the parser recovered by inserting a token, then try to re-parse the same
                // rule with the inserted token. This is done to pick the correct branch
                // to continue the parsing.
                if (solution.action == Action.REMOVE) {
                    return solution.recoveredNode;
                }

                return parseArgEnd(solution.tokenKind);
        }
    }

    /**
     * Report invalid order of args.
     *
     * @param token Staring token of the arg.
     * @param lastArgKind Kind of the previously processed arg
     * @param argKind Current arg
     */
    private void reportInvalidOrderOfArgs(STToken token, SyntaxKind lastArgKind, SyntaxKind argKind) {
        this.errorHandler.reportInvalidNode(token, "cannot have a " + argKind + " after the " + lastArgKind);
    }

    /**
     * Parse function call argument.
     *
     * @param leadingComma Comma that occurs before the param
     * @return Parsed argument node
     */
    private STNode parseArg(STNode leadingComma) {
        STToken token = peek();
        return parseArg(token.kind, leadingComma);
    }

    private STNode parseArg(SyntaxKind kind, STNode leadingComma) {
        STNode arg;
        switch (kind) {
            case ELLIPSIS_TOKEN:
                STToken ellipsis = consume();
                STNode expr = parseExpression();
                arg = STNodeFactory.createRestArgumentNode(leadingComma, ellipsis, expr);
                break;

            // Identifier can means two things: either its a named-arg, or just an expression.
            case IDENTIFIER_TOKEN:
                // TODO: Handle package-qualified var-refs (i.e: qualified-identifier).
                arg = parseNamedOrPositionalArg(leadingComma, kind);
                break;
            case CLOSE_PAREN_TOKEN:
                return null;
            default:
                if (isValidExprStart(kind)) {
                    expr = parseExpression();
                    arg = STNodeFactory.createPositionalArgumentNode(leadingComma, expr);
                    break;
                }

                Solution solution = recover(peek(), ParserRuleContext.ARG_START_OR_ARG_LIST_END, leadingComma);

                // If the parser recovered by inserting a token, then try to re-parse the same
                // rule with the inserted token. This is done to pick the correct branch
                // to continue the parsing.
                if (solution.action == Action.REMOVE) {
                    return solution.recoveredNode;
                }

                return parseArg(solution.tokenKind, leadingComma);
        }

        return arg;
    }

    /**
     * Parse positional or named arg. This method assumed peek()/peek(1)
     * is always an identifier.
     *
     * @param leadingComma Comma that occurs before the param
     * @return Parsed argument node
     */
    private STNode parseNamedOrPositionalArg(STNode leadingComma, SyntaxKind nextTokenKind) {
        STNode argNameOrExpr = parseTerminalExpression(peek().kind, true, false);
        STToken secondToken = peek();
        switch (secondToken.kind) {
            case EQUAL_TOKEN:
                STNode equal = parseAssignOp();
                STNode valExpr = parseExpression();
                return STNodeFactory.createNamedArgumentNode(leadingComma, argNameOrExpr, equal, valExpr);
            case COMMA_TOKEN:
            case CLOSE_PAREN_TOKEN:
                return STNodeFactory.createPositionalArgumentNode(leadingComma, argNameOrExpr);

            // Treat everything else as a single expression. If something is missing,
            // expression-parsing will recover it.
            default:
                argNameOrExpr = parseExpressionRhs(DEFAULT_OP_PRECEDENCE, argNameOrExpr, false, false);
                return STNodeFactory.createPositionalArgumentNode(leadingComma, argNameOrExpr);
        }
    }

    /**
     * Parse object type descriptor.
     *
     * @return Parsed node
     */
    private STNode parseObjectTypeDescriptor() {
        startContext(ParserRuleContext.OBJECT_TYPE_DESCRIPTOR);
        STNode objectTypeQualifiers = parseObjectTypeQualifiers();
        STNode objectKeyword = parseObjectKeyword();
        STNode openBrace = parseOpenBrace();
        STNode objectMembers = parseObjectMembers();
        STNode closeBrace = parseCloseBrace();
        endContext();
        return STNodeFactory.createObjectTypeDescriptorNode(objectTypeQualifiers, objectKeyword, openBrace,
                objectMembers, closeBrace);
    }

    /**
     * Parse object type qualifiers.
     *
     * @return Parsed node
     */
    private STNode parseObjectTypeQualifiers() {
        STToken nextToken = peek();
        return parseObjectTypeQualifiers(nextToken.kind);
    }

    private STNode parseObjectTypeQualifiers(SyntaxKind kind) {
        List<STNode> qualifiers = new ArrayList<>();
        STNode firstQualifier;
        switch (kind) {
            case CLIENT_KEYWORD:
                STNode clientKeyword = parseClientKeyword();
                firstQualifier = clientKeyword;
                break;
            case ABSTRACT_KEYWORD:
                STNode abstractKeyword = parseAbstractKeyword();
                firstQualifier = abstractKeyword;
                break;
            case OBJECT_KEYWORD:
                return STNodeFactory.createNodeList(qualifiers);
            default:
                Solution solution = recover(peek(), ParserRuleContext.OBJECT_TYPE_FIRST_QUALIFIER);

                // If the parser recovered by inserting a token, then try to re-parse the same
                // rule with the inserted token. This is done to pick the correct branch
                // to continue the parsing.
                if (solution.action == Action.REMOVE) {
                    return solution.recoveredNode;
                }

                return parseObjectTypeQualifiers(solution.tokenKind);
        }

        // Parse the second qualifier if available.
        STNode secondQualifier = parseObjectTypeSecondQualifier(firstQualifier);

        qualifiers.add(firstQualifier);
        if (secondQualifier != null) {
            qualifiers.add(secondQualifier);
        }
        return STNodeFactory.createNodeList(qualifiers);
    }

    private STNode parseObjectTypeSecondQualifier(STNode firstQualifier) {
        STToken nextToken = peek();
        return parseObjectTypeSecondQualifier(nextToken.kind, firstQualifier);
    }

    private STNode parseObjectTypeSecondQualifier(SyntaxKind kind, STNode firstQualifier) {
        if (firstQualifier.kind != kind) {
            switch (kind) {
                case CLIENT_KEYWORD:
                    return parseClientKeyword();
                case ABSTRACT_KEYWORD:
                    return parseAbstractKeyword();
                case OBJECT_KEYWORD:
                    return null;
                default:
                    break;
            }
        }

        Solution solution = recover(peek(), ParserRuleContext.OBJECT_TYPE_SECOND_QUALIFIER, firstQualifier);

        // If the parser recovered by inserting a token, then try to re-parse the same
        // rule with the inserted token. This is done to pick the correct branch
        // to continue the parsing.
        if (solution.action == Action.REMOVE) {
            return solution.recoveredNode;
        }

        return parseObjectTypeSecondQualifier(solution.tokenKind, firstQualifier);
    }

    /**
     * Parse client keyword.
     *
     * @return Parsed node
     */
    private STNode parseClientKeyword() {
        STToken token = peek();
        if (token.kind == SyntaxKind.CLIENT_KEYWORD) {
            return consume();
        } else {
            Solution sol = recover(token, ParserRuleContext.CLIENT_KEYWORD);
            return sol.recoveredNode;
        }
    }

    /**
     * Parse abstract keyword.
     *
     * @return Parsed node
     */
    private STNode parseAbstractKeyword() {
        STToken token = peek();
        if (token.kind == SyntaxKind.ABSTRACT_KEYWORD) {
            return consume();
        } else {
            Solution sol = recover(token, ParserRuleContext.ABSTRACT_KEYWORD);
            return sol.recoveredNode;
        }
    }

    /**
     * Parse object keyword.
     *
     * @return Parsed node
     */
    private STNode parseObjectKeyword() {
        STToken token = peek();
        if (token.kind == SyntaxKind.OBJECT_KEYWORD) {
            return consume();
        } else {
            Solution sol = recover(token, ParserRuleContext.OBJECT_KEYWORD);
            return sol.recoveredNode;
        }
    }

    /**
     * Parse object members.
     *
     * @return Parsed node
     */
    private STNode parseObjectMembers() {
        ArrayList<STNode> objectMembers = new ArrayList<>();
        while (!isEndOfObjectTypeNode()) {
            startContext(ParserRuleContext.OBJECT_MEMBER);
            STNode member = parseObjectMember(peek().kind);
            endContext();

            // Null member indicates the end of object members
            if (member == null) {
                break;
            }
            objectMembers.add(member);
        }

        return STNodeFactory.createNodeList(objectMembers);
    }

    private STNode parseObjectMember() {
        STToken nextToken = peek();
        return parseObjectMember(nextToken.kind);
    }

    private STNode parseObjectMember(SyntaxKind nextTokenKind) {
        STNode metadata;
        switch (nextTokenKind) {
            case EOF_TOKEN:
            case CLOSE_BRACE_TOKEN:
                // Null return indicates the end of object members
                return null;
            case ASTERISK_TOKEN:
            case PUBLIC_KEYWORD:
            case PRIVATE_KEYWORD:
            case REMOTE_KEYWORD:
            case FUNCTION_KEYWORD:
                metadata = createEmptyMetadata();
                break;
            case DOCUMENTATION_LINE:
            case AT_TOKEN:
                metadata = parseMetaData(nextTokenKind);
                nextTokenKind = peek().kind;
                break;
            default:
                if (isTypeStartingToken(nextTokenKind)) {
                    metadata = createEmptyMetadata();
                    break;
                }

                Solution solution = recover(peek(), ParserRuleContext.OBJECT_MEMBER_START);

                // If the parser recovered by inserting a token, then try to re-parse the same
                // rule with the inserted token. This is done to pick the correct branch
                // to continue the parsing.
                if (solution.action == Action.REMOVE) {
                    return solution.recoveredNode;
                }

                return parseObjectMember(solution.tokenKind);
        }

        return parseObjectMember(nextTokenKind, metadata);
    }

    private STNode parseObjectMember(SyntaxKind nextTokenKind, STNode metadata) {
        STNode member;
        switch (nextTokenKind) {
            case EOF_TOKEN:
            case CLOSE_BRACE_TOKEN:
                // TODO report metadata
                return null;
            case ASTERISK_TOKEN:
                STNode asterisk = consume();
                STNode type = parseTypeReference();
                STNode semicolonToken = parseSemicolon();
                member = STNodeFactory.createTypeReferenceNode(asterisk, type, semicolonToken);
                break;
            case PUBLIC_KEYWORD:
            case PRIVATE_KEYWORD:
                STNode visibilityQualifier = parseObjectMemberVisibility();
                member = parseObjectMethodOrField(metadata, visibilityQualifier);
                break;
            case REMOTE_KEYWORD:
                member = parseObjectMethodOrField(metadata, STNodeFactory.createEmptyNode());
                break;
            case FUNCTION_KEYWORD:
                member = parseObjectMethod(metadata, STNodeFactory.createEmptyNode());
                break;
            default:
                if (isTypeStartingToken(nextTokenKind)) {
                    member = parseObjectField(metadata, STNodeFactory.createEmptyNode());
                    break;
                }

                Solution solution = recover(peek(), ParserRuleContext.OBJECT_MEMBER_WITHOUT_METADATA);

                // If the parser recovered by inserting a token, then try to re-parse the same
                // rule with the inserted token. This is done to pick the correct branch
                // to continue the parsing.
                if (solution.action == Action.REMOVE) {
                    return solution.recoveredNode;
                }

                return parseObjectMember(solution.tokenKind);
        }

        return member;
    }

    private STNode parseObjectMethodOrField(STNode metadata, STNode methodQualifiers) {
        STToken nextToken = peek(1);
        STToken nextNextToken = peek(2);
        return parseObjectMethodOrField(nextToken.kind, nextNextToken.kind, metadata, methodQualifiers);
    }

    /**
     * Parse an object member, given the visibility modifier. Object member can have
     * only one visibility qualifier. This mean the methodQualifiers list can have
     * one qualifier at-most.
     *
     * @param visibilityQualifiers Visibility qualifiers. A modifier can be
     *            a syntax node with either 'PUBLIC' or 'PRIVATE'.
     * @param nextTokenKind Next token kind
     * @param nextNextTokenKind Kind of the token after the
     * @param metadata Metadata
     * @param visibilityQualifiers Visibility qualifiers
     * @return Parse object member node
     */
    private STNode parseObjectMethodOrField(SyntaxKind nextTokenKind, SyntaxKind nextNextTokenKind, STNode metadata,
                                            STNode visibilityQualifiers) {
        switch (nextTokenKind) {
            case REMOTE_KEYWORD:
                STNode remoteKeyword = parseRemoteKeyword();
                ArrayList<STNode> methodQualifiers = new ArrayList<>();
                if (!isEmpty(visibilityQualifiers)) {
                    methodQualifiers.add(visibilityQualifiers);
                }
                methodQualifiers.add(remoteKeyword);
                return parseObjectMethod(metadata, STNodeFactory.createNodeList(methodQualifiers));
            case FUNCTION_KEYWORD:
                return parseObjectMethod(metadata, visibilityQualifiers);

            // All 'type starting tokens' here. should be same as 'parseTypeDescriptor(...)'
            case IDENTIFIER_TOKEN:
                if (nextNextTokenKind != SyntaxKind.OPEN_PAREN_TOKEN) {
                    // Here we try to catch the common user error of missing the function keyword.
                    // In such cases, lookahead for the open-parenthesis and figure out whether
                    // this is an object-method with missing name. If yes, then try to recover.
                    return parseObjectField(metadata, visibilityQualifiers);
                }
                break;
            default:
                if (isTypeStartingToken(nextTokenKind)) {
                    return parseObjectField(metadata, visibilityQualifiers);
                }
                break;
        }

        Solution solution = recover(peek(), ParserRuleContext.OBJECT_FUNC_OR_FIELD_WITHOUT_VISIBILITY, metadata,
                visibilityQualifiers);

        // If the parser recovered by inserting a token, then try to re-parse the same
        // rule with the inserted token. This is done to pick the correct branch
        // to continue the parsing.
        if (solution.action == Action.REMOVE) {
            return solution.recoveredNode;
        }

        return parseObjectMethodOrField(solution.tokenKind, nextTokenKind, metadata, visibilityQualifiers);
    }

    /**
     * Parse object visibility. Visibility can be <code>public</code> or <code>private</code>.
     *
     * @return Parsed node
     */
    private STNode parseObjectMemberVisibility() {
        STToken token = peek();
        if (token.kind == SyntaxKind.PUBLIC_KEYWORD || token.kind == SyntaxKind.PRIVATE_KEYWORD) {
            return consume();
        } else {
            Solution sol = recover(token, ParserRuleContext.PUBLIC_KEYWORD);
            return sol.recoveredNode;
        }
    }

    private STNode parseRemoteKeyword() {
        STToken token = peek();
        if (token.kind == SyntaxKind.REMOTE_KEYWORD) {
            return consume();
        } else {
            Solution sol = recover(token, ParserRuleContext.REMOTE_KEYWORD);
            return sol.recoveredNode;
        }
    }

    private STNode parseObjectField(STNode metadata, STNode methodQualifiers) {
        STNode type = parseTypeDescriptor(ParserRuleContext.TYPE_DESC_BEFORE_IDENTIFIER);
        STNode fieldName = parseVariableName();
        return parseObjectFieldRhs(metadata, methodQualifiers, type, fieldName);
    }

    /**
     * Parse object field rhs, and complete the object field parsing. Returns the parsed object field.
     *
     * @param metadata Metadata
     * @param visibilityQualifier Visibility qualifier
     * @param type Type descriptor
     * @param fieldName Field name
     * @return Parsed object field
     */
    private STNode parseObjectFieldRhs(STNode metadata, STNode visibilityQualifier, STNode type, STNode fieldName) {
        STToken nextToken = peek();
        return parseObjectFieldRhs(nextToken.kind, metadata, visibilityQualifier, type, fieldName);
    }

    /**
     * Parse object field rhs, and complete the object field parsing. Returns the parsed object field.
     *
     * @param nextTokenKind Kind of the next token
     * @param metadata Metadata
     * @param visibilityQualifier Visibility qualifier
     * @param type Type descriptor
     * @param fieldName Field name
     * @return Parsed object field
     */
    private STNode parseObjectFieldRhs(SyntaxKind nextTokenKind, STNode metadata, STNode visibilityQualifier,
                                       STNode type, STNode fieldName) {
        STNode equalsToken;
        STNode expression;
        STNode semicolonToken;
        switch (nextTokenKind) {
            case SEMICOLON_TOKEN:
                equalsToken = STNodeFactory.createEmptyNode();
                expression = STNodeFactory.createEmptyNode();
                semicolonToken = parseSemicolon();
                break;
            case EQUAL_TOKEN:
                equalsToken = parseAssignOp();
                expression = parseExpression();
                semicolonToken = parseSemicolon();
                break;
            default:
                STToken token = peek();
                Solution solution = recover(token, ParserRuleContext.OBJECT_FIELD_RHS, metadata, visibilityQualifier,
                        type, fieldName);

                // If the parser recovered by inserting a token, then try to re-parse the same
                // rule with the inserted token. This is done to pick the correct branch
                // to continue the parsing.
                if (solution.action == Action.REMOVE) {
                    return solution.recoveredNode;
                }

                return parseObjectFieldRhs(solution.tokenKind, metadata, visibilityQualifier, type, fieldName);
        }

        return STNodeFactory.createObjectFieldNode(metadata, visibilityQualifier, type, fieldName, equalsToken,
                expression, semicolonToken);
    }

    private STNode parseObjectMethod(STNode metadata, STNode methodQualifiers) {
        return parseFuncDefOrFuncTypeDesc(metadata, methodQualifiers, true);
    }

    /**
     * Parse if-else statement.
     * <code>
     * if-else-stmt := if expression block-stmt [else-block]
     * </code>
     *
     * @return If-else block
     */
    private STNode parseIfElseBlock() {
        startContext(ParserRuleContext.IF_BLOCK);
        STNode ifKeyword = parseIfKeyword();
        STNode condition = parseExpression();
        STNode ifBody = parseBlockNode();
        endContext();

        STNode elseBody = parseElseBlock();
        return STNodeFactory.createIfElseStatementNode(ifKeyword, condition, ifBody, elseBody);
    }

    /**
     * Parse if-keyword.
     *
     * @return Parsed if-keyword node
     */
    private STNode parseIfKeyword() {
        STToken token = peek();
        if (token.kind == SyntaxKind.IF_KEYWORD) {
            return consume();
        } else {
            Solution sol = recover(token, ParserRuleContext.IF_KEYWORD);
            return sol.recoveredNode;
        }
    }

    /**
     * Parse else-keyword.
     *
     * @return Parsed else keyword node
     */
    private STNode parseElseKeyword() {
        STToken token = peek();
        if (token.kind == SyntaxKind.ELSE_KEYWORD) {
            return consume();
        } else {
            Solution sol = recover(token, ParserRuleContext.ELSE_KEYWORD);
            return sol.recoveredNode;
        }
    }

    /**
     * Parse block node.
     * <code>
     * block-stmt := { sequence-stmt }
     * sequence-stmt := statement*
     * </code>
     *
     * @return Parse block node
     */
    private STNode parseBlockNode() {
        startContext(ParserRuleContext.BLOCK_STMT);
        STNode openBrace = parseOpenBrace();
        STNode stmts = parseStatements();
        STNode closeBrace = parseCloseBrace();
        endContext();
        return STNodeFactory.createBlockStatementNode(openBrace, stmts, closeBrace);
    }

    /**
     * Parse else block.
     * <code>else-block := else (if-else-stmt | block-stmt)</code>
     *
     * @return Else block
     */
    private STNode parseElseBlock() {
        STToken nextToken = peek();
        if (nextToken.kind != SyntaxKind.ELSE_KEYWORD) {
            return STNodeFactory.createEmptyNode();
        }

        STNode elseKeyword = parseElseKeyword();
        STNode elseBody = parseElseBody();
        return STNodeFactory.createElseBlockNode(elseKeyword, elseBody);
    }

    /**
     * Parse else node body.
     * <code>else-body := if-else-stmt | block-stmt</code>
     *
     * @return Else node body
     */
    private STNode parseElseBody() {
        STToken nextToken = peek();
        return parseElseBody(nextToken.kind);
    }

    private STNode parseElseBody(SyntaxKind nextTokenKind) {
        switch (nextTokenKind) {
            case IF_KEYWORD:
                return parseIfElseBlock();
            case OPEN_BRACE_TOKEN:
                return parseBlockNode();
            default:
                STToken token = peek();
                Solution solution = recover(token, ParserRuleContext.ELSE_BODY);

                // If the parser recovered by inserting a token, then try to re-parse the same
                // rule with the inserted token. This is done to pick the correct branch
                // to continue the parsing.
                if (solution.action == Action.REMOVE) {
                    return solution.recoveredNode;
                }

                return parseElseBody(solution.tokenKind);
        }
    }

    /**
     * Parse while statement.
     * <code>while-stmt := while expression block-stmt</code>
     *
     * @return While statement
     */
    private STNode parseWhileStatement() {
        startContext(ParserRuleContext.WHILE_BLOCK);
        STNode whileKeyword = parseWhileKeyword();
        STNode condition = parseExpression();
        STNode whileBody = parseBlockNode();
        endContext();
        return STNodeFactory.createWhileStatementNode(whileKeyword, condition, whileBody);
    }

    /**
     * Parse while-keyword.
     *
     * @return While-keyword node
     */
    private STNode parseWhileKeyword() {
        STToken token = peek();
        if (token.kind == SyntaxKind.WHILE_KEYWORD) {
            return consume();
        } else {
            Solution sol = recover(token, ParserRuleContext.WHILE_KEYWORD);
            return sol.recoveredNode;
        }
    }

    /**
     * Parse panic statement.
     * <code>panic-stmt := panic expression ;</code>
     *
     * @return Panic statement
     */
    private STNode parsePanicStatement() {
        startContext(ParserRuleContext.PANIC_STMT);
        STNode panicKeyword = parsePanicKeyword();
        STNode expression = parseExpression();
        STNode semicolon = parseSemicolon();
        endContext();
        return STNodeFactory.createPanicStatementNode(panicKeyword, expression, semicolon);
    }

    /**
     * Parse panic-keyword.
     *
     * @return Panic-keyword node
     */
    private STNode parsePanicKeyword() {
        STToken token = peek();
        if (token.kind == SyntaxKind.PANIC_KEYWORD) {
            return consume();
        } else {
            Solution sol = recover(token, ParserRuleContext.PANIC_KEYWORD);
            return sol.recoveredNode;
        }
    }

    /**
     * Parse check expression. This method is used to parse both check expression
     * as well as check action.
     *
     * <p>
     * <code>
     * checking-expr := checking-keyword expression
     * checking-action := checking-keyword action
     * </code>
     *
     * @param allowActions Allow actions
     * @param isRhsExpr Is rhs expression
     * @return Check expression node
     */
    private STNode parseCheckExpression(boolean isRhsExpr, boolean allowActions) {
        STNode checkingKeyword = parseCheckingKeyword();
        STNode expr = parseExpression(OperatorPrecedence.EXPRESSION_ACTION, isRhsExpr, allowActions);
        if (isAction(expr)) {
            return STNodeFactory.createCheckExpressionNode(SyntaxKind.CHECK_ACTION, checkingKeyword, expr);
        } else {
            return STNodeFactory.createCheckExpressionNode(SyntaxKind.CHECK_EXPRESSION, checkingKeyword, expr);
        }
    }

    /**
     * Parse checking keyword.
     * <p>
     * <code>
     * checking-keyword := check | checkpanic
     * </code>
     *
     * @return Parsed node
     */
    private STNode parseCheckingKeyword() {
        STToken token = peek();
        if (token.kind == SyntaxKind.CHECK_KEYWORD || token.kind == SyntaxKind.CHECKPANIC_KEYWORD) {
            return consume();
        } else {
            Solution sol = recover(token, ParserRuleContext.CHECKING_KEYWORD);
            return sol.recoveredNode;
        }
    }

    /**
     *
     * Parse continue statement.
     * <code>continue-stmt := continue ; </code>
     *
     * @return continue statement
     */
    private STNode parseContinueStatement() {
        startContext(ParserRuleContext.CONTINUE_STATEMENT);
        STNode continueKeyword = parseContinueKeyword();
        STNode semicolon = parseSemicolon();
        endContext();
        return STNodeFactory.createContinueStatementNode(continueKeyword, semicolon);
    }

    /**
     * Parse continue-keyword.
     *
     * @return continue-keyword node
     */
    private STNode parseContinueKeyword() {
        STToken token = peek();
        if (token.kind == SyntaxKind.CONTINUE_KEYWORD) {
            return consume();
        } else {
            Solution sol = recover(token, ParserRuleContext.CONTINUE_KEYWORD);
            return sol.recoveredNode;
        }
    }

    /**
     * Parse return statement.
     * <code>return-stmt := return [ action-or-expr ] ;</code>
     *
     * @return Return statement
     */
    private STNode parseReturnStatement() {
        startContext(ParserRuleContext.RETURN_STMT);
        STNode returnKeyword = parseReturnKeyword();
        STNode returnRhs = parseReturnStatementRhs(returnKeyword);
        endContext();
        return returnRhs;
    }

    /**
     * Parse return-keyword.
     *
     * @return Return-keyword node
     */
    private STNode parseReturnKeyword() {
        STToken token = peek();
        if (token.kind == SyntaxKind.RETURN_KEYWORD) {
            return consume();
        } else {
            Solution sol = recover(token, ParserRuleContext.RETURN_KEYWORD);
            return sol.recoveredNode;
        }
    }

    /**
     * Parse break statement.
     * <code>break-stmt := break ; </code>
     *
     * @return break statement
     */
    private STNode parseBreakStatement() {
        startContext(ParserRuleContext.BREAK_STATEMENT);
        STNode breakKeyword = parseBreakKeyword();
        STNode semicolon = parseSemicolon();
        endContext();
        return STNodeFactory.createBreakStatementNode(breakKeyword, semicolon);
    }

    /**
     * Parse break-keyword.
     *
     * @return break-keyword node
     */
    private STNode parseBreakKeyword() {
        STToken token = peek();
        if (token.kind == SyntaxKind.BREAK_KEYWORD) {
            return consume();
        } else {
            Solution sol = recover(token, ParserRuleContext.BREAK_KEYWORD);
            return sol.recoveredNode;
        }
    }

    /**
     * <p>
     * Parse the right hand side of a return statement.
     * </p>
     * <code>
     * return-stmt-rhs := ; |  action-or-expr ;
     * </code>
     *
     * @return Parsed node
     */
    private STNode parseReturnStatementRhs(STNode returnKeyword) {
        STNode expr;
        STNode semicolon;
        STToken token = peek();

        switch (token.kind) {
            case SEMICOLON_TOKEN:
                expr = STNodeFactory.createEmptyNode();
                break;
            default:
                expr = parseActionOrExpression();
                break;
        }

        semicolon = parseSemicolon();
        return STNodeFactory.createReturnStatementNode(returnKeyword, expr, semicolon);
    }

    /**
     * Parse mapping constructor expression.
     * <p>
     * <code>mapping-constructor-expr := { [field (, field)*] }</code>
     *
     * @return Parsed node
     */
    private STNode parseMappingConstructorExpr() {
        startContext(ParserRuleContext.MAPPING_CONSTRUCTOR);
        STNode openBrace = parseOpenBrace();
        STNode fields = parseMappingConstructorFields();
        STNode closeBrace = parseCloseBrace();
        endContext();
        return STNodeFactory.createMappingConstructorExpressionNode(openBrace, fields, closeBrace);
    }

    /**
     * Parse mapping constructor fields.
     *
     * @return Parsed node
     */
    private STNode parseMappingConstructorFields() {
        List<STNode> fields = new ArrayList<>();
        STToken nextToken = peek();
        if (isEndOfMappingConstructor(nextToken.kind)) {
            return STNodeFactory.createNodeList(fields);
        }

        // Parse first field mapping, that has no leading comma
        STNode mappingFieldEnd = STNodeFactory.createEmptyNode();
        STNode field = parseMappingField(ParserRuleContext.FIRST_MAPPING_FIELD, mappingFieldEnd);
        fields.add(field);

        // Parse the remaining field mappings
        nextToken = peek();
        while (!isEndOfMappingConstructor(nextToken.kind)) {
            mappingFieldEnd = parseMappingFieldEnd(nextToken.kind);
            if (mappingFieldEnd == null) {
                break;
            }

            // Parse field
            field = parseMappingField(ParserRuleContext.MAPPING_FIELD, mappingFieldEnd);
            fields.add(field);
            nextToken = peek();
        }

        return STNodeFactory.createNodeList(fields);
    }

    private STNode parseMappingFieldEnd() {
        return parseMappingFieldEnd(peek().kind);
    }

    private STNode parseMappingFieldEnd(SyntaxKind nextTokenKind) {
        switch (nextTokenKind) {
            case COMMA_TOKEN:
                return parseComma();
            case CLOSE_BRACE_TOKEN:
                return null;
            default:
                STToken token = peek();
                Solution solution = recover(token, ParserRuleContext.MAPPING_FIELD_END);

                // If the parser recovered by inserting a token, then try to re-parse the same
                // rule with the inserted token. This is done to pick the correct branch
                // to continue the parsing.
                if (solution.action == Action.REMOVE) {
                    return solution.recoveredNode;
                }

                return parseMappingFieldEnd(solution.tokenKind);

        }
    }

    private boolean isEndOfMappingConstructor(SyntaxKind tokenKind) {
        switch (tokenKind) {
            case IDENTIFIER_TOKEN:
                return false;
            case EOF_TOKEN:
            case AT_TOKEN:
            case DOCUMENTATION_LINE:
            case CLOSE_BRACE_TOKEN:
            case SEMICOLON_TOKEN:
            case PUBLIC_KEYWORD:
            case PRIVATE_KEYWORD:
            case FUNCTION_KEYWORD:
            case RETURNS_KEYWORD:
            case SERVICE_KEYWORD:
            case TYPE_KEYWORD:
            case LISTENER_KEYWORD:
            case CONST_KEYWORD:
            case FINAL_KEYWORD:
            case RESOURCE_KEYWORD:
                return true;
            default:
                return isSimpleType(tokenKind);
        }
    }

    /**
     * Parse mapping constructor field.
     * <p>
     * <code>field := specific-field | computed-name-field | spread-field</code>
     *
     * @param fieldContext Context of the mapping field
     * @param leadingComma Leading comma
     * @return Parsed node
     */
    private STNode parseMappingField(ParserRuleContext fieldContext, STNode leadingComma) {
        STToken nextToken = peek();
        return parseMappingField(nextToken.kind, fieldContext, leadingComma);
    }

    private STNode parseMappingField(SyntaxKind tokenKind, ParserRuleContext fieldContext, STNode leadingComma) {
        switch (tokenKind) {
            case IDENTIFIER_TOKEN:
                return parseSpecificFieldWithOptionValue(leadingComma);
            case STRING_LITERAL:
                STNode key = parseStringLiteral();
                STNode colon = parseColon();
                STNode valueExpr = parseExpression();
                return STNodeFactory.createSpecificFieldNode(leadingComma, key, colon, valueExpr);
            case OPEN_BRACKET_TOKEN:
                return parseComputedField(leadingComma);
            case ELLIPSIS_TOKEN:
                STNode ellipsis = parseEllipsis();
                STNode expr = parseExpression();
                return STNodeFactory.createSpreadFieldNode(leadingComma, ellipsis, expr);
            case CLOSE_BRACE_TOKEN:
                if (fieldContext == ParserRuleContext.FIRST_MAPPING_FIELD) {
                    return null;
                }
                // else fall through
            default:
                STToken token = peek();
                Solution solution = recover(token, fieldContext, fieldContext, leadingComma);

                // If the parser recovered by inserting a token, then try to re-parse the same
                // rule with the inserted token. This is done to pick the correct branch
                // to continue the parsing.
                if (solution.action == Action.REMOVE) {
                    return solution.recoveredNode;
                }

                return parseMappingField(solution.tokenKind, fieldContext, leadingComma);
        }
    }

    /**
     * Parse mapping constructor specific-field with an optional value.
     *
     * @param leadingComma
     * @return Parsed node
     */
    private STNode parseSpecificFieldWithOptionValue(STNode leadingComma) {
        STNode key = parseIdentifier(ParserRuleContext.MAPPING_FIELD_NAME);
        return parseSpecificFieldRhs(leadingComma, key);
    }

    private STNode parseSpecificFieldRhs(STNode leadingComma, STNode key) {
        STToken nextToken = peek();
        return parseSpecificFieldRhs(nextToken.kind, leadingComma, key);
    }

    private STNode parseSpecificFieldRhs(SyntaxKind tokenKind, STNode leadingComma, STNode key) {
        STNode colon;
        STNode valueExpr;

        switch (tokenKind) {
            case COLON_TOKEN:
                colon = parseColon();
                valueExpr = parseExpression();
                break;
            case COMMA_TOKEN:
                colon = STNodeFactory.createEmptyNode();
                valueExpr = STNodeFactory.createEmptyNode();
                break;
            default:
                if (isEndOfMappingConstructor(tokenKind)) {
                    colon = STNodeFactory.createEmptyNode();
                    valueExpr = STNodeFactory.createEmptyNode();
                    break;
                }

                STToken token = peek();
                Solution solution = recover(token, ParserRuleContext.SPECIFIC_FIELD_RHS, leadingComma, key);

                // If the parser recovered by inserting a token, then try to re-parse the same
                // rule with the inserted token. This is done to pick the correct branch
                // to continue the parsing.
                if (solution.action == Action.REMOVE) {
                    return solution.recoveredNode;
                }

                return parseSpecificFieldRhs(solution.tokenKind, leadingComma, key);

        }
        return STNodeFactory.createSpecificFieldNode(leadingComma, key, colon, valueExpr);
    }

    /**
     * Parse string literal.
     *
     * @return Parsed node
     */
    private STNode parseStringLiteral() {
        STToken token = peek();
        if (token.kind == SyntaxKind.STRING_LITERAL) {
            return consume();
        } else {
            Solution sol = recover(token, ParserRuleContext.STRING_LITERAL);
            return sol.recoveredNode;
        }
    }

    /**
     * Parse colon token.
     *
     * @return Parsed node
     */
    private STNode parseColon() {
        STToken token = peek();
        if (token.kind == SyntaxKind.COLON_TOKEN) {
            return consume();
        } else {
            Solution sol = recover(token, ParserRuleContext.COLON);
            return sol.recoveredNode;
        }
    }

    /**
     * Parse computed-name-field of a mapping constructor expression.
     * <p>
     * <code>computed-name-field := [ field-name-expr ] : value-expr</code>
     *
     * @param leadingComma Leading comma
     * @return Parsed node
     */
    private STNode parseComputedField(STNode leadingComma) {
        // Parse computed field name
        startContext(ParserRuleContext.COMPUTED_FIELD_NAME);
        STNode openBracket = parseOpenBracket();
        STNode fieldNameExpr = parseExpression();
        STNode closeBracket = parseCloseBracket();
        endContext();

        // Parse rhs
        STNode colon = parseColon();
        STNode valueExpr = parseExpression();
        return STNodeFactory.createComputedNameFieldNode(leadingComma, openBracket, fieldNameExpr, closeBracket, colon,
                valueExpr);
    }

    /**
     * Parse open bracket.
     *
     * @return Parsed node
     */
    private STNode parseOpenBracket() {
        STToken token = peek();
        if (token.kind == SyntaxKind.OPEN_BRACKET_TOKEN) {
            return consume();
        } else {
            Solution sol = recover(token, ParserRuleContext.OPEN_BRACKET);
            return sol.recoveredNode;
        }
    }

    /**
     * <p>
     * Parse compound assignment statement, which takes the following format.
     * </p>
     * <code>assignment-stmt := lvexpr CompoundAssignmentOperator action-or-expr ;</code>
     *
     * @return Parsed node
     */
    private STNode parseCompoundAssignmentStmt() {
        startContext(ParserRuleContext.COMPOUND_ASSIGNMENT_STMT);
        STNode varName = parseVariableName();
        STNode compoundAssignmentStmt = parseCompoundAssignmentStmtRhs(varName);
        endContext();
        return compoundAssignmentStmt;
    }

    /**
     * <p>
     * Parse the RHS portion of the compound assignment.
     * </p>
     * <code>compound-assignment-stmt-rhs := CompoundAssignmentOperator action-or-expr ;</code>
     *
     * @param lvExpr LHS expression
     * @return Parsed node
     */
    private STNode parseCompoundAssignmentStmtRhs(STNode lvExpr) {
        validateLVExpr(lvExpr);
        STNode binaryOperator = parseCompoundBinaryOperator();
        STNode equalsToken = parseAssignOp();
        STNode expr = parseActionOrExpression();
        STNode semicolon = parseSemicolon();
        return STNodeFactory.createCompoundAssignmentStatementNode(lvExpr, binaryOperator, equalsToken, expr,
                semicolon);
    }

    /**
     * Parse compound binary operator.
     * <code>BinaryOperator := + | - | * | / | & | | | ^ | << | >> | >>></code>
     *
     * @return Parsed node
     */
    private STNode parseCompoundBinaryOperator() {
        STToken token = peek();
        if (isCompoundBinaryOperator(token.kind)) {
            return consume();
        } else {
            Solution sol = recover(token, ParserRuleContext.COMPOUND_BINARY_OPERATOR);
            return sol.recoveredNode;
        }
    }

    /**
     * Parse service declaration.
     * <p>
     * <code>
     * service-decl := metadata service [variable-name] on expression-list service-body-block
     * <br/>
     * expression-list := expression (, expression)*
     * </code>
     *
     * @param metadata Metadata
     * @return Parsed node
     */
    private STNode parseServiceDecl(STNode metadata) {
        startContext(ParserRuleContext.SERVICE_DECL);
        STNode serviceKeyword = parseServiceKeyword();
        STNode serviceDecl = parseServiceRhs(metadata, serviceKeyword);
        endContext();
        return serviceDecl;
    }

    /**
     * Parse rhs of the service declaration.
     * <p>
     * <code>
     * service-rhs := [variable-name] on expression-list service-body-block
     * </code>
     *
     * @param metadata Metadata
     * @param serviceKeyword Service keyword
     * @return Parsed node
     */
    private STNode parseServiceRhs(STNode metadata, STNode serviceKeyword) {
        STNode serviceName = parseServiceName();
        STNode onKeyword = parseOnKeyword();
        STNode expressionList = parseListeners();
        STNode serviceBody = parseServiceBody();
        STNode service = STNodeFactory.createServiceDeclarationNode(metadata, serviceKeyword, serviceName, onKeyword,
                expressionList, serviceBody);
        return service;
    }

    private STNode parseServiceName() {
        STToken nextToken = peek();
        return parseServiceName(nextToken.kind);
    }

    private STNode parseServiceName(SyntaxKind kind) {
        switch (kind) {
            case IDENTIFIER_TOKEN:
                return parseIdentifier(ParserRuleContext.SERVICE_NAME);
            case ON_KEYWORD:
                return STNodeFactory.createEmptyNode();
            default:
                STToken token = peek();
                Solution solution = recover(token, ParserRuleContext.OPTIONAL_SERVICE_NAME);

                // If the parser recovered by inserting a token, then try to re-parse the same
                // rule with the inserted token. This is done to pick the correct branch
                // to continue the parsing.
                if (solution.action == Action.REMOVE) {
                    return solution.recoveredNode;
                }

                return parseServiceName(solution.tokenKind);
        }
    }

    /**
     * Parse service keyword.
     *
     * @return Parsed node
     */
    private STNode parseServiceKeyword() {
        STToken token = peek();
        if (token.kind == SyntaxKind.SERVICE_KEYWORD) {
            return consume();
        } else {
            Solution sol = recover(token, ParserRuleContext.SERVICE_KEYWORD);
            return sol.recoveredNode;
        }
    }

    /**
     * Check whether the given token kind is a compound binary operator.
     * <p>
     * <code>compound-binary-operator := + | - | * | / | & | | | ^ | << | >> | >>></code>
     *
     * @param tokenKind STToken kind
     * @return <code>true</code> if the token kind refers to a binary operator. <code>false</code> otherwise
     */
    private boolean isCompoundBinaryOperator(SyntaxKind tokenKind) {
        switch (tokenKind) {
            case PLUS_TOKEN:
            case MINUS_TOKEN:
            case SLASH_TOKEN:
            case ASTERISK_TOKEN:
            case BITWISE_AND_TOKEN:
            case BITWISE_XOR_TOKEN:
            case PIPE_TOKEN:
                return getNextNextToken(tokenKind).kind == SyntaxKind.EQUAL_TOKEN;
            default:
                return false;
        }
    }

    /**
     * Parse on keyword.
     *
     * @return Parsed node
     */
    private STNode parseOnKeyword() {
        STToken token = peek();
        if (token.kind == SyntaxKind.ON_KEYWORD) {
            return consume();
        } else {
            Solution sol = recover(token, ParserRuleContext.ON_KEYWORD);
            return sol.recoveredNode;
        }
    }

    /**
     * Parse listener references.
     * <p>
     * <code>expression-list := expression (, expression)*</code>
     *
     * @return Parsed node
     */
    private STNode parseListeners() {
        // TODO: Change body to align with parseOptionalExpressionsList()
        startContext(ParserRuleContext.LISTENERS_LIST);
        List<STNode> listeners = new ArrayList<>();

        STToken nextToken = peek();
        if (isEndOfExpressionsList(nextToken.kind)) {
            endContext();
            this.errorHandler.reportMissingTokenError("missing expression");
            return STNodeFactory.createMissingToken(SyntaxKind.IDENTIFIER_TOKEN);
        }

        // Parse first expression, that has no leading comma
        STNode leadingComma = STNodeFactory.createEmptyNode();
        STNode exprListItem = parseExpressionListItem(leadingComma);
        listeners.add(exprListItem);

        // Parse the remaining expressions
        nextToken = peek();
        while (!isEndOfExpressionsList(nextToken.kind)) {
            leadingComma = parseComma();
            exprListItem = parseExpressionListItem(leadingComma);
            listeners.add(exprListItem);
            nextToken = peek();
        }

        endContext();
        return STNodeFactory.createNodeList(listeners);
    }

    private boolean isEndOfExpressionsList(SyntaxKind tokenKind) {
        switch (tokenKind) {
            case COMMA_TOKEN:
                return false;
            case EOF_TOKEN:
            case SEMICOLON_TOKEN:
            case CLOSE_BRACKET_TOKEN:
            case CLOSE_BRACE_TOKEN:
            case CLOSE_PAREN_TOKEN:
            case OPEN_BRACE_TOKEN:
                return true;
            default:
                return !isValidExprStart(tokenKind);
        }
    }

    /**
     * Parse expression list item.
     *
     * @param leadingComma Leading comma
     * @return Parsed node
     */
    private STNode parseExpressionListItem(STNode leadingComma) {
        STNode expr = parseExpression();
        return STNodeFactory.createExpressionListItemNode(leadingComma, expr);
    }

    /**
     * Parse service body.
     * <p>
     * <code>
     * service-body-block := { service-method-defn* }
     * </code>
     *
     * @return Parsed node
     */
    private STNode parseServiceBody() {
        STNode openBrace = parseOpenBrace();
        STNode resources = parseResources();
        STNode closeBrace = parseCloseBrace();
        return STNodeFactory.createServiceBodyNode(openBrace, resources, closeBrace);
    }

    /**
     * Parse service resource definitions.
     *
     * @return Parsed node
     */
    private STNode parseResources() {
        List<STNode> resources = new ArrayList<>();
        STToken nextToken = peek();
        while (!isEndOfServiceDecl(nextToken.kind)) {
            STNode serviceMethod = parseResource();
            if (serviceMethod == null) {
                break;
            }
            resources.add(serviceMethod);
            nextToken = peek();
        }

        return STNodeFactory.createNodeList(resources);
    }

    private boolean isEndOfServiceDecl(SyntaxKind tokenKind) {
        switch (tokenKind) {
            case CLOSE_BRACE_TOKEN:
            case EOF_TOKEN:
            case CLOSE_BRACE_PIPE_TOKEN:
            case TYPE_KEYWORD:
            case SERVICE_KEYWORD:
                return true;
            default:
                return false;
        }
    }

    /**
     * Parse resource definition (i.e. service-method-defn).
     * <p>
     * <code>
     * service-body-block := { service-method-defn* }
     * <br/>
     * service-method-defn := metadata [resource] function identifier function-signature method-defn-body
     * </code>
     *
     * @return Parsed node
     */
    private STNode parseResource() {
        STToken nextToken = peek();
        return parseResource(nextToken.kind);
    }

    private STNode parseResource(SyntaxKind nextTokenKind) {
        STNode metadata;
        switch (nextTokenKind) {
            case RESOURCE_KEYWORD:
            case FUNCTION_KEYWORD:
                metadata = createEmptyMetadata();
                break;
            case DOCUMENTATION_LINE:
            case AT_TOKEN:
                metadata = parseMetaData(nextTokenKind);
                nextTokenKind = peek().kind;
                break;
            default:
                if (isEndOfServiceDecl(nextTokenKind)) {
                    return null;
                }

                STToken token = peek();
                Solution solution = recover(token, ParserRuleContext.RESOURCE_DEF);

                // If the parser recovered by inserting a token, then try to re-parse the same
                // rule with the inserted token. This is done to pick the correct branch
                // to continue the parsing.
                if (solution.action == Action.REMOVE) {
                    return solution.recoveredNode;
                }

                return parseResource(solution.tokenKind);
        }

        return parseResource(nextTokenKind, metadata);
    }

    private STNode parseResource(SyntaxKind nextTokenKind, STNode metadata) {
        switch (nextTokenKind) {
            case RESOURCE_KEYWORD:
                STNode resourceKeyword = parseResourceKeyword();
                return parseFuncDefinition(metadata, resourceKeyword, false);
            case FUNCTION_KEYWORD:
                return parseFuncDefinition(metadata, STNodeFactory.createEmptyNode(), false);
            default:
                STToken token = peek();
                Solution solution = recover(token, ParserRuleContext.RESOURCE_DEF, metadata);

                // If the parser recovered by inserting a token, then try to re-parse the same
                // rule with the inserted token. This is done to pick the correct branch
                // to continue the parsing.
                if (solution.action == Action.REMOVE) {
                    return solution.recoveredNode;
                }

                return parseResource(solution.tokenKind, metadata);
        }
    }

    /**
     * Parse resource keyword.
     *
     * @return Parsed node
     */
    private STNode parseResourceKeyword() {
        STToken token = peek();
        if (token.kind == SyntaxKind.RESOURCE_KEYWORD) {
            return consume();
        } else {
            Solution sol = recover(token, ParserRuleContext.RESOURCE_KEYWORD);
            return sol.recoveredNode;
        }
    }

    /**
     * Check whether next construct is a service declaration or not. This method is
     * used to determine whether an end-of-block is reached, if the next token is
     * a service-keyword. Because service-keyword can be used in statements as well
     * as in top-level node (service-decl). We have reached a service-decl, then
     * it could be due to missing close-brace at the end of the current block.
     *
     * @return <code>true</code> if the next construct is a service declaration.
     *         <code>false</code> otherwise
     */
    private boolean isServiceDeclStart(ParserRuleContext currentContext, int lookahead) {
        // Assume we always reach here after a peek()
        switch (peek(lookahead + 1).kind) {
            case IDENTIFIER_TOKEN:
                SyntaxKind tokenAfterIdentifier = peek(lookahead + 2).kind;
                switch (tokenAfterIdentifier) {
                    case ON_KEYWORD: // service foo on ...
                    case OPEN_BRACE_TOKEN: // missing listeners--> service foo {
                        return true;
                    case EQUAL_TOKEN: // service foo = ...
                    case SEMICOLON_TOKEN: // service foo;
                    case QUESTION_MARK_TOKEN: // service foo?;
                        return false;
                    default:
                        // If not any of above, this is not a valid syntax.
                        return false;
                }
            case ON_KEYWORD:
                // Next token sequence is similar to: `service on ...`.
                // Then this is a service decl.
                return true;
            default:
                return false;
        }
    }

    /**
     * Parse listener declaration, given the qualifier.
     *
     * @param metadata Metadata
     * @param qualifier Qualifier that precedes the listener declaration
     * @return Parsed node
     */
    private STNode parseListenerDeclaration(STNode metadata, STNode qualifier) {
        startContext(ParserRuleContext.LISTENER_DECL);
        STNode listenerKeyword = parseListenerKeyword();
        STNode typeDesc = parseTypeDescriptor(ParserRuleContext.TYPE_DESC_BEFORE_IDENTIFIER);
        STNode variableName = parseVariableName();
        STNode equalsToken = parseAssignOp();
        STNode initializer = parseExpression();
        STNode semicolonToken = parseSemicolon();
        endContext();
        return STNodeFactory.createListenerDeclarationNode(metadata, qualifier, listenerKeyword, typeDesc, variableName,
                equalsToken, initializer, semicolonToken);
    }

    /**
     * Parse listener keyword.
     *
     * @return Parsed node
     */
    private STNode parseListenerKeyword() {
        STToken token = peek();
        if (token.kind == SyntaxKind.LISTENER_KEYWORD) {
            return consume();
        } else {
            Solution sol = recover(token, ParserRuleContext.LISTENER_KEYWORD);
            return sol.recoveredNode;
        }
    }

    /**
     * Parse constant declaration, given the qualifier.
     * <p>
     * <code>module-const-decl := metadata [public] const [type-descriptor] identifier = const-expr ;</code>
     *
     * @param metadata Metadata
     * @param qualifier Qualifier that precedes the listener declaration
     * @return Parsed node
     */
    private STNode parseConstantDeclaration(STNode metadata, STNode qualifier) {
        startContext(ParserRuleContext.CONSTANT_DECL);
        STNode constKeyword = parseConstantKeyword();
        STNode constDecl = parseConstDecl(metadata, qualifier, constKeyword);
        endContext();
        return constDecl;
    }

    /**
     * Parse the components that follows after the const keyword of a constant declaration.
     *
     * @param metadata Metadata
     * @param qualifier Qualifier that precedes the constant decl
     * @param constKeyword Const keyword
     * @return Parsed node
     */
    private STNode parseConstDecl(STNode metadata, STNode qualifier, STNode constKeyword) {
        STToken nextToken = peek();
        return parseConstDeclFromType(nextToken.kind, metadata, qualifier, constKeyword);
    }

    private STNode parseConstDeclFromType(SyntaxKind nextTokenKind, STNode metadata, STNode qualifier,
                                          STNode constKeyword) {
        switch (nextTokenKind) {
            case ANNOTATION_KEYWORD:
                switchContext(ParserRuleContext.ANNOTATION_DECL);
                return parseAnnotationDeclaration(metadata, qualifier, constKeyword);
            case IDENTIFIER_TOKEN:
                return parseConstantDeclWithOptionalType(metadata, qualifier, constKeyword);
            default:
                if (isTypeStartingToken(nextTokenKind)) {
                    break;
                }
                STToken token = peek();
                Solution solution =
                        recover(token, ParserRuleContext.CONST_DECL_TYPE, metadata, qualifier, constKeyword);

                // If the parser recovered by inserting a token, then try to re-parse the same
                // rule with the inserted token. This is done to pick the correct branch
                // to continue the parsing.
                if (solution.action == Action.REMOVE) {
                    return solution.recoveredNode;
                }

                return parseConstDeclFromType(solution.tokenKind, metadata, qualifier, constKeyword);
        }

        STNode typeDesc = parseTypeDescriptor(ParserRuleContext.TYPE_DESC_BEFORE_IDENTIFIER);
        STNode variableName = parseVariableName();
        STNode equalsToken = parseAssignOp();
        STNode initializer = parseExpression();
        STNode semicolonToken = parseSemicolon();
        return STNodeFactory.createConstantDeclarationNode(metadata, qualifier, constKeyword, typeDesc, variableName,
                equalsToken, initializer, semicolonToken);
    }

    private STNode parseConstantDeclWithOptionalType(STNode metadata, STNode qualifier, STNode constKeyword) {
        STNode varNameOrTypeName = parseStatementStartIdentifier();
        STNode constDecl = parseConstantDeclRhs(metadata, qualifier, constKeyword, varNameOrTypeName);
        return constDecl;
    }

    /**
     * Parse the component that follows the first identifier in a const decl. The identifier
     * can be either the type-name (a user defined type) or the var-name there the type-name
     * is not present.
     *
     * @param qualifier Qualifier that precedes the constant decl
     * @param constKeyword Const keyword
     * @param typeOrVarName Identifier that follows the const-keywoord
     * @return Parsed node
     */
    private STNode parseConstantDeclRhs(STNode metadata, STNode qualifier, STNode constKeyword, STNode typeOrVarName) {
        STToken token = peek();
        return parseConstantDeclRhs(token.kind, metadata, qualifier, constKeyword, typeOrVarName);
    }

    private STNode parseConstantDeclRhs(SyntaxKind nextTokenKind, STNode metadata, STNode qualifier,
                                        STNode constKeyword, STNode typeOrVarName) {
        STNode type;
        STNode variableName;
        switch (nextTokenKind) {
            case IDENTIFIER_TOKEN:
                type = typeOrVarName;
                variableName = parseVariableName();
                break;
            case EQUAL_TOKEN:
                variableName = typeOrVarName;
                type = STNodeFactory.createEmptyNode();
                break;
            default:
                STToken token = peek();
                Solution solution = recover(token, ParserRuleContext.CONST_DECL_RHS, metadata, qualifier, constKeyword,
                        typeOrVarName);

                // If the parser recovered by inserting a token, then try to re-parse the same
                // rule with the inserted token. This is done to pick the correct branch
                // to continue the parsing.
                if (solution.action == Action.REMOVE) {
                    return solution.recoveredNode;
                }

                return parseConstantDeclRhs(solution.tokenKind, metadata, qualifier, constKeyword, typeOrVarName);
        }

        STNode equalsToken = parseAssignOp();
        STNode initializer = parseExpression();
        STNode semicolonToken = parseSemicolon();
        return STNodeFactory.createConstantDeclarationNode(metadata, qualifier, constKeyword, type, variableName,
                equalsToken, initializer, semicolonToken);
    }

    /**
     * Parse const keyword.
     *
     * @return Parsed node
     */
    private STNode parseConstantKeyword() {
        STToken token = peek();
        if (token.kind == SyntaxKind.CONST_KEYWORD) {
            return consume();
        } else {
            Solution sol = recover(token, ParserRuleContext.CONST_KEYWORD);
            return sol.recoveredNode;
        }
    }

    /**
     * Parse nil type descriptor.
     * <p>
     * <code>nil-type-descriptor :=  ( ) </code>
     * </p>
     *
     * @return Parsed node
     */
    private STNode parseNilTypeDescriptor() {
        startContext(ParserRuleContext.NIL_TYPE_DESCRIPTOR);
        STNode openParenthesisToken = parseOpenParenthesis(ParserRuleContext.OPEN_PARENTHESIS);
        STNode closeParenthesisToken = parseCloseParenthesis();
        endContext();

        return STNodeFactory.createNilTypeDescriptorNode(openParenthesisToken, closeParenthesisToken);
    }

    /**
     * Parse typeof expression.
     * <p>
     * <code>
     * typeof-expr := typeof expression
     * </code>
     *
     * @param isRhsExpr
     * @return Typeof expression node
     */
    private STNode parseTypeofExpression(boolean isRhsExpr) {
        STNode typeofKeyword = parseTypeofKeyword();

        // allow-actions flag is always false, since there will not be any actions
        // within the typeof-expression, due to the precedence.
        STNode expr = parseExpression(OperatorPrecedence.UNARY, isRhsExpr, false);
        return STNodeFactory.createTypeofExpressionNode(typeofKeyword, expr);
    }

    /**
     * Parse typeof-keyword.
     *
     * @return Typeof-keyword node
     */
    private STNode parseTypeofKeyword() {
        STToken token = peek();
        if (token.kind == SyntaxKind.TYPEOF_KEYWORD) {
            return consume();
        } else {
            Solution sol = recover(token, ParserRuleContext.TYPEOF_KEYWORD);
            return sol.recoveredNode;
        }
    }

    /**
     * Parse optional type descriptor.
     * <p>
     * <code>optional-type-descriptor := type-descriptor ? </code>
     * </p>
     *
     * @return Parsed node
     */
    private STNode parseOptionalTypeDescriptor(STNode typeDescriptorNode) {
        startContext(ParserRuleContext.OPTIONAL_TYPE_DESCRIPTOR);
        STNode questionMarkToken = parseQuestionMark();
        endContext();

        return STNodeFactory.createOptionalTypeDescriptorNode(typeDescriptorNode, questionMarkToken);
    }

    /**
     * Parse unary expression.
     * <p>
     * <code>
     * unary-expr := + expression | - expression | ~ expression | ! expression
     * </code>
     *
     * @param isRhsExpr
     * @return Unary expression node
     */
    private STNode parseUnaryExpression(boolean isRhsExpr) {
        STNode unaryOperator = parseUnaryOperator();

        // allow-actions flag is always false, since there will not be any actions
        // within the unary expression, due to the precedence.
        STNode expr = parseExpression(OperatorPrecedence.UNARY, isRhsExpr, false);
        return STNodeFactory.createUnaryExpressionNode(unaryOperator, expr);
    }

    /**
     * Parse unary operator.
     * <code>UnaryOperator := + | - | ~ | !</code>
     *
     * @return Parsed node
     */
    private STNode parseUnaryOperator() {
        STToken token = peek();
        if (isUnaryOperator(token.kind)) {
            return consume();
        } else {
            Solution sol = recover(token, ParserRuleContext.UNARY_OPERATOR);
            return sol.recoveredNode;
        }
    }

    /**
     * Check whether the given token kind is a unary operator.
     *
     * @param kind STToken kind
     * @return <code>true</code> if the token kind refers to a unary operator. <code>false</code> otherwise
     */
    private boolean isUnaryOperator(SyntaxKind kind) {
        switch (kind) {
            case PLUS_TOKEN:
            case MINUS_TOKEN:
            case NEGATION_TOKEN:
            case EXCLAMATION_MARK_TOKEN:
                return true;
            default:
                return false;
        }
    }

    /**
     * Parse array type descriptor.
     * <p>
     * <code>
     * array-type-descriptor := member-type-descriptor [ [ array-length ] ]
     * member-type-descriptor := type-descriptor
     * array-length :=
     *    int-literal
     *    | constant-reference-expr
     *    | inferred-array-length
     * inferred-array-length := *
     * </code>
     * </p>
     *
     * @param typeDescriptorNode
     *
     * @return Parsed Node
     */
    private STNode parseArrayTypeDescriptor(STNode typeDescriptorNode) {
        startContext(ParserRuleContext.ARRAY_TYPE_DESCRIPTOR);
        STNode openBracketToken = parseOpenBracket();
        STNode arrayLengthNode = parseArrayLength();
        STNode closeBracketToken = parseCloseBracket();

        endContext();
        return STNodeFactory.createIndexedExpressionNode(typeDescriptorNode, openBracketToken, arrayLengthNode,
                closeBracketToken);
    }

    /**
     * Parse array length.
     * <p>
     * <code>
     *     array-length :=
     *    int-literal
     *    | constant-reference-expr
     *    | inferred-array-length
     * constant-reference-expr := variable-reference-expr
     * </code>
     * </p>
     *
     * @return Parsed array length
     */
    private STNode parseArrayLength() {
        STToken token = peek();
        switch (token.kind) {
            case DECIMAL_INTEGER_LITERAL:
            case HEX_INTEGER_LITERAL:
            case ASTERISK_TOKEN:
                return parseBasicLiteral();
            case CLOSE_BRACKET_TOKEN:
                return STNodeFactory.createEmptyNode();
            // Parsing variable-reference-expr is same as parsing qualified identifier
            case IDENTIFIER_TOKEN:
                return parseQualifiedIdentifier(ParserRuleContext.ARRAY_LENGTH);
            default:
                Solution sol = recover(token, ParserRuleContext.ARRAY_LENGTH);
                return sol.recoveredNode;
        }
    }

    /**
     * Parse annotations.
     * <p>
     * <i>Note: In the ballerina spec ({@link https://ballerina.io/spec/lang/2020R1/#annots})
     * annotations-list is specified as one-or-more annotations. And the usage is marked as
     * optional annotations-list. However, for the consistency of the tree, here we make the
     * annotation-list as zero-or-more annotations, and the usage is not-optional.</i>
     * <p>
     * <code>annots := annotation*</code>
     *
     * @return Parsed node
     */
    private STNode parseAnnotations() {
        STToken nextToken = peek();
        return parseAnnotations(nextToken.kind);
    }

    private STNode parseAnnotations(SyntaxKind nextTokenKind) {
        startContext(ParserRuleContext.ANNOTATIONS);
        List<STNode> annotList = new ArrayList<>();
        while (nextTokenKind == SyntaxKind.AT_TOKEN) {
            annotList.add(parseAnnotation());
            nextTokenKind = peek().kind;
        }

        endContext();
        return STNodeFactory.createNodeList(annotList);
    }

    /**
     * Parse annotation attachment.
     * <p>
     * <code>annotation := @ annot-tag-reference annot-value</code>
     *
     * @return Parsed node
     */
    private STNode parseAnnotation() {
        STNode atToken = parseAtToken();
        STNode annotReference;
        if (peek().kind != SyntaxKind.IDENTIFIER_TOKEN) {
            annotReference = STNodeFactory.createMissingToken(SyntaxKind.IDENTIFIER_TOKEN);
        } else {
            annotReference = parseQualifiedIdentifier(ParserRuleContext.ANNOT_REFERENCE);
        }

        STNode annotValue;
        if (peek().kind == SyntaxKind.OPEN_BRACE_TOKEN) {
            annotValue = parseMappingConstructorExpr();
        } else {
            annotValue = STNodeFactory.createEmptyNode();
        }
        return STNodeFactory.createAnnotationNode(atToken, annotReference, annotValue);
    }

    /**
     * Parse '@' token.
     *
     * @return Parsed node
     */
    private STNode parseAtToken() {
        STToken nextToken = peek();
        if (nextToken.kind == SyntaxKind.AT_TOKEN) {
            return consume();
        } else {
            Solution sol = recover(nextToken, ParserRuleContext.AT);
            return sol.recoveredNode;
        }
    }

    /**
     * Parse metadata. Meta data consist of optional doc string and
     * an annotations list.
     * <p>
     * <code>metadata := [DocumentationString] annots</code>
     *
     * @return Parse node
     */
    private STNode parseMetaData(SyntaxKind nextTokenKind) {
        STNode docString;
        STNode annotations;
        switch (nextTokenKind) {
            case DOCUMENTATION_LINE:
                // TODO:
                docString = parseDocumentationString();
                annotations = parseAnnotations();
                break;
            case AT_TOKEN:
                docString = STNodeFactory.createEmptyNode();
                annotations = parseAnnotations(nextTokenKind);
                break;
            default:
                return createEmptyMetadata();
        }

        return STNodeFactory.createMetadataNode(docString, annotations);
    }

    /**
     * Create empty metadata node.
     *
     * @return A metadata node with no doc string and no annotations
     */
    private STNode createEmptyMetadata() {
        return STNodeFactory.createMetadataNode(STNodeFactory.createEmptyNode(),
                STNodeFactory.createNodeList(new ArrayList<>()));
    }

    /**
     * Parse is expression.
     * <code>
     * is-expr := expression is type-descriptor
     * </code>
     *
     * @param lhsExpr Preceding expression of the is expression
     * @return Is expression node
     */
    private STNode parseTypeTestExpression(STNode lhsExpr) {
        STNode isKeyword = parseIsKeyword();
        STNode typeDescriptor = parseTypeDescriptor(ParserRuleContext.TYPE_DESC_IN_EXPRESSION);
        return STNodeFactory.createTypeTestExpressionNode(lhsExpr, isKeyword, typeDescriptor);
    }

    /**
     * Parse is-keyword.
     *
     * @return Is-keyword node
     */
    private STNode parseIsKeyword() {
        STToken token = peek();
        if (token.kind == SyntaxKind.IS_KEYWORD) {
            return consume();
        } else {
            Solution sol = recover(token, ParserRuleContext.IS_KEYWORD);
            return sol.recoveredNode;
        }
    }

    /**
     * Parse local type definition statement statement.
     * <code>ocal-type-defn-stmt := [annots] type identifier type-descriptor ;</code>
     *
     * @return local type definition statement statement
     */
    private STNode parseLocalTypeDefinitionStatement(STNode annots) {
        startContext(ParserRuleContext.LOCAL_TYPE_DEFINITION_STMT);
        STNode typeKeyword = parseTypeKeyword();
        STNode typeName = parseTypeName();
        STNode typeDescriptor = parseTypeDescriptor(ParserRuleContext.TYPE_DESC_IN_TYPE_DEF);
        STNode semicolon = parseSemicolon();
        endContext();
        return STNodeFactory.createLocalTypeDefinitionStatementNode(annots, typeKeyword, typeName, typeDescriptor,
                semicolon);
    }

    /**
     * Pass statements that starts with an identifier.
     *
     * @param tokenKind Next token kind
     * @return Parsed node
     */
    private STNode parseStatementStartsWithIdentifier(STNode annots) {
        startContext(ParserRuleContext.STMT_START_WITH_IDENTIFIER);
        STNode identifier = parseStatementStartIdentifier();
        STToken nextToken = peek();
        STNode stmt = parseStatementStartsWithIdentifier(nextToken.kind, annots, identifier);
        endContext();
        return stmt;
    }

    private STNode parseStatementStartsWithIdentifier(STNode annots, STNode identifier) {
        return parseStatementStartsWithIdentifier(peek().kind, annots, identifier);
    }

    private STNode parseStatementStartsWithIdentifier(SyntaxKind nextTokenKind, STNode annots, STNode identifier) {
        switch (nextTokenKind) {
            case IDENTIFIER_TOKEN:
            case QUESTION_MARK_TOKEN:
                // if the next token is question-mark then it is an optional type descriptor with user defined type.
                return parseTypeDescStartsWithIdentifier(identifier, annots);
            case EQUAL_TOKEN:
            case SEMICOLON_TOKEN:
                // Here we directly start parsing as a statement that starts with an expression.
                return parseStamentStartWithExpr(nextTokenKind, annots, identifier);
            case PIPE_TOKEN:
            case BITWISE_AND_TOKEN:
                STToken nextNextToken = peek(2);
                if (nextNextToken.kind != SyntaxKind.EQUAL_TOKEN) {
                    return parseTypeDescStartsWithIdentifier(identifier, annots);
                }
                // fall through
            default:
                // If its a binary operator then this can be a compound assignment statement
                if (isCompoundBinaryOperator(nextTokenKind)) {
                    return parseCompoundAssignmentStmtRhs(identifier);
                }
                // If the next token is part of a valid expression, then still parse it
                // as a statement that starts with an expression.
                if (isValidExprRhsStart(nextTokenKind)) {
                    STNode expression = parseActionOrExpressionInLhs(nextTokenKind, identifier);
                    return parseStamentStartWithExpr(annots, expression);
                }

                STToken token = peek();
                Solution solution = recover(token, ParserRuleContext.STMT_START_WITH_IDENTIFIER, annots, identifier);

                // If the parser recovered by inserting a token, then try to re-parse the same
                // rule with the inserted token. This is done to pick the correct branch
                // to continue the parsing.
                if (solution.action == Action.REMOVE) {
                    return solution.recoveredNode;
                }

                return parseStatementStartsWithIdentifier(solution.tokenKind, annots, identifier);
        }
    }

    private STNode parseTypeDescStartsWithIdentifier(STNode typeDesc, STNode annots) {
        switchContext(ParserRuleContext.VAR_DECL_STMT);

        // We haven't parsed the type-desc as a type-desc (parsed as an identifier).
        // Therefore handle the context manually here.
        startContext(ParserRuleContext.TYPE_DESC_IN_TYPE_BINDING_PATTERN);
        typeDesc = parseComplexTypeDescriptor(typeDesc, ParserRuleContext.TYPE_DESC_IN_TYPE_BINDING_PATTERN,
                false);
        endContext();

        STNode varName = parseVariableName();
        STNode finalKeyword = STNodeFactory.createEmptyNode();
        return parseVarDeclRhs(annots, finalKeyword, typeDesc, varName, false);
    }

    /**
     * Parse statement which is only consists of an action or expression.
     *
     * @param annots Annotations
     * @param nextTokenKind Next token kind
     * @return Parsed node
     */
    private STNode parseExpressionStament(SyntaxKind nextTokenKind, STNode annots) {
        startContext(ParserRuleContext.EXPRESSION_STATEMENT);
        STNode expression = parseActionOrExpression(nextTokenKind);
        STNode stmt = getExpressionAsStatement(expression);
        endContext();
        return stmt;
    }

    /**
     * Parse statements that starts with an expression.
     *
     * @param annots Annotations
     * @return Parsed node
     */
    private STNode parseStamentStartWithExpr(STNode annots, STNode expression) {
        STToken nextToken = peek();
        return parseStamentStartWithExpr(nextToken.kind, annots, expression);
    }

    /**
     * Parse the component followed by the expression, at the beginning of a statement.
     *
     * @param nextTokenKind Kind of the next token
     * @param annots Annotations
     * @return Parsed node
     */
    private STNode parseStamentStartWithExpr(SyntaxKind nextTokenKind, STNode annots, STNode expression) {
        switch (nextTokenKind) {
            case EQUAL_TOKEN:
                switchContext(ParserRuleContext.ASSIGNMENT_STMT);
                return parseAssignmentStmtRhs(expression);
            case SEMICOLON_TOKEN:
                return getExpressionAsStatement(expression);
            case IDENTIFIER_TOKEN:
                // Could be a var-decl, with array-type
                if (isPossibleArrayType(expression)) {
                    switchContext(ParserRuleContext.VAR_DECL_STMT);
                    STNode varName = parseVariableName();
                    STNode finalKeyword = STNodeFactory.createEmptyNode();
                    return parseVarDeclRhs(annots, finalKeyword, expression, varName, false);
                }
                // fall through
            default:
                // If its a binary operator then this can be a compound assignment statement
                if (isCompoundBinaryOperator(nextTokenKind)) {
                    return parseCompoundAssignmentStmtRhs(expression);
                }

                STToken token = peek();
                Solution solution = recover(token, ParserRuleContext.STMT_START_WITH_EXPR_RHS, annots, expression);

                // If the parser recovered by inserting a token, then try to re-parse the same
                // rule with the inserted token. This is done to pick the correct branch
                // to continue the parsing.
                if (solution.action == Action.REMOVE) {
                    return solution.recoveredNode;
                }

                return parseStamentStartWithExpr(solution.tokenKind, annots, expression);
        }
    }

    private STNode getExpressionAsStatement(STNode expression) {
        switch (expression.kind) {
            case METHOD_CALL:
            case FUNCTION_CALL:
            case CHECK_EXPRESSION:
                return parseCallStatement(expression);
            case REMOTE_METHOD_CALL_ACTION:
            case CHECK_ACTION:
            case BRACED_ACTION:
            case START_ACTION:
            case TRAP_ACTION:
            case FLUSH_ACTION:
                return parseActionStatement(expression);
            default:
                // Everything else can not be written as a statement.
                // TODO: Add proper error reporting
                this.errorHandler.reportInvalidNode(null,
                        "left hand side of an assignment must be a variable reference");

                STNode semicolon = parseSemicolon();
                return STNodeFactory.createExpressionStatementNode(SyntaxKind.INVALID, expression, semicolon);
        }
    }

    /**
     * <p>
     * Parse call statement, given the call expression.
     * <p>
     * <code>
     * call-stmt := call-expr ;
     * <br/>
     * call-expr := function-call-expr | method-call-expr | checking-keyword call-expr
     * </code>
     *
     * @param expression Call expression associated with the call statement
     * @return Call statement node
     */
    private STNode parseCallStatement(STNode expression) {
        validateExprInCallStmt(expression);
        STNode semicolon = parseSemicolon();
        return STNodeFactory.createExpressionStatementNode(SyntaxKind.CALL_STATEMENT, expression, semicolon);
    }

    private void validateExprInCallStmt(STNode expression) {
        switch (expression.kind) {
            case FUNCTION_CALL:
            case METHOD_CALL:
                break;
            case CHECK_EXPRESSION:
                validateExprInCallStmt(((STCheckExpressionNode) expression).expression);
                break;
            case REMOTE_METHOD_CALL_ACTION:
                break;
            case BRACED_EXPRESSION:
                validateExprInCallStmt(((STBracedExpressionNode) expression).expression);
                break;
            default:
                if (isMissingNode(expression)) {
                    break;
                }

                // TODO:
                this.errorHandler.reportInvalidNode(null, "expression followed by the checking keyword must be a " +
                        "func-call, a method-call or a check-expr");
                break;
        }
    }

    /**
     * Check whether a node is a missing node.
     *
     * @param node Node to check
     * @return <code>true</code> if the node is a missing node. <code>false</code> otherwise
     */
    private boolean isMissingNode(STNode node) {
        if (node.kind == SyntaxKind.SIMPLE_NAME_REFERENCE) {
            return isMissingNode(((STSimpleNameReferenceNode) node).name);
        }
        return node instanceof STMissingToken;
    }

    private STNode parseActionStatement(STNode action) {
        STNode semicolon = parseSemicolon();
        return STNodeFactory.createExpressionStatementNode(SyntaxKind.ACTION_STATEMENT, action, semicolon);
    }

    /**
     * Parse remote method call action, given the starting expression.
     * <p>
     * <code>remote-method-call-action := expression -> method-name ( arg-list )</code>
     * 
     * @param expression LHS expression
     * @return
     */
    private STNode parseRemoteMethodCallAction(STNode expression) {
        STNode rightArrow = parseRightArrow();
        STNode methodName = parseFunctionName();
        STNode openParenToken = parseOpenParenthesis(ParserRuleContext.ARG_LIST_START);
        STNode arguments = parseArgsList();
        STNode closeParenToken = parseCloseParenthesis();
        return STNodeFactory.createRemoteMethodCallActionNode(expression, rightArrow, methodName, openParenToken,
                arguments, closeParenToken);
    }

    /**
     * Parse right arrow (<code>-></code>) token.
     *
     * @return Parsed node
     */
    private STNode parseRightArrow() {
        STToken nextToken = peek();
        if (nextToken.kind == SyntaxKind.RIGHT_ARROW_TOKEN) {
            return consume();
        } else {
            Solution sol = recover(nextToken, ParserRuleContext.RIGHT_ARROW);
            return sol.recoveredNode;
        }
    }

    /**
     * Check whether this is a valid lhs expression.
     * 
     * @param tokenKind Kind of the next token
     * @return <code>true</code>if this is a start of an expression. <code>false</code> otherwise
     */
    private boolean isValidLHSExpression(SyntaxKind tokenKind) {
        switch (tokenKind) {
            case DECIMAL_INTEGER_LITERAL:
            case HEX_INTEGER_LITERAL:
            case STRING_LITERAL:
            case IDENTIFIER_TOKEN:
            case TRUE_KEYWORD:
            case FALSE_KEYWORD:
            case CHECK_KEYWORD:
            case CHECKPANIC_KEYWORD:
            case TYPEOF_KEYWORD:
            case NEGATION_TOKEN:
            case EXCLAMATION_MARK_TOKEN:
            case DECIMAL_FLOATING_POINT_LITERAL:
            case HEX_FLOATING_POINT_LITERAL:
                return true;
            case PLUS_TOKEN:
            case MINUS_TOKEN:
                return !isCompoundBinaryOperator(tokenKind);
            case OPEN_PAREN_TOKEN:
            default:
                return false;
        }
    }

    /**
     * Parse parameterized type descriptor.
     * parameterized-type-descriptor := map type-parameter | future type-parameter | typedesc type-parameter
     *
     * @return Parsed node
     */
    private STNode parseParameterizedTypeDescriptor() {
        STNode parameterizedTypeKeyword = parseParameterizedTypeKeyword();
        STNode ltToken = parseLTToken();
        STNode typeNode = parseTypeDescriptor(ParserRuleContext.TYPE_DESC_IN_ANGLE_BRACKETS);
        STNode gtToken = parseGTToken();
        return STNodeFactory.createParameterizedTypeDescriptorNode(parameterizedTypeKeyword, ltToken, typeNode,
                gtToken);
    }

    /**
     * Parse <code>map</code> or <code>future</code> or <code>typedesc</code> keyword token.
     *
     * @return Parsed node
     */
    private STNode parseParameterizedTypeKeyword() {
        STToken nextToken = peek();
        switch (nextToken.kind) {
            case MAP_KEYWORD: // map type desc
            case FUTURE_KEYWORD: // future type desc
            case TYPEDESC_KEYWORD: // typedesc type desc
                return consume();
            default:
                Solution sol = recover(nextToken, ParserRuleContext.PARAMETERIZED_TYPE);
                return sol.recoveredNode;
        }
    }

    /**
     * Parse <code> < </code> token.
     *
     * @return Parsed node
     */
    private STNode parseGTToken() {
        STToken nextToken = peek();
        if (nextToken.kind == SyntaxKind.GT_TOKEN) {
            return consume();
        } else {
            Solution sol = recover(nextToken, ParserRuleContext.GT);
            return sol.recoveredNode;
        }
    }

    /**
     * Parse <code> > </code> token.
     *
     * @return Parsed node
     */
    private STNode parseLTToken() {
        STToken nextToken = peek();
        if (nextToken.kind == SyntaxKind.LT_TOKEN) {
            return consume();
        } else {
            Solution sol = recover(nextToken, ParserRuleContext.LT);
            return sol.recoveredNode;
        }
    }

    /**
     * Parse nil literal. Here nil literal is only referred to ( ).
     *
     * @return Parsed node
     */
    private STNode parseNilLiteral() {
        startContext(ParserRuleContext.NIL_LITERAL);
        STNode openParenthesisToken = parseOpenParenthesis(ParserRuleContext.OPEN_PARENTHESIS);
        STNode closeParenthesisToken = parseCloseParenthesis();
        endContext();
        return STNodeFactory.createNilLiteralNode(openParenthesisToken, closeParenthesisToken);
    }

    /**
     * Parse annotation declaration, given the qualifier.
     *
     * @param metadata Metadata
     * @param qualifier Qualifier that precedes the listener declaration
     * @param constKeyword Const keyword
     * @return Parsed node
     */
    private STNode parseAnnotationDeclaration(STNode metadata, STNode qualifier, STNode constKeyword) {
        startContext(ParserRuleContext.ANNOTATION_DECL);
        STNode annotationKeyword = parseAnnotationKeyword();
        STNode annotDecl = parseAnnotationDeclFromType(metadata, qualifier, constKeyword, annotationKeyword);
        endContext();
        return annotDecl;
    }

    /**
     * Parse annotation keyword.
     *
     * @return Parsed node
     */
    private STNode parseAnnotationKeyword() {
        STToken token = peek();
        if (token.kind == SyntaxKind.ANNOTATION_KEYWORD) {
            return consume();
        } else {
            Solution sol = recover(token, ParserRuleContext.ANNOTATION_KEYWORD);
            return sol.recoveredNode;
        }
    }

    /**
     * Parse the components that follows after the annotation keyword of a annotation declaration.
     *
     * @param metadata Metadata
     * @param qualifier Qualifier that precedes the constant decl
     * @param constKeyword Const keyword
     * @param annotationKeyword
     * @return Parsed node
     */
    private STNode parseAnnotationDeclFromType(STNode metadata, STNode qualifier, STNode constKeyword,
                                               STNode annotationKeyword) {
        STToken nextToken = peek();
        return parseAnnotationDeclFromType(nextToken.kind, metadata, qualifier, constKeyword, annotationKeyword);
    }

    private STNode parseAnnotationDeclFromType(SyntaxKind nextTokenKind, STNode metadata, STNode qualifier,
                                               STNode constKeyword, STNode annotationKeyword) {
        switch (nextTokenKind) {
            case IDENTIFIER_TOKEN:
                return parseAnnotationDeclWithOptionalType(metadata, qualifier, constKeyword, annotationKeyword);
            default:
                if (isTypeStartingToken(nextTokenKind)) {
                    break;
                }

                STToken token = peek();
                Solution solution = recover(token, ParserRuleContext.ANNOT_DECL_OPTIONAL_TYPE, metadata, qualifier,
                        constKeyword, annotationKeyword);
                if (solution.action == Action.REMOVE) {
                    return solution.recoveredNode;
                }

                return parseAnnotationDeclFromType(solution.tokenKind, metadata, qualifier, constKeyword,
                        annotationKeyword);
        }

        STNode typeDesc = parseTypeDescriptor(ParserRuleContext.TYPE_DESC_IN_ANNOTATION_DECL);
        STNode annotTag = parseAnnotationTag();
        return parseAnnotationDeclAttachPoints(metadata, qualifier, constKeyword, annotationKeyword, typeDesc,
                annotTag);
    }

    /**
     * Parse annotation tag.
     * <p>
     * <code>annot-tag := identifier</code>
     * 
     * @return
     */
    private STNode parseAnnotationTag() {
        STToken token = peek();
        if (token.kind == SyntaxKind.IDENTIFIER_TOKEN) {
            return consume();
        } else {
            Solution sol = recover(peek(), ParserRuleContext.ANNOTATION_TAG);
            return sol.recoveredNode;
        }
    }

    private STNode parseAnnotationDeclWithOptionalType(STNode metadata, STNode qualifier, STNode constKeyword,
                                                       STNode annotationKeyword) {
        // We come here if the type name also and identifier.
        // However, if it is a qualified identifier, then it has to be the type-desc.
        STNode typeDescOrAnnotTag = parseAnnotationTag();
        if (typeDescOrAnnotTag.kind == SyntaxKind.QUALIFIED_NAME_REFERENCE) {
            STNode annotTag = parseAnnotationTag();
            return parseAnnotationDeclAttachPoints(metadata, qualifier, constKeyword, annotationKeyword,
                    typeDescOrAnnotTag, annotTag);
        }

        return parseAnnotationDeclRhs(metadata, qualifier, constKeyword, annotationKeyword, typeDescOrAnnotTag);
    }

    /**
     * Parse the component that follows the first identifier in an annotation decl. The identifier
     * can be either the type-name (a user defined type) or the annot-tag, where the type-name
     * is not present.
     * 
     * @param metadata Metadata
     * @param qualifier Qualifier that precedes the annotation decl
     * @param constKeyword Const keyword
     * @param annotationKeyword Annotation keyword
     * @param typeDescOrAnnotTag Identifier that follows the annotation-keyword
     * @return Parsed node
     */
    private STNode parseAnnotationDeclRhs(STNode metadata, STNode qualifier, STNode constKeyword,
                                          STNode annotationKeyword, STNode typeDescOrAnnotTag) {
        STToken token = peek();
        return parseAnnotationDeclRhs(token.kind, metadata, qualifier, constKeyword, annotationKeyword,
                typeDescOrAnnotTag);
    }

    private STNode parseAnnotationDeclRhs(SyntaxKind nextTokenKind, STNode metadata, STNode qualifier,
                                          STNode constKeyword, STNode annotationKeyword, STNode typeDescOrAnnotTag) {
        STNode typeDesc;
        STNode annotTag;
        switch (nextTokenKind) {
            case IDENTIFIER_TOKEN:
                typeDesc = typeDescOrAnnotTag;
                annotTag = parseAnnotationTag();
                break;
            case SEMICOLON_TOKEN:
            case ON_KEYWORD:
                typeDesc = STNodeFactory.createEmptyNode();
                annotTag = typeDescOrAnnotTag;
                break;
            default:
                STToken token = peek();
                Solution solution = recover(token, ParserRuleContext.ANNOT_DECL_RHS, metadata, qualifier, constKeyword,
                        annotationKeyword, typeDescOrAnnotTag);

                // If the parser recovered by inserting a token, then try to re-parse the same
                // rule with the inserted token. This is done to pick the correct branch
                // to continue the parsing.
                if (solution.action == Action.REMOVE) {
                    return solution.recoveredNode;
                }

                return parseAnnotationDeclRhs(solution.tokenKind, metadata, qualifier, constKeyword, annotationKeyword,
                        typeDescOrAnnotTag);
        }

        return parseAnnotationDeclAttachPoints(metadata, qualifier, constKeyword, annotationKeyword, typeDesc,
                annotTag);
    }

    private STNode parseAnnotationDeclAttachPoints(STNode metadata, STNode qualifier, STNode constKeyword,
                                                   STNode annotationKeyword, STNode typeDesc, STNode annotTag) {
        STToken nextToken = peek();
        return parseAnnotationDeclAttachPoints(nextToken.kind, metadata, qualifier, constKeyword, annotationKeyword,
                typeDesc, annotTag);

    }

    private STNode parseAnnotationDeclAttachPoints(SyntaxKind nextTokenKind, STNode metadata, STNode qualifier,
                                                   STNode constKeyword, STNode annotationKeyword, STNode typeDesc,
                                                   STNode annotTag) {
        STNode onKeyword;
        STNode attachPoints;
        switch (nextTokenKind) {
            case SEMICOLON_TOKEN:
                onKeyword = STNodeFactory.createEmptyNode();
                attachPoints = STNodeFactory.createEmptyNode();
                break;
            case ON_KEYWORD:
                onKeyword = parseOnKeyword();
                attachPoints = parseAnnotationAttachPoints();
                break;
            default:
                STToken token = peek();
                Solution solution = recover(token, ParserRuleContext.ANNOT_OPTIONAL_ATTACH_POINTS, metadata, qualifier,
                        constKeyword, annotationKeyword, typeDesc, annotTag);

                // If the parser recovered by inserting a token, then try to re-parse the same
                // rule with the inserted token. This is done to pick the correct branch
                // to continue the parsing.
                if (solution.action == Action.REMOVE) {
                    return solution.recoveredNode;
                }

                return parseAnnotationDeclAttachPoints(solution.tokenKind, metadata, qualifier, constKeyword,
                        annotationKeyword, typeDesc, annotTag);
        }

        STNode semicolonToken = parseSemicolon();
        return STNodeFactory.createAnnotationDeclarationNode(metadata, qualifier, constKeyword, annotationKeyword,
                typeDesc, annotTag, onKeyword, attachPoints, semicolonToken);
    }

    /**
     * Parse annotation attach points.
     * <p>
     * <code>
     * annot-attach-points := annot-attach-point (, annot-attach-point)*
     * <br/><br/>
     * annot-attach-point := dual-attach-point | source-only-attach-point
     * <br/><br/>
     * dual-attach-point := [source] dual-attach-point-ident
     * <br/><br/>
     * dual-attach-point-ident :=
     *     [object] type
     *     | [object|resource] function
     *     | parameter
     *     | return
     *     | service
     *     | [object|record] field
     * <br/><br/>
     * source-only-attach-point := source source-only-attach-point-ident
     * <br/><br/>
     * source-only-attach-point-ident :=
     *     annotation
     *     | external
     *     | var
     *     | const
     *     | listener
     *     | worker
     * </code>
     * 
     * @return Parsed node
     */
    private STNode parseAnnotationAttachPoints() {
        startContext(ParserRuleContext.ANNOT_ATTACH_POINTS_LIST);
        List<STNode> attachPoints = new ArrayList<>();

        STToken nextToken = peek();
        if (isEndAnnotAttachPointList(nextToken.kind)) {
            endContext();
            this.errorHandler.reportMissingTokenError("missing attach point");
            return STNodeFactory.createMissingToken(SyntaxKind.IDENTIFIER_TOKEN);
        }

        // Parse first attach-point, that has no leading comma
        STNode attachPoint = parseAnnotationAttachPoint();
        attachPoints.add(attachPoint);

        // Parse the remaining attach-points
        nextToken = peek();
        STNode leadingComma;
        while (!isEndAnnotAttachPointList(nextToken.kind)) {
            leadingComma = parseAttachPointEnd();
            if (leadingComma == null) {
                break;
            }
            attachPoints.add(leadingComma);

            // Parse attach point. Null represents the end of attach-points.
            attachPoint = parseAnnotationAttachPoint();
            if (attachPoint == null) {
                this.errorHandler.reportMissingTokenError("missing attach point");
                attachPoint = STNodeFactory.createMissingToken(SyntaxKind.IDENTIFIER_TOKEN);
                attachPoints.add(attachPoint);
                break;
            }

            attachPoints.add(attachPoint);
            nextToken = peek();
        }

        endContext();
        return STNodeFactory.createNodeList(attachPoints);
    }

    /**
     * Parse annotation attach point end.
     * 
     * @return Parsed node
     */
    private STNode parseAttachPointEnd() {
        STToken nextToken = peek();
        return parseAttachPointEnd(nextToken.kind);
    }

    private STNode parseAttachPointEnd(SyntaxKind nextTokenKind) {
        switch (nextTokenKind) {
            case SEMICOLON_TOKEN:
                // null represents the end of attach points.
                return null;
            case COMMA_TOKEN:
                return consume();
            default:
                Solution sol = recover(peek(), ParserRuleContext.ATTACH_POINT_END);
                if (sol.action == Action.REMOVE) {
                    return sol.recoveredNode;
                }

                return sol.tokenKind == SyntaxKind.COMMA_TOKEN ? sol.recoveredNode : null;
        }
    }

    private boolean isEndAnnotAttachPointList(SyntaxKind tokenKind) {
        switch (tokenKind) {
            case EOF_TOKEN:
            case SEMICOLON_TOKEN:
                return true;
            default:
                return false;
        }
    }

    /**
     * Parse annotation attach point.
     *
     * @return Parsed node
     */
    private STNode parseAnnotationAttachPoint() {
        return parseAnnotationAttachPoint(peek().kind);
    }

    private STNode parseAnnotationAttachPoint(SyntaxKind nextTokenKind) {
        switch (nextTokenKind) {
            case EOF_TOKEN:
                return null;

            // These are source only annotations, but without the source keyword.
            case ANNOTATION_KEYWORD:
            case EXTERNAL_KEYWORD:
            case VAR_KEYWORD:
            case CONST_KEYWORD:
            case LISTENER_KEYWORD:
            case WORKER_KEYWORD:
                // fall through

            case SOURCE_KEYWORD:
                STNode sourceKeyword = parseSourceKeyword();
                return parseAttachPointIdent(sourceKeyword);

            // Dual attach points
            case OBJECT_KEYWORD:
            case TYPE_KEYWORD:
            case RESOURCE_KEYWORD:
            case FUNCTION_KEYWORD:
            case PARAMETER_KEYWORD:
            case RETURN_KEYWORD:
            case SERVICE_KEYWORD:
            case FIELD_KEYWORD:
            case RECORD_KEYWORD:
                sourceKeyword = STNodeFactory.createEmptyNode();
                STNode firstIdent = consume();
                return parseDualAttachPointIdent(sourceKeyword, firstIdent);
            default:
                Solution solution = recover(peek(), ParserRuleContext.ATTACH_POINT);
                return solution.recoveredNode;
        }
    }

    /**
     * Parse source keyword.
     * 
     * @return Parsed node
     */
    private STNode parseSourceKeyword() {
        STToken token = peek();
        if (token.kind == SyntaxKind.SOURCE_KEYWORD) {
            return consume();
        } else {
            Solution sol = recover(token, ParserRuleContext.SOURCE_KEYWORD);
            return sol.recoveredNode;
        }
    }

    /**
     * Parse attach point ident gievn.
     * <p>
     * <code>
     * source-only-attach-point-ident := annotation | external | var | const | listener | worker
     * <br/><br/>
     * dual-attach-point-ident := [object] type | [object|resource] function | parameter
     *                            | return | service | [object|record] field
     * </code>
     * 
     * @param sourceKeyword Source keyword
     * @return Parsed node
     */
    private STNode parseAttachPointIdent(STNode sourceKeyword) {
        return parseAttachPointIdent(peek().kind, sourceKeyword);
    }

    private STNode parseAttachPointIdent(SyntaxKind nextTokenKind, STNode sourceKeyword) {
        switch (nextTokenKind) {
            case ANNOTATION_KEYWORD:
            case EXTERNAL_KEYWORD:
            case VAR_KEYWORD:
            case CONST_KEYWORD:
            case LISTENER_KEYWORD:
            case WORKER_KEYWORD:
                STNode firstIdent = consume();
                STNode secondIdent = STNodeFactory.createEmptyNode();
                return STNodeFactory.createAnnotationAttachPointNode(sourceKeyword, firstIdent, secondIdent);
            case OBJECT_KEYWORD:
            case RESOURCE_KEYWORD:
            case RECORD_KEYWORD:
            case TYPE_KEYWORD:
            case FUNCTION_KEYWORD:
            case PARAMETER_KEYWORD:
            case RETURN_KEYWORD:
            case SERVICE_KEYWORD:
            case FIELD_KEYWORD:
                firstIdent = consume();
                return parseDualAttachPointIdent(sourceKeyword, firstIdent);
            default:
                Solution solution = recover(peek(), ParserRuleContext.ATTACH_POINT_IDENT, sourceKeyword);
                if (solution.action == Action.REMOVE) {
                    return solution.recoveredNode;
                }

                firstIdent = solution.recoveredNode;
                return parseDualAttachPointIdent(sourceKeyword, firstIdent);
        }
    }

    /**
     * Parse dual-attach-point ident.
     * 
     * @param sourceKeyword Source keyword
     * @param firstIdent first part of the dual attach-point
     * @return Parsed node
     */
    private STNode parseDualAttachPointIdent(STNode sourceKeyword, STNode firstIdent) {
        STNode secondIdent;
        switch (firstIdent.kind) {
            case OBJECT_KEYWORD:
                secondIdent = parseIdentAfterObjectIdent();
                break;
            case RESOURCE_KEYWORD:
                secondIdent = parseFunctionIdent();
                break;
            case RECORD_KEYWORD:
                secondIdent = parseFieldIdent();
                break;
            case TYPE_KEYWORD:
            case FUNCTION_KEYWORD:
            case PARAMETER_KEYWORD:
            case RETURN_KEYWORD:
            case SERVICE_KEYWORD:
            case FIELD_KEYWORD:
            default: // default case should never be reached.
                secondIdent = STNodeFactory.createEmptyNode();
                break;
        }

        return STNodeFactory.createAnnotationAttachPointNode(sourceKeyword, firstIdent, secondIdent);
    }

    /**
     * Parse the idents that are supported after object-ident.
     * 
     * @return Parsed node
     */
    private STNode parseIdentAfterObjectIdent() {
        STToken token = peek();
        switch (token.kind) {
            case TYPE_KEYWORD:
            case FUNCTION_KEYWORD:
            case FIELD_KEYWORD:
                return consume();
            default:
                Solution sol = recover(token, ParserRuleContext.IDENT_AFTER_OBJECT_IDENT);
                return sol.recoveredNode;
        }
    }

    /**
     * Parse function ident.
     * 
     * @return Parsed node
     */
    private STNode parseFunctionIdent() {
        STToken token = peek();
        if (token.kind == SyntaxKind.FUNCTION_KEYWORD) {
            return consume();
        } else {
            Solution sol = recover(token, ParserRuleContext.FUNCTION_IDENT);
            return sol.recoveredNode;
        }
    }

    /**
     * Parse field ident.
     * 
     * @return Parsed node
     */
    private STNode parseFieldIdent() {
        STToken token = peek();
        if (token.kind == SyntaxKind.FIELD_KEYWORD) {
            return consume();
        } else {
            Solution sol = recover(token, ParserRuleContext.FIELD_IDENT);
            return sol.recoveredNode;
        }
    }

    /**
     * Parse XML namespace declaration.
     * <p>
     * <code>xmlns-decl := xmlns xml-namespace-uri [ as xml-namespace-prefix ] ;
     * <br/>
     * xml-namespace-uri := simple-const-expr
     * <br/>
     * xml-namespace-prefix := identifier
     * </code>
     * 
     * @return
     */
    private STNode parseXMLNamepsaceDeclaration() {
        startContext(ParserRuleContext.XML_NAMESPACE_DECLARATION);
        STNode xmlnsKeyword = parseXMLNSKeyword();
        STNode namespaceUri = parseXMLNamespaceUri();
        STNode xmlnsDecl = parseXMLDeclRhs(xmlnsKeyword, namespaceUri);
        endContext();
        return xmlnsDecl;
    }

    /**
     * Parse xmlns keyword.
     * 
     * @return Parsed node
     */
    private STNode parseXMLNSKeyword() {
        STToken token = peek();
        if (token.kind == SyntaxKind.XMLNS_KEYWORD) {
            return consume();
        } else {
            Solution sol = recover(token, ParserRuleContext.XMLNS_KEYWORD);
            return sol.recoveredNode;
        }
    }

    /**
     * Parse namespace uri.
     * 
     * @return Parsed node
     */
    private STNode parseXMLNamespaceUri() {
        STNode expr = parseConstExpr();
        switch (expr.kind) {
            case STRING_LITERAL:
            case IDENTIFIER_TOKEN:
            case QUALIFIED_NAME_REFERENCE:
                break;
            default:
                this.errorHandler.reportInvalidNode(null, "namespace uri must be a subtype of string");
        }

        return expr;
    }

    private STNode parseConstExpr() {
        startContext(ParserRuleContext.CONSTANT_EXPRESSION);
        STNode expr = parseConstExprInternal();
        endContext();
        return expr;
    }

    private STNode parseConstExprInternal() {
        STToken nextToken = peek();
        return parseConstExprInternal(nextToken.kind);
    }

    /**
     * Parse constants expr.
     *
     * @return Parsed node
     */
    private STNode parseConstExprInternal(SyntaxKind nextTokenKind) {
        switch (nextTokenKind) {
            case STRING_LITERAL:
            case DECIMAL_INTEGER_LITERAL:
            case HEX_INTEGER_LITERAL:
            case DECIMAL_FLOATING_POINT_LITERAL:
            case HEX_FLOATING_POINT_LITERAL:
            case TRUE_KEYWORD:
            case FALSE_KEYWORD:
            case NULL_KEYWORD:
                return parseBasicLiteral();
            case IDENTIFIER_TOKEN:
                return parseQualifiedIdentifier(ParserRuleContext.VARIABLE_REF);
            case PLUS_TOKEN:
            case MINUS_TOKEN:
                return parseSignedIntOrFloat();
            case OPEN_BRACE_TOKEN:
                return parseNilLiteral();
            default:
                STToken token = peek();
                Solution solution = recover(token, ParserRuleContext.CONSTANT_EXPRESSION_START);
                return solution.recoveredNode;
        }
    }

    /**
     * Parse the portion after the namsepsace-uri of an XML declaration.
     * 
     * @param xmlnsKeyword XMLNS keyword
     * @param namespaceUri Namespace URI
     * @return Parsed node
     */
    private STNode parseXMLDeclRhs(STNode xmlnsKeyword, STNode namespaceUri) {
        return parseXMLDeclRhs(peek().kind, xmlnsKeyword, namespaceUri);
    }

    private STNode parseXMLDeclRhs(SyntaxKind nextTokenKind, STNode xmlnsKeyword, STNode namespaceUri) {
        STNode asKeyword = STNodeFactory.createEmptyNode();
        STNode namespacePrefix = STNodeFactory.createEmptyNode();

        switch (nextTokenKind) {
            case AS_KEYWORD:
                asKeyword = parseAsKeyword();
                namespacePrefix = parseNamespacePrefix();
                break;
            case SEMICOLON_TOKEN:
                break;
            default:
                STToken token = peek();
                Solution solution =
                        recover(token, ParserRuleContext.XML_NAMESPACE_PREFIX_DECL, xmlnsKeyword, namespaceUri);

                // If the parser recovered by inserting a token, then try to re-parse the same
                // rule with the inserted token. This is done to pick the correct branch
                // to continue the parsing.
                if (solution.action == Action.REMOVE) {
                    return solution.recoveredNode;
                }

                return parseXMLDeclRhs(solution.tokenKind, xmlnsKeyword, namespaceUri);
        }
        STNode semicolon = parseSemicolon();
        return STNodeFactory.createXMLNamespaceDeclarationNode(xmlnsKeyword, namespaceUri, asKeyword, namespacePrefix,
                semicolon);
    }

    /**
     * Parse import prefix.
     *
     * @return Parsed node
     */
    private STNode parseNamespacePrefix() {
        STToken nextToken = peek();
        if (nextToken.kind == SyntaxKind.IDENTIFIER_TOKEN) {
            return consume();
        } else {
            Solution sol = recover(peek(), ParserRuleContext.NAMESPACE_PREFIX);
            return sol.recoveredNode;
        }
    }

    /**
     * Parse named worker declaration.
     * <p>
     * <code>named-worker-decl := [annots] worker worker-name return-type-descriptor { sequence-stmt }</code>
     * 
     * @param annots Annotations attached to the worker decl
     * @return Parsed node
     */
    private STNode parseNamedWorkerDeclaration(STNode annots) {
        startContext(ParserRuleContext.NAMED_WORKER_DECL);
        STNode workerKeyword = parseWorkerKeyword();
        STNode workerName = parseWorkerName();
        STNode returnTypeDesc = parseReturnTypeDescriptor();
        STNode workerBody = parseBlockNode();
        endContext();
        return STNodeFactory.createNamedWorkerDeclarationNode(annots, workerKeyword, workerName, returnTypeDesc,
                workerBody);
    }

    private STNode parseReturnTypeDescriptor() {
        // If the return type is not present, simply return
        STToken token = peek();
        if (token.kind != SyntaxKind.RETURNS_KEYWORD) {
            return STNodeFactory.createEmptyNode();
        }

        STNode returnsKeyword = consume();
        STNode annot = parseAnnotations();
        STNode type = parseTypeDescriptor(ParserRuleContext.TYPE_DESC_IN_RETURN_TYPE_DESC);
        return STNodeFactory.createReturnTypeDescriptorNode(returnsKeyword, annot, type);
    }

    /**
     * Parse worker keyword.
     *
     * @return Parsed node
     */
    private STNode parseWorkerKeyword() {
        STToken nextToken = peek();
        if (nextToken.kind == SyntaxKind.WORKER_KEYWORD) {
            return consume();
        } else {
            Solution sol = recover(peek(), ParserRuleContext.WORKER_KEYWORD);
            return sol.recoveredNode;
        }
    }

    /**
     * Parse worker name.
     * <p>
     * <code>worker-name := identifier</code>
     * 
     * @return Parsed node
     */
    private STNode parseWorkerName() {
        STToken nextToken = peek();
        if (nextToken.kind == SyntaxKind.IDENTIFIER_TOKEN) {
            return consume();
        } else {
            Solution sol = recover(peek(), ParserRuleContext.WORKER_NAME);
            return sol.recoveredNode;
        }
    }

    /**
     * Parse documentation string.
     * <p>
     * <code>DocumentationString := DocumentationLine +</code>
     * <p>
     * Refer {@link BallerinaLexer#processDocumentationLine}
     * 
     * @return Parsed node
     */
    private STNode parseDocumentationString() {
        List<STNode> docLines = new ArrayList<>();
        STToken nextToken = peek();
        while (nextToken.kind == SyntaxKind.DOCUMENTATION_LINE) {
            docLines.add(consume());
            nextToken = peek();
        }

        STNode documentationLines = STNodeFactory.createNodeList(docLines);
        return STNodeFactory.createDocumentationStringNode(documentationLines);
    }

    /**
     * Parse lock statement.
     * <code>lock-stmt := lock block-stmt ;</code>
     *
     * @return Lock statement
     */
    private STNode parseLockStatement() {
        startContext(ParserRuleContext.LOCK_STMT);
        STNode lockKeyword = parseLockKeyword();
        STNode blockStatement = parseBlockNode();
        endContext();
        return STNodeFactory.createLockStatementNode(lockKeyword, blockStatement);
    }

    /**
     * Parse lock-keyword.
     *
     * @return lock-keyword node
     */
    private STNode parseLockKeyword() {
        STToken token = peek();
        if (token.kind == SyntaxKind.LOCK_KEYWORD) {
            return consume();
        } else {
            Solution sol = recover(token, ParserRuleContext.LOCK_KEYWORD);
            return sol.recoveredNode;
        }
    }

    /**
     * Checks whether the given expression is a possible array-type-desc.
     * <br/>
     * i.e.: a member-access-expr, where its container is also a member-access.
     * <code>a[b][]</code>
     *
     * @param expression EXpression to check
     * @return <code>true</code> if the expression provided is a possible array-type desc. <code>false</code> otherwise
     */
    private boolean isPossibleArrayType(STNode expression) {
        switch (expression.kind) {
            case SIMPLE_NAME_REFERENCE:
            case QUALIFIED_NAME_REFERENCE:
                return true;
            case INDEXED_EXPRESSION:
                return isPossibleArrayType(((STIndexedExpressionNode) expression).containerExpression);
            default:
                return false;
        }
    }

    /**
     * Parse union type descriptor.
     * union-type-descriptor := type-descriptor | type-descriptor
     *
     * @param leftTypeDesc Type desc in the LHS os the union type desc.
     * @param context Current context.
     * @return parsed union type desc node
     */
    private STNode parseUnionTypeDescriptor(STNode leftTypeDesc, ParserRuleContext context) {
        STNode pipeToken = parsePipeToken();
        STNode rightTypeDesc = parseTypeDescriptor(context);

        return STNodeFactory.createUnionTypeDescriptorNode(leftTypeDesc, pipeToken, rightTypeDesc);
    }

    /**
     * Parse pipe token.
     *
     * @return parsed pipe token node
     */
    private STNode parsePipeToken() {
        STToken token = peek();
        if (token.kind == SyntaxKind.PIPE_TOKEN) {
            return consume();
        } else {
            Solution sol = recover(token, ParserRuleContext.PIPE);
            return sol.recoveredNode;
        }
    }

    private boolean isTypeStartingToken(SyntaxKind nodeKind) {
        switch (nodeKind) {
            case IDENTIFIER_TOKEN:
            case SERVICE_KEYWORD:
            case RECORD_KEYWORD:
            case OBJECT_KEYWORD:
            case ABSTRACT_KEYWORD:
            case CLIENT_KEYWORD:
            case OPEN_PAREN_TOKEN: // nil type descriptor '()'
            case MAP_KEYWORD: // map type desc
            case FUTURE_KEYWORD: // future type desc
            case TYPEDESC_KEYWORD: // typedesc type desc
            case ERROR_KEYWORD: // error type desc
            case STREAM_KEYWORD: // stream type desc
            case TABLE_KEYWORD: // table type
            case FUNCTION_KEYWORD:
            case OPEN_BRACKET_TOKEN:
                return true;
            default:
                if (isSingletonTypeDescStart(nodeKind, false)) {
                    return true;
                }
                return isSimpleType(nodeKind);
        }
    }

    static boolean isSimpleType(SyntaxKind nodeKind) {
        switch (nodeKind) {
            case INT_KEYWORD:
            case FLOAT_KEYWORD:
            case DECIMAL_KEYWORD:
            case BOOLEAN_KEYWORD:
            case STRING_KEYWORD:
            case BYTE_KEYWORD:
            case XML_KEYWORD:
            case JSON_KEYWORD:
            case HANDLE_KEYWORD:
            case ANY_KEYWORD:
            case ANYDATA_KEYWORD:
            case NEVER_KEYWORD:
            case SERVICE_KEYWORD:
            case VAR_KEYWORD:
            case ERROR_KEYWORD: // This is for the recovery. <code>error a;</code> scenario recovered here.
            case STREAM_KEYWORD: // This is for recovery logic. <code>stream a;</code> scenario recovered here.
            case READONLY_KEYWORD:
            case DISTINCT_KEYWORD:
                return true;
            case TYPE_DESC:
                // This is a special case. TYPE_DESC is only return from
                // error recovery. when a type is missing. Hence we treat it as
                // a simple type
                return true;
            default:
                return false;
        }
    }

    private SyntaxKind getTypeSyntaxKind(SyntaxKind typeKeyword) {
        switch (typeKeyword) {
            case INT_KEYWORD:
                return SyntaxKind.INT_TYPE_DESC;
            case FLOAT_KEYWORD:
                return SyntaxKind.FLOAT_TYPE_DESC;
            case DECIMAL_KEYWORD:
                return SyntaxKind.DECIMAL_TYPE_DESC;
            case BOOLEAN_KEYWORD:
                return SyntaxKind.BOOLEAN_TYPE_DESC;
            case STRING_KEYWORD:
                return SyntaxKind.STRING_TYPE_DESC;
            case BYTE_KEYWORD:
                return SyntaxKind.BYTE_TYPE_DESC;
            case XML_KEYWORD:
                return SyntaxKind.XML_TYPE_DESC;
            case JSON_KEYWORD:
                return SyntaxKind.JSON_TYPE_DESC;
            case HANDLE_KEYWORD:
                return SyntaxKind.HANDLE_TYPE_DESC;
            case ANY_KEYWORD:
                return SyntaxKind.ANY_TYPE_DESC;
            case ANYDATA_KEYWORD:
                return SyntaxKind.ANYDATA_TYPE_DESC;
            case NEVER_KEYWORD:
                return SyntaxKind.NEVER_TYPE_DESC;
            case SERVICE_KEYWORD:
                return SyntaxKind.SERVICE_TYPE_DESC;
            case VAR_KEYWORD:
                return SyntaxKind.VAR_TYPE_DESC;
            default:
                return SyntaxKind.TYPE_DESC;
        }
    }

    /**
     * Parse fork-keyword.
     *
     * @return Fork-keyword node
     */
    private STNode parseForkKeyword() {
        STToken token = peek();
        if (token.kind == SyntaxKind.FORK_KEYWORD) {
            return consume();
        } else {
            Solution sol = recover(token, ParserRuleContext.FORK_KEYWORD);
            return sol.recoveredNode;
        }
    }

    /**
     * Parse multiple named worker declarations.
     *
     * @return named-worker-declarations node array
     */
    private STNode parseMultipleNamedWorkerDeclarations() {
        ArrayList<STNode> workers = new ArrayList<>();
        while (!isEndOfStatements()) {
            STNode stmt = parseStatement();
            if (stmt == null) {
                break;
            }

            switch (stmt.kind) {
                case NAMED_WORKER_DECLARATION:
                    workers.add(stmt);
                    break;
                default:
                    this.errorHandler.reportInvalidNode(null, "Only named-workers are allowed here");
                    break;
            }
        }

        if (workers.isEmpty()) {
            this.errorHandler.reportInvalidNode(null, "Fork Statement must contain atleast one named-worker");
        }
        STNode namedWorkers = STNodeFactory.createNodeList(workers);
        return namedWorkers;
    }

    /**
     * Parse fork statement.
     * <code>fork-stmt := fork { named-worker-decl+ }</code>
     *
     * @return Fork statement
     */
    private STNode parseForkStatement() {
        startContext(ParserRuleContext.FORK_STMT);
        STNode forkKeyword = parseForkKeyword();
        STNode openBrace = parseOpenBrace();
        STNode namedWorkerDeclarations = parseMultipleNamedWorkerDeclarations();
        STNode closeBrace = parseCloseBrace();
        endContext();
        return STNodeFactory.createForkStatementNode(forkKeyword, openBrace, namedWorkerDeclarations, closeBrace);
    }

    /**
     * Parse decimal floating point literal.
     *
     * @return Parsed node
     */
    private STNode parseDecimalFloatingPointLiteral() {
        STToken token = peek();
        if (token.kind == SyntaxKind.DECIMAL_FLOATING_POINT_LITERAL) {
            return consume();
        } else {
            Solution sol = recover(token, ParserRuleContext.DECIMAL_FLOATING_POINT_LITERAL);
            return sol.recoveredNode;
        }
    }

    /**
     * Parse hex floating point literal.
     *
     * @return Parsed node
     */
    private STNode parseHexFloatingPointLiteral() {
        STToken token = peek();
        if (token.kind == SyntaxKind.HEX_FLOATING_POINT_LITERAL) {
            return consume();
        } else {
            Solution sol = recover(token, ParserRuleContext.HEX_FLOATING_POINT_LITERAL);
            return sol.recoveredNode;
        }
    }

    /**
     * Parse trap expression.
     * <p>
     * <code>
     * trap-expr := trap expression
     * </code>
     *
     * @param allowActions Allow actions
     * @param isRhsExpr Whether this is a RHS expression or not
     * @return Trap expression node
     */
    private STNode parseTrapExpression(boolean isRhsExpr, boolean allowActions) {
        STNode trapKeyword = parseTrapKeyword();
        STNode expr = parseExpression(OperatorPrecedence.EXPRESSION_ACTION, isRhsExpr, allowActions);
        if (isAction(expr)) {
            return STNodeFactory.createTrapExpressionNode(SyntaxKind.TRAP_ACTION, trapKeyword, expr);
        }

        return STNodeFactory.createTrapExpressionNode(SyntaxKind.TRAP_EXPRESSION, trapKeyword, expr);
    }

    /**
     * Parse trap-keyword.
     *
     * @return Trap-keyword node
     */
    private STNode parseTrapKeyword() {
        STToken token = peek();
        if (token.kind == SyntaxKind.TRAP_KEYWORD) {
            return consume();
        } else {
            Solution sol = recover(token, ParserRuleContext.TRAP_KEYWORD);
            return sol.recoveredNode;
        }
    }

    /**
     * Parse list constructor expression.
     * <p>
     * <code>
     * list-constructor-expr := [ [ expr-list ] ]
     * <br/>
     * expr-list := expression (, expression)*
     * </code>
     *
     * @return Parsed node
     */
    private STNode parseListConstructorExpr() {
        startContext(ParserRuleContext.LIST_CONSTRUCTOR);
        STNode openBracket = parseOpenBracket();
        STNode expressions = parseOptionalExpressionsList();
        STNode closeBracket = parseCloseBracket();
        endContext();
        return STNodeFactory.createListConstructorExpressionNode(openBracket, expressions, closeBracket);
    }

    /**
     * Parse optional expression list.
     *
     * @return Parsed node
     */
    private STNode parseOptionalExpressionsList() {
        List<STNode> expressions = new ArrayList<>();
        STToken nextToken = peek();

        // Return an empty list if list is empty
        if (isEndOfExpressionsList(nextToken.kind)) {
            return STNodeFactory.createNodeList(new ArrayList<>());
        }

        // Parse first expression, that has no leading comma
        STNode expr = parseExpression();
        expressions.add(expr);

        // Parse the remaining expressions
        nextToken = peek();
        STNode listConstructorMemberEnd;
        while (!isEndOfExpressionsList(nextToken.kind)) {
            listConstructorMemberEnd = parseListConstructorMemberEnd(nextToken.kind);
            if (listConstructorMemberEnd == null) {
                break;
            }

            expressions.add(listConstructorMemberEnd);
            expr = parseExpression();
            expressions.add(expr);
            nextToken = peek();
        }

        return STNodeFactory.createNodeList(expressions);
    }

    private STNode parseListConstructorMemberEnd() {
        return parseListConstructorMemberEnd(peek().kind);
    }

    private STNode parseListConstructorMemberEnd(SyntaxKind nextTokenKind) {
        switch (nextTokenKind) {
            case COMMA_TOKEN:
                return parseComma();
            case CLOSE_BRACKET_TOKEN:
                return null;
            default:
                Solution solution = recover(peek(), ParserRuleContext.LIST_CONSTRUCTOR_MEMBER_END);

                // If the parser recovered by inserting a token, then try to re-parse the same
                // rule with the inserted token. This is done to pick the correct branch
                // to continue the parsing.
                if (solution.action == Action.REMOVE) {
                    return solution.recoveredNode;
                }
                return parseListConstructorMemberEnd(solution.tokenKind);
        }
    }

    /**
     * Parse foreach statement.
     * <code>foreach-stmt := foreach typed-binding-pattern in action-or-expr block-stmt</code>
     *
     * @return foreach statement
     */
    private STNode parseForEachStatement() {
        startContext(ParserRuleContext.FOREACH_STMT);
        STNode forEachKeyword = parseForEachKeyword();
        STNode typedBindingPattern = parseTypedBindingPattern();
        STNode inKeyword = parseInKeyword();
        STNode actionOrExpr = parseActionOrExpression();
        STNode blockStatement = parseBlockNode();
        endContext();
        return STNodeFactory.createForEachStatementNode(forEachKeyword,
                                                        typedBindingPattern,
                                                        inKeyword,
                                                        actionOrExpr,
                                                        blockStatement);
    }

    /**
     * Parse foreach-keyword.
     *
     * @return ForEach-keyword node
     */
    private STNode parseForEachKeyword() {
        STToken token = peek();
        if (token.kind == SyntaxKind.FOREACH_KEYWORD) {
            return consume();
        } else {
            Solution sol = recover(token, ParserRuleContext.FOREACH_KEYWORD);
            return sol.recoveredNode;
        }
    }

    /**
     * Parse in-keyword.
     *
     * @return In-keyword node
     */
    private STNode parseInKeyword() {
        STToken token = peek();
        if (token.kind == SyntaxKind.IN_KEYWORD) {
            return consume();
        } else {
            Solution sol = recover(token, ParserRuleContext.IN_KEYWORD);
            return sol.recoveredNode;
        }
    }

    /**
     * Parse type cast expression.
     * <p>
     * <code>
     * type-cast-expr := < type-cast-param > expression
     * <br/>
     * type-cast-param := [annots] type-descriptor | annots
     * </code>
     *
     * @return Parsed node
     */
    private STNode parseTypeCastExpr() {
        startContext(ParserRuleContext.TYPE_CAST);
        STNode ltToken = parseLTToken();
        STNode typeCastParam = parseTypeCastParam();
        STNode gtToken = parseGTToken();
        endContext();
        STNode expression = parseExpression();
        return STNodeFactory.createTypeCastExpressionNode(ltToken, typeCastParam, gtToken, expression);
    }

    private STNode parseTypeCastParam() {
        STNode annot;
        STNode type;
        STToken token = peek();

        switch (token.kind) {
            case AT_TOKEN:
                annot = parseAnnotations();
                token = peek();
                if (isTypeStartingToken(token.kind)) {
                    type = parseTypeDescriptor(ParserRuleContext.TYPE_DESC_IN_ANGLE_BRACKETS);
                } else {
                    type = STNodeFactory.createEmptyNode();
                }
                break;
            default:
                annot = STNodeFactory.createEmptyNode();
                type = parseTypeDescriptor(ParserRuleContext.TYPE_DESC_IN_ANGLE_BRACKETS);
                break;
        }

        return STNodeFactory.createTypeCastParamNode(annot, type);
    }

    /**
     * Parse table constructor expression.
     * <p>
     * <code>
     * table-constructor-expr-rhs := [ [row-list] ]
     * </code>
     *
     * @param tableKeyword tableKeyword that precedes this rhs
     * @param keySpecifier keySpecifier that precedes this rhs
     * @return Parsed node
     */
    private STNode parseTableConstructorExprRhs(STNode tableKeyword, STNode keySpecifier) {
        switchContext(ParserRuleContext.TABLE_CONSTRUCTOR);
        STNode openBracket = parseOpenBracket();
        STNode rowList = parseRowList();
        STNode closeBracket = parseCloseBracket();
        return STNodeFactory.createTableConstructorExpressionNode(tableKeyword, keySpecifier, openBracket, rowList,
                closeBracket);
    }

    /**
     * Parse table-keyword.
     *
     * @return Table-keyword node
     */
    private STNode parseTableKeyword() {
        STToken token = peek();
        if (token.kind == SyntaxKind.TABLE_KEYWORD) {
            return consume();
        } else {
            Solution sol = recover(token, ParserRuleContext.TABLE_KEYWORD);
            return sol.recoveredNode;
        }
    }

    /**
     * Parse table rows.
     * <p>
     * <code>row-list := [ mapping-constructor-expr (, mapping-constructor-expr)* ]</code>
     *
     * @return Parsed node
     */
    private STNode parseRowList() {
        List<STNode> mappings = new ArrayList<>();
        STToken nextToken = peek();

        // Return an empty list if list is empty
        if (isEndOfTableRowList(nextToken.kind)) {
            return STNodeFactory.createNodeList(new ArrayList<>());
        }

        // Parse first mapping constructor, that has no leading comma
        STNode mapExpr = parseMappingConstructorExpr();
        mappings.add(mapExpr);

        // Parse the remaining mapping constructors
        nextToken = peek();
        STNode leadingComma;
        while (!isEndOfTableRowList(nextToken.kind)) {
            leadingComma = parseComma();
            mappings.add(leadingComma);
            mapExpr = parseMappingConstructorExpr();
            mappings.add(mapExpr);
            nextToken = peek();
        }

        return STNodeFactory.createNodeList(mappings);
    }

    private boolean isEndOfTableRowList(SyntaxKind tokenKind) {
        switch (tokenKind) {
            case EOF_TOKEN:
            case CLOSE_BRACKET_TOKEN:
                return true;
            case COMMA_TOKEN:
            case OPEN_BRACE_TOKEN:
                return false;
            default:
                return isEndOfMappingConstructor(tokenKind);
        }
    }

    /**
     * Parse key specifier.
     * <p>
     * <code>key-specifier := key ( [ field-name (, field-name)* ] )</code>
     *
     * @return Parsed node
     */
    private STNode parseKeySpecifier() {
        startContext(ParserRuleContext.KEY_SPECIFIER);
        STNode keyKeyword = parseKeyKeyword();
        STNode openParen = parseOpenParenthesis(ParserRuleContext.OPEN_PARENTHESIS);
        STNode fieldNames = parseFieldNames();
        STNode closeParen = parseCloseParenthesis();
        endContext();
        return STNodeFactory.createKeySpecifierNode(keyKeyword, openParen, fieldNames, closeParen);
    }

    /**
     * Parse key-keyword.
     *
     * @return Key-keyword node
     */
    private STNode parseKeyKeyword() {
        STToken token = peek();
        if (token.kind == SyntaxKind.KEY_KEYWORD) {
            return consume();
        } else {
            Solution sol = recover(token, ParserRuleContext.KEY_KEYWORD);
            return sol.recoveredNode;
        }
    }

    /**
     * Parse field names.
     * <p>
     * <code>field-name-list := [ field-name (, field-name)* ]</code>
     *
     * @return Parsed node
     */
    private STNode parseFieldNames() {
        List<STNode> fieldNames = new ArrayList<>();
        STToken nextToken = peek();

        // Return an empty list if list is empty
        if (isEndOfFieldNamesList(nextToken.kind)) {
            return STNodeFactory.createNodeList(new ArrayList<>());
        }

        // Parse first field name, that has no leading comma
        STNode fieldName = parseVariableName();
        fieldNames.add(fieldName);

        // Parse the remaining field names
        nextToken = peek();
        STNode leadingComma;
        while (!isEndOfFieldNamesList(nextToken.kind)) {
            leadingComma = parseComma();
            fieldNames.add(leadingComma);
            fieldName = parseVariableName();
            fieldNames.add(fieldName);
            nextToken = peek();
        }

        return STNodeFactory.createNodeList(fieldNames);
    }

    private boolean isEndOfFieldNamesList(SyntaxKind tokenKind) {
        switch (tokenKind) {
            case COMMA_TOKEN:
            case IDENTIFIER_TOKEN:
                return false;
            default:
                return true;
        }
    }

    /**
     * Parse error type descriptor.
     * <p>
     * error-type-descriptor := error [error-type-param]
     * error-type-param := < (detail-type-descriptor | inferred-type-descriptor) >
     * detail-type-descriptor := type-descriptor
     * inferred-type-descriptor := *
     * </p>
     *
     * @return Parsed node
     */
    private STNode parseErrorTypeDescriptor() {
        STNode errorKeywordToken = parseErrorKeyWord();
        STNode errorTypeParamsNode;
        STToken nextToken = peek();
        STToken nextNextToken = peek(2);
        if (nextToken.kind == SyntaxKind.LT_TOKEN || nextNextToken.kind == SyntaxKind.GT_TOKEN) {
            errorTypeParamsNode = parseErrorTypeParamsNode();
        } else {
            errorTypeParamsNode = STNodeFactory.createEmptyNode();
        }
        return STNodeFactory.createErrorTypeDescriptorNode(errorKeywordToken, errorTypeParamsNode);
    }

    /**
     * Parse error type param node.
     * <p>
     * error-type-param := < (detail-type-descriptor | inferred-type-descriptor) >
     * detail-type-descriptor := type-descriptor
     * inferred-type-descriptor := *
     * </p>
     *
     * @return Parsed node
     */
    private STNode parseErrorTypeParamsNode() {
        STNode ltToken = parseLTToken();
        STNode parameter;
        STToken nextToken = peek();
        if (nextToken.kind == SyntaxKind.ASTERISK_TOKEN) {
            parameter = consume();
        } else {
            parameter = parseTypeDescriptor(ParserRuleContext.TYPE_DESC_IN_ANGLE_BRACKETS);
        }
        STNode gtToken = parseGTToken();
        return STNodeFactory.createErrorTypeParamsNode(ltToken, parameter, gtToken);
    }

    /**
     * Parse error-keyword.
     *
     * @return Parsed error-keyword node
     */
    private STNode parseErrorKeyWord() {
        STToken token = peek();
        if (token.kind == SyntaxKind.ERROR_KEYWORD) {
            return consume();
        } else {
            Solution sol = recover(token, ParserRuleContext.ERROR_KEYWORD);
            return sol.recoveredNode;
        }
    }

    /**
     * Parse stream type descriptor.
     * <p>
     * stream-type-descriptor := stream [stream-type-parameters]
     * stream-type-parameters := < type-descriptor [, type-descriptor]>
     * </p>
     *
     * @return Parsed stream type descriptor node
     */
    private STNode parseStreamTypeDescriptor() {
        STNode streamKeywordToken = parseStreamKeyword();
        STNode streamTypeParamsNode;
        STToken nextToken = peek();
        if (nextToken.kind == SyntaxKind.LT_TOKEN) {
            streamTypeParamsNode = parseStreamTypeParamsNode();
        } else {
            streamTypeParamsNode = STNodeFactory.createEmptyNode();
        }
        return STNodeFactory.createStreamTypeDescriptorNode(streamKeywordToken, streamTypeParamsNode);
    }

    /**
     * Parse stream type params node.
     * <p>
     * stream-type-parameters := < type-descriptor [, type-descriptor]>
     * </p>
     *
     * @return Parsed stream type params node
     */
    private STNode parseStreamTypeParamsNode() {
        STNode ltToken = parseLTToken();
        startContext(ParserRuleContext.TYPE_DESC_IN_STREAM_TYPE_DESC);
        STNode leftTypeDescNode = parseTypeDescriptorInternal(ParserRuleContext.TYPE_DESC_IN_STREAM_TYPE_DESC);
        STNode streamTypedesc = parseStreamTypeParamsNode(ltToken, leftTypeDescNode);
        endContext();
        return streamTypedesc;
    }

    private STNode parseStreamTypeParamsNode(STNode ltToken, STNode leftTypeDescNode) {
        return parseStreamTypeParamsNode(peek().kind, ltToken, leftTypeDescNode);
    }

    private STNode parseStreamTypeParamsNode(SyntaxKind nextTokenKind, STNode ltToken, STNode leftTypeDescNode) {
        STNode commaToken, rightTypeDescNode, gtToken;

        switch (nextTokenKind) {
            case COMMA_TOKEN:
                commaToken = parseComma();
                rightTypeDescNode = parseTypeDescriptorInternal(ParserRuleContext.TYPE_DESC_IN_STREAM_TYPE_DESC);
                break;
            case GT_TOKEN:
                commaToken = STNodeFactory.createEmptyNode();
                rightTypeDescNode = STNodeFactory.createEmptyNode();
                break;
            default:
                Solution solution =
                        recover(peek(), ParserRuleContext.STREAM_TYPE_FIRST_PARAM_RHS, ltToken, leftTypeDescNode);

                // If the parser recovered by inserting a token, then try to re-parse the same
                // rule with the inserted token. This is done to pick the correct branch
                // to continue the parsing.
                if (solution.action == Action.REMOVE) {
                    return solution.recoveredNode;
                }
                return parseStreamTypeParamsNode(solution.tokenKind, ltToken, leftTypeDescNode);
        }

        gtToken = parseGTToken();
        return STNodeFactory.createStreamTypeParamsNode(ltToken, leftTypeDescNode, commaToken, rightTypeDescNode,
                gtToken);
    }

    /**
     * Parse stream-keyword.
     *
     * @return Parsed stream-keyword node
     */
    private STNode parseStreamKeyword() {
        STToken token = peek();
        if (token.kind == SyntaxKind.STREAM_KEYWORD) {
            return consume();
        } else {
            Solution sol = recover(token, ParserRuleContext.STREAM_KEYWORD);
            return sol.recoveredNode;
        }
    }

    /**
     * Parse let expression.
     * <p>
     * <code>
     * let-expr := let let-var-decl [, let-var-decl]* in expression
     * </code>
     *
     * @return Parsed node
     */
    private STNode parseLetExpression(boolean isRhsExpr) {
        STNode letKeyword = parseLetKeyword();
        STNode letVarDeclarations = parseLetVarDeclarations(ParserRuleContext.LET_EXPR_LET_VAR_DECL, isRhsExpr);
        STNode inKeyword = parseInKeyword();

        // allow-actions flag is always false, since there will not be any actions
        // within the let-expr, due to the precedence.
        STNode expression = parseExpression(OperatorPrecedence.UNARY, isRhsExpr, false);
        return STNodeFactory.createLetExpressionNode(letKeyword, letVarDeclarations, inKeyword, expression);
    }

    /**
     * Parse let-keyword.
     *
     * @return Let-keyword node
     */
    private STNode parseLetKeyword() {
        STToken token = peek();
        if (token.kind == SyntaxKind.LET_KEYWORD) {
            return consume();
        } else {
            Solution sol = recover(token, ParserRuleContext.LET_KEYWORD);
            return sol.recoveredNode;
        }
    }

    /**
     * Parse let variable declarations.
     * <p>
     * <code>let-var-decl-list := let-var-decl [, let-var-decl]*</code>
     *
     * @return Parsed node
     */
    private STNode parseLetVarDeclarations(ParserRuleContext context, boolean isRhsExpr) {
        startContext(context);
        List<STNode> varDecls = new ArrayList<>();
        STToken nextToken = peek();

        // Make sure at least one let variable declaration is present
        if (isEndOfLetVarDeclarations(nextToken.kind)) {
            endContext();
            this.errorHandler.reportMissingTokenError("missing let variable declaration");
            return STNodeFactory.createNodeList(varDecls);
        }

        // Parse first variable declaration, that has no leading comma
        STNode varDec = parseLetVarDec(isRhsExpr);
        varDecls.add(varDec);

        // Parse the remaining variable declarations
        nextToken = peek();
        STNode leadingComma;
        while (!isEndOfLetVarDeclarations(nextToken.kind)) {
            leadingComma = parseComma();
            varDecls.add(leadingComma);
            varDec = parseLetVarDec(isRhsExpr);
            varDecls.add(varDec);
            nextToken = peek();
        }

        endContext();
        return STNodeFactory.createNodeList(varDecls);
    }

    private boolean isEndOfLetVarDeclarations(SyntaxKind tokenKind) {
        switch (tokenKind) {
            case COMMA_TOKEN:
            case AT_TOKEN:
                return false;
            case IN_KEYWORD:
                return true;
            default:
                return !isTypeStartingToken(tokenKind);
        }
    }

    /**
     * Parse let variable declaration.
     * <p>
     * <code>let-var-decl := [annots] typed-binding-pattern = expression</code>
     *
     * @return Parsed node
     */
    private STNode parseLetVarDec(boolean isRhsExpr) {
        STNode annot = parseAnnotations();
        // TODO: Replace type and varName with typed-binding-pattern
        STNode type = parseTypeDescriptor(ParserRuleContext.TYPE_DESC_IN_TYPE_BINDING_PATTERN);
        STNode varName = parseVariableName();
        STNode assign = parseAssignOp();

        // allow-actions flag is always false, since there will not be any actions
        // within the let-var-decl, due to the precedence.
        STNode expression = parseExpression(OperatorPrecedence.UNARY, isRhsExpr, false);
        return STNodeFactory.createLetVariableDeclarationNode(annot, type, varName, assign, expression);
    }

    /**
     * Parse raw backtick string template expression.
     * <p>
     * <code>BacktickString := `expression`</code>
     *
     * @return Template expression node
     */
    private STNode parseTemplateExpression() {
        STNode type = STNodeFactory.createEmptyNode();
        STNode startingBackTick = parseBacktickToken(ParserRuleContext.TEMPLATE_START);
        STNode content = parseTemplateContent();
        STNode endingBackTick = parseBacktickToken(ParserRuleContext.TEMPLATE_START);
        return STNodeFactory.createTemplateExpressionNode(SyntaxKind.RAW_TEMPLATE_EXPRESSION, type, startingBackTick,
                content, endingBackTick);
    }

    private STNode parseTemplateContent() {
        List<STNode> items = new ArrayList<>();
        STToken nextToken = peek();
        while (!isEndOfBacktickContent(nextToken.kind)) {
            STNode contentItem = parseTemplateItem();
            items.add(contentItem);
            nextToken = peek();
        }
        return STNodeFactory.createNodeList(items);
    }

    private boolean isEndOfBacktickContent(SyntaxKind kind) {
        switch (kind) {
            case EOF_TOKEN:
            case BACKTICK_TOKEN:
                return true;
            default:
                return false;
        }
    }

    private STNode parseTemplateItem() {
        STToken nextToken = peek();
        if (nextToken.kind == SyntaxKind.INTERPOLATION_START_TOKEN) {
            return parseInterpolation();
        }

        // Template string component
        return consume();
    }

    /**
     * Parse string template expression.
     * <p>
     * <code>string-template-expr := string ` expression `</code>
     *
     * @return String template expression node
     */
    private STNode parseStringTemplateExpression() {
        STNode type = parseStringKeyword();
        STNode startingBackTick = parseBacktickToken(ParserRuleContext.TEMPLATE_START);
        STNode content = parseTemplateContent();
        STNode endingBackTick = parseBacktickToken(ParserRuleContext.TEMPLATE_START);
        return STNodeFactory.createTemplateExpressionNode(SyntaxKind.STRING_TEMPLATE_EXPRESSION, type, startingBackTick,
                content, endingBackTick);
    }

    /**
     * Parse <code>string</code> keyword.
     *
     * @return string keyword node
     */
    private STNode parseStringKeyword() {
        STToken token = peek();
        if (token.kind == SyntaxKind.STRING_KEYWORD) {
            return consume();
        } else {
            Solution sol = recover(token, ParserRuleContext.STRING_KEYWORD);
            return sol.recoveredNode;
        }
    }

    /**
     * Parse XML template expression.
     * <p>
     * <code>xml-template-expr := xml BacktickString</code>
     *
     * @return XML template expression
     */
    private STNode parseXMLTemplateExpression() {
        STNode xmlKeyword = parseXMLKeyword();
        STNode startingBackTick = parseBacktickToken(ParserRuleContext.TEMPLATE_START);
        STNode content = parseTemplateContentAsXML();
        STNode endingBackTick = parseBacktickToken(ParserRuleContext.TEMPLATE_END);
        return STNodeFactory.createTemplateExpressionNode(SyntaxKind.XML_TEMPLATE_EXPRESSION, xmlKeyword,
                startingBackTick, content, endingBackTick);
    }

    /**
     * Parse <code>xml</code> keyword.
     *
     * @return xml keyword node
     */
    private STNode parseXMLKeyword() {
        STToken token = peek();
        if (token.kind == SyntaxKind.XML_KEYWORD) {
            return consume();
        } else {
            Solution sol = recover(token, ParserRuleContext.XML_KEYWORD);
            return sol.recoveredNode;
        }
    }

    /**
     * Parse the content of the template string as XML. This method first read the
     * input in the same way as the raw-backtick-template (BacktickString). Then
     * it parses the content as XML.
     *
     * @return XML node
     */
    private STNode parseTemplateContentAsXML() {
        // Separate out the interpolated expressions to a queue. Then merge the string content using '${}'.
        // These '&{}' are used to represent the interpolated locations. XML parser will replace '&{}' with
        // the actual interpolated expression, while building the XML tree.
        ArrayDeque<STNode> expressions = new ArrayDeque<>();
        StringBuilder xmlStringBuilder = new StringBuilder();
        STToken nextToken = peek();
        while (!isEndOfBacktickContent(nextToken.kind)) {
            STNode contentItem = parseTemplateItem();
            if (contentItem.kind == SyntaxKind.TEMPLATE_STRING) {
                xmlStringBuilder.append(((STToken) contentItem).text());
            } else {
                xmlStringBuilder.append("${}");
                expressions.add(contentItem);
            }
            nextToken = peek();
        }

        TextDocument textDocument = TextDocuments.from(xmlStringBuilder.toString());
        AbstractTokenReader tokenReader = new TokenReader(new XMLLexer(textDocument.getCharacterReader()));
        XMLParser xmlParser = new XMLParser(tokenReader, expressions);
        return xmlParser.parse();
    }

    /**
     * Parse interpolation of a back-tick string.
     * <p>
     * <code>
     * interpolation := ${ expression }
     * </code>
     *
     * @return Interpolation node
     */
    private STNode parseInterpolation() {
        startContext(ParserRuleContext.INTERPOLATION);
        STNode interpolStart = parseInterpolationStart();
        STNode expr = parseExpression();
        removeAdditionalTokensInInterpolation();
        STNode closeBrace = parseCloseBrace();
        endContext();
        return STNodeFactory.createInterpolationNode(interpolStart, expr, closeBrace);
    }

    /**
     * Parse interpolation start token.
     * <p>
     * <code>interpolation-start := ${</code>
     *
     * @return Interpolation start token
     */
    private STNode parseInterpolationStart() {
        STToken token = peek();
        if (token.kind == SyntaxKind.INTERPOLATION_START_TOKEN) {
            return consume();
        } else {
            Solution sol = recover(token, ParserRuleContext.INTERPOLATION_START_TOKEN);
            return sol.recoveredNode;
        }
    }

    /**
     * Remove if there any tokens left after the expression inside the interpolation.
     */
    private void removeAdditionalTokensInInterpolation() {
        while (true) {
            STToken nextToken = peek();
            switch (nextToken.kind) {
                case EOF_TOKEN:
                    return;
                case CLOSE_BRACE_TOKEN:
                    return;
                default:
                    consume();
                    this.errorHandler.reportInvalidNode(nextToken, "invalid token '" + nextToken.text() + "'");
            }
        }
    }

    /**
     * Parse back-tick token.
     *
     * @return Back-tick token
     */
    private STNode parseBacktickToken(ParserRuleContext ctx) {
        STToken token = peek();
        if (token.kind == SyntaxKind.BACKTICK_TOKEN) {
            return consume();
        } else {
            Solution sol = recover(token, ctx);
            return sol.recoveredNode;
        }
    }

    /**
     * Parse table type descriptor.
     * <p>
     * table-type-descriptor := table row-type-parameter [key-constraint]
     * row-type-parameter := type-parameter
     * key-constraint := key-specifier | key-type-constraint
     * key-specifier := key ( [ field-name (, field-name)* ] )
     * key-type-constraint := key type-parameter
     * </p>
     *
     * @return Parsed table type desc node.
     */
    private STNode parseTableTypeDescriptor() {
        STNode tableKeywordToken = parseTableKeyword();
        STNode rowTypeParameterNode = parseRowTypeParameter();
        STNode keyConstraintNode;
        STToken nextToken = peek();
        if (nextToken.kind == SyntaxKind.KEY_KEYWORD) {
            STNode keyKeywordToken = parseKeyKeyword();
            keyConstraintNode = parseKeyConstraint(keyKeywordToken);
        } else {
            keyConstraintNode = STNodeFactory.createEmptyNode();
        }
        return STNodeFactory.createTableTypeDescriptorNode(tableKeywordToken, rowTypeParameterNode, keyConstraintNode);
    }

    /**
     * Parse row type parameter node.
     * <p>
     * row-type-parameter := type-parameter
     * </p>
     *
     * @return Parsed node.
     */
    private STNode parseRowTypeParameter() {
        startContext(ParserRuleContext.ROW_TYPE_PARAM);
        STNode rowTypeParameterNode = parseTypeParameter();
        endContext();
        return rowTypeParameterNode;
    }

    /**
     * Parse type parameter node.
     * <p>
     * type-parameter := < type-descriptor >
     * </p>
     *
     * @return Parsed node
     */
    private STNode parseTypeParameter() {
        STNode ltToken = parseLTToken();
        STNode typeNode = parseTypeDescriptor(ParserRuleContext.TYPE_DESC_IN_ANGLE_BRACKETS);
        STNode gtToken = parseGTToken();
        return STNodeFactory.createTypeParameterNode(ltToken, typeNode, gtToken);
    }

    /**
     * Parse key constraint.
     * <p>
     * key-constraint := key-specifier | key-type-constraint
     * </p>
     *
     * @return Parsed node.
     */
    private STNode parseKeyConstraint(STNode keyKeywordToken) {
        return parseKeyConstraint(peek().kind, keyKeywordToken);
    }

    private STNode parseKeyConstraint(SyntaxKind nextTokenKind, STNode keyKeywordToken) {
        switch (nextTokenKind) {
            case OPEN_PAREN_TOKEN:
                return parseKeySpecifier(keyKeywordToken);
            case LT_TOKEN:
                return parseKeyTypeConstraint(keyKeywordToken);
            default:
                Solution solution = recover(peek(), ParserRuleContext.KEY_CONSTRAINTS_RHS, keyKeywordToken);

                // If the parser recovered by inserting a token, then try to re-parse the same
                // rule with the inserted token. This is done to pick the correct branch
                // to continue the parsing.
                if (solution.action == Action.REMOVE) {
                    return solution.recoveredNode;
                }
                return parseKeyConstraint(solution.tokenKind, keyKeywordToken);
        }
    }

    /**
     * Parse key specifier given parsed key keyword token.
     * <p>
     * <code>key-specifier := key ( [ field-name (, field-name)* ] )</code>
     *
     * @return Parsed node
     */
    private STNode parseKeySpecifier(STNode keyKeywordToken) {
        startContext(ParserRuleContext.KEY_SPECIFIER);
        STNode openParenToken = parseOpenParenthesis(ParserRuleContext.OPEN_PARENTHESIS);
        STNode fieldNamesNode = parseFieldNames();
        STNode closeParenToken = parseCloseParenthesis();
        endContext();
        return STNodeFactory.createKeySpecifierNode(keyKeywordToken, openParenToken, fieldNamesNode, closeParenToken);
    }

    /**
     * Parse key type constraint.
     * <p>
     * key-type-constraint := key type-parameter
     * </p>
     *
     * @return Parsed node
     */
    private STNode parseKeyTypeConstraint(STNode keyKeywordToken) {
        STNode typeParameterNode = parseTypeParameter();
        return STNodeFactory.createKeyTypeConstraintNode(keyKeywordToken, typeParameterNode);
    }

    /**
     * Parse function type descriptor.
     * <p>
     * <code>function-type-descriptor := function function-signature</code>
     *
     * @return Function type descriptor node
     */
    private STNode parseFunctionTypeDesc() {
        startContext(ParserRuleContext.FUNC_TYPE_DESC);
        STNode functionKeyword = parseFunctionKeyword();
        STNode signature = parseFuncSignature(true);
        endContext();
        return STNodeFactory.createFunctionTypeDescriptorNode(functionKeyword, signature);
    }

    /**
     * Parse explicit anonymous function expression.
     * <p>
     * <code>explicit-anonymous-function-expr := [annots] function function-signature anon-func-body</code>
     * 
     * @param annots Annotations.
     * @return Anonymous function expression node
     */
    private STNode parseExplicitFunctionExpression(STNode annots) {
        startContext(ParserRuleContext.ANON_FUNC_EXPRESSION);
        STNode funcKeyword = parseFunctionKeyword();
        STNode funcSignature = parseFuncSignature(false);
        STNode funcBody = parseAnonFuncBody();
        return STNodeFactory.createExplicitAnonymousFunctionExpressionNode(annots, funcKeyword, funcSignature,
                funcBody);
    }

    /**
     * Parse anonymous function body.
     * <p>
     * <code>anon-func-body := block-function-body | expr-function-body</code>
     * 
     * @return
     */
    private STNode parseAnonFuncBody() {
        return parseAnonFuncBody(peek().kind);
    }

    private STNode parseAnonFuncBody(SyntaxKind nextTokenKind) {
        switch (nextTokenKind) {
            case OPEN_BRACE_TOKEN:
            case EOF_TOKEN:
                STNode body = parseFunctionBodyBlock(true);
                endContext();
                return body;
            case RIGHT_DOUBLE_ARROW:
                // we end the anon-func context here, before going for expressions.
                // That is because we wouldn't know when will it end inside expressions.
                endContext();
                return parseExpressionFuncBody(true);
            default:
                Solution solution = recover(peek(), ParserRuleContext.ANON_FUNC_BODY);
                if (solution.action == Action.REMOVE) {
                    return solution.recoveredNode;
                }
                return parseAnonFuncBody(solution.tokenKind);
        }
    }

    /**
     * Parse expression function body.
     * <p>
     * <code>expr-function-body := => expression</code>
     * 
     * @return Expression function body node
     */
    private STNode parseExpressionFuncBody(boolean isAnon) {
        STNode rightDoubleArrow = parseDoubleRightArrow();
        STNode expression = parseExpression();

        STNode semiColon;
        if (isAnon) {
            semiColon = STNodeFactory.createEmptyNode();
        } else {
            semiColon = parseSemicolon();
        }
        return STNodeFactory.createExpressionFunctionBodyNode(rightDoubleArrow, expression, semiColon);
    }

    /**
     * Parse '=>' token.
     * 
     * @return Double right arrow token
     */
    private STNode parseDoubleRightArrow() {
        STToken token = peek();
        if (token.kind == SyntaxKind.RIGHT_DOUBLE_ARROW) {
            return consume();
        } else {
            Solution sol = recover(token, ParserRuleContext.EXPR_FUNC_BODY_START);
            return sol.recoveredNode;
        }
    }

    private STNode parseImplicitAnonFunc(STNode params) {
        switch (params.kind) {
            case SIMPLE_NAME_REFERENCE:
            case INFER_PARAM_LIST:
                break;
            case BRACED_EXPRESSION:
                params = getAnonFuncParam((STBracedExpressionNode) params);
                break;
            default:
                this.errorHandler.reportInvalidNode(null, "lhs must be an identifier or a param list");
        }
        STNode rightDoubleArrow = parseDoubleRightArrow();
        STNode expression = parseExpression();
        return STNodeFactory.createImplicitAnonymousFunctionExpressionNode(params, rightDoubleArrow, expression);
    }

    /**
     * Create a new anon-func-param node from a braced expression.
     * 
     * @param params Braced expression
     * @return Anon-func param node
     */
    private STNode getAnonFuncParam(STBracedExpressionNode params) {
        List<STNode> paramList = new ArrayList<>();
        paramList.add(params.expression);
        return STNodeFactory.createImplicitAnonymousFunctionParameters(params.openParen,
                STNodeFactory.createNodeList(paramList), params.closeParen);
    }

    /**
     * Parse implicit anon function expression.
     * 
     * @param openParen Open parenthesis token
     * @param firstParam First parameter
     * @return Implicit anon function expression node
     */
    private STNode parseImplicitAnonFunc(STNode openParen, STNode firstParam) {
        List<STNode> paramList = new ArrayList<>();
        paramList.add(firstParam);

        // Parse the remaining params
        STToken nextToken = peek();
        STNode paramEnd;
        STNode param;
        while (!isEndOfAnonFuncParametersList(nextToken.kind)) {
            paramEnd = parseImplicitAnonFuncParamEnd(nextToken.kind);
            if (paramEnd == null) {
                break;
            }

            paramList.add(paramEnd);
            param = parseIdentifier(ParserRuleContext.IMPLICIT_ANON_FUNC_PARAM);
            paramList.add(param);
            nextToken = peek();
        }

        STNode params = STNodeFactory.createNodeList(paramList);
        STNode closeParen = parseCloseParenthesis();
        endContext(); // end arg list context

        STNode inferedParams = STNodeFactory.createImplicitAnonymousFunctionParameters(openParen, params, closeParen);
        return parseImplicitAnonFunc(inferedParams);
    }

    private STNode parseImplicitAnonFuncParamEnd() {
        return parseImplicitAnonFuncParamEnd(peek().kind);
    }

    private STNode parseImplicitAnonFuncParamEnd(SyntaxKind nextTokenKind) {
        switch (nextTokenKind) {
            case COMMA_TOKEN:
                return parseComma();
            case CLOSE_PAREN_TOKEN:
                return null;
            default:
                Solution solution = recover(peek(), ParserRuleContext.ANON_FUNC_PARAM_RHS);

                // If the parser recovered by inserting a token, then try to re-parse the same
                // rule with the inserted token. This is done to pick the correct branch
                // to continue the parsing.
                if (solution.action == Action.REMOVE) {
                    return solution.recoveredNode;
                }

                return parseImplicitAnonFuncParamEnd(solution.tokenKind);
        }
    }

    private boolean isEndOfAnonFuncParametersList(SyntaxKind tokenKind) {
        switch (tokenKind) {
            case EOF_TOKEN:
            case CLOSE_BRACE_TOKEN:
            case CLOSE_PAREN_TOKEN:
            case CLOSE_BRACKET_TOKEN:
            case SEMICOLON_TOKEN:
            case RETURNS_KEYWORD:
            case TYPE_KEYWORD:
            case LISTENER_KEYWORD:
            case IF_KEYWORD:
            case WHILE_KEYWORD:
            case OPEN_BRACE_TOKEN:
            case RIGHT_DOUBLE_ARROW:
                return true;
            default:
                return false;
        }
    }

    /**
     * Parse tuple type descriptor.
     * <p>
     * <code>tuple-type-descriptor := [ tuple-member-type-descriptors ]
     * <br/><br/>
     * tuple-member-type-descriptors := member-type-descriptor (, member-type-descriptor)* [, tuple-rest-descriptor]
     *                                     | [ tuple-rest-descriptor ]
     * <br/><br/>
     * tuple-rest-descriptor := type-descriptor ...
     * </code>
     *
     * @return
     */
    private STNode parseTupleTypeDesc() {
        STNode openBracket = parseOpenBracket();
        startContext(ParserRuleContext.TYPE_DESC_IN_TUPLE);
        STNode memberTypeDesc = parseTupleMemberTypeDescList();
        STNode restTypeDesc = parseTupleRestTypeDesc();
        STNode closeBracket = parseCloseBracket();
        endContext();
        return STNodeFactory.createTupleTypeDescriptorNode(openBracket, memberTypeDesc, restTypeDesc, closeBracket);
    }

    /**
     * Parse tuple member type descriptors.
     *
     * @return Parsed node
     */
    private STNode parseTupleMemberTypeDescList() {
        List<STNode> typeDescList = new ArrayList<>();
        STToken nextToken = peek();

        // Return an empty list
        if (isEndOfTypeList(nextToken.kind)) {
            this.errorHandler.reportMissingTokenError("missing type-desc");
            return STNodeFactory.createNodeList(new ArrayList<>());
        }

        // Parse first typedesc, that has no leading comma
        STNode typeDesc = parseTypeDescriptorInternal(ParserRuleContext.TYPE_DESC_IN_TUPLE);
        typeDescList.add(typeDesc);

        // Parse the remaining type descs
        nextToken = peek();
        STNode tupleMemberRhs;
        while (!isEndOfTypeList(nextToken.kind)) {
            tupleMemberRhs = parseTupleMemberRhs(nextToken.kind);
            if (tupleMemberRhs == null) {
                break;
            }

            typeDescList.add(tupleMemberRhs);
            typeDesc = parseTypeDescriptorInternal(ParserRuleContext.TYPE_DESC_IN_TUPLE);
            typeDescList.add(typeDesc);
            nextToken = peek();
        }

        return STNodeFactory.createNodeList(typeDescList);
    }

    private STNode parseTupleMemberRhs() {
        return parseTupleMemberRhs(peek().kind);
    }

    private STNode parseTupleMemberRhs(SyntaxKind nextTokenKind) {
        switch (nextTokenKind) {
            case COMMA_TOKEN:
                return parseComma();
            case CLOSE_BRACKET_TOKEN:
                return null;
            default:
                Solution solution = recover(peek(), ParserRuleContext.TYPE_DESC_IN_TUPLE_RHS);

                // If the parser recovered by inserting a token, then try to re-parse the same
                // rule with the inserted token. This is done to pick the correct branch
                // to continue the parsing.
                if (solution.action == Action.REMOVE) {
                    return solution.recoveredNode;
                }

                return parseTupleMemberRhs(solution.tokenKind);
        }
    }

    private boolean isEndOfTypeList(SyntaxKind nextTokenKind) {
        switch (nextTokenKind) {
            case CLOSE_BRACKET_TOKEN:
            case CLOSE_BRACE_TOKEN:
            case CLOSE_PAREN_TOKEN:
            case EOF_TOKEN:
            case EQUAL_TOKEN:
            case OPEN_BRACE_TOKEN:
            case SEMICOLON_TOKEN:
                return true;
            default:
                return false;
        }
    }

    private STNode parseTupleRestTypeDesc() {
        return STNodeFactory.createEmptyNode();
    }

    /**
     * Parse table constructor or query expression.
     * <p>
     * <code>
     * table-constructor-or-query-expr := table-constructor-expr | query-expr
     * <br/>
     * table-constructor-expr := table [key-specifier] [ [row-list] ]
     * <br/>
     * query-expr := [query-construct-type] query-pipeline select-clause
     * <br/>
     * query-construct-type := table key-specifier | stream
     * </code>
     *
     * @return Parsed node
     */
    private STNode parseTableConstructorOrQuery(boolean isRhsExpr) {
        startContext(ParserRuleContext.TABLE_CONSTRUCTOR_OR_QUERY_EXPRESSION);
        STNode tableOrQueryExpr = parseTableConstructorOrQuery(peek().kind, isRhsExpr);
        endContext();
        return tableOrQueryExpr;
    }

    private STNode parseTableConstructorOrQuery(SyntaxKind nextTokenKind, boolean isRhsExpr) {
        STNode queryConstructType;
        switch (nextTokenKind) {
            case FROM_KEYWORD:
                queryConstructType = STNodeFactory.createEmptyNode();
                return parseQueryExprRhs(queryConstructType, isRhsExpr);
            case STREAM_KEYWORD:
                queryConstructType = parseStreamKeyword();
                return parseQueryExprRhs(queryConstructType, isRhsExpr);
            case TABLE_KEYWORD:
                STNode tableKeyword = parseTableKeyword();
                return parseTableConstructorOrQuery(tableKeyword, isRhsExpr);
            default:
                Solution solution = recover(peek(), ParserRuleContext.TABLE_CONSTRUCTOR_OR_QUERY_START, isRhsExpr);

                // If the parser recovered by inserting a token, then try to re-parse the same
                // rule with the inserted token. This is done to pick the correct branch
                // to continue the parsing.
                if (solution.action == Action.REMOVE) {
                    return solution.recoveredNode;
                }

                return parseTableConstructorOrQuery(solution.tokenKind, isRhsExpr);
        }

    }

    private STNode parseTableConstructorOrQuery(STNode tableKeyword, boolean isRhsExpr) {
        return parseTableConstructorOrQuery(peek().kind, tableKeyword, isRhsExpr);
    }

    private STNode parseTableConstructorOrQuery(SyntaxKind nextTokenKind, STNode tableKeyword, boolean isRhsExpr) {
        STNode keySpecifier;
        switch (nextTokenKind) {
            case OPEN_BRACKET_TOKEN:
                keySpecifier = STNodeFactory.createEmptyNode();
                return parseTableConstructorExprRhs(tableKeyword, keySpecifier);
            case KEY_KEYWORD:
                keySpecifier = parseKeySpecifier();
                return parseTableConstructorOrQueryRhs(tableKeyword, keySpecifier, isRhsExpr);
            default:
                Solution solution = recover(peek(), ParserRuleContext.TABLE_KEYWORD_RHS, tableKeyword, isRhsExpr);

                // If the parser recovered by inserting a token, then try to re-parse the same
                // rule with the inserted token. This is done to pick the correct branch
                // to continue the parsing.
                if (solution.action == Action.REMOVE) {
                    return solution.recoveredNode;
                }

                return parseTableConstructorOrQuery(solution.tokenKind, tableKeyword, isRhsExpr);
        }
    }

    private STNode parseTableConstructorOrQueryRhs(STNode tableKeyword, STNode keySpecifier, boolean isRhsExpr) {
        return parseTableConstructorOrQueryRhs(peek().kind, tableKeyword, keySpecifier, isRhsExpr);
    }

    private STNode parseTableConstructorOrQueryRhs(SyntaxKind nextTokenKind, STNode tableKeyword, STNode keySpecifier,
                                                   boolean isRhsExpr) {
        switch (nextTokenKind) {
            case FROM_KEYWORD:
                return parseQueryExprRhs(parseQueryConstructType(tableKeyword, keySpecifier), isRhsExpr);
            case OPEN_BRACKET_TOKEN:
                return parseTableConstructorExprRhs(tableKeyword, keySpecifier);
            default:
                Solution solution = recover(peek(), ParserRuleContext.TABLE_CONSTRUCTOR_OR_QUERY_RHS, tableKeyword,
                        keySpecifier, isRhsExpr);

                // If the parser recovered by inserting a token, then try to re-parse the same
                // rule with the inserted token. This is done to pick the correct branch
                // to continue the parsing.
                if (solution.action == Action.REMOVE) {
                    return solution.recoveredNode;
                }

                return parseTableConstructorOrQueryRhs(solution.tokenKind, tableKeyword, keySpecifier, isRhsExpr);
        }
    }

    /**
     * Parse query construct type.
     * <p>
     * <code>query-construct-type := table key-specifier</code>
     *
     * @return Parsed node
     */
    private STNode parseQueryConstructType(STNode tableKeyword, STNode keySpecifier) {
        return STNodeFactory.createQueryConstructTypeNode(tableKeyword, keySpecifier);
    }

    /**
     * Parse query expression.
     * <p>
     * <code>
     * query-expr-rhs := query-pipeline select-clause
     * <br/>
     * query-pipeline := from-clause intermediate-clause*
     * </code>
     *
     * @param queryConstructType queryConstructType that precedes this rhs
     * @return Parsed node
     */
    private STNode parseQueryExprRhs(STNode queryConstructType, boolean isRhsExpr) {
        switchContext(ParserRuleContext.QUERY_EXPRESSION);
        STNode fromClause = parseFromClause(isRhsExpr);

        List<STNode> clauses = new ArrayList<>();
        boolean hasReachedSelectClause = false;

        STNode intermediateClause;
        STNode selectClause = null;

        while (!isEndOfIntermediateClause(peek().kind)) {
            intermediateClause = parseIntermediateClause(isRhsExpr);

            if (!hasReachedSelectClause) {
                if (intermediateClause.kind == SyntaxKind.SELECT_CLAUSE) {
                    selectClause = intermediateClause;
                    hasReachedSelectClause = true;
                } else {
                    clauses.add(intermediateClause);
                }
            } else {
                // If there are more clauses after select clause they are ignored
                // TODO: In future we should store ignored nodes
                this.errorHandler.reportMissingTokenError("extra clauses after select clause");
            }
        }

        if (!hasReachedSelectClause) {
            selectClause = parseSelectClause(isRhsExpr);
        }

        STNode intermediateClauses = STNodeFactory.createNodeList(clauses);
        STNode queryPipeline = STNodeFactory.createQueryPipelineNode(fromClause, intermediateClauses);
        return STNodeFactory.createQueryExpressionNode(queryConstructType, queryPipeline, selectClause);
    }

    /**
     * Parse an intermediate clause.
     * <p>
     * <code>
     * intermediate-clause := from-clause | where-clause | let-clause
     * </code>
     *
     * @return Parsed node
     */
    private STNode parseIntermediateClause(boolean isRhsExpr) {
        return parseIntermediateClause(peek().kind, isRhsExpr);
    }

    private STNode parseIntermediateClause(SyntaxKind nextTokenKind, boolean isRhsExpr) {
        switch (nextTokenKind) {
            case FROM_KEYWORD:
                return parseFromClause(isRhsExpr);
            case WHERE_KEYWORD:
                return parseWhereClause(isRhsExpr);
            case LET_KEYWORD:
                return parseLetClause(isRhsExpr);
            case SELECT_KEYWORD:
                return parseSelectClause(isRhsExpr);
            default:
                Solution solution = recover(peek(), ParserRuleContext.QUERY_EXPRESSION_RHS, isRhsExpr);

                // If the parser recovered by inserting a token, then try to re-parse the same
                // rule with the inserted token. This is done to pick the correct branch
                // to continue the parsing.
                if (solution.action == Action.REMOVE) {
                    return solution.recoveredNode;
                }

                return parseIntermediateClause(solution.tokenKind, isRhsExpr);
        }
    }

    private boolean isEndOfIntermediateClause(SyntaxKind tokenKind) {
        switch (tokenKind) {
            case CLOSE_BRACE_TOKEN:
            case CLOSE_PAREN_TOKEN:
            case CLOSE_BRACKET_TOKEN:
            case OPEN_BRACE_TOKEN:
            case SEMICOLON_TOKEN:
            case PUBLIC_KEYWORD:
            case FUNCTION_KEYWORD:
            case EOF_TOKEN:
            case RESOURCE_KEYWORD:
            case LISTENER_KEYWORD:
            case DOCUMENTATION_LINE:
            case PRIVATE_KEYWORD:
            case RETURNS_KEYWORD:
            case SERVICE_KEYWORD:
            case TYPE_KEYWORD:
            case CONST_KEYWORD:
            case FINAL_KEYWORD:
                return true;
            default:
                return isValidExprRhsStart(tokenKind);
        }
    }

    /**
     * Parse from clause.
     * <p>
     * <code>from-clause := from typed-binding-pattern in expression</code>
     *
     * @return Parsed node
     */
    private STNode parseFromClause(boolean isRhsExpr) {
        STNode fromKeyword = parseFromKeyword();
        // TODO: Replace type and varName with typed-binding-pattern
        STNode type = parseTypeDescriptor(ParserRuleContext.TYPE_DESC_IN_TYPE_BINDING_PATTERN);
        STNode varName = parseVariableName();
        STNode inKeyword = parseInKeyword();

        // allow-actions flag is always false, since there will not be any actions
        // within the from-clause, due to the precedence.
        STNode expression = parseExpression(OperatorPrecedence.UNARY, isRhsExpr, false);
        return STNodeFactory.createFromClauseNode(fromKeyword, type, varName, inKeyword, expression);
    }

    /**
     * Parse from-keyword.
     *
     * @return From-keyword node
     */
    private STNode parseFromKeyword() {
        STToken token = peek();
        if (token.kind == SyntaxKind.FROM_KEYWORD) {
            return consume();
        } else {
            Solution sol = recover(token, ParserRuleContext.FROM_KEYWORD);
            return sol.recoveredNode;
        }
    }

    /**
     * Parse where clause.
     * <p>
     * <code>where-clause := where expression</code>
     *
     * @return Parsed node
     */
    private STNode parseWhereClause(boolean isRhsExpr) {
        STNode whereKeyword = parseWhereKeyword();

        // allow-actions flag is always false, since there will not be any actions
        // within the where-clause, due to the precedence.
        STNode expression = parseExpression(OperatorPrecedence.UNARY, isRhsExpr, false);
        return STNodeFactory.createWhereClauseNode(whereKeyword, expression);
    }

    /**
     * Parse where-keyword.
     *
     * @return Where-keyword node
     */
    private STNode parseWhereKeyword() {
        STToken token = peek();
        if (token.kind == SyntaxKind.WHERE_KEYWORD) {
            return consume();
        } else {
            Solution sol = recover(token, ParserRuleContext.WHERE_KEYWORD);
            return sol.recoveredNode;
        }
    }

    /**
     * Parse let clause.
     * <p>
     * <code>let-clause := let let-var-decl [, let-var-decl]* </code>
     *
     * @return Parsed node
     */
    private STNode parseLetClause(boolean isRhsExpr) {
        STNode letKeyword = parseLetKeyword();
        STNode letVarDeclarations = parseLetVarDeclarations(ParserRuleContext.LET_CLAUSE_LET_VAR_DECL, isRhsExpr);
        return STNodeFactory.createLetClauseNode(letKeyword, letVarDeclarations);
    }

    /**
     * Parse select clause.
     * <p>
     * <code>select-clause := select expression</code>
     *
     * @return Parsed node
     */
    private STNode parseSelectClause(boolean isRhsExpr) {
        STNode selectKeyword = parseSelectKeyword();

        // allow-actions flag is always false, since there will not be any actions
        // within the select-clause, due to the precedence.
        STNode expression = parseExpression(OperatorPrecedence.UNARY, isRhsExpr, false);
        return STNodeFactory.createSelectClauseNode(selectKeyword, expression);
    }

    /**
     * Parse select-keyword.
     *
     * @return Select-keyword node
     */
    private STNode parseSelectKeyword() {
        STToken token = peek();
        if (token.kind == SyntaxKind.SELECT_KEYWORD) {
            return consume();
        } else {
            Solution sol = recover(token, ParserRuleContext.SELECT_KEYWORD);
            return sol.recoveredNode;
        }
    }

    /**
     * Parse start action.
     * <p>
     * <code>start-action := [annots] start (function-call-expr|method-call-expr|remote-method-call-action)</code>
     *
     * @return Start action node
     */
    private STNode parseStartAction(STNode annots) {
        STNode startKeyword = parseStartKeyword();
        STNode expr = parseActionOrExpression();
        validateExprInStartAction(expr);
        return STNodeFactory.createStartActionNode(startKeyword, expr);
    }

    /**
     * Parse start keyword.
     *
     * @return Start keyword node
     */
    private STNode parseStartKeyword() {
        STToken token = peek();
        if (token.kind == SyntaxKind.START_KEYWORD) {
            return consume();
        } else {
            Solution sol = recover(token, ParserRuleContext.START_KEYWORD);
            return sol.recoveredNode;
        }
    }

    private void validateExprInStartAction(STNode expression) {
        switch (expression.kind) {
            case FUNCTION_CALL:
            case METHOD_CALL:
            case REMOTE_METHOD_CALL_ACTION:
                break;
            default:
                if (isMissingNode(expression)) {
                    break;
                }

                this.errorHandler.reportInvalidNode(null, "expression followed by the start keyword must be a " +
                        "func-call, a method-call or a remote-method-call");
                break;
        }
    }

    /**
     * Parse flush action.
     * <p>
     * <code>flush-action := flush [peer-worker]</code>
     *
     * @return flush action node
     */
    private STNode parseFlushAction() {
        STNode flushKeyword = parseFlushKeyword();
        STNode peerWorker = parsePeerWorkerName();
        return STNodeFactory.createFlushActionNode(flushKeyword, peerWorker);
    }

    /**
     * Parse flush keyword.
     *
     * @return flush keyword node
     */
    private STNode parseFlushKeyword() {
        STToken token = peek();
        if (token.kind == SyntaxKind.FLUSH_KEYWORD) {
            return consume();
        } else {
            Solution sol = recover(token, ParserRuleContext.FLUSH_KEYWORD);
            return sol.recoveredNode;
        }
    }

    /**
     * Parse peer worker.
     * <p>
     * <code>peer-worker := worker-name | default</code>
     *
     * @return peer worker name node
     */
    private STNode parsePeerWorkerName() {
        STToken token = peek();
        switch (token.kind) {
            case IDENTIFIER_TOKEN:
            case DEFAULT_KEYWORD:
                return consume();
            default:
                return STNodeFactory.createEmptyNode();
        }
    }

    /**
     * Parse intersection type descriptor.
     * <p>
     * intersection-type-descriptor := type-descriptor & type-descriptor
     * </p>
     *
     * @return Parsed node
     */
    private STNode parseIntersectionTypeDescriptor(STNode leftTypeDesc, ParserRuleContext context) {
        // we come here only after seeing & token hence consume.
        STNode bitwiseAndToken = consume();
        STNode rightTypeDesc = parseTypeDescriptor(context);
        return STNodeFactory.createIntersectionTypeDescriptorNode(leftTypeDesc, bitwiseAndToken, rightTypeDesc);
    }

    /**
<<<<<<< HEAD
     * Parse singleton type descriptor.
     * <p>singleton-type-descriptor := simple-const-expr
     * simple-const-expr :=
     *   nil-literal
     *   | boolean-literal
     *   | [Sign] int-literal
     *   | [Sign] floating-point-literal
     *   | string-literal
     *   | constant-reference-expr</p>
     */
    private STNode parseSingletonTypeDesc() {
        STNode simpleContExpr =  parseConstExpr();
        return STNodeFactory.createSingletonTypeDescriptorNode(simpleContExpr);
    }

    private STNode parseSignedIntOrFloat() {
        STNode operator = parseUnaryOperator();
        STNode literal;
        STToken nextToken = peek();
        switch (nextToken.kind) {
            case HEX_INTEGER_LITERAL:
            case DECIMAL_FLOATING_POINT_LITERAL:
            case HEX_FLOATING_POINT_LITERAL:
                literal = consume();
                break;
            default:   //decimal integer literal
                literal = parseDecimalIntLiteral(ParserRuleContext.DECIMAL_INTEGER_LITERAL);
        }
        return STNodeFactory.createUnaryExpressionNode(operator, literal);
    }

    private boolean isSingletonTypeDescStart(SyntaxKind tokenKind, boolean inTypeDescCtx) {
        STToken nextToken = peek();
        STToken nextNextToken, nextNextNextToken;
        if (tokenKind != nextToken.kind) { //this will be true if and only if we come here after recovering
            nextNextToken = nextToken;
            nextNextNextToken = peek(2);
        } else {
            nextNextToken = peek(2);
            nextNextNextToken = peek(3);
        }
        switch (tokenKind) {
            case STRING_LITERAL:
            case DECIMAL_INTEGER_LITERAL:
            case HEX_INTEGER_LITERAL:
            case DECIMAL_FLOATING_POINT_LITERAL:
            case HEX_FLOATING_POINT_LITERAL:
            case TRUE_KEYWORD:
            case FALSE_KEYWORD:
            case NULL_KEYWORD:
                if (inTypeDescCtx || isValidTypeDescRHSOutSideTypeDescCtx(nextNextToken)) {
                    return true;
                }
                return false;
            case PLUS_TOKEN:
            case MINUS_TOKEN:
                if (inTypeDescCtx) {
                    return true;
                }
                if (isIntOrFloat(nextNextToken) && nextNextNextToken.kind == SyntaxKind.IDENTIFIER_TOKEN) {
                    return true;
                }
                // fall through
=======
     * Parse binding-patterns.
     *
     * binding-pattern :=
     *   capture-binding-pattern
     *    | wildcard-binding-pattern
     *    | list-binding-pattern
     *    | mapping-binding-pattern
     *    | functional-binding-pattern
     * capture-binding-pattern := variable-name
     * variable-name := identifier
     * wildcard-binding-pattern := _
     * list-binding-pattern := [ list-member-binding-patterns ]
     * list-member-binding-patterns :=
     *    binding-pattern (, binding-pattern)* [, rest-binding-pattern]
     *    | [ rest-binding-pattern ]
     * mapping-binding-pattern := { field-binding-patterns }
     * field-binding-patterns :=
     *    field-binding-pattern (, field-binding-pattern)* [, rest-binding-pattern]
     *    | [ rest-binding-pattern ] 
     * field-binding-pattern :=
     *    field-name : binding-pattern
     *    | variable-name
     * rest-binding-pattern := ... variable-name
     * functional-binding-pattern := functionally-constructible-type-reference ( arg-list-binding-pattern )
     * arg-list-binding-pattern :=
     *    positional-arg-binding-patterns [, other-arg-binding-patterns]
     *    | other-arg-binding-patterns
     * positional-arg-binding-patterns := positional-arg-binding-pattern (, positional-arg-binding-pattern)*
     * positional-arg-binding-pattern := binding-pattern
     * other-arg-binding-patterns :=
     *    named-arg-binding-patterns [, rest-binding-pattern]
     *    | [rest-binding-pattern]
     * named-arg-binding-patterns := named-arg-binding-pattern (, named-arg-binding-pattern)*
     * named-arg-binding-pattern := arg-name = binding-pattern
     *
     * @return binding-pattern node
     */
    private STNode parseBindingPattern() {
        STToken token = peek();

        switch (token.kind) {
            case OPEN_BRACKET_TOKEN:
                return parseListBindingPattern();
            case IDENTIFIER_TOKEN:
                return parseCaptureBindingPattern();
            default:
                Solution sol = recover(token, ParserRuleContext.BINDING_PATTERN);
                return sol.recoveredNode;
        }
    }

    /**
     * Parse capture-binding-pattern.
     *
     * capture-binding-pattern := variable-name
     * variable-name := identifier
     *
     * @return capture-binding-pattern node
     */
    private STNode parseCaptureBindingPattern() {
        STToken token = peek();
        switch (token.kind) {
            case IDENTIFIER_TOKEN:
                STNode varName = parseVariableName();
                return STNodeFactory.createCaptureBindingPatternNode(varName);
            default:
                Solution sol = recover(token, ParserRuleContext.CAPTURE_BINDING_PATTERN);
                return sol.recoveredNode;
        }
    }

    /**
     * Parse list-binding-patterns.
     *
     * list-binding-pattern := [ list-member-binding-patterns ]
     * list-member-binding-patterns :=
     *      binding-pattern (, binding-pattern)* [, rest-binding-pattern]
     *      | [ rest-binding-pattern ]
     *
     * @return list-binding-pattern node
     */
    private STNode parseListBindingPattern() {
        startContext(ParserRuleContext.LIST_BINDING_PATTERN);
        ArrayList<STNode> bindingPatterns = new ArrayList<>();
        STNode openBracket = parseOpenBracket();

        STNode listBindingPatternMember = parselistBindingPatternMember();
        bindingPatterns.add(listBindingPatternMember);

        //parsing the main chunck of list-binding-pattern
        STToken token = peek(); // get next valid token
        STNode listBindingPatternRhs = null;
        while (!isEndOfListBindingPattern(token.kind) &&
                listBindingPatternMember.kind != SyntaxKind.REST_BINDING_PATTERN) {
            listBindingPatternRhs = parseListBindingpatternRhs(token.kind);
            if (listBindingPatternRhs == null) {
                break;
            }
            bindingPatterns.add(listBindingPatternRhs);
            listBindingPatternMember = parselistBindingPatternMember();
            bindingPatterns.add(listBindingPatternMember);
            token = peek();
        }
        STNode closeBracket = parseCloseBracket();

        //seperating out the restbindingpattern
        STNode restBindingPattern = null;
        if (listBindingPatternMember.kind == SyntaxKind.REST_BINDING_PATTERN) {
            restBindingPattern = bindingPatterns.remove(bindingPatterns.size() - 1);
        } else {
            restBindingPattern = STNodeFactory.createEmptyNode();
        }

        STNode bindingPatternsNode = STNodeFactory.createNodeList(bindingPatterns);
        endContext();
        return STNodeFactory.createListBindingPatternNode(openBracket,
                                                    bindingPatternsNode,
                                                    restBindingPattern,
                                                    closeBracket);
    }

    private STNode parseListBindingpatternRhs() {
        return parseListBindingpatternRhs(peek().kind);
    }

    private STNode parseListBindingpatternRhs(SyntaxKind nextTokenKind) {
        switch (nextTokenKind) {
            case COMMA_TOKEN:
                return parseComma();
            case CLOSE_BRACKET_TOKEN:
                return null;
            default:
                Solution solution = recover(peek(), ParserRuleContext.LIST_BINDING_PATTERN_END_OR_CONTINUE);

                // If the parser recovered by inserting a token, then try to re-parse the same
                // rule with the inserted token. This is done to pick the correct branch
                // to continue the parsing.
                if (solution.action == Action.REMOVE) {
                    return solution.recoveredNode;
                }

                return parseListBindingpatternRhs(solution.tokenKind);
        }
    }

    private boolean isEndOfListBindingPattern(SyntaxKind nextTokenKind) {
        switch (nextTokenKind) {
            case IN_KEYWORD:
            case CLOSE_BRACKET_TOKEN:
            case EOF_TOKEN:
            case DECIMAL_INTEGER_LITERAL:
            case HEX_INTEGER_LITERAL:
            case ASTERISK_TOKEN:
                return true;
>>>>>>> 900e9463
            default:
                return false;
        }
    }

<<<<<<< HEAD
    static boolean isIntOrFloat(STToken token) {
        switch (token.kind) {
            case DECIMAL_INTEGER_LITERAL:
            case HEX_INTEGER_LITERAL:
            case DECIMAL_FLOATING_POINT_LITERAL:
            case HEX_FLOATING_POINT_LITERAL:
                return true;
            default:
                return false;
        }
    }

    private boolean isValidTypeDescRHSOutSideTypeDescCtx(STToken token) {
        switch (token.kind) {
            case IDENTIFIER_TOKEN:
            case QUESTION_MARK_TOKEN:
            case OPEN_PAREN_TOKEN:
            case OPEN_BRACKET_TOKEN:
            case PIPE_TOKEN:
            case BITWISE_AND_TOKEN:
            case OPEN_BRACE_TOKEN:
            case ERROR_KEYWORD:
=======
    /**
     * Parse rest-binding-pattern.
     *
     * rest-binding-pattern := ... variable-name
     *
     * @return rest-binding-pattern node
     */
    private STNode parseRestBindingPattern() {
        STToken token = peek();

        switch (token.kind) {
            case ELLIPSIS_TOKEN:
                startContext(ParserRuleContext.REST_BINDING_PATTERN);
                STNode ellipsis = parseEllipsis();
                STNode varName = parseVariableName();
                endContext();
                return STNodeFactory.createRestBindingPatternNode(ellipsis, varName);
            default:
                Solution sol = recover(token, ParserRuleContext.REST_BINDING_PATTERN);
                return sol.recoveredNode;
        }
    }

    /**
     * Parse list-binding-pattern entry.
     *
     * list-binding-pattern := [ list-member-binding-patterns ]
     * list-member-binding-patterns :=
     *      binding-pattern (, binding-pattern)* [, rest-binding-pattern]
     *      | [ rest-binding-pattern ]
     *
     * @return rest-binding-pattern node
     */
    private STNode parselistBindingPatternMember() {
        STToken token = peek();

        switch (token.kind) {
            case DECIMAL_INTEGER_LITERAL:
            case HEX_INTEGER_LITERAL:
            case ASTERISK_TOKEN:
                return consume();
            case ELLIPSIS_TOKEN:
                return parseRestBindingPattern();
            default:
                return parseBindingPattern();
        }
    }

    /**
     * Parse Typed-binding-pattern.
     *
     * <code>typed-binding-pattern := inferable-type-descriptor binding-pattern</code>
     * <code>inferable-type-descriptor := type-descriptor | var</code>
     *
     * @return Fork statement
     */
    private STNode parseTypedBindingPattern() {
        startContext(ParserRuleContext.TYPED_BINDING_PATTERN);
        STNode typeDesc = parseTypeDescriptor(ParserRuleContext.TYPE_DESC_IN_TYPE_BINDING_PATTERN, true);

        STNode bindingPattern = null;
        if (peek().kind == SyntaxKind.OPEN_BRACKET_TOKEN) {
            STNode typedBindingPattern = parseArrayTypeDescOrListBindingPattern(typeDesc);
            endContext();
            return typedBindingPattern;
        }
        bindingPattern = parseBindingPattern();

        endContext();
        return STNodeFactory.createTypedBindingPatternNode(typeDesc, bindingPattern);
    }

    private STNode parseArrayTypeDescOrListBindingPattern(STNode typeDesc) {

        STNode arrayDescOrListBindingPattern = parseListBindingPattern();

        // if the we definitely know its a list-binding-pattern or if
        // it is followed by a token that follows a typed-binding-pattern
        // we can return
        if (isListBindingPatternDefinitively(arrayDescOrListBindingPattern) ||
                isFollowTypedBindingPattern(peek().kind)) {
            return STNodeFactory.createTypedBindingPatternNode(typeDesc,
                    validateListBindingPattern(arrayDescOrListBindingPattern));
        }

        // at this point we have something like T [a][.... or T[a] b
        // in either case [a] is parsed as a array type descritor
        typeDesc = mergeTypeDescAndListBindingPattern(typeDesc, arrayDescOrListBindingPattern);
        if (peek().kind == SyntaxKind.OPEN_BRACKET_TOKEN) {
            return parseArrayTypeDescOrListBindingPattern(typeDesc);
        }
        return STNodeFactory.createTypedBindingPatternNode(typeDesc,
                parseBindingPattern());
    }

    private STNode mergeTypeDescAndListBindingPattern(STNode typeDesc,
                                                      STNode bindingPattern) {
        STListBindingPatternNode listBindingPattern = (STListBindingPatternNode) bindingPattern;
        STNodeList childArray = (STNodeList) listBindingPattern.bindingPatterns;
        STNode child = childArray.childInBucket(0);
        if (child.kind == SyntaxKind.CAPTURE_BINDING_PATTERN) {
            child = ((STCaptureBindingPatternNode) child).variableName;
        }
        return STNodeFactory.createIndexedExpressionNode(typeDesc, listBindingPattern.openBracket,
                child,
                listBindingPattern.closeBracket);
    }

    private STNode validateListBindingPattern(STNode bindingPattern) {
        STListBindingPatternNode listBindingPattern = (STListBindingPatternNode) bindingPattern;
        STNodeList childArray = (STNodeList) listBindingPattern.bindingPatterns;
        int numberOfChildren = childArray.bucketCount();

        ArrayList<STNode> cleanedChildren = new ArrayList<>();
        STNode child = null;
        for (int i = 0; i < numberOfChildren; i++) {
            child = childArray.childInBucket(i);
            switch (child.kind) {
                case DECIMAL_INTEGER_LITERAL:
                case HEX_INTEGER_LITERAL:
                case ASTERISK_TOKEN:
                    this.errorHandler.reportInvalidNode(null,
                            "invalid Node " + child.kind + " in list-binding-pattern");
                    cleanedChildren.add(STNodeFactory.createMissingToken(SyntaxKind.IDENTIFIER_TOKEN));
                    break;
                default:
                    cleanedChildren.add(child);
                    break;
            }
        }

        return STNodeFactory.createListBindingPatternNode(listBindingPattern.openBracket,
                STNodeFactory.createNodeList(cleanedChildren),
                listBindingPattern.restBindingPattern,
                listBindingPattern.closeBracket);
    }

    private boolean isListBindingPatternDefinitively(STNode bindingPattern) {
        STListBindingPatternNode listBindingPattern = (STListBindingPatternNode) bindingPattern;
        STNodeList childArray = (STNodeList) listBindingPattern.bindingPatterns;
        int numberOfChildren = childArray.bucketCount();

        if (listBindingPattern.restBindingPattern != null) {
            return true;
        }

        if (numberOfChildren == 1) {
            STNode child = childArray.childInBucket(0);
            switch (child.kind) {
                case DECIMAL_INTEGER_LITERAL:
                case HEX_INTEGER_LITERAL:
                case ASTERISK_TOKEN:
                case CAPTURE_BINDING_PATTERN:
                    return false;
                default: // cases like [ and {
                    return true;
            }
        } else {
            return true;
        }
    }

    /**
     * Check if this could be typed-binding-pattern follow components.
     *
     * @return Boolean
     */
    private Boolean isFollowTypedBindingPattern(SyntaxKind tokenKind) {
        switch (tokenKind) {
            case IN_KEYWORD:
            case EOF_TOKEN:
>>>>>>> 900e9463
                return true;
            default:
                return false;
        }
    }
}<|MERGE_RESOLUTION|>--- conflicted
+++ resolved
@@ -9394,7 +9394,6 @@
     }
 
     /**
-<<<<<<< HEAD
      * Parse singleton type descriptor.
      * <p>singleton-type-descriptor := simple-const-expr
      * simple-const-expr :=
@@ -9458,7 +9457,40 @@
                     return true;
                 }
                 // fall through
-=======
+            default:
+                return false;
+        }
+    }
+
+    static boolean isIntOrFloat(STToken token) {
+        switch (token.kind) {
+            case DECIMAL_INTEGER_LITERAL:
+            case HEX_INTEGER_LITERAL:
+            case DECIMAL_FLOATING_POINT_LITERAL:
+            case HEX_FLOATING_POINT_LITERAL:
+                return true;
+            default:
+                return false;
+        }
+    }
+
+    private boolean isValidTypeDescRHSOutSideTypeDescCtx(STToken token) {
+        switch (token.kind) {
+            case IDENTIFIER_TOKEN:
+            case QUESTION_MARK_TOKEN:
+            case OPEN_PAREN_TOKEN:
+            case OPEN_BRACKET_TOKEN:
+            case PIPE_TOKEN:
+            case BITWISE_AND_TOKEN:
+            case OPEN_BRACE_TOKEN:
+            case ERROR_KEYWORD:
+                return true;
+            default:
+                return false;
+        }
+    }
+
+    /**
      * Parse binding-patterns.
      *
      * binding-pattern :=
@@ -9613,36 +9645,11 @@
             case HEX_INTEGER_LITERAL:
             case ASTERISK_TOKEN:
                 return true;
->>>>>>> 900e9463
             default:
                 return false;
         }
     }
 
-<<<<<<< HEAD
-    static boolean isIntOrFloat(STToken token) {
-        switch (token.kind) {
-            case DECIMAL_INTEGER_LITERAL:
-            case HEX_INTEGER_LITERAL:
-            case DECIMAL_FLOATING_POINT_LITERAL:
-            case HEX_FLOATING_POINT_LITERAL:
-                return true;
-            default:
-                return false;
-        }
-    }
-
-    private boolean isValidTypeDescRHSOutSideTypeDescCtx(STToken token) {
-        switch (token.kind) {
-            case IDENTIFIER_TOKEN:
-            case QUESTION_MARK_TOKEN:
-            case OPEN_PAREN_TOKEN:
-            case OPEN_BRACKET_TOKEN:
-            case PIPE_TOKEN:
-            case BITWISE_AND_TOKEN:
-            case OPEN_BRACE_TOKEN:
-            case ERROR_KEYWORD:
-=======
     /**
      * Parse rest-binding-pattern.
      *
@@ -9814,7 +9821,6 @@
         switch (tokenKind) {
             case IN_KEYWORD:
             case EOF_TOKEN:
->>>>>>> 900e9463
                 return true;
             default:
                 return false;
