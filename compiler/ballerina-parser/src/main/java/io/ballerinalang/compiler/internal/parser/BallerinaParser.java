--- conflicted
+++ resolved
@@ -19,28 +19,26 @@
 
 import io.ballerinalang.compiler.internal.parser.AbstractParserErrorHandler.Action;
 import io.ballerinalang.compiler.internal.parser.AbstractParserErrorHandler.Solution;
-<<<<<<< HEAD
-import io.ballerinalang.compiler.internal.parser.tree.*;
-=======
 import io.ballerinalang.compiler.internal.parser.tree.STBracedExpressionNode;
+import io.ballerinalang.compiler.internal.parser.tree.STCaptureBindingPatternNode;
 import io.ballerinalang.compiler.internal.parser.tree.STCheckExpressionNode;
 import io.ballerinalang.compiler.internal.parser.tree.STDefaultableParameterNode;
 import io.ballerinalang.compiler.internal.parser.tree.STFieldAccessExpressionNode;
 import io.ballerinalang.compiler.internal.parser.tree.STFunctionSignatureNode;
 import io.ballerinalang.compiler.internal.parser.tree.STIndexedExpressionNode;
+import io.ballerinalang.compiler.internal.parser.tree.STListBindingPatternNode;
 import io.ballerinalang.compiler.internal.parser.tree.STMissingToken;
 import io.ballerinalang.compiler.internal.parser.tree.STNode;
 import io.ballerinalang.compiler.internal.parser.tree.STNodeFactory;
+import io.ballerinalang.compiler.internal.parser.tree.STNodeList;
 import io.ballerinalang.compiler.internal.parser.tree.STRequiredParameterNode;
 import io.ballerinalang.compiler.internal.parser.tree.STRestParameterNode;
 import io.ballerinalang.compiler.internal.parser.tree.STSimpleNameReferenceNode;
 import io.ballerinalang.compiler.internal.parser.tree.STToken;
->>>>>>> 35c28063
 import io.ballerinalang.compiler.syntax.tree.SyntaxKind;
 import io.ballerinalang.compiler.text.TextDocument;
 import io.ballerinalang.compiler.text.TextDocuments;
 
-import java.lang.reflect.Array;
 import java.util.ArrayDeque;
 import java.util.ArrayList;
 import java.util.List;
@@ -376,16 +374,6 @@
                 return parseNewKeyword();
             case IMPLICIT_NEW:
                 return parseImplicitNewRhs((STNode) args[0]);
-<<<<<<< HEAD
-            case CAPTURE_BINDING_PATTERN:
-                return parseCaptureBindingPattern();
-            case LIST_BINDING_PATTERN:
-                return parseListBindingPattern();
-            case BINDING_PATTERN:
-                return parseBindingPattern();
-            case TYPED_BINDING_PATTERN:
-                return parseTypedBindingPattern();
-=======
             case FROM_KEYWORD:
                 return parseFromKeyword();
             case WHERE_KEYWORD:
@@ -422,7 +410,14 @@
                 return parseNilOrParenthesisedTypeDescRhs((STNode) args[0]);
             case ANON_FUNC_PARAM_RHS:
                 return parseImplicitAnonFuncParamEnd();
->>>>>>> 35c28063
+            case CAPTURE_BINDING_PATTERN:
+                return parseCaptureBindingPattern();
+            case LIST_BINDING_PATTERN:
+                return parseListBindingPattern();
+            case BINDING_PATTERN:
+                return parseBindingPattern();
+            case TYPED_BINDING_PATTERN:
+                return parseTypedBindingPattern();
             default:
                 throw new IllegalStateException("cannot resume parsing the rule: " + context);
         }
@@ -2002,12 +1997,7 @@
                                                boolean isTypedBindingPattern) {
         STToken token = peek();
         STNode typeDesc = parseTypeDescriptorInternal(token.kind, context);
-<<<<<<< HEAD
         return parseComplexTypeDescriptor(typeDesc, context, isTypedBindingPattern);
-
-=======
-        return parseComplexTypeDescriptor(typeDesc, context);
->>>>>>> 35c28063
     }
 
     /**
@@ -2027,25 +2017,17 @@
                         isTypedBindingPattern);
             // If next token after a type descriptor is <code>[</code> then it is an array type descriptor
             case OPEN_BRACKET_TOKEN:
-<<<<<<< HEAD
                 if (isTypedBindingPattern) { //checking for typedesc parsing originating at typed-binding-pattern
                     return typeDesc;
                 }
                 return parseComplexTypeDescriptor(parseArrayTypeDescriptor(typeDesc), context,
                         isTypedBindingPattern);
             // If next token after a type descriptor is <code>[</code> then it is an array type descriptor
-            case PIPE_TOKEN:
-                return parseComplexTypeDescriptor(parseUnionTypeDescriptor(typeDesc, context), context,
-                        isTypedBindingPattern);
-=======
-                return parseComplexTypeDescriptor(parseArrayTypeDescriptor(typeDesc), context);
-            // If next token after a type descriptor is <code>|</code> then it is an array type descriptor
             case PIPE_TOKEN:
                 return parseUnionTypeDescriptor(typeDesc, context);
             // If next token after a type descriptor is <code> & </code> then it is an array type descriptor
             case BITWISE_AND_TOKEN:
                 return parseIntersectionTypeDescriptor(typeDesc, context);
->>>>>>> 35c28063
             default:
                 return typeDesc;
         }
@@ -7623,12 +7605,7 @@
      *
      * @return named-worker-declarations node array
      */
-<<<<<<< HEAD
     private STNode parseMultipleNamedWorkerDeclarations() {
-        STToken token = peek();
-=======
-    private STNode parseMultileNamedWorkerDeclarations() {
->>>>>>> 35c28063
         ArrayList<STNode> workers = new ArrayList<>();
         while (!isEndOfStatements()) {
             STNode stmt = parseStatement();
