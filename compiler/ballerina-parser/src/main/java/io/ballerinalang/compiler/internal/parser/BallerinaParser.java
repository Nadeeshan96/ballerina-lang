--- conflicted
+++ resolved
@@ -193,12 +193,10 @@
                 return parseImportPrefixDecl();
             case AS_KEYWORD:
                 return parseAsKeyword();
-<<<<<<< HEAD
             case CONTINUE_KEYWORD:
                 return parseContinueKeyword();
             case BREAK_KEYWORD:
                 return parseBreakKeyword();
-=======
             case RETURN_KEYWORD:
                 return parseReturnKeyword();
             case MAPPING_FIELD:
@@ -211,7 +209,7 @@
                 return parseColon();
             case OPEN_BRACKET:
                 return parseOpenBracket();
->>>>>>> e1f5028e
+
             case FUNC_DEFINITION:
             case REQUIRED_PARAM:
 
@@ -2158,15 +2156,12 @@
             case CHECK_KEYWORD:
             case CHECKPANIC_KEYWORD:
                 return parseCallStatementWithCheck();
-<<<<<<< HEAD
             case CONTINUE_KEYWORD:
                 return parseContinueStatement();
             case BREAK_KEYWORD:
                 return parseBreakStatement();
-=======
             case RETURN_KEYWORD:
                 return parseReturnStatement();
->>>>>>> e1f5028e
             default:
                 // If the next token in the token stream does not match to any of the statements and
                 // if it is not the end of statement, then try to fix it and continue.
@@ -3520,7 +3515,7 @@
     }
 
     /**
-<<<<<<< HEAD
+
      * Parse continue statement.
      * <code>continue-stmt := continue ; </code>
      *
@@ -3545,7 +3540,11 @@
             return consume();
         } else {
             Solution sol = recover(token, ParserRuleContext.CONTINUE_KEYWORD);
-=======
+            return sol.recoveredNode;
+        }
+    }
+  
+    /**
      * Parse return statement.
      * <code>return-stmt := return [ action-or-expr ] ;</code>
      *
@@ -3570,13 +3569,11 @@
             return consume();
         } else {
             Solution sol = recover(token, ParserRuleContext.RETURN_KEYWORD);
->>>>>>> e1f5028e
-            return sol.recoveredNode;
-        }
-    }
-
-    /**
-<<<<<<< HEAD
+            return sol.recoveredNode;
+        }
+    }
+
+    /**
      * Parse break statement.
      * <code>break-stmt := break ; </code>
      *
@@ -3601,7 +3598,10 @@
             return consume();
         } else {
             Solution sol = recover(token, ParserRuleContext.BREAK_KEYWORD);
-=======
+            return sol.recoveredNode;
+        }
+    }
+    /**
      * <p>
      * Parse the right hand side of a return statement.
      * </p>
@@ -3858,7 +3858,6 @@
             return consume();
         } else {
             Solution sol = recover(token, ParserRuleContext.OPEN_BRACKET);
->>>>>>> e1f5028e
             return sol.recoveredNode;
         }
     }
