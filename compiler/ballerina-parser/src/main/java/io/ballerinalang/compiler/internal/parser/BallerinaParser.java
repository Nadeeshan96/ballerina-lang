/*
 * Copyright (c) 2020, WSO2 Inc. (http://www.wso2.org) All Rights Reserved.
 *
 * WSO2 Inc. licenses this file to you under the Apache License,
 * Version 2.0 (the "License"); you may not use this file except
 * in compliance with the License.
 * You may obtain a copy of the License at
 *
 *   http://www.apache.org/licenses/LICENSE-2.0
 *
 * Unless required by applicable law or agreed to in writing,
 * software distributed under the License is distributed on an
 * "AS IS" BASIS, WITHOUT WARRANTIES OR CONDITIONS OF ANY
 * KIND, either express or implied.  See the License for the
 * specific language governing permissions and limitations
 * under the License.
 */
package io.ballerinalang.compiler.internal.parser;

import io.ballerinalang.compiler.internal.parser.BallerinaParserErrorHandler.Action;
import io.ballerinalang.compiler.internal.parser.BallerinaParserErrorHandler.Solution;
import io.ballerinalang.compiler.internal.parser.tree.STBracedExpressionNode;
import io.ballerinalang.compiler.internal.parser.tree.STCheckExpressionNode;
import io.ballerinalang.compiler.internal.parser.tree.STFieldAccessExpressionNode;
import io.ballerinalang.compiler.internal.parser.tree.STMemberAccessExpressionNode;
import io.ballerinalang.compiler.internal.parser.tree.STMissingToken;
import io.ballerinalang.compiler.internal.parser.tree.STNode;
import io.ballerinalang.compiler.internal.parser.tree.STNodeFactory;
import io.ballerinalang.compiler.internal.parser.tree.STToken;
import io.ballerinalang.compiler.syntax.tree.SyntaxKind;

import java.util.ArrayList;
import java.util.List;

/**
 * A LL(k) recursive-descent parser for ballerina.
 *
 * @since 1.2.0
 */
public class BallerinaParser {

    private static final OperatorPrecedence DEFAULT_OP_PRECEDENCE = OperatorPrecedence.ACTION;
    private final BallerinaParserErrorHandler errorHandler;
    private final AbstractTokenReader tokenReader;

    // TODO: Remove this.
    private ParserRuleContext currentParamKind = ParserRuleContext.REQUIRED_PARAM;

    protected BallerinaParser(AbstractTokenReader tokenReader) {
        this.tokenReader = tokenReader;
        this.errorHandler = new BallerinaParserErrorHandler(tokenReader, this);
    }

    /**
     * Start parsing the given input.
     *
     * @return Parsed node
     */
    public STNode parse() {
        return parseCompUnit();
    }

    /**
     * Start parsing the input from a given context. Supported starting points are:
     * <ul>
     * <li>Module part (a file)</li>
     * <li>Top level node</li>
     * <li>Statement</li>
     * <li>Expression</li>
     * </ul>
     *
     * @param context Context to start parsing
     * @return Parsed node
     */
    public STNode parse(ParserRuleContext context) {
        switch (context) {
            case COMP_UNIT:
                return parseCompUnit();
            case TOP_LEVEL_NODE:
                startContext(ParserRuleContext.COMP_UNIT);
                return parseTopLevelNode();
            case STATEMENT:
                startContext(ParserRuleContext.COMP_UNIT);
                startContext(ParserRuleContext.FUNC_DEFINITION);
                startContext(ParserRuleContext.FUNC_BODY_BLOCK);
                return parseStatement();
            case EXPRESSION:
                startContext(ParserRuleContext.COMP_UNIT);
                startContext(ParserRuleContext.FUNC_DEFINITION);
                startContext(ParserRuleContext.FUNC_BODY_BLOCK);
                startContext(ParserRuleContext.STATEMENT);
                return parseExpression();
            default:
                throw new UnsupportedOperationException("Cannot start parsing from: " + context);
        }
    }

    /**
     * Resume the parsing from the given context.
     *
     * @param context Context to resume parsing
     * @param args Arguments that requires to continue parsing from the given parser context
     * @return Parsed node
     */
    public STNode resumeParsing(ParserRuleContext context, Object... args) {
        switch (context) {
            case COMP_UNIT:
                return parseCompUnit();
            case EXTERNAL_FUNC_BODY:
                return parseExternalFunctionBody();
            case FUNC_BODY:
                return parseFunctionBody();
            case OPEN_BRACE:
                return parseOpenBrace();
            case CLOSE_BRACE:
                return parseCloseBrace();
            case FUNC_NAME:
                return parseFunctionName();
            case OPEN_PARENTHESIS:
                return parseOpenParenthesis();
            case PARAM_LIST:
                return parseParamList();
            case RETURN_TYPE_DESCRIPTOR:
                return parseReturnTypeDescriptor();
            case SIMPLE_TYPE_DESCRIPTOR:
                return parseTypeDescriptor();
            case ASSIGN_OP:
                return parseAssignOp();
            case EXTERNAL_KEYWORD:
                return parseExternalKeyword();
            case FUNC_BODY_BLOCK:
                return parseFunctionBodyBlock();
            case SEMICOLON:
                return parseSemicolon();
            case CLOSE_PARENTHESIS:
                return parseCloseParenthesis();
            case VARIABLE_NAME:
                return parseVariableName();
            case TERMINAL_EXPRESSION:
                return parseTerminalExpression((boolean) args[0], (boolean) args[1]);
            case STATEMENT:
                return parseStatement();
            case STATEMENT_WITHOUT_ANNOTS:
                return parseStatement((STNode) args[0]);
            case EXPRESSION_RHS:
                return parseExpressionRhs((OperatorPrecedence) args[1], (STNode) args[0], (boolean) args[2],
                        (boolean) args[3]);
            case PARAMETER:
                return parseParameter((STNode) args[0], (int) args[1]);
            case PARAMETER_WITHOUT_ANNOTS:
                return parseParamGivenAnnots((STNode) args[0], (STNode) args[1], (int) args[2]);
            case AFTER_PARAMETER_TYPE:
                return parseAfterParamType((STNode) args[0], (STNode) args[1], (STNode) args[2], (STNode) args[3]);
            case PARAMETER_RHS:
                return parseParameterRhs((STNode) args[0], (STNode) args[1], (STNode) args[2], (STNode) args[3],
                        (STNode) args[4]);
            case TOP_LEVEL_NODE:
                return parseTopLevelNode();
            case TOP_LEVEL_NODE_WITHOUT_METADATA:
                return parseTopLevelNode((STNode) args[0]);
            case TOP_LEVEL_NODE_WITHOUT_MODIFIER:
                return parseTopLevelNode((STNode) args[0], (STNode) args[1]);
            case STATEMENT_START_IDENTIFIER:
                return parseStatementStartIdentifier();
            case VAR_DECL_STMT_RHS:
                return parseVarDeclRhs((STNode) args[0], (STNode) args[1], (STNode) args[2], (STNode) args[3],
                        (boolean) args[4]);
            case TYPE_REFERENCE:
                return parseTypeReference();
            case FIELD_DESCRIPTOR_RHS:
                return parseFieldDescriptorRhs((STNode) args[0], (STNode) args[1], (STNode) args[2]);
            case NAMED_OR_POSITIONAL_ARG_RHS:
                return parseNamedOrPositionalArg((STNode) args[0]);
            case RECORD_BODY_END:
                return parseRecordBodyCloseDelimiter();
            case RECORD_BODY_START:
                return parseRecordBodyStartDelimiter();
            case TYPE_DESCRIPTOR:
                return parseTypeDescriptor();
            case OBJECT_MEMBER:
                return parseObjectMember();
            case OBJECT_FUNC_OR_FIELD_WITHOUT_VISIBILITY:
                return parseObjectMethodOrField((STNode) args[0], (STNode) args[1]);
            case OBJECT_FIELD_RHS:
                return parseObjectFieldRhs((STNode) args[0], (STNode) args[1], (STNode) args[2], (STNode) args[3]);
            case OBJECT_TYPE_FIRST_QUALIFIER:
                return parseObjectTypeQualifiers();
            case OBJECT_TYPE_SECOND_QUALIFIER:
                return parseObjectTypeSecondQualifier((STNode) args[0]);
            case OBJECT_KEYWORD:
                return parseObjectKeyword();
            case TYPE_NAME:
                return parseTypeName();
            case IF_KEYWORD:
                return parseIfKeyword();
            case ELSE_KEYWORD:
                return parseElseKeyword();
            case ELSE_BODY:
                return parseElseBody();
            case WHILE_KEYWORD:
                return parseWhileKeyword();
            case BOOLEAN_LITERAL:
                return parseBooleanLiteral();
            case PANIC_KEYWORD:
                return parsePanicKeyword();
            case MAJOR_VERSION:
                return parseMajorVersion();
            case IMPORT_DECL_RHS:
                return parseImportDecl((STNode) args[0], (STNode) args[1]);
            case IMPORT_PREFIX:
                return parseImportPrefix();
            case IMPORT_MODULE_NAME:
            case IMPORT_ORG_OR_MODULE_NAME:
            case VARIABLE_REF:
            case FIELD_OR_FUNC_NAME:
            case SERVICE_NAME:
                return parseIdentifier(context);
            case IMPORT_KEYWORD:
                return parseImportKeyword();
            case SLASH:
                return parseSlashToken();
            case DOT:
                return parseDotToken();
            case IMPORT_VERSION_DECL:
                return parseVersion();
            case VERSION_KEYWORD:
                return parseVersionKeywrod();
            case VERSION_NUMBER:
                return parseVersionNumber();
            case DECIMAL_INTEGER_LITERAL:
                return parseDecimalIntLiteral(context);
            case IMPORT_SUB_VERSION:
                return parseSubVersion(context);
            case IMPORT_PREFIX_DECL:
                return parseImportPrefixDecl();
            case AS_KEYWORD:
                return parseAsKeyword();
            case CONTINUE_KEYWORD:
                return parseContinueKeyword();
            case BREAK_KEYWORD:
                return parseBreakKeyword();
            case RETURN_KEYWORD:
                return parseReturnKeyword();
            case MAPPING_FIELD:
                return parseMappingField((STNode) args[0]);
            case SPECIFIC_FIELD_RHS:
                return parseSpecificFieldRhs((STNode) args[0], (STNode) args[1]);
            case STRING_LITERAL:
                return parseStringLiteral();
            case COLON:
                return parseColon();
            case OPEN_BRACKET:
                return parseOpenBracket();
            case RESOURCE_DEF:
                return parseResource();
            case OPTIONAL_SERVICE_NAME:
                return parseServiceName();
            case SERVICE_KEYWORD:
                return parseServiceKeyword();
            case ON_KEYWORD:
                return parseOnKeyword();
            case RESOURCE_KEYWORD:
                return parseResourceKeyword();
            case LISTENER_KEYWORD:
                return parseListenerKeyword();
            case NIL_TYPE_DESCRIPTOR:
                return parseNilTypeDescriptor();
            case COMPOUND_ASSIGNMENT_STMT:
                return parseCompoundAssignmentStmt();
            case TYPEOF_KEYWORD:
                return parseTypeofKeyword();
            case ARRAY_TYPE_DESCRIPTOR:
                return parseArrayTypeDescriptor((STNode) args[0]);
            case ARRAY_LENGTH:
                return parseArrayLength();
            case FUNC_DEFINITION:
            case REQUIRED_PARAM:
            case ANNOT_REFERENCE:
                return parseIdentifier(context);
            case IS_KEYWORD:
                return parseIsKeyword();
            case STMT_START_WITH_EXPR_RHS:
                return parseStamentStartWithExpr((STNode) args[0]);
            case COMMA:
                return parseComma();
            case CONST_DECL_TYPE:
                return parseConstDecl((STNode) args[0], (STNode) args[1], (STNode) args[2]);
<<<<<<< HEAD
            case NULL_KEYWORD:
                return parseNullKeyword();
            case NIL_LITERAL:
                return parseNilLiteral();
=======
            case STMT_START_WITH_IDENTIFIER:
                return parseStatementStartsWithIdentifier((STNode) args[0], (STNode) args[1]);
>>>>>>> 046a850b
            default:
                throw new IllegalStateException("Cannot re-parse rule: " + context);
        }
    }

    /*
     * Private methods
     */

    private STToken peek() {
        return this.tokenReader.peek();
    }

    private STToken peek(int k) {
        return this.tokenReader.peek(k);
    }

    private STToken consume() {
        return this.tokenReader.read();
    }

    private Solution recover(STToken token, ParserRuleContext currentCtx, Object... parsedNodes) {
        return this.errorHandler.recover(currentCtx, token, parsedNodes);
    }

    private void startContext(ParserRuleContext context) {
        this.errorHandler.startContext(context);
    }

    private void endContext() {
        this.errorHandler.endContext();
    }

    /**
     * Switch the current context to the provided one. This will replace the
     * existing context.
     *
     * @param context Context to switch to.
     */
    private void switchContext(ParserRuleContext context) {
        this.errorHandler.switchContext(context);
    }

    /**
     * Parse a given input and returns the AST. Starts parsing from the top of a compilation unit.
     *
     * @return Parsed node
     */
    private STNode parseCompUnit() {
        startContext(ParserRuleContext.COMP_UNIT);
        STToken token = peek();
        List<STNode> otherDecls = new ArrayList<>();
        List<STNode> importDecls = new ArrayList<>();

        boolean processImports = true;
        while (token.kind != SyntaxKind.EOF_TOKEN) {
            STNode decl = parseTopLevelNode(token.kind);
            if (decl.kind == SyntaxKind.IMPORT_DECLARATION) {
                if (processImports) {
                    importDecls.add(decl);
                } else {
                    // If an import occurs after any other module level declaration,
                    // we add it to the other-decl list to preserve the order. But
                    // log an error and mark it as invalid.
                    otherDecls.add(decl);
                    this.errorHandler.reportInvalidNode(token, "imports must be declared before other declarations");
                }
            } else {
                if (processImports) {
                    // While processing imports, if we reach any other declaration,
                    // then mark this as the end of processing imports.
                    processImports = false;
                }
                otherDecls.add(decl);
            }
            token = peek();
        }

        STToken eof = consume();
        endContext();

        return STNodeFactory.createModulePartNode(STNodeFactory.createNodeList(importDecls),
                STNodeFactory.createNodeList(otherDecls), eof);
    }

    /**
     * Parse top level node having an optional modifier preceding it.
     *
     * @return Parsed node
     */
    private STNode parseTopLevelNode() {
        STToken token = peek();
        return parseTopLevelNode(token.kind);
    }

    protected STNode parseTopLevelNode(SyntaxKind tokenKind) {
        STNode metadata;
        switch (tokenKind) {
            case EOF_TOKEN:
                return consume();
            case HASH_TOKEN:
            case AT_TOKEN:
                metadata = parseMetaData(tokenKind);
                return parseTopLevelNode(metadata);
            case IMPORT_KEYWORD:
            case SERVICE_KEYWORD:
            case FINAL_KEYWORD:
            case PUBLIC_KEYWORD:
            case FUNCTION_KEYWORD:
            case TYPE_KEYWORD:
            case LISTENER_KEYWORD:
            case CONST_KEYWORD:
            case SIMPLE_TYPE:
            case RECORD_KEYWORD:
            case OBJECT_KEYWORD:
            case ABSTRACT_KEYWORD:
            case CLIENT_KEYWORD:
            case OPEN_PAREN_TOKEN: // nil type descriptor '()'
                // TODO: add all 'type starting tokens' here. should be same as 'parseTypeDescriptor(...)'
                // TODO: add type binding pattern
                metadata = createEmptyMetadata();
                break;
            case IDENTIFIER_TOKEN:
                // Here we assume that after recovering, we'll never reach here.
                // Otherwise the tokenOffset will not be 1.
                if (isModuleVarDeclStart(1)) {
                    // This is an early exit, so that we don't have to do the same check again.
                    return parseModuleVarDecl(createEmptyMetadata(), null);
                }
                // Else fall through
            default:
                STToken token = peek();
                Solution solution = recover(token, ParserRuleContext.TOP_LEVEL_NODE);

                // If the parser recovered by inserting a token, then try to re-parse the same
                // rule with the inserted token. This is done to pick the correct branch
                // to continue the parsing.
                if (solution.action == Action.REMOVE) {
                    return solution.recoveredNode;
                }

                return parseTopLevelNode(solution.tokenKind);
        }

        return parseTopLevelNode(tokenKind, metadata);
    }

    /**
     * Parse top level node having an optional modifier preceding it, given the next token kind.
     *
     * @param tokenKind Next token kind
     * @return Parsed node
     */
    private STNode parseTopLevelNode(STNode metadata) {
        STToken nextToken = peek();
        return parseTopLevelNode(nextToken.kind, metadata);
    }

    private STNode parseTopLevelNode(SyntaxKind tokenKind, STNode metadata) {
        STNode qualifier = null;
        switch (tokenKind) {
            case EOF_TOKEN:
                if (metadata != null) {
                    this.errorHandler.reportInvalidNode(null, "invalid metadata");
                }
                return consume();
            case PUBLIC_KEYWORD:
                qualifier = parseQualifier();
                tokenKind = peek().kind;
                break;
            case FUNCTION_KEYWORD:
            case TYPE_KEYWORD:
            case LISTENER_KEYWORD:
            case CONST_KEYWORD:
            case FINAL_KEYWORD:
            case IMPORT_KEYWORD:

                // TODO: add all 'type starting tokens' here. should be same as 'parseTypeDescriptor(...)'
                // TODO: add type binding pattern
            case SIMPLE_TYPE:
            case RECORD_KEYWORD:
            case OBJECT_KEYWORD:
            case ABSTRACT_KEYWORD:
            case CLIENT_KEYWORD:
            case SERVICE_KEYWORD:
            case OPEN_PAREN_TOKEN: // nil type descriptor '()'
                break;
            case IDENTIFIER_TOKEN:
                // Here we assume that after recovering, we'll never reach here.
                // Otherwise the tokenOffset will not be 1.
                if (isModuleVarDeclStart(1)) {
                    // This is an early exit, so that we don't have to do the same check again.
                    return parseModuleVarDecl(metadata, null);
                }
                // Else fall through
            default:
                STToken token = peek();
                Solution solution = recover(token, ParserRuleContext.TOP_LEVEL_NODE_WITHOUT_METADATA, metadata);

                // If the parser recovered by inserting a token, then try to re-parse the same
                // rule with the inserted token. This is done to pick the correct branch
                // to continue the parsing.
                if (solution.action == Action.REMOVE) {
                    return solution.recoveredNode;
                }

                return parseTopLevelNode(solution.tokenKind, metadata);
        }

        return parseTopLevelNode(tokenKind, metadata, qualifier);
    }

    /**
     * Check whether the cursor is at the start of a module level var-decl.
     *
     * @param lookahead Offset of the token to to check
     * @return <code>true</code> if the cursor is at the start of a module level var-decl.
     *         <code>false</code> otherwise.
     */
    private boolean isModuleVarDeclStart(int lookahead) {
        // Assumes that we reach here after a peek()
        STToken nextToken = peek(lookahead + 1);
        switch (nextToken.kind) {
            case EQUAL_TOKEN:
                // Scenario: foo =
                // Even though this is not valid, consider this as a var-decl and continue;
            case OPEN_BRACKET_TOKEN:
                // Scenario foo[] (Array type descriptor with custom type)
            case QUESTION_MARK_TOKEN:
                // Scenario foo? (Optional type descriptor with custom type)
                return true;
            case IDENTIFIER_TOKEN:
                switch (peek(lookahead + 2).kind) {
                    case EQUAL_TOKEN: // Scenario: foo bar =
                    case SEMICOLON_TOKEN: // Scenario: foo bar;
                        return true;
                    default:
                        return false;
                }
            case COLON_TOKEN:
                if (lookahead > 1) {
                    // This means there's a colon somewhere after the type name.
                    // This is not a valid var-decl.
                    return false;
                }

                // Scenario: foo:bar baz ...
                if (peek(lookahead + 2).kind != SyntaxKind.IDENTIFIER_TOKEN) {
                    return false;
                }
                return isModuleVarDeclStart(lookahead + 2);
            default:
                return false;
        }
    }

    /**
     * Parse import declaration.
     * <p>
     * <code>import-decl :=  import [org-name /] module-name [version sem-ver] [as import-prefix] ;</code>
     *
     * @return Parsed node
     */
    private STNode parseImportDecl() {
        startContext(ParserRuleContext.IMPORT_DECL);
        this.tokenReader.switchMode(ParserMode.IMPORT);
        STNode importKeyword = parseImportKeyword();
        STNode identifier = parseIdentifier(ParserRuleContext.IMPORT_ORG_OR_MODULE_NAME);

        STToken token = peek();
        STNode importDecl = parseImportDecl(token.kind, importKeyword, identifier);
        this.tokenReader.resetMode();
        endContext();
        return importDecl;
    }

    /**
     * Parse import keyword.
     *
     * @return Parsed node
     */
    private STNode parseImportKeyword() {
        STToken token = peek();
        if (token.kind == SyntaxKind.IMPORT_KEYWORD) {
            return consume();
        } else {
            Solution sol = recover(token, ParserRuleContext.IMPORT_KEYWORD);
            return sol.recoveredNode;
        }
    }

    /**
     * Parse identifier.
     *
     * @return Parsed node
     */
    private STNode parseIdentifier(ParserRuleContext currentCtx) {
        STToken token = peek();
        if (token.kind == SyntaxKind.IDENTIFIER_TOKEN) {
            return consume();
        } else {
            Solution sol = recover(token, currentCtx);
            return sol.recoveredNode;
        }
    }

    /**
     * Parse RHS of the import declaration. This includes the components after the
     * starting identifier (org-name/module-name) of the import decl.
     *
     * @param importKeyword Import keyword
     * @param identifier Org-name or the module name
     * @return Parsed node
     */
    private STNode parseImportDecl(STNode importKeyword, STNode identifier) {
        STToken nextToken = peek();
        return parseImportDecl(nextToken.kind, importKeyword, identifier);
    }

    private STNode parseImportDecl(SyntaxKind tokenKind, STNode importKeyword, STNode identifier) {
        STNode orgName;
        STNode moduleName;
        STNode version;
        STNode alias;

        switch (tokenKind) {
            case SLASH_TOKEN:
                STNode slash = parseSlashToken();
                orgName = STNodeFactory.createImportOrgNameNode(identifier, slash);
                moduleName = parseModuleName();
                version = parseVersion();
                alias = parseImportPrefixDecl();
                break;
            case DOT_TOKEN:
            case VERSION_KEYWORD:
                orgName = STNodeFactory.createEmptyNode();
                moduleName = parseModuleName(tokenKind, identifier);
                version = parseVersion();
                alias = parseImportPrefixDecl();
                break;
            case AS_KEYWORD:
                orgName = STNodeFactory.createEmptyNode();
                moduleName = parseModuleName(tokenKind, identifier);
                version = STNodeFactory.createEmptyNode();
                alias = parseImportPrefixDecl();
                break;
            case SEMICOLON_TOKEN:
                orgName = STNodeFactory.createEmptyNode();
                moduleName = parseModuleName(tokenKind, identifier);
                version = STNodeFactory.createEmptyNode();
                alias = STNodeFactory.createEmptyNode();
                break;
            default:
                Solution solution = recover(peek(), ParserRuleContext.IMPORT_DECL_RHS, importKeyword, identifier);

                // rule with the inserted token. This is done to pick the correct branch
                // to continue the parsing.
                if (solution.action == Action.REMOVE) {
                    return solution.recoveredNode;
                }

                return parseImportDecl(solution.tokenKind, importKeyword, identifier);
        }

        STNode semicolon = parseSemicolon();
        return STNodeFactory.createImportDeclarationNode(importKeyword, orgName, moduleName, version, alias, semicolon);
    }

    /**
     * parse slash token.
     *
     * @return Parsed node
     */
    private STNode parseSlashToken() {
        STToken token = peek();
        if (token.kind == SyntaxKind.SLASH_TOKEN) {
            return consume();
        } else {
            Solution sol = recover(token, ParserRuleContext.SLASH);
            return sol.recoveredNode;
        }
    }

    /**
     * Parse dot token.
     *
     * @return Parsed node
     */
    private STNode parseDotToken() {
        STToken nextToken = peek();
        return parseDotToken(nextToken.kind);
    }

    private STNode parseDotToken(SyntaxKind tokenKind) {
        if (tokenKind == SyntaxKind.DOT_TOKEN) {
            return consume();
        } else {
            Solution sol = recover(peek(), ParserRuleContext.DOT);
            return sol.recoveredNode;
        }
    }

    /**
     * Parse module name of a import declaration.
     *
     * @return Parsed node
     */
    private STNode parseModuleName() {
        STNode moduleNameStart = parseIdentifier(ParserRuleContext.IMPORT_MODULE_NAME);
        return parseModuleName(peek().kind, moduleNameStart);
    }

    /**
     * Parse import module name of a import declaration, given the module name start identifier.
     *
     * @param moduleNameStart Starting identifier of the module name
     * @return Parsed node
     */
    private STNode parseModuleName(SyntaxKind nextTokenKind, STNode moduleNameStart) {
        List<STNode> moduleNameParts = new ArrayList<>();
        moduleNameParts.add(moduleNameStart);

        STNode identifier;
        STNode dotToken;
        while (!isEndOfImportModuleName(nextTokenKind)) {
            dotToken = parseDotToken();
            identifier = parseIdentifier(ParserRuleContext.IMPORT_MODULE_NAME);
            STNode moduleNamePart = STNodeFactory.createSubModuleNameNode(dotToken, identifier);
            moduleNameParts.add(moduleNamePart);
            nextTokenKind = peek().kind;
        }

        return STNodeFactory.createNodeList(moduleNameParts);
    }

    private boolean isEndOfImportModuleName(SyntaxKind nextTokenKind) {
        return nextTokenKind != SyntaxKind.DOT_TOKEN && nextTokenKind != SyntaxKind.IDENTIFIER_TOKEN;
    }

    private boolean isEndOfImportDecl(SyntaxKind nextTokenKind) {
        switch (nextTokenKind) {
            case SEMICOLON_TOKEN:
            case PUBLIC_KEYWORD:
            case FUNCTION_KEYWORD:
            case TYPE_KEYWORD:
            case ABSTRACT_KEYWORD:
            case CONST_KEYWORD:
            case EOF_TOKEN:
            case SERVICE_KEYWORD:
            case IMPORT_KEYWORD:
            case FINAL_KEYWORD:
                return true;
            default:
                return false;
        }
    }

    /**
     * Parse version component of a import declaration.
     * <p>
     * <code>version-decl := version sem-ver</code>
     *
     * @return Parsed node
     */
    private STNode parseVersion() {
        STToken nextToken = peek();
        return parseVersion(nextToken.kind);
    }

    private STNode parseVersion(SyntaxKind nextTokenKind) {
        switch (nextTokenKind) {
            case VERSION_KEYWORD:
                STNode versionKeyword = parseVersionKeywrod();
                STNode versionNumber = parseVersionNumber();
                return STNodeFactory.createImportVersionNode(versionKeyword, versionNumber);
            case AS_KEYWORD:
            case SEMICOLON_TOKEN:
                return STNodeFactory.createEmptyNode();
            default:
                if (isEndOfImportDecl(nextTokenKind)) {
                    return STNodeFactory.createEmptyNode();
                }

                STToken token = peek();
                Solution solution = recover(token, ParserRuleContext.IMPORT_VERSION_DECL);

                // If the parser recovered by inserting a token, then try to re-parse the same
                // rule with the inserted token. This is done to pick the correct branch
                // to continue the parsing.
                if (solution.action == Action.REMOVE) {
                    return solution.recoveredNode;
                }

                return parseVersion(solution.tokenKind);
        }

    }

    /**
     * Parse version keywrod.
     *
     * @return Parsed node
     */
    private STNode parseVersionKeywrod() {
        STToken nextToken = peek();
        if (nextToken.kind == SyntaxKind.VERSION_KEYWORD) {
            return consume();
        } else {
            Solution sol = recover(peek(), ParserRuleContext.VERSION_KEYWORD);
            return sol.recoveredNode;
        }
    }

    /**
     * Parse version number.
     * <p>
     * <code>sem-ver := major-num [. minor-num [. patch-num]]
     * <br/>
     * major-num := DecimalNumber
     * <br/>
     * minor-num := DecimalNumber
     * <br/>
     * patch-num := DecimalNumber
     * </code>
     *
     * @return Parsed node
     */
    private STNode parseVersionNumber() {
        STToken nextToken = peek();
        return parseVersionNumber(nextToken.kind);
    }

    private STNode parseVersionNumber(SyntaxKind nextTokenKind) {
        STNode majorVersion;
        switch (nextTokenKind) {
            case DECIMAL_INTEGER_LITERAL:
                majorVersion = parseMajorVersion();
                break;
            default:
                STToken token = peek();
                Solution solution = recover(token, ParserRuleContext.VERSION_NUMBER);

                // If the parser recovered by inserting a token, then try to re-parse the same
                // rule with the inserted token. This is done to pick the correct branch
                // to continue the parsing.
                if (solution.action == Action.REMOVE) {
                    return solution.recoveredNode;
                }

                return parseVersionNumber(solution.tokenKind);
        }

        List<STNode> versionParts = new ArrayList<>();
        versionParts.add(majorVersion);

        STNode minorVersion = parseMinorVersion();
        if (minorVersion != null) {
            versionParts.add(minorVersion);

            STNode patchVersion = parsePatchVersion();
            if (patchVersion != null) {
                versionParts.add(patchVersion);
            }
        }

        return STNodeFactory.createNodeList(versionParts);

    }

    private STNode parseMajorVersion() {
        return parseDecimalIntLiteral(ParserRuleContext.MAJOR_VERSION);
    }

    private STNode parseMinorVersion() {
        return parseSubVersion(ParserRuleContext.MINOR_VERSION);
    }

    private STNode parsePatchVersion() {
        return parseSubVersion(ParserRuleContext.PATCH_VERSION);
    }

    /**
     * Parse decimal literal.
     *
     * @param context Context in which the decimal literal is used.
     * @return Parsed node
     */
    private STNode parseDecimalIntLiteral(ParserRuleContext context) {
        STToken nextToken = peek();
        if (nextToken.kind == SyntaxKind.DECIMAL_INTEGER_LITERAL) {
            return consume();
        } else {
            Solution sol = recover(peek(), context);
            return sol.recoveredNode;
        }
    }

    /**
     * Parse sub version. i.e: minor-version/patch-version.
     *
     * @param context Context indicating what kind of sub-version is being parsed.
     * @return Parsed node
     */
    private STNode parseSubVersion(ParserRuleContext context) {
        STToken nextToken = peek();
        return parseSubVersion(nextToken.kind, context);
    }

    private STNode parseSubVersion(SyntaxKind nextTokenKind, ParserRuleContext context) {
        switch (nextTokenKind) {
            case AS_KEYWORD:
            case SEMICOLON_TOKEN:
                return null;
            case DOT_TOKEN:
                STNode leadingDot = parseDotToken();
                STNode versionNumber = parseDecimalIntLiteral(context);
                return STNodeFactory.createImportSubVersionNode(leadingDot, versionNumber);
            default:
                STToken token = peek();
                Solution solution = recover(token, ParserRuleContext.IMPORT_SUB_VERSION);

                // If the parser recovered by inserting a token, then try to re-parse the same
                // rule with the inserted token. This is done to pick the correct branch
                // to continue the parsing.
                if (solution.action == Action.REMOVE) {
                    return solution.recoveredNode;
                }

                return parseSubVersion(solution.tokenKind, context);
        }
    }

    /**
     * Parse import prefix declaration.
     * <p>
     * <code>import-prefix-decl := as import-prefix
     * <br/>
     * import-prefix := a identifier | _
     * </code>
     *
     * @return Parsed node
     */
    private STNode parseImportPrefixDecl() {
        STToken token = peek();
        return parseImportPrefixDecl(token.kind);
    }

    private STNode parseImportPrefixDecl(SyntaxKind nextTokenKind) {
        switch (nextTokenKind) {
            case AS_KEYWORD:
                STNode asKeyword = parseAsKeyword();
                STNode prefix = parseImportPrefix();
                return STNodeFactory.createImportPrefixNode(asKeyword, prefix);
            case SEMICOLON_TOKEN:
                return STNodeFactory.createEmptyNode();
            default:
                if (isEndOfImportDecl(nextTokenKind)) {
                    return STNodeFactory.createEmptyNode();
                }

                STToken token = peek();
                Solution solution = recover(token, ParserRuleContext.IMPORT_PREFIX_DECL);

                // If the parser recovered by inserting a token, then try to re-parse the same
                // rule with the inserted token. This is done to pick the correct branch
                // to continue the parsing.
                if (solution.action == Action.REMOVE) {
                    return solution.recoveredNode;
                }

                return parseImportPrefixDecl(solution.tokenKind);
        }
    }

    /**
     * Parse <code>as</code> keyword.
     *
     * @return Parsed node
     */
    private STNode parseAsKeyword() {
        STToken nextToken = peek();
        if (nextToken.kind == SyntaxKind.AS_KEYWORD) {
            return consume();
        } else {
            Solution sol = recover(peek(), ParserRuleContext.AS_KEYWORD);
            return sol.recoveredNode;
        }
    }

    /**
     * Parse import prefix.
     *
     * @return Parsed node
     */
    private STNode parseImportPrefix() {
        STToken nextToken = peek();
        if (nextToken.kind == SyntaxKind.IDENTIFIER_TOKEN) {
            return consume();
        } else {
            Solution sol = recover(peek(), ParserRuleContext.IMPORT_PREFIX);
            return sol.recoveredNode;
        }
    }

    /**
     * Parse top level node, given the modifier that precedes it.
     *
     * @param qualifier Qualifier that precedes the top level node
     * @return Parsed node
     */
    private STNode parseTopLevelNode(STNode metadata, STNode qualifier) {
        STToken token = peek();
        return parseTopLevelNode(token.kind, metadata, qualifier);
    }

    /**
     * Parse top level node given the next token kind and the modifier that precedes it.
     *
     * @param tokenKind Next token kind
     * @param qualifier Qualifier that precedes the top level node
     * @return Parsed top-level node
     */
    private STNode parseTopLevelNode(SyntaxKind tokenKind, STNode metadata, STNode qualifier) {
        switch (tokenKind) {
            case FUNCTION_KEYWORD:
                return parseFunctionDefinition(metadata, getQualifier(qualifier));
            case TYPE_KEYWORD:
                return parseModuleTypeDefinition(metadata, getQualifier(qualifier));
            case LISTENER_KEYWORD:
                return parseListenerDeclaration(metadata, getQualifier(qualifier));
            case CONST_KEYWORD:
                return parseConstantDeclaration(metadata, getQualifier(qualifier));
            case IMPORT_KEYWORD:
                reportInvalidQualifier(qualifier);
                // TODO log error for metadata
                return parseImportDecl();

            // TODO: add all 'type starting tokens' here. should be same as 'parseTypeDescriptor(...)'
            // TODO: add type binding pattern
            case FINAL_KEYWORD:
                reportInvalidQualifier(qualifier);
                STNode finalKeyword = parseFinalKeyword();
                return parseVariableDecl(metadata, finalKeyword, true);
            case SERVICE_KEYWORD:
                if (isServiceDeclStart(ParserRuleContext.TOP_LEVEL_NODE, 1)) {
                    reportInvalidQualifier(qualifier);
                    return parseServiceDecl(metadata);
                }

                return parseModuleVarDecl(metadata, qualifier);
            case SIMPLE_TYPE:
            case RECORD_KEYWORD:
            case OBJECT_KEYWORD:
            case ABSTRACT_KEYWORD:
            case CLIENT_KEYWORD:
            case OPEN_PAREN_TOKEN: // nil type descriptor '()'
                return parseModuleVarDecl(metadata, qualifier);
            case IDENTIFIER_TOKEN:
                // Here we assume that after recovering, we'll never reach here.
                // Otherwise the tokenOffset will not be 1.
                if (isModuleVarDeclStart(1)) {
                    return parseModuleVarDecl(metadata, qualifier);
                }
                // fall through
            default:
                STToken token = peek();
                Solution solution =
                        recover(token, ParserRuleContext.TOP_LEVEL_NODE_WITHOUT_MODIFIER, metadata, qualifier);

                // If the parser recovered by inserting a token, then try to re-parse the same
                // rule with the inserted token. This is done to pick the correct branch
                // to continue the parsing.
                if (solution.action == Action.REMOVE) {
                    return solution.recoveredNode;
                }

                return parseTopLevelNode(solution.tokenKind, metadata, qualifier);
        }

    }

    private STNode parseModuleVarDecl(STNode metadata, STNode qualifier) {
        reportInvalidQualifier(qualifier);
        STNode finalKeyword = STNodeFactory.createEmptyNode();
        return parseVariableDecl(metadata, finalKeyword, true);
    }

    private STNode getQualifier(STNode qualifier) {
        return qualifier == null ? STNodeFactory.createEmptyNode() : qualifier;
    }

    private void reportInvalidQualifier(STNode qualifier) {
        if (qualifier != null && qualifier.kind != SyntaxKind.NONE) {
            this.errorHandler.reportInvalidNode((STToken) qualifier,
                    "invalid qualifier '" + qualifier.toString().trim() + "'");
        }
    }

    /**
     * Parse access modifiers.
     *
     * @return Parsed node
     */
    private STNode parseQualifier() {
        STToken token = peek();
        if (token.kind == SyntaxKind.PUBLIC_KEYWORD) {
            return consume();
        } else {
            Solution sol = recover(token, ParserRuleContext.PUBLIC_KEYWORD);
            return sol.recoveredNode;
        }
    }

    /**
     * <p>
     * Parse function definition. A function definition has the following structure.
     * </p>
     * <code>
     * function-defn := FUNCTION identifier function-signature function-body
     * </code>
     *
     * @param metadata Metadata
     * @param visibilityQualifier Visibility qualifier
     * @return Parsed node
     */
    private STNode parseFunctionDefinition(STNode metadata, STNode visibilityQualifier) {
        startContext(ParserRuleContext.FUNC_DEFINITION);
        STNode functionKeyword = parseFunctionKeyword();
        STNode name = parseFunctionName();
        STNode openParenthesis = parseOpenParenthesis();
        STNode parameters = parseParamList();
        STNode closeParenthesis = parseCloseParenthesis();
        STNode returnTypeDesc = parseReturnTypeDescriptor();
        STNode body = parseFunctionBody();

        endContext();
        return STNodeFactory.createFunctionDefinitionNode(metadata, visibilityQualifier, functionKeyword, name,
                openParenthesis, parameters, closeParenthesis, returnTypeDesc, body);
    }

    /**
     * Parse function keyword. Need to validate the token before consuming,
     * since we can reach here while recovering.
     *
     * @return Parsed node
     */
    private STNode parseFunctionKeyword() {
        STToken token = peek();
        if (token.kind == SyntaxKind.FUNCTION_KEYWORD) {
            return consume();
        } else {
            Solution sol = recover(token, ParserRuleContext.FUNCTION_KEYWORD);
            return sol.recoveredNode;
        }
    }

    /**
     * Parse function name.
     *
     * @return Parsed node
     */
    private STNode parseFunctionName() {
        STToken token = peek();
        if (token.kind == SyntaxKind.IDENTIFIER_TOKEN) {
            return consume();
        } else {
            Solution sol = recover(token, ParserRuleContext.FUNC_NAME);
            return sol.recoveredNode;
        }
    }

    /**
     * Parse open parenthesis.
     *
     * @return Parsed node
     */
    private STNode parseOpenParenthesis() {
        STToken token = peek();
        if (token.kind == SyntaxKind.OPEN_PAREN_TOKEN) {
            return consume();
        } else {
            Solution sol = recover(token, ParserRuleContext.OPEN_PARENTHESIS);
            return sol.recoveredNode;
        }
    }

    /**
     * Parse close parenthesis.
     *
     * @return Parsed node
     */
    private STNode parseCloseParenthesis() {
        STToken token = peek();
        if (token.kind == SyntaxKind.CLOSE_PAREN_TOKEN) {
            return consume();
        } else {
            Solution sol = recover(token, ParserRuleContext.CLOSE_PARENTHESIS);
            return sol.recoveredNode;
        }
    }

    /**
     * <p>
     * Parse parameter list.
     * </p>
     * <code>
     * param-list := required-params [, defaultable-params] [, rest-param]
     *     <br/>&nbsp;| defaultable-params [, rest-param]
     *     <br/>&nbsp;| [rest-param]
     * <br/><br/>
     * required-params := required-param (, required-param)*
     * <br/><br/>
     * required-param := [annots] [public] type-descriptor [param-name]
     * <br/><br/>
     * defaultable-params := defaultable-param (, defaultable-param)*
     * <br/><br/>
     * defaultable-param := [annots] [public] type-descriptor [param-name] default-value
     * <br/><br/>
     * rest-param := [annots] type-descriptor ... [param-name]
     * <br/><br/>
     * param-name := identifier
     * </code>
     *
     * @return Parsed node
     */
    private STNode parseParamList() {
        startContext(ParserRuleContext.PARAM_LIST);
        ArrayList<STNode> paramsList = new ArrayList<>();

        STToken token = peek();
        if (isEndOfParametersList(token.kind)) {
            STNode params = STNodeFactory.createNodeList(paramsList);
            endContext();
            return params;
        }

        // Parse the first parameter. Comma precedes the first parameter doesn't exist.
        STNode startingComma = STNodeFactory.createEmptyNode();
        this.currentParamKind = ParserRuleContext.REQUIRED_PARAM;
        paramsList.add(parseParameter(startingComma));

        // Parse follow-up parameters.
        token = peek();
        while (!isEndOfParametersList(token.kind)) {
            STNode leadingComma = parseComma();
            STNode param = parseParameter(leadingComma);
            paramsList.add(param);
            token = peek();
        }

        STNode params = STNodeFactory.createNodeList(paramsList);
        endContext();
        return params;
    }

    /**
     * Parse a single parameter. Parameter can be a required parameter, a defaultable
     * parameter, or a rest parameter.
     *
     * @param leadingComma Comma that occurs before the param
     * @return Parsed node
     */
    private STNode parseParameter(STNode leadingComma) {
        STToken token = peek();
        if (this.currentParamKind == ParserRuleContext.REST_PARAM) {
            // This is an erroneous scenario, where there are more parameters after
            // the rest parameter. Log an error, and continue the remainder of the
            // parameters by removing the order restriction.

            // TODO: mark the node as erroneous
            this.errorHandler.reportInvalidNode(token, "cannot have more parameters after the rest-parameter");
            startContext(ParserRuleContext.REQUIRED_PARAM);
        } else {
            startContext(this.currentParamKind);
        }

        return parseParameter(token.kind, leadingComma, 1);
    }

    private STNode parseParameter(STNode leadingComma, int nextTokenOffset) {
        return parseParameter(peek().kind, leadingComma, nextTokenOffset);
    }

    private STNode parseParameter(SyntaxKind nextTokenKind, STNode leadingComma, int nextTokenOffset) {
        STNode annots;
        switch (nextTokenKind) {
            case AT_TOKEN:
                annots = parseAnnotations(nextTokenKind);
                nextTokenKind = peek().kind;
                break;
            case PUBLIC_KEYWORD:

                // Type starting tokens. That means actual param starting
            case SIMPLE_TYPE:
            case SERVICE_KEYWORD:
            case RECORD_KEYWORD:
            case OBJECT_KEYWORD:
            case ABSTRACT_KEYWORD:
            case CLIENT_KEYWORD:
            case OPEN_PAREN_TOKEN: // nil type descriptor '()'
                annots = STNodeFactory.createNodeList(new ArrayList<>());
                break;

            case IDENTIFIER_TOKEN:
                // This is a early exit
                if (isParamWithoutAnnotStart(nextTokenOffset)) {
                    annots = STNodeFactory.createNodeList(new ArrayList<>());
                    STNode qualifier = STNodeFactory.createEmptyNode();
                    return parseParamGivenAnnotsAndQualifier(leadingComma, annots, qualifier);
                }

                // else fall through
            default:
                STToken token = peek();
                Solution solution = recover(token, ParserRuleContext.PARAMETER, leadingComma, nextTokenOffset);

                if (solution.action == Action.KEEP) {
                    // If the solution is {@link Action#KEEP}, that means next immediate token is
                    // at the correct place, but some token after that is not. There only one such
                    // cases here, which is the `case IDENTIFIER_TOKEN`. So accept it, and continue.
                    annots = STNodeFactory.createNodeList(new ArrayList<>());
                    break;
                }

                // If the parser recovered by inserting a token, then try to re-parse the same
                // rule with the inserted token. This is done to pick the correct branch
                // to continue the parsing.
                if (solution.action == Action.REMOVE) {
                    return solution.recoveredNode;
                }

                // Since we come here after recovering by insertion, then the current token becomes the next token.
                // So the nextNextToken offset becomes 1.
                return parseParameter(solution.tokenKind, leadingComma, 0);
        }

        return parseParamGivenAnnots(nextTokenKind, leadingComma, annots, 1);
    }

    private STNode parseParamGivenAnnots(STNode leadingComma, STNode annots, int nextNextTokenOffset) {
        return parseParamGivenAnnots(peek().kind, leadingComma, annots, nextNextTokenOffset);
    }

    private STNode parseParamGivenAnnots(SyntaxKind nextTokenKind, STNode leadingComma, STNode annots,
                                         int nextTokenOffset) {
        STNode qualifier;
        switch (nextTokenKind) {
            case PUBLIC_KEYWORD:
                qualifier = parseQualifier();
                break;
            case SIMPLE_TYPE:
            case SERVICE_KEYWORD:
            case RECORD_KEYWORD:
            case OBJECT_KEYWORD:
            case ABSTRACT_KEYWORD:
            case CLIENT_KEYWORD:
            case OPEN_PAREN_TOKEN: // nil type descriptor '()'
                qualifier = STNodeFactory.createEmptyNode();
                break;
            case IDENTIFIER_TOKEN:
                // This is a early exit
                if (isParamWithoutAnnotStart(nextTokenOffset)) {
                    qualifier = STNodeFactory.createEmptyNode();
                    break;
                }
                // fall through
            case AT_TOKEN: // Annotations can't reach here
            default:
                STToken token = peek();
                Solution solution = recover(token, ParserRuleContext.PARAMETER_WITHOUT_ANNOTS, leadingComma, annots,
                        nextTokenOffset);

                // If the parser recovered by inserting a token, then try to re-parse the same
                // rule with the inserted token. This is done to pick the correct branch
                // to continue the parsing.
                if (solution.action == Action.REMOVE) {
                    return solution.recoveredNode;
                }

                // Since we come here after recovering by insertion, then the current token becomes the next token.
                // So the nextNextToken offset becomes 1.
                return parseParamGivenAnnots(solution.tokenKind, leadingComma, annots, 0);
        }

        return parseParamGivenAnnotsAndQualifier(leadingComma, annots, qualifier);
    }

    private STNode parseParamGivenAnnotsAndQualifier(STNode leadingComma, STNode annots, STNode qualifier) {
        STNode type = parseTypeDescriptor();
        STNode param = parseAfterParamType(leadingComma, annots, qualifier, type);
        endContext();
        return param;
    }

    /**
     * Check whether the cursor is at the start of a parameter that doesn't have annotations.
     *
     * @param tokenOffset Offset of the token to check
     * @return <code>true</code> if the cursor is at the start of a parameter. <code>false</code> otherwise.
     */
    private boolean isParamWithoutAnnotStart(int tokenOffset) {
        // Assumes that we reach here after a peek()
        STToken nextToken = peek(tokenOffset + 1);
        switch (nextToken.kind) {
            case PUBLIC_KEYWORD:
                return isParamWithoutAnnotStart(tokenOffset + 1);
            case ELLIPSIS_TOKEN:
                // scenario: foo...
                return true;
            case IDENTIFIER_TOKEN:
                // scenario: foo bar [comma | equal | close-parenthesis]
                return true;
            default:
                return false;
        }
    }

    private STNode parseAfterParamType(STNode leadingComma, STNode annots, STNode qualifier, STNode type) {
        STToken token = peek();
        return parseAfterParamType(token.kind, leadingComma, annots, qualifier, type);
    }

    private STNode parseAfterParamType(SyntaxKind tokenKind, STNode leadingComma, STNode annots, STNode qualifier,
                                       STNode type) {
        switch (tokenKind) {
            case ELLIPSIS_TOKEN:
                this.currentParamKind = ParserRuleContext.REST_PARAM;
                switchContext(ParserRuleContext.REST_PARAM);
                reportInvalidQualifier(qualifier);
                STNode ellipsis = parseEllipsis();
                STNode paramName = parseVariableName();
                return STNodeFactory.createRestParameterNode(leadingComma, annots, type, ellipsis, paramName);
            case IDENTIFIER_TOKEN:
                paramName = parseVariableName();
                return parseParameterRhs(leadingComma, annots, qualifier, type, paramName);
            default:
                STToken token = peek();
                Solution solution =
                        recover(token, ParserRuleContext.AFTER_PARAMETER_TYPE, leadingComma, annots, qualifier, type);

                // If the parser recovered by inserting a token, then try to re-parse the same
                // rule with the inserted token. This is done to pick the correct branch
                // to continue the parsing.
                if (solution.action == Action.REMOVE) {
                    return solution.recoveredNode;
                }

                return parseAfterParamType(solution.tokenKind, leadingComma, annots, qualifier, type);
        }
    }

    /**
     * Parse ellipsis.
     *
     * @return Parsed node
     */
    private STNode parseEllipsis() {
        STToken token = peek();
        if (token.kind == SyntaxKind.ELLIPSIS_TOKEN) {
            return consume(); // parse '...'
        } else {
            Solution sol = recover(token, ParserRuleContext.ELLIPSIS);
            return sol.recoveredNode;
        }
    }

    /**
     * <p>
     * Parse the right hand side of a required/defaultable parameter.
     * </p>
     * <code>parameter-rhs := [= expression]</code>
     *
     * @param leadingComma Comma that precedes this parameter
     * @param annots Annotations attached to the parameter
     * @param qualifier Visibility qualifier
     * @param type Type descriptor
     * @param paramName Name of the parameter
     * @return Parsed parameter node
     */
    private STNode parseParameterRhs(STNode leadingComma, STNode annots, STNode qualifier, STNode type,
                                     STNode paramName) {
        STToken token = peek();
        return parseParameterRhs(token.kind, leadingComma, annots, qualifier, type, paramName);
    }

    private STNode parseParameterRhs(SyntaxKind tokenKind, STNode leadingComma, STNode annots, STNode qualifier,
                                     STNode type, STNode paramName) {
        // Required parameters
        if (isEndOfParameter(tokenKind)) {
            if (this.currentParamKind == ParserRuleContext.DEFAULTABLE_PARAM) {
                // This is an erroneous scenario, where a required parameters comes after
                // a defaulatble parameter. Log an error, and continue.

                // TODO: mark the node as erroneous
                this.errorHandler.reportInvalidNode(peek(),
                        "cannot have a required parameter after a defaultable parameter");
            }

            return STNodeFactory.createRequiredParameterNode(leadingComma, annots, qualifier, type, paramName);
        } else if (tokenKind == SyntaxKind.EQUAL_TOKEN) {

            // If we were processing required params so far and found a defualtable
            // parameter, then switch the context to defaultable params.
            if (this.currentParamKind == ParserRuleContext.REQUIRED_PARAM) {
                this.currentParamKind = ParserRuleContext.DEFAULTABLE_PARAM;
                switchContext(ParserRuleContext.DEFAULTABLE_PARAM);
            }

            // Defaultable parameters
            STNode equal = parseAssignOp();
            STNode expr = parseExpression();
            return STNodeFactory.createDefaultableParameterNode(leadingComma, annots, qualifier, type, paramName, equal,
                    expr);
        } else {
            STToken token = peek();
            Solution solution =
                    recover(token, ParserRuleContext.PARAMETER_RHS, leadingComma, annots, qualifier, type, paramName);

            // If the parser recovered by inserting a token, then try to re-parse the same
            // rule with the inserted token. This is done to pick the correct branch
            // to continue the parsing.
            if (solution.action == Action.REMOVE) {
                return solution.recoveredNode;
            }

            return parseParameterRhs(solution.tokenKind, leadingComma, annots, qualifier, type, paramName);
        }
    }

    /**
     * Parse comma.
     *
     * @return Parsed node
     */
    private STNode parseComma() {
        STToken token = peek();
        if (token.kind == SyntaxKind.COMMA_TOKEN) {
            return consume();
        } else {
            Solution sol = recover(token, ParserRuleContext.COMMA);
            return sol.recoveredNode;
        }
    }

    /**
     * Check whether the given token is an end of a parameter.
     *
     * @param tokenKind Next token kind
     * @return <code>true</code> if the token represents an end of a parameter. <code>false</code> otherwise
     */
    private boolean isEndOfParameter(SyntaxKind tokenKind) {
        switch (tokenKind) {
            case EOF_TOKEN:
            case CLOSE_BRACE_TOKEN:
            case CLOSE_PAREN_TOKEN:
            case CLOSE_BRACKET_TOKEN:
            case SEMICOLON_TOKEN:
            case COMMA_TOKEN:
            case PUBLIC_KEYWORD:
            case FUNCTION_KEYWORD:
            case RETURNS_KEYWORD:
            case TYPE_KEYWORD:
            case LISTENER_KEYWORD:
            case IF_KEYWORD:
            case WHILE_KEYWORD:
            case AT_TOKEN:
                return true;
            default:
                return false;
        }
    }

    /**
     * Check whether the given token is an end of a parameter-list.
     *
     * @param tokenKind Next token kind
     * @return <code>true</code> if the token represents an end of a parameter-list. <code>false</code> otherwise
     */
    private boolean isEndOfParametersList(SyntaxKind tokenKind) {
        switch (tokenKind) {
            case EOF_TOKEN:
            case CLOSE_BRACE_TOKEN:
            case CLOSE_PAREN_TOKEN:
            case CLOSE_BRACKET_TOKEN:
            case SEMICOLON_TOKEN:
            case FUNCTION_KEYWORD:
            case RETURNS_KEYWORD:
            case TYPE_KEYWORD:
            case LISTENER_KEYWORD:
            case IF_KEYWORD:
            case WHILE_KEYWORD:
            case OPEN_BRACE_TOKEN:
                return true;
            default:
                return false;
        }
    }

    /**
     * Parse return type descriptor of a function. A return type descriptor has the following structure.
     *
     * <code>return-type-descriptor := [ returns annots type-descriptor ]</code>
     *
     * @return Parsed node
     */
    private STNode parseReturnTypeDescriptor() {
        startContext(ParserRuleContext.RETURN_TYPE_DESCRIPTOR);

        // If the return type is not present, simply return
        STToken token = peek();
        if (token.kind != SyntaxKind.RETURNS_KEYWORD) {
            endContext();
            return STNodeFactory.createEmptyNode();
        }

        STNode returnsKeyword = consume();
        STNode annot = parseAnnotations();
        STNode type = parseTypeDescriptor();

        endContext();
        return STNodeFactory.createReturnTypeDescriptorNode(returnsKeyword, annot, type);
    }

    /**
     * <p>
     * Parse a type descriptor. A type descriptor has the following structure.
     * </p>
     * <code>type-descriptor :=
     *      &nbsp;simple-type-descriptor<br/>
     *      &nbsp;| structured-type-descriptor<br/>
     *      &nbsp;| behavioral-type-descriptor<br/>
     *      &nbsp;| singleton-type-descriptor<br/>
     *      &nbsp;| union-type-descriptor<br/>
     *      &nbsp;| optional-type-descriptor<br/>
     *      &nbsp;| any-type-descriptor<br/>
     *      &nbsp;| anydata-type-descriptor<br/>
     *      &nbsp;| byte-type-descriptor<br/>
     *      &nbsp;| json-type-descriptor<br/>
     *      &nbsp;| type-descriptor-reference<br/>
     *      &nbsp;| ( type-descriptor )
     * <br/>
     * type-descriptor-reference := qualified-identifier</code>
     *
     * @return Parsed node
     */
    private STNode parseTypeDescriptor() {
        STToken token = peek();
        STNode typeDesc = parseTypeDescriptor(token.kind);
        return parseComplexTypeDescriptor(typeDesc);

    }

    /**
     * This will handle the parsing of optional,array,union type desc to infinite length.
     * 
     * @param typeDesc
     *
     * @return Parsed type descriptor node
     */
    private STNode parseComplexTypeDescriptor(STNode typeDesc) {
        STToken nextToken = peek();
        switch (nextToken.kind) {
            // If next token after a type descriptor is <code>?</code> then it is an optional type descriptor
            case QUESTION_MARK_TOKEN:
                return parseComplexTypeDescriptor(parseOptionalTypeDescriptor(typeDesc));
            // If next token after a type descriptor is <code>[</code> then it is an array type descriptor
            case OPEN_BRACKET_TOKEN:
                return parseComplexTypeDescriptor(parseArrayTypeDescriptor(typeDesc));
            // TODO union type descriptor
            default:
                return typeDesc;
        }
    }

    /**
     * <p>
     * Parse a type descriptor, given the next token kind.
     * </p>
     * If the preceding token is <code>?</code> then it is an optional type descriptor
     *
     * @param tokenKind Next token kind
     * @return Parsed node
     */
    private STNode parseTypeDescriptor(SyntaxKind tokenKind) {

        switch (tokenKind) {
            case SIMPLE_TYPE:
            case SERVICE_KEYWORD:
                // simple type descriptor
                return parseSimpleTypeDescriptor();
            case IDENTIFIER_TOKEN:
                return parseTypeReference();
            case RECORD_KEYWORD:
                // Record type descriptor
                return parseRecordTypeDescriptor();
            case OBJECT_KEYWORD:
            case ABSTRACT_KEYWORD:
            case CLIENT_KEYWORD:
                // Object type descriptor
                return parseObjectTypeDescriptor();
            case OPEN_PAREN_TOKEN:
                // nil type descriptor '()'
                return parseNilTypeDescriptor();
            default:
                STToken token = peek();
                Solution solution = recover(token, ParserRuleContext.TYPE_DESCRIPTOR);

                // If the parser recovered by inserting a token, then try to re-parse the same
                // rule with the inserted token. This is done to pick the correct branch
                // to continue the parsing.
                if (solution.action == Action.REMOVE) {
                    return solution.recoveredNode;
                }

                return parseTypeDescriptor(solution.tokenKind);
        }
    }

    /**
     * Parse simple type descriptor.
     *
     * @return Parsed node
     */
    private STNode parseSimpleTypeDescriptor() {
        STToken node = peek();
        switch (node.kind) {
            case SIMPLE_TYPE:
            case SERVICE_KEYWORD:
                return consume();
            default:
                Solution sol = recover(peek(), ParserRuleContext.SIMPLE_TYPE_DESCRIPTOR);
                return sol.recoveredNode;
        }
    }

    /**
     * <p>
     * Parse function body. A function body has the following structure.
     * </p>
     * <code>
     * function-body := function-body-block | external-function-body
     * external-function-body := = annots external ;
     * function-body-block := { [default-worker-init, named-worker-decl+] default-worker }
     * </code>
     *
     * @return Parsed node
     */
    private STNode parseFunctionBody() {
        STToken token = peek();
        return parseFunctionBody(token.kind);
    }

    /**
     * Parse function body, given the next token kind.
     *
     * @param tokenKind Next token kind
     * @return Parsed node
     */
    protected STNode parseFunctionBody(SyntaxKind tokenKind) {
        switch (tokenKind) {
            case EQUAL_TOKEN:
                return parseExternalFunctionBody();
            case OPEN_BRACE_TOKEN:
                return parseFunctionBodyBlock();
            default:
                STToken token = peek();
                Solution solution = recover(token, ParserRuleContext.FUNC_BODY);

                // If the parser recovered by inserting a token, then try to re-parse the same
                // rule with the inserted token. This is done to pick the correct branch
                // to continue the parsing.

                if (solution.action == Action.REMOVE) {
                    return solution.recoveredNode;
                }

                // If the recovered token is not something that can be re-parsed,
                // then don't try to re-parse the same rule.
                if (solution.tokenKind == SyntaxKind.NONE) {
                    return STNodeFactory.createMissingToken(solution.tokenKind);
                }

                return parseFunctionBody(solution.tokenKind);
        }
    }

    /**
     * <p>
     * Parse function body block. A function body block has the following structure.
     * </p>
     *
     * <code>
     * function-body-block := { [default-worker-init, named-worker-decl+] default-worker }<br/>
     * default-worker-init := sequence-stmt<br/>
     * default-worker := sequence-stmt<br/>
     * named-worker-decl := worker worker-name return-type-descriptor { sequence-stmt }<br/>
     * worker-name := identifier<br/>
     * </code>
     *
     * @return Parsed node
     */
    private STNode parseFunctionBodyBlock() {
        startContext(ParserRuleContext.FUNC_BODY_BLOCK);
        STNode openBrace = parseOpenBrace();
        STNode stmts = parseStatements(); // TODO: allow workers
        STNode closeBrace = parseCloseBrace();
        endContext();
        return STNodeFactory.createBlockStatementNode(openBrace, stmts, closeBrace);
    }

    /**
     * Check whether the given token is an end of a block.
     *
     * @param tokenKind STToken to check
     * @return <code>true</code> if the token represents an end of a block. <code>false</code> otherwise
     */
    private boolean isEndOfBlockNode(SyntaxKind tokenKind) {
        return isEndOfBlockNode(tokenKind, 1);
    }

    private boolean isEndOfBlockNode(SyntaxKind tokenKind, int lookahead) {
        switch (tokenKind) {
            case EOF_TOKEN:
            case HASH_TOKEN:
            case CLOSE_BRACE_TOKEN:
            case CLOSE_BRACE_PIPE_TOKEN:
            case PUBLIC_KEYWORD:
            case LISTENER_KEYWORD:
            case FUNCTION_KEYWORD:
            case IMPORT_KEYWORD:
                // TODO: statements can also start from function-keyword. handle
                // this case similar to service-keyword.
            case ELSE_KEYWORD:
            case RESOURCE_KEYWORD:
                return true;
            case SERVICE_KEYWORD:
                return isServiceDeclStart(ParserRuleContext.STATEMENT, lookahead);
            case AT_TOKEN:
                lookahead = getNumberOfTokensToAnnotsEnd();
                return isEndOfBlockNode(peek(lookahead).kind, lookahead);
            // TODO: check what's the construct after the annotation
            default:
                return false;
        }
    }

    private boolean isEndOfRecordTypeNode(SyntaxKind nextTokenKind) {
        STToken nexNextToken = peek(2);
        switch (nextTokenKind) {
            case EOF_TOKEN:
            case CLOSE_BRACE_TOKEN:
            case CLOSE_BRACE_PIPE_TOKEN:
            case TYPE_KEYWORD:
            case FUNCTION_KEYWORD:
            case PUBLIC_KEYWORD:
            case LISTENER_KEYWORD:
            case IMPORT_KEYWORD:
                return true;
            case SERVICE_KEYWORD:
                return isServiceDeclStart(ParserRuleContext.RECORD_FIELD, 1);
            default:
                switch (nexNextToken.kind) {
                    case EOF_TOKEN:
                    case CLOSE_BRACE_TOKEN:
                    case CLOSE_BRACE_PIPE_TOKEN:
                    case TYPE_KEYWORD:
                    case FUNCTION_KEYWORD:
                    case PUBLIC_KEYWORD:
                    case LISTENER_KEYWORD:
                    case IMPORT_KEYWORD:
                        return true;
                    case SERVICE_KEYWORD:
                        return isServiceDeclStart(ParserRuleContext.RECORD_FIELD, 2);
                    default:
                        return false;
                }
        }
    }

    private boolean isEndOfObjectTypeNode(SyntaxKind tokenKind, SyntaxKind nextNextTokenKind) {
        switch (tokenKind) {
            case EOF_TOKEN:
            case CLOSE_BRACE_TOKEN:
            case CLOSE_BRACE_PIPE_TOKEN:
            case TYPE_KEYWORD:
            case LISTENER_KEYWORD:
            case IMPORT_KEYWORD:
                return true;
            case SERVICE_KEYWORD:
                return isServiceDeclStart(ParserRuleContext.OBJECT_MEMBER, 1);
            default:
                switch (nextNextTokenKind) {
                    case EOF_TOKEN:
                    case CLOSE_BRACE_TOKEN:
                    case CLOSE_BRACE_PIPE_TOKEN:
                    case TYPE_KEYWORD:
                    case LISTENER_KEYWORD:
                    case IMPORT_KEYWORD:
                        return true;
                    case SERVICE_KEYWORD:
                        return isServiceDeclStart(ParserRuleContext.OBJECT_MEMBER, 2);
                    default:
                        return false;
                }
        }
    }

    /**
     * Parse type reference or variable reference.
     *
     * @return Parsed node
     */
    private STNode parseStatementStartIdentifier() {
        return parseQualifiedIdentifier(ParserRuleContext.STATEMENT_START_IDENTIFIER);
    }

    /**
     * Parse variable name.
     *
     * @return Parsed node
     */
    private STNode parseVariableName() {
        STToken token = peek();
        return parseVariableName(token.kind);
    }

    /**
     * Parse variable name.
     *
     * @return Parsed node
     */
    private STNode parseVariableName(SyntaxKind tokenKind) {
        if (tokenKind == SyntaxKind.IDENTIFIER_TOKEN) {
            return consume();
        } else {
            Solution sol = recover(peek(), ParserRuleContext.VARIABLE_NAME);
            return sol.recoveredNode;
        }
    }

    /**
     * Parse open brace.
     *
     * @return Parsed node
     */
    private STNode parseOpenBrace() {
        STToken token = peek();
        if (token.kind == SyntaxKind.OPEN_BRACE_TOKEN) {
            return consume();
        } else {
            Solution sol = recover(token, ParserRuleContext.OPEN_BRACE);
            return sol.recoveredNode;
        }
    }

    /**
     * Parse close brace.
     *
     * @return Parsed node
     */
    private STNode parseCloseBrace() {
        STToken token = peek();
        if (token.kind == SyntaxKind.CLOSE_BRACE_TOKEN) {
            return consume();
        } else {
            Solution sol = recover(token, ParserRuleContext.CLOSE_BRACE);
            return sol.recoveredNode;
        }
    }

    /**
     * <p>
     * Parse external function body. An external function body has the following structure.
     * </p>
     * <code>
     * external-function-body := = annots external ;
     * </code>
     *
     * @return Parsed node
     */
    private STNode parseExternalFunctionBody() {
        startContext(ParserRuleContext.EXTERNAL_FUNC_BODY);
        STNode assign = parseAssignOp();
        STNode annotation = parseAnnotations();
        STNode externalKeyword = parseExternalKeyword();
        STNode semicolon = parseSemicolon();

        endContext();
        return STNodeFactory.createExternalFunctionBodyNode(assign, annotation, externalKeyword, semicolon);
    }

    /**
     * Parse semicolon.
     *
     * @return Parsed node
     */
    private STNode parseSemicolon() {
        STToken token = peek();
        if (token.kind == SyntaxKind.SEMICOLON_TOKEN) {
            return consume();
        } else {
            Solution sol = recover(token, ParserRuleContext.SEMICOLON);
            return sol.recoveredNode;
        }
    }

    /**
     * Parse <code>external</code> keyword.
     *
     * @return Parsed node
     */
    private STNode parseExternalKeyword() {
        STToken token = peek();
        if (token.kind == SyntaxKind.EXTERNAL_KEYWORD) {
            return consume();
        } else {
            Solution sol = recover(token, ParserRuleContext.EXTERNAL_KEYWORD);
            return sol.recoveredNode;
        }
    }

    /*
     * Operators
     */

    /**
     * Parse assign operator.
     *
     * @return Parsed node
     */
    private STNode parseAssignOp() {
        STToken token = peek();
        if (token.kind == SyntaxKind.EQUAL_TOKEN) {
            return consume();
        } else {
            Solution sol = recover(token, ParserRuleContext.ASSIGN_OP);
            return sol.recoveredNode;
        }
    }

    /**
     * Parse binary operator.
     *
     * @return Parsed node
     */
    private STNode parseBinaryOperator() {
        STToken token = peek();
        if (isBinaryOperator(token.kind)) {
            return consume();
        } else {
            Solution sol = recover(token, ParserRuleContext.BINARY_OPERATOR);
            return sol.recoveredNode;
        }
    }

    /**
     * Check whether the given token kind is a binary operator.
     *
     * @param kind STToken kind
     * @return <code>true</code> if the token kind refers to a binary operator. <code>false</code> otherwise
     */
    private boolean isBinaryOperator(SyntaxKind kind) {
        switch (kind) {
            case PLUS_TOKEN:
            case MINUS_TOKEN:
            case SLASH_TOKEN:
            case ASTERISK_TOKEN:
            case GT_TOKEN:
            case LT_TOKEN:
            case EQUAL_GT_TOKEN:
            case DOUBLE_EQUAL_TOKEN:
            case TRIPPLE_EQUAL_TOKEN:
            case LT_EQUAL_TOKEN:
            case GT_EQUAL_TOKEN:
            case NOT_EQUAL_TOKEN:
            case NOT_DOUBLE_EQUAL_TOKEN:
            case BITWISE_AND_TOKEN:
            case BITWISE_XOR_TOKEN:
            case PIPE_TOKEN:
            case LOGICAL_AND_TOKEN:
            case LOGICAL_OR_TOKEN:
                return true;
            default:
                return false;
        }
    }

    /**
     * Get the precedence of a given operator.
     *
     * @param binaryOpKind Operator kind
     * @return Precedence of the given operator
     */
    private OperatorPrecedence getOpPrecedence(SyntaxKind binaryOpKind) {
        switch (binaryOpKind) {
            case ASTERISK_TOKEN: // multiplication
            case SLASH_TOKEN: // division
                return OperatorPrecedence.MULTIPLICATIVE;
            case PLUS_TOKEN:
            case MINUS_TOKEN:
                return OperatorPrecedence.ADDITIVE;
            case GT_TOKEN:
            case LT_TOKEN:
            case GT_EQUAL_TOKEN:
            case LT_EQUAL_TOKEN:
            case IS_KEYWORD:
                return OperatorPrecedence.BINARY_COMPARE;
            case DOT_TOKEN:
            case OPEN_BRACKET_TOKEN:
            case OPEN_PAREN_TOKEN:
                return OperatorPrecedence.MEMBER_ACCESS;
            case DOUBLE_EQUAL_TOKEN:
            case TRIPPLE_EQUAL_TOKEN:
            case NOT_EQUAL_TOKEN:
            case NOT_DOUBLE_EQUAL_TOKEN:
                return OperatorPrecedence.EQUALITY;
            case BITWISE_AND_TOKEN:
                return OperatorPrecedence.BITWISE_AND;
            case BITWISE_XOR_TOKEN:
                return OperatorPrecedence.BITWISE_XOR;
            case PIPE_TOKEN:
                return OperatorPrecedence.BITWISE_OR;
            case LOGICAL_AND_TOKEN:
                return OperatorPrecedence.LOGICAL_AND;
            case LOGICAL_OR_TOKEN:
                return OperatorPrecedence.LOGICAL_OR;
            case RIGHT_ARROW_TOKEN:
                return OperatorPrecedence.ACTION;
            default:
                throw new UnsupportedOperationException("Unsupported binary operator '" + binaryOpKind + "'");
        }
    }

    /**
     * <p>
     * Get the operator kind to insert during recovery, given the precedence level.
     * </p>
     *
     * @param opPrecedenceLevel Precedence of the given operator
     * @return Kind of the operator to insert
     */
    private SyntaxKind getBinaryOperatorKindToInsert(OperatorPrecedence opPrecedenceLevel) {
        switch (opPrecedenceLevel) {
            case UNARY:
            case ACTION:
                // If the current precedence level is unary/action, then we return
                // the binary operator with closest precedence level to it.
                // Therefore fall through
            case MULTIPLICATIVE:
                return SyntaxKind.ASTERISK_TOKEN;
            case ADDITIVE:
                return SyntaxKind.PLUS_TOKEN;
            case BINARY_COMPARE:
                return SyntaxKind.LT_TOKEN;
            case EQUALITY:
                return SyntaxKind.DOUBLE_EQUAL_TOKEN;
            case BITWISE_AND:
                return SyntaxKind.BITWISE_AND_TOKEN;
            case BITWISE_XOR:
                return SyntaxKind.BITWISE_XOR_TOKEN;
            case BITWISE_OR:
                return SyntaxKind.PIPE_TOKEN;
            case LOGICAL_AND:
                return SyntaxKind.LOGICAL_AND_TOKEN;
            case LOGICAL_OR:
                return SyntaxKind.LOGICAL_OR_TOKEN;
            default:
                throw new UnsupportedOperationException(
                        "Unsupported operator precedence level'" + opPrecedenceLevel + "'");
        }
    }

    /**
     * <p>
     * Parse a module type definition.
     * </p>
     * <code>module-type-defn := metadata [public] type identifier type-descriptor ;</code>
     *
     * @param metadata Metadata
     * @param qualifier Visibility qualifier
     * @return Parsed node
     */
    private STNode parseModuleTypeDefinition(STNode metadata, STNode qualifier) {
        startContext(ParserRuleContext.MODULE_TYPE_DEFINITION);
        STNode typeKeyword = parseTypeKeyword();
        STNode typeName = parseTypeName();
        STNode typeDescriptor = parseTypeDescriptor();
        STNode semicolon = parseSemicolon();
        endContext();
        return STNodeFactory.createTypeDefinitionNode(metadata, qualifier, typeKeyword, typeName, typeDescriptor,
                semicolon);
    }

    /**
     * Parse type keyword.
     *
     * @return Parsed node
     */
    private STNode parseTypeKeyword() {
        STToken token = peek();
        if (token.kind == SyntaxKind.TYPE_KEYWORD) {
            return consume();
        } else {
            Solution sol = recover(token, ParserRuleContext.TYPE_KEYWORD);
            return sol.recoveredNode;
        }
    }

    /**
     * Parse type name.
     *
     * @return Parsed node
     */
    private STNode parseTypeName() {
        STToken token = peek();
        if (token.kind == SyntaxKind.IDENTIFIER_TOKEN) {
            return consume();
        } else {
            Solution sol = recover(token, ParserRuleContext.TYPE_NAME);
            return sol.recoveredNode;
        }
    }

    /**
     * <p>
     * Parse record type descriptor. A record type descriptor body has the following structure.
     * </p>
     *
     * <code>record-type-descriptor := inclusive-record-type-descriptor | exclusive-record-type-descriptor
     * <br/><br/>inclusive-record-type-descriptor := record { field-descriptor* }
     * <br/><br/>exclusive-record-type-descriptor := record {| field-descriptor* [record-rest-descriptor] |}
     * </code>
     *
     * @return Parsed node
     */
    private STNode parseRecordTypeDescriptor() {
        startContext(ParserRuleContext.RECORD_TYPE_DESCRIPTOR);
        STNode recordKeyword = parseRecordKeyword();
        STNode bodyStartDelimiter = parseRecordBodyStartDelimiter();

        boolean isInclusive = bodyStartDelimiter.kind == SyntaxKind.OPEN_BRACE_TOKEN;
        STNode fields = parseFieldDescriptors(isInclusive);

        STNode bodyEndDelimiter = parseRecordBodyCloseDelimiter();
        endContext();

        return STNodeFactory.createRecordTypeDescriptorNode(recordKeyword, bodyStartDelimiter, fields,
                bodyEndDelimiter);
    }

    /**
     * Parse record body start delimiter.
     *
     * @return Parsed node
     */
    private STNode parseRecordBodyStartDelimiter() {
        STToken token = peek();
        return parseRecordBodyStartDelimiter(token.kind);
    }

    private STNode parseRecordBodyStartDelimiter(SyntaxKind kind) {
        switch (kind) {
            case OPEN_BRACE_PIPE_TOKEN:
                return parseClosedRecordBodyStart();
            case OPEN_BRACE_TOKEN:
                return parseOpenBrace();
            default:
                STToken token = peek();
                Solution solution = recover(token, ParserRuleContext.RECORD_BODY_START);

                // If the parser recovered by inserting a token, then try to re-parse the same
                // rule with the inserted token. This is done to pick the correct branch
                // to continue the parsing.
                if (solution.action == Action.REMOVE) {
                    return solution.recoveredNode;
                }

                return parseRecordBodyStartDelimiter(solution.tokenKind);
        }
    }

    /**
     * Parse closed-record body start delimiter.
     *
     * @return Parsed node
     */
    private STNode parseClosedRecordBodyStart() {
        STToken token = peek();
        if (token.kind == SyntaxKind.OPEN_BRACE_PIPE_TOKEN) {
            return consume();
        } else {
            Solution sol = recover(token, ParserRuleContext.CLOSED_RECORD_BODY_START);
            return sol.recoveredNode;
        }
    }

    /**
     * Parse record body close delimiter.
     *
     * @return Parsed node
     */
    private STNode parseRecordBodyCloseDelimiter() {
        STToken token = peek();
        return parseRecordBodyCloseDelimiter(token.kind);
    }

    private STNode parseRecordBodyCloseDelimiter(SyntaxKind kind) {
        switch (kind) {
            case CLOSE_BRACE_PIPE_TOKEN:
                return parseClosedRecordBodyEnd();
            case CLOSE_BRACE_TOKEN:
                return parseCloseBrace();
            default:
                STToken token = peek();
                Solution solution = recover(token, ParserRuleContext.RECORD_BODY_END);

                // If the parser recovered by inserting a token, then try to re-parse the same
                // rule with the inserted token. This is done to pick the correct branch
                // to continue the parsing.
                if (solution.action == Action.REMOVE) {
                    return solution.recoveredNode;
                }

                return parseRecordBodyCloseDelimiter(solution.tokenKind);
        }
    }

    /**
     * Parse closed-record body end delimiter.
     *
     * @return Parsed node
     */
    private STNode parseClosedRecordBodyEnd() {
        STToken token = peek();
        if (token.kind == SyntaxKind.CLOSE_BRACE_PIPE_TOKEN) {
            return consume();
        } else {
            Solution sol = recover(token, ParserRuleContext.CLOSED_RECORD_BODY_END);
            return sol.recoveredNode;
        }
    }

    /**
     * Parse record keyword.
     *
     * @return Parsed node
     */
    private STNode parseRecordKeyword() {
        STToken token = peek();
        if (token.kind == SyntaxKind.RECORD_KEYWORD) {
            return consume();
        } else {
            Solution sol = recover(token, ParserRuleContext.RECORD_KEYWORD);
            return sol.recoveredNode;
        }
    }

    /**
     * <p>
     * Parse field descriptors.
     * </p>
     *
     * @return Parsed node
     */
    private STNode parseFieldDescriptors(boolean isInclusive) {
        ArrayList<STNode> recordFields = new ArrayList<>();
        STToken token = peek();
        while (!isEndOfRecordTypeNode(token.kind)) {
            STNode field = parseFieldOrRestDescriptor(isInclusive);
            recordFields.add(field);
            token = peek();

            if (field.kind == SyntaxKind.RECORD_REST_TYPE) {
                break;
            }
        }

        // Following loop will only run if there are more fields after the rest type descriptor.
        // Try to parse them and mark as invalid.
        while (!isEndOfRecordTypeNode(token.kind)) {
            parseFieldOrRestDescriptor(isInclusive);
            // TODO: Mark these nodes as error/invalid nodes.
            this.errorHandler.reportInvalidNode(token, "cannot have more fields after the rest type descriptor");
            token = peek();
        }

        return STNodeFactory.createNodeList(recordFields);
    }

    /**
     * <p>
     * Parse field descriptor or rest descriptor.
     * </p>
     *
     * <code>
     * <br/><br/>field-descriptor := individual-field-descriptor | record-type-reference
     * <br/><br/><br/>individual-field-descriptor := metadata type-descriptor field-name [? | default-value] ;
     * <br/><br/>field-name := identifier
     * <br/><br/>default-value := = expression
     * <br/><br/>record-type-reference := * type-reference ;
     * <br/><br/>record-rest-descriptor := type-descriptor ... ;
     * </code>
     *
     * @return Parsed node
     */
    private STNode parseFieldOrRestDescriptor(boolean isInclusive) {
        startContext(ParserRuleContext.RECORD_FIELD);

        // record-type-reference
        STToken token = peek();
        if (token.kind == SyntaxKind.ASTERISK_TOKEN) {
            STNode asterisk = consume();
            STNode type = parseTypeReference();
            STNode semicolonToken = parseSemicolon();
            endContext();
            return STNodeFactory.createTypeReferenceNode(asterisk, type, semicolonToken);
        }

        // individual-field-descriptor
        STNode metadata = parseMetaData();
        STNode type = parseTypeDescriptor();
        STNode fieldOrRestDesc;
        if (isInclusive) {
            STNode fieldName = parseVariableName();
            fieldOrRestDesc = parseFieldDescriptorRhs(metadata, type, fieldName);
        } else {
            fieldOrRestDesc = parseFieldOrRestDescriptorRhs(metadata, type);
        }

        endContext();
        return fieldOrRestDesc;
    }

    /**
     * Parse type reference.
     * <code>type-reference := identifier | qualified-identifier</code>
     *
     * @return Type reference node
     */
    private STNode parseTypeReference() {
        return parseQualifiedIdentifier(ParserRuleContext.TYPE_REFERENCE);
    }

    /**
     * Parse identifier or qualified identifier.
     *
     * @return Identifier node
     */
    private STNode parseQualifiedIdentifier(ParserRuleContext currentCtx) {
        STToken token = peek();
        if (token.kind == SyntaxKind.IDENTIFIER_TOKEN) {
            STNode typeRefOrPkgRef = consume();
            return parseQualifiedIdentifier(typeRefOrPkgRef);
        } else {
            Solution sol = recover(token, currentCtx);
            return sol.recoveredNode;
        }
    }

    /**
     * Parse identifier or qualified identifier, given the starting identifier.
     *
     * @param identifier Starting identifier
     * @return Parse node
     */
    private STNode parseQualifiedIdentifier(STNode identifier) {
        STToken nextToken = peek(1);
        if (nextToken.kind != SyntaxKind.COLON_TOKEN) {
            return identifier;
        }

        STToken nextNextToken = peek(2);
        if (nextNextToken.kind == SyntaxKind.IDENTIFIER_TOKEN) {
            STToken colon = consume();
            STToken varOrFuncName = consume();
            return STNodeFactory.createQualifiedIdentifierNode(identifier, colon, varOrFuncName);
        } else {
            this.errorHandler.removeInvalidToken();
            return parseQualifiedIdentifier(identifier);
        }
    }

    /**
     * Parse RHS of a field or rest type descriptor.
     *
     * @param metadata Metadata
     * @param type Type descriptor
     * @return Parsed node
     */
    private STNode parseFieldOrRestDescriptorRhs(STNode metadata, STNode type) {
        STToken token = peek();
        return parseFieldOrRestDescriptorRhs(token.kind, metadata, type);
    }

    private STNode parseFieldOrRestDescriptorRhs(SyntaxKind kind, STNode metadata, STNode type) {
        switch (kind) {
            case ELLIPSIS_TOKEN:
                // TODO: report error for invalid metadata
                STNode ellipsis = parseEllipsis();
                STNode semicolonToken = parseSemicolon();
                return STNodeFactory.createRecordRestDescriptorNode(type, ellipsis, semicolonToken);
            case IDENTIFIER_TOKEN:
                STNode fieldName = parseVariableName();
                return parseFieldDescriptorRhs(metadata, type, fieldName);
            default:
                STToken token = peek();
                Solution solution = recover(token, ParserRuleContext.FIELD_OR_REST_DESCIPTOR_RHS, metadata, type);

                // If the parser recovered by inserting a token, then try to re-parse the same
                // rule with the inserted token. This is done to pick the correct branch
                // to continue the parsing.
                if (solution.action == Action.REMOVE) {
                    return solution.recoveredNode;
                }

                return parseFieldOrRestDescriptorRhs(solution.tokenKind, metadata, type);
        }
    }

    /**
     * <p>
     * Parse field descriptor rhs.
     * </p>
     *
     * @param metadata Metadata
     * @param type Type descriptor
     * @param fieldName Field name
     * @return Parsed node
     */
    private STNode parseFieldDescriptorRhs(STNode metadata, STNode type, STNode fieldName) {
        STToken token = peek();
        return parseFieldDescriptorRhs(token.kind, metadata, type, fieldName);
    }

    /**
     * <p>
     * Parse field descriptor rhs.
     * </p>
     *
     * <code>
     * field-descriptor := [? | default-value] ;
     * <br/>default-value := = expression
     * </code>
     *
     * @param kind Kind of the next token
     * @param metadata Metadata
     * @param type Type descriptor
     * @param fieldName Field name
     * @return Parsed node
     */
    private STNode parseFieldDescriptorRhs(SyntaxKind kind, STNode metadata, STNode type, STNode fieldName) {
        switch (kind) {
            case SEMICOLON_TOKEN:
                STNode questionMarkToken = STNodeFactory.createEmptyNode();
                STNode semicolonToken = parseSemicolon();
                return STNodeFactory.createRecordFieldNode(metadata, type, fieldName, questionMarkToken,
                        semicolonToken);
            case QUESTION_MARK_TOKEN:
                questionMarkToken = parseQuestionMark();
                semicolonToken = parseSemicolon();
                return STNodeFactory.createRecordFieldNode(metadata, type, fieldName, questionMarkToken,
                        semicolonToken);
            case EQUAL_TOKEN:
                // parseRecordDefaultValue();
                STNode equalsToken = parseAssignOp();
                STNode expression = parseExpression();
                semicolonToken = parseSemicolon();
                return STNodeFactory.createRecordFieldWithDefaultValueNode(metadata, type, fieldName, equalsToken,
                        expression, semicolonToken);
            default:
                STToken token = peek();
                Solution solution = recover(token, ParserRuleContext.FIELD_DESCRIPTOR_RHS, metadata, type, fieldName);

                // If the parser recovered by inserting a token, then try to re-parse the same
                // rule with the inserted token. This is done to pick the correct branch
                // to continue the parsing.
                if (solution.action == Action.REMOVE) {
                    return solution.recoveredNode;
                }

                return parseFieldDescriptorRhs(solution.tokenKind, metadata, type, fieldName);
        }
    }

    /**
     * Parse question mark.
     *
     * @return Parsed node
     */
    private STNode parseQuestionMark() {
        STToken token = peek();
        if (token.kind == SyntaxKind.QUESTION_MARK_TOKEN) {
            return consume(); // '?' token
        } else {
            Solution sol = recover(token, ParserRuleContext.QUESTION_MARK);
            return sol.recoveredNode;
        }
    }

    /*
     * Statements
     */

    /**
     * Parse statements, until an end of a block is reached.
     *
     * @return Parsed node
     */
    private STNode parseStatements() {
        STToken token = peek();

        ArrayList<STNode> stmts = new ArrayList<>();
        while (!isEndOfBlockNode(token.kind)) {
            STNode stmt = parseStatement();
            if (stmt == null) {
                break;
            }
            stmts.add(stmt);
            token = peek();
        }

        return STNodeFactory.createNodeList(stmts);
    }

    /**
     * Parse a single statement.
     *
     * @return Parsed node
     */
    protected STNode parseStatement() {
        STToken token = peek();
        return parseStatement(token.kind);
    }

    private STNode parseStatement(SyntaxKind tokenKind) {
        STNode annots = null;
        switch (tokenKind) {
            case SEMICOLON_TOKEN:
                this.errorHandler.removeInvalidToken();
                return parseStatement();
            case AT_TOKEN:
                annots = parseAnnotations(tokenKind);
                tokenKind = peek().kind;
                break;
            case FINAL_KEYWORD:

                // TODO: add all 'type starting tokens' here. should be same as 'parseTypeDescriptor(...)'
            case SIMPLE_TYPE:
            case SERVICE_KEYWORD:
            case RECORD_KEYWORD:
            case OBJECT_KEYWORD:
            case ABSTRACT_KEYWORD:
            case CLIENT_KEYWORD:
            case IDENTIFIER_TOKEN:
            case IF_KEYWORD:
            case WHILE_KEYWORD:
            case PANIC_KEYWORD:
            case CHECK_KEYWORD:
            case CHECKPANIC_KEYWORD:
            case CONTINUE_KEYWORD:
            case BREAK_KEYWORD:
            case RETURN_KEYWORD:
            case TYPE_KEYWORD:
            case OPEN_PAREN_TOKEN: // nil type descriptor '()'
                break;
            default:
                if (isValidLHSExpression(tokenKind)) {
                    break;
                }

                // If the next token in the token stream does not match to any of the statements and
                // if it is not the end of statement, then try to fix it and continue.
                if (isEndOfBlockNode(tokenKind)) {
                    return null;
                }

                STToken token = peek();
                Solution solution = recover(token, ParserRuleContext.STATEMENT);

                // If the parser recovered by inserting a token, then try to re-parse the same
                // rule with the inserted token. This is done to pick the correct branch
                // to continue the parsing.
                if (solution.action == Action.REMOVE) {
                    return solution.recoveredNode;
                }

                return parseStatement(solution.tokenKind);
        }

        return parseStatement(tokenKind, annots);
    }

    private STNode getAnnotations(STNode nullbaleAnnot) {
        if (nullbaleAnnot != null) {
            return nullbaleAnnot;
        }

        return STNodeFactory.createNodeList(new ArrayList<>());
    }

    private STNode parseStatement(STNode annots) {
        return parseStatement(peek().kind, annots);
    }

    /**
     * Parse a single statement, given the next token kind.
     *
     * @param tokenKind Next token kind
     * @return Parsed node
     */
    private STNode parseStatement(SyntaxKind tokenKind, STNode annots) {
        // TODO: validate annotations: not every statement supports annots
        switch (tokenKind) {
            case SEMICOLON_TOKEN:
                this.errorHandler.removeInvalidToken();
                return parseStatement(tokenKind, annots);
            case FINAL_KEYWORD:
                STNode finalKeyword = parseFinalKeyword();
                return parseVariableDecl(getAnnotations(annots), finalKeyword, false);
            // TODO: add all 'type starting tokens' here. should be same as 'parseTypeDescriptor(...)'
            case SIMPLE_TYPE:
            case SERVICE_KEYWORD:
            case RECORD_KEYWORD:
            case OBJECT_KEYWORD:
            case ABSTRACT_KEYWORD:
            case CLIENT_KEYWORD:
            case OPEN_PAREN_TOKEN: // nil type descriptor '()'
                // If the statement starts with a type, then its a var declaration.
                // This is an optimization since if we know the next token is a type, then
                // we can parse the var-def faster.
                finalKeyword = STNodeFactory.createEmptyNode();
                return parseVariableDecl(getAnnotations(annots), finalKeyword, false);
            case IF_KEYWORD:
                return parseIfElseBlock();
            case WHILE_KEYWORD:
                return parseWhileStatement();
            case PANIC_KEYWORD:
                return parsePanicStatement();
            case CONTINUE_KEYWORD:
                return parseContinueStatement();
            case BREAK_KEYWORD:
                return parseBreakStatement();
            case RETURN_KEYWORD:
                return parseReturnStatement();
            case TYPE_KEYWORD:
                return parseLocalTypeDefinitionStatement(getAnnotations(annots));
            case CHECK_KEYWORD:
            case CHECKPANIC_KEYWORD:
                // Need to pass the token kind, since we may be coming here after recovering.
                // If so, `peek().kind` will not be same as `tokenKind`.
                return parseStamentStartsWithExpr(tokenKind);
            case IDENTIFIER_TOKEN:
                // If the statement starts with an identifier, it could be a var-decl-stmt
                // with a user defined type, or some statement starts with an expression
                return parseStatementStartsWithIdentifier(getAnnotations(annots));
            default:
                // If the next token in the token stream does not match to any of the statements and
                // if it is not the end of statement, then try to fix it and continue.
                if (isEndOfBlockNode(tokenKind)) {
                    return null;
                }

                STToken token = peek();
                Solution solution = recover(token, ParserRuleContext.STATEMENT_WITHOUT_ANNOTS, annots);

                // If the parser recovered by inserting a token, then try to re-parse the same
                // rule with the inserted token. This is done to pick the correct branch
                // to continue the parsing.
                if (solution.action == Action.REMOVE) {
                    return solution.recoveredNode;
                }

                return parseStatement(solution.tokenKind, annots);
        }
    }

    private STNode getNextNextToken(SyntaxKind tokenKind) {
        return peek(1).kind == tokenKind ? peek(2) : peek(1);
    }

    /**
     * <p>
     * Parse variable declaration. Variable declaration can be a local or module level.
     * </p>
     *
     * <code>
     * local-var-decl-stmt := local-init-var-decl-stmt | local-no-init-var-decl-stmt
     * <br/><br/>
     * local-init-var-decl-stmt := [annots] [final] typed-binding-pattern = action-or-expr ;
     * <br/><br/>
     * local-no-init-var-decl-stmt := [annots] [final] type-descriptor variable-name ;
     * </code>
     *
     * @param annots Annotations or metadata
     * @param finalKeyword Final keyword
     * @return Parsed node
     */
    private STNode parseVariableDecl(STNode annots, STNode finalKeyword, boolean isModuleVar) {
        startContext(ParserRuleContext.VAR_DECL_STMT);
        STNode type = parseTypeDescriptor();
        STNode varName = parseVariableName();
        STNode varDecl = parseVarDeclRhs(annots, finalKeyword, type, varName, isModuleVar);
        endContext();
        return varDecl;
    }

    /**
     * Parse final keyword.
     *
     * @return Parsed node
     */
    private STNode parseFinalKeyword() {
        STToken token = peek();
        if (token.kind == SyntaxKind.FINAL_KEYWORD) {
            return consume();
        } else {
            Solution sol = recover(token, ParserRuleContext.FINAL_KEYWORD);
            return sol.recoveredNode;
        }
    }

    /**
     * <p>
     * Parse the right hand side of a variable declaration statement.
     * </p>
     * <code>
     * var-decl-rhs := ; | = action-or-expr ;
     * </code>
     *
     * @param metadata metadata
     * @param finalKeyword Final keyword
     * @param type Type descriptor
     * @param varName Variable name
     * @return Parsed node
     */
    private STNode parseVarDeclRhs(STNode metadata, STNode finalKeyword, STNode type, STNode varName,
                                   boolean isModuleVar) {
        STToken token = peek();
        return parseVarDeclRhs(token.kind, metadata, finalKeyword, type, varName, isModuleVar);
    }

    /**
     * Parse the right hand side of a variable declaration statement, given the
     * next token kind.
     *
     * @param tokenKind Next token kind
     * @param metadata Metadata
     * @param finalKeyword Final keyword
     * @param type Type descriptor
     * @param varName Variable name
     * @param isModuleVar flag indicating whether the var is module level
     * @return Parsed node
     */
    private STNode parseVarDeclRhs(SyntaxKind tokenKind, STNode metadata, STNode finalKeyword, STNode type,
                                   STNode varName, boolean isModuleVar) {
        STNode assign;
        STNode expr;
        STNode semicolon;
        switch (tokenKind) {
            case EQUAL_TOKEN:
                assign = parseAssignOp();
                if (isModuleVar) {
                    expr = parseExpression();
                } else {
                    expr = parseActionOrExpression();
                }
                semicolon = parseSemicolon();
                break;
            case SEMICOLON_TOKEN:
                if (isModuleVar) {
                    this.errorHandler.reportMissingTokenError("assignment required");
                }
                assign = STNodeFactory.createEmptyNode();
                expr = STNodeFactory.createEmptyNode();
                semicolon = parseSemicolon();
                break;
            default:
                STToken token = peek();
                Solution solution = recover(token, ParserRuleContext.VAR_DECL_STMT_RHS, metadata, finalKeyword, type,
                        varName, isModuleVar);

                // If the parser recovered by inserting a token, then try to re-parse the same
                // rule with the inserted token. This is done to pick the correct branch
                // to continue the parsing.
                if (solution.action == Action.REMOVE) {
                    return solution.recoveredNode;
                }

                return parseVarDeclRhs(solution.tokenKind, metadata, finalKeyword, type, varName, isModuleVar);
        }

        if (isModuleVar) {
            return STNodeFactory.createModuleVariableDeclarationNode(metadata, finalKeyword, type, varName, assign,
                    expr, semicolon);
        }

        return STNodeFactory.createVariableDeclarationNode(metadata, finalKeyword, type, varName, assign, expr,
                semicolon);
    }

    /**
     * <p>
     * Parse the RHS portion of the assignment.
     * </p>
     * <code>assignment-stmt-rhs := = action-or-expr ;</code>
     *
     * @param lvExpr LHS expression
     * @return Parsed node
     */
    private STNode parseAssignmentStmtRhs(STNode lvExpr) {
        validateLVExpr(lvExpr);
        STNode assign = parseAssignOp();
        STNode expr = parseActionOrExpression();
        STNode semicolon = parseSemicolon();
        return STNodeFactory.createAssignmentStatementNode(lvExpr, assign, expr, semicolon);
    }

    /*
     * Expressions
     */

    /**
     * Parse expression. This will start parsing expressions from the lowest level of precedence.
     *
     * @return Parsed node
     */
    private STNode parseExpression() {
        return parseExpression(DEFAULT_OP_PRECEDENCE, true, false);
    }

    /**
     * Parse action or expression. This will start parsing actions or expressions from the lowest level of precedence.
     *
     * @return Parsed node
     */
    private STNode parseActionOrExpression() {
        return parseExpression(DEFAULT_OP_PRECEDENCE, true, true);
    }

    private STNode parseActionOrExpression(SyntaxKind tokenKind) {
        return parseExpression(tokenKind, DEFAULT_OP_PRECEDENCE, true, true);
    }

    private STNode parseActionOrExpression(boolean isRhsExpr) {
        return parseExpression(DEFAULT_OP_PRECEDENCE, isRhsExpr, true);
    }

    /**
<<<<<<< HEAD
     * Parse expression from a given precedence level.
     *
=======
     * Parse expression.
     * 
     * @param isRhsExpr Flag indicating whether this is a rhs expression
>>>>>>> 046a850b
     * @return Parsed node
     */
    private STNode parseExpression(boolean isRhsExpr) {
        return parseExpression(DEFAULT_OP_PRECEDENCE, isRhsExpr, false);
    }

    private void validateLVExpr(STNode expression) {
        if (isValidLVExpr(expression)) {
            return;
        }
        this.errorHandler.reportInvalidNode(null, "invalid expression for assignment lhs");
    }

    private boolean isValidLVExpr(STNode expression) {
        switch (expression.kind) {
            case IDENTIFIER_TOKEN:
            case QUALIFIED_IDENTIFIER:
                return true;
            case FIELD_ACCESS:
                return isValidLVExpr(((STFieldAccessExpressionNode) expression).expression);
            case MEMBER_ACCESS:
                return isValidLVExpr(((STMemberAccessExpressionNode) expression).containerExpression);
            default:
                return false;
        }
    }

    /**
     * Parse an expression that has an equal or higher precedence than a given level.
     *
     * @param precedenceLevel Precedence level of expression to be parsed
     * @param isRhsExpr Flag indicating whether this is a rhs expression
     * @param allowActions Flag indicating whether the current context support actions
     * @return Parsed node
     */
    private STNode parseExpression(OperatorPrecedence precedenceLevel, boolean isRhsExpr, boolean allowActions) {
        STToken token = peek();
        return parseExpression(token.kind, precedenceLevel, isRhsExpr, allowActions);
    }

    private STNode parseExpression(SyntaxKind kind, OperatorPrecedence precedenceLevel, boolean isRhsExpr,
                                   boolean allowActions) {
        STNode expr = parseTerminalExpression(kind, isRhsExpr, allowActions);
        return parseExpressionRhs(precedenceLevel, expr, isRhsExpr, allowActions);
    }

    /**
     * Parse terminal expressions. A terminal expression has the highest precedence level
     * out of all expressions, and will be at the leaves of an expression tree.
<<<<<<< HEAD
     *
     * @param kind Next token kind
=======
     * 
     * @param isRhsExpr Is a rhs expression
     * @param allowActions Allow actions
>>>>>>> 046a850b
     * @return Parsed node
     */
    private STNode parseTerminalExpression(boolean isRhsExpr, boolean allowActions) {
        return parseTerminalExpression(peek().kind, isRhsExpr, allowActions);
    }

    private STNode parseTerminalExpression(SyntaxKind kind, boolean isRhsExpr, boolean allowActions) {
        // TODO: Whenever a new expression start is added, make sure to
        // add it to all the other places as well.
        switch (kind) {
            case DECIMAL_INTEGER_LITERAL:
            case HEX_INTEGER_LITERAL:
            case STRING_LITERAL:
                return parseLiteral();
            case IDENTIFIER_TOKEN:
                return parseQualifiedIdentifier(ParserRuleContext.VARIABLE_NAME);
            case OPEN_PAREN_TOKEN:
<<<<<<< HEAD
                STToken nextNextToken = peek(2);
                // parse nil literal '()'
                if (nextNextToken.kind == SyntaxKind.CLOSE_PAREN_TOKEN) {
                    return parseNilLiteral();
                }
                return parseBracedExpression();
=======
                return parseBracedExpression(isRhsExpr, allowActions);
>>>>>>> 046a850b
            case TRUE_KEYWORD:
            case FALSE_KEYWORD:
                return parseBooleanLiteral();
            case CHECK_KEYWORD:
            case CHECKPANIC_KEYWORD:
                // In the checking action, nested actions are allowed. And thats the only
                // place where actions are allowed within an action or an expression.
                return parseCheckExpression(isRhsExpr, allowActions);
            case OPEN_BRACE_TOKEN:
                return parseMappingConstructorExpr();
            case TYPEOF_KEYWORD:
                return parseTypeofExpression(isRhsExpr);
            case PLUS_TOKEN:
            case MINUS_TOKEN:
            case NEGATION_TOKEN:
            case EXCLAMATION_MARK_TOKEN:
<<<<<<< HEAD
                return parseUnaryExpression();
            case NULL_KEYWORD:
                return parseNullKeyword();
=======
                return parseUnaryExpression(isRhsExpr);
>>>>>>> 046a850b
            default:
                Solution solution = recover(peek(), ParserRuleContext.TERMINAL_EXPRESSION, isRhsExpr, allowActions);

                if (solution.recoveredNode.kind == SyntaxKind.IDENTIFIER_TOKEN) {
                    return parseQualifiedIdentifier(solution.recoveredNode);
                }

                return solution.recoveredNode;
        }
    }

    private STNode parseActionOrExpressionInLhs(STNode lhsExpr) {
        return parseExpressionRhs(DEFAULT_OP_PRECEDENCE, lhsExpr, false, true);
    }

    /**
     * <p>
     * Parse the right-hand-side of an expression.
     * </p>
     * <code>expr-rhs := (binary-op expression
     *                              | dot identifier
     *                              | open-bracket expression close-bracket
     *                          )*</code>
     *
     * @param precedenceLevel Precedence level of the expression that is being parsed currently
     * @param lhsExpr LHS expression of the expression
     * @param isLVExpr Flag indicating whether this is on a lhsExpr of a statement
     * @param allowActions Flag indicating whether the current context support actions
     * @return Parsed node
     */
    private STNode parseExpressionRhs(OperatorPrecedence precedenceLevel, STNode lhsExpr, boolean isLVExpr,
                                      boolean allowActions) {
        STToken token = peek();
        return parseExpressionRhs(token.kind, precedenceLevel, lhsExpr, isLVExpr, allowActions);
    }

    /**
     * Parse the right hand side of an expression given the next token kind.
     *
     * @param tokenKind Next token kind
     * @param currentPrecedenceLevel Precedence level of the expression that is being parsed currently
     * @param lhsExpr LHS expression
     * @param isRhsExpr Flag indicating whether this is a rhs expr or not
     * @param allowActions Flag indicating whether to allow actions or not
     * @return Parsed node
     */
    private STNode parseExpressionRhs(SyntaxKind tokenKind, OperatorPrecedence currentPrecedenceLevel, STNode lhsExpr,
                                      boolean isRhsExpr, boolean allowActions) {
        if (isEndOfExpression(tokenKind, isRhsExpr)) {
            return lhsExpr;
        }

        if (!isValidExprRhsStart(tokenKind)) {
            STToken token = peek();
            Solution solution = recover(token, ParserRuleContext.EXPRESSION_RHS, currentPrecedenceLevel, lhsExpr,
                    isRhsExpr, allowActions);

            // If the current rule was recovered by removing a token,
            // then this entire rule is already parsed while recovering.
            // so we done need to parse the remaining of this rule again.
            // Proceed only if the recovery action was an insertion.
            if (solution.action == Action.REMOVE) {
                return solution.recoveredNode;
            }

            // If the parser recovered by inserting a token, then try to re-parse the same
            // rule with the inserted token. This is done to pick the correct branch to
            // continue the parsing.
            if (solution.ctx == ParserRuleContext.BINARY_OPERATOR) {
                // We come here if the operator is missing. Treat this as injecting an operator
                // that matches to the current operator precedence level, and continue.
                SyntaxKind binaryOpKind = getBinaryOperatorKindToInsert(currentPrecedenceLevel);
                return parseExpressionRhs(binaryOpKind, currentPrecedenceLevel, lhsExpr, isRhsExpr, allowActions);
            } else {
                return parseExpressionRhs(solution.tokenKind, currentPrecedenceLevel, lhsExpr, isRhsExpr, allowActions);
            }
        }

        // If the precedence level of the operator that was being parsed is higher than
        // the newly found (next) operator, then return and finish the previous expr,
        // because it has a higher precedence.
        OperatorPrecedence nextOperatorPrecedence = getOpPrecedence(tokenKind);
        if (currentPrecedenceLevel.isHigherThan(nextOperatorPrecedence)) {
            return lhsExpr;
        }

        STNode newLhsExpr;
        switch (tokenKind) {
            case OPEN_PAREN_TOKEN:
                newLhsExpr = parseFuncCall(lhsExpr);
                break;
            case OPEN_BRACKET_TOKEN:
                newLhsExpr = parseMemberAccessExpr(lhsExpr);
                break;
            case DOT_TOKEN:
                newLhsExpr = parseFieldAccessOrMethodCall(lhsExpr);
                break;
            case IS_KEYWORD:
                newLhsExpr = parseIsExpression(lhsExpr);
                break;
            case RIGHT_ARROW_TOKEN:
                newLhsExpr = parseAction(tokenKind, lhsExpr);
                if (!allowActions) {
                    this.errorHandler.reportInvalidNode(null, "actions are not allowed here");
                }
                break;
            default:
                STNode operator = parseBinaryOperator();

                // Parse the expression that follows the binary operator, until a operator
                // with different precedence is encountered. If an operator with a lower
                // precedence is reached, then come back here and finish the current
                // binary expr. If a an operator with higher precedence level is reached,
                // then complete that binary-expr, come back here and finish the current expr.

                // Actions within binary-expressions are not allowed.
                STNode rhsExpr = parseExpression(nextOperatorPrecedence, isRhsExpr, false);
                newLhsExpr = STNodeFactory.createBinaryExpressionNode(SyntaxKind.BINARY_EXPRESSION, lhsExpr, operator,
                        rhsExpr);
                break;
        }

        // Then continue the operators with the same precedence level.
        return parseExpressionRhs(currentPrecedenceLevel, newLhsExpr, isRhsExpr, allowActions);
    }

    private boolean isValidExprRhsStart(SyntaxKind tokenKind) {
        switch (tokenKind) {
            case OPEN_PAREN_TOKEN:
            case DOT_TOKEN:
            case OPEN_BRACKET_TOKEN:
            case IS_KEYWORD:
            case RIGHT_ARROW_TOKEN:
                return true;
            default:
                return isBinaryOperator(tokenKind);
        }
    }

    /**
     * Parse member access expression.
     *
     * @param lhsExpr Container expression
     * @return Member access expression
     */
    private STNode parseMemberAccessExpr(STNode lhsExpr) {
        // Next token is already validated before coming here. Hence just consume.
        STNode openBracket = consume();

        STNode keyExpr;
        if (peek().kind == SyntaxKind.CLOSE_BRACKET_TOKEN) {
            this.errorHandler.reportMissingTokenError("missing expression");
            keyExpr = STNodeFactory.createMissingToken(SyntaxKind.IDENTIFIER_TOKEN);
        } else {
            keyExpr = parseExpression();
        }
        STNode closeBracket = parseCloseBracket();
        return STNodeFactory.createMemberAccessExpressionNode(lhsExpr, openBracket, keyExpr, closeBracket);
    }

    /**
     * Parse close bracket.
     *
     * @return Parsed node
     */
    private STNode parseCloseBracket() {
        STToken token = peek();
        if (token.kind == SyntaxKind.CLOSE_BRACKET_TOKEN) {
            return consume();
        } else {
            Solution sol = recover(token, ParserRuleContext.CLOSE_BRACKET);
            return sol.recoveredNode;
        }
    }

    /**
     * Parse field access expression and method call expression.
     *
     * @param lhsExpr Preceding expression of the field access or method call
     * @return One of <code>field-access-expression</code> or <code>method-call-expression</code>.
     */
    private STNode parseFieldAccessOrMethodCall(STNode lhsExpr) {
        STNode dotToken = parseDotToken();
        STNode fieldOrMethodName = parseIdentifier(ParserRuleContext.FIELD_OR_FUNC_NAME);

        STToken nextToken = peek();
        if (nextToken.kind == SyntaxKind.OPEN_PAREN_TOKEN) {
            // function invocation
            STNode openParen = parseOpenParenthesis();
            STNode args = parseArgsList();
            STNode closeParen = parseCloseParenthesis();
            return STNodeFactory.createMethodCallExpressionNode(lhsExpr, dotToken, fieldOrMethodName, openParen, args,
                    closeParen);
        }

        // Everything else is field-access
        return STNodeFactory.createFieldAccessExpressionNode(lhsExpr, dotToken, fieldOrMethodName);
    }

    /**
     * <p>
     * Parse braced expression.
     * </p>
     * <code>braced-expr := ( expression )</code>
     * 
     * @param isRhsExpr Flag indicating whether this is on a rhsExpr of a statement
     * @param allowActions Allow actions
     * @return Parsed node
     */
    private STNode parseBracedExpression(boolean isRhsExpr, boolean allowActions) {
        STNode openParen = parseOpenParenthesis();
        STNode expr;
        if (allowActions) {
            expr = parseActionOrExpression(isRhsExpr);
        } else {
            expr = parseExpression(isRhsExpr);
        }

        STNode closeParen = parseCloseParenthesis();
        if (isAction(expr)) {
            return STNodeFactory.createBracedExpressionNode(SyntaxKind.BRACED_ACTION, openParen, expr, closeParen);
        } else {
            return STNodeFactory.createBracedExpressionNode(SyntaxKind.BRACED_EXPRESSION, openParen, expr, closeParen);
        }
    }

    /**
     * Check whether a given node is an action node.
     * 
     * @param node Node to check
     * @return <code>true</code> if the node is an action node. <code>false</code> otherwise
     */
    private boolean isAction(STNode node) {
        switch (node.kind) {
            case REMOTE_METHOD_CALL_ACTION:
            case BRACED_ACTION:
            case CHECK_ACTION:
                return true;
            default:
                return false;
        }
    }

    /**
     * Check whether the given token is an end of a expression.
     *
     * @param tokenKind Token to check
     * @param isRhsExpr Flag indicating whether this is on a rhsExpr of a statement
     * @return <code>true</code> if the token represents an end of a block. <code>false</code> otherwise
     */
    private boolean isEndOfExpression(SyntaxKind tokenKind, boolean isRhsExpr) {
        if (!isRhsExpr) {
            if (isCompoundBinaryOperator(tokenKind)) {
                return true;
            }
            return !isValidExprRhsStart(tokenKind);
        }

        switch (tokenKind) {
            case CLOSE_BRACE_TOKEN:
            case OPEN_BRACE_TOKEN:
            case CLOSE_PAREN_TOKEN:
            case CLOSE_BRACKET_TOKEN:
            case SEMICOLON_TOKEN:
            case COMMA_TOKEN:
            case PUBLIC_KEYWORD:
            case FUNCTION_KEYWORD:
            case EOF_TOKEN:
            case SIMPLE_TYPE:
            case CONST_KEYWORD:
            case LISTENER_KEYWORD:
            case EQUAL_TOKEN:
            case AT_TOKEN:
            case HASH_TOKEN:
                return true;
            default:
                return false;
        }
    }

    /**
     * Parse expressions that references variable or functions at the start of the expression.
     *
     * @return Parsed node
     */
    private STNode parseLiteral() {
        return consume();
    }

    /**
     * Parse function call expression.
     * <code>function-call-expr := function-reference ( arg-list )
     * function-reference := variable-reference</code>
     *
     * @param identifier Function name
     * @return Function call expression
     */
    private STNode parseFuncCall(STNode identifier) {
        STNode openParen = parseOpenParenthesis();
        STNode args = parseArgsList();
        STNode closeParen = parseCloseParenthesis();
        return STNodeFactory.createFunctionCallExpressionNode(identifier, openParen, args, closeParen);
    }

    /**
     * Parse function call argument list.
     *
     * @return Parsed agrs list
     */
    private STNode parseArgsList() {
        startContext(ParserRuleContext.ARG_LIST);
        ArrayList<STNode> argsList = new ArrayList<>();

        STToken token = peek();
        if (isEndOfParametersList(token.kind)) {
            STNode args = STNodeFactory.createNodeList(argsList);
            endContext();
            return args;
        }

        SyntaxKind lastProcessedArgKind = parseFirstArg(argsList);
        parseFollowUpArg(argsList, lastProcessedArgKind);

        STNode args = STNodeFactory.createNodeList(argsList);
        endContext();
        return args;
    }

    /**
     * Parse the first argument of a function call.
     *
     * @param argsList Arguments list to which the parsed argument must be added
     * @return Kind of the argument first argument.
     */
    private SyntaxKind parseFirstArg(ArrayList<STNode> argsList) {
        startContext(ParserRuleContext.ARG);

        // Comma precedes the first argument is an empty node, since it doesn't exist.
        STNode leadingComma = STNodeFactory.createEmptyNode();
        STNode arg = parseArg(leadingComma);
        endContext();

        if (SyntaxKind.POSITIONAL_ARG.ordinal() <= arg.kind.ordinal()) {
            argsList.add(arg);
            return arg.kind;
        } else {
            reportInvalidOrderOfArgs(peek(), SyntaxKind.POSITIONAL_ARG, arg.kind);
            return SyntaxKind.POSITIONAL_ARG;
        }
    }

    /**
     * Parse follow up arguments.
     *
     * @param argsList Arguments list to which the parsed argument must be added
     * @param lastProcessedArgKind Kind of the argument processed prior to this
     */
    private void parseFollowUpArg(ArrayList<STNode> argsList, SyntaxKind lastProcessedArgKind) {
        STToken nextToken = peek();
        while (!isEndOfParametersList(nextToken.kind)) {
            startContext(ParserRuleContext.ARG);

            STNode leadingComma = parseComma();

            // If there's an extra comma at the end of arguments list, remove it.
            // Then stop the argument parsing.
            nextToken = peek();
            if (isEndOfParametersList(nextToken.kind)) {
                this.errorHandler.reportInvalidNode((STToken) leadingComma, "invalid token " + leadingComma);
                endContext();
                break;
            }

            STNode arg = parseArg(nextToken.kind, leadingComma);
            if (lastProcessedArgKind.ordinal() <= arg.kind.ordinal()) {
                if (lastProcessedArgKind == SyntaxKind.REST_ARG && arg.kind == SyntaxKind.REST_ARG) {
                    this.errorHandler.reportInvalidNode(nextToken, "cannot more than one rest arg");
                } else {
                    argsList.add(arg);
                    lastProcessedArgKind = arg.kind;
                }
            } else {
                reportInvalidOrderOfArgs(nextToken, lastProcessedArgKind, arg.kind);
            }

            nextToken = peek();
            endContext();
        }
    }

    /**
     * Report invalid order of args.
     *
     * @param token Staring token of the arg.
     * @param lastArgKind Kind of the previously processed arg
     * @param argKind Current arg
     */
    private void reportInvalidOrderOfArgs(STToken token, SyntaxKind lastArgKind, SyntaxKind argKind) {
        this.errorHandler.reportInvalidNode(token, "cannot have a " + argKind + " after the " + lastArgKind);
    }

    /**
     * Parse function call argument.
     *
     * @param leadingComma Comma that occurs before the param
     * @return Parsed argument node
     */
    private STNode parseArg(STNode leadingComma) {
        STToken token = peek();
        return parseArg(token.kind, leadingComma);
    }

    private STNode parseArg(SyntaxKind kind, STNode leadingComma) {
        STNode arg;
        switch (kind) {
            case ELLIPSIS_TOKEN:
                STToken ellipsis = consume();
                STNode expr = parseExpression();
                arg = STNodeFactory.createRestArgumentNode(leadingComma, ellipsis, expr);
                break;

            // Identifier can means two things: either its a named-arg, or just an expression.
            case IDENTIFIER_TOKEN:
                // TODO: Handle package-qualified var-refs (i.e: qualified-identifier).
                arg = parseNamedOrPositionalArg(leadingComma);
                break;

            // Any other expression goes here
            case DECIMAL_INTEGER_LITERAL:
            case HEX_INTEGER_LITERAL:
            case STRING_LITERAL:
            case OPEN_PAREN_TOKEN:
            case TRUE_KEYWORD:
            case FALSE_KEYWORD:
            case NULL_KEYWORD:
            default:
                expr = parseExpression();
                arg = STNodeFactory.createPositionalArgumentNode(leadingComma, expr);
                break;
        }

        return arg;
    }

    /**
     * Parse positional or named arg. This method assumed peek()/peek(1)
     * is always an identifier.
     *
     * @param leadingComma Comma that occurs before the param
     * @return Parsed argument node
     */
    private STNode parseNamedOrPositionalArg(STNode leadingComma) {
        STToken secondToken = peek(2);
        switch (secondToken.kind) {
            case EQUAL_TOKEN:
                STNode argNameOrVarRef = consume();
                STNode equal = parseAssignOp();
                STNode expr = parseExpression();
                return STNodeFactory.createNamedArgumentNode(leadingComma, argNameOrVarRef, equal, expr);
            case COMMA_TOKEN:
            case CLOSE_PAREN_TOKEN:
                argNameOrVarRef = consume();
                return STNodeFactory.createPositionalArgumentNode(leadingComma, argNameOrVarRef);

            // Treat everything else as a single expression. If something is missing,
            // expression-parsing will recover it.
            case DECIMAL_INTEGER_LITERAL:
            case HEX_INTEGER_LITERAL:
            case STRING_LITERAL:
            case IDENTIFIER_TOKEN:
            case OPEN_PAREN_TOKEN:
            case TRUE_KEYWORD:
            case FALSE_KEYWORD:
            case NULL_KEYWORD:
            default:
                expr = parseExpression();
                return STNodeFactory.createPositionalArgumentNode(leadingComma, expr);
        }
    }

    /**
     * Parse object type descriptor.
     *
     * @return Parsed node
     */
    private STNode parseObjectTypeDescriptor() {
        startContext(ParserRuleContext.OBJECT_TYPE_DESCRIPTOR);
        STNode objectTypeQualifiers = parseObjectTypeQualifiers();
        STNode objectKeyword = parseObjectKeyword();
        STNode openBrace = parseOpenBrace();
        STNode objectMembers = parseObjectMembers();
        STNode closeBrace = parseCloseBrace();
        endContext();

        return STNodeFactory.createObjectTypeDescriptorNode(objectTypeQualifiers, objectKeyword, openBrace,
                objectMembers, closeBrace);
    }

    /**
     * Parse object type qualifiers.
     *
     * @return Parsed node
     */
    private STNode parseObjectTypeQualifiers() {
        STToken nextToken = peek();
        return parseObjectTypeQualifiers(nextToken.kind);
    }

    private STNode parseObjectTypeQualifiers(SyntaxKind kind) {
        List<STNode> qualifiers = new ArrayList<>();
        STNode firstQualifier;
        switch (kind) {
            case CLIENT_KEYWORD:
                STNode clientKeyword = parseClientKeyword();
                firstQualifier = clientKeyword;
                break;
            case ABSTRACT_KEYWORD:
                STNode abstractKeyword = parseAbstractKeyword();
                firstQualifier = abstractKeyword;
                break;
            case OBJECT_KEYWORD:
                return STNodeFactory.createNodeList(qualifiers);
            default:
                Solution solution = recover(peek(), ParserRuleContext.OBJECT_TYPE_FIRST_QUALIFIER);

                // If the parser recovered by inserting a token, then try to re-parse the same
                // rule with the inserted token. This is done to pick the correct branch
                // to continue the parsing.
                if (solution.action == Action.REMOVE) {
                    return solution.recoveredNode;
                }

                return parseObjectTypeQualifiers(solution.tokenKind);
        }

        // Parse the second qualifier if available.
        STNode secondQualifier = parseObjectTypeSecondQualifier(firstQualifier);

        qualifiers.add(firstQualifier);
        if (secondQualifier != null) {
            qualifiers.add(secondQualifier);
        }
        return STNodeFactory.createNodeList(qualifiers);
    }

    private STNode parseObjectTypeSecondQualifier(STNode firstQualifier) {
        STToken nextToken = peek();
        return parseObjectTypeSecondQualifier(nextToken.kind, firstQualifier);
    }

    private STNode parseObjectTypeSecondQualifier(SyntaxKind kind, STNode firstQualifier) {
        if (firstQualifier.kind != kind) {
            switch (kind) {
                case CLIENT_KEYWORD:
                    return parseClientKeyword();
                case ABSTRACT_KEYWORD:
                    return parseAbstractKeyword();
                case OBJECT_KEYWORD:
                    return null;
                default:
                    break;
            }
        }

        Solution solution = recover(peek(), ParserRuleContext.OBJECT_TYPE_SECOND_QUALIFIER, firstQualifier);

        // If the parser recovered by inserting a token, then try to re-parse the same
        // rule with the inserted token. This is done to pick the correct branch
        // to continue the parsing.
        if (solution.action == Action.REMOVE) {
            return solution.recoveredNode;
        }

        return parseObjectTypeSecondQualifier(solution.tokenKind, firstQualifier);
    }

    /**
     * Parse client keyword.
     *
     * @return Parsed node
     */
    private STNode parseClientKeyword() {
        STToken token = peek();
        if (token.kind == SyntaxKind.CLIENT_KEYWORD) {
            return consume();
        } else {
            Solution sol = recover(token, ParserRuleContext.CLIENT_KEYWORD);
            return sol.recoveredNode;
        }
    }

    /**
     * Parse abstract keyword.
     *
     * @return Parsed node
     */
    private STNode parseAbstractKeyword() {
        STToken token = peek();
        if (token.kind == SyntaxKind.ABSTRACT_KEYWORD) {
            return consume();
        } else {
            Solution sol = recover(token, ParserRuleContext.ABSTRACT_KEYWORD);
            return sol.recoveredNode;
        }
    }

    /**
     * Parse object keyword.
     *
     * @return Parsed node
     */
    private STNode parseObjectKeyword() {
        STToken token = peek();
        if (token.kind == SyntaxKind.OBJECT_KEYWORD) {
            return consume();
        } else {
            Solution sol = recover(token, ParserRuleContext.OBJECT_KEYWORD);
            return sol.recoveredNode;
        }
    }

    /**
     * Parse object members.
     *
     * @return Parsed node
     */
    private STNode parseObjectMembers() {
        ArrayList<STNode> objectMembers = new ArrayList<>();
        STToken nextToken = peek(1);
        STToken nextNextToken = peek(2);
        while (!isEndOfObjectTypeNode(nextToken.kind, nextNextToken.kind)) {
            startContext(ParserRuleContext.OBJECT_MEMBER);
            STNode field = parseObjectMember(nextToken.kind);
            endContext();

            if (field == null) {
                break;
            }
            objectMembers.add(field);
            nextToken = peek(1);
            nextNextToken = peek(2);
        }

        return STNodeFactory.createNodeList(objectMembers);
    }

    private STNode parseObjectMember() {
        STToken nextToken = peek();
        return parseObjectMember(nextToken.kind);
    }

    private STNode parseObjectMember(SyntaxKind nextTokenKind) {
        STNode metadata;
        switch (nextTokenKind) {
            case ASTERISK_TOKEN:
            case PUBLIC_KEYWORD:
            case PRIVATE_KEYWORD:
            case REMOTE_KEYWORD:
            case FUNCTION_KEYWORD:

                // All 'type starting tokens' here. should be same as 'parseTypeDescriptor(...)'
            case IDENTIFIER_TOKEN:
            case SIMPLE_TYPE:
            case SERVICE_KEYWORD:
            case RECORD_KEYWORD:
            case OBJECT_KEYWORD:
            case ABSTRACT_KEYWORD:
            case CLIENT_KEYWORD:
            case OPEN_PAREN_TOKEN: // nil type descriptor '()'
                metadata = createEmptyMetadata();
                break;
            case HASH_TOKEN:
            case AT_TOKEN:
                metadata = parseMetaData(nextTokenKind);
                nextTokenKind = peek().kind;
                break;
            default:
                Solution solution = recover(peek(), ParserRuleContext.OBJECT_MEMBER);

                // If the parser recovered by inserting a token, then try to re-parse the same
                // rule with the inserted token. This is done to pick the correct branch
                // to continue the parsing.
                if (solution.action == Action.REMOVE) {
                    return solution.recoveredNode;
                }

                if (isEndOfObjectTypeNode(solution.tokenKind, nextTokenKind)) {
                    return null;
                }
                return parseObjectMember(solution.tokenKind);
        }

        return parseObjectMember(nextTokenKind, metadata);
    }

    private STNode parseObjectMember(SyntaxKind nextTokenKind, STNode metadata) {
        STNode member;
        switch (nextTokenKind) {
            case ASTERISK_TOKEN:
                STNode asterisk = consume();
                STNode type = parseTypeReference();
                STNode semicolonToken = parseSemicolon();
                member = STNodeFactory.createTypeReferenceNode(asterisk, type, semicolonToken);
                break;
            case PUBLIC_KEYWORD:
            case PRIVATE_KEYWORD:
                STNode visibilityQualifier = parseObjectMemberVisibility();
                member = parseObjectMethodOrField(metadata, visibilityQualifier);
                break;
            case REMOTE_KEYWORD:
                member = parseObjectMethodOrField(metadata, STNodeFactory.createEmptyNode());
                break;
            case FUNCTION_KEYWORD:
                member = parseObjectMethod(metadata, STNodeFactory.createEmptyNode());
                break;

            // All 'type starting tokens' here. should be same as 'parseTypeDescriptor(...)'
            case IDENTIFIER_TOKEN:
            case SIMPLE_TYPE:
            case SERVICE_KEYWORD:
            case RECORD_KEYWORD:
            case OBJECT_KEYWORD:
            case ABSTRACT_KEYWORD:
            case CLIENT_KEYWORD:
            case OPEN_PAREN_TOKEN: // nil type descriptor '()'
                member = parseObjectField(metadata, STNodeFactory.createEmptyNode());
                break;
            default:
                Solution solution = recover(peek(), ParserRuleContext.OBJECT_MEMBER_WITHOUT_METADATA);

                // If the parser recovered by inserting a token, then try to re-parse the same
                // rule with the inserted token. This is done to pick the correct branch
                // to continue the parsing.
                if (solution.action == Action.REMOVE) {
                    return solution.recoveredNode;
                }

                if (isEndOfObjectTypeNode(solution.tokenKind, nextTokenKind)) {
                    return null;
                }
                return parseObjectMember(solution.tokenKind);
        }

        return member;
    }

    private STNode parseObjectMethodOrField(STNode metadata, STNode methodQualifiers) {
        STToken nextToken = peek(1);
        STToken nextNextToken = peek(2);
        return parseObjectMethodOrField(nextToken.kind, nextNextToken.kind, metadata, methodQualifiers);
    }

    /**
     * Parse an object member, given the visibility modifier. Object member can have
     * only one visibility qualifier. This mean the methodQualifiers list can have
     * one qualifier at-most.
     *
     * @param visibilityQualifiers Visibility qualifiers. A modifier can be
     *            a syntax node with either 'PUBLIC' or 'PRIVATE'.
     * @param nextTokenKind Next token kind
     * @param nextNextTokenKind Kind of the token after the
     * @param metadata Metadata
     * @param visibilityQualifiers Visibility qualifiers
     * @return Parse object member node
     */
    private STNode parseObjectMethodOrField(SyntaxKind nextTokenKind, SyntaxKind nextNextTokenKind, STNode metadata,
                                            STNode visibilityQualifiers) {
        switch (nextTokenKind) {
            case REMOTE_KEYWORD:
                STNode remoteKeyword = parseRemoteKeyword();
                ArrayList<STNode> methodQualifiers = new ArrayList<>();
                if (visibilityQualifiers.kind != SyntaxKind.NONE) {
                    methodQualifiers.add(visibilityQualifiers);
                }
                methodQualifiers.add(remoteKeyword);
                return parseObjectMethod(metadata, STNodeFactory.createNodeList(methodQualifiers));
            case FUNCTION_KEYWORD:
                return parseObjectMethod(metadata, visibilityQualifiers);

            // All 'type starting tokens' here. should be same as 'parseTypeDescriptor(...)'
            case IDENTIFIER_TOKEN:
            case SIMPLE_TYPE:
            case SERVICE_KEYWORD:
            case RECORD_KEYWORD:
            case OBJECT_KEYWORD:
            case ABSTRACT_KEYWORD:
            case CLIENT_KEYWORD:
            case OPEN_PAREN_TOKEN: // nil type descriptor '()'

                // Here we try to catch the common user error of missing the function keyword.
                // In such cases, lookahead for the open-parenthesis and figure out whether
                // this is an object-method with missing name. If yes, then try to recover.
                if (nextNextTokenKind != SyntaxKind.OPEN_PAREN_TOKEN) {
                    return parseObjectField(metadata, visibilityQualifiers);
                }

                // Else, fall through
            default:
                Solution solution = recover(peek(), ParserRuleContext.OBJECT_FUNC_OR_FIELD_WITHOUT_VISIBILITY, metadata,
                        visibilityQualifiers);

                // If the parser recovered by inserting a token, then try to re-parse the same
                // rule with the inserted token. This is done to pick the correct branch
                // to continue the parsing.
                if (solution.action == Action.REMOVE) {
                    return solution.recoveredNode;
                }

                return parseObjectMethodOrField(solution.tokenKind, nextTokenKind, metadata, visibilityQualifiers);
        }
    }

    /**
     * Parse object visibility. Visibility can be <code>public</code> or <code>private</code>.
     *
     * @return Parsed node
     */
    private STNode parseObjectMemberVisibility() {
        STToken token = peek();
        if (token.kind == SyntaxKind.PUBLIC_KEYWORD || token.kind == SyntaxKind.PRIVATE_KEYWORD) {
            return consume();
        } else {
            Solution sol = recover(token, ParserRuleContext.PUBLIC_KEYWORD);
            return sol.recoveredNode;
        }
    }

    private STNode parseRemoteKeyword() {
        STToken token = peek();
        if (token.kind == SyntaxKind.REMOTE_KEYWORD) {
            return consume();
        } else {
            Solution sol = recover(token, ParserRuleContext.REMOTE_KEYWORD);
            return sol.recoveredNode;
        }
    }

    private STNode parseObjectField(STNode metadata, STNode methodQualifiers) {
        STNode type = parseTypeDescriptor();
        STNode fieldName = parseVariableName();
        return parseObjectFieldRhs(metadata, methodQualifiers, type, fieldName);
    }

    /**
     * Parse object field rhs, and complete the object field parsing. Returns the parsed object field.
     *
     * @param metadata Metadata
     * @param visibilityQualifier Visibility qualifier
     * @param type Type descriptor
     * @param fieldName Field name
     * @return Parsed object field
     */
    private STNode parseObjectFieldRhs(STNode metadata, STNode visibilityQualifier, STNode type, STNode fieldName) {
        STToken nextToken = peek();
        return parseObjectFieldRhs(nextToken.kind, metadata, visibilityQualifier, type, fieldName);
    }

    /**
     * Parse object field rhs, and complete the object field parsing. Returns the parsed object field.
     *
     * @param nextTokenKind Kind of the next token
     * @param metadata Metadata
     * @param visibilityQualifier Visibility qualifier
     * @param type Type descriptor
     * @param fieldName Field name
     * @return Parsed object field
     */
    private STNode parseObjectFieldRhs(SyntaxKind nextTokenKind, STNode metadata, STNode visibilityQualifier,
                                       STNode type, STNode fieldName) {
        STNode equalsToken;
        STNode expression;
        STNode semicolonToken;
        switch (nextTokenKind) {
            case SEMICOLON_TOKEN:
                equalsToken = STNodeFactory.createEmptyNode();
                expression = STNodeFactory.createEmptyNode();
                semicolonToken = parseSemicolon();
                break;
            case EQUAL_TOKEN:
                equalsToken = parseAssignOp();
                expression = parseExpression();
                semicolonToken = parseSemicolon();
                break;
            default:
                STToken token = peek();
                Solution solution = recover(token, ParserRuleContext.OBJECT_FIELD_RHS, metadata, visibilityQualifier,
                        type, fieldName);

                // If the parser recovered by inserting a token, then try to re-parse the same
                // rule with the inserted token. This is done to pick the correct branch
                // to continue the parsing.
                if (solution.action == Action.REMOVE) {
                    return solution.recoveredNode;
                }

                return parseObjectFieldRhs(solution.tokenKind, metadata, visibilityQualifier, type, fieldName);
        }

        return STNodeFactory.createObjectFieldNode(metadata, visibilityQualifier, type, fieldName, equalsToken,
                expression, semicolonToken);
    }

    private STNode parseObjectMethod(STNode metadata, STNode methodQualifiers) {
        return parseFunctionDefinition(metadata, methodQualifiers);
    }

    /**
     * Parse if-else statement.
     * <code>
     * if-else-stmt := if expression block-stmt [else-block]
     * </code>
     *
     * @return If-else block
     */
    private STNode parseIfElseBlock() {
        startContext(ParserRuleContext.IF_BLOCK);
        STNode ifKeyword = parseIfKeyword();
        STNode condition = parseExpression();
        STNode ifBody = parseBlockNode();
        endContext();

        STNode elseBody = parseElseBlock();
        return STNodeFactory.createIfElseStatementNode(ifKeyword, condition, ifBody, elseBody);
    }

    /**
     * Parse if-keyword.
     *
     * @return Parsed if-keyword node
     */
    private STNode parseIfKeyword() {
        STToken token = peek();
        if (token.kind == SyntaxKind.IF_KEYWORD) {
            return consume();
        } else {
            Solution sol = recover(token, ParserRuleContext.IF_KEYWORD);
            return sol.recoveredNode;
        }
    }

    /**
     * Parse else-keyword.
     *
     * @return Parsed else keyword node
     */
    private STNode parseElseKeyword() {
        STToken token = peek();
        if (token.kind == SyntaxKind.ELSE_KEYWORD) {
            return consume();
        } else {
            Solution sol = recover(token, ParserRuleContext.ELSE_KEYWORD);
            return sol.recoveredNode;
        }
    }

    /**
     * Parse block node.
     * <code>
     * block-stmt := { sequence-stmt }
     * sequence-stmt := statement*
     * </code>
     *
     * @return Parse block node
     */
    private STNode parseBlockNode() {
        startContext(ParserRuleContext.BLOCK_STMT);
        STNode openBrace = parseOpenBrace();
        STNode stmts = parseStatements();
        STNode closeBrace = parseCloseBrace();
        endContext();
        return STNodeFactory.createBlockStatementNode(openBrace, stmts, closeBrace);
    }

    /**
     * Parse else block.
     * <code>else-block := else (if-else-stmt | block-stmt)</code>
     *
     * @return Else block
     */
    private STNode parseElseBlock() {
        STToken nextToken = peek();
        if (nextToken.kind != SyntaxKind.ELSE_KEYWORD) {
            return STNodeFactory.createEmptyNode();
        }

        STNode elseKeyword = parseElseKeyword();
        STNode elseBody = parseElseBody();
        return STNodeFactory.createElseBlockNode(elseKeyword, elseBody);
    }

    /**
     * Parse else node body.
     * <code>else-body := if-else-stmt | block-stmt</code>
     *
     * @return Else node body
     */
    private STNode parseElseBody() {
        STToken nextToken = peek();
        return parseElseBody(nextToken.kind);
    }

    private STNode parseElseBody(SyntaxKind nextTokenKind) {
        switch (nextTokenKind) {
            case IF_KEYWORD:
                return parseIfElseBlock();
            case OPEN_BRACE_TOKEN:
                return parseBlockNode();
            default:
                STToken token = peek();
                Solution solution = recover(token, ParserRuleContext.ELSE_BODY);

                // If the parser recovered by inserting a token, then try to re-parse the same
                // rule with the inserted token. This is done to pick the correct branch
                // to continue the parsing.
                if (solution.action == Action.REMOVE) {
                    return solution.recoveredNode;
                }

                return parseElseBody(solution.tokenKind);
        }
    }

    /**
     * Parse while statement.
     * <code>while-stmt := while expression block-stmt</code>
     *
     * @return While statement
     */
    private STNode parseWhileStatement() {
        startContext(ParserRuleContext.WHILE_BLOCK);
        STNode whileKeyword = parseWhileKeyword();
        STNode condition = parseExpression();
        STNode whileBody = parseBlockNode();
        endContext();
        return STNodeFactory.createWhileStatementNode(whileKeyword, condition, whileBody);
    }

    /**
     * Parse while-keyword.
     *
     * @return While-keyword node
     */
    private STNode parseWhileKeyword() {
        STToken token = peek();
        if (token.kind == SyntaxKind.WHILE_KEYWORD) {
            return consume();
        } else {
            Solution sol = recover(token, ParserRuleContext.WHILE_KEYWORD);
            return sol.recoveredNode;
        }
    }

    /**
     * Parse panic statement.
     * <code>panic-stmt := panic expression ;</code>
     *
     * @return Panic statement
     */
    private STNode parsePanicStatement() {
        startContext(ParserRuleContext.PANIC_STMT);
        STNode panicKeyword = parsePanicKeyword();
        STNode expression = parseExpression();
        STNode semicolon = parseSemicolon();
        endContext();
        return STNodeFactory.createPanicStatementNode(panicKeyword, expression, semicolon);
    }

    /**
     * Parse panic-keyword.
     *
     * @return Panic-keyword node
     */
    private STNode parsePanicKeyword() {
        STToken token = peek();
        if (token.kind == SyntaxKind.PANIC_KEYWORD) {
            return consume();
        } else {
            Solution sol = recover(token, ParserRuleContext.PANIC_KEYWORD);
            return sol.recoveredNode;
        }
    }

    /**
     * Parse boolean literal.
     *
     * @return Parsed node
     */
    private STNode parseBooleanLiteral() {
        STToken token = peek();
        switch (token.kind) {
            case TRUE_KEYWORD:
            case FALSE_KEYWORD:
                return consume();
            default:
                Solution sol = recover(token, ParserRuleContext.BOOLEAN_LITERAL);
                return sol.recoveredNode;
        }
    }

    /**
     * Parse check expression. This method is used to parse both check expression
     * as well as check action.
     * 
     * <p>
     * <code>
     * checking-expr := checking-keyword expression
     * checking-action := checking-keyword action
     * </code>
     *
     * @param allowActions Allow actions
     * @param isRhsExpr Is rhs expression
     * @return Check expression node
     */
    private STNode parseCheckExpression(boolean isRhsExpr, boolean allowActions) {
        STNode checkingKeyword = parseCheckingKeyword();
        STNode expr = parseExpression(OperatorPrecedence.UNARY, isRhsExpr, allowActions);
        if (isAction(expr)) {
            return STNodeFactory.createCheckExpressionNode(SyntaxKind.CHECK_ACTION, checkingKeyword, expr);
        } else {
            return STNodeFactory.createCheckExpressionNode(SyntaxKind.CHECK_EXPRESSION, checkingKeyword, expr);
        }
    }

    /**
     * Parse checking keyword.
     * <p>
     * <code>
     * checking-keyword := check | checkpanic
     * </code>
     *
     * @return Parsed node
     */
    private STNode parseCheckingKeyword() {
        STToken token = peek();
        if (token.kind == SyntaxKind.CHECK_KEYWORD || token.kind == SyntaxKind.CHECKPANIC_KEYWORD) {
            return consume();
        } else {
            Solution sol = recover(token, ParserRuleContext.CHECKING_KEYWORD);
            return sol.recoveredNode;
        }
    }

    /**
     * Parse continue statement.
     * <code>continue-stmt := continue ; </code>
     *
     * @return continue statement
     */
    private STNode parseContinueStatement() {
        startContext(ParserRuleContext.CONTINUE_STATEMENT);
        STNode continueKeyword = parseContinueKeyword();
        STNode semicolon = parseSemicolon();
        endContext();
        return STNodeFactory.createContinueStatementNode(continueKeyword, semicolon);
    }

    /**
     * Parse continue-keyword.
     *
     * @return continue-keyword node
     */
    private STNode parseContinueKeyword() {
        STToken token = peek();
        if (token.kind == SyntaxKind.CONTINUE_KEYWORD) {
            return consume();
        } else {
            Solution sol = recover(token, ParserRuleContext.CONTINUE_KEYWORD);
            return sol.recoveredNode;
        }
    }

    /**
     * Parse return statement.
     * <code>return-stmt := return [ action-or-expr ] ;</code>
     *
     * @return Return statement
     */
    private STNode parseReturnStatement() {
        startContext(ParserRuleContext.RETURN_STMT);
        STNode returnKeyword = parseReturnKeyword();
        STNode returnRhs = parseReturnStatementRhs(returnKeyword);
        endContext();
        return returnRhs;
    }

    /**
     * Parse return-keyword.
     *
     * @return Return-keyword node
     */
    private STNode parseReturnKeyword() {
        STToken token = peek();
        if (token.kind == SyntaxKind.RETURN_KEYWORD) {
            return consume();
        } else {
            Solution sol = recover(token, ParserRuleContext.RETURN_KEYWORD);
            return sol.recoveredNode;
        }
    }

    /**
     * Parse break statement.
     * <code>break-stmt := break ; </code>
     *
     * @return break statement
     */
    private STNode parseBreakStatement() {
        startContext(ParserRuleContext.BREAK_STATEMENT);
        STNode breakKeyword = parseBreakKeyword();
        STNode semicolon = parseSemicolon();
        endContext();
        return STNodeFactory.createBreakStatementNode(breakKeyword, semicolon);
    }

    /**
     * Parse break-keyword.
     *
     * @return break-keyword node
     */
    private STNode parseBreakKeyword() {
        STToken token = peek();
        if (token.kind == SyntaxKind.BREAK_KEYWORD) {
            return consume();
        } else {
            Solution sol = recover(token, ParserRuleContext.BREAK_KEYWORD);
            return sol.recoveredNode;
        }
    }

    /**
     * <p>
     * Parse the right hand side of a return statement.
     * </p>
     * <code>
     * return-stmt-rhs := ; |  action-or-expr ;
     * </code>
     *
     * @return Parsed node
     */
    private STNode parseReturnStatementRhs(STNode returnKeyword) {
        STNode expr;
        STNode semicolon;
        STToken token = peek();

        switch (token.kind) {
            case SEMICOLON_TOKEN:
                expr = STNodeFactory.createEmptyNode();
                break;
            default:
                expr = parseActionOrExpression();
                break;
        }

        semicolon = parseSemicolon();
        return STNodeFactory.createReturnStatementNode(returnKeyword, expr, semicolon);
    }

    /**
     * Parse mapping constructor expression.
     * <p>
     * <code>mapping-constructor-expr := { [field (, field)*] }</code>
     *
     * @return Parsed node
     */
    private STNode parseMappingConstructorExpr() {
        startContext(ParserRuleContext.MAPPING_CONSTRUCTOR);
        STNode openBrace = parseOpenBrace();
        STNode fields = parseMappingConstructorFields();
        STNode closeBrace = parseCloseBrace();
        endContext();
        return STNodeFactory.createMappingConstructorExpressionNode(openBrace, fields, closeBrace);
    }

    /**
     * Parse mapping constructor fields.
     *
     * @return Parsed node
     */
    private STNode parseMappingConstructorFields() {
        List<STNode> fields = new ArrayList<>();
        STToken nextToken = peek();
        if (isEndOfMappingConstructor(nextToken.kind)) {
            return STNodeFactory.createNodeList(fields);
        }

        // Parse first field mapping, that has no leading comma
        STNode leadingComma = STNodeFactory.createEmptyNode();
        STNode field = parseMappingField(leadingComma);
        fields.add(field);

        // Parse the remaining field mappings
        nextToken = peek();
        while (!isEndOfMappingConstructor(nextToken.kind)) {
            leadingComma = parseComma();
            field = parseMappingField(leadingComma);
            fields.add(field);
            nextToken = peek();
        }

        return STNodeFactory.createNodeList(fields);
    }

    private boolean isEndOfMappingConstructor(SyntaxKind tokenKind) {
        switch (tokenKind) {
            case EOF_TOKEN:
            case AT_TOKEN:
            case HASH_TOKEN:
            case CLOSE_BRACE_TOKEN:
            case CLOSE_PAREN_TOKEN:
            case CLOSE_BRACKET_TOKEN:
            case OPEN_BRACE_TOKEN:
            case SEMICOLON_TOKEN:
            case PUBLIC_KEYWORD:
            case PRIVATE_KEYWORD:
            case FUNCTION_KEYWORD:
            case RETURNS_KEYWORD:
            case SERVICE_KEYWORD:
            case TYPE_KEYWORD:
            case LISTENER_KEYWORD:
            case CONST_KEYWORD:
            case FINAL_KEYWORD:
            case RESOURCE_KEYWORD:
            case SIMPLE_TYPE:
                return true;
            default:
                return false;
        }
    }

    /**
     * Parse mapping constructor field.
     * <p>
     * <code>field := specific-field | computed-name-field | spread-field</code>
     *
     * @param leadingComma Leading comma
     * @return Parsed node
     */
    private STNode parseMappingField(STNode leadingComma) {
        STToken nextToken = peek();
        return parseMappingField(nextToken.kind, leadingComma);
    }

    private STNode parseMappingField(SyntaxKind tokenKind, STNode leadingComma) {
        switch (tokenKind) {
            case IDENTIFIER_TOKEN:
                return parseSpecificFieldWithOptionValue(leadingComma);
            case STRING_LITERAL:
                STNode key = parseStringLiteral();
                STNode colon = parseColon();
                STNode valueExpr = parseExpression();
                return STNodeFactory.createSpecificFieldNode(leadingComma, key, colon, valueExpr);
            case OPEN_BRACKET_TOKEN:
                return parseComputedField(leadingComma);
            case ELLIPSIS_TOKEN:
                STNode ellipsis = parseEllipsis();
                STNode expr = parseExpression();
                return STNodeFactory.createSpreadFieldNode(leadingComma, ellipsis, expr);
            default:
                STToken token = peek();
                Solution solution = recover(token, ParserRuleContext.MAPPING_FIELD, leadingComma);

                // If the parser recovered by inserting a token, then try to re-parse the same
                // rule with the inserted token. This is done to pick the correct branch
                // to continue the parsing.
                if (solution.action == Action.REMOVE) {
                    return solution.recoveredNode;
                }

                return parseMappingField(solution.tokenKind, leadingComma);
        }
    }

    /**
     * Parse mapping constructor specific-field with an optional value.
     *
     * @param leadingComma
     * @return Parsed node
     */
    private STNode parseSpecificFieldWithOptionValue(STNode leadingComma) {
        STNode key = parseIdentifier(ParserRuleContext.MAPPING_FIELD_NAME);
        return parseSpecificFieldRhs(leadingComma, key);
    }

    private STNode parseSpecificFieldRhs(STNode leadingComma, STNode key) {
        STToken nextToken = peek();
        return parseSpecificFieldRhs(nextToken.kind, leadingComma, key);
    }

    private STNode parseSpecificFieldRhs(SyntaxKind tokenKind, STNode leadingComma, STNode key) {
        STNode colon;
        STNode valueExpr;

        switch (tokenKind) {
            case COLON_TOKEN:
                colon = parseColon();
                valueExpr = parseExpression();
                break;
            case COMMA_TOKEN:
                colon = STNodeFactory.createEmptyNode();
                valueExpr = STNodeFactory.createEmptyNode();
                break;
            default:
                if (isEndOfMappingConstructor(tokenKind)) {
                    colon = STNodeFactory.createEmptyNode();
                    valueExpr = STNodeFactory.createEmptyNode();
                    break;
                }

                STToken token = peek();
                Solution solution = recover(token, ParserRuleContext.SPECIFIC_FIELD_RHS, leadingComma, key);

                // If the parser recovered by inserting a token, then try to re-parse the same
                // rule with the inserted token. This is done to pick the correct branch
                // to continue the parsing.
                if (solution.action == Action.REMOVE) {
                    return solution.recoveredNode;
                }

                return parseSpecificFieldRhs(solution.tokenKind, leadingComma, key);

        }
        return STNodeFactory.createSpecificFieldNode(leadingComma, key, colon, valueExpr);
    }

    /**
     * Parse string literal.
     *
     * @return Parsed node
     */
    private STNode parseStringLiteral() {
        STToken token = peek();
        if (token.kind == SyntaxKind.STRING_LITERAL) {
            return consume();
        } else {
            Solution sol = recover(token, ParserRuleContext.STRING_LITERAL);
            return sol.recoveredNode;
        }
    }

    /**
     * Parse colon token.
     *
     * @return Parsed node
     */
    private STNode parseColon() {
        STToken token = peek();
        if (token.kind == SyntaxKind.COLON_TOKEN) {
            return consume();
        } else {
            Solution sol = recover(token, ParserRuleContext.COLON);
            return sol.recoveredNode;
        }
    }

    /**
     * Parse computed-name-field of a mapping constructor expression.
     * <p>
     * <code>computed-name-field := [ field-name-expr ] : value-expr</code>
     *
     * @param leadingComma Leading comma
     * @return Parsed node
     */
    private STNode parseComputedField(STNode leadingComma) {
        // Parse computed field name
        startContext(ParserRuleContext.COMPUTED_FIELD_NAME);
        STNode openBracket = parseOpenBracket();
        STNode fieldNameExpr = parseExpression();
        STNode closeBracket = parseCloseBracket();
        endContext();

        // Parse rhs
        STNode colon = parseColon();
        STNode valueExpr = parseExpression();
        return STNodeFactory.createComputedNameFieldNode(leadingComma, openBracket, fieldNameExpr, closeBracket, colon,
                valueExpr);
    }

    /**
     * Parse open bracket.
     *
     * @return Parsed node
     */
    private STNode parseOpenBracket() {
        STToken token = peek();
        if (token.kind == SyntaxKind.OPEN_BRACKET_TOKEN) {
            return consume();
        } else {
            Solution sol = recover(token, ParserRuleContext.OPEN_BRACKET);
            return sol.recoveredNode;
        }
    }

    /**
     * <p>
     * Parse compound assignment statement, which takes the following format.
     * </p>
     * <code>assignment-stmt := lvexpr CompoundAssignmentOperator action-or-expr ;</code>
     *
     * @return Parsed node
     */
    private STNode parseCompoundAssignmentStmt() {
        startContext(ParserRuleContext.COMPOUND_ASSIGNMENT_STMT);
        STNode varName = parseVariableName();
        STNode compoundAssignmentStmt = parseCompoundAssignmentStmtRhs(varName);
        endContext();
        return compoundAssignmentStmt;
    }

    /**
     * <p>
     * Parse the RHS portion of the compound assignment.
     * </p>
     * <code>compound-assignment-stmt-rhs := CompoundAssignmentOperator action-or-expr ;</code>
     *
     * @param lvExpr LHS expression
     * @return Parsed node
     */
    private STNode parseCompoundAssignmentStmtRhs(STNode lvExpr) {
        validateLVExpr(lvExpr);
        STNode binaryOperator = parseCompoundBinaryOperator();
        STNode equalsToken = parseAssignOp();
        STNode expr = parseActionOrExpression();
        STNode semicolon = parseSemicolon();
        return STNodeFactory.createCompoundAssignmentStatementNode(lvExpr, binaryOperator, equalsToken, expr,
                semicolon);
    }

    /**
     * Parse compound binary operator.
     * <code>BinaryOperator := + | - | * | / | & | | | ^ | << | >> | >>></code>
     *
     * @return Parsed node
     */
    private STNode parseCompoundBinaryOperator() {
        STToken token = peek();
        if (isCompoundBinaryOperator(token.kind)) {
            return consume();
        } else {
            Solution sol = recover(token, ParserRuleContext.COMPOUND_BINARY_OPERATOR);
            return sol.recoveredNode;
        }
    }

    /**
     * Parse service declaration.
     * <p>
     * <code>
     * service-decl := metadata service [variable-name] on expression-list service-body-block
     * <br/>
     * expression-list := expression (, expression)*
     * </code>
     *
     * @param metadata Metadata
     * @return Parsed node
     */
    private STNode parseServiceDecl(STNode metadata) {
        startContext(ParserRuleContext.SERVICE_DECL);
        STNode serviceKeyword = parseServiceKeyword();
        STNode serviceDecl = parseServiceRhs(metadata, serviceKeyword);
        endContext();
        return serviceDecl;
    }

    /**
     * Parse rhs of the service declaration.
     * <p>
     * <code>
     * service-rhs := [variable-name] on expression-list service-body-block
     * </code>
     *
     * @param metadata Metadata
     * @param serviceKeyword Service keyword
     * @return Parsed node
     */
    private STNode parseServiceRhs(STNode metadata, STNode serviceKeyword) {
        STNode serviceName = parseServiceName();
        STNode onKeyword = parseOnKeyword();
        STNode expressionList = parseListeners();
        STNode serviceBody = parseServiceBody();
        STNode service = STNodeFactory.createServiceDeclarationNode(metadata, serviceKeyword, serviceName, onKeyword,
                expressionList, serviceBody);
        return service;
    }

    private STNode parseServiceName() {
        STToken nextToken = peek();
        return parseServiceName(nextToken.kind);
    }

    private STNode parseServiceName(SyntaxKind kind) {
        switch (kind) {
            case IDENTIFIER_TOKEN:
                return parseIdentifier(ParserRuleContext.SERVICE_NAME);
            case ON_KEYWORD:
                return STNodeFactory.createEmptyNode();
            default:
                STToken token = peek();
                Solution solution = recover(token, ParserRuleContext.OPTIONAL_SERVICE_NAME);

                // If the parser recovered by inserting a token, then try to re-parse the same
                // rule with the inserted token. This is done to pick the correct branch
                // to continue the parsing.
                if (solution.action == Action.REMOVE) {
                    return solution.recoveredNode;
                }

                return parseServiceName(solution.tokenKind);
        }
    }

    /**
     * Parse service keyword.
     *
     * @return Parsed node
     */
    private STNode parseServiceKeyword() {
        STToken token = peek();
        if (token.kind == SyntaxKind.SERVICE_KEYWORD) {
            return consume();
        } else {
            Solution sol = recover(token, ParserRuleContext.SERVICE_KEYWORD);
            return sol.recoveredNode;
        }
    }

    /**
     * Check whether the given token kind is a compound binary operator.
     * <p>
     * <code>compound-binary-operator := + | - | * | / | & | | | ^ | << | >> | >>></code>
     *
     * @param tokenKind STToken kind
     * @return <code>true</code> if the token kind refers to a binary operator. <code>false</code> otherwise
     */
    private boolean isCompoundBinaryOperator(SyntaxKind tokenKind) {
        switch (tokenKind) {
            case PLUS_TOKEN:
            case MINUS_TOKEN:
            case SLASH_TOKEN:
            case ASTERISK_TOKEN:
            case BITWISE_AND_TOKEN:
            case BITWISE_XOR_TOKEN:
            case PIPE_TOKEN:
                return getNextNextToken(tokenKind).kind == SyntaxKind.EQUAL_TOKEN;
            default:
                return false;
        }
    }

    /**
     * Parse on keyword.
     *
     * @return Parsed node
     */
    private STNode parseOnKeyword() {
        STToken token = peek();
        if (token.kind == SyntaxKind.ON_KEYWORD) {
            return consume();
        } else {
            Solution sol = recover(token, ParserRuleContext.ON_KEYWORD);
            return sol.recoveredNode;
        }
    }

    /**
     * Parse listener references.
     * <p>
     * <code>expression-list := expression (, expression)*</code>
     *
     * @return Parsed node
     */
    private STNode parseListeners() {
        startContext(ParserRuleContext.LISTENERS_LIST);
        List<STNode> listeners = new ArrayList<>();

        STToken nextToken = peek();
        if (isEndOfListenersList(nextToken.kind)) {
            endContext();
            this.errorHandler.reportMissingTokenError("missing expression");
            return STNodeFactory.createMissingToken(SyntaxKind.IDENTIFIER_TOKEN);
        }

        // Parse first field mapping, that has no leading comma
        STNode leadingComma = STNodeFactory.createEmptyNode();
        STNode exprListItem = parseExpressionListItem(leadingComma);
        listeners.add(exprListItem);

        // Parse the remaining field mappings
        nextToken = peek();
        while (!isEndOfListenersList(nextToken.kind)) {
            leadingComma = parseComma();
            exprListItem = parseExpressionListItem(leadingComma);
            listeners.add(exprListItem);
            nextToken = peek();
        }

        endContext();
        return STNodeFactory.createNodeList(listeners);
    }

    private boolean isEndOfListenersList(SyntaxKind tokenKind) {
        switch (tokenKind) {
            case CLOSE_BRACE_TOKEN:
            case CLOSE_PAREN_TOKEN:
            case CLOSE_BRACKET_TOKEN:
            case OPEN_BRACE_TOKEN:
            case SEMICOLON_TOKEN:
            case PUBLIC_KEYWORD:
            case FUNCTION_KEYWORD:
            case EOF_TOKEN:
            case RESOURCE_KEYWORD:
            case LISTENER_KEYWORD:
            case AT_TOKEN:
            case HASH_TOKEN:
            case PRIVATE_KEYWORD:
            case RETURNS_KEYWORD:
            case SERVICE_KEYWORD:
            case TYPE_KEYWORD:
            case CONST_KEYWORD:
            case FINAL_KEYWORD:
            case SIMPLE_TYPE:
                return true;
            default:
                return false;
        }
    }

    /**
     * Parse expression list item.
     *
     * @param leadingComma Leading comma
     * @return Parsed node
     */
    private STNode parseExpressionListItem(STNode leadingComma) {
        STNode expr = parseExpression();
        return STNodeFactory.createExpressionListItemNode(leadingComma, expr);
    }

    /**
     * Parse service body.
     * <p>
     * <code>
     * service-body-block := { service-method-defn* }
     * </code>
     *
     * @return Parsed node
     */
    private STNode parseServiceBody() {
        STNode openBrace = parseOpenBrace();
        STNode resources = parseResources();
        STNode closeBrace = parseCloseBrace();
        return STNodeFactory.createServiceBodyNode(openBrace, resources, closeBrace);
    }

    /**
     * Parse service resource definitions.
     *
     * @return Parsed node
     */
    private STNode parseResources() {
        List<STNode> resources = new ArrayList<>();
        STToken nextToken = peek();
        while (!isEndOfServiceDecl(nextToken.kind)) {
            STNode serviceMethod = parseResource();
            if (serviceMethod == null) {
                break;
            }
            resources.add(serviceMethod);
            nextToken = peek();
        }

        return STNodeFactory.createNodeList(resources);
    }

    private boolean isEndOfServiceDecl(SyntaxKind tokenKind) {
        switch (tokenKind) {
            case CLOSE_BRACE_TOKEN:
            case EOF_TOKEN:
            case CLOSE_BRACE_PIPE_TOKEN:
            case TYPE_KEYWORD:
            case SERVICE_KEYWORD:
                return true;
            default:
                return false;
        }
    }

    /**
     * Parse resource definition (i.e. service-method-defn).
     * <p>
     * <code>
     * service-body-block := { service-method-defn* }
     * <br/>
     * service-method-defn := metadata [resource] function identifier function-signature method-defn-body
     * </code>
     *
     * @return Parsed node
     */
    private STNode parseResource() {
        STToken nextToken = peek();
        return parseResource(nextToken.kind);
    }

    private STNode parseResource(SyntaxKind nextTokenKind) {
        STNode metadata;
        switch (nextTokenKind) {
            case RESOURCE_KEYWORD:
            case FUNCTION_KEYWORD:
                metadata = createEmptyMetadata();
                break;
            case HASH_TOKEN:
            case AT_TOKEN:
                metadata = parseMetaData(nextTokenKind);
                nextTokenKind = peek().kind;
                break;
            default:
                if (isEndOfServiceDecl(nextTokenKind)) {
                    return null;
                }

                STToken token = peek();
                Solution solution = recover(token, ParserRuleContext.RESOURCE_DEF);

                // If the parser recovered by inserting a token, then try to re-parse the same
                // rule with the inserted token. This is done to pick the correct branch
                // to continue the parsing.
                if (solution.action == Action.REMOVE) {
                    return solution.recoveredNode;
                }

                return parseResource(solution.tokenKind);
        }

        return parseResource(nextTokenKind, metadata);
    }

    private STNode parseResource(SyntaxKind nextTokenKind, STNode metadata) {
        switch (nextTokenKind) {
            case RESOURCE_KEYWORD:
                STNode resourceKeyword = parseResourceKeyword();
                return parseFunctionDefinition(metadata, resourceKeyword);
            case FUNCTION_KEYWORD:
                return parseFunctionDefinition(metadata, STNodeFactory.createEmptyNode());
            default:
                STToken token = peek();
                Solution solution = recover(token, ParserRuleContext.RESOURCE_DEF, metadata);

                // If the parser recovered by inserting a token, then try to re-parse the same
                // rule with the inserted token. This is done to pick the correct branch
                // to continue the parsing.
                if (solution.action == Action.REMOVE) {
                    return solution.recoveredNode;
                }

                return parseResource(solution.tokenKind, metadata);
        }
    }

    /**
     * Parse resource keyword.
     *
     * @return Parsed node
     */
    private STNode parseResourceKeyword() {
        STToken token = peek();
        if (token.kind == SyntaxKind.RESOURCE_KEYWORD) {
            return consume();
        } else {
            Solution sol = recover(token, ParserRuleContext.RESOURCE_KEYWORD);
            return sol.recoveredNode;
        }
    }

    /**
     * Check whether next construct is a service declaration or not. This method is
     * used to determine whether an end-of-block is reached, if the next token is
     * a service-keyword. Because service-keyword can be used in statements as well
     * as in top-level node (service-decl). We have reached a service-decl, then
     * it could be due to missing close-brace at the end of the current block.
     *
     * @return <code>true</code> if the next construct is a service declaration.
     *         <code>false</code> otherwise
     */
    private boolean isServiceDeclStart(ParserRuleContext currentContext, int lookahead) {
        // Assume we always reach here after a peek()
        switch (peek(lookahead + 1).kind) {
            case IDENTIFIER_TOKEN:
                SyntaxKind tokenAfterIdentifier = peek(lookahead + 2).kind;
                switch (tokenAfterIdentifier) {
                    case EQUAL_TOKEN: // service foo = ...
                    case SEMICOLON_TOKEN: // service foo;
                        return false;
                    case ON_KEYWORD: // service foo on ...
                        return true;
                    default:
                        // If not any of above, this is not a valid syntax. Hence try to recover
                        // silently and find what's the best token. From that recovered token try
                        // to determine whether the next construct is a service decl or not.
                        ParserRuleContext sol = this.errorHandler.findBestPath(currentContext);
                        return sol == ParserRuleContext.SERVICE_DECL || sol == ParserRuleContext.CLOSE_BRACE;
                }
            case ON_KEYWORD:
                // Next token sequence is similar to: `service foo on ...`.
                // Then this is a service decl.
                return true;
            default:
                // If not any of above, this is not a valid syntax. Hence try to recover
                // silently and find what's the best token. From that recovered token try
                // to determine whether the next construct is a service decl or not.

                Solution sol = recover(peek(), ParserRuleContext.STATEMENT);

                // If the recovered token is an end-of block, then
                // next construct must be a service decl.
                return sol.tokenKind == SyntaxKind.CLOSE_BRACE_TOKEN;
        }
    }

    /**
     * Parse listener declaration, given the qualifier.
     *
     * @param metadata Metadata
     * @param qualifier Qualifier that precedes the listener declaration
     * @return Parsed node
     */
    private STNode parseListenerDeclaration(STNode metadata, STNode qualifier) {
        startContext(ParserRuleContext.LISTENER_DECL);
        STNode listenerKeyword = parseListenerKeyword();
        STNode typeDesc = parseTypeDescriptor();
        STNode variableName = parseVariableName();
        STNode equalsToken = parseAssignOp();
        STNode initializer = parseExpression();
        STNode semicolonToken = parseSemicolon();
        endContext();
        return STNodeFactory.createListenerDeclarationNode(metadata, qualifier, listenerKeyword, typeDesc, variableName,
                equalsToken, initializer, semicolonToken);
    }

    /**
     * Parse listener keyword.
     *
     * @return Parsed node
     */
    private STNode parseListenerKeyword() {
        STToken token = peek();
        if (token.kind == SyntaxKind.LISTENER_KEYWORD) {
            return consume();
        } else {
            Solution sol = recover(token, ParserRuleContext.LISTENER_KEYWORD);
            return sol.recoveredNode;
        }
    }

    /**
     * Parse constant declaration, given the qualifier.
     * <p>
     * <code>module-const-decl := metadata [public] const [type-descriptor] identifier = const-expr ;</code>
     *
     * @param metadata Metadata
     * @param qualifier Qualifier that precedes the listener declaration
     * @return Parsed node
     */
    private STNode parseConstantDeclaration(STNode metadata, STNode qualifier) {
        startContext(ParserRuleContext.CONSTANT_DECL);
        STNode constKeyword = parseConstantKeyword();
        STNode constDecl = parseConstDecl(metadata, qualifier, constKeyword);
        endContext();
        return constDecl;
    }

    /**
     * Parse the components that follows after the const keyword of a constant declaration.
     *
     * @param metadata Metadata
     * @param qualifier Qualifier that precedes the constant decl
     * @param constKeyword Const keyword
     * @return Parsed node
     */
    private STNode parseConstDecl(STNode metadata, STNode qualifier, STNode constKeyword) {
        STToken nextToken = peek();
        return parseConstDeclFromType(nextToken.kind, metadata, qualifier, constKeyword);
    }

    private STNode parseConstDeclFromType(SyntaxKind nextTokenKind, STNode metadata, STNode qualifier,
                                          STNode constKeyword) {
        switch (nextTokenKind) {
            // TODO: add all 'type starting tokens' here. should be same as 'parseTypeDescriptor(...)'
            case SIMPLE_TYPE:
            case SERVICE_KEYWORD:
            case RECORD_KEYWORD:
            case OBJECT_KEYWORD:
            case ABSTRACT_KEYWORD:
            case CLIENT_KEYWORD:
            case OPEN_PAREN_TOKEN: // nil type descriptor '()'
                STNode typeDesc = parseTypeDescriptor();
                STNode variableName = parseVariableName();
                STNode equalsToken = parseAssignOp();
                STNode initializer = parseExpression();
                STNode semicolonToken = parseSemicolon();
                return STNodeFactory.createConstantDeclarationNode(metadata, qualifier, constKeyword, typeDesc,
                        variableName, equalsToken, initializer, semicolonToken);
            case IDENTIFIER_TOKEN:
                return parseConstantDeclWithOptionalType(metadata, qualifier, constKeyword);
            default:
                STToken token = peek();
                Solution solution =
                        recover(token, ParserRuleContext.CONST_DECL_TYPE, metadata, qualifier, constKeyword);

                // If the parser recovered by inserting a token, then try to re-parse the same
                // rule with the inserted token. This is done to pick the correct branch
                // to continue the parsing.
                if (solution.action == Action.REMOVE) {
                    return solution.recoveredNode;
                }

                return parseConstDeclFromType(solution.tokenKind, metadata, qualifier, constKeyword);
        }
    }

    private STNode parseConstantDeclWithOptionalType(STNode metadata, STNode qualifier, STNode constKeyword) {
        STNode varNameOrTypeName = parseStatementStartIdentifier();
        STNode constDecl = parseConstantDeclRhs(metadata, qualifier, constKeyword, varNameOrTypeName);

        return constDecl;
    }

    /**
     * Parse the component that follows the first identifier in a const decl. The identifier
     * can be either the type-name (a user defined type) or the var-name there the type-name
     * is not present.
     *
     * @param qualifier Qualifier that precedes the constant decl
     * @param constKeyword Const keyword
     * @param typeOrVarName Identifier that follows the const-keywoord
     * @return Parsed node
     */
    private STNode parseConstantDeclRhs(STNode metadata, STNode qualifier, STNode constKeyword, STNode typeOrVarName) {
        STToken token = peek();
        return parseConstantDeclRhs(token.kind, metadata, qualifier, constKeyword, typeOrVarName);
    }

    private STNode parseConstantDeclRhs(SyntaxKind nextTokenKind, STNode metadata, STNode qualifier,
                                        STNode constKeyword, STNode typeOrVarName) {
        STNode type;
        STNode variableName;
        switch (nextTokenKind) {
            case IDENTIFIER_TOKEN:
                type = typeOrVarName;
                variableName = parseVariableName();
                break;
            case EQUAL_TOKEN:
                variableName = typeOrVarName;
                type = STNodeFactory.createEmptyNode();
                break;
            default:
                STToken token = peek();
                Solution solution = recover(token, ParserRuleContext.CONST_DECL_RHS, metadata, qualifier, constKeyword,
                        typeOrVarName);

                // If the parser recovered by inserting a token, then try to re-parse the same
                // rule with the inserted token. This is done to pick the correct branch
                // to continue the parsing.
                if (solution.action == Action.REMOVE) {
                    return solution.recoveredNode;
                }

                return parseConstantDeclRhs(solution.tokenKind, metadata, qualifier, constKeyword, typeOrVarName);
        }

        STNode equalsToken = parseAssignOp();
        STNode initializer = parseExpression();
        STNode semicolonToken = parseSemicolon();
        return STNodeFactory.createConstantDeclarationNode(metadata, qualifier, constKeyword, type, variableName,
                equalsToken, initializer, semicolonToken);
    }

    /**
     * Parse const keyword.
     *
     * @return Parsed node
     */
    private STNode parseConstantKeyword() {
        STToken token = peek();
        if (token.kind == SyntaxKind.CONST_KEYWORD) {
            return consume();
        } else {
            Solution sol = recover(token, ParserRuleContext.CONST_KEYWORD);
            return sol.recoveredNode;
        }
    }

    /**
     * Parse nil type descriptor.
     * <p>
     * <code>nil-type-descriptor :=  ( ) </code>
     * </p>
     * 
     * @return Parsed node
     */
    private STNode parseNilTypeDescriptor() {
        startContext(ParserRuleContext.NIL_TYPE_DESCRIPTOR);
        STNode openParenthesisToken = parseOpenParenthesis();
        STNode closeParenthesisToken = parseCloseParenthesis();
        endContext();

        return STNodeFactory.createNilTypeDescriptorNode(openParenthesisToken, closeParenthesisToken);
    }

    /**
     * Parse typeof expression.
     * <p>
     * <code>
     * typeof-expr := typeof expression
     * </code>
     *
     * @param isRhsExpr
     * @return Typeof expression node
     */
    private STNode parseTypeofExpression(boolean isRhsExpr) {
        STNode typeofKeyword = parseTypeofKeyword();

        // allow-actions flag is always false, since there will not be any actions
        // within the typeof-expression, due to the precedence.
        STNode expr = parseExpression(OperatorPrecedence.UNARY, isRhsExpr, false);
        return STNodeFactory.createTypeofExpressionNode(typeofKeyword, expr);
    }

    /**
     * Parse typeof-keyword.
     *
     * @return Typeof-keyword node
     */
    private STNode parseTypeofKeyword() {
        STToken token = peek();
        if (token.kind == SyntaxKind.TYPEOF_KEYWORD) {
            return consume();
        } else {
            Solution sol = recover(token, ParserRuleContext.TYPEOF_KEYWORD);
            return sol.recoveredNode;
        }
    }

    /**
     * Parse optional type descriptor.
     * <p>
     * <code>optional-type-descriptor := type-descriptor ? </code>
     * </p>
     * 
     * @return Parsed node
     */
    private STNode parseOptionalTypeDescriptor(STNode typeDescriptorNode) {
        startContext(ParserRuleContext.OPTIONAL_TYPE_DESCRIPTOR);
        STNode questionMarkToken = parseQuestionMark();
        endContext();

        return STNodeFactory.createOptionalTypeDescriptorNode(typeDescriptorNode, questionMarkToken);
    }

    /**
     * Parse unary expression.
     * <p>
     * <code>
     * unary-expr := + expression | - expression | ~ expression | ! expression
     * </code>
     *
     * @param isRhsExpr
     * @return Unary expression node
     */
    private STNode parseUnaryExpression(boolean isRhsExpr) {
        STNode unaryOperator = parseUnaryOperator();

        // allow-actions flag is always false, since there will not be any actions
        // within the unary expression, due to the precedence.
        STNode expr = parseExpression(OperatorPrecedence.UNARY, isRhsExpr, false);
        return STNodeFactory.createUnaryExpressionNode(unaryOperator, expr);
    }

    /**
     * Parse unary operator.
     * <code>UnaryOperator := + | - | ~ | !</code>
     *
     * @return Parsed node
     */
    private STNode parseUnaryOperator() {
        STToken token = peek();
        if (isUnaryOperator(token.kind)) {
            return consume();
        } else {
            Solution sol = recover(token, ParserRuleContext.UNARY_OPERATOR);
            return sol.recoveredNode;
        }
    }

    /**
     * Check whether the given token kind is a unary operator.
     *
     * @param kind STToken kind
     * @return <code>true</code> if the token kind refers to a unary operator. <code>false</code> otherwise
     */
    private boolean isUnaryOperator(SyntaxKind kind) {
        switch (kind) {
            case PLUS_TOKEN:
            case MINUS_TOKEN:
            case NEGATION_TOKEN:
            case EXCLAMATION_MARK_TOKEN:
                return true;
            default:
                return false;
        }
    }

    /**
     * Parse array type descriptor.
     * <p>
     * <code>
     * array-type-descriptor := member-type-descriptor [ [ array-length ] ]
     * member-type-descriptor := type-descriptor
     * array-length :=
     *    int-literal
     *    | constant-reference-expr
     *    | inferred-array-length
     * inferred-array-length := *
     * </code>
     * </p>
     * 
     * @param typeDescriptorNode
     *
     * @return Parsed Node
     */
    private STNode parseArrayTypeDescriptor(STNode typeDescriptorNode) {
        startContext(ParserRuleContext.ARRAY_TYPE_DESCRIPTOR);
        STNode openBracketToken = parseOpenBracket();
        STNode arrayLengthNode = parseArrayLength();
        STNode closeBracketToken = parseCloseBracket();

        endContext();
        return STNodeFactory.createArrayTypeDescriptorNode(typeDescriptorNode, openBracketToken, arrayLengthNode,
                closeBracketToken);
    }

    /**
     * Parse array length.
     * <p>
     * <code>
     *     array-length :=
     *    int-literal
     *    | constant-reference-expr
     *    | inferred-array-length
     * constant-reference-expr := variable-reference-expr
     * </code>
     * </p>
     *
     * @return Parsed array length
     */
    private STNode parseArrayLength() {
        STToken token = peek();
        STToken nextToken;
        switch (token.kind) {
            case DECIMAL_INTEGER_LITERAL:
            case HEX_INTEGER_LITERAL:
            case ASTERISK_TOKEN:
                return consume();
            case CLOSE_BRACKET_TOKEN:
                return STNodeFactory.createEmptyNode();
            // Parsing variable-reference-expr is same as parsing qualified identifier
            case IDENTIFIER_TOKEN:
                // If <code>int[ a; </code> then take <code>a</code> as the identifier not a the array length var
                nextToken = peek(2);
                if (nextToken.kind == SyntaxKind.CLOSE_BRACKET_TOKEN) {
                    return parseQualifiedIdentifier(ParserRuleContext.ARRAY_LENGTH);
                }
                return STNodeFactory.createEmptyNode();
            default:
                Solution sol = recover(token, ParserRuleContext.ARRAY_LENGTH);
                return sol.recoveredNode;
        }
    }

    /**
     * Parse annotations.
     * <p>
     * <i>Note: In the ballerina spec ({@link https://ballerina.io/spec/lang/2020R1/#annots})
     * annotations-list is specified as one-or-more annotations. And the usage is marked as
     * optional annotations-list. However, for the consistency of the tree, here we make the
     * annotation-list as zero-or-more annotations, and the usage is not-optional.</i>
     * <p>
     * <code>annots := annotation*</code>
     *
     * @return Parsed node
     */
    private STNode parseAnnotations() {
        STToken nextToken = peek();
        return parseAnnotations(nextToken.kind);
    }

    private STNode parseAnnotations(SyntaxKind nextTokenKind) {
        startContext(ParserRuleContext.ANNOTATIONS);
        List<STNode> annotList = new ArrayList<>();
        while (nextTokenKind == SyntaxKind.AT_TOKEN) {
            annotList.add(parseAnnotation());
            nextTokenKind = peek().kind;
        }

        endContext();
        return STNodeFactory.createNodeList(annotList);
    }

    /**
     * Parse annotation attachment.
     * <p>
     * <code>annotation := @ annot-tag-reference annot-value</code>
     *
     * @return Parsed node
     */
    private STNode parseAnnotation() {
        STNode atToken = parseAtToken();
        STNode annotReference = parseQualifiedIdentifier(ParserRuleContext.ANNOT_REFERENCE);
        STNode annotValue = parseMappingConstructorExpr();
        return STNodeFactory.createAnnotationNode(atToken, annotReference, annotValue);
    }

    /**
     * Parse '@' token.
     *
     * @return Parsed node
     */
    private STNode parseAtToken() {
        STToken nextToken = peek();
        if (nextToken.kind == SyntaxKind.AT_TOKEN) {
            return consume();
        } else {
            Solution sol = recover(nextToken, ParserRuleContext.AT);
            return sol.recoveredNode;
        }
    }

    /**
     * Parse metadata. Meta data consist of optional doc string and
     * an annotations list.
     * <p>
     * <code>metadata := [DocumentationString] annots</code>
     *
     * @return Parse node
     */
    private STNode parseMetaData() {
        STToken nextToken = peek();
        return parseMetaData(nextToken.kind);
    }

    private STNode parseMetaData(SyntaxKind nextTokenKind) {
        STNode docString;
        STNode annotations;
        switch (nextTokenKind) {
            case HASH_TOKEN:
                // TODO:
                consume();
                docString = STNodeFactory.createEmptyNode();
                annotations = parseAnnotations();
                break;
            case AT_TOKEN:
                docString = STNodeFactory.createEmptyNode();
                annotations = parseAnnotations(nextTokenKind);
                break;
            default:
                return createEmptyMetadata();
        }

        return STNodeFactory.createMetadataNode(docString, annotations);
    }

    /**
     * Create empty metadata node.
     *
     * @return A metadata node with no doc string and no annotations
     */
    private STNode createEmptyMetadata() {
        return STNodeFactory.createMetadataNode(STNodeFactory.createEmptyNode(),
                STNodeFactory.createNodeList(new ArrayList<>()));
    }

    /**
     * Get the number of tokens to skip to reach the end of annotations.
     *
     * @return Number of tokens to skip to reach the end of annotations
     */
    private int getNumberOfTokensToAnnotsEnd() {
        STToken nextToken;
        int lookahead = 0;
        while (true) {
            nextToken = peek(lookahead);
            switch (nextToken.kind) {
                case EOF_TOKEN:
                case FUNCTION_KEYWORD:
                case TYPE_KEYWORD:
                case LISTENER_KEYWORD:
                case CONST_KEYWORD:
                case IMPORT_KEYWORD:
                case SERVICE_KEYWORD:
                    return lookahead;
                case IDENTIFIER_TOKEN:
                    if (isModuleVarDeclStart(lookahead)) {
                        return lookahead;
                    }
                    // fall through
                default:
                    lookahead++;
                    break;
            }
        }
    }

    /**
     * Parse is expression.
     * <code>
     * is-expr := expression is type-descriptor
     * </code>
     *
     * @param lhsExpr Preceding expression of the is expression
     * @return Is expression node
     */
    private STNode parseIsExpression(STNode lhsExpr) {
        startContext(ParserRuleContext.IS_EXPRESSION);
        STNode isKeyword = parseIsKeyword();
        STNode typeDescriptor = parseTypeDescriptor();
        endContext();
        return STNodeFactory.createIsExpressionNode(lhsExpr, isKeyword, typeDescriptor);
    }

    /**
     * Parse is-keyword.
     *
     * @return Is-keyword node
     */
    private STNode parseIsKeyword() {
        STToken token = peek();
        if (token.kind == SyntaxKind.IS_KEYWORD) {
            return consume();
        } else {
            Solution sol = recover(token, ParserRuleContext.IS_KEYWORD);
            return sol.recoveredNode;
        }
    }

    /**
     * Parse local type definition statement statement.
     * <code>ocal-type-defn-stmt := [annots] type identifier type-descriptor ;</code>
     *
     * @return local type definition statement statement
     */
    private STNode parseLocalTypeDefinitionStatement(STNode annots) {
        startContext(ParserRuleContext.LOCAL_TYPE_DEFINITION_STMT);
        STNode typeKeyword = parseTypeKeyword();
        STNode typeName = parseTypeName();
        STNode typeDescriptor = parseTypeDescriptor();
        STNode semicolon = parseSemicolon();
        endContext();
        return STNodeFactory.createLocalTypeDefinitionStatementNode(annots, typeKeyword, typeName, typeDescriptor,
                semicolon);
    }

    /**
     * Pass statements that starts with an identifier.
     *
     * @param tokenKind Next token kind
     * @return Parsed node
     */
    private STNode parseStatementStartsWithIdentifier(STNode annots) {
        startContext(ParserRuleContext.STMT_START_WITH_IDENTIFIER);
        STNode identifier = parseStatementStartIdentifier();
        STToken nextToken = peek();
        STNode stmt = parseStatementStartsWithIdentifier(nextToken.kind, annots, identifier);
        endContext();
        return stmt;
    }

    private STNode parseStatementStartsWithIdentifier(STNode annots, STNode identifier) {
        return parseStatementStartsWithIdentifier(peek().kind, annots, identifier);
    }

    private STNode parseStatementStartsWithIdentifier(SyntaxKind nextTokenKind, STNode annots, STNode identifier) {
        switch (nextTokenKind) {
            case IDENTIFIER_TOKEN:
                switchContext(ParserRuleContext.VAR_DECL_STMT);
                STNode varName = parseVariableName();
                STNode finalKeyword = STNodeFactory.createEmptyNode();
                return parseVarDeclRhs(annots, finalKeyword, identifier, varName, false);
            case EQUAL_TOKEN:
            case SEMICOLON_TOKEN:
                // Here we directly start parsing as a statement that starts with an expression.
                return parseStamentStartWithExpr(nextTokenKind, identifier);
            default:
                // If its a binary operator then this can be a compound assignment statement
                if (isCompoundBinaryOperator(nextTokenKind)) {
                    return parseCompoundAssignmentStmtRhs(identifier);
                }

                // If the next token is part of a valid expression, then still parse it
                // as a statement that starts with an expression.
                if (isValidExprRhsStart(nextTokenKind)) {
                    STNode expression = parseActionOrExpressionInLhs(identifier);
                    return parseStamentStartWithExpr(expression);
                }

                STToken token = peek();
                Solution solution = recover(token, ParserRuleContext.STMT_START_WITH_IDENTIFIER, annots, identifier);

                // If the parser recovered by inserting a token, then try to re-parse the same
                // rule with the inserted token. This is done to pick the correct branch
                // to continue the parsing.
                if (solution.action == Action.REMOVE) {
                    return solution.recoveredNode;
                }

                return parseStatementStartsWithIdentifier(solution.tokenKind, annots, identifier);
        }
    }

    /**
     * Parse statement which is only consists of an action or expression.
     *
     * @param nextTokenKind Next token kind
     * @return Parsed node
     */
    private STNode parseStamentStartsWithExpr(SyntaxKind nextTokenKind) {
        startContext(ParserRuleContext.EXPRESSION_STATEMENT);
        STNode expression = parseActionOrExpression(nextTokenKind);
        STNode stmt = parseStamentStartWithExpr(expression);
        endContext();
        return stmt;
    }

    /**
     * Parse statements that starts with an expression.
     *
     * @return Parsed node
     */
    private STNode parseStamentStartWithExpr(STNode expression) {
        STToken nextToken = peek();
        return parseStamentStartWithExpr(nextToken.kind, expression);
    }

    /**
     * Parse the component followed by the expression, at the beginning of a statement.
     *
     * @param nextTokenKind Kind of the next token
     * @return Parsed node
     */
    private STNode parseStamentStartWithExpr(SyntaxKind nextTokenKind, STNode expression) {
        switch (nextTokenKind) {
            case EQUAL_TOKEN:
                switchContext(ParserRuleContext.ASSIGNMENT_STMT);
                return parseAssignmentStmtRhs(expression);
            case SEMICOLON_TOKEN:
                return getExpressionAsStatement(expression);
            default:
                // If its a binary operator then this can be a compound assignment statement
                if (isCompoundBinaryOperator(nextTokenKind)) {
                    return parseCompoundAssignmentStmtRhs(expression);
                }

                STToken token = peek();
                Solution solution = recover(token, ParserRuleContext.STMT_START_WITH_EXPR_RHS, expression);

                // If the parser recovered by inserting a token, then try to re-parse the same
                // rule with the inserted token. This is done to pick the correct branch
                // to continue the parsing.
                if (solution.action == Action.REMOVE) {
                    return solution.recoveredNode;
                }

                return parseStamentStartWithExpr(solution.tokenKind, expression);
        }
    }

    private STNode getExpressionAsStatement(STNode expression) {
        switch (expression.kind) {
            case METHOD_CALL:
            case FUNCTION_CALL:
            case CHECK_EXPRESSION:
                return parseCallStatement(expression);
            case REMOTE_METHOD_CALL_ACTION:
            case CHECK_ACTION:
            case BRACED_ACTION:
                return parseActionStatement(expression);
            default:
                // Everything else can not be written as a statement.
                // TODO: Add proper error reporting
                this.errorHandler.reportInvalidNode(null,
                        "left hand side of an assignment must be a variable reference");

                STNode semicolon = parseSemicolon();
                return STNodeFactory.createExpressionStatementNode(SyntaxKind.INVALID, expression, semicolon);
        }
    }

    /**
     * <p>
     * Parse call statement, given the call expression.
     * <p>
     * <code>
     * call-stmt := call-expr ;
     * <br/>
     * call-expr := function-call-expr | method-call-expr | checking-keyword call-expr
     * </code>
     *
     * @param expression Call expression associated with the call statement
     * @return Call statement node
     */
    private STNode parseCallStatement(STNode expression) {
        validateExprInCallStmt(expression);
        STNode semicolon = parseSemicolon();
        return STNodeFactory.createExpressionStatementNode(SyntaxKind.CALL_STATEMENT, expression, semicolon);
    }

    private void validateExprInCallStmt(STNode expression) {
        switch (expression.kind) {
            case FUNCTION_CALL:
            case METHOD_CALL:
                break;
            case CHECK_EXPRESSION:
                validateExprInCallStmt(((STCheckExpressionNode) expression).expression);
                break;
            case REMOTE_METHOD_CALL_ACTION:
                break;
            case BRACED_EXPRESSION:
                validateExprInCallStmt(((STBracedExpressionNode) expression).expression);
                break;
            default:
                if (isMissingNode(expression)) {
                    break;
                }

                // TODO:
                this.errorHandler.reportInvalidNode(null, "expression followed by the checking keyword must be a " +
                        "func-call, a method-call or a check-expr");
                break;
        }
    }

    /**
     * Check whether a node is a missing node.
     *
     * @param node Node to check
     * @return <code>true</code> if the node is a missing node. <code>false</code> otherwise
     */
    private boolean isMissingNode(STNode node) {
        return node instanceof STMissingToken;
    }

    private STNode parseActionStatement(STNode action) {
        STNode semicolon = parseSemicolon();
        return STNodeFactory.createExpressionStatementNode(SyntaxKind.ACTION_STATEMENT, action, semicolon);
    }

    private STNode parseAction(SyntaxKind tokenKind, STNode lhsExpr) {
        switch (tokenKind) {
            case RIGHT_ARROW_TOKEN:
                return parseRemoteMethodCallAction(lhsExpr);
            default:
                // Should never reach here.
                return null;
        }
    }

    private STNode parseRemoteMethodCallAction(STNode expression) {
        STNode rightArrow = parseRightArrow();
        STNode methodName = parseFunctionName();
        STNode openParenToken = parseOpenParenthesis();
        STNode arguments = parseArgsList();
        STNode closeParenToken = parseCloseParenthesis();
        return STNodeFactory.createRemoteMethodCallActionNode(expression, rightArrow, methodName, openParenToken,
                arguments, closeParenToken);
    }

    /**
     * Parse right arrow (<code>-></code>) token.
     *
     * @return Parsed node
     */
    private STNode parseRightArrow() {
        STToken nextToken = peek();
        if (nextToken.kind == SyntaxKind.RIGHT_ARROW_TOKEN) {
            return consume();
        } else {
            Solution sol = recover(nextToken, ParserRuleContext.RIGHT_ARROW);
            return sol.recoveredNode;
        }
    }

    /**
     * Check whether this is a valid lhs expression.
     *
     * @param tokenKind Kind of the next token
     * @return <code>true</code>if this is a start of an expression. <code>false</code> otherwise
     */
    private boolean isValidLHSExpression(SyntaxKind tokenKind) {
        switch (tokenKind) {
            case DECIMAL_INTEGER_LITERAL:
            case HEX_INTEGER_LITERAL:
            case STRING_LITERAL:
            case IDENTIFIER_TOKEN:
            case TRUE_KEYWORD:
            case FALSE_KEYWORD:
            case CHECK_KEYWORD:
            case CHECKPANIC_KEYWORD:
            case OPEN_BRACE_TOKEN:
            case TYPEOF_KEYWORD:
            case NEGATION_TOKEN:
            case EXCLAMATION_MARK_TOKEN:
                return true;
            case PLUS_TOKEN:
            case MINUS_TOKEN:
                return !isCompoundBinaryOperator(tokenKind);
            case OPEN_PAREN_TOKEN:
            default:
                return false;
        }
    }

    /**
     * Parse null-keyword.
     *
     * @return null-keyword node
     */
    private STNode parseNullKeyword() {
        STToken token = peek();
        if (token.kind == SyntaxKind.NULL_KEYWORD) {
            return consume();
        } else {
            Solution sol = recover(token, ParserRuleContext.NULL_KEYWORD);
            return sol.recoveredNode;
        }
    }

    /**
     * Parse nil literal. Here nil literal is only referred to ( ).
     *
     * @return Parsed node
     */
    private STNode parseNilLiteral() {
        startContext(ParserRuleContext.NIL_LITERAL);
        STNode openParenthesisToken = parseOpenParenthesis();
        STNode closeParenthesisToken = parseCloseParenthesis();
        endContext();
        return STNodeFactory.createNilLiteralNode(openParenthesisToken, closeParenthesisToken);
    }
}<|MERGE_RESOLUTION|>--- conflicted
+++ resolved
@@ -136,8 +136,8 @@
                 return parseCloseParenthesis();
             case VARIABLE_NAME:
                 return parseVariableName();
-            case TERMINAL_EXPRESSION:
-                return parseTerminalExpression((boolean) args[0], (boolean) args[1]);
+            ccase TERMINAL_EXPRESSION:
+            return parseTerminalExpression((boolean) args[0], (boolean) args[1]);
             case STATEMENT:
                 return parseStatement();
             case STATEMENT_WITHOUT_ANNOTS:
@@ -285,15 +285,12 @@
                 return parseComma();
             case CONST_DECL_TYPE:
                 return parseConstDecl((STNode) args[0], (STNode) args[1], (STNode) args[2]);
-<<<<<<< HEAD
+            case STMT_START_WITH_IDENTIFIER:
+                return parseStatementStartsWithIdentifier((STNode) args[0], (STNode) args[1]);
             case NULL_KEYWORD:
                 return parseNullKeyword();
             case NIL_LITERAL:
                 return parseNilLiteral();
-=======
-            case STMT_START_WITH_IDENTIFIER:
-                return parseStatementStartsWithIdentifier((STNode) args[0], (STNode) args[1]);
->>>>>>> 046a850b
             default:
                 throw new IllegalStateException("Cannot re-parse rule: " + context);
         }
@@ -1648,7 +1645,7 @@
 
     /**
      * This will handle the parsing of optional,array,union type desc to infinite length.
-     * 
+     *
      * @param typeDesc
      *
      * @return Parsed type descriptor node
@@ -2942,14 +2939,9 @@
     }
 
     /**
-<<<<<<< HEAD
-     * Parse expression from a given precedence level.
-     *
-=======
      * Parse expression.
-     * 
+     *
      * @param isRhsExpr Flag indicating whether this is a rhs expression
->>>>>>> 046a850b
      * @return Parsed node
      */
     private STNode parseExpression(boolean isRhsExpr) {
@@ -2999,20 +2991,11 @@
     /**
      * Parse terminal expressions. A terminal expression has the highest precedence level
      * out of all expressions, and will be at the leaves of an expression tree.
-<<<<<<< HEAD
-     *
-     * @param kind Next token kind
-=======
-     * 
+     *
      * @param isRhsExpr Is a rhs expression
      * @param allowActions Allow actions
->>>>>>> 046a850b
-     * @return Parsed node
-     */
-    private STNode parseTerminalExpression(boolean isRhsExpr, boolean allowActions) {
-        return parseTerminalExpression(peek().kind, isRhsExpr, allowActions);
-    }
-
+     * @return Parsed node
+     */
     private STNode parseTerminalExpression(SyntaxKind kind, boolean isRhsExpr, boolean allowActions) {
         // TODO: Whenever a new expression start is added, make sure to
         // add it to all the other places as well.
@@ -3024,16 +3007,12 @@
             case IDENTIFIER_TOKEN:
                 return parseQualifiedIdentifier(ParserRuleContext.VARIABLE_NAME);
             case OPEN_PAREN_TOKEN:
-<<<<<<< HEAD
                 STToken nextNextToken = peek(2);
                 // parse nil literal '()'
                 if (nextNextToken.kind == SyntaxKind.CLOSE_PAREN_TOKEN) {
                     return parseNilLiteral();
                 }
-                return parseBracedExpression();
-=======
                 return parseBracedExpression(isRhsExpr, allowActions);
->>>>>>> 046a850b
             case TRUE_KEYWORD:
             case FALSE_KEYWORD:
                 return parseBooleanLiteral();
@@ -3050,13 +3029,9 @@
             case MINUS_TOKEN:
             case NEGATION_TOKEN:
             case EXCLAMATION_MARK_TOKEN:
-<<<<<<< HEAD
-                return parseUnaryExpression();
+                return parseUnaryExpression(isRhsExpr);
             case NULL_KEYWORD:
                 return parseNullKeyword();
-=======
-                return parseUnaryExpression(isRhsExpr);
->>>>>>> 046a850b
             default:
                 Solution solution = recover(peek(), ParserRuleContext.TERMINAL_EXPRESSION, isRhsExpr, allowActions);
 
@@ -3261,7 +3236,7 @@
      * Parse braced expression.
      * </p>
      * <code>braced-expr := ( expression )</code>
-     * 
+     *
      * @param isRhsExpr Flag indicating whether this is on a rhsExpr of a statement
      * @param allowActions Allow actions
      * @return Parsed node
@@ -3285,7 +3260,7 @@
 
     /**
      * Check whether a given node is an action node.
-     * 
+     *
      * @param node Node to check
      * @return <code>true</code> if the node is an action node. <code>false</code> otherwise
      */
@@ -4159,7 +4134,7 @@
     /**
      * Parse check expression. This method is used to parse both check expression
      * as well as check action.
-     * 
+     *
      * <p>
      * <code>
      * checking-expr := checking-keyword expression
@@ -4200,6 +4175,7 @@
     }
 
     /**
+     *
      * Parse continue statement.
      * <code>continue-stmt := continue ; </code>
      *
@@ -5152,7 +5128,7 @@
      * <p>
      * <code>nil-type-descriptor :=  ( ) </code>
      * </p>
-     * 
+     *
      * @return Parsed node
      */
     private STNode parseNilTypeDescriptor() {
@@ -5203,7 +5179,7 @@
      * <p>
      * <code>optional-type-descriptor := type-descriptor ? </code>
      * </p>
-     * 
+     *
      * @return Parsed node
      */
     private STNode parseOptionalTypeDescriptor(STNode typeDescriptorNode) {
@@ -5280,7 +5256,7 @@
      * inferred-array-length := *
      * </code>
      * </p>
-     * 
+     *
      * @param typeDescriptorNode
      *
      * @return Parsed Node
@@ -5747,7 +5723,7 @@
 
     /**
      * Check whether this is a valid lhs expression.
-     *
+     * 
      * @param tokenKind Kind of the next token
      * @return <code>true</code>if this is a start of an expression. <code>false</code> otherwise
      */
