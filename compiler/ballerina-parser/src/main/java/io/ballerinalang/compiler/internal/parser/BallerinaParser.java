--- conflicted
+++ resolved
@@ -3260,7 +3260,7 @@
                 Solution solution = recover(token, ParserRuleContext.STATEMENT, nextTokenIndex);
 
                 if (solution.action == Action.KEEP) {
-                    //singleton type starting tokens can be correct one's hence keep them.
+                    // singleton type starting tokens can be correct one's hence keep them.
                     break;
                 }
 
@@ -3364,7 +3364,7 @@
                 Solution solution = recover(token, ParserRuleContext.STATEMENT_WITHOUT_ANNOTS, annots, nextTokenIndex);
 
                 if (solution.action == Action.KEEP) {
-                    //singleton type starting tokens can be correct one's hence keep them.
+                    // singleton type starting tokens can be correct one's hence keep them.
                     finalKeyword = STNodeFactory.createEmptyNode();
                     return parseVariableDecl(getAnnotations(annots), finalKeyword, false);
                 }
@@ -4006,9 +4006,9 @@
                 break;
             default:
                 if (tokenKind == SyntaxKind.DOUBLE_GT_TOKEN) {
-                    operator = parseDoubleGTToken();
+                    operator = parseSignedRightShiftToken();
                 } else if (tokenKind == SyntaxKind.TRIPPLE_GT_TOKEN) {
-                    operator = parseTrippleGTToken();
+                    operator = parseUnsignedRightShiftToken();
                 } else {
                     operator = parseBinaryOperator();
                 }
@@ -9568,17 +9568,19 @@
 
     /**
      * Parse singleton type descriptor.
-     * <p>singleton-type-descriptor := simple-const-expr
+     * <p>
+     * singleton-type-descriptor := simple-const-expr
      * simple-const-expr :=
-     *   nil-literal
-     *   | boolean-literal
-     *   | [Sign] int-literal
-     *   | [Sign] floating-point-literal
-     *   | string-literal
-     *   | constant-reference-expr</p>
+     * nil-literal
+     * | boolean-literal
+     * | [Sign] int-literal
+     * | [Sign] floating-point-literal
+     * | string-literal
+     * | constant-reference-expr
+     * </p>
      */
     private STNode parseSingletonTypeDesc() {
-        STNode simpleContExpr =  parseConstExpr();
+        STNode simpleContExpr = parseConstExpr();
         return STNodeFactory.createSingletonTypeDescriptorNode(simpleContExpr);
     }
 
@@ -9592,7 +9594,7 @@
             case HEX_FLOATING_POINT_LITERAL:
                 literal = consume();
                 break;
-            default:   //decimal integer literal
+            default: // decimal integer literal
                 literal = parseDecimalIntLiteral(ParserRuleContext.DECIMAL_INTEGER_LITERAL);
         }
         return STNodeFactory.createUnaryExpressionNode(operator, literal);
@@ -9601,7 +9603,7 @@
     private boolean isSingletonTypeDescStart(SyntaxKind tokenKind, boolean inTypeDescCtx) {
         STToken nextToken = peek();
         STToken nextNextToken, nextNextNextToken;
-        if (tokenKind != nextToken.kind) { //this will be true if and only if we come here after recovering
+        if (tokenKind != nextToken.kind) { // this will be true if and only if we come here after recovering
             nextNextToken = nextToken;
             nextNextNextToken = peek(2);
         } else {
@@ -10274,6 +10276,47 @@
     }
 
     /**
+     * Parse signed right shift token (>>).
+     *
+     * @return Parsed node
+     */
+    private STNode parseSignedRightShiftToken() {
+        STNode openGTToken = parseGTToken();
+        validateRightShiftOperatorWS(openGTToken);
+
+        STNode endLGToken = parseGTToken();
+        return STNodeFactory.createDoubleGTTokenNode(openGTToken, endLGToken);
+    }
+
+    /**
+     * Parse unsigned right shift token (>>>).
+     *
+     * @return Parsed node
+     */
+    private STNode parseUnsignedRightShiftToken() {
+        STNode openGTToken = parseGTToken();
+        validateRightShiftOperatorWS(openGTToken);
+
+        STNode middleGTToken = parseGTToken();
+        validateRightShiftOperatorWS(middleGTToken);
+
+        STNode endLGToken = parseGTToken();
+        return STNodeFactory.createTrippleGTTokenNode(openGTToken, middleGTToken, endLGToken);
+    }
+
+    /**
+     * Validate the whitespace between '>' tokens of right shift operators.
+     *
+     * @param node Preceding node
+     */
+    private void validateRightShiftOperatorWS(STNode node) {
+        int diff = node.widthWithTrailingMinutiae() - node.width();
+        if (diff > 0) {
+            this.errorHandler.reportMissingTokenError("no whitespaces allowed between >>");
+        }
+    }
+
+    /**
      * Parse wait action.
      * <p>
      * <code>wait-action := single-wait-action | multiple-wait-action | alternate-wait-action </code>
@@ -10364,7 +10407,6 @@
         }
     }
 
-<<<<<<< HEAD
     private STNode parseWaitFutureExpr() {
         STNode waitFutureExpr = parseExpression();
         if (waitFutureExpr.kind == SyntaxKind.MAPPING_CONSTRUCTOR) {
@@ -10513,46 +10555,5 @@
         STNode waitFutureExpr = parseExpression();
         // TODO: validate - waitFutureExpr cannot be a map expr
         return STNodeFactory.createWaitFieldNode(identifier, colon, waitFutureExpr);
-=======
-    /**
-     * Parse double-GT token.
-     *
-     * @return Parsed node
-     */
-    private STNode parseDoubleGTToken() {
-        STNode openGTToken = parseGTToken();
-        reportInvalidShiftOperator(openGTToken);
-
-        STNode endLGToken = parseGTToken();
-        return STNodeFactory.createDoubleGTTokenNode(openGTToken, endLGToken);
-    }
-
-    /**
-     * Parse tripple-GT token.
-     *
-     * @return Parsed node
-     */
-    private STNode parseTrippleGTToken() {
-        STNode openGTToken = parseGTToken();
-        reportInvalidShiftOperator(openGTToken);
-
-        STNode middleGTToken = parseGTToken();
-        reportInvalidShiftOperator(middleGTToken);
-
-        STNode endLGToken = parseGTToken();
-        return STNodeFactory.createTrippleGTTokenNode(openGTToken, middleGTToken, endLGToken);
-    }
-
-    /**
-     * Report invalid double-GT and tripple-GT tokens.
-     *
-     * @param node Preceding node
-     */
-    private void reportInvalidShiftOperator(STNode node) {
-        int diff = node.widthWithTrailingMinutiae() - node.width();
-        if (diff > 0) {
-            this.errorHandler.reportMissingTokenError("no whitespaces allowed between >>");
-        }
->>>>>>> a2be127a
     }
 }