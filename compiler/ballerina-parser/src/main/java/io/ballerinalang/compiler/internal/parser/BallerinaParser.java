--- conflicted
+++ resolved
@@ -285,7 +285,8 @@
                 return parseConstDecl((STNode) args[0], (STNode) args[1], (STNode) args[2]);
             case STMT_START_WITH_IDENTIFIER:
                 return parseStatementStartsWithIdentifier((STNode) args[0], (STNode) args[1]);
-<<<<<<< HEAD
+            case NIL_LITERAL:
+                return parseNilLiteral();
             case RECORD_FIELD_OR_RECORD_END:
                 return parseFieldOrRestDescriptor((boolean) args[0]);
             case ANNOTATION_KEYWORD:
@@ -316,15 +317,9 @@
             case NAMESPACE_PREFIX:
                 return parseNamespacePrefix();
             case WORKER_KEYWORD:
-                return parseWorkerKeywrod();
+                return parseWorkerKeyword();
             case WORKER_NAME:
                 return parseWorkerName();
-=======
-            case NULL_KEYWORD:
-                return parseNullKeyword();
-            case NIL_LITERAL:
-                return parseNilLiteral();
->>>>>>> 61ed6607
             default:
                 throw new IllegalStateException("Cannot re-parse rule: " + context);
         }
@@ -2498,6 +2493,7 @@
             case ABSTRACT_KEYWORD:
             case CLIENT_KEYWORD:
             case IDENTIFIER_TOKEN:
+            case OPEN_PAREN_TOKEN: // nil type descriptor '()'
                 // individual-field-descriptor
                 startContext(ParserRuleContext.RECORD_FIELD);
                 metadata = createEmptyMetadata();
@@ -3139,6 +3135,7 @@
             case DECIMAL_INTEGER_LITERAL:
             case HEX_INTEGER_LITERAL:
             case STRING_LITERAL:
+            case NULL_KEYWORD:
                 return parseLiteral();
             case IDENTIFIER_TOKEN:
                 return parseQualifiedIdentifier(ParserRuleContext.VARIABLE_REF);
@@ -3166,8 +3163,6 @@
             case NEGATION_TOKEN:
             case EXCLAMATION_MARK_TOKEN:
                 return parseUnaryExpression(isRhsExpr);
-            case NULL_KEYWORD:
-                return parseNullKeyword();
             default:
                 Solution solution = recover(peek(), ParserRuleContext.TERMINAL_EXPRESSION, isRhsExpr, allowActions);
 
@@ -3455,7 +3450,7 @@
     }
 
     /**
-     * Parse expressions that references variable or functions at the start of the expression.
+     * Parse basic literals. It is assmued that we come here after validation.
      *
      * @return Parsed node
      */
@@ -5873,7 +5868,19 @@
     }
 
     /**
-<<<<<<< HEAD
+     * Parse nil literal. Here nil literal is only referred to ( ).
+     *
+     * @return Parsed node
+     */
+    private STNode parseNilLiteral() {
+        startContext(ParserRuleContext.NIL_LITERAL);
+        STNode openParenthesisToken = parseOpenParenthesis();
+        STNode closeParenthesisToken = parseCloseParenthesis();
+        endContext();
+        return STNodeFactory.createNilLiteralNode(openParenthesisToken, closeParenthesisToken);
+    }
+
+    /**
      * Parse annotation declaration, given the qualifier.
      *
      * @param metadata Metadata
@@ -5900,24 +5907,11 @@
             return consume();
         } else {
             Solution sol = recover(token, ParserRuleContext.ANNOTATION_KEYWORD);
-=======
-     * Parse null-keyword.
-     *
-     * @return null-keyword node
-     */
-    private STNode parseNullKeyword() {
-        STToken token = peek();
-        if (token.kind == SyntaxKind.NULL_KEYWORD) {
-            return consume();
-        } else {
-            Solution sol = recover(token, ParserRuleContext.NULL_KEYWORD);
->>>>>>> 61ed6607
-            return sol.recoveredNode;
-        }
-    }
-
-    /**
-<<<<<<< HEAD
+            return sol.recoveredNode;
+        }
+    }
+
+    /**
      * Parse the components that follows after the annotation keyword of a annotation declaration.
      *
      * @param metadata Metadata
@@ -6550,7 +6544,7 @@
      */
     private STNode parseNamedWorkerDeclaration(STNode annots) {
         startContext(ParserRuleContext.NAMED_WORKER_DECL);
-        STNode workerKeyword = parseWorkerKeywrod();
+        STNode workerKeyword = parseWorkerKeyword();
         STNode workerName = parseWorkerName();
         STNode returnTypeDesc = parseReturnTypeDescriptor();
         STNode workerBody = parseBlockNode();
@@ -6564,7 +6558,7 @@
      *
      * @return Parsed node
      */
-    private STNode parseWorkerKeywrod() {
+    private STNode parseWorkerKeyword() {
         STToken nextToken = peek();
         if (nextToken.kind == SyntaxKind.WORKER_KEYWORD) {
             return consume();
@@ -6589,17 +6583,5 @@
             Solution sol = recover(peek(), ParserRuleContext.WORKER_NAME);
             return sol.recoveredNode;
         }
-=======
-     * Parse nil literal. Here nil literal is only referred to ( ).
-     *
-     * @return Parsed node
-     */
-    private STNode parseNilLiteral() {
-        startContext(ParserRuleContext.NIL_LITERAL);
-        STNode openParenthesisToken = parseOpenParenthesis();
-        STNode closeParenthesisToken = parseCloseParenthesis();
-        endContext();
-        return STNodeFactory.createNilLiteralNode(openParenthesisToken, closeParenthesisToken);
->>>>>>> 61ed6607
     }
 }