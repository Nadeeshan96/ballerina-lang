--- conflicted
+++ resolved
@@ -208,10 +208,6 @@
                 return parseColon();
             case OPEN_BRACKET:
                 return parseOpenBracket();
-<<<<<<< HEAD
-            case COMPOUND_ASSIGNMENT_STMT:
-                return parseCompoundAssignmentStmt();
-=======
             case RESOURCE_DEF:
                 return parseResource();
             case OPTIONAL_SERVICE_NAME:
@@ -226,7 +222,8 @@
                 return parseListenerKeyword();
             case SERVICE_DECL:
                 return parseServiceDecl();
->>>>>>> 742d2791
+            case COMPOUND_ASSIGNMENT_STMT:
+                return parseCompoundAssignmentStmt();
             case FUNC_DEFINITION:
             case REQUIRED_PARAM:
             default:
@@ -3759,7 +3756,35 @@
     }
 
     /**
-<<<<<<< HEAD
+     * Parse break statement.
+     * <code>break-stmt := break ; </code>
+     *
+     * @return break statement
+     */
+    private STNode parseBreakStatement() {
+        startContext(ParserRuleContext.BREAK_STATEMENT);
+        STNode breakKeyword = parseBreakKeyword();
+        STNode semicolon = parseSemicolon();
+        endContext();
+        return STNodeFactory.createBreakStatement(breakKeyword, semicolon);
+    }
+
+    /**
+     * Parse break-keyword.
+     *
+     * @return break-keyword node
+     */
+    private STNode parseBreakKeyword() {
+        STToken token = peek();
+        if (token.kind == SyntaxKind.BREAK_KEYWORD) {
+            return consume();
+        } else {
+            Solution sol = recover(token, ParserRuleContext.BREAK_KEYWORD);
+            return sol.recoveredNode;
+        }
+    }
+
+    /**
      * Parse CompoundAssignmentOperator.
      * <code>CompoundAssignmentOperator := BinaryOperator =</code>
      * 
@@ -3771,34 +3796,6 @@
         STNode equalsToken = parseAssignOp();
         endContext();
         return STNodeFactory.createCompoundAssignmentOperator(binaryOperator, equalsToken);
-=======
-     * Parse break statement.
-     * <code>break-stmt := break ; </code>
-     *
-     * @return break statement
-     */
-    private STNode parseBreakStatement() {
-        startContext(ParserRuleContext.BREAK_STATEMENT);
-        STNode breakKeyword = parseBreakKeyword();
-        STNode semicolon = parseSemicolon();
-        endContext();
-        return STNodeFactory.createBreakStatement(breakKeyword, semicolon);
-    }
-
-    /**
-     * Parse break-keyword.
-     *
-     * @return break-keyword node
-     */
-    private STNode parseBreakKeyword() {
-        STToken token = peek();
-        if (token.kind == SyntaxKind.BREAK_KEYWORD) {
-            return consume();
-        } else {
-            Solution sol = recover(token, ParserRuleContext.BREAK_KEYWORD);
-            return sol.recoveredNode;
-        }
->>>>>>> 742d2791
     }
 
     /**
@@ -4063,7 +4060,6 @@
     }
 
     /**
-<<<<<<< HEAD
      * <p>
      * Parse compound assignment statement, which takes the following format.
      * </p>
@@ -4107,7 +4103,11 @@
             return consume();
         } else {
             Solution sol = recover(token, ParserRuleContext.COMPOUND_BINARY_OPERATOR);
-=======
+            return sol.recoveredNode;
+        }
+    }
+
+    /**
      * Parse service declaration.
      * <p>
      * <code>
@@ -4182,13 +4182,11 @@
             return consume();
         } else {
             Solution sol = recover(token, ParserRuleContext.SERVICE_KEYWORD);
->>>>>>> 742d2791
-            return sol.recoveredNode;
-        }
-    }
-
-    /**
-<<<<<<< HEAD
+            return sol.recoveredNode;
+        }
+    }
+
+    /**
      * Check whether the given token kind is a compound binary operator.
      * 
      * @param kind STToken kind
@@ -4200,7 +4198,13 @@
             case MINUS_TOKEN:
             case SLASH_TOKEN:
             case ASTERISK_TOKEN:
-=======
+                return true;
+            default:
+                return false;
+        }
+    }
+
+    /**
      * Parse on keyword.
      * 
      * @return Parsed node
@@ -4317,14 +4321,11 @@
             case CLOSE_BRACE_PIPE_TOKEN:
             case TYPE_KEYWORD:
             case SERVICE_KEYWORD:
->>>>>>> 742d2791
                 return true;
             default:
                 return false;
         }
     }
-<<<<<<< HEAD
-=======
 
     /**
      * Parse resource definition (i.e. service-method-defn).
@@ -4576,5 +4577,4 @@
             return sol.recoveredNode;
         }
     }
->>>>>>> 742d2791
 }