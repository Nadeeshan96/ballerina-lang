/*
 *  Copyright (c) 2020, WSO2 Inc. (http://www.wso2.org) All Rights Reserved.
 *
 *  WSO2 Inc. licenses this file to you under the Apache License,
 *  Version 2.0 (the "License"); you may not use this file except
 *  in compliance with the License.
 *  You may obtain a copy of the License at
 *
 *    http://www.apache.org/licenses/LICENSE-2.0
 *
 *  Unless required by applicable law or agreed to in writing,
 *  software distributed under the License is distributed on an
 *  "AS IS" BASIS, WITHOUT WARRANTIES OR CONDITIONS OF ANY
 *  KIND, either express or implied.  See the License for the
 *  specific language governing permissions and limitations
 *  under the License.
 */
package io.ballerinalang.compiler.internal.parser.tree;

public enum SyntaxKind {

    // Keywords

    PUBLIC_KEYWORD(50, "public"),
    PRIVATE_KEYWORD(51, "private"),
    REMOTE_KEYWORD(52, "remote"),
    ABSTRACT_KEYWORD(53, "abstract"),
    CLIENT_KEYWORD(54, "client"),
    IMPORT_KEYWORD(100, "import"),
    FUNCTION_KEYWORD(101, "function"),
    CONST_KEYWORD(102, "const"),
    LISTENER_KEYWORD(103, "listener"),
    SERVICE_KEYWORD(104, "service"),
    XMLNS_KEYWORD(105, "xmlns"),
    ANNOTATION_KEYWORD(106, "annotation"),
    TYPE_KEYWORD(107, "type"),
    RECORD_KEYWORD(108, "record"),
    OBJECT_KEYWORD(109, "object"),
    VERSION_KEYWORD(110, "version"),
    AS_KEYWORD(111, "as"),
    ON_KEYWORD(112, "on"),
    RESOURCE_KEYWORD(113, "resource"),
    FINAL_KEYWORD(114, "final"),

    RETURNS_KEYWORD(200, "returns"),
    RETURN_KEYWORD(201, "return"),
    EXTERNAL_KEYWORD(202, "external"),
    TRUE_KEYWORD(203, "true"),
    FALSE_KEYWORD(204, "false"),
    IF_KEYWORD(205, "if"),
    ELSE_KEYWORD(206, "else"),
    WHILE_KEYWORD(207, "while"),
    CHECK_KEYWORD(208, "check"),
    CHECKPANIC_KEYWORD(209, "checkpanic"),
    PANIC_KEYWORD(210, "panic"),
    CONTINUE_KEYWORD(212,"continue"),
    BREAK_KEYWORD(213,"break"),

    // Separators
    OPEN_BRACE_TOKEN(500, "{"),
    CLOSE_BRACE_TOKEN(501, "}"),
    OPEN_PAREN_TOKEN(502, "("),
    CLOSE_PAREN_TOKEN(503, ")"),
    OPEN_BRACKET_TOKEN(504, "["),
    CLOSE_BRACKET_TOKEN(505, "]"),
    SEMICOLON_TOKEN(506, ";"),
    DOT_TOKEN(507, "."),
    COLON_TOKEN(508, ":"),
    COMMA_TOKEN(509, ","),
    ELLIPSIS_TOKEN(510, "..."),
    OPEN_BRACE_PIPE_TOKEN(511, "{|"),
    CLOSE_BRACE_PIPE_TOKEN(512, "|}"),

    // Operators
    EQUAL_TOKEN(550, "="),
    DOUBLE_EQUAL_TOKEN(551, "=="),
    TRIPPLE_EQUAL_TOKEN(552, "==="),
    PLUS_TOKEN(553, "+"),
    MINUS_TOKEN(554, "-"),
    SLASH_TOKEN(555, "/"),
    PERCENT_TOKEN(556, "%"),
    ASTERISK_TOKEN(557, "*"),
    LT_TOKEN(558, "<"),
    LT_EQUAL_TOKEN(559, "<="),
    GT_TOKEN(560, ">"),
    EQUAL_GT_TOKEN(561, "=>"),
    QUESTION_MARK_TOKEN(562, "?"),
    PIPE_TOKEN(563, "|"),
    GT_EQUAL_TOKEN(564, ">="),
    EXCLAMATION_MARK_TOKEN(565, "!"),
    NOT_EQUAL_TOKEN(566, "!="),
    NOT_DOUBLE_EQUAL_TOKEN(567, "!=="),
    BITWISE_AND_TOKEN(568, "&"),
    BITWISE_XOR_TOKEN(569, "^"),
    LOGICAL_AND_TOKEN(569, "&&"),
    LOGICAL_OR_TOKEN(569, "||"),
    
    IDENTIFIER_TOKEN(1000),
    STRING_LITERAL(1001),
    DECIMAL_INTEGER_LITERAL(1002),
    HEX_INTEGER_LITERAL(1003),
    DECIMAL_FLOATING_POINT_LITERAL(1004),
    HEX_FLOATING_POINT_LITERAL(1005),
    SIMPLE_TYPE(1006),

    // Trivia
    WHITESPACE_TRIVIA(1500),
    END_OF_LINE_TRIVIA(1501),
    COMMENT(1502),

    // module-level declarations
    IMPORT_DECLARATION(2000),
    FUNCTION_DEFINITION(2001),
    TYPE_DEFINITION(2002),
    SERVICE_DECLARATION(2003),
    LISTENER_DECLARATION(2004),
    CONST_DECLARATION(2005),

    // Statements
    BLOCK_STATEMENT(1200),
    VARIABLE_DECL(1201),
    ASSIGNMENT_STATEMENT(1202),
    IF_ELSE_STATEMENT(1203),
    ELSE_BLOCK(1204),
    WHILE_STATEMENT(1205),
    CALL_STATEMENT(1206),
    PANIC_STATEMENT(1207),
    RETURN_STATEMENT(1208),
<<<<<<< HEAD
    COMPOUND_ASSIGNMENT_STATEMENT(1209),
=======
    CONTINUE_STATEMENT(1209),
    BREAK_STATEMENT(1210),
>>>>>>> 742d2791

    // Expressions
    BINARY_EXPRESSION(1300),
    BRACED_EXPRESSION(1301),
    FUNCTION_CALL(1302),
    QUALIFIED_IDENTIFIER(1303),
    MEMBER_ACCESS(1304),
    FIELD_ACCESS(1305),
    METHOD_CALL(1306),
    CHECK_EXPRESSION(1307),
    MAPPING_CONSTRUCTOR(1308),

    // Type descriptors
    RECORD_TYPE_DESCRIPTOR(2000),
    OBJECT_TYPE_DESCRIPTOR(2001),

    // Other
    RETURN_TYPE_DESCRIPTOR(3000),
    PARAMETER(3001),
    EXTERNAL_FUNCTION_BODY(3002),
    RECORD_FIELD(3003),
    RECORD_FIELD_WITH_DEFAULT_VALUE(3004),
    TYPE_REFERENCE(3005),
    RECORD_REST_TYPE(3006),
    POSITIONAL_ARG(3007),
    NAMED_ARG(3008),
    REST_ARG(3009),
    OBJECT_FIELD(3010),
    IMPORT_ORG_NAME(3011),
    MODULE_NAME(3012),
    SUB_MODULE_NAME(3013),
    IMPORT_VERSION(3014),
    IMPORT_SUB_VERSION(3015),
    IMPORT_PREFIX(3016),
    SPECIFIC_FIELD(3017),
    COMPUTED_NAME_FIELD(3018),
    SPREAD_FIELD(3019),
<<<<<<< HEAD
    COMPOUND_ASSIGNMENT_OPERATOR(3020),
=======
    EXPRESSION_LIST_ITEM(3020),
    SERVICE_BODY(3021),
>>>>>>> 742d2791

    INVALID(4),
    MODULE_PART(3),
    EOF_TOKEN(2),
    LIST(1),
    NONE(0);

    final int tag;
    final String strValue;

    SyntaxKind(int tag, String strValue) {
        this.tag = tag;
        this.strValue = strValue;
    }

    SyntaxKind(int tag) {
        this.tag = tag;
        this.strValue = "";
    }


}<|MERGE_RESOLUTION|>--- conflicted
+++ resolved
@@ -126,12 +126,9 @@
     CALL_STATEMENT(1206),
     PANIC_STATEMENT(1207),
     RETURN_STATEMENT(1208),
-<<<<<<< HEAD
-    COMPOUND_ASSIGNMENT_STATEMENT(1209),
-=======
     CONTINUE_STATEMENT(1209),
     BREAK_STATEMENT(1210),
->>>>>>> 742d2791
+    COMPOUND_ASSIGNMENT_STATEMENT(1211),
 
     // Expressions
     BINARY_EXPRESSION(1300),
@@ -169,12 +166,9 @@
     SPECIFIC_FIELD(3017),
     COMPUTED_NAME_FIELD(3018),
     SPREAD_FIELD(3019),
-<<<<<<< HEAD
-    COMPOUND_ASSIGNMENT_OPERATOR(3020),
-=======
     EXPRESSION_LIST_ITEM(3020),
     SERVICE_BODY(3021),
->>>>>>> 742d2791
+    COMPOUND_ASSIGNMENT_OPERATOR(3022),
 
     INVALID(4),
     MODULE_PART(3),
