/*
 * Copyright (c) 2020, WSO2 Inc. (http://www.wso2.org) All Rights Reserved.
 *
 * WSO2 Inc. licenses this file to you under the Apache License,
 * Version 2.0 (the "License"); you may not use this file except
 * in compliance with the License.
 * You may obtain a copy of the License at
 *
 *   http://www.apache.org/licenses/LICENSE-2.0
 *
 * Unless required by applicable law or agreed to in writing,
 * software distributed under the License is distributed on an
 * "AS IS" BASIS, WITHOUT WARRANTIES OR CONDITIONS OF ANY
 * KIND, either express or implied.  See the License for the
 * specific language governing permissions and limitations
 * under the License.
 */
package io.ballerinalang.compiler.internal.parser;

/**
 * Parser rule contexts that represent each point in the grammar.
 * These represents the current scope during the parsing.
 * 
 * @since 1.2.0
 */
public enum ParserRuleContext {

    // Productions
    COMP_UNIT("comp-unit"),
    EOF("eof"),
    TOP_LEVEL_NODE("top-level-node"),
    TOP_LEVEL_NODE_THAT_SUPPORTS_MODIFIER("top-level-node-that-supports-modifier"),
    FUNC_DEFINITION("func-definition"),
    PARAM_LIST("parameters"),
    REQUIRED_PARAM("parameter"),
    DEFAULTABLE_PARAM("defaultable-parameter"),
    REST_PARAM("rest-parameter"),
    AFTER_PARAMETER_TYPE("after-parameter-type"),
    PARAMETER_RHS("parameter-rhs"),
    ANNOTATION_ATTACHMENT("annotation"),
    RETURN_TYPE_DESCRIPTOR("return-type-desc"),
    FUNC_BODY("func-body"),
    EXTERNAL_FUNC_BODY("external-func-body"),
    FUNC_BODY_BLOCK("func-body-block"),
    MODULE_TYPE_DEFINITION("type-definition"),
    FIELD_OR_REST_DESCIPTOR_RHS("field-or-rest-descriptor-rhs"),
    FIELD_DESCRIPTOR_RHS("field-descriptor-rhs"),
    RECORD_BODY_START("record-body-start"),
    RECORD_BODY_END("record-body-end"),
    RECORD_FIELD("record-field"),
    TYPE_DESCRIPTOR("type-descriptor"),
    RECORD_TYPE_DESCRIPTOR("record-type-desc"),
    TYPE_REFERENCE("type-reference"),
    ARG_LIST("arguments"),
    ARG("argument"),
    NAMED_OR_POSITIONAL_ARG_RHS("named-or-positional-arg"),
    OBJECT_TYPE_DESCRIPTOR("object-type-desc"),
    OBJECT_MEMBER("object-member"),
    OBJECT_FUNC_OR_FIELD("object-func-or-field"),
    OBJECT_FUNC_OR_FIELD_WITHOUT_VISIBILITY("object-func-or-field-without-visibility"),
    OBJECT_METHOD_START("object-method-start"),
    OBJECT_FIELD_RHS("object-field-rhs"),
    OBJECT_TYPE_FIRST_QUALIFIER("object-type-qualifier"),
    OBJECT_TYPE_SECOND_QUALIFIER("object-type-second-qualifier"),
    OBJECT_TYPE_DESCRIPTOR_START("object-type-desc-start"),
    IMPORT_DECL("import-decl"),
    IMPORT_ORG_OR_MODULE_NAME("import-org-or-module-name"),
    IMPORT_MODULE_NAME("module-name"),
    IMPORT_VERSION_DECL("import-version-decl"),
    VERSION_NUMBER("sem-ver"),
    IMPORT_SUB_VERSION("import-sub-version"),
    MAJOR_VERSION("major-version"),
    MINOR_VERSION("minor-version"),
    PATCH_VERSION("patch-version"),
    IMPORT_PREFIX("import-prefix"),
    IMPORT_PREFIX_DECL("import-alias"),
    IMPORT_DECL_RHS("import-decl-rhs"),
    AFTER_IMPORT_MODULE_NAME("after-import-module-name"),
    MAJOR_MINOR_VERSION_END("major-minor-version-end"),

    // Statements
    STATEMENT("statement"),
    ASSIGNMENT_STMT("assignment-stmt"),
    VAR_DECL_STMT("var-decl-stmt"),
    VAR_DECL_STMT_RHS("var-decl-rhs"),
    STATEMENT_START_IDENTIFIER("type-or-var-name"),
    ASSIGNMENT_OR_VAR_DECL_STMT("assign-or-var-decl"),
    ASSIGNMENT_OR_VAR_DECL_STMT_RHS("assign-or-var-decl-rhs"),
    IF_BLOCK("if-block"),
    BLOCK_STMT("block-stmt"),
    ELSE_BLOCK("else-block"),
    ELSE_BODY("else-body"),
    WHILE_BLOCK("while-block"),
    CALL_STMT("call-statement"),
    CALL_STMT_START("call-statement-start"),
<<<<<<< HEAD
    CONTINUE_STATEMENT("continue-statement"),
=======
    PANIC_STMT("panic-statement"),    
>>>>>>> deae6bf6

    // Keywords
    RETURNS_KEYWORD("returns"),
    TYPE_KEYWORD("type"),
    PUBLIC_KEYWORD("public"),
    PRIVATE_KEYWORD("private"),
    REMOTE_KEYWORD("remote"),
    FUNCTION_KEYWORD("function"),
    EXTERNAL_KEYWORD("external"), 
    VARIABLE_NAME("variable"),
    RECORD_KEYWORD("record"),
    OBJECT_KEYWORD("object"),
    ABSTRACT_KEYWORD("abstract"),
    CLIENT_KEYWORD("client"),
    IF_KEYWORD("if"),
    ELSE_KEYWORD("else"),
    WHILE_KEYWORD("while"),
<<<<<<< HEAD
    CONTINUE_KEYWORD("continue"),

=======
    PANIC_KEYWORD("panic"),
    IMPORT_KEYWORD("import"),
    VERSION_KEYWORD("version"),
    AS_KEYWORD("as"),
>>>>>>> deae6bf6

    // Syntax tokens
    OPEN_PARENTHESIS("("),
    CLOSE_PARENTHESIS(")"),
    OPEN_BRACE("{"),
    CLOSE_BRACE("}"),
    ASSIGN_OP("="),
    SEMICOLON(";"),
    COMMA(","),
    ELLIPSIS("..."),
    QUESTION_MARK("?"),
    ASTERISK("*"),
    CLOSED_RECORD_BODY_START("{|"),
    CLOSED_RECORD_BODY_END("|}"),
    DOT("."),
    OPEN_BRACKET("["),
    CLOSE_BRACKET("]"),
    SLASH("/"),

    // Other terminals
    FUNC_NAME("function-name"),
    SIMPLE_TYPE_DESCRIPTOR("simple-type-desc"),
    BINARY_OPERATOR("binary-operator"),
    TYPE_NAME("type-name"),
    FIELD_OR_FUNC_NAME("field-or-func-name"),
    BOOLEAN_LITERAL("boolean-literal"),
    CHECKING_KEYWORD("checking-keyword"),

    // Expressions
    EXPRESSION("expression"),
    EXPRESSION_RHS("expression-rhs"),
    FUNC_CALL("func-call"),
    EXPRESSION_END("expr-end"),
    DECIMAL_INTEGER_LITERAL("decimal-int-literal"),
    ;

    private String value;

    ParserRuleContext(String value) {
        this.value = value;
    }

    @Override
    public String toString() {
        return value;
    }

}<|MERGE_RESOLUTION|>--- conflicted
+++ resolved
@@ -93,11 +93,9 @@
     WHILE_BLOCK("while-block"),
     CALL_STMT("call-statement"),
     CALL_STMT_START("call-statement-start"),
-<<<<<<< HEAD
     CONTINUE_STATEMENT("continue-statement"),
-=======
-    PANIC_STMT("panic-statement"),    
->>>>>>> deae6bf6
+    PANIC_STMT("panic-statement"),
+
 
     // Keywords
     RETURNS_KEYWORD("returns"),
@@ -115,15 +113,11 @@
     IF_KEYWORD("if"),
     ELSE_KEYWORD("else"),
     WHILE_KEYWORD("while"),
-<<<<<<< HEAD
     CONTINUE_KEYWORD("continue"),
-
-=======
     PANIC_KEYWORD("panic"),
     IMPORT_KEYWORD("import"),
     VERSION_KEYWORD("version"),
     AS_KEYWORD("as"),
->>>>>>> deae6bf6
 
     // Syntax tokens
     OPEN_PARENTHESIS("("),
