--- conflicted
+++ resolved
@@ -159,11 +159,8 @@
     CONST_KEYWORD("const"),
     TYPEOF_KEYWORD("typeof"),
     IS_KEYWORD("is"),
-<<<<<<< HEAD
+    NULL_KEYWORD("null"),
     LOCK_KEYWORD("lock"),
-=======
-    NULL_KEYWORD("null"),
->>>>>>> 244cc394
 
     // Syntax tokens
     OPEN_PARENTHESIS("("),
