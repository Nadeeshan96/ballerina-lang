/*
 * Copyright (c) 2020, WSO2 Inc. (http://www.wso2.org) All Rights Reserved.
 *
 * WSO2 Inc. licenses this file to you under the Apache License,
 * Version 2.0 (the "License"); you may not use this file except
 * in compliance with the License.
 * You may obtain a copy of the License at
 *
 *   http://www.apache.org/licenses/LICENSE-2.0
 *
 * Unless required by applicable law or agreed to in writing,
 * software distributed under the License is distributed on an
 * "AS IS" BASIS, WITHOUT WARRANTIES OR CONDITIONS OF ANY
 * KIND, either express or implied.  See the License for the
 * specific language governing permissions and limitations
 * under the License.
 */
package io.ballerinalang.compiler.internal.parser;

/**
 * Parser rule contexts that represent each point in the grammar.
 * These represents the current scope during the parsing.
 *
 * @since 1.2.0
 */
public enum ParserRuleContext {

    // Productions
    COMP_UNIT("comp-unit"),
    EOF("eof"),
    TOP_LEVEL_NODE("top-level-node"),
    TOP_LEVEL_NODE_WITHOUT_METADATA("top-level-node-without-metadata"),
    TOP_LEVEL_NODE_WITHOUT_MODIFIER("top-level-node-without-modifier"),
    FUNC_DEFINITION("func-definition"),
    PARAM_LIST("parameters"),
    PARAMETER("parameter"),
    PARAMETER_WITHOUT_ANNOTS("parameter-without-annots"),
    REQUIRED_PARAM("parameter"),
    DEFAULTABLE_PARAM("defaultable-parameter"),
    REST_PARAM("rest-parameter"),
    AFTER_PARAMETER_TYPE("after-parameter-type"),
    PARAMETER_RHS("parameter-rhs"),
    RETURN_TYPE_DESCRIPTOR("return-type-desc"),
    FUNC_BODY("func-body"),
    EXTERNAL_FUNC_BODY("external-func-body"),
    FUNC_BODY_BLOCK("func-body-block"),
    MODULE_TYPE_DEFINITION("type-definition"),
    FIELD_OR_REST_DESCIPTOR_RHS("field-or-rest-descriptor-rhs"),
    FIELD_DESCRIPTOR_RHS("field-descriptor-rhs"),
    RECORD_BODY_START("record-body-start"),
    RECORD_BODY_END("record-body-end"),
    RECORD_FIELD("record-field"),
    RECORD_FIELD_WITHOUT_METADATA("record-field-without-metadata"),
    TYPE_DESCRIPTOR("type-descriptor"),
    RECORD_TYPE_DESCRIPTOR("record-type-desc"),
    TYPE_REFERENCE("type-reference"),
    ARG_LIST("arguments"),
    ARG("argument"),
    NAMED_OR_POSITIONAL_ARG_RHS("named-or-positional-arg"),
    OBJECT_TYPE_DESCRIPTOR("object-type-desc"),
    OBJECT_MEMBER("object-member"),
    OBJECT_MEMBER_WITHOUT_METADATA("object-member-without-metadata"),
    OBJECT_FUNC_OR_FIELD("object-func-or-field"),
    OBJECT_FUNC_OR_FIELD_WITHOUT_VISIBILITY("object-func-or-field-without-visibility"),
    OBJECT_METHOD_START("object-method-start"),
    OBJECT_FIELD_RHS("object-field-rhs"),
    OBJECT_TYPE_FIRST_QUALIFIER("object-type-qualifier"),
    OBJECT_TYPE_SECOND_QUALIFIER("object-type-second-qualifier"),
    OBJECT_TYPE_DESCRIPTOR_START("object-type-desc-start"),
    IMPORT_DECL("import-decl"),
    IMPORT_ORG_OR_MODULE_NAME("import-org-or-module-name"),
    IMPORT_MODULE_NAME("module-name"),
    IMPORT_VERSION_DECL("import-version-decl"),
    VERSION_NUMBER("sem-ver"),
    IMPORT_SUB_VERSION("import-sub-version"),
    MAJOR_VERSION("major-version"),
    MINOR_VERSION("minor-version"),
    PATCH_VERSION("patch-version"),
    IMPORT_PREFIX("import-prefix"),
    IMPORT_PREFIX_DECL("import-alias"),
    IMPORT_DECL_RHS("import-decl-rhs"),
    AFTER_IMPORT_MODULE_NAME("after-import-module-name"),
    MAJOR_MINOR_VERSION_END("major-minor-version-end"),
    SERVICE_DECL("service-decl"),
    OPTIONAL_SERVICE_NAME("service-rhs"),
    LISTENERS_LIST("listeners-list"),
    RESOURCE_DEF("resource-def"),
    LISTENER_DECL("listener-decl"),
    CONSTANT_DECL("const-decl"),
    CONST_DECL_TYPE("const-decl-type"),
    CONST_DECL_RHS("const-decl-rhs"),
    NIL_TYPE_DESCRIPTOR("nil-type-descriptor"),
    OPTIONAL_TYPE_DESCRIPTOR("optional-type-descriptor"),
    ARRAY_TYPE_DESCRIPTOR("array-type-descriptor"),
    ARRAY_LENGTH("array-length"),
    ANNOT_REFERENCE("annot-reference"),
    ANNOTATIONS("annots"),
    DOC_STRING("doc-string"),
    IDENTIFIER("identifier"),
    QUALIFIED_IDENTIFIER("qualified-identifier"),
    EQUAL_OR_RIGHT_ARROW("equal-or-right-arrow"),
    MAP_TYPE_DESCRIPTOR("map-type-descriptor"),

    // Statements
    STATEMENT("statement"),
    STATEMENT_WITHOUT_ANNOTS("statement-without-annots"),
    ASSIGNMENT_STMT("assignment-stmt"),
    VAR_DECL_STMT("var-decl-stmt"),
    VAR_DECL_STMT_RHS("var-decl-rhs"),
    STATEMENT_START_IDENTIFIER("type-or-var-name"),
    ASSIGNMENT_OR_VAR_DECL_STMT("assign-or-var-decl"),
    ASSIGNMENT_OR_VAR_DECL_STMT_RHS("assign-or-var-decl-rhs"),
    IF_BLOCK("if-block"),
    BLOCK_STMT("block-stmt"),
    ELSE_BLOCK("else-block"),
    ELSE_BODY("else-body"),
    WHILE_BLOCK("while-block"),
    CALL_STMT("call-statement"),
    CALL_STMT_START("call-statement-start"),
    CONTINUE_STATEMENT("continue-statement"),
    BREAK_STATEMENT("break-statement"),
    PANIC_STMT("panic-statement"),
    RETURN_STMT("return-stmt"),
    RETURN_STMT_RHS("return-stmt-rhs"),
    COMPOUND_ASSIGNMENT_STMT("compound-assignment-statement"),
    LOCAL_TYPE_DEFINITION_STMT("local-type-definition-statement"),
    STMT_START_WITH_IDENTIFIER("stmt-start-with-identifier"),
    STMT_START_WITH_EXPR_RHS("stmt-start-with-expr-rhs"),
    EXPRESSION_STATEMENT("expression-statement"),
    EXPRESSION_STATEMENT_START("expression-statement-start"),

    // Keywords
    RETURNS_KEYWORD("returns"),
    TYPE_KEYWORD("type"),
    PUBLIC_KEYWORD("public"),
    PRIVATE_KEYWORD("private"),
    REMOTE_KEYWORD("remote"),
    FUNCTION_KEYWORD("function"),
    EXTERNAL_KEYWORD("external"),
    RECORD_KEYWORD("record"),
    OBJECT_KEYWORD("object"),
    ABSTRACT_KEYWORD("abstract"),
    CLIENT_KEYWORD("client"),
    IF_KEYWORD("if"),
    ELSE_KEYWORD("else"),
    WHILE_KEYWORD("while"),
    CONTINUE_KEYWORD("continue"),
    BREAK_KEYWORD("break"),
    PANIC_KEYWORD("panic"),
    IMPORT_KEYWORD("import"),
    VERSION_KEYWORD("version"),
    AS_KEYWORD("as"),
    RETURN_KEYWORD("return"),
    SERVICE_KEYWORD("service"),
    ON_KEYWORD("on"),
    RESOURCE_KEYWORD("resource"),
    FINAL_KEYWORD("final"),
    LISTENER_KEYWORD("listener"),
    CONST_KEYWORD("const"),
    TYPEOF_KEYWORD("typeof"),
    IS_KEYWORD("is"),
<<<<<<< HEAD
    MAP_KEYWORD("map"),
=======
    NULL_KEYWORD("null"),
>>>>>>> 61ed6607

    // Syntax tokens
    OPEN_PARENTHESIS("("),
    CLOSE_PARENTHESIS(")"),
    OPEN_BRACE("{"),
    CLOSE_BRACE("}"),
    ASSIGN_OP("="),
    SEMICOLON(";"),
    COLON(":"),
    COMMA(","),
    ELLIPSIS("..."),
    QUESTION_MARK("?"),
    ASTERISK("*"),
    CLOSED_RECORD_BODY_START("{|"),
    CLOSED_RECORD_BODY_END("|}"),
    DOT("."),
    OPEN_BRACKET("["),
    CLOSE_BRACKET("]"),
    SLASH("/"),
    AT("@"),
    RIGHT_ARROW("->"),
    GT(">"),
    LT("<"),

    // Other terminals
    FUNC_NAME("function-name"),
    VARIABLE_NAME("variable"),
    SIMPLE_TYPE_DESCRIPTOR("simple-type-desc"),
    BINARY_OPERATOR("binary-operator"),
    TYPE_NAME("type-name"),
    FIELD_OR_FUNC_NAME("field-or-func-name"),
    BOOLEAN_LITERAL("boolean-literal"),
    CHECKING_KEYWORD("checking-keyword"),
    SERVICE_NAME("service-name"),
    COMPOUND_BINARY_OPERATOR("compound-binary-operator"),
    UNARY_OPERATOR("unary-operator"),

    // Expressions
    EXPRESSION("expression"),
    TERMINAL_EXPRESSION("terminal-expression"),
    EXPRESSION_RHS("expression-rhs"),
    FUNC_CALL("func-call"),
    BASIC_LITERAL("basic-literal"),
    ACCESS_EXPRESSION("access-expr"),   // method-call, field-access, member-access
    DECIMAL_INTEGER_LITERAL("decimal-int-literal"),
    VARIABLE_REF("var-ref"),
    STRING_LITERAL("string-literal"),
    MAPPING_CONSTRUCTOR("mapping-constructor"),
    MAPPING_FIELD("maping-field"),
    MAPPING_FIELD_NAME("maping-field-name"),
    SPECIFIC_FIELD_RHS("specific-field-rhs"),
    COMPUTED_FIELD_NAME("computed-field-name"),
    TYPEOF_EXPRESSION("typeof-expr"),
    UNARY_EXPRESSION("unary-expr"),
    HEX_INTEGER_LITERAL("hex-integer-literal"),
    TYPE_TEST_EXPRESSION("type-test-expr"),
    NIL_LITERAL("nil-literal"),
    ;

    private String value;

    ParserRuleContext(String value) {
        this.value = value;
    }

    @Override
    public String toString() {
        return value;
    }

}<|MERGE_RESOLUTION|>--- conflicted
+++ resolved
@@ -159,11 +159,8 @@
     CONST_KEYWORD("const"),
     TYPEOF_KEYWORD("typeof"),
     IS_KEYWORD("is"),
-<<<<<<< HEAD
     MAP_KEYWORD("map"),
-=======
     NULL_KEYWORD("null"),
->>>>>>> 61ed6607
 
     // Syntax tokens
     OPEN_PARENTHESIS("("),
