--- conflicted
+++ resolved
@@ -221,13 +221,10 @@
     XML_KEYWORD("xml"),
     STRING_KEYWORD("string"),
     NEW_KEYWORD("new"),
-<<<<<<< HEAD
+    READONLY_KEYWORD("readonly"),
     FROM_KEYWORD("from"),
     WHERE_KEYWORD("where"),
     SELECT_KEYWORD("select"),
-=======
-    READONLY_KEYWORD("readonly"),
->>>>>>> 74135d76
 
     // Syntax tokens
     OPEN_PARENTHESIS("("),
