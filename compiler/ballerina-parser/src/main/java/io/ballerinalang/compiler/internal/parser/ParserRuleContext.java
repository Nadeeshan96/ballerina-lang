--- conflicted
+++ resolved
@@ -127,15 +127,11 @@
     TABLE_KEY_RHS("table-key-rhs"),
     LET_VAR_DECL("let-var-decl"),
     LET_VAR_DECL_START("let-var-decl-start"),
-<<<<<<< HEAD
-    STREAM_TYPE_DESCRIPTOR("stream-type-descriptor"),
     TABLE_TYPE_DESCRIPTOR("table-type-descriptor"),
-=======
     FUNC_TYPE_DESC("func-type-desc"),
     FUNCTION_KEYWORD_RHS("func-keyword-rhs"),
     END_OF_TYPE_DESC("end-of-type-desc"),
     INFERRED_TYPE_DESC("*"),
->>>>>>> fe3e529f
 
     // Statements
     STATEMENT("statement"),
