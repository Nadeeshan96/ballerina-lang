--- conflicted
+++ resolved
@@ -987,10 +987,6 @@
                 return getSyntaxToken(SyntaxKind.OUTER_KEYWORD);
             case LexerTerminals.EQUALS:
                 return getSyntaxToken(SyntaxKind.EQUALS_KEYWORD);
-<<<<<<< HEAD
-            case LexerTerminals.CLASS:
-                return getSyntaxToken(SyntaxKind.CLASS_KEYWORD);
-=======
             case LexerTerminals.ORDER:
                 return getSyntaxToken(SyntaxKind.ORDER_KEYWORD);
             case LexerTerminals.BY:
@@ -999,7 +995,6 @@
                 return getSyntaxToken(SyntaxKind.ASCENDING_KEYWORD);
             case LexerTerminals.DESCENDING:
                 return getSyntaxToken(SyntaxKind.DESCENDING_KEYWORD);
->>>>>>> 1d54e2c6
             default:
                 return getIdentifierToken();
         }
