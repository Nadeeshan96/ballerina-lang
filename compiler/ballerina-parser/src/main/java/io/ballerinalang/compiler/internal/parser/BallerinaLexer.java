/*
 * Copyright (c) 2020, WSO2 Inc. (http://www.wso2.org) All Rights Reserved.
 *
 * WSO2 Inc. licenses this file to you under the Apache License,
 * Version 2.0 (the "License"); you may not use this file except
 * in compliance with the License.
 * You may obtain a copy of the License at
 *
 *   http://www.apache.org/licenses/LICENSE-2.0
 *
 * Unless required by applicable law or agreed to in writing,
 * software distributed under the License is distributed on an
 * "AS IS" BASIS, WITHOUT WARRANTIES OR CONDITIONS OF ANY
 * KIND, either express or implied.  See the License for the
 * specific language governing permissions and limitations
 * under the License.
 */
package io.ballerinalang.compiler.internal.parser;

import io.ballerinalang.compiler.internal.parser.tree.STNode;
import io.ballerinalang.compiler.internal.parser.tree.STNodeFactory;
import io.ballerinalang.compiler.internal.parser.tree.STToken;
import io.ballerinalang.compiler.syntax.tree.SyntaxKind;

import java.util.ArrayList;
import java.util.List;

/**
 * A LL(k) lexer for ballerina.
 * 
 * @since 1.2.0
 */
public class BallerinaLexer {

    private CharReader reader;
    private List<STNode> leadingTriviaList;
    private ParserMode mode = ParserMode.DEFAULT;
    private final BallerinaParserErrorListener errorListener = new BallerinaParserErrorListener();

    public BallerinaLexer(CharReader charReader) {
        this.reader = charReader;
    }

    /**
     * Get the next lexical token.
     * 
     * @return Next lexical token.
     */
    public STToken nextToken() {
        processLeadingTrivia();
        switch (this.mode) {
            case DEFAULT:
            case IMPORT:
                return readToken();
            case XML_CONTENT:
                return readXMLContentToken();
            case XML_ELEMENT:
                return readXMLElementToken();
            case XML_TEXT:
                return readXMLTextToken();
            default:
                // should never reach here.
                return null;
        }
    }

    public void reset(int offset) {
        reader.reset(offset);
    }

    /**
     * Switch the mode of the lexer to the given mode.
     * 
     * @param mode Mode to switch on to
     */
    public void switchMode(ParserMode mode) {
        this.mode = mode;
    }

    /**
     * Switch the mode of the lexer to {@link ParserMode#DEFAULT}.
     */
    public void resetMode() {
        this.mode = ParserMode.DEFAULT;
    }

    /*
     * Private Methods
     */

    private STToken readToken() {
        reader.mark();
        if (reader.isEOF()) {
            return getSyntaxToken(SyntaxKind.EOF_TOKEN);
        }

        int c = reader.peek();
        reader.advance();
        STToken token;
        switch (c) {
            // Separators
            case LexerTerminals.COLON:
                token = getSyntaxToken(SyntaxKind.COLON_TOKEN);
                break;
            case LexerTerminals.SEMICOLON:
                token = getSyntaxToken(SyntaxKind.SEMICOLON_TOKEN);
                break;
            case LexerTerminals.DOT:
                token = parseDotOrEllipsis();
                break;
            case LexerTerminals.COMMA:
                token = getSyntaxToken(SyntaxKind.COMMA_TOKEN);
                break;
            case LexerTerminals.OPEN_PARANTHESIS:
                token = getSyntaxToken(SyntaxKind.OPEN_PAREN_TOKEN);
                break;
            case LexerTerminals.CLOSE_PARANTHESIS:
                token = getSyntaxToken(SyntaxKind.CLOSE_PAREN_TOKEN);
                break;
            case LexerTerminals.OPEN_BRACE:
                if (peek() == LexerTerminals.PIPE) {
                    reader.advance();
                    token = getSyntaxToken(SyntaxKind.OPEN_BRACE_PIPE_TOKEN);
                } else {
                    token = getSyntaxToken(SyntaxKind.OPEN_BRACE_TOKEN);
                }
                break;
            case LexerTerminals.CLOSE_BRACE:
                token = getSyntaxToken(SyntaxKind.CLOSE_BRACE_TOKEN);
                break;
            case LexerTerminals.OPEN_BRACKET:
                token = getSyntaxToken(SyntaxKind.OPEN_BRACKET_TOKEN);
                break;
            case LexerTerminals.CLOSE_BRACKET:
                token = getSyntaxToken(SyntaxKind.CLOSE_BRACKET_TOKEN);
                break;
            case LexerTerminals.PIPE:
                token = processPipeOperator();
                break;
            case LexerTerminals.QUESTION_MARK:
                token = getSyntaxToken(SyntaxKind.QUESTION_MARK_TOKEN);
                break;
            case LexerTerminals.DOUBLE_QUOTE:
                token = processStringLiteral();
                break;
            case LexerTerminals.HASH:
                token = processDocumentationLine();
                break;
            case LexerTerminals.AT:
                token = getSyntaxToken(SyntaxKind.AT_TOKEN);
                break;

            // Arithmetic operators
            case LexerTerminals.EQUAL:
                token = processEqualOperator();
                break;
            case LexerTerminals.PLUS:
                token = getSyntaxToken(SyntaxKind.PLUS_TOKEN);
                break;
            case LexerTerminals.MINUS:
                if (peek() == LexerTerminals.GT) {
                    reader.advance();
                    token = getSyntaxToken(SyntaxKind.RIGHT_ARROW_TOKEN);
                } else {
                    token = getSyntaxToken(SyntaxKind.MINUS_TOKEN);
                }
                break;
            case LexerTerminals.ASTERISK:
                token = getSyntaxToken(SyntaxKind.ASTERISK_TOKEN);
                break;
            case LexerTerminals.SLASH:
                token = getSyntaxToken(SyntaxKind.SLASH_TOKEN);
                break;
            case LexerTerminals.PERCENT:
                token = getSyntaxToken(SyntaxKind.PERCENT_TOKEN);
                break;
            case LexerTerminals.LT:
                if (peek() == LexerTerminals.EQUAL) {
                    reader.advance();
                    token = getSyntaxToken(SyntaxKind.LT_EQUAL_TOKEN);
                } else {
                    token = getSyntaxToken(SyntaxKind.LT_TOKEN);
                }
                break;
            case LexerTerminals.GT:
                if (peek() == LexerTerminals.EQUAL) {
                    reader.advance();
                    token = getSyntaxToken(SyntaxKind.GT_EQUAL_TOKEN);
                } else {
                    token = getSyntaxToken(SyntaxKind.GT_TOKEN);
                }
                break;
            case LexerTerminals.EXCLAMATION_MARK:
                token = processExclamationMarkOperator();
                break;
            case LexerTerminals.BITWISE_AND:
                if (peek() == LexerTerminals.BITWISE_AND) {
                    reader.advance();
                    token = getSyntaxToken(SyntaxKind.LOGICAL_AND_TOKEN);
                } else {
                    token = getSyntaxToken(SyntaxKind.BITWISE_AND_TOKEN);
                }
                break;
            case LexerTerminals.BITWISE_XOR:
                token = getSyntaxToken(SyntaxKind.BITWISE_XOR_TOKEN);
                break;
            case LexerTerminals.NEGATION:
                token = getSyntaxToken(SyntaxKind.NEGATION_TOKEN);
                break;
            case LexerTerminals.BACKTICK:
                // token = getSyntaxToken(SyntaxKind.BACKTICK_TOKEN);
                token = processBacktickString();
                break;

            // Numbers
            case '0':
            case '1':
            case '2':
            case '3':
            case '4':
            case '5':
            case '6':
            case '7':
            case '8':
            case '9':
                token = processNumericLiteral(c);
                break;

            case 'A':
            case 'B':
            case 'C':
            case 'D':
            case 'E':
            case 'F':
            case 'G':
            case 'H':
            case 'I':
            case 'J':
            case 'K':
            case 'L':
            case 'M':
            case 'N':
            case 'O':
            case 'P':
            case 'Q':
            case 'R':
            case 'S':
            case 'T':
            case 'U':
            case 'V':
            case 'W':
            case 'X':
            case 'Y':
            case 'Z':
            case 'a':
            case 'b':
            case 'c':
            case 'd':
            case 'e':
            case 'f':
            case 'g':
            case 'h':
            case 'i':
            case 'j':
            case 'k':
            case 'l':
            case 'm':
            case 'n':
            case 'o':
            case 'p':
            case 'q':
            case 'r':
            case 's':
            case 't':
            case 'u':
            case 'v':
            case 'w':
            case 'x':
            case 'y':
            case 'z':
            case '_':
                token = processIdentifierOrKeyword();
                break;

            // Other
            default:
                // Process invalid token as trivia, and continue to next token
                System.out.println(String.valueOf((char) c));
                processInvalidToken();
                token = readToken();
                break;
        }

        return token;
    }

    private STToken getSyntaxToken(SyntaxKind kind) {
        STNode leadingTrivia = STNodeFactory.createNodeList(this.leadingTriviaList);
        STNode trailingTrivia = processTrailingTrivia();
        return STNodeFactory.createToken(kind, leadingTrivia, trailingTrivia);
    }

    private STToken getIdentifierToken(String tokenText) {
        STNode leadingTrivia = STNodeFactory.createNodeList(this.leadingTriviaList);
        String lexeme = getLexeme();
        STNode trailingTrivia = processTrailingTrivia();
        return STNodeFactory.createIdentifierToken(lexeme, leadingTrivia, trailingTrivia);
    }

    private STToken getLiteral(SyntaxKind kind) {
        STNode leadingTrivia = STNodeFactory.createNodeList(this.leadingTriviaList);
        String lexeme = getLexeme();
        STNode trailingTrivia = processTrailingTrivia();
        return STNodeFactory.createLiteralValueToken(kind, lexeme, -1, leadingTrivia, trailingTrivia);
    }

    /**
     * Process leading trivia.
     */
    private void processLeadingTrivia() {
        this.leadingTriviaList = new ArrayList<>(10);
        processSyntaxTrivia(this.leadingTriviaList, true);
    }

    /**
     * Process and return trailing trivia.
     * 
     * @return Trailing trivia
     */
    private STNode processTrailingTrivia() {
        List<STNode> triviaList = new ArrayList<>(10);
        processSyntaxTrivia(triviaList, false);
        return STNodeFactory.createNodeList(triviaList);
    }

    /**
     * Process syntax trivia and add it to the provided list.
     * <p>
     * <code>syntax-trivia := whitespace | end-of-line | comments</code>
     * 
     * @param triviaList List of trivia
     * @param isLeading Flag indicating whether the currently processing leading trivia or not
     */
    private void processSyntaxTrivia(List<STNode> triviaList, boolean isLeading) {
        while (true) {
            reader.mark();
            char c = reader.peek();
            switch (c) {
                case LexerTerminals.SPACE:
                case LexerTerminals.TAB:
                case LexerTerminals.FORM_FEED:
                    triviaList.add(processWhitespaces());
                    break;
                case LexerTerminals.CARRIAGE_RETURN:
                case LexerTerminals.NEWLINE:
                    triviaList.add(processEndOfLine());
                    if (isLeading) {
                        break;
                    }
                    return;
                case LexerTerminals.SLASH:
                    if (reader.peek(1) == LexerTerminals.SLASH) {
                        triviaList.add(processComment());
                        break;
                    }
                    return;
                default:
                    return;
            }
        }
    }

    /**
     * Process whitespace up to an end of line.
     * <p>
     * <code>whitespace := 0x9 | 0xC | 0x20</code>
     * 
     * @return Whitespace trivia
     */
    private STNode processWhitespaces() {
        while (true) {
            boolean done = false;
            char c = reader.peek();
            switch (c) {
                case LexerTerminals.SPACE:
                case LexerTerminals.TAB:
                case LexerTerminals.FORM_FEED:
                    reader.advance();
                    break;
                case LexerTerminals.CARRIAGE_RETURN:
                case LexerTerminals.NEWLINE:
                    done = true;
                    break;
                default:
                    done = true;
            }
            if (done) {
                return STNodeFactory.createSyntaxTrivia(SyntaxKind.WHITESPACE_TRIVIA, getLexeme());
            }
        }
    }

    /**
     * Process end of line.
     * <p>
     * <code>end-of-line := 0xA | 0xD</code>
     * 
     * @return End of line trivia
     */
    private STNode processEndOfLine() {
        char c = reader.peek();
        switch (c) {
            case LexerTerminals.NEWLINE:
                reader.advance();
                return STNodeFactory.createSyntaxTrivia(SyntaxKind.END_OF_LINE_TRIVIA, getLexeme());
            case LexerTerminals.CARRIAGE_RETURN:
                reader.advance();
                if (reader.peek() == LexerTerminals.NEWLINE) {
                    reader.advance();
                }
                return STNodeFactory.createSyntaxTrivia(SyntaxKind.END_OF_LINE_TRIVIA, getLexeme());
            default:
                throw new IllegalStateException();
        }
    }

    /**
     * Process dot or ellipsis token.
     * 
     * @return Dot or ellipsis token
     */
    private STToken parseDotOrEllipsis() {
        if (reader.peek() == LexerTerminals.DOT && reader.peek(1) == LexerTerminals.DOT) {
            reader.advance(2);
            return getSyntaxToken(SyntaxKind.ELLIPSIS_TOKEN);
        }
        return getSyntaxToken(SyntaxKind.DOT_TOKEN);
    }

    /**
     * <p>
     * Process a comment, and add it to trivia list.
     * </p>
     * <code>Comment := // AnyCharButNewline*
     * <br/><br/>AnyCharButNewline := ^ 0xA</code>
     */
    private STNode processComment() {
        // We reach here after verifying up to 2 code-points ahead. Hence advance(2).
        reader.advance(2);
        int nextToken = peek();
        while (!reader.isEOF()) {
            switch (nextToken) {
                case LexerTerminals.NEWLINE:
                case LexerTerminals.CARRIAGE_RETURN:
                    break;
                default:
                    reader.advance();
                    nextToken = peek();
                    continue;
            }
            break;
        }

        return STNodeFactory.createSyntaxTrivia(SyntaxKind.COMMENT, getLexeme());
    }

    /**
     * Process any token that starts with '='.
     * 
     * @return One of the tokens: <code>'=', '==', '=>', '==='</code>
     */
    private STToken processEqualOperator() {
        switch (peek()) { // check for the second char
            case LexerTerminals.EQUAL:
                reader.advance();
                if (peek() == LexerTerminals.EQUAL) {
                    // this is '==='
                    reader.advance();
                    return getSyntaxToken(SyntaxKind.TRIPPLE_EQUAL_TOKEN);
                } else {
                    // this is '=='
                    return getSyntaxToken(SyntaxKind.DOUBLE_EQUAL_TOKEN);
                }
            case LexerTerminals.GT:
                // this is '=>'
                reader.advance();
                return getSyntaxToken(SyntaxKind.EQUAL_GT_TOKEN);
            default:
                // this is '='
                return getSyntaxToken(SyntaxKind.EQUAL_TOKEN);
        }
    }

    /**
     * <p>
     * Process and returns a numeric literal.
     * </p>
     * <code>
     * numeric-literal := int-literal | floating-point-literal
     * <br/>
     * int-literal := DecimalNumber | HexIntLiteral
     * <br/>
     * DecimalNumber := 0 | NonZeroDigit Digit*
     * <br/>
     * Digit := 0 .. 9
     * <br/>
     * NonZeroDigit := 1 .. 9
     * </code>
     * 
     * @return The numeric literal.
     */
    private STToken processNumericLiteral(int startChar) {
        int nextChar = peek();
        if (isHexIndicator(startChar, nextChar)) {
            return processHexIntLiteral();
        }

        int len = 1;
        while (true) {
            switch (nextChar) {
                case '.':
                case 'e':
                case 'E':
                    // In sem-var mode, only decimal integer literals are supported
                    if (this.mode == ParserMode.IMPORT) {
                        break;
                    }

                    // TODO: handle float
                    reader.advance();
                    processInvalidToken();
                    return readToken();
                default:
                    if (isDigit(nextChar)) {
                        reader.advance();
                        len++;
                        nextChar = peek();
                        continue;
                    }
                    break;
            }
            break;
        }

        // Integer cannot have a leading zero
        // TODO: validate whether this is an integer, once float support is added.
        if (startChar == '0' && len > 1) {
            processInvalidToken();
            return readToken();
        }

        return getLiteral(SyntaxKind.DECIMAL_INTEGER_LITERAL);
    }

    /**
     * <p>
     * Process and returns a hex integer literal.
     * </p>
     * <code>
     * HexIntLiteral := HexIndicator HexNumber
     * <br/>
     * HexNumber := HexDigit+
     * <br/>
     * HexIndicator := 0x | 0X
     * <br/>
     * HexDigit := Digit | a .. f | A .. F
     * <br/>
     * </code>
     * 
     * @return
     */
    private STToken processHexIntLiteral() {
        reader.advance();
        while (isHexDigit(peek())) {
            reader.advance();
        }

        return getLiteral(SyntaxKind.HEX_INTEGER_LITERAL);
    }

    /**
     * Process and returns an identifier or a keyword.
     * 
     * @return An identifier or a keyword.
     */
    private STToken processIdentifierOrKeyword() {
        while (isIdentifierFollowingChar(peek())) {
            reader.advance();
        }

        String tokenText = getLexeme();
        switch (tokenText) {
            // built-in named-types
            case LexerTerminals.INT:
                return getSyntaxToken(SyntaxKind.INT_KEYWORD);
            case LexerTerminals.FLOAT:
                return getSyntaxToken(SyntaxKind.FLOAT_KEYWORD);
            case LexerTerminals.STRING:
                return getSyntaxToken(SyntaxKind.STRING_KEYWORD);
            case LexerTerminals.BOOLEAN:
                return getSyntaxToken(SyntaxKind.BOOLEAN_KEYWORD);
            case LexerTerminals.DECIMAL:
<<<<<<< HEAD
=======
                return getSyntaxToken(SyntaxKind.DECIMAL_KEYWORD);
            case LexerTerminals.XML:
                return getSyntaxToken(SyntaxKind.XML_KEYWORD);
>>>>>>> dd65ecb6
            case LexerTerminals.JSON:
                return getSyntaxToken(SyntaxKind.JSON_KEYWORD);
            case LexerTerminals.HANDLE:
                return getSyntaxToken(SyntaxKind.HANDLE_KEYWORD);
            case LexerTerminals.ANY:
                return getSyntaxToken(SyntaxKind.ANY_KEYWORD);
            case LexerTerminals.ANYDATA:
                return getSyntaxToken(SyntaxKind.ANYDATA_KEYWORD);
            case LexerTerminals.NEVER:
                return getSyntaxToken(SyntaxKind.NEVER_KEYWORD);
            case LexerTerminals.BYTE:
                return getSyntaxToken(SyntaxKind.BYTE_KEYWORD);

            // Keywords
            case LexerTerminals.PUBLIC:
                return getSyntaxToken(SyntaxKind.PUBLIC_KEYWORD);
            case LexerTerminals.PRIVATE:
                return getSyntaxToken(SyntaxKind.PRIVATE_KEYWORD);
            case LexerTerminals.FUNCTION:
                return getSyntaxToken(SyntaxKind.FUNCTION_KEYWORD);
            case LexerTerminals.RETURN:
                return getSyntaxToken(SyntaxKind.RETURN_KEYWORD);
            case LexerTerminals.RETURNS:
                return getSyntaxToken(SyntaxKind.RETURNS_KEYWORD);
            case LexerTerminals.EXTERNAL:
                return getSyntaxToken(SyntaxKind.EXTERNAL_KEYWORD);
            case LexerTerminals.TYPE:
                return getSyntaxToken(SyntaxKind.TYPE_KEYWORD);
            case LexerTerminals.RECORD:
                return getSyntaxToken(SyntaxKind.RECORD_KEYWORD);
            case LexerTerminals.OBJECT:
                return getSyntaxToken(SyntaxKind.OBJECT_KEYWORD);
            case LexerTerminals.REMOTE:
                return getSyntaxToken(SyntaxKind.REMOTE_KEYWORD);
            case LexerTerminals.ABSTRACT:
                return getSyntaxToken(SyntaxKind.ABSTRACT_KEYWORD);
            case LexerTerminals.CLIENT:
                return getSyntaxToken(SyntaxKind.CLIENT_KEYWORD);
            case LexerTerminals.IF:
                return getSyntaxToken(SyntaxKind.IF_KEYWORD);
            case LexerTerminals.ELSE:
                return getSyntaxToken(SyntaxKind.ELSE_KEYWORD);
            case LexerTerminals.WHILE:
                return getSyntaxToken(SyntaxKind.WHILE_KEYWORD);
            case LexerTerminals.TRUE:
                return getSyntaxToken(SyntaxKind.TRUE_KEYWORD);
            case LexerTerminals.FALSE:
                return getSyntaxToken(SyntaxKind.FALSE_KEYWORD);
            case LexerTerminals.CHECK:
                return getSyntaxToken(SyntaxKind.CHECK_KEYWORD);
            case LexerTerminals.CHECKPANIC:
                return getSyntaxToken(SyntaxKind.CHECKPANIC_KEYWORD);
            case LexerTerminals.CONTINUE:
                return getSyntaxToken(SyntaxKind.CONTINUE_KEYWORD);
            case LexerTerminals.BREAK:
                return getSyntaxToken(SyntaxKind.BREAK_KEYWORD);
            case LexerTerminals.PANIC:
                return getSyntaxToken(SyntaxKind.PANIC_KEYWORD);
            case LexerTerminals.IMPORT:
                return getSyntaxToken(SyntaxKind.IMPORT_KEYWORD);
            case LexerTerminals.VERSION:
                return getSyntaxToken(SyntaxKind.VERSION_KEYWORD);
            case LexerTerminals.AS:
                return getSyntaxToken(SyntaxKind.AS_KEYWORD);
            case LexerTerminals.SERVICE:
                return getSyntaxToken(SyntaxKind.SERVICE_KEYWORD);
            case LexerTerminals.ON:
                return getSyntaxToken(SyntaxKind.ON_KEYWORD);
            case LexerTerminals.RESOURCE:
                return getSyntaxToken(SyntaxKind.RESOURCE_KEYWORD);
            case LexerTerminals.LISTENER:
                return getSyntaxToken(SyntaxKind.LISTENER_KEYWORD);
            case LexerTerminals.CONST:
                return getSyntaxToken(SyntaxKind.CONST_KEYWORD);
            case LexerTerminals.FINAL:
                return getSyntaxToken(SyntaxKind.FINAL_KEYWORD);
            case LexerTerminals.TYPEOF:
                return getSyntaxToken(SyntaxKind.TYPEOF_KEYWORD);
            case LexerTerminals.IS:
                return getSyntaxToken(SyntaxKind.IS_KEYWORD);
            case LexerTerminals.NULL:
                return getSyntaxToken(SyntaxKind.NULL_KEYWORD);
            case LexerTerminals.LOCK:
                return getSyntaxToken(SyntaxKind.LOCK_KEYWORD);
            case LexerTerminals.ANNOTATION:
                return getSyntaxToken(SyntaxKind.ANNOTATION_KEYWORD);
            case LexerTerminals.SOURCE:
                return getSyntaxToken(SyntaxKind.SOURCE_KEYWORD);
            case LexerTerminals.VAR:
                return getSyntaxToken(SyntaxKind.VAR_KEYWORD);
            case LexerTerminals.WORKER:
                return getSyntaxToken(SyntaxKind.WORKER_KEYWORD);
            case LexerTerminals.PARAMETER:
                return getSyntaxToken(SyntaxKind.PARAMETER_KEYWORD);
            case LexerTerminals.FIELD:
                return getSyntaxToken(SyntaxKind.FIELD_KEYWORD);
            case LexerTerminals.XMLNS:
                return getSyntaxToken(SyntaxKind.XMLNS_KEYWORD);
            case LexerTerminals.XML:
                return getSyntaxToken(SyntaxKind.XML_KEYWORD);
            default:
                return getIdentifierToken(tokenText);
        }
    }

    /**
     * Process and returns an invalid token. Consumes the input until {@link #isEndOfInvalidToken()}
     * is reached.
     * 
     * @return The invalid token.
     */
    private void processInvalidToken() {
        while (!isEndOfInvalidToken()) {
            reader.advance();
        }

        STNode trivia = STNodeFactory.createSyntaxTrivia(SyntaxKind.INVALID, getLexeme());
        this.leadingTriviaList.add(trivia);
    }

    /**
     * Check whether the current index is pointing to an end of an invalid lexer-token.
     * An invalid token is considered to end if one of the below is reached:
     * <ul>
     * <li>a whitespace</li>
     * <li>semicolon</li>
     * <li>newline</li>
     * </ul>
     * 
     * @return <code>true</code>, if the end of an invalid token is reached, <code>false</code> otherwise
     */
    private boolean isEndOfInvalidToken() {
        if (reader.isEOF()) {
            return true;
        }

        int currentChar = peek();
        switch (currentChar) {
            case LexerTerminals.NEWLINE:
            case LexerTerminals.CARRIAGE_RETURN:
            case LexerTerminals.SPACE:
            case LexerTerminals.TAB:
            case LexerTerminals.SEMICOLON:
                // TODO: add all separators (braces, parentheses, etc)
                // TODO: add all operators (arithmetic, binary, etc)
                return true;
            default:
                return false;
        }
    }

    /**
     * <p>
     * Check whether a given char is an identifier start char.
     * </p>
     * <code>IdentifierInitialChar := A .. Z | a .. z | _ | UnicodeIdentifierChar</code>
     * 
     * @param c character to check
     * @return <code>true</code>, if the character is an identifier start char. <code>false</code> otherwise.
     */
    private boolean isIdentifierInitialChar(int c) {
        // TODO: pre-mark all possible characters, using a mask. And use that mask here to check
        if ('A' <= c && c <= 'Z') {
            return true;
        }

        if ('a' <= c && c <= 'z') {
            return true;
        }

        if (c == '_') {
            return true;
        }

        // TODO: if (UnicodeIdentifierChar) return false;
        return false;
    }

    /**
     * <p>
     * Check whether a given char is an identifier following char.
     * </p>
     * <code>IdentifierFollowingChar := IdentifierInitialChar | Digit</code>
     * 
     * @param c character to check
     * @return <code>true</code>, if the character is an identifier following char. <code>false</code> otherwise.
     */
    private boolean isIdentifierFollowingChar(int c) {
        return isIdentifierInitialChar(c) || isDigit(c);
    }

    /**
     * <p>
     * Check whether a given char is a digit.
     * </p>
     * <code>Digit := 0..9</code>
     * 
     * @param c character to check
     * @return <code>true</code>, if the character represents a digit. <code>false</code> otherwise.
     */
    private boolean isDigit(int c) {
        return ('0' <= c && c <= '9');
    }

    /**
     * <p>
     * Check whether a given char is a hexa digit.
     * </p>
     * <code>HexDigit := Digit | a .. f | A .. F</code>
     * 
     * @param c character to check
     * @return <code>true</code>, if the character represents a hex digit. <code>false</code> otherwise.
     */
    private boolean isHexDigit(int c) {
        if ('a' <= c && c <= 'f') {
            return true;
        }
        if ('A' <= c && c <= 'F') {
            return true;
        }
        return isDigit(c);
    }

    /**
     * <p>
     * Check whether current input index points to a start of a hex-numeric literal.
     * </p>
     * <code>HexIndicator := 0x | 0X</code>
     * 
     * @param startChar Starting character of the literal
     * @param nextChar Second character of the literal
     * @return <code>true</code>, if the current input points to a start of a hex-numeric literal.
     *         <code>false</code> otherwise.
     */
    private boolean isHexIndicator(int startChar, int nextChar) {
        return startChar == '0' && (nextChar == 'x' || nextChar == 'X');
    }

    /**
     * Returns the next character from the reader, without consuming the stream.
     * 
     * @return Next character
     */
    private int peek() {
        return this.reader.peek();
    }

    /**
     * Get the text associated with the current token.
     * 
     * @return Text associated with the current token.
     */
    private String getLexeme() {
        return reader.getMarkedChars();
    }

    /**
     * Process and return double-quoted string literal.
     * <p>
     * <code>string-literal := DoubleQuotedStringLiteral
     * <br/>
     * DoubleQuotedStringLiteral := " (StringChar | StringEscape)* "
     * <br/>
     * StringChar := ^ ( 0xA | 0xD | \ | " )
     * <br/>
     * StringEscape := StringSingleEscape | StringNumericEscape
     * <br/>
     * StringSingleEscape := \t | \n | \r | \\ | \"
     * <br/>
     * StringNumericEscape := \ u{ CodePoint }
     * <br/>
     * CodePoint := HexDigit+
     * </code>
     * 
     * @return String literal token
     */
    private STToken processStringLiteral() {
        int nextChar;
        while (true) {
            nextChar = peek();
            switch (nextChar) {
                case LexerTerminals.NEWLINE:
                case LexerTerminals.CARRIAGE_RETURN:
                    reportLexerError("missing double-quote");
                    break;
                case LexerTerminals.DOUBLE_QUOTE:
                    this.reader.advance();
                    break;
                case LexerTerminals.BACKSLASH:
                    switch (this.reader.peek(1)) {
                        case 'n':
                        case 't':
                        case 'r':
                        case LexerTerminals.BACKSLASH:
                        case LexerTerminals.DOUBLE_QUOTE:
                            this.reader.advance(2);
                            continue;
                        case 'u':
                            if (this.reader.peek(2) == LexerTerminals.OPEN_BRACE) {
                                processStringNumericEscape();
                            } else {
                                reportLexerError("invalid string numeric escape sequence");
                                this.reader.advance(2);
                            }
                            continue;
                        default:
                            reportLexerError("invalid escape sequence");
                            this.reader.advance();
                            continue;
                    }
                default:
                    this.reader.advance();
                    continue;
            }
            break;
        }

        return getLiteral(SyntaxKind.STRING_LITERAL);
    }

    /**
     * Process string numeric escape.
     * <p>
     * <code>StringNumericEscape := \ u { CodePoint }</code>
     */
    private void processStringNumericEscape() {
        // Process '\ u {'
        this.reader.advance(3);

        // Process code-point
        if (!isHexDigit(peek())) {
            reportLexerError("invalid string numeric escape sequence");
            return;
        }

        reader.advance();
        while (isHexDigit(peek())) {
            reader.advance();
        }

        // Process close brace
        if (peek() != LexerTerminals.CLOSE_BRACE) {
            reportLexerError("invalid string numeric escape sequence");
            return;
        }

        this.reader.advance();
    }

    private void reportLexerError(String message) {
        this.errorListener.reportInvalidNodeError(null, message);
    }

    /**
     * Process any token that starts with '!'.
     *
     * @return One of the tokens: <code>'!', '!=', '!=='</code>
     */
    private STToken processExclamationMarkOperator() {
        switch (peek()) { // check for the second char
            case LexerTerminals.EQUAL:
                reader.advance();
                if (peek() == LexerTerminals.EQUAL) {
                    // this is '!=='
                    reader.advance();
                    return getSyntaxToken(SyntaxKind.NOT_DOUBLE_EQUAL_TOKEN);
                } else {
                    // this is '!='
                    return getSyntaxToken(SyntaxKind.NOT_EQUAL_TOKEN);
                }
            default:
                // this is '!'
                return getSyntaxToken(SyntaxKind.EXCLAMATION_MARK_TOKEN);
        }
    }

    /**
     * Process any token that starts with '|'.
     *
     * @return One of the tokens: <code>'|', '|}', '||'</code>
     */
    private STToken processPipeOperator() {
        switch (peek()) { // check for the second char
            case LexerTerminals.CLOSE_BRACE:
                reader.advance();
                return getSyntaxToken(SyntaxKind.CLOSE_BRACE_PIPE_TOKEN);
            case LexerTerminals.PIPE:
                reader.advance();
                return getSyntaxToken(SyntaxKind.LOGICAL_OR_TOKEN);
            default:
                return getSyntaxToken(SyntaxKind.PIPE_TOKEN);
        }
    }

    /**
     * Process and return documentation line.
     * <p>
     * <code>
     * DocumentationLine := BlankSpace* # [Space] DocumentationContent
     * <br/>
     * DocumentationContent := (^ 0xA)* 0xA
     * <br/>
     * BlankSpace := Tab | Space
     * <br/>
     * Space := 0x20
     * <br/>
     * Tab := 0x9
     * </code>
     * 
     * @return Documentation line token
     */
    private STToken processDocumentationLine() {
        // TODO: validate the markdown syntax.
        reader.advance();
        int nextToken = peek();
        while (!reader.isEOF()) {
            switch (nextToken) {
                case LexerTerminals.NEWLINE:
                case LexerTerminals.CARRIAGE_RETURN:
                    break;
                default:
                    reader.advance();
                    nextToken = peek();
                    continue;
            }
            break;
        }

        STNode leadingTrivia = STNodeFactory.createNodeList(this.leadingTriviaList);
        String lexeme = getLexeme();
        STNode trailingTrivia = processTrailingTrivia();
        return STNodeFactory.createDocumentationLineToken(lexeme, leadingTrivia, trailingTrivia);
    }

    private STToken processBacktickString() {
        int nextToken;
        while (!reader.isEOF()) {
            nextToken = peek();
            switch (nextToken) {
                case LexerTerminals.BACKTICK:
                    reader.advance();
                    break;
                case LexerTerminals.DOLLAR:
                    if (reader.peek(1) == LexerTerminals.OPEN_BRACE) {
                        reader.advance(2);
                        processInterpolation();
                        continue;
                    }
                    // fall through
                default:
                    reader.advance();
                    nextToken = peek();
                    continue;
            }
            break;
        }

        return getLiteral(SyntaxKind.BACKTICK_STRING);
    }

    private void processInterpolation() {
        int nextToken;
        while (!reader.isEOF()) {
            nextToken = peek();
            switch (nextToken) {
                case LexerTerminals.DOUBLE_QUOTE:
                    reader.advance();
                    processQuotedStringInInterpolation();
                    continue;
                case LexerTerminals.OPEN_BRACE:
                    reader.advance();
                    processBracedExprInInterpolation();
                    continue;
                case LexerTerminals.CLOSE_BRACE:
                    reader.advance();
                    return;
                default:
                    reader.advance();
                    nextToken = peek();
                    continue;
            }
        }
    }

    private void processBracedExprInInterpolation() {
        int nextToken;
        while (!reader.isEOF()) {
            nextToken = peek();
            switch (nextToken) {
                case LexerTerminals.DOUBLE_QUOTE:
                    reader.advance();
                    processQuotedStringInInterpolation();
                    continue;
                case LexerTerminals.OPEN_BRACE:
                    reader.advance();
                    processBracedExprInInterpolation();
                    continue;
                case LexerTerminals.CLOSE_BRACE:
                    reader.advance();
                    return;
                default:
                    reader.advance();
                    nextToken = peek();
                    continue;
            }
        }
    }

    private void processQuotedStringInInterpolation() {
        int nextToken;
        while (!reader.isEOF()) {
            nextToken = peek();
            switch (nextToken) {
                case LexerTerminals.DOUBLE_QUOTE:
                    reader.advance();
                    return;
                case LexerTerminals.BACKSLASH:
                    if (reader.peek(1) == LexerTerminals.DOUBLE_QUOTE) {
                        reader.advance(2);
                    } else {
                        reader.advance();
                    }
                    continue;
                default:
                    reader.advance();
                    continue;
            }
        }

    }

    /*
     * ------------------------------------------------------------------------------------------------------------
     * XML_CONTENT Mode
     * ------------------------------------------------------------------------------------------------------------
     */

    private STToken readXMLContentToken() {
        reader.mark();
        if (reader.isEOF()) {
            return getSyntaxToken(SyntaxKind.EOF_TOKEN);
        }

        int nextChar = reader.peek();
        switch (nextChar) {
            case LexerTerminals.BACKTICK:
                reader.advance();
                return getSyntaxToken(SyntaxKind.BACKTICK_TOKEN);
            case LexerTerminals.LT:
                reader.advance();
                nextChar = reader.peek();
                switch (nextChar) {
                    case LexerTerminals.EXCLAMATION_MARK:
                        // TODO: xml-comment
                        break;
                    case LexerTerminals.QUESTION_MARK:
                        // TODO: XML-PI
                        break;
                    case LexerTerminals.SLASH:
                        // this is the end token.
                    default:
                        switchMode(ParserMode.XML_ELEMENT);
                        return getSyntaxToken(SyntaxKind.LT_TOKEN);
                }
            case LexerTerminals.DOLLAR:
                if (peek() != LexerTerminals.OPEN_BRACE) {
                    break;
                }
                reader.advance();
                return getSyntaxToken(SyntaxKind.INTERPOLATION_START_TOKEN);
            case LexerTerminals.GT:
                reportLexerError("invalid token: " + String.valueOf(nextChar));
                break;
            default:
                break;
        }

        // Everything else treat as charData
        return readXMLTextToken();
    }

    /*
     * ------------------------------------------------------------------------------------------------------------
     * XML_ELEMENT Mode
     * ------------------------------------------------------------------------------------------------------------
     */

    private STToken readXMLElementToken() {
        reader.mark();
        if (reader.isEOF()) {
            return getSyntaxToken(SyntaxKind.EOF_TOKEN);
        }

        int c = reader.peek();
        reader.advance();
        STToken token;
        switch (c) {
            // Separators
            case LexerTerminals.LT:
                token = getSyntaxToken(SyntaxKind.LT_TOKEN);
                break;
            case LexerTerminals.GT:
                token = getSyntaxToken(SyntaxKind.GT_TOKEN);
                switchMode(ParserMode.XML_CONTENT);
                break;
            case LexerTerminals.SLASH:
                token = getSyntaxToken(SyntaxKind.SLASH_TOKEN);
                break;
            case LexerTerminals.COLON:
                token = getSyntaxToken(SyntaxKind.COLON_TOKEN);
                break;
            case LexerTerminals.DOLLAR:
                if (peek() == LexerTerminals.OPEN_BRACE) {
                    reader.advance();
                    token = getSyntaxToken(SyntaxKind.INTERPOLATION_START_TOKEN);
                    break;
                }
                // fall through
            case LexerTerminals.BACKTICK:
                // TODO:
            default:
                token = processXMLName(c);
                break;
        }

        return token;
    }

    private STToken processXMLName(int startChar) {
        boolean isValid = true;
        if (!XMLValidator.isNCNameStart(startChar)) {
            isValid = false;
        }

        while (XMLValidator.isNCName(peek())) {
            reader.advance();
        }

        String text = getLexeme();
        if (!isValid) {
            reportLexerError("invalid xml name: " + text);
        }

        return getIdentifierToken(text);
    }

    /*
     * ------------------------------------------------------------------------------------------------------------
     * XML_TEXT Mode
     * ------------------------------------------------------------------------------------------------------------
     */

    private STToken readXMLTextToken() {
        switchMode(ParserMode.XML_TEXT);
        reader.mark();
        if (reader.isEOF()) {
            return getSyntaxToken(SyntaxKind.EOF_TOKEN);
        }

        int nextChar = reader.peek();
        STToken token;
        switch (nextChar) {
            case LexerTerminals.DOLLAR:
                if (this.reader.peek(1) == LexerTerminals.OPEN_BRACE) {
                    reader.advance(2);
                    token = getSyntaxToken(SyntaxKind.INTERPOLATION_START_TOKEN);
                    break;
                }
                // fall through
            default:
                token = getXMLCharacterData();
                break;
        }

        return token;
    }

    private STToken getXMLCharacterData() {
        while (!reader.isEOF()) {
            int nextChar = this.reader.peek();
            switch (nextChar) {
                case LexerTerminals.BACKTICK:
                    switchMode(ParserMode.XML_CONTENT);
                    break;
                case LexerTerminals.LT:
                    switchMode(ParserMode.XML_ELEMENT);
                    break;
                case LexerTerminals.DOLLAR:
                    if (this.reader.peek(1) == LexerTerminals.OPEN_BRACE) {
                        break;
                    }
                    reader.advance();
                    continue;
                case LexerTerminals.BITWISE_AND:
                    // The ampersand character is not allowed in text. Report error, but continue.
                    reportLexerError("invalid token in xml text: " + nextChar);
                    reader.advance();
                    continue;
                default:
                    // TODO: ']]>' should also terminate charData?
                    reader.advance();
                    continue;
            }

            break;
        }

        return getLiteral(SyntaxKind.XML_TEXT);
    }
}<|MERGE_RESOLUTION|>--- conflicted
+++ resolved
@@ -600,12 +600,9 @@
             case LexerTerminals.BOOLEAN:
                 return getSyntaxToken(SyntaxKind.BOOLEAN_KEYWORD);
             case LexerTerminals.DECIMAL:
-<<<<<<< HEAD
-=======
                 return getSyntaxToken(SyntaxKind.DECIMAL_KEYWORD);
             case LexerTerminals.XML:
                 return getSyntaxToken(SyntaxKind.XML_KEYWORD);
->>>>>>> dd65ecb6
             case LexerTerminals.JSON:
                 return getSyntaxToken(SyntaxKind.JSON_KEYWORD);
             case LexerTerminals.HANDLE:
@@ -704,8 +701,6 @@
                 return getSyntaxToken(SyntaxKind.FIELD_KEYWORD);
             case LexerTerminals.XMLNS:
                 return getSyntaxToken(SyntaxKind.XMLNS_KEYWORD);
-            case LexerTerminals.XML:
-                return getSyntaxToken(SyntaxKind.XML_KEYWORD);
             default:
                 return getIdentifierToken(tokenText);
         }
