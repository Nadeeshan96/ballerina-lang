--- conflicted
+++ resolved
@@ -890,13 +890,10 @@
                 return getSyntaxToken(SyntaxKind.TABLE_KEYWORD);
             case LexerTerminals.KEY:
                 return getSyntaxToken(SyntaxKind.KEY_KEYWORD);
-<<<<<<< HEAD
+            case LexerTerminals.ERROR:
+                return getSyntaxToken(SyntaxKind.ERROR_KEYWORD);
             case LexerTerminals.LET:
                 return getSyntaxToken(SyntaxKind.LET_KEYWORD);
-=======
-            case LexerTerminals.ERROR:
-                return getSyntaxToken(SyntaxKind.ERROR_KEYWORD);
->>>>>>> 5acfcd43
             default:
                 return getIdentifierToken(tokenText);
         }
