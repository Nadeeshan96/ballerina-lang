/*
 * Copyright (c) 2020, WSO2 Inc. (http://www.wso2.org) All Rights Reserved.
 *
 * WSO2 Inc. licenses this file to you under the Apache License,
 * Version 2.0 (the "License"); you may not use this file except
 * in compliance with the License.
 * You may obtain a copy of the License at
 *
 *   http://www.apache.org/licenses/LICENSE-2.0
 *
 * Unless required by applicable law or agreed to in writing,
 * software distributed under the License is distributed on an
 * "AS IS" BASIS, WITHOUT WARRANTIES OR CONDITIONS OF ANY
 * KIND, either express or implied.  See the License for the
 * specific language governing permissions and limitations
 * under the License.
 */
package io.ballerinalang.compiler.internal.parser;

import io.ballerinalang.compiler.internal.parser.tree.STNode;
import io.ballerinalang.compiler.internal.parser.tree.STNodeFactory;
import io.ballerinalang.compiler.internal.parser.tree.STToken;
import io.ballerinalang.compiler.syntax.tree.SyntaxKind;

import java.util.ArrayList;
import java.util.List;

/**
 * A LL(k) lexer for ballerina.
 *
 * @since 1.2.0
 */
public class BallerinaLexer extends AbstractLexer {

    public BallerinaLexer(CharReader charReader) {
        super(charReader, ParserMode.DEFAULT);
    }

    /**
     * Get the next lexical token.
     *
     * @return Next lexical token.
     */
    public STToken nextToken() {
        switch (this.mode) {
            case TEMPLATE:
                this.leadingTriviaList = new ArrayList<>(0);
                return readTemplateToken();
            case INTERPOLATION:
                processLeadingTrivia();
                return readTokenInInterpolation();
            case INTERPOLATION_BRACED_CONTENT:
                processLeadingTrivia();
                return readTokenInBracedContentInInterpolation();
            case DEFAULT:
            case IMPORT:
            default:
                processLeadingTrivia();
                return readToken();
        }
    }

    public STToken nextTokenInternal() {
        switch (this.mode) {
            case TEMPLATE:
                return readTemplateToken();
            case INTERPOLATION:
                return readTokenInInterpolation();
            case INTERPOLATION_BRACED_CONTENT:
                return readTokenInBracedContentInInterpolation();
            case DEFAULT:
            case IMPORT:
            default:
                return readToken();
        }
    }

    /*
     * Private Methods
     */

    private STToken readToken() {
        reader.mark();
        if (reader.isEOF()) {
            return getSyntaxToken(SyntaxKind.EOF_TOKEN);
        }

        int c = reader.peek();
        reader.advance();
        STToken token;
        switch (c) {
            // Separators
            case LexerTerminals.COLON:
                token = getSyntaxToken(SyntaxKind.COLON_TOKEN);
                break;
            case LexerTerminals.SEMICOLON:
                token = getSyntaxToken(SyntaxKind.SEMICOLON_TOKEN);
                break;
            case LexerTerminals.DOT:
                token = processDot();
                break;
            case LexerTerminals.COMMA:
                token = getSyntaxToken(SyntaxKind.COMMA_TOKEN);
                break;
            case LexerTerminals.OPEN_PARANTHESIS:
                token = getSyntaxToken(SyntaxKind.OPEN_PAREN_TOKEN);
                break;
            case LexerTerminals.CLOSE_PARANTHESIS:
                token = getSyntaxToken(SyntaxKind.CLOSE_PAREN_TOKEN);
                break;
            case LexerTerminals.OPEN_BRACE:
                if (peek() == LexerTerminals.PIPE) {
                    reader.advance();
                    token = getSyntaxToken(SyntaxKind.OPEN_BRACE_PIPE_TOKEN);
                } else {
                    token = getSyntaxToken(SyntaxKind.OPEN_BRACE_TOKEN);
                }
                break;
            case LexerTerminals.CLOSE_BRACE:
                token = getSyntaxToken(SyntaxKind.CLOSE_BRACE_TOKEN);
                break;
            case LexerTerminals.OPEN_BRACKET:
                token = getSyntaxToken(SyntaxKind.OPEN_BRACKET_TOKEN);
                break;
            case LexerTerminals.CLOSE_BRACKET:
                token = getSyntaxToken(SyntaxKind.CLOSE_BRACKET_TOKEN);
                break;
            case LexerTerminals.PIPE:
                token = processPipeOperator();
                break;
            case LexerTerminals.QUESTION_MARK:
                token = getSyntaxToken(SyntaxKind.QUESTION_MARK_TOKEN);
                break;
            case LexerTerminals.DOUBLE_QUOTE:
                token = processStringLiteral();
                break;
            case LexerTerminals.HASH:
                token = processDocumentationLine();
                break;
            case LexerTerminals.AT:
                token = getSyntaxToken(SyntaxKind.AT_TOKEN);
                break;

            // Arithmetic operators
            case LexerTerminals.EQUAL:
                token = processEqualOperator();
                break;
            case LexerTerminals.PLUS:
                token = getSyntaxToken(SyntaxKind.PLUS_TOKEN);
                break;
            case LexerTerminals.MINUS:
                if (reader.peek() == LexerTerminals.GT) {
                    reader.advance();
                    if (peek() == LexerTerminals.GT) {
                        reader.advance();
                        token = getSyntaxToken(SyntaxKind.SYNC_SEND_TOKEN);
                    } else {
                        token = getSyntaxToken(SyntaxKind.RIGHT_ARROW_TOKEN);
                    }
                } else {
                    token = getSyntaxToken(SyntaxKind.MINUS_TOKEN);
                }
                break;
            case LexerTerminals.ASTERISK:
                token = getSyntaxToken(SyntaxKind.ASTERISK_TOKEN);
                break;
            case LexerTerminals.SLASH:
                token = getSyntaxToken(SyntaxKind.SLASH_TOKEN);
                break;
            case LexerTerminals.PERCENT:
                token = getSyntaxToken(SyntaxKind.PERCENT_TOKEN);
                break;
            case LexerTerminals.LT:
                int nextChar = peek();
                if (nextChar == LexerTerminals.EQUAL) {
                    reader.advance();
                    token = getSyntaxToken(SyntaxKind.LT_EQUAL_TOKEN);
<<<<<<< HEAD
                } else if (peek() == LexerTerminals.LT) {
                    reader.advance();
                    token = getSyntaxToken(SyntaxKind.DOUBLE_LT_TOKEN);
=======
                } else if (nextChar == LexerTerminals.MINUS) {
                    reader.advance();
                    token = getSyntaxToken(SyntaxKind.LEFT_ARROW_TOKEN);
>>>>>>> 4b5f9c77
                } else {
                    token = getSyntaxToken(SyntaxKind.LT_TOKEN);
                }
                break;
            case LexerTerminals.GT:
                if (peek() == LexerTerminals.EQUAL) {
                    reader.advance();
                    token = getSyntaxToken(SyntaxKind.GT_EQUAL_TOKEN);
                } else {
                    token = getSyntaxToken(SyntaxKind.GT_TOKEN);
                }
                break;
            case LexerTerminals.EXCLAMATION_MARK:
                token = processExclamationMarkOperator();
                break;
            case LexerTerminals.BITWISE_AND:
                if (peek() == LexerTerminals.BITWISE_AND) {
                    reader.advance();
                    token = getSyntaxToken(SyntaxKind.LOGICAL_AND_TOKEN);
                } else {
                    token = getSyntaxToken(SyntaxKind.BITWISE_AND_TOKEN);
                }
                break;
            case LexerTerminals.BITWISE_XOR:
                token = getSyntaxToken(SyntaxKind.BITWISE_XOR_TOKEN);
                break;
            case LexerTerminals.NEGATION:
                token = getSyntaxToken(SyntaxKind.NEGATION_TOKEN);
                break;
            case LexerTerminals.BACKTICK:
                startMode(ParserMode.TEMPLATE);
                token = getSyntaxToken(SyntaxKind.BACKTICK_TOKEN);
                break;

            // Numbers
            case '0':
            case '1':
            case '2':
            case '3':
            case '4':
            case '5':
            case '6':
            case '7':
            case '8':
            case '9':
                token = processNumericLiteral(c);
                break;

            case 'A':
            case 'B':
            case 'C':
            case 'D':
            case 'E':
            case 'F':
            case 'G':
            case 'H':
            case 'I':
            case 'J':
            case 'K':
            case 'L':
            case 'M':
            case 'N':
            case 'O':
            case 'P':
            case 'Q':
            case 'R':
            case 'S':
            case 'T':
            case 'U':
            case 'V':
            case 'W':
            case 'X':
            case 'Y':
            case 'Z':
            case 'a':
            case 'b':
            case 'c':
            case 'd':
            case 'e':
            case 'f':
            case 'g':
            case 'h':
            case 'i':
            case 'j':
            case 'k':
            case 'l':
            case 'm':
            case 'n':
            case 'o':
            case 'p':
            case 'q':
            case 'r':
            case 's':
            case 't':
            case 'u':
            case 'v':
            case 'w':
            case 'x':
            case 'y':
            case 'z':
            case '_':
                token = processIdentifierOrKeyword();
                break;

            // Other
            default:
                // Process invalid token as trivia, and continue to next token
                processInvalidToken();

                // Use the internal method to use the already captured trivia.
                token = nextTokenInternal();
                break;
        }

        return token;
    }

    private STToken getSyntaxToken(SyntaxKind kind) {
        STNode leadingTrivia = STNodeFactory.createNodeList(this.leadingTriviaList);
        STNode trailingTrivia = processTrailingTrivia();
        return STNodeFactory.createToken(kind, leadingTrivia, trailingTrivia);
    }

    private STToken getIdentifierToken(String tokenText) {
        STNode leadingTrivia = STNodeFactory.createNodeList(this.leadingTriviaList);
        String lexeme = getLexeme();
        STNode trailingTrivia = processTrailingTrivia();
        return STNodeFactory.createIdentifierToken(lexeme, leadingTrivia, trailingTrivia);
    }

    private STToken getLiteral(SyntaxKind kind) {
        STNode leadingTrivia = STNodeFactory.createNodeList(this.leadingTriviaList);
        String lexeme = getLexeme();
        STNode trailingTrivia = processTrailingTrivia();
        return STNodeFactory.createLiteralValueToken(kind, lexeme, leadingTrivia, trailingTrivia);
    }

    /**
     * Process leading trivia.
     */
    private void processLeadingTrivia() {
        this.leadingTriviaList = new ArrayList<>(10);
        processSyntaxTrivia(this.leadingTriviaList, true);
    }

    /**
     * Process and return trailing trivia.
     *
     * @return Trailing trivia
     */
    private STNode processTrailingTrivia() {
        List<STNode> triviaList = new ArrayList<>(10);
        processSyntaxTrivia(triviaList, false);
        return STNodeFactory.createNodeList(triviaList);
    }

    /**
     * Process syntax trivia and add it to the provided list.
     * <p>
     * <code>syntax-trivia := whitespace | end-of-line | comments</code>
     *
     * @param triviaList List of trivia
     * @param isLeading Flag indicating whether the currently processing leading trivia or not
     */
    private void processSyntaxTrivia(List<STNode> triviaList, boolean isLeading) {
        while (!reader.isEOF()) {
            reader.mark();
            char c = reader.peek();
            switch (c) {
                case LexerTerminals.SPACE:
                case LexerTerminals.TAB:
                case LexerTerminals.FORM_FEED:
                    triviaList.add(processWhitespaces());
                    break;
                case LexerTerminals.CARRIAGE_RETURN:
                case LexerTerminals.NEWLINE:
                    triviaList.add(processEndOfLine());
                    if (isLeading) {
                        break;
                    }
                    return;
                case LexerTerminals.SLASH:
                    if (reader.peek(1) == LexerTerminals.SLASH) {
                        triviaList.add(processComment());
                        break;
                    }
                    return;
                default:
                    return;
            }
        }
    }

    /**
     * Process whitespace up to an end of line.
     * <p>
     * <code>whitespace := 0x9 | 0xC | 0x20</code>
     *
     * @return Whitespace trivia
     */
    private STNode processWhitespaces() {
        while (!reader.isEOF()) {
            char c = reader.peek();
            switch (c) {
                case LexerTerminals.SPACE:
                case LexerTerminals.TAB:
                case LexerTerminals.FORM_FEED:
                    reader.advance();
                    continue;
                case LexerTerminals.CARRIAGE_RETURN:
                case LexerTerminals.NEWLINE:
                    break;
                default:
                    break;
            }
            break;
        }

        return STNodeFactory.createMinutiae(SyntaxKind.WHITESPACE_MINUTIAE, getLexeme());
    }

    /**
     * Process end of line.
     * <p>
     * <code>end-of-line := 0xA | 0xD</code>
     *
     * @return End of line trivia
     */
    private STNode processEndOfLine() {
        char c = reader.peek();
        switch (c) {
            case LexerTerminals.NEWLINE:
                reader.advance();
                return STNodeFactory.createMinutiae(SyntaxKind.END_OF_LINE_MINUTIAE, getLexeme());
            case LexerTerminals.CARRIAGE_RETURN:
                reader.advance();
                if (reader.peek() == LexerTerminals.NEWLINE) {
                    reader.advance();
                }
                // Ballerina spec 2020R1/#lexical_structure section says that you should
                // normalize newline chars as follows.
                // - the two character sequence 0xD 0xA is replaced by 0xA
                // - a single 0xD character that is not followed by 0xD is replaced by 0xA
                //
                // This implementation does not replace any characters to maintain
                // the exact source text as it is, but it does not count \r\n as two characters.
                // Therefore, we have to specifically send the width of the lexeme when creating the Minutia node.
                return STNodeFactory.createMinutiae(SyntaxKind.END_OF_LINE_MINUTIAE, getLexeme(), 1);
            default:
                throw new IllegalStateException();
        }
    }

    /**
     * Process dot, ellipsis or decimal floating point token.
     *
     * @return Dot, ellipsis or decimal floating point token
     */
    private STToken processDot() {
        if (reader.peek() == LexerTerminals.DOT) {
            if (reader.peek(1) == LexerTerminals.DOT) {
                reader.advance(2);
                return getSyntaxToken(SyntaxKind.ELLIPSIS_TOKEN);
            } else if (reader.peek(1) == LexerTerminals.LT) {
                reader.advance(2);
                return getSyntaxToken(SyntaxKind.DOUBLE_DOT_LT_TOKEN);
            }
        }
        if (this.mode != ParserMode.IMPORT && isDigit(reader.peek())) {
            return processDecimalFloatLiteral();
        }
        return getSyntaxToken(SyntaxKind.DOT_TOKEN);
    }

    /**
     * <p>
     * Process a comment, and add it to trivia list.
     * </p>
     * <code>Comment := // AnyCharButNewline*
     * <br/><br/>AnyCharButNewline := ^ 0xA</code>
     */
    private STNode processComment() {
        // We reach here after verifying up to 2 code-points ahead. Hence advance(2).
        reader.advance(2);
        int nextToken = peek();
        while (!reader.isEOF()) {
            switch (nextToken) {
                case LexerTerminals.NEWLINE:
                case LexerTerminals.CARRIAGE_RETURN:
                    break;
                default:
                    reader.advance();
                    nextToken = peek();
                    continue;
            }
            break;
        }

        return STNodeFactory.createMinutiae(SyntaxKind.COMMENT_MINUTIAE, getLexeme());
    }

    /**
     * Process any token that starts with '='.
     *
     * @return One of the tokens: <code>'=', '==', '=>', '==='</code>
     */
    private STToken processEqualOperator() {
        switch (peek()) { // check for the second char
            case LexerTerminals.EQUAL:
                reader.advance();
                if (peek() == LexerTerminals.EQUAL) {
                    // this is '==='
                    reader.advance();
                    return getSyntaxToken(SyntaxKind.TRIPPLE_EQUAL_TOKEN);
                } else {
                    // this is '=='
                    return getSyntaxToken(SyntaxKind.DOUBLE_EQUAL_TOKEN);
                }
            case LexerTerminals.GT:
                // this is '=>'
                reader.advance();
                return getSyntaxToken(SyntaxKind.RIGHT_DOUBLE_ARROW);
            default:
                // this is '='
                return getSyntaxToken(SyntaxKind.EQUAL_TOKEN);
        }
    }

    /**
     * <p>
     * Process and returns a numeric literal.
     * </p>
     * <code>
     * numeric-literal := int-literal | floating-point-literal
     * <br/>
     * floating-point-literal := DecimalFloatingPointNumber | HexFloatingPointLiteral
     * <br/>
     * int-literal := DecimalNumber | HexIntLiteral
     * <br/>
     * DecimalNumber := 0 | NonZeroDigit Digit*
     * <br/>
     * Digit := 0 .. 9
     * <br/>
     * NonZeroDigit := 1 .. 9
     * </code>
     *
     * @return The numeric literal.
     */
    private STToken processNumericLiteral(int startChar) {
        int nextChar = peek();
        if (isHexIndicator(startChar, nextChar)) {
            return processHexLiteral();
        }

        int len = 1;
        while (!reader.isEOF()) {
            switch (nextChar) {
                case LexerTerminals.DOT:
                case 'e':
                case 'E':
                case 'f':
                case 'F':
                case 'd':
                case 'D':
                    // In sem-var mode, only decimal integer literals are supported
                    if (this.mode == ParserMode.IMPORT) {
                        break;
                    }

                    // Integer part of the float cannot have a leading zero
                    if (startChar == '0' && len > 1) {
                        break;
                    }

                    // Code would not reach here if the floating point starts with a dot
                    return processDecimalFloatLiteral();
                default:
                    if (isDigit(nextChar)) {
                        reader.advance();
                        len++;
                        nextChar = peek();
                        continue;
                    }
                    break;
            }
            break;
        }

        // Integer or integer part of the float cannot have a leading zero
        if (startChar == '0' && len > 1) {
            reportLexerError("extra leading zero");
            processInvalidToken();
            return readToken();
        }

        return getLiteral(SyntaxKind.DECIMAL_INTEGER_LITERAL);
    }

    /**
     * <p>
     * Process and returns a decimal floating point literal.
     * </p>
     * <code>
     * DecimalFloatingPointNumber :=
     *    DecimalNumber Exponent [FloatingPointTypeSuffix]
     *    | DottedDecimalNumber [Exponent] [FloatingPointTypeSuffix]
     *    | DecimalNumber FloatingPointTypeSuffix
     * <br/>
     * DottedDecimalNumber := DecimalNumber . Digit* | . Digit+
     * <br/>
     * FloatingPointTypeSuffix := DecimalTypeSuffix | FloatTypeSuffix
     * <br/>
     * DecimalTypeSuffix := d | D
     * <br/>
     * FloatTypeSuffix :=  f | F
     * </code>
     *
     * @return The decimal floating point literal.
     */
    private STToken processDecimalFloatLiteral() {
        int nextChar = peek();

        // For float literals start with a DOT, this condition will always be false,
        // as the reader is already advanced for the DOT before coming here.
        if (nextChar == LexerTerminals.DOT) {
            reader.advance();
            nextChar = peek();
        }

        while (isDigit(nextChar)) {
            reader.advance();
            nextChar = peek();
        }

        switch (nextChar) {
            case 'e':
            case 'E':
                return processExponent(false);
            case 'f':
            case 'F':
            case 'd':
            case 'D':
                return parseFloatingPointTypeSuffix();
        }

        return getLiteral(SyntaxKind.DECIMAL_FLOATING_POINT_LITERAL);
    }

    /**
     * <p>
     * Process an exponent or hex-exponent.
     * </p>
     * <code>
     * exponent := Exponent | HexExponent
     * <br/>
     * Exponent := ExponentIndicator [Sign] Digit+
     * <br/>
     * HexExponent := HexExponentIndicator [Sign] Digit+
     * <br/>
     * ExponentIndicator := e | E
     * <br/>
     * HexExponentIndicator := p | P
     * <br/>
     * Sign := + | -
     * <br/>
     * Digit := 0 .. 9
     * </code>
     *
     * @param isHex HexExponent or not
     * @return The decimal floating point literal.
     */
    private STToken processExponent(boolean isHex) {
        // Advance reader as exponent indicator is already validated
        reader.advance();
        int nextChar = peek();

        // Capture if there is a sign
        if (nextChar == LexerTerminals.PLUS || nextChar == LexerTerminals.MINUS) {
            reader.advance();
            nextChar = peek();
        }

        // Make sure at least one digit is present after the indicator
        if (!isDigit(nextChar)) {
            reportLexerError("missing digit");
            processInvalidToken();
            return readToken();
        }

        while (isDigit(nextChar)) {
            reader.advance();
            nextChar = peek();
        }

        if (isHex) {
            return getLiteral(SyntaxKind.HEX_FLOATING_POINT_LITERAL);
        }

        switch (nextChar) {
            case 'f':
            case 'F':
            case 'd':
            case 'D':
                return parseFloatingPointTypeSuffix();
        }

        return getLiteral(SyntaxKind.DECIMAL_FLOATING_POINT_LITERAL);
    }

    /**
     * <p>
     * Parse floating point type suffix.
     * </p>
     * <code>
     * FloatingPointTypeSuffix := DecimalTypeSuffix | FloatTypeSuffix
     * <br/>
     * DecimalTypeSuffix := d | D
     * <br/>
     * FloatTypeSuffix :=  f | F
     * </code>
     *
     * @return The decimal floating point literal.
     */
    private STToken parseFloatingPointTypeSuffix() {
        reader.advance();
        return getLiteral(SyntaxKind.DECIMAL_FLOATING_POINT_LITERAL);
    }

    /**
     * <p>
     * Process and returns a hex literal.
     * </p>
     * <code>
     * hex-literal := HexIntLiteral | HexFloatingPointLiteral
     * <br/>
     * HexIntLiteral := HexIndicator HexNumber
     * <br/>
     * HexNumber := HexDigit+
     * <br/>
     * HexIndicator := 0x | 0X
     * <br/>
     * HexDigit := Digit | a .. f | A .. F
     * <br/>
     * HexFloatingPointLiteral := HexIndicator HexFloatingPointNumber
     * <br/>
     * HexFloatingPointNumber := HexNumber HexExponent | DottedHexNumber [HexExponent]
     * <br/>
     * DottedHexNumber := HexDigit+ . HexDigit* | . HexDigit+
     * </code>
     *
     * @return The hex literal.
     */
    private STToken processHexLiteral() {
        reader.advance();

        // Make sure at least one hex-digit present if processing started from a dot
        if (peek() == LexerTerminals.DOT && !isHexDigit(reader.peek(1))) {
            reader.advance();
            reportLexerError("missing hex-digit");
            processInvalidToken();
            return readToken();
        }

        int nextChar;
        while (isHexDigit(peek())) {
            reader.advance();
        }
        nextChar = peek();

        switch (nextChar) {
            case LexerTerminals.DOT:
                reader.advance();
                nextChar = peek();
                while (isHexDigit(nextChar)) {
                    reader.advance();
                    nextChar = peek();
                }
                switch (nextChar) {
                    case 'p':
                    case 'P':
                        return processExponent(true);
                }
                break;
            case 'p':
            case 'P':
                return processExponent(true);
            default:
                return getLiteral(SyntaxKind.HEX_INTEGER_LITERAL);
        }

        return getLiteral(SyntaxKind.HEX_FLOATING_POINT_LITERAL);
    }

    /**
     * Process and returns an identifier or a keyword.
     *
     * @return An identifier or a keyword.
     */
    private STToken processIdentifierOrKeyword() {
        while (isIdentifierFollowingChar(peek())) {
            reader.advance();
        }

        String tokenText = getLexeme();
        switch (tokenText) {
            // built-in named-types
            case LexerTerminals.INT:
                return getSyntaxToken(SyntaxKind.INT_KEYWORD);
            case LexerTerminals.FLOAT:
                return getSyntaxToken(SyntaxKind.FLOAT_KEYWORD);
            case LexerTerminals.STRING:
                return getSyntaxToken(SyntaxKind.STRING_KEYWORD);
            case LexerTerminals.BOOLEAN:
                return getSyntaxToken(SyntaxKind.BOOLEAN_KEYWORD);
            case LexerTerminals.DECIMAL:
                return getSyntaxToken(SyntaxKind.DECIMAL_KEYWORD);
            case LexerTerminals.XML:
                return getSyntaxToken(SyntaxKind.XML_KEYWORD);
            case LexerTerminals.JSON:
                return getSyntaxToken(SyntaxKind.JSON_KEYWORD);
            case LexerTerminals.HANDLE:
                return getSyntaxToken(SyntaxKind.HANDLE_KEYWORD);
            case LexerTerminals.ANY:
                return getSyntaxToken(SyntaxKind.ANY_KEYWORD);
            case LexerTerminals.ANYDATA:
                return getSyntaxToken(SyntaxKind.ANYDATA_KEYWORD);
            case LexerTerminals.NEVER:
                return getSyntaxToken(SyntaxKind.NEVER_KEYWORD);
            case LexerTerminals.BYTE:
                return getSyntaxToken(SyntaxKind.BYTE_KEYWORD);

            // Keywords
            case LexerTerminals.PUBLIC:
                return getSyntaxToken(SyntaxKind.PUBLIC_KEYWORD);
            case LexerTerminals.PRIVATE:
                return getSyntaxToken(SyntaxKind.PRIVATE_KEYWORD);
            case LexerTerminals.FUNCTION:
                return getSyntaxToken(SyntaxKind.FUNCTION_KEYWORD);
            case LexerTerminals.RETURN:
                return getSyntaxToken(SyntaxKind.RETURN_KEYWORD);
            case LexerTerminals.RETURNS:
                return getSyntaxToken(SyntaxKind.RETURNS_KEYWORD);
            case LexerTerminals.EXTERNAL:
                return getSyntaxToken(SyntaxKind.EXTERNAL_KEYWORD);
            case LexerTerminals.TYPE:
                return getSyntaxToken(SyntaxKind.TYPE_KEYWORD);
            case LexerTerminals.RECORD:
                return getSyntaxToken(SyntaxKind.RECORD_KEYWORD);
            case LexerTerminals.OBJECT:
                return getSyntaxToken(SyntaxKind.OBJECT_KEYWORD);
            case LexerTerminals.REMOTE:
                return getSyntaxToken(SyntaxKind.REMOTE_KEYWORD);
            case LexerTerminals.ABSTRACT:
                return getSyntaxToken(SyntaxKind.ABSTRACT_KEYWORD);
            case LexerTerminals.CLIENT:
                return getSyntaxToken(SyntaxKind.CLIENT_KEYWORD);
            case LexerTerminals.IF:
                return getSyntaxToken(SyntaxKind.IF_KEYWORD);
            case LexerTerminals.ELSE:
                return getSyntaxToken(SyntaxKind.ELSE_KEYWORD);
            case LexerTerminals.WHILE:
                return getSyntaxToken(SyntaxKind.WHILE_KEYWORD);
            case LexerTerminals.TRUE:
                return getSyntaxToken(SyntaxKind.TRUE_KEYWORD);
            case LexerTerminals.FALSE:
                return getSyntaxToken(SyntaxKind.FALSE_KEYWORD);
            case LexerTerminals.CHECK:
                return getSyntaxToken(SyntaxKind.CHECK_KEYWORD);
            case LexerTerminals.CHECKPANIC:
                return getSyntaxToken(SyntaxKind.CHECKPANIC_KEYWORD);
            case LexerTerminals.CONTINUE:
                return getSyntaxToken(SyntaxKind.CONTINUE_KEYWORD);
            case LexerTerminals.BREAK:
                return getSyntaxToken(SyntaxKind.BREAK_KEYWORD);
            case LexerTerminals.PANIC:
                return getSyntaxToken(SyntaxKind.PANIC_KEYWORD);
            case LexerTerminals.IMPORT:
                return getSyntaxToken(SyntaxKind.IMPORT_KEYWORD);
            case LexerTerminals.VERSION:
                return getSyntaxToken(SyntaxKind.VERSION_KEYWORD);
            case LexerTerminals.AS:
                return getSyntaxToken(SyntaxKind.AS_KEYWORD);
            case LexerTerminals.SERVICE:
                return getSyntaxToken(SyntaxKind.SERVICE_KEYWORD);
            case LexerTerminals.ON:
                return getSyntaxToken(SyntaxKind.ON_KEYWORD);
            case LexerTerminals.RESOURCE:
                return getSyntaxToken(SyntaxKind.RESOURCE_KEYWORD);
            case LexerTerminals.LISTENER:
                return getSyntaxToken(SyntaxKind.LISTENER_KEYWORD);
            case LexerTerminals.CONST:
                return getSyntaxToken(SyntaxKind.CONST_KEYWORD);
            case LexerTerminals.FINAL:
                return getSyntaxToken(SyntaxKind.FINAL_KEYWORD);
            case LexerTerminals.TYPEOF:
                return getSyntaxToken(SyntaxKind.TYPEOF_KEYWORD);
            case LexerTerminals.IS:
                return getSyntaxToken(SyntaxKind.IS_KEYWORD);
            case LexerTerminals.NULL:
                return getSyntaxToken(SyntaxKind.NULL_KEYWORD);
            case LexerTerminals.LOCK:
                return getSyntaxToken(SyntaxKind.LOCK_KEYWORD);
            case LexerTerminals.ANNOTATION:
                return getSyntaxToken(SyntaxKind.ANNOTATION_KEYWORD);
            case LexerTerminals.SOURCE:
                return getSyntaxToken(SyntaxKind.SOURCE_KEYWORD);
            case LexerTerminals.VAR:
                return getSyntaxToken(SyntaxKind.VAR_KEYWORD);
            case LexerTerminals.WORKER:
                return getSyntaxToken(SyntaxKind.WORKER_KEYWORD);
            case LexerTerminals.PARAMETER:
                return getSyntaxToken(SyntaxKind.PARAMETER_KEYWORD);
            case LexerTerminals.FIELD:
                return getSyntaxToken(SyntaxKind.FIELD_KEYWORD);
            case LexerTerminals.XMLNS:
                return getSyntaxToken(SyntaxKind.XMLNS_KEYWORD);
            case LexerTerminals.FORK:
                return getSyntaxToken(SyntaxKind.FORK_KEYWORD);
            case LexerTerminals.MAP:
                return getSyntaxToken(SyntaxKind.MAP_KEYWORD);
            case LexerTerminals.FUTURE:
                return getSyntaxToken(SyntaxKind.FUTURE_KEYWORD);
            case LexerTerminals.TYPEDESC:
                return getSyntaxToken(SyntaxKind.TYPEDESC_KEYWORD);
            case LexerTerminals.TRAP:
                return getSyntaxToken(SyntaxKind.TRAP_KEYWORD);
            case LexerTerminals.IN:
                return getSyntaxToken(SyntaxKind.IN_KEYWORD);
            case LexerTerminals.FOREACH:
                return getSyntaxToken(SyntaxKind.FOREACH_KEYWORD);
            case LexerTerminals.TABLE:
                return getSyntaxToken(SyntaxKind.TABLE_KEYWORD);
            case LexerTerminals.KEY:
                return getSyntaxToken(SyntaxKind.KEY_KEYWORD);
            case LexerTerminals.ERROR:
                return getSyntaxToken(SyntaxKind.ERROR_KEYWORD);
            case LexerTerminals.LET:
                return getSyntaxToken(SyntaxKind.LET_KEYWORD);
            case LexerTerminals.STREAM:
                return getSyntaxToken(SyntaxKind.STREAM_KEYWORD);
            case LexerTerminals.NEW:
                return getSyntaxToken(SyntaxKind.NEW_KEYWORD);
            case LexerTerminals.READONLY:
                return getSyntaxToken(SyntaxKind.READONLY_KEYWORD);
            case LexerTerminals.DISTINCT:
                return getSyntaxToken(SyntaxKind.DISTINCT_KEYWORD);
            case LexerTerminals.FROM:
                return getSyntaxToken(SyntaxKind.FROM_KEYWORD);
            case LexerTerminals.WHERE:
                return getSyntaxToken(SyntaxKind.WHERE_KEYWORD);
            case LexerTerminals.SELECT:
                return getSyntaxToken(SyntaxKind.SELECT_KEYWORD);
            case LexerTerminals.START:
                return getSyntaxToken(SyntaxKind.START_KEYWORD);
            case LexerTerminals.FLUSH:
                return getSyntaxToken(SyntaxKind.FLUSH_KEYWORD);
            case LexerTerminals.DEFAULT:
                return getSyntaxToken(SyntaxKind.DEFAULT_KEYWORD);
            default:
                return getIdentifierToken(tokenText);
        }
    }

    /**
     * Process and returns an invalid token. Consumes the input until {@link #isEndOfInvalidToken()}
     * is reached.
     *
     * @return The invalid token.
     */
    private void processInvalidToken() {
        while (!isEndOfInvalidToken()) {
            reader.advance();
        }

        String tokenText = getLexeme();
        reportLexerError("invalid token '" + tokenText + "'");
        STNode trivia = STNodeFactory.createMinutiae(SyntaxKind.INVALID, tokenText);
        this.leadingTriviaList.add(trivia);
    }

    /**
     * Check whether the current index is pointing to an end of an invalid lexer-token.
     * An invalid token is considered to end if one of the below is reached:
     * <ul>
     * <li>a whitespace</li>
     * <li>semicolon</li>
     * <li>newline</li>
     * </ul>
     *
     * @return <code>true</code>, if the end of an invalid token is reached, <code>false</code> otherwise
     */
    private boolean isEndOfInvalidToken() {
        if (reader.isEOF()) {
            return true;
        }

        int currentChar = peek();
        switch (currentChar) {
            case LexerTerminals.NEWLINE:
            case LexerTerminals.CARRIAGE_RETURN:
            case LexerTerminals.SPACE:
            case LexerTerminals.TAB:
            case LexerTerminals.SEMICOLON:
            case LexerTerminals.OPEN_BRACE:
            case LexerTerminals.CLOSE_BRACE:
            case LexerTerminals.OPEN_BRACKET:
            case LexerTerminals.CLOSE_BRACKET:
            case LexerTerminals.OPEN_PARANTHESIS:
            case LexerTerminals.CLOSE_PARANTHESIS:
                // TODO: add all separators (braces, parentheses, etc)
                // TODO: add all operators (arithmetic, binary, etc)
                return true;
            default:
                return false;
        }
    }

    /**
     * <p>
     * Check whether a given char is an identifier start char.
     * </p>
     * <code>IdentifierInitialChar := A .. Z | a .. z | _ | UnicodeIdentifierChar</code>
     *
     * @param c character to check
     * @return <code>true</code>, if the character is an identifier start char. <code>false</code> otherwise.
     */
    private boolean isIdentifierInitialChar(int c) {
        // TODO: pre-mark all possible characters, using a mask. And use that mask here to check
        if ('A' <= c && c <= 'Z') {
            return true;
        }

        if ('a' <= c && c <= 'z') {
            return true;
        }

        if (c == '_') {
            return true;
        }

        // TODO: if (UnicodeIdentifierChar) return false;
        return false;
    }

    /**
     * <p>
     * Check whether a given char is an identifier following char.
     * </p>
     * <code>IdentifierFollowingChar := IdentifierInitialChar | Digit</code>
     *
     * @param c character to check
     * @return <code>true</code>, if the character is an identifier following char. <code>false</code> otherwise.
     */
    private boolean isIdentifierFollowingChar(int c) {
        return isIdentifierInitialChar(c) || isDigit(c);
    }

    /**
     * <p>
     * Check whether a given char is a digit.
     * </p>
     * <code>Digit := 0..9</code>
     *
     * @param c character to check
     * @return <code>true</code>, if the character represents a digit. <code>false</code> otherwise.
     */
    private boolean isDigit(int c) {
        return ('0' <= c && c <= '9');
    }

    /**
     * <p>
     * Check whether a given char is a hexa digit.
     * </p>
     * <code>HexDigit := Digit | a .. f | A .. F</code>
     *
     * @param c character to check
     * @return <code>true</code>, if the character represents a hex digit. <code>false</code> otherwise.
     */
    private boolean isHexDigit(int c) {
        if ('a' <= c && c <= 'f') {
            return true;
        }
        if ('A' <= c && c <= 'F') {
            return true;
        }
        return isDigit(c);
    }

    /**
     * <p>
     * Check whether current input index points to a start of a hex-numeric literal.
     * </p>
     * <code>HexIndicator := 0x | 0X</code>
     *
     * @param startChar Starting character of the literal
     * @param nextChar Second character of the literal
     * @return <code>true</code>, if the current input points to a start of a hex-numeric literal.
     *         <code>false</code> otherwise.
     */
    private boolean isHexIndicator(int startChar, int nextChar) {
        return startChar == '0' && (nextChar == 'x' || nextChar == 'X');
    }

    /**
     * Returns the next character from the reader, without consuming the stream.
     *
     * @return Next character
     */
    private int peek() {
        return this.reader.peek();
    }

    /**
     * Get the text associated with the current token.
     *
     * @return Text associated with the current token.
     */
    private String getLexeme() {
        return reader.getMarkedChars();
    }

    /**
     * Process and return double-quoted string literal.
     * <p>
     * <code>string-literal := DoubleQuotedStringLiteral
     * <br/>
     * DoubleQuotedStringLiteral := " (StringChar | StringEscape)* "
     * <br/>
     * StringChar := ^ ( 0xA | 0xD | \ | " )
     * <br/>
     * StringEscape := StringSingleEscape | StringNumericEscape
     * <br/>
     * StringSingleEscape := \t | \n | \r | \\ | \"
     * <br/>
     * StringNumericEscape := \ u{ CodePoint }
     * <br/>
     * CodePoint := HexDigit+
     * </code>
     *
     * @return String literal token
     */
    private STToken processStringLiteral() {
        int nextChar;
        while (!reader.isEOF()) {
            nextChar = peek();
            switch (nextChar) {
                case LexerTerminals.NEWLINE:
                case LexerTerminals.CARRIAGE_RETURN:
                    reportLexerError("missing double-quote");
                    break;
                case LexerTerminals.DOUBLE_QUOTE:
                    this.reader.advance();
                    break;
                case LexerTerminals.BACKSLASH:
                    switch (this.reader.peek(1)) {
                        case 'n':
                        case 't':
                        case 'r':
                        case LexerTerminals.BACKSLASH:
                        case LexerTerminals.DOUBLE_QUOTE:
                            this.reader.advance(2);
                            continue;
                        case 'u':
                            if (this.reader.peek(2) == LexerTerminals.OPEN_BRACE) {
                                processStringNumericEscape();
                            } else {
                                reportLexerError("invalid string numeric escape sequence");
                                this.reader.advance(2);
                            }
                            continue;
                        default:
                            reportLexerError("invalid escape sequence");
                            this.reader.advance();
                            continue;
                    }
                default:
                    this.reader.advance();
                    continue;
            }
            break;
        }

        return getLiteral(SyntaxKind.STRING_LITERAL);
    }

    /**
     * Process string numeric escape.
     * <p>
     * <code>StringNumericEscape := \ u { CodePoint }</code>
     */
    private void processStringNumericEscape() {
        // Process '\ u {'
        this.reader.advance(3);

        // Process code-point
        if (!isHexDigit(peek())) {
            reportLexerError("invalid string numeric escape sequence");
            return;
        }

        reader.advance();
        while (isHexDigit(peek())) {
            reader.advance();
        }

        // Process close brace
        if (peek() != LexerTerminals.CLOSE_BRACE) {
            reportLexerError("invalid string numeric escape sequence");
            return;
        }

        this.reader.advance();
    }

    private void reportLexerError(String message) {
        this.errorListener.reportInvalidNodeError(null, message);
    }

    /**
     * Process any token that starts with '!'.
     *
     * @return One of the tokens: <code>'!', '!=', '!=='</code>
     */
    private STToken processExclamationMarkOperator() {
        switch (peek()) { // check for the second char
            case LexerTerminals.EQUAL:
                reader.advance();
                if (peek() == LexerTerminals.EQUAL) {
                    // this is '!=='
                    reader.advance();
                    return getSyntaxToken(SyntaxKind.NOT_DOUBLE_EQUAL_TOKEN);
                } else {
                    // this is '!='
                    return getSyntaxToken(SyntaxKind.NOT_EQUAL_TOKEN);
                }
            default:
                // this is '!'
                return getSyntaxToken(SyntaxKind.EXCLAMATION_MARK_TOKEN);
        }
    }

    /**
     * Process any token that starts with '|'.
     *
     * @return One of the tokens: <code>'|', '|}', '||'</code>
     */
    private STToken processPipeOperator() {
        switch (peek()) { // check for the second char
            case LexerTerminals.CLOSE_BRACE:
                reader.advance();
                return getSyntaxToken(SyntaxKind.CLOSE_BRACE_PIPE_TOKEN);
            case LexerTerminals.PIPE:
                reader.advance();
                return getSyntaxToken(SyntaxKind.LOGICAL_OR_TOKEN);
            default:
                return getSyntaxToken(SyntaxKind.PIPE_TOKEN);
        }
    }

    /**
     * Process and return documentation line.
     * <p>
     * <code>
     * DocumentationLine := BlankSpace* # [Space] DocumentationContent
     * <br/>
     * DocumentationContent := (^ 0xA)* 0xA
     * <br/>
     * BlankSpace := Tab | Space
     * <br/>
     * Space := 0x20
     * <br/>
     * Tab := 0x9
     * </code>
     *
     * @return Documentation line token
     */
    private STToken processDocumentationLine() {
        // TODO: validate the markdown syntax.
        reader.advance();
        int nextToken = peek();
        while (!reader.isEOF()) {
            switch (nextToken) {
                case LexerTerminals.NEWLINE:
                case LexerTerminals.CARRIAGE_RETURN:
                    break;
                default:
                    reader.advance();
                    nextToken = peek();
                    continue;
            }
            break;
        }

        STNode leadingTrivia = STNodeFactory.createNodeList(this.leadingTriviaList);
        String lexeme = getLexeme();
        STNode trailingTrivia = processTrailingTrivia();
        return STNodeFactory.createDocumentationLineToken(lexeme, leadingTrivia, trailingTrivia);
    }

    private STToken readTemplateToken() {
        reader.mark();
        if (reader.isEOF()) {
            return getSyntaxToken(SyntaxKind.EOF_TOKEN);
        }

        char nextChar = this.reader.peek();
        switch (nextChar) {
            case LexerTerminals.BACKTICK:
                reader.advance();
                endMode();
                return getSyntaxToken(SyntaxKind.BACKTICK_TOKEN);
            case LexerTerminals.DOLLAR:
                if (reader.peek(1) == LexerTerminals.OPEN_BRACE) {
                    // Switch to interpolation mode. Then the next token will be read in that mode.
                    startMode(ParserMode.INTERPOLATION);
                    reader.advance(2);

                    return getSyntaxToken(SyntaxKind.INTERPOLATION_START_TOKEN);
                }
                // fall through
            default:
                while (!reader.isEOF()) {
                    nextChar = this.reader.peek();
                    switch (nextChar) {
                        case LexerTerminals.DOLLAR:
                            if (this.reader.peek(1) == LexerTerminals.OPEN_BRACE) {
                                break;
                            }
                            reader.advance();
                            continue;
                        case LexerTerminals.BACKTICK:
                            break;
                        default:
                            reader.advance();
                            continue;
                    }

                    break;
                }
        }

        return getTemplateString(SyntaxKind.TEMPLATE_STRING);
    }

    private STToken getTemplateString(SyntaxKind kind) {
        STNode leadingTrivia = STNodeFactory.createNodeList(this.leadingTriviaList);
        String lexeme = getLexeme();
        STNode trailingTrivia = processTrailingTrivia();
        return STNodeFactory.createLiteralValueToken(kind, lexeme, leadingTrivia, trailingTrivia);
    }

    /*
     * ------------------------------------------------------------------------------------------------------------
     * INTERPOLATION Mode
     * ------------------------------------------------------------------------------------------------------------
     */

    private STToken readTokenInInterpolation() {
        reader.mark();
        int nextChar = peek();
        switch (nextChar) {
            case LexerTerminals.OPEN_BRACE:
                // Start braced-content mode. This is to keep track of the
                // open-brace and the corresponding close-brace. This way,
                // those will not be mistaken as the close-brace of the
                // interpolation end.
                startMode(ParserMode.INTERPOLATION_BRACED_CONTENT);
                return readToken();
            case LexerTerminals.CLOSE_BRACE:
                // Close-brace in the interpolation mode definitely means its
                // then end of the interpolation.
                endMode();
                reader.advance();
                return getSyntaxTokenWithoutTrailingTrivia(SyntaxKind.CLOSE_BRACE_TOKEN);
            case LexerTerminals.BACKTICK:
                // If we are inside the interpolation, that means its no longer XML
                // mode, but in the default mode. Hence treat the back-tick in the
                // same way as in the default mode.
            default:
                // Otherwise read the token from default mode.
                return readToken();
        }
    }

    private STToken getSyntaxTokenWithoutTrailingTrivia(SyntaxKind kind) {
        STNode leadingTrivia = STNodeFactory.createNodeList(this.leadingTriviaList);
        STNode trailingTrivia = STNodeFactory.createNodeList(new ArrayList<>(0));
        return STNodeFactory.createToken(kind, leadingTrivia, trailingTrivia);
    }

    /*
     * ------------------------------------------------------------------------------------------------------------
     * INTERPOLATION_BRACED_CONTENT Mode
     * ------------------------------------------------------------------------------------------------------------
     */

    private STToken readTokenInBracedContentInInterpolation() {
        reader.mark();
        int nextChar = peek();
        switch (nextChar) {
            case LexerTerminals.OPEN_BRACE:
                startMode(ParserMode.INTERPOLATION_BRACED_CONTENT);
                break;
            case LexerTerminals.CLOSE_BRACE:
            case LexerTerminals.BACKTICK:
                endMode();
                break;
            default:
                // Otherwise read the token from default mode.
                break;
        }

        return readToken();
    }
}<|MERGE_RESOLUTION|>--- conflicted
+++ resolved
@@ -175,15 +175,12 @@
                 if (nextChar == LexerTerminals.EQUAL) {
                     reader.advance();
                     token = getSyntaxToken(SyntaxKind.LT_EQUAL_TOKEN);
-<<<<<<< HEAD
-                } else if (peek() == LexerTerminals.LT) {
-                    reader.advance();
-                    token = getSyntaxToken(SyntaxKind.DOUBLE_LT_TOKEN);
-=======
                 } else if (nextChar == LexerTerminals.MINUS) {
                     reader.advance();
                     token = getSyntaxToken(SyntaxKind.LEFT_ARROW_TOKEN);
->>>>>>> 4b5f9c77
+                } else if (nextChar == LexerTerminals.LT) {
+                    reader.advance();
+                    token = getSyntaxToken(SyntaxKind.DOUBLE_LT_TOKEN);
                 } else {
                     token = getSyntaxToken(SyntaxKind.LT_TOKEN);
                 }
