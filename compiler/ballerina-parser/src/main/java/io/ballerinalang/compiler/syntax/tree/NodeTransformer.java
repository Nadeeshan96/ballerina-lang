--- conflicted
+++ resolved
@@ -452,7 +452,18 @@
         return transformSyntaxNode(xMLProcessingInstruction);
     }
 
-<<<<<<< HEAD
+    public T transform(FunctionTypeDescriptorNode functionTypeDescriptorNode) {
+        return transformSyntaxNode(functionTypeDescriptorNode);
+    }
+
+    public T transform(AnonymousFunctionExpressionNode anonymousFunctionExpressionNode) {
+        return transformSyntaxNode(anonymousFunctionExpressionNode);
+    }
+
+    public T transform(FunctionSignatureNode functionSignatureNode) {
+        return transformSyntaxNode(functionSignatureNode);
+    }
+
     public T transform(ExplicitNewExpression explicitNewExpression) {
         return transformSyntaxNode(explicitNewExpression);
     }
@@ -463,18 +474,6 @@
 
     public T transform(ParenthesizedArgList parenthesizedArgList) {
         return transformSyntaxNode(parenthesizedArgList);
-=======
-    public T transform(FunctionTypeDescriptorNode functionTypeDescriptorNode) {
-        return transformSyntaxNode(functionTypeDescriptorNode);
-    }
-
-    public T transform(AnonymousFunctionExpressionNode anonymousFunctionExpressionNode) {
-        return transformSyntaxNode(anonymousFunctionExpressionNode);
-    }
-
-    public T transform(FunctionSignatureNode functionSignatureNode) {
-        return transformSyntaxNode(functionSignatureNode);
->>>>>>> 4de4c5bd
     }
 
     // Tokens
