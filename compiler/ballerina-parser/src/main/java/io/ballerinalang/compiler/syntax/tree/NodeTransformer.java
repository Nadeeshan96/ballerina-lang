/*
 *  Copyright (c) 2020, WSO2 Inc. (http://www.wso2.org) All Rights Reserved.
 *
 *  WSO2 Inc. licenses this file to you under the Apache License,
 *  Version 2.0 (the "License"); you may not use this file except
 *  in compliance with the License.
 *  You may obtain a copy of the License at
 *
 *    http://www.apache.org/licenses/LICENSE-2.0
 *
 *  Unless required by applicable law or agreed to in writing,
 *  software distributed under the License is distributed on an
 *  "AS IS" BASIS, WITHOUT WARRANTIES OR CONDITIONS OF ANY
 *  KIND, either express or implied.  See the License for the
 *  specific language governing permissions and limitations
 *  under the License.
 */
package io.ballerinalang.compiler.syntax.tree;


/**
 * The {@code NodeTransformer} transform each node in the syntax tree to
 * another object of type T.
 * <p>
 * This class separates tree nodes from various unrelated operations that needs
 * to be performed on the syntax tree nodes.
 * <p>
 * This class allows you to transform the syntax tree into something else without
 * mutating instance variables.
 * <p>
 * There exists a transform method for each node in the Ballerina syntax tree.
 * These methods return T. If you are looking for a visitor that has visit
 * methods that return void, see {@link NodeVisitor}.
 *
 * This is a generated class.
 *
 * @param <T> the type of class that is returned by visit methods
 * @see NodeVisitor
 * @since 1.3.0
 */
public abstract class NodeTransformer<T> {

    public T transform(ModulePartNode modulePartNode) {
        return transformSyntaxNode(modulePartNode);
    }

    public T transform(FunctionDefinitionNode functionDefinitionNode) {
        return transformSyntaxNode(functionDefinitionNode);
    }

    public T transform(ImportDeclarationNode importDeclarationNode) {
        return transformSyntaxNode(importDeclarationNode);
    }

    public T transform(ListenerDeclarationNode listenerDeclarationNode) {
        return transformSyntaxNode(listenerDeclarationNode);
    }

    public T transform(TypeDefinitionNode typeDefinitionNode) {
        return transformSyntaxNode(typeDefinitionNode);
    }

    public T transform(ServiceDeclarationNode serviceDeclarationNode) {
        return transformSyntaxNode(serviceDeclarationNode);
    }

    public T transform(AssignmentStatementNode assignmentStatementNode) {
        return transformSyntaxNode(assignmentStatementNode);
    }

    public T transform(CompoundAssignmentStatementNode compoundAssignmentStatementNode) {
        return transformSyntaxNode(compoundAssignmentStatementNode);
    }

    public T transform(VariableDeclarationNode variableDeclarationNode) {
        return transformSyntaxNode(variableDeclarationNode);
    }

    public T transform(BlockStatementNode blockStatementNode) {
        return transformSyntaxNode(blockStatementNode);
    }

    public T transform(BreakStatementNode breakStatementNode) {
        return transformSyntaxNode(breakStatementNode);
    }

    public T transform(ExpressionStatementNode expressionStatementNode) {
        return transformSyntaxNode(expressionStatementNode);
    }

    public T transform(ContinueStatementNode continueStatementNode) {
        return transformSyntaxNode(continueStatementNode);
    }

    public T transform(ExternalFunctionBodyNode externalFunctionBodyNode) {
        return transformSyntaxNode(externalFunctionBodyNode);
    }

    public T transform(IfElseStatementNode ifElseStatementNode) {
        return transformSyntaxNode(ifElseStatementNode);
    }

    public T transform(ElseBlockNode elseBlockNode) {
        return transformSyntaxNode(elseBlockNode);
    }

    public T transform(WhileStatementNode whileStatementNode) {
        return transformSyntaxNode(whileStatementNode);
    }

    public T transform(PanicStatementNode panicStatementNode) {
        return transformSyntaxNode(panicStatementNode);
    }

    public T transform(ReturnStatementNode returnStatementNode) {
        return transformSyntaxNode(returnStatementNode);
    }

    public T transform(LocalTypeDefinitionStatementNode localTypeDefinitionStatementNode) {
        return transformSyntaxNode(localTypeDefinitionStatementNode);
    }

    public T transform(LockStatementNode lockStatementNode) {
        return transformSyntaxNode(lockStatementNode);
    }

    public T transform(ForkStatementNode forkStatementNode) {
        return transformSyntaxNode(forkStatementNode);
    }

    public T transform(ForEachStatementNode forEachStatementNode) {
        return transformSyntaxNode(forEachStatementNode);
    }

    public T transform(BinaryExpressionNode binaryExpressionNode) {
        return transformSyntaxNode(binaryExpressionNode);
    }

    public T transform(BracedExpressionNode bracedExpressionNode) {
        return transformSyntaxNode(bracedExpressionNode);
    }

    public T transform(CheckExpressionNode checkExpressionNode) {
        return transformSyntaxNode(checkExpressionNode);
    }

    public T transform(FieldAccessExpressionNode fieldAccessExpressionNode) {
        return transformSyntaxNode(fieldAccessExpressionNode);
    }

    public T transform(FunctionCallExpressionNode functionCallExpressionNode) {
        return transformSyntaxNode(functionCallExpressionNode);
    }

    public T transform(MethodCallExpressionNode methodCallExpressionNode) {
        return transformSyntaxNode(methodCallExpressionNode);
    }

    public T transform(MappingConstructorExpressionNode mappingConstructorExpressionNode) {
        return transformSyntaxNode(mappingConstructorExpressionNode);
    }

    public T transform(MemberAccessExpressionNode memberAccessExpressionNode) {
        return transformSyntaxNode(memberAccessExpressionNode);
    }

    public T transform(TypeofExpressionNode typeofExpressionNode) {
        return transformSyntaxNode(typeofExpressionNode);
    }

    public T transform(UnaryExpressionNode unaryExpressionNode) {
        return transformSyntaxNode(unaryExpressionNode);
    }

    public T transform(ComputedNameFieldNode computedNameFieldNode) {
        return transformSyntaxNode(computedNameFieldNode);
    }

    public T transform(ConstantDeclarationNode constantDeclarationNode) {
        return transformSyntaxNode(constantDeclarationNode);
    }

    public T transform(DefaultableParameterNode defaultableParameterNode) {
        return transformSyntaxNode(defaultableParameterNode);
    }

    public T transform(RequiredParameterNode requiredParameterNode) {
        return transformSyntaxNode(requiredParameterNode);
    }

    public T transform(RestParameterNode restParameterNode) {
        return transformSyntaxNode(restParameterNode);
    }

    public T transform(ExpressionListItemNode expressionListItemNode) {
        return transformSyntaxNode(expressionListItemNode);
    }

    public T transform(ImportOrgNameNode importOrgNameNode) {
        return transformSyntaxNode(importOrgNameNode);
    }

    public T transform(ImportPrefixNode importPrefixNode) {
        return transformSyntaxNode(importPrefixNode);
    }

    public T transform(ImportSubVersionNode importSubVersionNode) {
        return transformSyntaxNode(importSubVersionNode);
    }

    public T transform(ImportVersionNode importVersionNode) {
        return transformSyntaxNode(importVersionNode);
    }

    public T transform(SpecificFieldNode specificFieldNode) {
        return transformSyntaxNode(specificFieldNode);
    }

    public T transform(SpreadFieldNode spreadFieldNode) {
        return transformSyntaxNode(spreadFieldNode);
    }

    public T transform(NamedArgumentNode namedArgumentNode) {
        return transformSyntaxNode(namedArgumentNode);
    }

    public T transform(PositionalArgumentNode positionalArgumentNode) {
        return transformSyntaxNode(positionalArgumentNode);
    }

    public T transform(RestArgumentNode restArgumentNode) {
        return transformSyntaxNode(restArgumentNode);
    }

    public T transform(ObjectTypeDescriptorNode objectTypeDescriptorNode) {
        return transformSyntaxNode(objectTypeDescriptorNode);
    }

    public T transform(RecordTypeDescriptorNode recordTypeDescriptorNode) {
        return transformSyntaxNode(recordTypeDescriptorNode);
    }

    public T transform(ReturnTypeDescriptorNode returnTypeDescriptorNode) {
        return transformSyntaxNode(returnTypeDescriptorNode);
    }

    public T transform(NilTypeDescriptorNode nilTypeDescriptorNode) {
        return transformSyntaxNode(nilTypeDescriptorNode);
    }

    public T transform(OptionalTypeDescriptorNode optionalTypeDescriptorNode) {
        return transformSyntaxNode(optionalTypeDescriptorNode);
    }

    public T transform(ObjectFieldNode objectFieldNode) {
        return transformSyntaxNode(objectFieldNode);
    }

    public T transform(RecordFieldNode recordFieldNode) {
        return transformSyntaxNode(recordFieldNode);
    }

    public T transform(RecordFieldWithDefaultValueNode recordFieldWithDefaultValueNode) {
        return transformSyntaxNode(recordFieldWithDefaultValueNode);
    }

    public T transform(RecordRestDescriptorNode recordRestDescriptorNode) {
        return transformSyntaxNode(recordRestDescriptorNode);
    }

    public T transform(TypeReferenceNode typeReferenceNode) {
        return transformSyntaxNode(typeReferenceNode);
    }

    public T transform(ServiceBodyNode serviceBodyNode) {
        return transformSyntaxNode(serviceBodyNode);
    }

    public T transform(AnnotationNode annotationNode) {
        return transformSyntaxNode(annotationNode);
    }

    public T transform(MetadataNode metadataNode) {
        return transformSyntaxNode(metadataNode);
    }

    public T transform(ModuleVariableDeclarationNode moduleVariableDeclarationNode) {
        return transformSyntaxNode(moduleVariableDeclarationNode);
    }

    public T transform(TypeTestExpressionNode typeTestExpressionNode) {
        return transformSyntaxNode(typeTestExpressionNode);
    }

    public T transform(ArrayTypeDescriptorNode arrayTypeDescriptorNode) {
        return transformSyntaxNode(arrayTypeDescriptorNode);
    }

    public T transform(RemoteMethodCallActionNode remoteMethodCallActionNode) {
        return transformSyntaxNode(remoteMethodCallActionNode);
    }

    public T transform(ParameterizedTypeDescriptorNode parameterizedTypeDescriptorNode) {
        return transformSyntaxNode(parameterizedTypeDescriptorNode);
    }

    public T transform(NilLiteralNode nilLiteralNode) {
        return transformSyntaxNode(nilLiteralNode);
    }

    public T transform(AnnotationDeclarationNode annotationDeclarationNode) {
        return transformSyntaxNode(annotationDeclarationNode);
    }

    public T transform(AnnotationAttachPointNode annotationAttachPointNode) {
        return transformSyntaxNode(annotationAttachPointNode);
    }

    public T transform(XMLNamespaceDeclarationNode xMLNamespaceDeclarationNode) {
        return transformSyntaxNode(xMLNamespaceDeclarationNode);
    }

    public T transform(FunctionBodyBlockNode functionBodyBlockNode) {
        return transformSyntaxNode(functionBodyBlockNode);
    }

    public T transform(NamedWorkerDeclarationNode namedWorkerDeclarationNode) {
        return transformSyntaxNode(namedWorkerDeclarationNode);
    }

    public T transform(NamedWorkerDeclarator namedWorkerDeclarator) {
        return transformSyntaxNode(namedWorkerDeclarator);
    }

    public T transform(DocumentationStringNode documentationStringNode) {
        return transformSyntaxNode(documentationStringNode);
    }

    public T transform(BasicLiteralNode basicLiteralNode) {
        return transformSyntaxNode(basicLiteralNode);
    }

    public T transform(SimpleNameReferenceNode simpleNameReferenceNode) {
        return transformSyntaxNode(simpleNameReferenceNode);
    }

    public T transform(QualifiedNameReferenceNode qualifiedNameReferenceNode) {
        return transformSyntaxNode(qualifiedNameReferenceNode);
    }

    public T transform(BuiltinSimpleNameReferenceNode builtinSimpleNameReferenceNode) {
        return transformSyntaxNode(builtinSimpleNameReferenceNode);
    }

    public T transform(TrapExpressionNode trapExpressionNode) {
        return transformSyntaxNode(trapExpressionNode);
    }

    public T transform(ListConstructorExpressionNode listConstructorExpressionNode) {
        return transformSyntaxNode(listConstructorExpressionNode);
    }

    public T transform(TypeCastExpressionNode typeCastExpressionNode) {
        return transformSyntaxNode(typeCastExpressionNode);
    }

    public T transform(TypeCastParamNode typeCastParamNode) {
        return transformSyntaxNode(typeCastParamNode);
    }

    public T transform(UnionTypeDescriptorNode unionTypeDescriptorNode) {
        return transformSyntaxNode(unionTypeDescriptorNode);
    }

    public T transform(TableConstructorExpressionNode tableConstructorExpressionNode) {
        return transformSyntaxNode(tableConstructorExpressionNode);
    }

    public T transform(KeySpecifierNode keySpecifierNode) {
        return transformSyntaxNode(keySpecifierNode);
    }

    public T transform(ErrorTypeDescriptorNode errorTypeDescriptorNode) {
        return transformSyntaxNode(errorTypeDescriptorNode);
    }

<<<<<<< HEAD
    public T transform(StreamTypeDescriptorNode streamTypeDescriptorNode) {
        return transformSyntaxNode(streamTypeDescriptorNode);
=======
    public T transform(ErrorTypeParamsNode errorTypeParamsNode) {
        return transformSyntaxNode(errorTypeParamsNode);
    }

    public T transform(LetExpressionNode letExpressionNode) {
        return transformSyntaxNode(letExpressionNode);
    }

    public T transform(LetVariableDeclarationNode letVariableDeclarationNode) {
        return transformSyntaxNode(letVariableDeclarationNode);
>>>>>>> 59f74d1a
    }

    // Tokens

    public T transform(Token token) {
        return null;
    }

    public T transform(IdentifierToken identifier) {
        return null;
    }

    // Misc

    // TODO Why Minutiae is in this visitor? Check on this.
    public T transform(Minutiae minutiae) {
        return transformSyntaxNode(minutiae);
    }

    /**
     * Transforms the given {@code Node} into an object of type T.
     * <p>
     * This method is invoked by each transform method in this class. You can
     * override it to provide a common transformation for each node.
     *
     * @param node the {@code Node} to be transformed
     * @return the transformed object
     */
    protected abstract T transformSyntaxNode(Node node);
}
<|MERGE_RESOLUTION|>--- conflicted
+++ resolved
@@ -384,12 +384,12 @@
         return transformSyntaxNode(errorTypeDescriptorNode);
     }
 
-<<<<<<< HEAD
+    public T transform(ErrorTypeParamsNode errorTypeParamsNode) {
+        return transformSyntaxNode(errorTypeParamsNode);
+    }
+
     public T transform(StreamTypeDescriptorNode streamTypeDescriptorNode) {
         return transformSyntaxNode(streamTypeDescriptorNode);
-=======
-    public T transform(ErrorTypeParamsNode errorTypeParamsNode) {
-        return transformSyntaxNode(errorTypeParamsNode);
     }
 
     public T transform(LetExpressionNode letExpressionNode) {
@@ -398,7 +398,6 @@
 
     public T transform(LetVariableDeclarationNode letVariableDeclarationNode) {
         return transformSyntaxNode(letVariableDeclarationNode);
->>>>>>> 59f74d1a
     }
 
     // Tokens
