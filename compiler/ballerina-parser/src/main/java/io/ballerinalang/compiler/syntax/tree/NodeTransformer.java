--- conflicted
+++ resolved
@@ -552,7 +552,22 @@
         return transformSyntaxNode(functionDeclarationNode);
     }
 
-<<<<<<< HEAD
+    public T transform(TypedBindingPatternNode typedBindingPatternNode) {
+        return transformSyntaxNode(typedBindingPatternNode);
+    }
+
+    public T transform(CaptureBindingPatternNode captureBindingPatternNode) {
+        return transformSyntaxNode(captureBindingPatternNode);
+    }
+
+    public T transform(ListBindingPatternNode listBindingPatternNode) {
+        return transformSyntaxNode(listBindingPatternNode);
+    }
+
+    public T transform(RestBindingPatternNode restBindingPatternNode) {
+        return transformSyntaxNode(restBindingPatternNode);
+    }
+
     public T transform(AsyncSendActionNode asyncSendActionNode) {
         return transformSyntaxNode(asyncSendActionNode);
     }
@@ -567,22 +582,6 @@
 
     public T transform(ReceiveFieldsNode receiveFieldsNode) {
         return transformSyntaxNode(receiveFieldsNode);
-=======
-    public T transform(TypedBindingPatternNode typedBindingPatternNode) {
-        return transformSyntaxNode(typedBindingPatternNode);
-    }
-
-    public T transform(CaptureBindingPatternNode captureBindingPatternNode) {
-        return transformSyntaxNode(captureBindingPatternNode);
-    }
-
-    public T transform(ListBindingPatternNode listBindingPatternNode) {
-        return transformSyntaxNode(listBindingPatternNode);
-    }
-
-    public T transform(RestBindingPatternNode restBindingPatternNode) {
-        return transformSyntaxNode(restBindingPatternNode);
->>>>>>> 2951963f
     }
 
     // Tokens
