/*
 *  Copyright (c) 2020, WSO2 Inc. (http://www.wso2.org) All Rights Reserved.
 *
 *  WSO2 Inc. licenses this file to you under the Apache License,
 *  Version 2.0 (the "License"); you may not use this file except
 *  in compliance with the License.
 *  You may obtain a copy of the License at
 *
 *    http://www.apache.org/licenses/LICENSE-2.0
 *
 *  Unless required by applicable law or agreed to in writing,
 *  software distributed under the License is distributed on an
 *  "AS IS" BASIS, WITHOUT WARRANTIES OR CONDITIONS OF ANY
 *  KIND, either express or implied.  See the License for the
 *  specific language governing permissions and limitations
 *  under the License.
 */
package io.ballerinalang.compiler.syntax.tree;


/**
 * The {@code NodeTransformer} transform each node in the syntax tree to
 * another object of type T.
 * <p>
 * This class separates tree nodes from various unrelated operations that needs
 * to be performed on the syntax tree nodes.
 * <p>
 * This class allows you to transform the syntax tree into something else without
 * mutating instance variables.
 * <p>
 * There exists a transform method for each node in the Ballerina syntax tree.
 * These methods return T. If you are looking for a visitor that has visit
 * methods that return void, see {@link NodeVisitor}.
 *
 * This is a generated class.
 *
 * @param <T> the type of class that is returned by visit methods
 * @see NodeVisitor
 * @since 2.0.0
 */
public abstract class NodeTransformer<T> {

    public T transform(ModulePartNode modulePartNode) {
        return transformSyntaxNode(modulePartNode);
    }

    public T transform(FunctionDefinitionNode functionDefinitionNode) {
        return transformSyntaxNode(functionDefinitionNode);
    }

    public T transform(ImportDeclarationNode importDeclarationNode) {
        return transformSyntaxNode(importDeclarationNode);
    }

    public T transform(ListenerDeclarationNode listenerDeclarationNode) {
        return transformSyntaxNode(listenerDeclarationNode);
    }

    public T transform(TypeDefinitionNode typeDefinitionNode) {
        return transformSyntaxNode(typeDefinitionNode);
    }

    public T transform(ServiceDeclarationNode serviceDeclarationNode) {
        return transformSyntaxNode(serviceDeclarationNode);
    }

    public T transform(AssignmentStatementNode assignmentStatementNode) {
        return transformSyntaxNode(assignmentStatementNode);
    }

    public T transform(CompoundAssignmentStatementNode compoundAssignmentStatementNode) {
        return transformSyntaxNode(compoundAssignmentStatementNode);
    }

    public T transform(VariableDeclarationNode variableDeclarationNode) {
        return transformSyntaxNode(variableDeclarationNode);
    }

    public T transform(BlockStatementNode blockStatementNode) {
        return transformSyntaxNode(blockStatementNode);
    }

    public T transform(BreakStatementNode breakStatementNode) {
        return transformSyntaxNode(breakStatementNode);
    }

    public T transform(ExpressionStatementNode expressionStatementNode) {
        return transformSyntaxNode(expressionStatementNode);
    }

    public T transform(ContinueStatementNode continueStatementNode) {
        return transformSyntaxNode(continueStatementNode);
    }

    public T transform(ExternalFunctionBodyNode externalFunctionBodyNode) {
        return transformSyntaxNode(externalFunctionBodyNode);
    }

    public T transform(IfElseStatementNode ifElseStatementNode) {
        return transformSyntaxNode(ifElseStatementNode);
    }

    public T transform(ElseBlockNode elseBlockNode) {
        return transformSyntaxNode(elseBlockNode);
    }

    public T transform(WhileStatementNode whileStatementNode) {
        return transformSyntaxNode(whileStatementNode);
    }

    public T transform(PanicStatementNode panicStatementNode) {
        return transformSyntaxNode(panicStatementNode);
    }

    public T transform(ReturnStatementNode returnStatementNode) {
        return transformSyntaxNode(returnStatementNode);
    }

    public T transform(LocalTypeDefinitionStatementNode localTypeDefinitionStatementNode) {
        return transformSyntaxNode(localTypeDefinitionStatementNode);
    }

    public T transform(LockStatementNode lockStatementNode) {
        return transformSyntaxNode(lockStatementNode);
    }

    public T transform(ForkStatementNode forkStatementNode) {
        return transformSyntaxNode(forkStatementNode);
    }

    public T transform(ForEachStatementNode forEachStatementNode) {
        return transformSyntaxNode(forEachStatementNode);
    }

    public T transform(BinaryExpressionNode binaryExpressionNode) {
        return transformSyntaxNode(binaryExpressionNode);
    }

    public T transform(BracedExpressionNode bracedExpressionNode) {
        return transformSyntaxNode(bracedExpressionNode);
    }

    public T transform(CheckExpressionNode checkExpressionNode) {
        return transformSyntaxNode(checkExpressionNode);
    }

    public T transform(FieldAccessExpressionNode fieldAccessExpressionNode) {
        return transformSyntaxNode(fieldAccessExpressionNode);
    }

    public T transform(FunctionCallExpressionNode functionCallExpressionNode) {
        return transformSyntaxNode(functionCallExpressionNode);
    }

    public T transform(MethodCallExpressionNode methodCallExpressionNode) {
        return transformSyntaxNode(methodCallExpressionNode);
    }

    public T transform(MappingConstructorExpressionNode mappingConstructorExpressionNode) {
        return transformSyntaxNode(mappingConstructorExpressionNode);
    }

    public T transform(IndexedExpressionNode indexedExpressionNode) {
        return transformSyntaxNode(indexedExpressionNode);
    }

    public T transform(TypeofExpressionNode typeofExpressionNode) {
        return transformSyntaxNode(typeofExpressionNode);
    }

    public T transform(UnaryExpressionNode unaryExpressionNode) {
        return transformSyntaxNode(unaryExpressionNode);
    }

    public T transform(ComputedNameFieldNode computedNameFieldNode) {
        return transformSyntaxNode(computedNameFieldNode);
    }

    public T transform(ConstantDeclarationNode constantDeclarationNode) {
        return transformSyntaxNode(constantDeclarationNode);
    }

    public T transform(DefaultableParameterNode defaultableParameterNode) {
        return transformSyntaxNode(defaultableParameterNode);
    }

    public T transform(RequiredParameterNode requiredParameterNode) {
        return transformSyntaxNode(requiredParameterNode);
    }

    public T transform(RestParameterNode restParameterNode) {
        return transformSyntaxNode(restParameterNode);
    }

    public T transform(ExpressionListItemNode expressionListItemNode) {
        return transformSyntaxNode(expressionListItemNode);
    }

    public T transform(ImportOrgNameNode importOrgNameNode) {
        return transformSyntaxNode(importOrgNameNode);
    }

    public T transform(ImportPrefixNode importPrefixNode) {
        return transformSyntaxNode(importPrefixNode);
    }

    public T transform(ImportSubVersionNode importSubVersionNode) {
        return transformSyntaxNode(importSubVersionNode);
    }

    public T transform(ImportVersionNode importVersionNode) {
        return transformSyntaxNode(importVersionNode);
    }

    public T transform(SpecificFieldNode specificFieldNode) {
        return transformSyntaxNode(specificFieldNode);
    }

    public T transform(SpreadFieldNode spreadFieldNode) {
        return transformSyntaxNode(spreadFieldNode);
    }

    public T transform(NamedArgumentNode namedArgumentNode) {
        return transformSyntaxNode(namedArgumentNode);
    }

    public T transform(PositionalArgumentNode positionalArgumentNode) {
        return transformSyntaxNode(positionalArgumentNode);
    }

    public T transform(RestArgumentNode restArgumentNode) {
        return transformSyntaxNode(restArgumentNode);
    }

    public T transform(ObjectTypeDescriptorNode objectTypeDescriptorNode) {
        return transformSyntaxNode(objectTypeDescriptorNode);
    }

    public T transform(RecordTypeDescriptorNode recordTypeDescriptorNode) {
        return transformSyntaxNode(recordTypeDescriptorNode);
    }

    public T transform(ReturnTypeDescriptorNode returnTypeDescriptorNode) {
        return transformSyntaxNode(returnTypeDescriptorNode);
    }

    public T transform(NilTypeDescriptorNode nilTypeDescriptorNode) {
        return transformSyntaxNode(nilTypeDescriptorNode);
    }

    public T transform(OptionalTypeDescriptorNode optionalTypeDescriptorNode) {
        return transformSyntaxNode(optionalTypeDescriptorNode);
    }

    public T transform(ObjectFieldNode objectFieldNode) {
        return transformSyntaxNode(objectFieldNode);
    }

    public T transform(RecordFieldNode recordFieldNode) {
        return transformSyntaxNode(recordFieldNode);
    }

    public T transform(RecordFieldWithDefaultValueNode recordFieldWithDefaultValueNode) {
        return transformSyntaxNode(recordFieldWithDefaultValueNode);
    }

    public T transform(RecordRestDescriptorNode recordRestDescriptorNode) {
        return transformSyntaxNode(recordRestDescriptorNode);
    }

    public T transform(TypeReferenceNode typeReferenceNode) {
        return transformSyntaxNode(typeReferenceNode);
    }

    public T transform(ServiceBodyNode serviceBodyNode) {
        return transformSyntaxNode(serviceBodyNode);
    }

    public T transform(AnnotationNode annotationNode) {
        return transformSyntaxNode(annotationNode);
    }

    public T transform(MetadataNode metadataNode) {
        return transformSyntaxNode(metadataNode);
    }

    public T transform(ModuleVariableDeclarationNode moduleVariableDeclarationNode) {
        return transformSyntaxNode(moduleVariableDeclarationNode);
    }

    public T transform(TypeTestExpressionNode typeTestExpressionNode) {
        return transformSyntaxNode(typeTestExpressionNode);
    }

    public T transform(RemoteMethodCallActionNode remoteMethodCallActionNode) {
        return transformSyntaxNode(remoteMethodCallActionNode);
    }

    public T transform(ParameterizedTypeDescriptorNode parameterizedTypeDescriptorNode) {
        return transformSyntaxNode(parameterizedTypeDescriptorNode);
    }

    public T transform(NilLiteralNode nilLiteralNode) {
        return transformSyntaxNode(nilLiteralNode);
    }

    public T transform(AnnotationDeclarationNode annotationDeclarationNode) {
        return transformSyntaxNode(annotationDeclarationNode);
    }

    public T transform(AnnotationAttachPointNode annotationAttachPointNode) {
        return transformSyntaxNode(annotationAttachPointNode);
    }

    public T transform(XMLNamespaceDeclarationNode xMLNamespaceDeclarationNode) {
        return transformSyntaxNode(xMLNamespaceDeclarationNode);
    }

    public T transform(FunctionBodyBlockNode functionBodyBlockNode) {
        return transformSyntaxNode(functionBodyBlockNode);
    }

    public T transform(NamedWorkerDeclarationNode namedWorkerDeclarationNode) {
        return transformSyntaxNode(namedWorkerDeclarationNode);
    }

    public T transform(NamedWorkerDeclarator namedWorkerDeclarator) {
        return transformSyntaxNode(namedWorkerDeclarator);
    }

    public T transform(DocumentationStringNode documentationStringNode) {
        return transformSyntaxNode(documentationStringNode);
    }

    public T transform(BasicLiteralNode basicLiteralNode) {
        return transformSyntaxNode(basicLiteralNode);
    }

    public T transform(SimpleNameReferenceNode simpleNameReferenceNode) {
        return transformSyntaxNode(simpleNameReferenceNode);
    }

    public T transform(QualifiedNameReferenceNode qualifiedNameReferenceNode) {
        return transformSyntaxNode(qualifiedNameReferenceNode);
    }

    public T transform(BuiltinSimpleNameReferenceNode builtinSimpleNameReferenceNode) {
        return transformSyntaxNode(builtinSimpleNameReferenceNode);
    }

    public T transform(TrapExpressionNode trapExpressionNode) {
        return transformSyntaxNode(trapExpressionNode);
    }

    public T transform(ListConstructorExpressionNode listConstructorExpressionNode) {
        return transformSyntaxNode(listConstructorExpressionNode);
    }

    public T transform(TypeCastExpressionNode typeCastExpressionNode) {
        return transformSyntaxNode(typeCastExpressionNode);
    }

    public T transform(TypeCastParamNode typeCastParamNode) {
        return transformSyntaxNode(typeCastParamNode);
    }

    public T transform(UnionTypeDescriptorNode unionTypeDescriptorNode) {
        return transformSyntaxNode(unionTypeDescriptorNode);
    }

    public T transform(TableConstructorExpressionNode tableConstructorExpressionNode) {
        return transformSyntaxNode(tableConstructorExpressionNode);
    }

    public T transform(KeySpecifierNode keySpecifierNode) {
        return transformSyntaxNode(keySpecifierNode);
    }

    public T transform(ErrorTypeDescriptorNode errorTypeDescriptorNode) {
        return transformSyntaxNode(errorTypeDescriptorNode);
    }

    public T transform(ErrorTypeParamsNode errorTypeParamsNode) {
        return transformSyntaxNode(errorTypeParamsNode);
    }

    public T transform(StreamTypeDescriptorNode streamTypeDescriptorNode) {
        return transformSyntaxNode(streamTypeDescriptorNode);
    }

    public T transform(StreamTypeParamsNode streamTypeParamsNode) {
        return transformSyntaxNode(streamTypeParamsNode);
    }

    public T transform(LetExpressionNode letExpressionNode) {
        return transformSyntaxNode(letExpressionNode);
    }

    public T transform(LetVariableDeclarationNode letVariableDeclarationNode) {
        return transformSyntaxNode(letVariableDeclarationNode);
    }

    public T transform(TemplateExpressionNode templateExpressionNode) {
        return transformSyntaxNode(templateExpressionNode);
    }

    public T transform(XMLElementNode xMLElementNode) {
        return transformSyntaxNode(xMLElementNode);
    }

    public T transform(XMLStartTagNode xMLStartTagNode) {
        return transformSyntaxNode(xMLStartTagNode);
    }

    public T transform(XMLEndTagNode xMLEndTagNode) {
        return transformSyntaxNode(xMLEndTagNode);
    }

    public T transform(XMLSimpleNameNode xMLSimpleNameNode) {
        return transformSyntaxNode(xMLSimpleNameNode);
    }

    public T transform(XMLQualifiedNameNode xMLQualifiedNameNode) {
        return transformSyntaxNode(xMLQualifiedNameNode);
    }

    public T transform(XMLEmptyElementNode xMLEmptyElementNode) {
        return transformSyntaxNode(xMLEmptyElementNode);
    }

    public T transform(InterpolationNode interpolationNode) {
        return transformSyntaxNode(interpolationNode);
    }

    public T transform(XMLTextNode xMLTextNode) {
        return transformSyntaxNode(xMLTextNode);
    }

    public T transform(XMLAttributeNode xMLAttributeNode) {
        return transformSyntaxNode(xMLAttributeNode);
    }

    public T transform(XMLAttributeValue xMLAttributeValue) {
        return transformSyntaxNode(xMLAttributeValue);
    }

    public T transform(XMLComment xMLComment) {
        return transformSyntaxNode(xMLComment);
    }

    public T transform(XMLProcessingInstruction xMLProcessingInstruction) {
        return transformSyntaxNode(xMLProcessingInstruction);
    }

    public T transform(TableTypeDescriptorNode tableTypeDescriptorNode) {
        return transformSyntaxNode(tableTypeDescriptorNode);
    }

    public T transform(TypeParameterNode typeParameterNode) {
        return transformSyntaxNode(typeParameterNode);
    }

    public T transform(KeyTypeConstraintNode keyTypeConstraintNode) {
        return transformSyntaxNode(keyTypeConstraintNode);
    }

    public T transform(FunctionTypeDescriptorNode functionTypeDescriptorNode) {
        return transformSyntaxNode(functionTypeDescriptorNode);
    }

    public T transform(FunctionSignatureNode functionSignatureNode) {
        return transformSyntaxNode(functionSignatureNode);
    }

    public T transform(ExplicitAnonymousFunctionExpressionNode explicitAnonymousFunctionExpressionNode) {
        return transformSyntaxNode(explicitAnonymousFunctionExpressionNode);
    }

    public T transform(ExpressionFunctionBodyNode expressionFunctionBodyNode) {
        return transformSyntaxNode(expressionFunctionBodyNode);
    }

    public T transform(TupleTypeDescriptorNode tupleTypeDescriptorNode) {
        return transformSyntaxNode(tupleTypeDescriptorNode);
    }

    public T transform(ParenthesisedTypeDescriptorNode parenthesisedTypeDescriptorNode) {
        return transformSyntaxNode(parenthesisedTypeDescriptorNode);
    }

    public T transform(ExplicitNewExpressionNode explicitNewExpressionNode) {
        return transformSyntaxNode(explicitNewExpressionNode);
    }

    public T transform(ImplicitNewExpressionNode implicitNewExpressionNode) {
        return transformSyntaxNode(implicitNewExpressionNode);
    }

    public T transform(ParenthesizedArgList parenthesizedArgList) {
        return transformSyntaxNode(parenthesizedArgList);
    }

    public T transform(QueryConstructTypeNode queryConstructTypeNode) {
        return transformSyntaxNode(queryConstructTypeNode);
    }

    public T transform(FromClauseNode fromClauseNode) {
        return transformSyntaxNode(fromClauseNode);
    }

    public T transform(WhereClauseNode whereClauseNode) {
        return transformSyntaxNode(whereClauseNode);
    }

    public T transform(LetClauseNode letClauseNode) {
        return transformSyntaxNode(letClauseNode);
    }

    public T transform(QueryPipelineNode queryPipelineNode) {
        return transformSyntaxNode(queryPipelineNode);
    }

    public T transform(SelectClauseNode selectClauseNode) {
        return transformSyntaxNode(selectClauseNode);
    }

    public T transform(QueryExpressionNode queryExpressionNode) {
        return transformSyntaxNode(queryExpressionNode);
    }

<<<<<<< HEAD
    public T transform(DoubleGTTokenNode doubleGTTokenNode) {
        return transformSyntaxNode(doubleGTTokenNode);
    }

    public T transform(TrippleGTTokenNode trippleGTTokenNode) {
        return transformSyntaxNode(trippleGTTokenNode);
=======
    public T transform(IntersectionTypeDescriptorNode intersectionTypeDescriptorNode) {
        return transformSyntaxNode(intersectionTypeDescriptorNode);
    }

    public T transform(ImplicitAnonymousFunctionParameters implicitAnonymousFunctionParameters) {
        return transformSyntaxNode(implicitAnonymousFunctionParameters);
    }

    public T transform(ImplicitAnonymousFunctionExpressionNode implicitAnonymousFunctionExpressionNode) {
        return transformSyntaxNode(implicitAnonymousFunctionExpressionNode);
    }

    public T transform(StartActionNode startActionNode) {
        return transformSyntaxNode(startActionNode);
    }

    public T transform(FlushActionNode flushActionNode) {
        return transformSyntaxNode(flushActionNode);
    }

    public T transform(SingletonTypeDescriptorNode singletonTypeDescriptorNode) {
        return transformSyntaxNode(singletonTypeDescriptorNode);
    }

    public T transform(FunctionDeclarationNode functionDeclarationNode) {
        return transformSyntaxNode(functionDeclarationNode);
    }

    public T transform(TypedBindingPatternNode typedBindingPatternNode) {
        return transformSyntaxNode(typedBindingPatternNode);
    }

    public T transform(CaptureBindingPatternNode captureBindingPatternNode) {
        return transformSyntaxNode(captureBindingPatternNode);
    }

    public T transform(ListBindingPatternNode listBindingPatternNode) {
        return transformSyntaxNode(listBindingPatternNode);
    }

    public T transform(RestBindingPatternNode restBindingPatternNode) {
        return transformSyntaxNode(restBindingPatternNode);
    }

    public T transform(AsyncSendActionNode asyncSendActionNode) {
        return transformSyntaxNode(asyncSendActionNode);
    }

    public T transform(SyncSendActionNode syncSendActionNode) {
        return transformSyntaxNode(syncSendActionNode);
    }

    public T transform(ReceiveActionNode receiveActionNode) {
        return transformSyntaxNode(receiveActionNode);
    }

    public T transform(ReceiveFieldsNode receiveFieldsNode) {
        return transformSyntaxNode(receiveFieldsNode);
>>>>>>> 4b5f9c77
    }

    // Tokens

    public T transform(Token token) {
        return null;
    }

    public T transform(IdentifierToken identifier) {
        return transform((Token) identifier);
    }

    // Misc

    /**
     * Transforms the given {@code Node} into an object of type T.
     * <p>
     * This method is invoked by each transform method in this class. You can
     * override it to provide a common transformation for each node.
     *
     * @param node the {@code Node} to be transformed
     * @return the transformed object
     */
    protected abstract T transformSyntaxNode(Node node);
}
<|MERGE_RESOLUTION|>--- conflicted
+++ resolved
@@ -528,14 +528,6 @@
         return transformSyntaxNode(queryExpressionNode);
     }
 
-<<<<<<< HEAD
-    public T transform(DoubleGTTokenNode doubleGTTokenNode) {
-        return transformSyntaxNode(doubleGTTokenNode);
-    }
-
-    public T transform(TrippleGTTokenNode trippleGTTokenNode) {
-        return transformSyntaxNode(trippleGTTokenNode);
-=======
     public T transform(IntersectionTypeDescriptorNode intersectionTypeDescriptorNode) {
         return transformSyntaxNode(intersectionTypeDescriptorNode);
     }
@@ -594,7 +586,6 @@
 
     public T transform(ReceiveFieldsNode receiveFieldsNode) {
         return transformSyntaxNode(receiveFieldsNode);
->>>>>>> 4b5f9c77
     }
 
     // Tokens
