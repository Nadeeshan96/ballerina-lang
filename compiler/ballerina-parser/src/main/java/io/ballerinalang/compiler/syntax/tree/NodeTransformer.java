--- conflicted
+++ resolved
@@ -476,7 +476,26 @@
         return transformSyntaxNode(functionSignatureNode);
     }
 
-<<<<<<< HEAD
+    public T transform(TupleTypeDescriptorNode tupleTypeDescriptorNode) {
+        return transformSyntaxNode(tupleTypeDescriptorNode);
+    }
+
+    public T transform(ParenthesisedTypeDescriptorNode parenthesisedTypeDescriptorNode) {
+        return transformSyntaxNode(parenthesisedTypeDescriptorNode);
+    }
+
+    public T transform(ExplicitNewExpression explicitNewExpression) {
+        return transformSyntaxNode(explicitNewExpression);
+    }
+
+    public T transform(ImplicitNewExpression implicitNewExpression) {
+        return transformSyntaxNode(implicitNewExpression);
+    }
+
+    public T transform(ParenthesizedArgList parenthesizedArgList) {
+        return transformSyntaxNode(parenthesizedArgList);
+    }
+
     public T transform(TypedBindingPatternNode typedBindingPatternNode) {
         return transformSyntaxNode(typedBindingPatternNode);
     }
@@ -491,26 +510,6 @@
 
     public T transform(RestBindingPatternNode restBindingPatternNode) {
         return transformSyntaxNode(restBindingPatternNode);
-=======
-    public T transform(TupleTypeDescriptorNode tupleTypeDescriptorNode) {
-        return transformSyntaxNode(tupleTypeDescriptorNode);
-    }
-
-    public T transform(ParenthesisedTypeDescriptorNode parenthesisedTypeDescriptorNode) {
-        return transformSyntaxNode(parenthesisedTypeDescriptorNode);
-    }
-
-    public T transform(ExplicitNewExpression explicitNewExpression) {
-        return transformSyntaxNode(explicitNewExpression);
-    }
-
-    public T transform(ImplicitNewExpression implicitNewExpression) {
-        return transformSyntaxNode(implicitNewExpression);
-    }
-
-    public T transform(ParenthesizedArgList parenthesizedArgList) {
-        return transformSyntaxNode(parenthesizedArgList);
->>>>>>> 3dc36b68
     }
 
     // Tokens
