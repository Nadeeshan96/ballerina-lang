/*
 *  Copyright (c) 2020, WSO2 Inc. (http://www.wso2.org) All Rights Reserved.
 *
 *  WSO2 Inc. licenses this file to you under the Apache License,
 *  Version 2.0 (the "License"); you may not use this file except
 *  in compliance with the License.
 *  You may obtain a copy of the License at
 *
 *    http://www.apache.org/licenses/LICENSE-2.0
 *
 *  Unless required by applicable law or agreed to in writing,
 *  software distributed under the License is distributed on an
 *  "AS IS" BASIS, WITHOUT WARRANTIES OR CONDITIONS OF ANY
 *  KIND, either express or implied.  See the License for the
 *  specific language governing permissions and limitations
 *  under the License.
 */
package io.ballerinalang.compiler.syntax.tree;


/**
 * The {@code NodeTransformer} transform each node in the syntax tree to
 * another object of type T.
 * <p>
 * This class separates tree nodes from various unrelated operations that needs
 * to be performed on the syntax tree nodes.
 * <p>
 * This class allows you to transform the syntax tree into something else without
 * mutating instance variables.
 * <p>
 * There exists a transform method for each node in the Ballerina syntax tree.
 * These methods return T. If you are looking for a visitor that has visit
 * methods that return void, see {@link NodeVisitor}.
 *
 * This is a generated class.
 *
 * @param <T> the type of class that is returned by visit methods
 * @see NodeVisitor
 * @since 1.3.0
 */
public abstract class NodeTransformer<T> {

    public T transform(ModulePartNode modulePartNode) {
        return transformSyntaxNode(modulePartNode);
    }

    public T transform(FunctionDefinitionNode functionDefinitionNode) {
        return transformSyntaxNode(functionDefinitionNode);
    }

    public T transform(ImportDeclarationNode importDeclarationNode) {
        return transformSyntaxNode(importDeclarationNode);
    }

    public T transform(ListenerDeclarationNode listenerDeclarationNode) {
        return transformSyntaxNode(listenerDeclarationNode);
    }

    public T transform(TypeDefinitionNode typeDefinitionNode) {
        return transformSyntaxNode(typeDefinitionNode);
    }

    public T transform(ServiceDeclarationNode serviceDeclarationNode) {
        return transformSyntaxNode(serviceDeclarationNode);
    }

    public T transform(AssignmentStatementNode assignmentStatementNode) {
        return transformSyntaxNode(assignmentStatementNode);
    }

    public T transform(CompoundAssignmentStatementNode compoundAssignmentStatementNode) {
        return transformSyntaxNode(compoundAssignmentStatementNode);
    }

    public T transform(VariableDeclarationNode variableDeclarationNode) {
        return transformSyntaxNode(variableDeclarationNode);
    }

    public T transform(BlockStatementNode blockStatementNode) {
        return transformSyntaxNode(blockStatementNode);
    }

    public T transform(BreakStatementNode breakStatementNode) {
        return transformSyntaxNode(breakStatementNode);
    }

    public T transform(ExpressionStatementNode expressionStatementNode) {
        return transformSyntaxNode(expressionStatementNode);
    }

    public T transform(ContinueStatementNode continueStatementNode) {
        return transformSyntaxNode(continueStatementNode);
    }

    public T transform(ExternalFunctionBodyNode externalFunctionBodyNode) {
        return transformSyntaxNode(externalFunctionBodyNode);
    }

    public T transform(IfElseStatementNode ifElseStatementNode) {
        return transformSyntaxNode(ifElseStatementNode);
    }

    public T transform(ElseBlockNode elseBlockNode) {
        return transformSyntaxNode(elseBlockNode);
    }

    public T transform(WhileStatementNode whileStatementNode) {
        return transformSyntaxNode(whileStatementNode);
    }

    public T transform(PanicStatementNode panicStatementNode) {
        return transformSyntaxNode(panicStatementNode);
    }

    public T transform(ReturnStatementNode returnStatementNode) {
        return transformSyntaxNode(returnStatementNode);
    }

    public T transform(LocalTypeDefinitionStatementNode localTypeDefinitionStatementNode) {
        return transformSyntaxNode(localTypeDefinitionStatementNode);
    }

    public T transform(LockStatementNode lockStatementNode) {
        return transformSyntaxNode(lockStatementNode);
    }

    public T transform(ForkStatementNode forkStatementNode) {
        return transformSyntaxNode(forkStatementNode);
    }

    public T transform(ForEachStatementNode forEachStatementNode) {
        return transformSyntaxNode(forEachStatementNode);
    }

    public T transform(BinaryExpressionNode binaryExpressionNode) {
        return transformSyntaxNode(binaryExpressionNode);
    }

    public T transform(BracedExpressionNode bracedExpressionNode) {
        return transformSyntaxNode(bracedExpressionNode);
    }

    public T transform(CheckExpressionNode checkExpressionNode) {
        return transformSyntaxNode(checkExpressionNode);
    }

    public T transform(FieldAccessExpressionNode fieldAccessExpressionNode) {
        return transformSyntaxNode(fieldAccessExpressionNode);
    }

    public T transform(FunctionCallExpressionNode functionCallExpressionNode) {
        return transformSyntaxNode(functionCallExpressionNode);
    }

    public T transform(MethodCallExpressionNode methodCallExpressionNode) {
        return transformSyntaxNode(methodCallExpressionNode);
    }

    public T transform(MappingConstructorExpressionNode mappingConstructorExpressionNode) {
        return transformSyntaxNode(mappingConstructorExpressionNode);
    }

    public T transform(IndexedExpressionNode indexedExpressionNode) {
        return transformSyntaxNode(indexedExpressionNode);
    }

    public T transform(TypeofExpressionNode typeofExpressionNode) {
        return transformSyntaxNode(typeofExpressionNode);
    }

    public T transform(UnaryExpressionNode unaryExpressionNode) {
        return transformSyntaxNode(unaryExpressionNode);
    }

    public T transform(ComputedNameFieldNode computedNameFieldNode) {
        return transformSyntaxNode(computedNameFieldNode);
    }

    public T transform(ConstantDeclarationNode constantDeclarationNode) {
        return transformSyntaxNode(constantDeclarationNode);
    }

    public T transform(DefaultableParameterNode defaultableParameterNode) {
        return transformSyntaxNode(defaultableParameterNode);
    }

    public T transform(RequiredParameterNode requiredParameterNode) {
        return transformSyntaxNode(requiredParameterNode);
    }

    public T transform(RestParameterNode restParameterNode) {
        return transformSyntaxNode(restParameterNode);
    }

    public T transform(ExpressionListItemNode expressionListItemNode) {
        return transformSyntaxNode(expressionListItemNode);
    }

    public T transform(ImportOrgNameNode importOrgNameNode) {
        return transformSyntaxNode(importOrgNameNode);
    }

    public T transform(ImportPrefixNode importPrefixNode) {
        return transformSyntaxNode(importPrefixNode);
    }

    public T transform(ImportSubVersionNode importSubVersionNode) {
        return transformSyntaxNode(importSubVersionNode);
    }

    public T transform(ImportVersionNode importVersionNode) {
        return transformSyntaxNode(importVersionNode);
    }

    public T transform(SpecificFieldNode specificFieldNode) {
        return transformSyntaxNode(specificFieldNode);
    }

    public T transform(SpreadFieldNode spreadFieldNode) {
        return transformSyntaxNode(spreadFieldNode);
    }

    public T transform(NamedArgumentNode namedArgumentNode) {
        return transformSyntaxNode(namedArgumentNode);
    }

    public T transform(PositionalArgumentNode positionalArgumentNode) {
        return transformSyntaxNode(positionalArgumentNode);
    }

    public T transform(RestArgumentNode restArgumentNode) {
        return transformSyntaxNode(restArgumentNode);
    }

    public T transform(ObjectTypeDescriptorNode objectTypeDescriptorNode) {
        return transformSyntaxNode(objectTypeDescriptorNode);
    }

    public T transform(RecordTypeDescriptorNode recordTypeDescriptorNode) {
        return transformSyntaxNode(recordTypeDescriptorNode);
    }

    public T transform(ReturnTypeDescriptorNode returnTypeDescriptorNode) {
        return transformSyntaxNode(returnTypeDescriptorNode);
    }

    public T transform(NilTypeDescriptorNode nilTypeDescriptorNode) {
        return transformSyntaxNode(nilTypeDescriptorNode);
    }

    public T transform(OptionalTypeDescriptorNode optionalTypeDescriptorNode) {
        return transformSyntaxNode(optionalTypeDescriptorNode);
    }

    public T transform(ObjectFieldNode objectFieldNode) {
        return transformSyntaxNode(objectFieldNode);
    }

    public T transform(RecordFieldNode recordFieldNode) {
        return transformSyntaxNode(recordFieldNode);
    }

    public T transform(RecordFieldWithDefaultValueNode recordFieldWithDefaultValueNode) {
        return transformSyntaxNode(recordFieldWithDefaultValueNode);
    }

    public T transform(RecordRestDescriptorNode recordRestDescriptorNode) {
        return transformSyntaxNode(recordRestDescriptorNode);
    }

    public T transform(TypeReferenceNode typeReferenceNode) {
        return transformSyntaxNode(typeReferenceNode);
    }

    public T transform(ServiceBodyNode serviceBodyNode) {
        return transformSyntaxNode(serviceBodyNode);
    }

    public T transform(AnnotationNode annotationNode) {
        return transformSyntaxNode(annotationNode);
    }

    public T transform(MetadataNode metadataNode) {
        return transformSyntaxNode(metadataNode);
    }

    public T transform(ModuleVariableDeclarationNode moduleVariableDeclarationNode) {
        return transformSyntaxNode(moduleVariableDeclarationNode);
    }

    public T transform(TypeTestExpressionNode typeTestExpressionNode) {
        return transformSyntaxNode(typeTestExpressionNode);
    }

    public T transform(RemoteMethodCallActionNode remoteMethodCallActionNode) {
        return transformSyntaxNode(remoteMethodCallActionNode);
    }

    public T transform(ParameterizedTypeDescriptorNode parameterizedTypeDescriptorNode) {
        return transformSyntaxNode(parameterizedTypeDescriptorNode);
    }

    public T transform(NilLiteralNode nilLiteralNode) {
        return transformSyntaxNode(nilLiteralNode);
    }

    public T transform(AnnotationDeclarationNode annotationDeclarationNode) {
        return transformSyntaxNode(annotationDeclarationNode);
    }

    public T transform(AnnotationAttachPointNode annotationAttachPointNode) {
        return transformSyntaxNode(annotationAttachPointNode);
    }

    public T transform(XMLNamespaceDeclarationNode xMLNamespaceDeclarationNode) {
        return transformSyntaxNode(xMLNamespaceDeclarationNode);
    }

    public T transform(FunctionBodyBlockNode functionBodyBlockNode) {
        return transformSyntaxNode(functionBodyBlockNode);
    }

    public T transform(NamedWorkerDeclarationNode namedWorkerDeclarationNode) {
        return transformSyntaxNode(namedWorkerDeclarationNode);
    }

    public T transform(NamedWorkerDeclarator namedWorkerDeclarator) {
        return transformSyntaxNode(namedWorkerDeclarator);
    }

    public T transform(DocumentationStringNode documentationStringNode) {
        return transformSyntaxNode(documentationStringNode);
    }

    public T transform(BasicLiteralNode basicLiteralNode) {
        return transformSyntaxNode(basicLiteralNode);
    }

    public T transform(SimpleNameReferenceNode simpleNameReferenceNode) {
        return transformSyntaxNode(simpleNameReferenceNode);
    }

    public T transform(QualifiedNameReferenceNode qualifiedNameReferenceNode) {
        return transformSyntaxNode(qualifiedNameReferenceNode);
    }

    public T transform(BuiltinSimpleNameReferenceNode builtinSimpleNameReferenceNode) {
        return transformSyntaxNode(builtinSimpleNameReferenceNode);
    }

    public T transform(TrapExpressionNode trapExpressionNode) {
        return transformSyntaxNode(trapExpressionNode);
    }

    public T transform(ListConstructorExpressionNode listConstructorExpressionNode) {
        return transformSyntaxNode(listConstructorExpressionNode);
    }

    public T transform(TypeCastExpressionNode typeCastExpressionNode) {
        return transformSyntaxNode(typeCastExpressionNode);
    }

    public T transform(TypeCastParamNode typeCastParamNode) {
        return transformSyntaxNode(typeCastParamNode);
    }

    public T transform(UnionTypeDescriptorNode unionTypeDescriptorNode) {
        return transformSyntaxNode(unionTypeDescriptorNode);
    }

    public T transform(TableConstructorExpressionNode tableConstructorExpressionNode) {
        return transformSyntaxNode(tableConstructorExpressionNode);
    }

    public T transform(KeySpecifierNode keySpecifierNode) {
        return transformSyntaxNode(keySpecifierNode);
    }

    public T transform(ErrorTypeDescriptorNode errorTypeDescriptorNode) {
        return transformSyntaxNode(errorTypeDescriptorNode);
    }

    public T transform(ErrorTypeParamsNode errorTypeParamsNode) {
        return transformSyntaxNode(errorTypeParamsNode);
    }

    public T transform(StreamTypeDescriptorNode streamTypeDescriptorNode) {
        return transformSyntaxNode(streamTypeDescriptorNode);
    }

    public T transform(StreamTypeParamsNode streamTypeParamsNode) {
        return transformSyntaxNode(streamTypeParamsNode);
    }

    public T transform(LetExpressionNode letExpressionNode) {
        return transformSyntaxNode(letExpressionNode);
    }

    public T transform(LetVariableDeclarationNode letVariableDeclarationNode) {
        return transformSyntaxNode(letVariableDeclarationNode);
    }

    public T transform(TemplateExpressionNode templateExpressionNode) {
        return transformSyntaxNode(templateExpressionNode);
    }

    public T transform(XMLElementNode xMLElementNode) {
        return transformSyntaxNode(xMLElementNode);
    }

    public T transform(XMLStartTagNode xMLStartTagNode) {
        return transformSyntaxNode(xMLStartTagNode);
    }

    public T transform(XMLEndTagNode xMLEndTagNode) {
        return transformSyntaxNode(xMLEndTagNode);
    }

    public T transform(XMLSimpleNameNode xMLSimpleNameNode) {
        return transformSyntaxNode(xMLSimpleNameNode);
    }

    public T transform(XMLQualifiedNameNode xMLQualifiedNameNode) {
        return transformSyntaxNode(xMLQualifiedNameNode);
    }

    public T transform(XMLEmptyElementNode xMLEmptyElementNode) {
        return transformSyntaxNode(xMLEmptyElementNode);
    }

    public T transform(InterpolationNode interpolationNode) {
        return transformSyntaxNode(interpolationNode);
    }

    public T transform(XMLTextNode xMLTextNode) {
        return transformSyntaxNode(xMLTextNode);
    }

    public T transform(XMLAttributeNode xMLAttributeNode) {
        return transformSyntaxNode(xMLAttributeNode);
    }

    public T transform(XMLAttributeValue xMLAttributeValue) {
        return transformSyntaxNode(xMLAttributeValue);
    }

    public T transform(XMLComment xMLComment) {
        return transformSyntaxNode(xMLComment);
    }

    public T transform(XMLProcessingInstruction xMLProcessingInstruction) {
        return transformSyntaxNode(xMLProcessingInstruction);
    }

    public T transform(TableTypeDescriptorNode tableTypeDescriptorNode) {
        return transformSyntaxNode(tableTypeDescriptorNode);
    }

    public T transform(TypeParameterNode typeParameterNode) {
        return transformSyntaxNode(typeParameterNode);
    }

    public T transform(KeyTypeConstraintNode keyTypeConstraintNode) {
        return transformSyntaxNode(keyTypeConstraintNode);
    }

    public T transform(FunctionTypeDescriptorNode functionTypeDescriptorNode) {
        return transformSyntaxNode(functionTypeDescriptorNode);
    }

    public T transform(FunctionSignatureNode functionSignatureNode) {
        return transformSyntaxNode(functionSignatureNode);
    }

    public T transform(ExplicitAnonymousFunctionExpressionNode explicitAnonymousFunctionExpressionNode) {
        return transformSyntaxNode(explicitAnonymousFunctionExpressionNode);
    }

    public T transform(ExpressionFunctionBodyNode expressionFunctionBodyNode) {
        return transformSyntaxNode(expressionFunctionBodyNode);
    }

    public T transform(TupleTypeDescriptorNode tupleTypeDescriptorNode) {
        return transformSyntaxNode(tupleTypeDescriptorNode);
    }

    public T transform(ParenthesisedTypeDescriptorNode parenthesisedTypeDescriptorNode) {
        return transformSyntaxNode(parenthesisedTypeDescriptorNode);
    }

    public T transform(ExplicitNewExpressionNode explicitNewExpressionNode) {
        return transformSyntaxNode(explicitNewExpressionNode);
    }

    public T transform(ImplicitNewExpressionNode implicitNewExpressionNode) {
        return transformSyntaxNode(implicitNewExpressionNode);
    }

    public T transform(ParenthesizedArgList parenthesizedArgList) {
        return transformSyntaxNode(parenthesizedArgList);
    }

<<<<<<< HEAD
    public T transform(TypedBindingPatternNode typedBindingPatternNode) {
        return transformSyntaxNode(typedBindingPatternNode);
    }

    public T transform(CaptureBindingPatternNode captureBindingPatternNode) {
        return transformSyntaxNode(captureBindingPatternNode);
    }

    public T transform(ListBindingPatternNode listBindingPatternNode) {
        return transformSyntaxNode(listBindingPatternNode);
    }

    public T transform(RestBindingPatternNode restBindingPatternNode) {
        return transformSyntaxNode(restBindingPatternNode);
=======
    public T transform(QueryConstructTypeNode queryConstructTypeNode) {
        return transformSyntaxNode(queryConstructTypeNode);
    }

    public T transform(FromClauseNode fromClauseNode) {
        return transformSyntaxNode(fromClauseNode);
    }

    public T transform(WhereClauseNode whereClauseNode) {
        return transformSyntaxNode(whereClauseNode);
    }

    public T transform(LetClauseNode letClauseNode) {
        return transformSyntaxNode(letClauseNode);
    }

    public T transform(QueryPipelineNode queryPipelineNode) {
        return transformSyntaxNode(queryPipelineNode);
    }

    public T transform(SelectClauseNode selectClauseNode) {
        return transformSyntaxNode(selectClauseNode);
    }

    public T transform(QueryExpressionNode queryExpressionNode) {
        return transformSyntaxNode(queryExpressionNode);
    }

    public T transform(IntersectionTypeDescriptorNode intersectionTypeDescriptorNode) {
        return transformSyntaxNode(intersectionTypeDescriptorNode);
    }

    public T transform(ImplicitAnonymousFunctionParameters implicitAnonymousFunctionParameters) {
        return transformSyntaxNode(implicitAnonymousFunctionParameters);
    }

    public T transform(ImplicitAnonymousFunctionExpressionNode implicitAnonymousFunctionExpressionNode) {
        return transformSyntaxNode(implicitAnonymousFunctionExpressionNode);
    }

    public T transform(StartActionNode startActionNode) {
        return transformSyntaxNode(startActionNode);
    }

    public T transform(FlushActionNode flushActionNode) {
        return transformSyntaxNode(flushActionNode);
    }

    public T transform(FunctionDeclarationNode functionDeclarationNode) {
        return transformSyntaxNode(functionDeclarationNode);
>>>>>>> 35c28063
    }

    // Tokens

    public T transform(Token token) {
        return null;
    }

    public T transform(IdentifierToken identifier) {
        return null;
    }

    // Misc

    /**
     * Transforms the given {@code Node} into an object of type T.
     * <p>
     * This method is invoked by each transform method in this class. You can
     * override it to provide a common transformation for each node.
     *
     * @param node the {@code Node} to be transformed
     * @return the transformed object
     */
    protected abstract T transformSyntaxNode(Node node);
}
<|MERGE_RESOLUTION|>--- conflicted
+++ resolved
@@ -500,7 +500,58 @@
         return transformSyntaxNode(parenthesizedArgList);
     }
 
-<<<<<<< HEAD
+    public T transform(QueryConstructTypeNode queryConstructTypeNode) {
+        return transformSyntaxNode(queryConstructTypeNode);
+    }
+
+    public T transform(FromClauseNode fromClauseNode) {
+        return transformSyntaxNode(fromClauseNode);
+    }
+
+    public T transform(WhereClauseNode whereClauseNode) {
+        return transformSyntaxNode(whereClauseNode);
+    }
+
+    public T transform(LetClauseNode letClauseNode) {
+        return transformSyntaxNode(letClauseNode);
+    }
+
+    public T transform(QueryPipelineNode queryPipelineNode) {
+        return transformSyntaxNode(queryPipelineNode);
+    }
+
+    public T transform(SelectClauseNode selectClauseNode) {
+        return transformSyntaxNode(selectClauseNode);
+    }
+
+    public T transform(QueryExpressionNode queryExpressionNode) {
+        return transformSyntaxNode(queryExpressionNode);
+    }
+
+    public T transform(IntersectionTypeDescriptorNode intersectionTypeDescriptorNode) {
+        return transformSyntaxNode(intersectionTypeDescriptorNode);
+    }
+
+    public T transform(ImplicitAnonymousFunctionParameters implicitAnonymousFunctionParameters) {
+        return transformSyntaxNode(implicitAnonymousFunctionParameters);
+    }
+
+    public T transform(ImplicitAnonymousFunctionExpressionNode implicitAnonymousFunctionExpressionNode) {
+        return transformSyntaxNode(implicitAnonymousFunctionExpressionNode);
+    }
+
+    public T transform(StartActionNode startActionNode) {
+        return transformSyntaxNode(startActionNode);
+    }
+
+    public T transform(FlushActionNode flushActionNode) {
+        return transformSyntaxNode(flushActionNode);
+    }
+
+    public T transform(FunctionDeclarationNode functionDeclarationNode) {
+        return transformSyntaxNode(functionDeclarationNode);
+    }
+
     public T transform(TypedBindingPatternNode typedBindingPatternNode) {
         return transformSyntaxNode(typedBindingPatternNode);
     }
@@ -515,58 +566,6 @@
 
     public T transform(RestBindingPatternNode restBindingPatternNode) {
         return transformSyntaxNode(restBindingPatternNode);
-=======
-    public T transform(QueryConstructTypeNode queryConstructTypeNode) {
-        return transformSyntaxNode(queryConstructTypeNode);
-    }
-
-    public T transform(FromClauseNode fromClauseNode) {
-        return transformSyntaxNode(fromClauseNode);
-    }
-
-    public T transform(WhereClauseNode whereClauseNode) {
-        return transformSyntaxNode(whereClauseNode);
-    }
-
-    public T transform(LetClauseNode letClauseNode) {
-        return transformSyntaxNode(letClauseNode);
-    }
-
-    public T transform(QueryPipelineNode queryPipelineNode) {
-        return transformSyntaxNode(queryPipelineNode);
-    }
-
-    public T transform(SelectClauseNode selectClauseNode) {
-        return transformSyntaxNode(selectClauseNode);
-    }
-
-    public T transform(QueryExpressionNode queryExpressionNode) {
-        return transformSyntaxNode(queryExpressionNode);
-    }
-
-    public T transform(IntersectionTypeDescriptorNode intersectionTypeDescriptorNode) {
-        return transformSyntaxNode(intersectionTypeDescriptorNode);
-    }
-
-    public T transform(ImplicitAnonymousFunctionParameters implicitAnonymousFunctionParameters) {
-        return transformSyntaxNode(implicitAnonymousFunctionParameters);
-    }
-
-    public T transform(ImplicitAnonymousFunctionExpressionNode implicitAnonymousFunctionExpressionNode) {
-        return transformSyntaxNode(implicitAnonymousFunctionExpressionNode);
-    }
-
-    public T transform(StartActionNode startActionNode) {
-        return transformSyntaxNode(startActionNode);
-    }
-
-    public T transform(FlushActionNode flushActionNode) {
-        return transformSyntaxNode(flushActionNode);
-    }
-
-    public T transform(FunctionDeclarationNode functionDeclarationNode) {
-        return transformSyntaxNode(functionDeclarationNode);
->>>>>>> 35c28063
     }
 
     // Tokens
