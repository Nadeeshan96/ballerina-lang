/*
 *  Copyright (c) 2020, WSO2 Inc. (http://www.wso2.org) All Rights Reserved.
 *
 *  WSO2 Inc. licenses this file to you under the Apache License,
 *  Version 2.0 (the "License"); you may not use this file except
 *  in compliance with the License.
 *  You may obtain a copy of the License at
 *
 *    http://www.apache.org/licenses/LICENSE-2.0
 *
 *  Unless required by applicable law or agreed to in writing,
 *  software distributed under the License is distributed on an
 *  "AS IS" BASIS, WITHOUT WARRANTIES OR CONDITIONS OF ANY
 *  KIND, either express or implied.  See the License for the
 *  specific language governing permissions and limitations
 *  under the License.
 */
package io.ballerinalang.compiler.syntax.tree;


/**
 * The {@code NodeTransformer} transform each node in the syntax tree to
 * another object of type T.
 * <p>
 * This class separates tree nodes from various unrelated operations that needs
 * to be performed on the syntax tree nodes.
 * <p>
 * This class allows you to transform the syntax tree into something else without
 * mutating instance variables.
 * <p>
 * There exists a transform method for each node in the Ballerina syntax tree.
 * These methods return T. If you are looking for a visitor that has visit
 * methods that return void, see {@link NodeVisitor}.
 *
 * This is a generated class.
 *
 * @param <T> the type of class that is returned by visit methods
 * @see NodeVisitor
 * @since 2.0.0
 */
public abstract class NodeTransformer<T> {

    public T transform(ModulePartNode modulePartNode) {
        return transformSyntaxNode(modulePartNode);
    }

    public T transform(FunctionDefinitionNode functionDefinitionNode) {
        return transformSyntaxNode(functionDefinitionNode);
    }

    public T transform(ImportDeclarationNode importDeclarationNode) {
        return transformSyntaxNode(importDeclarationNode);
    }

    public T transform(ListenerDeclarationNode listenerDeclarationNode) {
        return transformSyntaxNode(listenerDeclarationNode);
    }

    public T transform(TypeDefinitionNode typeDefinitionNode) {
        return transformSyntaxNode(typeDefinitionNode);
    }

    public T transform(ServiceDeclarationNode serviceDeclarationNode) {
        return transformSyntaxNode(serviceDeclarationNode);
    }

    public T transform(AssignmentStatementNode assignmentStatementNode) {
        return transformSyntaxNode(assignmentStatementNode);
    }

    public T transform(CompoundAssignmentStatementNode compoundAssignmentStatementNode) {
        return transformSyntaxNode(compoundAssignmentStatementNode);
    }

    public T transform(VariableDeclarationNode variableDeclarationNode) {
        return transformSyntaxNode(variableDeclarationNode);
    }

    public T transform(BlockStatementNode blockStatementNode) {
        return transformSyntaxNode(blockStatementNode);
    }

    public T transform(BreakStatementNode breakStatementNode) {
        return transformSyntaxNode(breakStatementNode);
    }

    public T transform(ExpressionStatementNode expressionStatementNode) {
        return transformSyntaxNode(expressionStatementNode);
    }

    public T transform(ContinueStatementNode continueStatementNode) {
        return transformSyntaxNode(continueStatementNode);
    }

    public T transform(ExternalFunctionBodyNode externalFunctionBodyNode) {
        return transformSyntaxNode(externalFunctionBodyNode);
    }

    public T transform(IfElseStatementNode ifElseStatementNode) {
        return transformSyntaxNode(ifElseStatementNode);
    }

    public T transform(ElseBlockNode elseBlockNode) {
        return transformSyntaxNode(elseBlockNode);
    }

    public T transform(WhileStatementNode whileStatementNode) {
        return transformSyntaxNode(whileStatementNode);
    }

    public T transform(PanicStatementNode panicStatementNode) {
        return transformSyntaxNode(panicStatementNode);
    }

    public T transform(ReturnStatementNode returnStatementNode) {
        return transformSyntaxNode(returnStatementNode);
    }

    public T transform(LocalTypeDefinitionStatementNode localTypeDefinitionStatementNode) {
        return transformSyntaxNode(localTypeDefinitionStatementNode);
    }

    public T transform(LockStatementNode lockStatementNode) {
        return transformSyntaxNode(lockStatementNode);
    }

    public T transform(ForkStatementNode forkStatementNode) {
        return transformSyntaxNode(forkStatementNode);
    }

    public T transform(ForEachStatementNode forEachStatementNode) {
        return transformSyntaxNode(forEachStatementNode);
    }

    public T transform(BinaryExpressionNode binaryExpressionNode) {
        return transformSyntaxNode(binaryExpressionNode);
    }

    public T transform(BracedExpressionNode bracedExpressionNode) {
        return transformSyntaxNode(bracedExpressionNode);
    }

    public T transform(CheckExpressionNode checkExpressionNode) {
        return transformSyntaxNode(checkExpressionNode);
    }

    public T transform(FailExpressionNode failExpressionNode) {
        return transformSyntaxNode(failExpressionNode);
    }

    public T transform(FieldAccessExpressionNode fieldAccessExpressionNode) {
        return transformSyntaxNode(fieldAccessExpressionNode);
    }

    public T transform(FunctionCallExpressionNode functionCallExpressionNode) {
        return transformSyntaxNode(functionCallExpressionNode);
    }

    public T transform(MethodCallExpressionNode methodCallExpressionNode) {
        return transformSyntaxNode(methodCallExpressionNode);
    }

    public T transform(MappingConstructorExpressionNode mappingConstructorExpressionNode) {
        return transformSyntaxNode(mappingConstructorExpressionNode);
    }

    public T transform(IndexedExpressionNode indexedExpressionNode) {
        return transformSyntaxNode(indexedExpressionNode);
    }

    public T transform(TypeofExpressionNode typeofExpressionNode) {
        return transformSyntaxNode(typeofExpressionNode);
    }

    public T transform(UnaryExpressionNode unaryExpressionNode) {
        return transformSyntaxNode(unaryExpressionNode);
    }

    public T transform(ComputedNameFieldNode computedNameFieldNode) {
        return transformSyntaxNode(computedNameFieldNode);
    }

    public T transform(ConstantDeclarationNode constantDeclarationNode) {
        return transformSyntaxNode(constantDeclarationNode);
    }

    public T transform(DefaultableParameterNode defaultableParameterNode) {
        return transformSyntaxNode(defaultableParameterNode);
    }

    public T transform(RequiredParameterNode requiredParameterNode) {
        return transformSyntaxNode(requiredParameterNode);
    }

    public T transform(RestParameterNode restParameterNode) {
        return transformSyntaxNode(restParameterNode);
    }

    public T transform(ImportOrgNameNode importOrgNameNode) {
        return transformSyntaxNode(importOrgNameNode);
    }

    public T transform(ImportPrefixNode importPrefixNode) {
        return transformSyntaxNode(importPrefixNode);
    }

    public T transform(ImportVersionNode importVersionNode) {
        return transformSyntaxNode(importVersionNode);
    }

    public T transform(SpecificFieldNode specificFieldNode) {
        return transformSyntaxNode(specificFieldNode);
    }

    public T transform(SpreadFieldNode spreadFieldNode) {
        return transformSyntaxNode(spreadFieldNode);
    }

    public T transform(NamedArgumentNode namedArgumentNode) {
        return transformSyntaxNode(namedArgumentNode);
    }

    public T transform(PositionalArgumentNode positionalArgumentNode) {
        return transformSyntaxNode(positionalArgumentNode);
    }

    public T transform(RestArgumentNode restArgumentNode) {
        return transformSyntaxNode(restArgumentNode);
    }

    public T transform(ObjectTypeDescriptorNode objectTypeDescriptorNode) {
        return transformSyntaxNode(objectTypeDescriptorNode);
    }

    public T transform(RecordTypeDescriptorNode recordTypeDescriptorNode) {
        return transformSyntaxNode(recordTypeDescriptorNode);
    }

    public T transform(ReturnTypeDescriptorNode returnTypeDescriptorNode) {
        return transformSyntaxNode(returnTypeDescriptorNode);
    }

    public T transform(NilTypeDescriptorNode nilTypeDescriptorNode) {
        return transformSyntaxNode(nilTypeDescriptorNode);
    }

    public T transform(OptionalTypeDescriptorNode optionalTypeDescriptorNode) {
        return transformSyntaxNode(optionalTypeDescriptorNode);
    }

    public T transform(ObjectFieldNode objectFieldNode) {
        return transformSyntaxNode(objectFieldNode);
    }

    public T transform(RecordFieldNode recordFieldNode) {
        return transformSyntaxNode(recordFieldNode);
    }

    public T transform(RecordFieldWithDefaultValueNode recordFieldWithDefaultValueNode) {
        return transformSyntaxNode(recordFieldWithDefaultValueNode);
    }

    public T transform(RecordRestDescriptorNode recordRestDescriptorNode) {
        return transformSyntaxNode(recordRestDescriptorNode);
    }

    public T transform(TypeReferenceNode typeReferenceNode) {
        return transformSyntaxNode(typeReferenceNode);
    }

    public T transform(ServiceBodyNode serviceBodyNode) {
        return transformSyntaxNode(serviceBodyNode);
    }

    public T transform(AnnotationNode annotationNode) {
        return transformSyntaxNode(annotationNode);
    }

    public T transform(MetadataNode metadataNode) {
        return transformSyntaxNode(metadataNode);
    }

    public T transform(ModuleVariableDeclarationNode moduleVariableDeclarationNode) {
        return transformSyntaxNode(moduleVariableDeclarationNode);
    }

    public T transform(TypeTestExpressionNode typeTestExpressionNode) {
        return transformSyntaxNode(typeTestExpressionNode);
    }

    public T transform(RemoteMethodCallActionNode remoteMethodCallActionNode) {
        return transformSyntaxNode(remoteMethodCallActionNode);
    }

    public T transform(ParameterizedTypeDescriptorNode parameterizedTypeDescriptorNode) {
        return transformSyntaxNode(parameterizedTypeDescriptorNode);
    }

    public T transform(NilLiteralNode nilLiteralNode) {
        return transformSyntaxNode(nilLiteralNode);
    }

    public T transform(AnnotationDeclarationNode annotationDeclarationNode) {
        return transformSyntaxNode(annotationDeclarationNode);
    }

    public T transform(AnnotationAttachPointNode annotationAttachPointNode) {
        return transformSyntaxNode(annotationAttachPointNode);
    }

    public T transform(XMLNamespaceDeclarationNode xMLNamespaceDeclarationNode) {
        return transformSyntaxNode(xMLNamespaceDeclarationNode);
    }

    public T transform(ModuleXMLNamespaceDeclarationNode moduleXMLNamespaceDeclarationNode) {
        return transformSyntaxNode(moduleXMLNamespaceDeclarationNode);
    }

    public T transform(FunctionBodyBlockNode functionBodyBlockNode) {
        return transformSyntaxNode(functionBodyBlockNode);
    }

    public T transform(NamedWorkerDeclarationNode namedWorkerDeclarationNode) {
        return transformSyntaxNode(namedWorkerDeclarationNode);
    }

    public T transform(NamedWorkerDeclarator namedWorkerDeclarator) {
        return transformSyntaxNode(namedWorkerDeclarator);
    }

    public T transform(BasicLiteralNode basicLiteralNode) {
        return transformSyntaxNode(basicLiteralNode);
    }

    public T transform(SimpleNameReferenceNode simpleNameReferenceNode) {
        return transformSyntaxNode(simpleNameReferenceNode);
    }

    public T transform(QualifiedNameReferenceNode qualifiedNameReferenceNode) {
        return transformSyntaxNode(qualifiedNameReferenceNode);
    }

    public T transform(BuiltinSimpleNameReferenceNode builtinSimpleNameReferenceNode) {
        return transformSyntaxNode(builtinSimpleNameReferenceNode);
    }

    public T transform(TrapExpressionNode trapExpressionNode) {
        return transformSyntaxNode(trapExpressionNode);
    }

    public T transform(ListConstructorExpressionNode listConstructorExpressionNode) {
        return transformSyntaxNode(listConstructorExpressionNode);
    }

    public T transform(TypeCastExpressionNode typeCastExpressionNode) {
        return transformSyntaxNode(typeCastExpressionNode);
    }

    public T transform(TypeCastParamNode typeCastParamNode) {
        return transformSyntaxNode(typeCastParamNode);
    }

    public T transform(UnionTypeDescriptorNode unionTypeDescriptorNode) {
        return transformSyntaxNode(unionTypeDescriptorNode);
    }

    public T transform(TableConstructorExpressionNode tableConstructorExpressionNode) {
        return transformSyntaxNode(tableConstructorExpressionNode);
    }

    public T transform(KeySpecifierNode keySpecifierNode) {
        return transformSyntaxNode(keySpecifierNode);
    }

    public T transform(ErrorTypeDescriptorNode errorTypeDescriptorNode) {
        return transformSyntaxNode(errorTypeDescriptorNode);
    }

    public T transform(ErrorTypeParamsNode errorTypeParamsNode) {
        return transformSyntaxNode(errorTypeParamsNode);
    }

    public T transform(StreamTypeDescriptorNode streamTypeDescriptorNode) {
        return transformSyntaxNode(streamTypeDescriptorNode);
    }

    public T transform(StreamTypeParamsNode streamTypeParamsNode) {
        return transformSyntaxNode(streamTypeParamsNode);
    }

    public T transform(TypedescTypeDescriptorNode typedescTypeDescriptorNode) {
        return transformSyntaxNode(typedescTypeDescriptorNode);
    }

    public T transform(LetExpressionNode letExpressionNode) {
        return transformSyntaxNode(letExpressionNode);
    }

    public T transform(XmlTypeDescriptorNode xmlTypeDescriptorNode) {
        return transformSyntaxNode(xmlTypeDescriptorNode);
    }

    public T transform(LetVariableDeclarationNode letVariableDeclarationNode) {
        return transformSyntaxNode(letVariableDeclarationNode);
    }

    public T transform(TemplateExpressionNode templateExpressionNode) {
        return transformSyntaxNode(templateExpressionNode);
    }

    public T transform(XMLElementNode xMLElementNode) {
        return transformSyntaxNode(xMLElementNode);
    }

    public T transform(XMLStartTagNode xMLStartTagNode) {
        return transformSyntaxNode(xMLStartTagNode);
    }

    public T transform(XMLEndTagNode xMLEndTagNode) {
        return transformSyntaxNode(xMLEndTagNode);
    }

    public T transform(XMLSimpleNameNode xMLSimpleNameNode) {
        return transformSyntaxNode(xMLSimpleNameNode);
    }

    public T transform(XMLQualifiedNameNode xMLQualifiedNameNode) {
        return transformSyntaxNode(xMLQualifiedNameNode);
    }

    public T transform(XMLEmptyElementNode xMLEmptyElementNode) {
        return transformSyntaxNode(xMLEmptyElementNode);
    }

    public T transform(InterpolationNode interpolationNode) {
        return transformSyntaxNode(interpolationNode);
    }

    public T transform(XMLTextNode xMLTextNode) {
        return transformSyntaxNode(xMLTextNode);
    }

    public T transform(XMLAttributeNode xMLAttributeNode) {
        return transformSyntaxNode(xMLAttributeNode);
    }

    public T transform(XMLAttributeValue xMLAttributeValue) {
        return transformSyntaxNode(xMLAttributeValue);
    }

    public T transform(XMLComment xMLComment) {
        return transformSyntaxNode(xMLComment);
    }

    public T transform(XMLProcessingInstruction xMLProcessingInstruction) {
        return transformSyntaxNode(xMLProcessingInstruction);
    }

    public T transform(TableTypeDescriptorNode tableTypeDescriptorNode) {
        return transformSyntaxNode(tableTypeDescriptorNode);
    }

    public T transform(TypeParameterNode typeParameterNode) {
        return transformSyntaxNode(typeParameterNode);
    }

    public T transform(KeyTypeConstraintNode keyTypeConstraintNode) {
        return transformSyntaxNode(keyTypeConstraintNode);
    }

    public T transform(FunctionTypeDescriptorNode functionTypeDescriptorNode) {
        return transformSyntaxNode(functionTypeDescriptorNode);
    }

    public T transform(FunctionSignatureNode functionSignatureNode) {
        return transformSyntaxNode(functionSignatureNode);
    }

    public T transform(ExplicitAnonymousFunctionExpressionNode explicitAnonymousFunctionExpressionNode) {
        return transformSyntaxNode(explicitAnonymousFunctionExpressionNode);
    }

    public T transform(ExpressionFunctionBodyNode expressionFunctionBodyNode) {
        return transformSyntaxNode(expressionFunctionBodyNode);
    }

    public T transform(TupleTypeDescriptorNode tupleTypeDescriptorNode) {
        return transformSyntaxNode(tupleTypeDescriptorNode);
    }

    public T transform(ParenthesisedTypeDescriptorNode parenthesisedTypeDescriptorNode) {
        return transformSyntaxNode(parenthesisedTypeDescriptorNode);
    }

    public T transform(ExplicitNewExpressionNode explicitNewExpressionNode) {
        return transformSyntaxNode(explicitNewExpressionNode);
    }

    public T transform(ImplicitNewExpressionNode implicitNewExpressionNode) {
        return transformSyntaxNode(implicitNewExpressionNode);
    }

    public T transform(ParenthesizedArgList parenthesizedArgList) {
        return transformSyntaxNode(parenthesizedArgList);
    }

    public T transform(QueryConstructTypeNode queryConstructTypeNode) {
        return transformSyntaxNode(queryConstructTypeNode);
    }

    public T transform(FromClauseNode fromClauseNode) {
        return transformSyntaxNode(fromClauseNode);
    }

    public T transform(WhereClauseNode whereClauseNode) {
        return transformSyntaxNode(whereClauseNode);
    }

    public T transform(LetClauseNode letClauseNode) {
        return transformSyntaxNode(letClauseNode);
    }

    public T transform(QueryPipelineNode queryPipelineNode) {
        return transformSyntaxNode(queryPipelineNode);
    }

    public T transform(SelectClauseNode selectClauseNode) {
        return transformSyntaxNode(selectClauseNode);
    }

    public T transform(QueryExpressionNode queryExpressionNode) {
        return transformSyntaxNode(queryExpressionNode);
    }

    public T transform(IntersectionTypeDescriptorNode intersectionTypeDescriptorNode) {
        return transformSyntaxNode(intersectionTypeDescriptorNode);
    }

    public T transform(ImplicitAnonymousFunctionParameters implicitAnonymousFunctionParameters) {
        return transformSyntaxNode(implicitAnonymousFunctionParameters);
    }

    public T transform(ImplicitAnonymousFunctionExpressionNode implicitAnonymousFunctionExpressionNode) {
        return transformSyntaxNode(implicitAnonymousFunctionExpressionNode);
    }

    public T transform(StartActionNode startActionNode) {
        return transformSyntaxNode(startActionNode);
    }

    public T transform(FlushActionNode flushActionNode) {
        return transformSyntaxNode(flushActionNode);
    }

    public T transform(SingletonTypeDescriptorNode singletonTypeDescriptorNode) {
        return transformSyntaxNode(singletonTypeDescriptorNode);
    }

    public T transform(MethodDeclarationNode methodDeclarationNode) {
        return transformSyntaxNode(methodDeclarationNode);
    }

    public T transform(TypedBindingPatternNode typedBindingPatternNode) {
        return transformSyntaxNode(typedBindingPatternNode);
    }

    public T transform(CaptureBindingPatternNode captureBindingPatternNode) {
        return transformSyntaxNode(captureBindingPatternNode);
    }

    public T transform(WildcardBindingPatternNode wildcardBindingPatternNode) {
        return transformSyntaxNode(wildcardBindingPatternNode);
    }

    public T transform(ListBindingPatternNode listBindingPatternNode) {
        return transformSyntaxNode(listBindingPatternNode);
    }

    public T transform(MappingBindingPatternNode mappingBindingPatternNode) {
        return transformSyntaxNode(mappingBindingPatternNode);
    }

    public T transform(FieldBindingPatternFullNode fieldBindingPatternFullNode) {
        return transformSyntaxNode(fieldBindingPatternFullNode);
    }

    public T transform(FieldBindingPatternVarnameNode fieldBindingPatternVarnameNode) {
        return transformSyntaxNode(fieldBindingPatternVarnameNode);
    }

    public T transform(RestBindingPatternNode restBindingPatternNode) {
        return transformSyntaxNode(restBindingPatternNode);
    }

    public T transform(FunctionalBindingPatternNode functionalBindingPatternNode) {
        return transformSyntaxNode(functionalBindingPatternNode);
    }

    public T transform(NamedArgBindingPatternNode namedArgBindingPatternNode) {
        return transformSyntaxNode(namedArgBindingPatternNode);
    }

    public T transform(AsyncSendActionNode asyncSendActionNode) {
        return transformSyntaxNode(asyncSendActionNode);
    }

    public T transform(SyncSendActionNode syncSendActionNode) {
        return transformSyntaxNode(syncSendActionNode);
    }

    public T transform(ReceiveActionNode receiveActionNode) {
        return transformSyntaxNode(receiveActionNode);
    }

    public T transform(ReceiveFieldsNode receiveFieldsNode) {
        return transformSyntaxNode(receiveFieldsNode);
    }

    public T transform(RestDescriptorNode restDescriptorNode) {
        return transformSyntaxNode(restDescriptorNode);
    }

    public T transform(DoubleGTTokenNode doubleGTTokenNode) {
        return transformSyntaxNode(doubleGTTokenNode);
    }

    public T transform(TrippleGTTokenNode trippleGTTokenNode) {
        return transformSyntaxNode(trippleGTTokenNode);
    }

    public T transform(WaitActionNode waitActionNode) {
        return transformSyntaxNode(waitActionNode);
    }

    public T transform(WaitFieldsListNode waitFieldsListNode) {
        return transformSyntaxNode(waitFieldsListNode);
    }

    public T transform(WaitFieldNode waitFieldNode) {
        return transformSyntaxNode(waitFieldNode);
    }

    public T transform(AnnotAccessExpressionNode annotAccessExpressionNode) {
        return transformSyntaxNode(annotAccessExpressionNode);
    }

    public T transform(QueryActionNode queryActionNode) {
        return transformSyntaxNode(queryActionNode);
    }

    public T transform(OptionalFieldAccessExpressionNode optionalFieldAccessExpressionNode) {
        return transformSyntaxNode(optionalFieldAccessExpressionNode);
    }

    public T transform(ConditionalExpressionNode conditionalExpressionNode) {
        return transformSyntaxNode(conditionalExpressionNode);
    }

    public T transform(EnumDeclarationNode enumDeclarationNode) {
        return transformSyntaxNode(enumDeclarationNode);
    }

    public T transform(EnumMemberNode enumMemberNode) {
        return transformSyntaxNode(enumMemberNode);
    }

    public T transform(ArrayTypeDescriptorNode arrayTypeDescriptorNode) {
        return transformSyntaxNode(arrayTypeDescriptorNode);
    }

    public T transform(TransactionStatementNode transactionStatementNode) {
        return transformSyntaxNode(transactionStatementNode);
    }

    public T transform(RollbackStatementNode rollbackStatementNode) {
        return transformSyntaxNode(rollbackStatementNode);
    }

    public T transform(RetryStatementNode retryStatementNode) {
        return transformSyntaxNode(retryStatementNode);
    }

    public T transform(CommitActionNode commitActionNode) {
        return transformSyntaxNode(commitActionNode);
    }

    public T transform(TransactionalExpressionNode transactionalExpressionNode) {
        return transformSyntaxNode(transactionalExpressionNode);
    }

    public T transform(ServiceConstructorExpressionNode serviceConstructorExpressionNode) {
        return transformSyntaxNode(serviceConstructorExpressionNode);
    }

    public T transform(ByteArrayLiteralNode byteArrayLiteralNode) {
        return transformSyntaxNode(byteArrayLiteralNode);
    }

    public T transform(XMLFilterExpressionNode xMLFilterExpressionNode) {
        return transformSyntaxNode(xMLFilterExpressionNode);
    }

    public T transform(XMLStepExpressionNode xMLStepExpressionNode) {
        return transformSyntaxNode(xMLStepExpressionNode);
    }

    public T transform(XMLNamePatternChainingNode xMLNamePatternChainingNode) {
        return transformSyntaxNode(xMLNamePatternChainingNode);
    }

    public T transform(XMLAtomicNamePatternNode xMLAtomicNamePatternNode) {
        return transformSyntaxNode(xMLAtomicNamePatternNode);
    }

    public T transform(TypeReferenceTypeDescNode typeReferenceTypeDescNode) {
        return transformSyntaxNode(typeReferenceTypeDescNode);
    }

    public T transform(MatchStatementNode matchStatementNode) {
        return transformSyntaxNode(matchStatementNode);
    }

    public T transform(MatchClauseNode matchClauseNode) {
        return transformSyntaxNode(matchClauseNode);
    }

    public T transform(MatchGuardNode matchGuardNode) {
        return transformSyntaxNode(matchGuardNode);
    }

    public T transform(DistinctTypeDescriptorNode distinctTypeDescriptorNode) {
        return transformSyntaxNode(distinctTypeDescriptorNode);
    }

    public T transform(OnConflictClauseNode onConflictClauseNode) {
        return transformSyntaxNode(onConflictClauseNode);
    }

    public T transform(LimitClauseNode limitClauseNode) {
        return transformSyntaxNode(limitClauseNode);
    }

    public T transform(JoinClauseNode joinClauseNode) {
        return transformSyntaxNode(joinClauseNode);
    }

    public T transform(OnClauseNode onClauseNode) {
        return transformSyntaxNode(onClauseNode);
    }

    public T transform(ListMatchPatternNode listMatchPatternNode) {
        return transformSyntaxNode(listMatchPatternNode);
    }

    public T transform(RestMatchPatternNode restMatchPatternNode) {
        return transformSyntaxNode(restMatchPatternNode);
    }

    public T transform(MappingMatchPatternNode mappingMatchPatternNode) {
        return transformSyntaxNode(mappingMatchPatternNode);
    }

    public T transform(FieldMatchPatternNode fieldMatchPatternNode) {
        return transformSyntaxNode(fieldMatchPatternNode);
    }

    public T transform(FunctionalMatchPatternNode functionalMatchPatternNode) {
        return transformSyntaxNode(functionalMatchPatternNode);
    }

    public T transform(NamedArgMatchPatternNode namedArgMatchPatternNode) {
        return transformSyntaxNode(namedArgMatchPatternNode);
    }

    public T transform(MarkdownDocumentationNode markdownDocumentationNode) {
        return transformSyntaxNode(markdownDocumentationNode);
    }

    public T transform(MarkdownDocumentationLineNode markdownDocumentationLineNode) {
        return transformSyntaxNode(markdownDocumentationLineNode);
    }

    public T transform(MarkdownParameterDocumentationLineNode markdownParameterDocumentationLineNode) {
        return transformSyntaxNode(markdownParameterDocumentationLineNode);
    }

    public T transform(DocumentationReferenceNode documentationReferenceNode) {
        return transformSyntaxNode(documentationReferenceNode);
    }

<<<<<<< HEAD
    public T transform(ClassDefinitionNode classDefinitionNode) {
        return transformSyntaxNode(classDefinitionNode);
=======
    public T transform(OrderByClauseNode orderByClauseNode) {
        return transformSyntaxNode(orderByClauseNode);
    }

    public T transform(OrderKeyNode orderKeyNode) {
        return transformSyntaxNode(orderKeyNode);
>>>>>>> 1d54e2c6
    }

    // Tokens

    public T transform(Token token) {
        return null;
    }

    public T transform(IdentifierToken identifier) {
        return transform((Token) identifier);
    }

    // Misc

    /**
     * Transforms the given {@code Node} into an object of type T.
     * <p>
     * This method is invoked by each transform method in this class. You can
     * override it to provide a common transformation for each node.
     *
     * @param node the {@code Node} to be transformed
     * @return the transformed object
     */
    protected abstract T transformSyntaxNode(Node node);
}
<|MERGE_RESOLUTION|>--- conflicted
+++ resolved
@@ -788,17 +788,16 @@
         return transformSyntaxNode(documentationReferenceNode);
     }
 
-<<<<<<< HEAD
     public T transform(ClassDefinitionNode classDefinitionNode) {
         return transformSyntaxNode(classDefinitionNode);
-=======
+    }
+
     public T transform(OrderByClauseNode orderByClauseNode) {
         return transformSyntaxNode(orderByClauseNode);
     }
 
     public T transform(OrderKeyNode orderKeyNode) {
         return transformSyntaxNode(orderKeyNode);
->>>>>>> 1d54e2c6
     }
 
     // Tokens
