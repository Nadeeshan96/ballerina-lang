/*
 *  Copyright (c) 2020, WSO2 Inc. (http://www.wso2.org) All Rights Reserved.
 *
 *  WSO2 Inc. licenses this file to you under the Apache License,
 *  Version 2.0 (the "License"); you may not use this file except
 *  in compliance with the License.
 *  You may obtain a copy of the License at
 *
 *    http://www.apache.org/licenses/LICENSE-2.0
 *
 *  Unless required by applicable law or agreed to in writing,
 *  software distributed under the License is distributed on an
 *  "AS IS" BASIS, WITHOUT WARRANTIES OR CONDITIONS OF ANY
 *  KIND, either express or implied.  See the License for the
 *  specific language governing permissions and limitations
 *  under the License.
 */
package io.ballerinalang.compiler.syntax.tree;

import io.ballerinalang.compiler.internal.parser.tree.STNode;
import io.ballerinalang.compiler.internal.parser.tree.STNodeFactory;

import java.util.Objects;

/**
 * A factory for creating nodes in the syntax tree.
 *
 * This is a generated class.
 *
 * @since 1.3.0
 */
public abstract class NodeFactory extends AbstractNodeFactory {

    private NodeFactory() {
    }

    public static ModulePartNode createModulePartNode(
            NodeList<ImportDeclarationNode> imports,
            NodeList<ModuleMemberDeclarationNode> members,
            Token eofToken) {
        Objects.requireNonNull(imports, "imports must not be null");
        Objects.requireNonNull(members, "members must not be null");
        Objects.requireNonNull(eofToken, "eofToken must not be null");

        STNode stModulePartNode = STNodeFactory.createModulePartNode(
                imports.underlyingListNode().internalNode(),
                members.underlyingListNode().internalNode(),
                eofToken.internalNode());
        return stModulePartNode.createUnlinkedFacade();
    }

    public static FunctionDefinitionNode createFunctionDefinitionNode(
            MetadataNode metadata,
            Token visibilityQualifier,
            Token functionKeyword,
            IdentifierToken functionName,
            Token openParenToken,
            NodeList<ParameterNode> parameters,
            Token closeParenToken,
            Node returnTypeDesc,
            Node functionBody) {
        Objects.requireNonNull(metadata, "metadata must not be null");
        Objects.requireNonNull(functionKeyword, "functionKeyword must not be null");
        Objects.requireNonNull(functionName, "functionName must not be null");
        Objects.requireNonNull(openParenToken, "openParenToken must not be null");
        Objects.requireNonNull(parameters, "parameters must not be null");
        Objects.requireNonNull(closeParenToken, "closeParenToken must not be null");
        Objects.requireNonNull(functionBody, "functionBody must not be null");

        STNode stFunctionDefinitionNode = STNodeFactory.createFunctionDefinitionNode(
                metadata.internalNode(),
                getOptionalSTNode(visibilityQualifier),
                functionKeyword.internalNode(),
                functionName.internalNode(),
                openParenToken.internalNode(),
                parameters.underlyingListNode().internalNode(),
                closeParenToken.internalNode(),
                getOptionalSTNode(returnTypeDesc),
                functionBody.internalNode());
        return stFunctionDefinitionNode.createUnlinkedFacade();
    }

    public static ImportDeclarationNode createImportDeclarationNode(
            Token importKeyword,
            Node orgName,
            SeparatedNodeList<IdentifierToken> moduleName,
            Node version,
            Node prefix,
            Token semicolon) {
        Objects.requireNonNull(importKeyword, "importKeyword must not be null");
        Objects.requireNonNull(moduleName, "moduleName must not be null");
        Objects.requireNonNull(semicolon, "semicolon must not be null");

        STNode stImportDeclarationNode = STNodeFactory.createImportDeclarationNode(
                importKeyword.internalNode(),
                getOptionalSTNode(orgName),
                moduleName.underlyingListNode().internalNode(),
                getOptionalSTNode(version),
                getOptionalSTNode(prefix),
                semicolon.internalNode());
        return stImportDeclarationNode.createUnlinkedFacade();
    }

    public static ListenerDeclarationNode createListenerDeclarationNode(
            MetadataNode metadata,
            Token visibilityQualifier,
            Token listenerKeyword,
            Node typeDescriptor,
            Token variableName,
            Token equalsToken,
            Node initializer,
            Token semicolonToken) {
        Objects.requireNonNull(metadata, "metadata must not be null");
        Objects.requireNonNull(listenerKeyword, "listenerKeyword must not be null");
        Objects.requireNonNull(typeDescriptor, "typeDescriptor must not be null");
        Objects.requireNonNull(variableName, "variableName must not be null");
        Objects.requireNonNull(equalsToken, "equalsToken must not be null");
        Objects.requireNonNull(initializer, "initializer must not be null");
        Objects.requireNonNull(semicolonToken, "semicolonToken must not be null");

        STNode stListenerDeclarationNode = STNodeFactory.createListenerDeclarationNode(
                metadata.internalNode(),
                getOptionalSTNode(visibilityQualifier),
                listenerKeyword.internalNode(),
                typeDescriptor.internalNode(),
                variableName.internalNode(),
                equalsToken.internalNode(),
                initializer.internalNode(),
                semicolonToken.internalNode());
        return stListenerDeclarationNode.createUnlinkedFacade();
    }

    public static TypeDefinitionNode createTypeDefinitionNode(
            MetadataNode metadata,
            Token visibilityQualifier,
            Token typeKeyword,
            Token typeName,
            Node typeDescriptor,
            Token semicolonToken) {
        Objects.requireNonNull(metadata, "metadata must not be null");
        Objects.requireNonNull(typeKeyword, "typeKeyword must not be null");
        Objects.requireNonNull(typeName, "typeName must not be null");
        Objects.requireNonNull(typeDescriptor, "typeDescriptor must not be null");
        Objects.requireNonNull(semicolonToken, "semicolonToken must not be null");

        STNode stTypeDefinitionNode = STNodeFactory.createTypeDefinitionNode(
                metadata.internalNode(),
                getOptionalSTNode(visibilityQualifier),
                typeKeyword.internalNode(),
                typeName.internalNode(),
                typeDescriptor.internalNode(),
                semicolonToken.internalNode());
        return stTypeDefinitionNode.createUnlinkedFacade();
    }

    public static ServiceDeclarationNode createServiceDeclarationNode(
            MetadataNode metadata,
            Token serviceKeyword,
            IdentifierToken serviceName,
            Token onKeyword,
            NodeList<ExpressionNode> expressions,
            Node serviceBody) {
        Objects.requireNonNull(metadata, "metadata must not be null");
        Objects.requireNonNull(serviceKeyword, "serviceKeyword must not be null");
        Objects.requireNonNull(serviceName, "serviceName must not be null");
        Objects.requireNonNull(onKeyword, "onKeyword must not be null");
        Objects.requireNonNull(expressions, "expressions must not be null");
        Objects.requireNonNull(serviceBody, "serviceBody must not be null");

        STNode stServiceDeclarationNode = STNodeFactory.createServiceDeclarationNode(
                metadata.internalNode(),
                serviceKeyword.internalNode(),
                serviceName.internalNode(),
                onKeyword.internalNode(),
                expressions.underlyingListNode().internalNode(),
                serviceBody.internalNode());
        return stServiceDeclarationNode.createUnlinkedFacade();
    }

    public static AssignmentStatementNode createAssignmentStatementNode(
            Node varRef,
            Token equalsToken,
            ExpressionNode expression,
            Token semicolonToken) {
        Objects.requireNonNull(varRef, "varRef must not be null");
        Objects.requireNonNull(equalsToken, "equalsToken must not be null");
        Objects.requireNonNull(expression, "expression must not be null");
        Objects.requireNonNull(semicolonToken, "semicolonToken must not be null");

        STNode stAssignmentStatementNode = STNodeFactory.createAssignmentStatementNode(
                varRef.internalNode(),
                equalsToken.internalNode(),
                expression.internalNode(),
                semicolonToken.internalNode());
        return stAssignmentStatementNode.createUnlinkedFacade();
    }

    public static CompoundAssignmentStatementNode createCompoundAssignmentStatementNode(
            ExpressionNode lhsExpression,
            Token binaryOperator,
            Token equalsToken,
            ExpressionNode rhsExpression,
            Token semicolonToken) {
        Objects.requireNonNull(lhsExpression, "lhsExpression must not be null");
        Objects.requireNonNull(binaryOperator, "binaryOperator must not be null");
        Objects.requireNonNull(equalsToken, "equalsToken must not be null");
        Objects.requireNonNull(rhsExpression, "rhsExpression must not be null");
        Objects.requireNonNull(semicolonToken, "semicolonToken must not be null");

        STNode stCompoundAssignmentStatementNode = STNodeFactory.createCompoundAssignmentStatementNode(
                lhsExpression.internalNode(),
                binaryOperator.internalNode(),
                equalsToken.internalNode(),
                rhsExpression.internalNode(),
                semicolonToken.internalNode());
        return stCompoundAssignmentStatementNode.createUnlinkedFacade();
    }

    public static VariableDeclarationNode createVariableDeclarationNode(
            NodeList<AnnotationNode> annotations,
            Token finalKeyword,
            Node typeName,
            Token variableName,
            Token equalsToken,
            ExpressionNode initializer,
            Token semicolonToken) {
        Objects.requireNonNull(annotations, "annotations must not be null");
        Objects.requireNonNull(typeName, "typeName must not be null");
        Objects.requireNonNull(variableName, "variableName must not be null");
        Objects.requireNonNull(semicolonToken, "semicolonToken must not be null");

        STNode stVariableDeclarationNode = STNodeFactory.createVariableDeclarationNode(
                annotations.underlyingListNode().internalNode(),
                getOptionalSTNode(finalKeyword),
                typeName.internalNode(),
                variableName.internalNode(),
                getOptionalSTNode(equalsToken),
                getOptionalSTNode(initializer),
                semicolonToken.internalNode());
        return stVariableDeclarationNode.createUnlinkedFacade();
    }

    public static BlockStatementNode createBlockStatementNode(
            Token openBraceToken,
            NodeList<StatementNode> statements,
            Token closeBraceToken) {
        Objects.requireNonNull(openBraceToken, "openBraceToken must not be null");
        Objects.requireNonNull(statements, "statements must not be null");
        Objects.requireNonNull(closeBraceToken, "closeBraceToken must not be null");

        STNode stBlockStatementNode = STNodeFactory.createBlockStatementNode(
                openBraceToken.internalNode(),
                statements.underlyingListNode().internalNode(),
                closeBraceToken.internalNode());
        return stBlockStatementNode.createUnlinkedFacade();
    }

    public static BreakStatementNode createBreakStatementNode(
            Token breakToken,
            Token semicolonToken) {
        Objects.requireNonNull(breakToken, "breakToken must not be null");
        Objects.requireNonNull(semicolonToken, "semicolonToken must not be null");

        STNode stBreakStatementNode = STNodeFactory.createBreakStatementNode(
                breakToken.internalNode(),
                semicolonToken.internalNode());
        return stBreakStatementNode.createUnlinkedFacade();
    }

    public static ExpressionStatementNode createExpressionStatementNode(
            SyntaxKind kind,
            ExpressionNode expression,
            Token semicolonToken) {
        Objects.requireNonNull(expression, "expression must not be null");
        Objects.requireNonNull(semicolonToken, "semicolonToken must not be null");

        STNode stExpressionStatementNode = STNodeFactory.createExpressionStatementNode(
                kind,
                expression.internalNode(),
                semicolonToken.internalNode());
        return stExpressionStatementNode.createUnlinkedFacade();
    }

    public static ContinueStatementNode createContinueStatementNode(
            Token continueToken,
            Token semicolonToken) {
        Objects.requireNonNull(continueToken, "continueToken must not be null");
        Objects.requireNonNull(semicolonToken, "semicolonToken must not be null");

        STNode stContinueStatementNode = STNodeFactory.createContinueStatementNode(
                continueToken.internalNode(),
                semicolonToken.internalNode());
        return stContinueStatementNode.createUnlinkedFacade();
    }

    public static ExternalFunctionBodyNode createExternalFunctionBodyNode(
            Token equalsToken,
            NodeList<AnnotationNode> annotations,
            Token externalKeyword,
            Token semicolonToken) {
        Objects.requireNonNull(equalsToken, "equalsToken must not be null");
        Objects.requireNonNull(annotations, "annotations must not be null");
        Objects.requireNonNull(externalKeyword, "externalKeyword must not be null");
        Objects.requireNonNull(semicolonToken, "semicolonToken must not be null");

        STNode stExternalFunctionBodyNode = STNodeFactory.createExternalFunctionBodyNode(
                equalsToken.internalNode(),
                annotations.underlyingListNode().internalNode(),
                externalKeyword.internalNode(),
                semicolonToken.internalNode());
        return stExternalFunctionBodyNode.createUnlinkedFacade();
    }

    public static IfElseStatementNode createIfElseStatementNode(
            Token ifKeyword,
            ExpressionNode condition,
            BlockStatementNode ifBody,
            Node elseBody) {
        Objects.requireNonNull(ifKeyword, "ifKeyword must not be null");
        Objects.requireNonNull(condition, "condition must not be null");
        Objects.requireNonNull(ifBody, "ifBody must not be null");

        STNode stIfElseStatementNode = STNodeFactory.createIfElseStatementNode(
                ifKeyword.internalNode(),
                condition.internalNode(),
                ifBody.internalNode(),
                getOptionalSTNode(elseBody));
        return stIfElseStatementNode.createUnlinkedFacade();
    }

    public static ElseBlockNode createElseBlockNode(
            Token elseKeyword,
            StatementNode elseBody) {
        Objects.requireNonNull(elseKeyword, "elseKeyword must not be null");
        Objects.requireNonNull(elseBody, "elseBody must not be null");

        STNode stElseBlockNode = STNodeFactory.createElseBlockNode(
                elseKeyword.internalNode(),
                elseBody.internalNode());
        return stElseBlockNode.createUnlinkedFacade();
    }

    public static WhileStatementNode createWhileStatementNode(
            Token whileKeyword,
            ExpressionNode condition,
            BlockStatementNode whileBody) {
        Objects.requireNonNull(whileKeyword, "whileKeyword must not be null");
        Objects.requireNonNull(condition, "condition must not be null");
        Objects.requireNonNull(whileBody, "whileBody must not be null");

        STNode stWhileStatementNode = STNodeFactory.createWhileStatementNode(
                whileKeyword.internalNode(),
                condition.internalNode(),
                whileBody.internalNode());
        return stWhileStatementNode.createUnlinkedFacade();
    }

    public static PanicStatementNode createPanicStatementNode(
            Token panicKeyword,
            ExpressionNode expression,
            Token semicolonToken) {
        Objects.requireNonNull(panicKeyword, "panicKeyword must not be null");
        Objects.requireNonNull(expression, "expression must not be null");
        Objects.requireNonNull(semicolonToken, "semicolonToken must not be null");

        STNode stPanicStatementNode = STNodeFactory.createPanicStatementNode(
                panicKeyword.internalNode(),
                expression.internalNode(),
                semicolonToken.internalNode());
        return stPanicStatementNode.createUnlinkedFacade();
    }

    public static ReturnStatementNode createReturnStatementNode(
            Token returnKeyword,
            ExpressionNode expression,
            Token semicolonToken) {
        Objects.requireNonNull(returnKeyword, "returnKeyword must not be null");
        Objects.requireNonNull(expression, "expression must not be null");
        Objects.requireNonNull(semicolonToken, "semicolonToken must not be null");

        STNode stReturnStatementNode = STNodeFactory.createReturnStatementNode(
                returnKeyword.internalNode(),
                expression.internalNode(),
                semicolonToken.internalNode());
        return stReturnStatementNode.createUnlinkedFacade();
    }

    public static LocalTypeDefinitionStatementNode createLocalTypeDefinitionStatementNode(
            NodeList<AnnotationNode> annotations,
            Token typeKeyword,
            Node typeName,
            Node typeDescriptor,
            Token semicolonToken) {
        Objects.requireNonNull(annotations, "annotations must not be null");
        Objects.requireNonNull(typeKeyword, "typeKeyword must not be null");
        Objects.requireNonNull(typeName, "typeName must not be null");
        Objects.requireNonNull(typeDescriptor, "typeDescriptor must not be null");
        Objects.requireNonNull(semicolonToken, "semicolonToken must not be null");

        STNode stLocalTypeDefinitionStatementNode = STNodeFactory.createLocalTypeDefinitionStatementNode(
                annotations.underlyingListNode().internalNode(),
                typeKeyword.internalNode(),
                typeName.internalNode(),
                typeDescriptor.internalNode(),
                semicolonToken.internalNode());
        return stLocalTypeDefinitionStatementNode.createUnlinkedFacade();
    }

    public static LockStatementNode createLockStatementNode(
            Token lockKeyword,
            StatementNode blockStatement) {
        Objects.requireNonNull(lockKeyword, "lockKeyword must not be null");
        Objects.requireNonNull(blockStatement, "blockStatement must not be null");

        STNode stLockStatementNode = STNodeFactory.createLockStatementNode(
                lockKeyword.internalNode(),
                blockStatement.internalNode());
        return stLockStatementNode.createUnlinkedFacade();
    }

    public static ForkStatementNode createForkStatementNode(
            Token forkKeyword,
            Token openBraceToken,
            NodeList<NamedWorkerDeclarationNode> namedWorkerDeclarations,
            Token closeBraceToken) {
        Objects.requireNonNull(forkKeyword, "forkKeyword must not be null");
        Objects.requireNonNull(openBraceToken, "openBraceToken must not be null");
        Objects.requireNonNull(namedWorkerDeclarations, "namedWorkerDeclarations must not be null");
        Objects.requireNonNull(closeBraceToken, "closeBraceToken must not be null");

        STNode stForkStatementNode = STNodeFactory.createForkStatementNode(
                forkKeyword.internalNode(),
                openBraceToken.internalNode(),
                namedWorkerDeclarations.underlyingListNode().internalNode(),
                closeBraceToken.internalNode());
        return stForkStatementNode.createUnlinkedFacade();
    }

    public static ForEachStatementNode createForEachStatementNode(
            Token forEachKeyword,
            Node typeDescriptor,
            Token variableName,
            Token inKeyword,
            Node ActionOrExpressionNode,
            StatementNode blockStatement) {
        Objects.requireNonNull(forEachKeyword, "forEachKeyword must not be null");
        Objects.requireNonNull(typeDescriptor, "typeDescriptor must not be null");
        Objects.requireNonNull(variableName, "variableName must not be null");
        Objects.requireNonNull(inKeyword, "inKeyword must not be null");
        Objects.requireNonNull(ActionOrExpressionNode, "ActionOrExpressionNode must not be null");
        Objects.requireNonNull(blockStatement, "blockStatement must not be null");

        STNode stForEachStatementNode = STNodeFactory.createForEachStatementNode(
                forEachKeyword.internalNode(),
                typeDescriptor.internalNode(),
                variableName.internalNode(),
                inKeyword.internalNode(),
                ActionOrExpressionNode.internalNode(),
                blockStatement.internalNode());
        return stForEachStatementNode.createUnlinkedFacade();
    }

    public static BinaryExpressionNode createBinaryExpressionNode(
            SyntaxKind kind,
            Node lhsExpr,
            Token operator,
            Node rhsExpr) {
        Objects.requireNonNull(lhsExpr, "lhsExpr must not be null");
        Objects.requireNonNull(operator, "operator must not be null");
        Objects.requireNonNull(rhsExpr, "rhsExpr must not be null");

        STNode stBinaryExpressionNode = STNodeFactory.createBinaryExpressionNode(
                kind,
                lhsExpr.internalNode(),
                operator.internalNode(),
                rhsExpr.internalNode());
        return stBinaryExpressionNode.createUnlinkedFacade();
    }

    public static BracedExpressionNode createBracedExpressionNode(
            SyntaxKind kind,
            Token openParen,
            ExpressionNode expression,
            Token closeParen) {
        Objects.requireNonNull(openParen, "openParen must not be null");
        Objects.requireNonNull(expression, "expression must not be null");
        Objects.requireNonNull(closeParen, "closeParen must not be null");

        STNode stBracedExpressionNode = STNodeFactory.createBracedExpressionNode(
                kind,
                openParen.internalNode(),
                expression.internalNode(),
                closeParen.internalNode());
        return stBracedExpressionNode.createUnlinkedFacade();
    }

    public static CheckExpressionNode createCheckExpressionNode(
            SyntaxKind kind,
            Token checkKeyword,
            ExpressionNode expression) {
        Objects.requireNonNull(checkKeyword, "checkKeyword must not be null");
        Objects.requireNonNull(expression, "expression must not be null");

        STNode stCheckExpressionNode = STNodeFactory.createCheckExpressionNode(
                kind,
                checkKeyword.internalNode(),
                expression.internalNode());
        return stCheckExpressionNode.createUnlinkedFacade();
    }

    public static FieldAccessExpressionNode createFieldAccessExpressionNode(
            ExpressionNode expression,
            Token dotToken,
            Token fieldName) {
        Objects.requireNonNull(expression, "expression must not be null");
        Objects.requireNonNull(dotToken, "dotToken must not be null");
        Objects.requireNonNull(fieldName, "fieldName must not be null");

        STNode stFieldAccessExpressionNode = STNodeFactory.createFieldAccessExpressionNode(
                expression.internalNode(),
                dotToken.internalNode(),
                fieldName.internalNode());
        return stFieldAccessExpressionNode.createUnlinkedFacade();
    }

    public static FunctionCallExpressionNode createFunctionCallExpressionNode(
            Node functionName,
            Token openParenToken,
            NodeList<FunctionArgumentNode> arguments,
            Token closeParenToken) {
        Objects.requireNonNull(functionName, "functionName must not be null");
        Objects.requireNonNull(openParenToken, "openParenToken must not be null");
        Objects.requireNonNull(arguments, "arguments must not be null");
        Objects.requireNonNull(closeParenToken, "closeParenToken must not be null");

        STNode stFunctionCallExpressionNode = STNodeFactory.createFunctionCallExpressionNode(
                functionName.internalNode(),
                openParenToken.internalNode(),
                arguments.underlyingListNode().internalNode(),
                closeParenToken.internalNode());
        return stFunctionCallExpressionNode.createUnlinkedFacade();
    }

    public static MethodCallExpressionNode createMethodCallExpressionNode(
            ExpressionNode expression,
            Token dotToken,
            Token methodName,
            Token openParenToken,
            NodeList<FunctionArgumentNode> arguments,
            Token closeParenToken) {
        Objects.requireNonNull(expression, "expression must not be null");
        Objects.requireNonNull(dotToken, "dotToken must not be null");
        Objects.requireNonNull(methodName, "methodName must not be null");
        Objects.requireNonNull(openParenToken, "openParenToken must not be null");
        Objects.requireNonNull(arguments, "arguments must not be null");
        Objects.requireNonNull(closeParenToken, "closeParenToken must not be null");

        STNode stMethodCallExpressionNode = STNodeFactory.createMethodCallExpressionNode(
                expression.internalNode(),
                dotToken.internalNode(),
                methodName.internalNode(),
                openParenToken.internalNode(),
                arguments.underlyingListNode().internalNode(),
                closeParenToken.internalNode());
        return stMethodCallExpressionNode.createUnlinkedFacade();
    }

    public static MappingConstructorExpressionNode createMappingConstructorExpressionNode(
            Token openBrace,
            NodeList<MappingFieldNode> fields,
            Token closeBrace) {
        Objects.requireNonNull(openBrace, "openBrace must not be null");
        Objects.requireNonNull(fields, "fields must not be null");
        Objects.requireNonNull(closeBrace, "closeBrace must not be null");

        STNode stMappingConstructorExpressionNode = STNodeFactory.createMappingConstructorExpressionNode(
                openBrace.internalNode(),
                fields.underlyingListNode().internalNode(),
                closeBrace.internalNode());
        return stMappingConstructorExpressionNode.createUnlinkedFacade();
    }

    public static MemberAccessExpressionNode createMemberAccessExpressionNode(
            ExpressionNode containerExpression,
            Token openBracket,
            ExpressionNode keyExpression,
            Token closeBracket) {
        Objects.requireNonNull(containerExpression, "containerExpression must not be null");
        Objects.requireNonNull(openBracket, "openBracket must not be null");
        Objects.requireNonNull(keyExpression, "keyExpression must not be null");
        Objects.requireNonNull(closeBracket, "closeBracket must not be null");

        STNode stMemberAccessExpressionNode = STNodeFactory.createMemberAccessExpressionNode(
                containerExpression.internalNode(),
                openBracket.internalNode(),
                keyExpression.internalNode(),
                closeBracket.internalNode());
        return stMemberAccessExpressionNode.createUnlinkedFacade();
    }

    public static TypeofExpressionNode createTypeofExpressionNode(
            Token typeofKeyword,
            ExpressionNode expression) {
        Objects.requireNonNull(typeofKeyword, "typeofKeyword must not be null");
        Objects.requireNonNull(expression, "expression must not be null");

        STNode stTypeofExpressionNode = STNodeFactory.createTypeofExpressionNode(
                typeofKeyword.internalNode(),
                expression.internalNode());
        return stTypeofExpressionNode.createUnlinkedFacade();
    }

    public static UnaryExpressionNode createUnaryExpressionNode(
            Token unaryOperator,
            ExpressionNode expression) {
        Objects.requireNonNull(unaryOperator, "unaryOperator must not be null");
        Objects.requireNonNull(expression, "expression must not be null");

        STNode stUnaryExpressionNode = STNodeFactory.createUnaryExpressionNode(
                unaryOperator.internalNode(),
                expression.internalNode());
        return stUnaryExpressionNode.createUnlinkedFacade();
    }

    public static ComputedNameFieldNode createComputedNameFieldNode(
            Token leadingComma,
            Token openBracket,
            ExpressionNode fieldNameExpr,
            Token closeBracket,
            Token colonToken,
            ExpressionNode valueExpr) {
        Objects.requireNonNull(leadingComma, "leadingComma must not be null");
        Objects.requireNonNull(openBracket, "openBracket must not be null");
        Objects.requireNonNull(fieldNameExpr, "fieldNameExpr must not be null");
        Objects.requireNonNull(closeBracket, "closeBracket must not be null");
        Objects.requireNonNull(colonToken, "colonToken must not be null");
        Objects.requireNonNull(valueExpr, "valueExpr must not be null");

        STNode stComputedNameFieldNode = STNodeFactory.createComputedNameFieldNode(
                leadingComma.internalNode(),
                openBracket.internalNode(),
                fieldNameExpr.internalNode(),
                closeBracket.internalNode(),
                colonToken.internalNode(),
                valueExpr.internalNode());
        return stComputedNameFieldNode.createUnlinkedFacade();
    }

    public static ConstantDeclarationNode createConstantDeclarationNode(
            MetadataNode metadata,
            Token visibilityQualifier,
            Token constKeyword,
            Node typeDescriptor,
            Token variableName,
            Token equalsToken,
            Node initializer,
            Token semicolonToken) {
        Objects.requireNonNull(metadata, "metadata must not be null");
        Objects.requireNonNull(visibilityQualifier, "visibilityQualifier must not be null");
        Objects.requireNonNull(constKeyword, "constKeyword must not be null");
        Objects.requireNonNull(typeDescriptor, "typeDescriptor must not be null");
        Objects.requireNonNull(variableName, "variableName must not be null");
        Objects.requireNonNull(equalsToken, "equalsToken must not be null");
        Objects.requireNonNull(initializer, "initializer must not be null");
        Objects.requireNonNull(semicolonToken, "semicolonToken must not be null");

        STNode stConstantDeclarationNode = STNodeFactory.createConstantDeclarationNode(
                metadata.internalNode(),
                visibilityQualifier.internalNode(),
                constKeyword.internalNode(),
                typeDescriptor.internalNode(),
                variableName.internalNode(),
                equalsToken.internalNode(),
                initializer.internalNode(),
                semicolonToken.internalNode());
        return stConstantDeclarationNode.createUnlinkedFacade();
    }

    public static DefaultableParameterNode createDefaultableParameterNode(
            Token leadingComma,
            NodeList<AnnotationNode> annotations,
            Token visibilityQualifier,
            Node typeName,
            Token paramName,
            Token equalsToken,
            Node expression) {
        Objects.requireNonNull(leadingComma, "leadingComma must not be null");
        Objects.requireNonNull(annotations, "annotations must not be null");
        Objects.requireNonNull(typeName, "typeName must not be null");
        Objects.requireNonNull(paramName, "paramName must not be null");
        Objects.requireNonNull(equalsToken, "equalsToken must not be null");
        Objects.requireNonNull(expression, "expression must not be null");

        STNode stDefaultableParameterNode = STNodeFactory.createDefaultableParameterNode(
                leadingComma.internalNode(),
                annotations.underlyingListNode().internalNode(),
                getOptionalSTNode(visibilityQualifier),
                typeName.internalNode(),
                paramName.internalNode(),
                equalsToken.internalNode(),
                expression.internalNode());
        return stDefaultableParameterNode.createUnlinkedFacade();
    }

    public static RequiredParameterNode createRequiredParameterNode(
            Token leadingComma,
            NodeList<AnnotationNode> annotations,
            Token visibilityQualifier,
            Node typeName,
            Token paramName) {
        Objects.requireNonNull(leadingComma, "leadingComma must not be null");
        Objects.requireNonNull(annotations, "annotations must not be null");
        Objects.requireNonNull(typeName, "typeName must not be null");
        Objects.requireNonNull(paramName, "paramName must not be null");

        STNode stRequiredParameterNode = STNodeFactory.createRequiredParameterNode(
                leadingComma.internalNode(),
                annotations.underlyingListNode().internalNode(),
                getOptionalSTNode(visibilityQualifier),
                typeName.internalNode(),
                paramName.internalNode());
        return stRequiredParameterNode.createUnlinkedFacade();
    }

    public static RestParameterNode createRestParameterNode(
            Token leadingComma,
            NodeList<AnnotationNode> annotations,
            Node typeName,
            Token ellipsisToken,
            Token paramName) {
        Objects.requireNonNull(leadingComma, "leadingComma must not be null");
        Objects.requireNonNull(annotations, "annotations must not be null");
        Objects.requireNonNull(typeName, "typeName must not be null");
        Objects.requireNonNull(ellipsisToken, "ellipsisToken must not be null");
        Objects.requireNonNull(paramName, "paramName must not be null");

        STNode stRestParameterNode = STNodeFactory.createRestParameterNode(
                leadingComma.internalNode(),
                annotations.underlyingListNode().internalNode(),
                typeName.internalNode(),
                ellipsisToken.internalNode(),
                paramName.internalNode());
        return stRestParameterNode.createUnlinkedFacade();
    }

    public static ExpressionListItemNode createExpressionListItemNode(
            Token leadingComma,
            ExpressionNode expression) {
        Objects.requireNonNull(leadingComma, "leadingComma must not be null");
        Objects.requireNonNull(expression, "expression must not be null");

        STNode stExpressionListItemNode = STNodeFactory.createExpressionListItemNode(
                leadingComma.internalNode(),
                expression.internalNode());
        return stExpressionListItemNode.createUnlinkedFacade();
    }

    public static ImportOrgNameNode createImportOrgNameNode(
            Token orgName,
            Token slashToken) {
        Objects.requireNonNull(orgName, "orgName must not be null");
        Objects.requireNonNull(slashToken, "slashToken must not be null");

        STNode stImportOrgNameNode = STNodeFactory.createImportOrgNameNode(
                orgName.internalNode(),
                slashToken.internalNode());
        return stImportOrgNameNode.createUnlinkedFacade();
    }

    public static ImportPrefixNode createImportPrefixNode(
            Token asKeyword,
            Token prefix) {
        Objects.requireNonNull(asKeyword, "asKeyword must not be null");
        Objects.requireNonNull(prefix, "prefix must not be null");

        STNode stImportPrefixNode = STNodeFactory.createImportPrefixNode(
                asKeyword.internalNode(),
                prefix.internalNode());
        return stImportPrefixNode.createUnlinkedFacade();
    }

    public static ImportSubVersionNode createImportSubVersionNode(
            Token leadingDot,
            Token versionNumber) {
        Objects.requireNonNull(leadingDot, "leadingDot must not be null");
        Objects.requireNonNull(versionNumber, "versionNumber must not be null");

        STNode stImportSubVersionNode = STNodeFactory.createImportSubVersionNode(
                leadingDot.internalNode(),
                versionNumber.internalNode());
        return stImportSubVersionNode.createUnlinkedFacade();
    }

    public static ImportVersionNode createImportVersionNode(
            Token versionKeyword,
            Node versionNumber) {
        Objects.requireNonNull(versionKeyword, "versionKeyword must not be null");
        Objects.requireNonNull(versionNumber, "versionNumber must not be null");

        STNode stImportVersionNode = STNodeFactory.createImportVersionNode(
                versionKeyword.internalNode(),
                versionNumber.internalNode());
        return stImportVersionNode.createUnlinkedFacade();
    }

    public static SpecificFieldNode createSpecificFieldNode(
            Token leadingComma,
            Token fieldName,
            Token colon,
            ExpressionNode valueExpr) {
        Objects.requireNonNull(leadingComma, "leadingComma must not be null");
        Objects.requireNonNull(fieldName, "fieldName must not be null");
        Objects.requireNonNull(colon, "colon must not be null");
        Objects.requireNonNull(valueExpr, "valueExpr must not be null");

        STNode stSpecificFieldNode = STNodeFactory.createSpecificFieldNode(
                leadingComma.internalNode(),
                fieldName.internalNode(),
                colon.internalNode(),
                valueExpr.internalNode());
        return stSpecificFieldNode.createUnlinkedFacade();
    }

    public static SpreadFieldNode createSpreadFieldNode(
            Token leadingComma,
            Token ellipsis,
            ExpressionNode valueExpr) {
        Objects.requireNonNull(leadingComma, "leadingComma must not be null");
        Objects.requireNonNull(ellipsis, "ellipsis must not be null");
        Objects.requireNonNull(valueExpr, "valueExpr must not be null");

        STNode stSpreadFieldNode = STNodeFactory.createSpreadFieldNode(
                leadingComma.internalNode(),
                ellipsis.internalNode(),
                valueExpr.internalNode());
        return stSpreadFieldNode.createUnlinkedFacade();
    }

    public static NamedArgumentNode createNamedArgumentNode(
            Token leadingComma,
            Token argumentName,
            Token equalsToken,
            ExpressionNode expression) {
        Objects.requireNonNull(leadingComma, "leadingComma must not be null");
        Objects.requireNonNull(argumentName, "argumentName must not be null");
        Objects.requireNonNull(equalsToken, "equalsToken must not be null");
        Objects.requireNonNull(expression, "expression must not be null");

        STNode stNamedArgumentNode = STNodeFactory.createNamedArgumentNode(
                leadingComma.internalNode(),
                argumentName.internalNode(),
                equalsToken.internalNode(),
                expression.internalNode());
        return stNamedArgumentNode.createUnlinkedFacade();
    }

    public static PositionalArgumentNode createPositionalArgumentNode(
            Token leadingComma,
            ExpressionNode expression) {
        Objects.requireNonNull(leadingComma, "leadingComma must not be null");
        Objects.requireNonNull(expression, "expression must not be null");

        STNode stPositionalArgumentNode = STNodeFactory.createPositionalArgumentNode(
                leadingComma.internalNode(),
                expression.internalNode());
        return stPositionalArgumentNode.createUnlinkedFacade();
    }

    public static RestArgumentNode createRestArgumentNode(
            Token leadingComma,
            Token ellipsis,
            ExpressionNode expression) {
        Objects.requireNonNull(leadingComma, "leadingComma must not be null");
        Objects.requireNonNull(ellipsis, "ellipsis must not be null");
        Objects.requireNonNull(expression, "expression must not be null");

        STNode stRestArgumentNode = STNodeFactory.createRestArgumentNode(
                leadingComma.internalNode(),
                ellipsis.internalNode(),
                expression.internalNode());
        return stRestArgumentNode.createUnlinkedFacade();
    }

    public static ObjectTypeDescriptorNode createObjectTypeDescriptorNode(
            NodeList<Token> objectTypeQualifiers,
            Token objectKeyword,
            Token openBrace,
            NodeList<Node> members,
            Token closeBrace) {
        Objects.requireNonNull(objectTypeQualifiers, "objectTypeQualifiers must not be null");
        Objects.requireNonNull(objectKeyword, "objectKeyword must not be null");
        Objects.requireNonNull(openBrace, "openBrace must not be null");
        Objects.requireNonNull(members, "members must not be null");
        Objects.requireNonNull(closeBrace, "closeBrace must not be null");

        STNode stObjectTypeDescriptorNode = STNodeFactory.createObjectTypeDescriptorNode(
                objectTypeQualifiers.underlyingListNode().internalNode(),
                objectKeyword.internalNode(),
                openBrace.internalNode(),
                members.underlyingListNode().internalNode(),
                closeBrace.internalNode());
        return stObjectTypeDescriptorNode.createUnlinkedFacade();
    }

    public static RecordTypeDescriptorNode createRecordTypeDescriptorNode(
            Token objectKeyword,
            Token bodyStartDelimiter,
            NodeList<Node> fields,
            Token bodyEndDelimiter) {
        Objects.requireNonNull(objectKeyword, "objectKeyword must not be null");
        Objects.requireNonNull(bodyStartDelimiter, "bodyStartDelimiter must not be null");
        Objects.requireNonNull(fields, "fields must not be null");
        Objects.requireNonNull(bodyEndDelimiter, "bodyEndDelimiter must not be null");

        STNode stRecordTypeDescriptorNode = STNodeFactory.createRecordTypeDescriptorNode(
                objectKeyword.internalNode(),
                bodyStartDelimiter.internalNode(),
                fields.underlyingListNode().internalNode(),
                bodyEndDelimiter.internalNode());
        return stRecordTypeDescriptorNode.createUnlinkedFacade();
    }

    public static ReturnTypeDescriptorNode createReturnTypeDescriptorNode(
            Token returnsKeyword,
            NodeList<AnnotationNode> annotations,
            Node type) {
        Objects.requireNonNull(returnsKeyword, "returnsKeyword must not be null");
        Objects.requireNonNull(annotations, "annotations must not be null");
        Objects.requireNonNull(type, "type must not be null");

        STNode stReturnTypeDescriptorNode = STNodeFactory.createReturnTypeDescriptorNode(
                returnsKeyword.internalNode(),
                annotations.underlyingListNode().internalNode(),
                type.internalNode());
        return stReturnTypeDescriptorNode.createUnlinkedFacade();
    }

    public static NilTypeDescriptorNode createNilTypeDescriptorNode(
            Token openParenToken,
            Token closeParenToken) {
        Objects.requireNonNull(openParenToken, "openParenToken must not be null");
        Objects.requireNonNull(closeParenToken, "closeParenToken must not be null");

        STNode stNilTypeDescriptorNode = STNodeFactory.createNilTypeDescriptorNode(
                openParenToken.internalNode(),
                closeParenToken.internalNode());
        return stNilTypeDescriptorNode.createUnlinkedFacade();
    }

    public static OptionalTypeDescriptorNode createOptionalTypeDescriptorNode(
            Node typeDescriptor,
            Token questionMarkToken) {
        Objects.requireNonNull(typeDescriptor, "typeDescriptor must not be null");
        Objects.requireNonNull(questionMarkToken, "questionMarkToken must not be null");

        STNode stOptionalTypeDescriptorNode = STNodeFactory.createOptionalTypeDescriptorNode(
                typeDescriptor.internalNode(),
                questionMarkToken.internalNode());
        return stOptionalTypeDescriptorNode.createUnlinkedFacade();
    }

    public static ObjectFieldNode createObjectFieldNode(
            MetadataNode metadata,
            Token visibilityQualifier,
            Node typeName,
            Token fieldName,
            Token equalsToken,
            ExpressionNode expression,
            Token semicolonToken) {
        Objects.requireNonNull(metadata, "metadata must not be null");
        Objects.requireNonNull(visibilityQualifier, "visibilityQualifier must not be null");
        Objects.requireNonNull(typeName, "typeName must not be null");
        Objects.requireNonNull(fieldName, "fieldName must not be null");
        Objects.requireNonNull(equalsToken, "equalsToken must not be null");
        Objects.requireNonNull(expression, "expression must not be null");
        Objects.requireNonNull(semicolonToken, "semicolonToken must not be null");

        STNode stObjectFieldNode = STNodeFactory.createObjectFieldNode(
                metadata.internalNode(),
                visibilityQualifier.internalNode(),
                typeName.internalNode(),
                fieldName.internalNode(),
                equalsToken.internalNode(),
                expression.internalNode(),
                semicolonToken.internalNode());
        return stObjectFieldNode.createUnlinkedFacade();
    }

    public static RecordFieldNode createRecordFieldNode(
            MetadataNode metadata,
            Node typeName,
            Token fieldName,
            Token questionMarkToken,
            Token semicolonToken) {
        Objects.requireNonNull(metadata, "metadata must not be null");
        Objects.requireNonNull(typeName, "typeName must not be null");
        Objects.requireNonNull(fieldName, "fieldName must not be null");
        Objects.requireNonNull(semicolonToken, "semicolonToken must not be null");

        STNode stRecordFieldNode = STNodeFactory.createRecordFieldNode(
                metadata.internalNode(),
                typeName.internalNode(),
                fieldName.internalNode(),
                getOptionalSTNode(questionMarkToken),
                semicolonToken.internalNode());
        return stRecordFieldNode.createUnlinkedFacade();
    }

    public static RecordFieldWithDefaultValueNode createRecordFieldWithDefaultValueNode(
            MetadataNode metadata,
            Node typeName,
            Token fieldName,
            Token equalsToken,
            ExpressionNode expression,
            Token semicolonToken) {
        Objects.requireNonNull(metadata, "metadata must not be null");
        Objects.requireNonNull(typeName, "typeName must not be null");
        Objects.requireNonNull(fieldName, "fieldName must not be null");
        Objects.requireNonNull(equalsToken, "equalsToken must not be null");
        Objects.requireNonNull(expression, "expression must not be null");
        Objects.requireNonNull(semicolonToken, "semicolonToken must not be null");

        STNode stRecordFieldWithDefaultValueNode = STNodeFactory.createRecordFieldWithDefaultValueNode(
                metadata.internalNode(),
                typeName.internalNode(),
                fieldName.internalNode(),
                equalsToken.internalNode(),
                expression.internalNode(),
                semicolonToken.internalNode());
        return stRecordFieldWithDefaultValueNode.createUnlinkedFacade();
    }

    public static RecordRestDescriptorNode createRecordRestDescriptorNode(
            Node typeName,
            Token ellipsisToken,
            Token semicolonToken) {
        Objects.requireNonNull(typeName, "typeName must not be null");
        Objects.requireNonNull(ellipsisToken, "ellipsisToken must not be null");
        Objects.requireNonNull(semicolonToken, "semicolonToken must not be null");

        STNode stRecordRestDescriptorNode = STNodeFactory.createRecordRestDescriptorNode(
                typeName.internalNode(),
                ellipsisToken.internalNode(),
                semicolonToken.internalNode());
        return stRecordRestDescriptorNode.createUnlinkedFacade();
    }

    public static TypeReferenceNode createTypeReferenceNode(
            Token asteriskToken,
            Node typeName,
            Token semicolonToken) {
        Objects.requireNonNull(asteriskToken, "asteriskToken must not be null");
        Objects.requireNonNull(typeName, "typeName must not be null");
        Objects.requireNonNull(semicolonToken, "semicolonToken must not be null");

        STNode stTypeReferenceNode = STNodeFactory.createTypeReferenceNode(
                asteriskToken.internalNode(),
                typeName.internalNode(),
                semicolonToken.internalNode());
        return stTypeReferenceNode.createUnlinkedFacade();
    }

    public static ServiceBodyNode createServiceBodyNode(
            Token openBraceToken,
            NodeList<Node> resources,
            Token closeBraceToken) {
        Objects.requireNonNull(openBraceToken, "openBraceToken must not be null");
        Objects.requireNonNull(resources, "resources must not be null");
        Objects.requireNonNull(closeBraceToken, "closeBraceToken must not be null");

        STNode stServiceBodyNode = STNodeFactory.createServiceBodyNode(
                openBraceToken.internalNode(),
                resources.underlyingListNode().internalNode(),
                closeBraceToken.internalNode());
        return stServiceBodyNode.createUnlinkedFacade();
    }

    public static AnnotationNode createAnnotationNode(
            Token atToken,
            Node annotReference,
            MappingConstructorExpressionNode annotValue) {
        Objects.requireNonNull(atToken, "atToken must not be null");
        Objects.requireNonNull(annotReference, "annotReference must not be null");

        STNode stAnnotationNode = STNodeFactory.createAnnotationNode(
                atToken.internalNode(),
                annotReference.internalNode(),
                getOptionalSTNode(annotValue));
        return stAnnotationNode.createUnlinkedFacade();
    }

    public static MetadataNode createMetadataNode(
            Node documentationString,
            NodeList<AnnotationNode> annotations) {
        Objects.requireNonNull(annotations, "annotations must not be null");

        STNode stMetadataNode = STNodeFactory.createMetadataNode(
                getOptionalSTNode(documentationString),
                annotations.underlyingListNode().internalNode());
        return stMetadataNode.createUnlinkedFacade();
    }

    public static ModuleVariableDeclarationNode createModuleVariableDeclarationNode(
            MetadataNode metadata,
            Token finalKeyword,
            Node typeName,
            Token variableName,
            Token equalsToken,
            ExpressionNode initializer,
            Token semicolonToken) {
        Objects.requireNonNull(metadata, "metadata must not be null");
        Objects.requireNonNull(typeName, "typeName must not be null");
        Objects.requireNonNull(variableName, "variableName must not be null");
        Objects.requireNonNull(equalsToken, "equalsToken must not be null");
        Objects.requireNonNull(initializer, "initializer must not be null");
        Objects.requireNonNull(semicolonToken, "semicolonToken must not be null");

        STNode stModuleVariableDeclarationNode = STNodeFactory.createModuleVariableDeclarationNode(
                metadata.internalNode(),
                getOptionalSTNode(finalKeyword),
                typeName.internalNode(),
                variableName.internalNode(),
                equalsToken.internalNode(),
                initializer.internalNode(),
                semicolonToken.internalNode());
        return stModuleVariableDeclarationNode.createUnlinkedFacade();
    }

    public static TypeTestExpressionNode createTypeTestExpressionNode(
            ExpressionNode expression,
            Token isKeyword,
            Node typeDescriptor) {
        Objects.requireNonNull(expression, "expression must not be null");
        Objects.requireNonNull(isKeyword, "isKeyword must not be null");
        Objects.requireNonNull(typeDescriptor, "typeDescriptor must not be null");

        STNode stTypeTestExpressionNode = STNodeFactory.createTypeTestExpressionNode(
                expression.internalNode(),
                isKeyword.internalNode(),
                typeDescriptor.internalNode());
        return stTypeTestExpressionNode.createUnlinkedFacade();
    }

    public static ArrayTypeDescriptorNode createArrayTypeDescriptorNode(
            Node typeDescriptorNode,
            Token openBracketToken,
            Node arrayLengthNode,
            Token closeBracketToken) {
        Objects.requireNonNull(typeDescriptorNode, "typeDescriptorNode must not be null");
        Objects.requireNonNull(openBracketToken, "openBracketToken must not be null");
        Objects.requireNonNull(arrayLengthNode, "arrayLengthNode must not be null");
        Objects.requireNonNull(closeBracketToken, "closeBracketToken must not be null");

        STNode stArrayTypeDescriptorNode = STNodeFactory.createArrayTypeDescriptorNode(
                typeDescriptorNode.internalNode(),
                openBracketToken.internalNode(),
                arrayLengthNode.internalNode(),
                closeBracketToken.internalNode());
        return stArrayTypeDescriptorNode.createUnlinkedFacade();
    }

    public static RemoteMethodCallActionNode createRemoteMethodCallActionNode(
            ExpressionNode expression,
            Token rightArrowToken,
            Token methodName,
            Token openParenToken,
            NodeList<FunctionArgumentNode> arguments,
            Token closeParenToken) {
        Objects.requireNonNull(expression, "expression must not be null");
        Objects.requireNonNull(rightArrowToken, "rightArrowToken must not be null");
        Objects.requireNonNull(methodName, "methodName must not be null");
        Objects.requireNonNull(openParenToken, "openParenToken must not be null");
        Objects.requireNonNull(arguments, "arguments must not be null");
        Objects.requireNonNull(closeParenToken, "closeParenToken must not be null");

        STNode stRemoteMethodCallActionNode = STNodeFactory.createRemoteMethodCallActionNode(
                expression.internalNode(),
                rightArrowToken.internalNode(),
                methodName.internalNode(),
                openParenToken.internalNode(),
                arguments.underlyingListNode().internalNode(),
                closeParenToken.internalNode());
        return stRemoteMethodCallActionNode.createUnlinkedFacade();
    }

    public static ParameterizedTypeDescriptorNode createParameterizedTypeDescriptorNode(
            Token parameterizedType,
            Token ltToken,
            Node typeNode,
            Token gtToken) {
        Objects.requireNonNull(parameterizedType, "parameterizedType must not be null");
        Objects.requireNonNull(ltToken, "ltToken must not be null");
        Objects.requireNonNull(typeNode, "typeNode must not be null");
        Objects.requireNonNull(gtToken, "gtToken must not be null");

        STNode stParameterizedTypeDescriptorNode = STNodeFactory.createParameterizedTypeDescriptorNode(
                parameterizedType.internalNode(),
                ltToken.internalNode(),
                typeNode.internalNode(),
                gtToken.internalNode());
        return stParameterizedTypeDescriptorNode.createUnlinkedFacade();
    }

    public static NilLiteralNode createNilLiteralNode(
            Token openParenToken,
            Token closeParenToken) {
        Objects.requireNonNull(openParenToken, "openParenToken must not be null");
        Objects.requireNonNull(closeParenToken, "closeParenToken must not be null");

        STNode stNilLiteralNode = STNodeFactory.createNilLiteralNode(
                openParenToken.internalNode(),
                closeParenToken.internalNode());
        return stNilLiteralNode.createUnlinkedFacade();
    }

    public static AnnotationDeclarationNode createAnnotationDeclarationNode(
            MetadataNode metadata,
            Token visibilityQualifier,
            Token constKeyword,
            Token annotationKeyword,
            Node typeDescriptor,
            Token annotationTag,
            Token onKeyword,
            SeparatedNodeList<Node> attachPoints,
            Token semicolonToken) {
        Objects.requireNonNull(metadata, "metadata must not be null");
        Objects.requireNonNull(visibilityQualifier, "visibilityQualifier must not be null");
        Objects.requireNonNull(constKeyword, "constKeyword must not be null");
        Objects.requireNonNull(annotationKeyword, "annotationKeyword must not be null");
        Objects.requireNonNull(typeDescriptor, "typeDescriptor must not be null");
        Objects.requireNonNull(annotationTag, "annotationTag must not be null");
        Objects.requireNonNull(onKeyword, "onKeyword must not be null");
        Objects.requireNonNull(attachPoints, "attachPoints must not be null");
        Objects.requireNonNull(semicolonToken, "semicolonToken must not be null");

        STNode stAnnotationDeclarationNode = STNodeFactory.createAnnotationDeclarationNode(
                metadata.internalNode(),
                visibilityQualifier.internalNode(),
                constKeyword.internalNode(),
                annotationKeyword.internalNode(),
                typeDescriptor.internalNode(),
                annotationTag.internalNode(),
                onKeyword.internalNode(),
                attachPoints.underlyingListNode().internalNode(),
                semicolonToken.internalNode());
        return stAnnotationDeclarationNode.createUnlinkedFacade();
    }

    public static AnnotationAttachPointNode createAnnotationAttachPointNode(
            Token sourceKeyword,
            Token firstIdent,
            Token secondIdent) {
        Objects.requireNonNull(sourceKeyword, "sourceKeyword must not be null");
        Objects.requireNonNull(firstIdent, "firstIdent must not be null");
        Objects.requireNonNull(secondIdent, "secondIdent must not be null");

        STNode stAnnotationAttachPointNode = STNodeFactory.createAnnotationAttachPointNode(
                sourceKeyword.internalNode(),
                firstIdent.internalNode(),
                secondIdent.internalNode());
        return stAnnotationAttachPointNode.createUnlinkedFacade();
    }

    public static XMLNamespaceDeclarationNode createXMLNamespaceDeclarationNode(
            Token xmlnsKeyword,
            ExpressionNode namespaceuri,
            Token asKeyword,
            IdentifierToken namespacePrefix,
            Token semicolonToken) {
        Objects.requireNonNull(xmlnsKeyword, "xmlnsKeyword must not be null");
        Objects.requireNonNull(namespaceuri, "namespaceuri must not be null");
        Objects.requireNonNull(asKeyword, "asKeyword must not be null");
        Objects.requireNonNull(namespacePrefix, "namespacePrefix must not be null");
        Objects.requireNonNull(semicolonToken, "semicolonToken must not be null");

        STNode stXMLNamespaceDeclarationNode = STNodeFactory.createXMLNamespaceDeclarationNode(
                xmlnsKeyword.internalNode(),
                namespaceuri.internalNode(),
                asKeyword.internalNode(),
                namespacePrefix.internalNode(),
                semicolonToken.internalNode());
        return stXMLNamespaceDeclarationNode.createUnlinkedFacade();
    }

    public static FunctionBodyBlockNode createFunctionBodyBlockNode(
            Token openBraceToken,
            NamedWorkerDeclarator namedWorkerDeclarator,
            NodeList<StatementNode> statements,
            Token closeBraceToken) {
        Objects.requireNonNull(openBraceToken, "openBraceToken must not be null");
        Objects.requireNonNull(statements, "statements must not be null");
        Objects.requireNonNull(closeBraceToken, "closeBraceToken must not be null");

        STNode stFunctionBodyBlockNode = STNodeFactory.createFunctionBodyBlockNode(
                openBraceToken.internalNode(),
                getOptionalSTNode(namedWorkerDeclarator),
                statements.underlyingListNode().internalNode(),
                closeBraceToken.internalNode());
        return stFunctionBodyBlockNode.createUnlinkedFacade();
    }

    public static NamedWorkerDeclarationNode createNamedWorkerDeclarationNode(
            NodeList<AnnotationNode> annotations,
            Token workerKeyword,
            IdentifierToken workerName,
            Node returnTypeDesc,
            BlockStatementNode workerBody) {
        Objects.requireNonNull(annotations, "annotations must not be null");
        Objects.requireNonNull(workerKeyword, "workerKeyword must not be null");
        Objects.requireNonNull(workerName, "workerName must not be null");
        Objects.requireNonNull(workerBody, "workerBody must not be null");

        STNode stNamedWorkerDeclarationNode = STNodeFactory.createNamedWorkerDeclarationNode(
                annotations.underlyingListNode().internalNode(),
                workerKeyword.internalNode(),
                workerName.internalNode(),
                getOptionalSTNode(returnTypeDesc),
                workerBody.internalNode());
        return stNamedWorkerDeclarationNode.createUnlinkedFacade();
    }

    public static NamedWorkerDeclarator createNamedWorkerDeclarator(
            NodeList<StatementNode> workerInitStatements,
            NodeList<NamedWorkerDeclarationNode> namedWorkerDeclarations) {
        Objects.requireNonNull(workerInitStatements, "workerInitStatements must not be null");
        Objects.requireNonNull(namedWorkerDeclarations, "namedWorkerDeclarations must not be null");

        STNode stNamedWorkerDeclarator = STNodeFactory.createNamedWorkerDeclarator(
                workerInitStatements.underlyingListNode().internalNode(),
                namedWorkerDeclarations.underlyingListNode().internalNode());
        return stNamedWorkerDeclarator.createUnlinkedFacade();
    }

    public static DocumentationStringNode createDocumentationStringNode(
            NodeList<Token> documentationLines) {
        Objects.requireNonNull(documentationLines, "documentationLines must not be null");

        STNode stDocumentationStringNode = STNodeFactory.createDocumentationStringNode(
                documentationLines.underlyingListNode().internalNode());
        return stDocumentationStringNode.createUnlinkedFacade();
    }

    public static BasicLiteralNode createBasicLiteralNode(
            SyntaxKind kind,
            Token literalToken) {
        Objects.requireNonNull(literalToken, "literalToken must not be null");

        STNode stBasicLiteralNode = STNodeFactory.createBasicLiteralNode(
                kind,
                literalToken.internalNode());
        return stBasicLiteralNode.createUnlinkedFacade();
    }

    public static SimpleNameReferenceNode createSimpleNameReferenceNode(
            Token name) {
        Objects.requireNonNull(name, "name must not be null");

        STNode stSimpleNameReferenceNode = STNodeFactory.createSimpleNameReferenceNode(
                name.internalNode());
        return stSimpleNameReferenceNode.createUnlinkedFacade();
    }

    public static QualifiedNameReferenceNode createQualifiedNameReferenceNode(
            Token modulePrefix,
            Node colon,
            IdentifierToken identifier) {
        Objects.requireNonNull(modulePrefix, "modulePrefix must not be null");
        Objects.requireNonNull(colon, "colon must not be null");
        Objects.requireNonNull(identifier, "identifier must not be null");

        STNode stQualifiedNameReferenceNode = STNodeFactory.createQualifiedNameReferenceNode(
                modulePrefix.internalNode(),
                colon.internalNode(),
                identifier.internalNode());
        return stQualifiedNameReferenceNode.createUnlinkedFacade();
    }

    public static BuiltinSimpleNameReferenceNode createBuiltinSimpleNameReferenceNode(
            SyntaxKind kind,
            Token name) {
        Objects.requireNonNull(name, "name must not be null");

        STNode stBuiltinSimpleNameReferenceNode = STNodeFactory.createBuiltinSimpleNameReferenceNode(
                kind,
                name.internalNode());
        return stBuiltinSimpleNameReferenceNode.createUnlinkedFacade();
    }

    public static TrapExpressionNode createTrapExpressionNode(
            Token trapKeyword,
            ExpressionNode expression) {
        Objects.requireNonNull(trapKeyword, "trapKeyword must not be null");
        Objects.requireNonNull(expression, "expression must not be null");

        STNode stTrapExpressionNode = STNodeFactory.createTrapExpressionNode(
                trapKeyword.internalNode(),
                expression.internalNode());
        return stTrapExpressionNode.createUnlinkedFacade();
    }

    public static ListConstructorExpressionNode createListConstructorExpressionNode(
            Token openBracket,
            SeparatedNodeList<Node> expressions,
            Token closeBracket) {
        Objects.requireNonNull(openBracket, "openBracket must not be null");
        Objects.requireNonNull(expressions, "expressions must not be null");
        Objects.requireNonNull(closeBracket, "closeBracket must not be null");

        STNode stListConstructorExpressionNode = STNodeFactory.createListConstructorExpressionNode(
                openBracket.internalNode(),
                expressions.underlyingListNode().internalNode(),
                closeBracket.internalNode());
        return stListConstructorExpressionNode.createUnlinkedFacade();
    }

<<<<<<< HEAD
    public static UnionTypeDescriptorNode createUnionTypeDescriptorNode(
            Node leftTypeDesc,
            Token pipeToken,
            Node rightTypeDesc) {
        Objects.requireNonNull(leftTypeDesc, "leftTypeDesc must not be null");
        Objects.requireNonNull(pipeToken, "pipeToken must not be null");
        Objects.requireNonNull(rightTypeDesc, "rightTypeDesc must not be null");

        STNode stUnionTypeDescriptorNode = STNodeFactory.createUnionTypeDescriptorNode(
                leftTypeDesc.internalNode(),
                pipeToken.internalNode(),
                rightTypeDesc.internalNode());
        return stUnionTypeDescriptorNode.createUnlinkedFacade();
=======
    public static TypeCastExpressionNode createTypeCastExpressionNode(
            Token ltToken,
            TypeCastParamNode typeCastParam,
            Token gtToken,
            ExpressionNode expression) {
        Objects.requireNonNull(ltToken, "ltToken must not be null");
        Objects.requireNonNull(typeCastParam, "typeCastParam must not be null");
        Objects.requireNonNull(gtToken, "gtToken must not be null");
        Objects.requireNonNull(expression, "expression must not be null");

        STNode stTypeCastExpressionNode = STNodeFactory.createTypeCastExpressionNode(
                ltToken.internalNode(),
                typeCastParam.internalNode(),
                gtToken.internalNode(),
                expression.internalNode());
        return stTypeCastExpressionNode.createUnlinkedFacade();
    }

    public static TypeCastParamNode createTypeCastParamNode(
            NodeList<AnnotationNode> annotations,
            Node type) {
        Objects.requireNonNull(annotations, "annotations must not be null");
        Objects.requireNonNull(type, "type must not be null");

        STNode stTypeCastParamNode = STNodeFactory.createTypeCastParamNode(
                annotations.underlyingListNode().internalNode(),
                type.internalNode());
        return stTypeCastParamNode.createUnlinkedFacade();
>>>>>>> 2a27ad2a
    }
}
<|MERGE_RESOLUTION|>--- conflicted
+++ resolved
@@ -1413,21 +1413,6 @@
         return stListConstructorExpressionNode.createUnlinkedFacade();
     }
 
-<<<<<<< HEAD
-    public static UnionTypeDescriptorNode createUnionTypeDescriptorNode(
-            Node leftTypeDesc,
-            Token pipeToken,
-            Node rightTypeDesc) {
-        Objects.requireNonNull(leftTypeDesc, "leftTypeDesc must not be null");
-        Objects.requireNonNull(pipeToken, "pipeToken must not be null");
-        Objects.requireNonNull(rightTypeDesc, "rightTypeDesc must not be null");
-
-        STNode stUnionTypeDescriptorNode = STNodeFactory.createUnionTypeDescriptorNode(
-                leftTypeDesc.internalNode(),
-                pipeToken.internalNode(),
-                rightTypeDesc.internalNode());
-        return stUnionTypeDescriptorNode.createUnlinkedFacade();
-=======
     public static TypeCastExpressionNode createTypeCastExpressionNode(
             Token ltToken,
             TypeCastParamNode typeCastParam,
@@ -1456,6 +1441,20 @@
                 annotations.underlyingListNode().internalNode(),
                 type.internalNode());
         return stTypeCastParamNode.createUnlinkedFacade();
->>>>>>> 2a27ad2a
+    }
+
+    public static UnionTypeDescriptorNode createUnionTypeDescriptorNode(
+            Node leftTypeDesc,
+            Token pipeToken,
+            Node rightTypeDesc) {
+        Objects.requireNonNull(leftTypeDesc, "leftTypeDesc must not be null");
+        Objects.requireNonNull(pipeToken, "pipeToken must not be null");
+        Objects.requireNonNull(rightTypeDesc, "rightTypeDesc must not be null");
+
+        STNode stUnionTypeDescriptorNode = STNodeFactory.createUnionTypeDescriptorNode(
+                leftTypeDesc.internalNode(),
+                pipeToken.internalNode(),
+                rightTypeDesc.internalNode());
+        return stUnionTypeDescriptorNode.createUnlinkedFacade();
     }
 }
