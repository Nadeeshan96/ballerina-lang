--- conflicted
+++ resolved
@@ -1155,7 +1155,6 @@
         return stRemoteMethodCallActionNode.createUnlinkedFacade();
     }
 
-<<<<<<< HEAD
     public static MapTypeDescriptorNode createMapTypeDescriptorNode(
             Token mapKeywordToken,
             Token ltToken,
@@ -1172,7 +1171,8 @@
                 typeNode.internalNode(),
                 gtToken.internalNode());
         return stMapTypeDescriptorNode.createUnlinkedFacade();
-=======
+    }
+
     public static NilLiteralNode createNilLiteralNode(
             Token openParenToken,
             Token closeParenToken) {
@@ -1183,6 +1183,5 @@
                 openParenToken.internalNode(),
                 closeParenToken.internalNode());
         return stNilLiteralNode.createUnlinkedFacade();
->>>>>>> 61ed6607
     }
 }
