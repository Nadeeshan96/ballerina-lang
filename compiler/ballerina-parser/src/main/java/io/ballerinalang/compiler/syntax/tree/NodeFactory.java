--- conflicted
+++ resolved
@@ -1090,7 +1090,6 @@
         return stModuleVariableDeclaration.createUnlinkedFacade();
     }
 
-<<<<<<< HEAD
     public static ArrayTypeDescriptor createArrayTypeDescriptor(
             Node typeDescriptorNode,
             Node dimensions) {
@@ -1104,9 +1103,9 @@
     }
 
     public static ArrayDimension createArrayDimension(
-            Node openBracket,
+            Token openBracket,
             Node arrayLength,
-            Node closeBracket) {
+            Token closeBracket) {
         Objects.requireNonNull(openBracket, "openBracket must not be null");
         Objects.requireNonNull(arrayLength, "arrayLength must not be null");
         Objects.requireNonNull(closeBracket, "closeBracket must not be null");
@@ -1116,7 +1115,8 @@
                 arrayLength.internalNode(),
                 closeBracket.internalNode());
         return stArrayDimension.createUnlinkedFacade();
-=======
+    }
+
     public static IsExpression createIsExpression(
             Node expression,
             Token isKeyword,
@@ -1130,6 +1130,5 @@
                 isKeyword.internalNode(),
                 typeDescriptor.internalNode());
         return stIsExpression.createUnlinkedFacade();
->>>>>>> 91c5b018
     }
 }
