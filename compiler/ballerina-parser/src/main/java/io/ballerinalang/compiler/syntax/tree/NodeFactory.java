/*
 *  Copyright (c) 2020, WSO2 Inc. (http://www.wso2.org) All Rights Reserved.
 *
 *  WSO2 Inc. licenses this file to you under the Apache License,
 *  Version 2.0 (the "License"); you may not use this file except
 *  in compliance with the License.
 *  You may obtain a copy of the License at
 *
 *    http://www.apache.org/licenses/LICENSE-2.0
 *
 *  Unless required by applicable law or agreed to in writing,
 *  software distributed under the License is distributed on an
 *  "AS IS" BASIS, WITHOUT WARRANTIES OR CONDITIONS OF ANY
 *  KIND, either express or implied.  See the License for the
 *  specific language governing permissions and limitations
 *  under the License.
 */
package io.ballerinalang.compiler.syntax.tree;

import io.ballerinalang.compiler.internal.parser.tree.STNode;
import io.ballerinalang.compiler.internal.parser.tree.STNodeFactory;

import java.util.Objects;

/**
 * A factory for creating nodes in the syntax tree.
 *
 * This is a generated class.
 *
 * @since 2.0.0
 */
public abstract class NodeFactory extends AbstractNodeFactory {

    private NodeFactory() {
    }

    public static ModulePartNode createModulePartNode(
            NodeList<ImportDeclarationNode> imports,
            NodeList<ModuleMemberDeclarationNode> members,
            Token eofToken) {
        Objects.requireNonNull(imports, "imports must not be null");
        Objects.requireNonNull(members, "members must not be null");
        Objects.requireNonNull(eofToken, "eofToken must not be null");

        STNode stModulePartNode = STNodeFactory.createModulePartNode(
                imports.underlyingListNode().internalNode(),
                members.underlyingListNode().internalNode(),
                eofToken.internalNode());
        return stModulePartNode.createUnlinkedFacade();
    }

    public static FunctionDefinitionNode createFunctionDefinitionNode(
            MetadataNode metadata,
            Token visibilityQualifier,
            Token functionKeyword,
            IdentifierToken functionName,
            FunctionSignatureNode functionSignature,
            FunctionBodyNode functionBody) {
        Objects.requireNonNull(metadata, "metadata must not be null");
        Objects.requireNonNull(functionKeyword, "functionKeyword must not be null");
        Objects.requireNonNull(functionName, "functionName must not be null");
        Objects.requireNonNull(functionSignature, "functionSignature must not be null");
        Objects.requireNonNull(functionBody, "functionBody must not be null");

        STNode stFunctionDefinitionNode = STNodeFactory.createFunctionDefinitionNode(
                metadata.internalNode(),
                getOptionalSTNode(visibilityQualifier),
                functionKeyword.internalNode(),
                functionName.internalNode(),
                functionSignature.internalNode(),
                functionBody.internalNode());
        return stFunctionDefinitionNode.createUnlinkedFacade();
    }

    public static ImportDeclarationNode createImportDeclarationNode(
            Token importKeyword,
            Node orgName,
            SeparatedNodeList<IdentifierToken> moduleName,
            Node version,
            Node prefix,
            Token semicolon) {
        Objects.requireNonNull(importKeyword, "importKeyword must not be null");
        Objects.requireNonNull(moduleName, "moduleName must not be null");
        Objects.requireNonNull(semicolon, "semicolon must not be null");

        STNode stImportDeclarationNode = STNodeFactory.createImportDeclarationNode(
                importKeyword.internalNode(),
                getOptionalSTNode(orgName),
                moduleName.underlyingListNode().internalNode(),
                getOptionalSTNode(version),
                getOptionalSTNode(prefix),
                semicolon.internalNode());
        return stImportDeclarationNode.createUnlinkedFacade();
    }

    public static ListenerDeclarationNode createListenerDeclarationNode(
            MetadataNode metadata,
            Token visibilityQualifier,
            Token listenerKeyword,
            Node typeDescriptor,
            Token variableName,
            Token equalsToken,
            Node initializer,
            Token semicolonToken) {
        Objects.requireNonNull(metadata, "metadata must not be null");
        Objects.requireNonNull(listenerKeyword, "listenerKeyword must not be null");
        Objects.requireNonNull(typeDescriptor, "typeDescriptor must not be null");
        Objects.requireNonNull(variableName, "variableName must not be null");
        Objects.requireNonNull(equalsToken, "equalsToken must not be null");
        Objects.requireNonNull(initializer, "initializer must not be null");
        Objects.requireNonNull(semicolonToken, "semicolonToken must not be null");

        STNode stListenerDeclarationNode = STNodeFactory.createListenerDeclarationNode(
                metadata.internalNode(),
                getOptionalSTNode(visibilityQualifier),
                listenerKeyword.internalNode(),
                typeDescriptor.internalNode(),
                variableName.internalNode(),
                equalsToken.internalNode(),
                initializer.internalNode(),
                semicolonToken.internalNode());
        return stListenerDeclarationNode.createUnlinkedFacade();
    }

    public static TypeDefinitionNode createTypeDefinitionNode(
            MetadataNode metadata,
            Token visibilityQualifier,
            Token typeKeyword,
            Token typeName,
            Node typeDescriptor,
            Token semicolonToken) {
        Objects.requireNonNull(metadata, "metadata must not be null");
        Objects.requireNonNull(typeKeyword, "typeKeyword must not be null");
        Objects.requireNonNull(typeName, "typeName must not be null");
        Objects.requireNonNull(typeDescriptor, "typeDescriptor must not be null");
        Objects.requireNonNull(semicolonToken, "semicolonToken must not be null");

        STNode stTypeDefinitionNode = STNodeFactory.createTypeDefinitionNode(
                metadata.internalNode(),
                getOptionalSTNode(visibilityQualifier),
                typeKeyword.internalNode(),
                typeName.internalNode(),
                typeDescriptor.internalNode(),
                semicolonToken.internalNode());
        return stTypeDefinitionNode.createUnlinkedFacade();
    }

    public static ServiceDeclarationNode createServiceDeclarationNode(
            MetadataNode metadata,
            Token serviceKeyword,
            IdentifierToken serviceName,
            Token onKeyword,
            NodeList<ExpressionNode> expressions,
            Node serviceBody) {
        Objects.requireNonNull(metadata, "metadata must not be null");
        Objects.requireNonNull(serviceKeyword, "serviceKeyword must not be null");
        Objects.requireNonNull(serviceName, "serviceName must not be null");
        Objects.requireNonNull(onKeyword, "onKeyword must not be null");
        Objects.requireNonNull(expressions, "expressions must not be null");
        Objects.requireNonNull(serviceBody, "serviceBody must not be null");

        STNode stServiceDeclarationNode = STNodeFactory.createServiceDeclarationNode(
                metadata.internalNode(),
                serviceKeyword.internalNode(),
                serviceName.internalNode(),
                onKeyword.internalNode(),
                expressions.underlyingListNode().internalNode(),
                serviceBody.internalNode());
        return stServiceDeclarationNode.createUnlinkedFacade();
    }

    public static AssignmentStatementNode createAssignmentStatementNode(
            Node varRef,
            Token equalsToken,
            ExpressionNode expression,
            Token semicolonToken) {
        Objects.requireNonNull(varRef, "varRef must not be null");
        Objects.requireNonNull(equalsToken, "equalsToken must not be null");
        Objects.requireNonNull(expression, "expression must not be null");
        Objects.requireNonNull(semicolonToken, "semicolonToken must not be null");

        STNode stAssignmentStatementNode = STNodeFactory.createAssignmentStatementNode(
                varRef.internalNode(),
                equalsToken.internalNode(),
                expression.internalNode(),
                semicolonToken.internalNode());
        return stAssignmentStatementNode.createUnlinkedFacade();
    }

    public static CompoundAssignmentStatementNode createCompoundAssignmentStatementNode(
            ExpressionNode lhsExpression,
            Token binaryOperator,
            Token equalsToken,
            ExpressionNode rhsExpression,
            Token semicolonToken) {
        Objects.requireNonNull(lhsExpression, "lhsExpression must not be null");
        Objects.requireNonNull(binaryOperator, "binaryOperator must not be null");
        Objects.requireNonNull(equalsToken, "equalsToken must not be null");
        Objects.requireNonNull(rhsExpression, "rhsExpression must not be null");
        Objects.requireNonNull(semicolonToken, "semicolonToken must not be null");

        STNode stCompoundAssignmentStatementNode = STNodeFactory.createCompoundAssignmentStatementNode(
                lhsExpression.internalNode(),
                binaryOperator.internalNode(),
                equalsToken.internalNode(),
                rhsExpression.internalNode(),
                semicolonToken.internalNode());
        return stCompoundAssignmentStatementNode.createUnlinkedFacade();
    }

    public static VariableDeclarationNode createVariableDeclarationNode(
            NodeList<AnnotationNode> annotations,
            Token finalKeyword,
            TypedBindingPatternNode typedBindingPattern,
            Token equalsToken,
            ExpressionNode initializer,
            Token semicolonToken) {
        Objects.requireNonNull(annotations, "annotations must not be null");
        Objects.requireNonNull(typedBindingPattern, "typedBindingPattern must not be null");
        Objects.requireNonNull(semicolonToken, "semicolonToken must not be null");

        STNode stVariableDeclarationNode = STNodeFactory.createVariableDeclarationNode(
                annotations.underlyingListNode().internalNode(),
                getOptionalSTNode(finalKeyword),
                typedBindingPattern.internalNode(),
                getOptionalSTNode(equalsToken),
                getOptionalSTNode(initializer),
                semicolonToken.internalNode());
        return stVariableDeclarationNode.createUnlinkedFacade();
    }

    public static BlockStatementNode createBlockStatementNode(
            Token openBraceToken,
            NodeList<StatementNode> statements,
            Token closeBraceToken) {
        Objects.requireNonNull(openBraceToken, "openBraceToken must not be null");
        Objects.requireNonNull(statements, "statements must not be null");
        Objects.requireNonNull(closeBraceToken, "closeBraceToken must not be null");

        STNode stBlockStatementNode = STNodeFactory.createBlockStatementNode(
                openBraceToken.internalNode(),
                statements.underlyingListNode().internalNode(),
                closeBraceToken.internalNode());
        return stBlockStatementNode.createUnlinkedFacade();
    }

    public static BreakStatementNode createBreakStatementNode(
            Token breakToken,
            Token semicolonToken) {
        Objects.requireNonNull(breakToken, "breakToken must not be null");
        Objects.requireNonNull(semicolonToken, "semicolonToken must not be null");

        STNode stBreakStatementNode = STNodeFactory.createBreakStatementNode(
                breakToken.internalNode(),
                semicolonToken.internalNode());
        return stBreakStatementNode.createUnlinkedFacade();
    }

    public static ExpressionStatementNode createExpressionStatementNode(
            SyntaxKind kind,
            ExpressionNode expression,
            Token semicolonToken) {
        Objects.requireNonNull(expression, "expression must not be null");
        Objects.requireNonNull(semicolonToken, "semicolonToken must not be null");

        STNode stExpressionStatementNode = STNodeFactory.createExpressionStatementNode(
                kind,
                expression.internalNode(),
                semicolonToken.internalNode());
        return stExpressionStatementNode.createUnlinkedFacade();
    }

    public static ContinueStatementNode createContinueStatementNode(
            Token continueToken,
            Token semicolonToken) {
        Objects.requireNonNull(continueToken, "continueToken must not be null");
        Objects.requireNonNull(semicolonToken, "semicolonToken must not be null");

        STNode stContinueStatementNode = STNodeFactory.createContinueStatementNode(
                continueToken.internalNode(),
                semicolonToken.internalNode());
        return stContinueStatementNode.createUnlinkedFacade();
    }

    public static ExternalFunctionBodyNode createExternalFunctionBodyNode(
            Token equalsToken,
            NodeList<AnnotationNode> annotations,
            Token externalKeyword,
            Token semicolonToken) {
        Objects.requireNonNull(equalsToken, "equalsToken must not be null");
        Objects.requireNonNull(annotations, "annotations must not be null");
        Objects.requireNonNull(externalKeyword, "externalKeyword must not be null");
        Objects.requireNonNull(semicolonToken, "semicolonToken must not be null");

        STNode stExternalFunctionBodyNode = STNodeFactory.createExternalFunctionBodyNode(
                equalsToken.internalNode(),
                annotations.underlyingListNode().internalNode(),
                externalKeyword.internalNode(),
                semicolonToken.internalNode());
        return stExternalFunctionBodyNode.createUnlinkedFacade();
    }

    public static IfElseStatementNode createIfElseStatementNode(
            Token ifKeyword,
            ExpressionNode condition,
            BlockStatementNode ifBody,
            Node elseBody) {
        Objects.requireNonNull(ifKeyword, "ifKeyword must not be null");
        Objects.requireNonNull(condition, "condition must not be null");
        Objects.requireNonNull(ifBody, "ifBody must not be null");

        STNode stIfElseStatementNode = STNodeFactory.createIfElseStatementNode(
                ifKeyword.internalNode(),
                condition.internalNode(),
                ifBody.internalNode(),
                getOptionalSTNode(elseBody));
        return stIfElseStatementNode.createUnlinkedFacade();
    }

    public static ElseBlockNode createElseBlockNode(
            Token elseKeyword,
            StatementNode elseBody) {
        Objects.requireNonNull(elseKeyword, "elseKeyword must not be null");
        Objects.requireNonNull(elseBody, "elseBody must not be null");

        STNode stElseBlockNode = STNodeFactory.createElseBlockNode(
                elseKeyword.internalNode(),
                elseBody.internalNode());
        return stElseBlockNode.createUnlinkedFacade();
    }

    public static WhileStatementNode createWhileStatementNode(
            Token whileKeyword,
            ExpressionNode condition,
            BlockStatementNode whileBody) {
        Objects.requireNonNull(whileKeyword, "whileKeyword must not be null");
        Objects.requireNonNull(condition, "condition must not be null");
        Objects.requireNonNull(whileBody, "whileBody must not be null");

        STNode stWhileStatementNode = STNodeFactory.createWhileStatementNode(
                whileKeyword.internalNode(),
                condition.internalNode(),
                whileBody.internalNode());
        return stWhileStatementNode.createUnlinkedFacade();
    }

    public static PanicStatementNode createPanicStatementNode(
            Token panicKeyword,
            ExpressionNode expression,
            Token semicolonToken) {
        Objects.requireNonNull(panicKeyword, "panicKeyword must not be null");
        Objects.requireNonNull(expression, "expression must not be null");
        Objects.requireNonNull(semicolonToken, "semicolonToken must not be null");

        STNode stPanicStatementNode = STNodeFactory.createPanicStatementNode(
                panicKeyword.internalNode(),
                expression.internalNode(),
                semicolonToken.internalNode());
        return stPanicStatementNode.createUnlinkedFacade();
    }

    public static ReturnStatementNode createReturnStatementNode(
            Token returnKeyword,
            ExpressionNode expression,
            Token semicolonToken) {
        Objects.requireNonNull(returnKeyword, "returnKeyword must not be null");
        Objects.requireNonNull(semicolonToken, "semicolonToken must not be null");

        STNode stReturnStatementNode = STNodeFactory.createReturnStatementNode(
                returnKeyword.internalNode(),
                getOptionalSTNode(expression),
                semicolonToken.internalNode());
        return stReturnStatementNode.createUnlinkedFacade();
    }

    public static LocalTypeDefinitionStatementNode createLocalTypeDefinitionStatementNode(
            NodeList<AnnotationNode> annotations,
            Token typeKeyword,
            Node typeName,
            Node typeDescriptor,
            Token semicolonToken) {
        Objects.requireNonNull(annotations, "annotations must not be null");
        Objects.requireNonNull(typeKeyword, "typeKeyword must not be null");
        Objects.requireNonNull(typeName, "typeName must not be null");
        Objects.requireNonNull(typeDescriptor, "typeDescriptor must not be null");
        Objects.requireNonNull(semicolonToken, "semicolonToken must not be null");

        STNode stLocalTypeDefinitionStatementNode = STNodeFactory.createLocalTypeDefinitionStatementNode(
                annotations.underlyingListNode().internalNode(),
                typeKeyword.internalNode(),
                typeName.internalNode(),
                typeDescriptor.internalNode(),
                semicolonToken.internalNode());
        return stLocalTypeDefinitionStatementNode.createUnlinkedFacade();
    }

    public static LockStatementNode createLockStatementNode(
            Token lockKeyword,
            StatementNode blockStatement) {
        Objects.requireNonNull(lockKeyword, "lockKeyword must not be null");
        Objects.requireNonNull(blockStatement, "blockStatement must not be null");

        STNode stLockStatementNode = STNodeFactory.createLockStatementNode(
                lockKeyword.internalNode(),
                blockStatement.internalNode());
        return stLockStatementNode.createUnlinkedFacade();
    }

    public static ForkStatementNode createForkStatementNode(
            Token forkKeyword,
            Token openBraceToken,
            NodeList<NamedWorkerDeclarationNode> namedWorkerDeclarations,
            Token closeBraceToken) {
        Objects.requireNonNull(forkKeyword, "forkKeyword must not be null");
        Objects.requireNonNull(openBraceToken, "openBraceToken must not be null");
        Objects.requireNonNull(namedWorkerDeclarations, "namedWorkerDeclarations must not be null");
        Objects.requireNonNull(closeBraceToken, "closeBraceToken must not be null");

        STNode stForkStatementNode = STNodeFactory.createForkStatementNode(
                forkKeyword.internalNode(),
                openBraceToken.internalNode(),
                namedWorkerDeclarations.underlyingListNode().internalNode(),
                closeBraceToken.internalNode());
        return stForkStatementNode.createUnlinkedFacade();
    }

    public static ForEachStatementNode createForEachStatementNode(
            Token forEachKeyword,
            TypedBindingPatternNode typedBindingPattern,
            Token inKeyword,
            Node actionOrExpressionNode,
            StatementNode blockStatement) {
        Objects.requireNonNull(forEachKeyword, "forEachKeyword must not be null");
        Objects.requireNonNull(typedBindingPattern, "typedBindingPattern must not be null");
        Objects.requireNonNull(inKeyword, "inKeyword must not be null");
        Objects.requireNonNull(actionOrExpressionNode, "actionOrExpressionNode must not be null");
        Objects.requireNonNull(blockStatement, "blockStatement must not be null");

        STNode stForEachStatementNode = STNodeFactory.createForEachStatementNode(
                forEachKeyword.internalNode(),
                typedBindingPattern.internalNode(),
                inKeyword.internalNode(),
                actionOrExpressionNode.internalNode(),
                blockStatement.internalNode());
        return stForEachStatementNode.createUnlinkedFacade();
    }

    public static BinaryExpressionNode createBinaryExpressionNode(
            SyntaxKind kind,
            Node lhsExpr,
            Token operator,
            Node rhsExpr) {
        Objects.requireNonNull(lhsExpr, "lhsExpr must not be null");
        Objects.requireNonNull(operator, "operator must not be null");
        Objects.requireNonNull(rhsExpr, "rhsExpr must not be null");

        STNode stBinaryExpressionNode = STNodeFactory.createBinaryExpressionNode(
                kind,
                lhsExpr.internalNode(),
                operator.internalNode(),
                rhsExpr.internalNode());
        return stBinaryExpressionNode.createUnlinkedFacade();
    }

    public static BracedExpressionNode createBracedExpressionNode(
            SyntaxKind kind,
            Token openParen,
            ExpressionNode expression,
            Token closeParen) {
        Objects.requireNonNull(openParen, "openParen must not be null");
        Objects.requireNonNull(expression, "expression must not be null");
        Objects.requireNonNull(closeParen, "closeParen must not be null");

        STNode stBracedExpressionNode = STNodeFactory.createBracedExpressionNode(
                kind,
                openParen.internalNode(),
                expression.internalNode(),
                closeParen.internalNode());
        return stBracedExpressionNode.createUnlinkedFacade();
    }

    public static CheckExpressionNode createCheckExpressionNode(
            SyntaxKind kind,
            Token checkKeyword,
            ExpressionNode expression) {
        Objects.requireNonNull(checkKeyword, "checkKeyword must not be null");
        Objects.requireNonNull(expression, "expression must not be null");

        STNode stCheckExpressionNode = STNodeFactory.createCheckExpressionNode(
                kind,
                checkKeyword.internalNode(),
                expression.internalNode());
        return stCheckExpressionNode.createUnlinkedFacade();
    }

    public static FieldAccessExpressionNode createFieldAccessExpressionNode(
            ExpressionNode expression,
            Token dotToken,
            Token fieldName) {
        Objects.requireNonNull(expression, "expression must not be null");
        Objects.requireNonNull(dotToken, "dotToken must not be null");
        Objects.requireNonNull(fieldName, "fieldName must not be null");

        STNode stFieldAccessExpressionNode = STNodeFactory.createFieldAccessExpressionNode(
                expression.internalNode(),
                dotToken.internalNode(),
                fieldName.internalNode());
        return stFieldAccessExpressionNode.createUnlinkedFacade();
    }

    public static FunctionCallExpressionNode createFunctionCallExpressionNode(
            Node functionName,
            Token openParenToken,
            NodeList<FunctionArgumentNode> arguments,
            Token closeParenToken) {
        Objects.requireNonNull(functionName, "functionName must not be null");
        Objects.requireNonNull(openParenToken, "openParenToken must not be null");
        Objects.requireNonNull(arguments, "arguments must not be null");
        Objects.requireNonNull(closeParenToken, "closeParenToken must not be null");

        STNode stFunctionCallExpressionNode = STNodeFactory.createFunctionCallExpressionNode(
                functionName.internalNode(),
                openParenToken.internalNode(),
                arguments.underlyingListNode().internalNode(),
                closeParenToken.internalNode());
        return stFunctionCallExpressionNode.createUnlinkedFacade();
    }

    public static MethodCallExpressionNode createMethodCallExpressionNode(
            ExpressionNode expression,
            Token dotToken,
            Token methodName,
            Token openParenToken,
            NodeList<FunctionArgumentNode> arguments,
            Token closeParenToken) {
        Objects.requireNonNull(expression, "expression must not be null");
        Objects.requireNonNull(dotToken, "dotToken must not be null");
        Objects.requireNonNull(methodName, "methodName must not be null");
        Objects.requireNonNull(openParenToken, "openParenToken must not be null");
        Objects.requireNonNull(arguments, "arguments must not be null");
        Objects.requireNonNull(closeParenToken, "closeParenToken must not be null");

        STNode stMethodCallExpressionNode = STNodeFactory.createMethodCallExpressionNode(
                expression.internalNode(),
                dotToken.internalNode(),
                methodName.internalNode(),
                openParenToken.internalNode(),
                arguments.underlyingListNode().internalNode(),
                closeParenToken.internalNode());
        return stMethodCallExpressionNode.createUnlinkedFacade();
    }

    public static MappingConstructorExpressionNode createMappingConstructorExpressionNode(
            Token openBrace,
            NodeList<MappingFieldNode> fields,
            Token closeBrace) {
        Objects.requireNonNull(openBrace, "openBrace must not be null");
        Objects.requireNonNull(fields, "fields must not be null");
        Objects.requireNonNull(closeBrace, "closeBrace must not be null");

        STNode stMappingConstructorExpressionNode = STNodeFactory.createMappingConstructorExpressionNode(
                openBrace.internalNode(),
                fields.underlyingListNode().internalNode(),
                closeBrace.internalNode());
        return stMappingConstructorExpressionNode.createUnlinkedFacade();
    }

    public static IndexedExpressionNode createIndexedExpressionNode(
            ExpressionNode containerExpression,
            Token openBracket,
            SeparatedNodeList<ExpressionNode> keyExpression,
            Token closeBracket) {
        Objects.requireNonNull(containerExpression, "containerExpression must not be null");
        Objects.requireNonNull(openBracket, "openBracket must not be null");
        Objects.requireNonNull(keyExpression, "keyExpression must not be null");
        Objects.requireNonNull(closeBracket, "closeBracket must not be null");

        STNode stIndexedExpressionNode = STNodeFactory.createIndexedExpressionNode(
                containerExpression.internalNode(),
                openBracket.internalNode(),
                keyExpression.underlyingListNode().internalNode(),
                closeBracket.internalNode());
        return stIndexedExpressionNode.createUnlinkedFacade();
    }

    public static TypeofExpressionNode createTypeofExpressionNode(
            Token typeofKeyword,
            ExpressionNode expression) {
        Objects.requireNonNull(typeofKeyword, "typeofKeyword must not be null");
        Objects.requireNonNull(expression, "expression must not be null");

        STNode stTypeofExpressionNode = STNodeFactory.createTypeofExpressionNode(
                typeofKeyword.internalNode(),
                expression.internalNode());
        return stTypeofExpressionNode.createUnlinkedFacade();
    }

    public static UnaryExpressionNode createUnaryExpressionNode(
            Token unaryOperator,
            ExpressionNode expression) {
        Objects.requireNonNull(unaryOperator, "unaryOperator must not be null");
        Objects.requireNonNull(expression, "expression must not be null");

        STNode stUnaryExpressionNode = STNodeFactory.createUnaryExpressionNode(
                unaryOperator.internalNode(),
                expression.internalNode());
        return stUnaryExpressionNode.createUnlinkedFacade();
    }

    public static ComputedNameFieldNode createComputedNameFieldNode(
            Token leadingComma,
            Token openBracket,
            ExpressionNode fieldNameExpr,
            Token closeBracket,
            Token colonToken,
            ExpressionNode valueExpr) {
        Objects.requireNonNull(leadingComma, "leadingComma must not be null");
        Objects.requireNonNull(openBracket, "openBracket must not be null");
        Objects.requireNonNull(fieldNameExpr, "fieldNameExpr must not be null");
        Objects.requireNonNull(closeBracket, "closeBracket must not be null");
        Objects.requireNonNull(colonToken, "colonToken must not be null");
        Objects.requireNonNull(valueExpr, "valueExpr must not be null");

        STNode stComputedNameFieldNode = STNodeFactory.createComputedNameFieldNode(
                leadingComma.internalNode(),
                openBracket.internalNode(),
                fieldNameExpr.internalNode(),
                closeBracket.internalNode(),
                colonToken.internalNode(),
                valueExpr.internalNode());
        return stComputedNameFieldNode.createUnlinkedFacade();
    }

    public static ConstantDeclarationNode createConstantDeclarationNode(
            MetadataNode metadata,
            Token visibilityQualifier,
            Token constKeyword,
            TypeDescriptorNode typeDescriptor,
            Token variableName,
            Token equalsToken,
            Node initializer,
            Token semicolonToken) {
        Objects.requireNonNull(metadata, "metadata must not be null");
        Objects.requireNonNull(visibilityQualifier, "visibilityQualifier must not be null");
        Objects.requireNonNull(constKeyword, "constKeyword must not be null");
        Objects.requireNonNull(typeDescriptor, "typeDescriptor must not be null");
        Objects.requireNonNull(variableName, "variableName must not be null");
        Objects.requireNonNull(equalsToken, "equalsToken must not be null");
        Objects.requireNonNull(initializer, "initializer must not be null");
        Objects.requireNonNull(semicolonToken, "semicolonToken must not be null");

        STNode stConstantDeclarationNode = STNodeFactory.createConstantDeclarationNode(
                metadata.internalNode(),
                visibilityQualifier.internalNode(),
                constKeyword.internalNode(),
                typeDescriptor.internalNode(),
                variableName.internalNode(),
                equalsToken.internalNode(),
                initializer.internalNode(),
                semicolonToken.internalNode());
        return stConstantDeclarationNode.createUnlinkedFacade();
    }

    public static DefaultableParameterNode createDefaultableParameterNode(
            Token leadingComma,
            NodeList<AnnotationNode> annotations,
            Token visibilityQualifier,
            Node typeName,
            Token paramName,
            Token equalsToken,
            Node expression) {
        Objects.requireNonNull(leadingComma, "leadingComma must not be null");
        Objects.requireNonNull(annotations, "annotations must not be null");
        Objects.requireNonNull(typeName, "typeName must not be null");
        Objects.requireNonNull(equalsToken, "equalsToken must not be null");
        Objects.requireNonNull(expression, "expression must not be null");

        STNode stDefaultableParameterNode = STNodeFactory.createDefaultableParameterNode(
                leadingComma.internalNode(),
                annotations.underlyingListNode().internalNode(),
                getOptionalSTNode(visibilityQualifier),
                typeName.internalNode(),
                getOptionalSTNode(paramName),
                equalsToken.internalNode(),
                expression.internalNode());
        return stDefaultableParameterNode.createUnlinkedFacade();
    }

    public static RequiredParameterNode createRequiredParameterNode(
            Token leadingComma,
            NodeList<AnnotationNode> annotations,
            Token visibilityQualifier,
            Node typeName,
            Token paramName) {
        Objects.requireNonNull(leadingComma, "leadingComma must not be null");
        Objects.requireNonNull(annotations, "annotations must not be null");
        Objects.requireNonNull(typeName, "typeName must not be null");

        STNode stRequiredParameterNode = STNodeFactory.createRequiredParameterNode(
                leadingComma.internalNode(),
                annotations.underlyingListNode().internalNode(),
                getOptionalSTNode(visibilityQualifier),
                typeName.internalNode(),
                getOptionalSTNode(paramName));
        return stRequiredParameterNode.createUnlinkedFacade();
    }

    public static RestParameterNode createRestParameterNode(
            Token leadingComma,
            NodeList<AnnotationNode> annotations,
            Node typeName,
            Token ellipsisToken,
            Token paramName) {
        Objects.requireNonNull(leadingComma, "leadingComma must not be null");
        Objects.requireNonNull(annotations, "annotations must not be null");
        Objects.requireNonNull(typeName, "typeName must not be null");
        Objects.requireNonNull(ellipsisToken, "ellipsisToken must not be null");

        STNode stRestParameterNode = STNodeFactory.createRestParameterNode(
                leadingComma.internalNode(),
                annotations.underlyingListNode().internalNode(),
                typeName.internalNode(),
                ellipsisToken.internalNode(),
                getOptionalSTNode(paramName));
        return stRestParameterNode.createUnlinkedFacade();
    }

    public static ExpressionListItemNode createExpressionListItemNode(
            Token leadingComma,
            ExpressionNode expression) {
        Objects.requireNonNull(leadingComma, "leadingComma must not be null");
        Objects.requireNonNull(expression, "expression must not be null");

        STNode stExpressionListItemNode = STNodeFactory.createExpressionListItemNode(
                leadingComma.internalNode(),
                expression.internalNode());
        return stExpressionListItemNode.createUnlinkedFacade();
    }

    public static ImportOrgNameNode createImportOrgNameNode(
            Token orgName,
            Token slashToken) {
        Objects.requireNonNull(orgName, "orgName must not be null");
        Objects.requireNonNull(slashToken, "slashToken must not be null");

        STNode stImportOrgNameNode = STNodeFactory.createImportOrgNameNode(
                orgName.internalNode(),
                slashToken.internalNode());
        return stImportOrgNameNode.createUnlinkedFacade();
    }

    public static ImportPrefixNode createImportPrefixNode(
            Token asKeyword,
            Token prefix) {
        Objects.requireNonNull(asKeyword, "asKeyword must not be null");
        Objects.requireNonNull(prefix, "prefix must not be null");

        STNode stImportPrefixNode = STNodeFactory.createImportPrefixNode(
                asKeyword.internalNode(),
                prefix.internalNode());
        return stImportPrefixNode.createUnlinkedFacade();
    }

    public static ImportSubVersionNode createImportSubVersionNode(
            Token leadingDot,
            Token versionNumber) {
        Objects.requireNonNull(leadingDot, "leadingDot must not be null");
        Objects.requireNonNull(versionNumber, "versionNumber must not be null");

        STNode stImportSubVersionNode = STNodeFactory.createImportSubVersionNode(
                leadingDot.internalNode(),
                versionNumber.internalNode());
        return stImportSubVersionNode.createUnlinkedFacade();
    }

    public static ImportVersionNode createImportVersionNode(
            Token versionKeyword,
            Node versionNumber) {
        Objects.requireNonNull(versionKeyword, "versionKeyword must not be null");
        Objects.requireNonNull(versionNumber, "versionNumber must not be null");

        STNode stImportVersionNode = STNodeFactory.createImportVersionNode(
                versionKeyword.internalNode(),
                versionNumber.internalNode());
        return stImportVersionNode.createUnlinkedFacade();
    }

    public static SpecificFieldNode createSpecificFieldNode(
            Token leadingComma,
            Token fieldName,
            Token colon,
            ExpressionNode valueExpr) {
        Objects.requireNonNull(leadingComma, "leadingComma must not be null");
        Objects.requireNonNull(fieldName, "fieldName must not be null");
        Objects.requireNonNull(colon, "colon must not be null");
        Objects.requireNonNull(valueExpr, "valueExpr must not be null");

        STNode stSpecificFieldNode = STNodeFactory.createSpecificFieldNode(
                leadingComma.internalNode(),
                fieldName.internalNode(),
                colon.internalNode(),
                valueExpr.internalNode());
        return stSpecificFieldNode.createUnlinkedFacade();
    }

    public static SpreadFieldNode createSpreadFieldNode(
            Token leadingComma,
            Token ellipsis,
            ExpressionNode valueExpr) {
        Objects.requireNonNull(leadingComma, "leadingComma must not be null");
        Objects.requireNonNull(ellipsis, "ellipsis must not be null");
        Objects.requireNonNull(valueExpr, "valueExpr must not be null");

        STNode stSpreadFieldNode = STNodeFactory.createSpreadFieldNode(
                leadingComma.internalNode(),
                ellipsis.internalNode(),
                valueExpr.internalNode());
        return stSpreadFieldNode.createUnlinkedFacade();
    }

    public static NamedArgumentNode createNamedArgumentNode(
            Token leadingComma,
            SimpleNameReferenceNode argumentName,
            Token equalsToken,
            ExpressionNode expression) {
        Objects.requireNonNull(leadingComma, "leadingComma must not be null");
        Objects.requireNonNull(argumentName, "argumentName must not be null");
        Objects.requireNonNull(equalsToken, "equalsToken must not be null");
        Objects.requireNonNull(expression, "expression must not be null");

        STNode stNamedArgumentNode = STNodeFactory.createNamedArgumentNode(
                leadingComma.internalNode(),
                argumentName.internalNode(),
                equalsToken.internalNode(),
                expression.internalNode());
        return stNamedArgumentNode.createUnlinkedFacade();
    }

    public static PositionalArgumentNode createPositionalArgumentNode(
            Token leadingComma,
            ExpressionNode expression) {
        Objects.requireNonNull(leadingComma, "leadingComma must not be null");
        Objects.requireNonNull(expression, "expression must not be null");

        STNode stPositionalArgumentNode = STNodeFactory.createPositionalArgumentNode(
                leadingComma.internalNode(),
                expression.internalNode());
        return stPositionalArgumentNode.createUnlinkedFacade();
    }

    public static RestArgumentNode createRestArgumentNode(
            Token leadingComma,
            Token ellipsis,
            ExpressionNode expression) {
        Objects.requireNonNull(leadingComma, "leadingComma must not be null");
        Objects.requireNonNull(ellipsis, "ellipsis must not be null");
        Objects.requireNonNull(expression, "expression must not be null");

        STNode stRestArgumentNode = STNodeFactory.createRestArgumentNode(
                leadingComma.internalNode(),
                ellipsis.internalNode(),
                expression.internalNode());
        return stRestArgumentNode.createUnlinkedFacade();
    }

    public static ObjectTypeDescriptorNode createObjectTypeDescriptorNode(
            NodeList<Token> objectTypeQualifiers,
            Token objectKeyword,
            Token openBrace,
            NodeList<Node> members,
            Token closeBrace) {
        Objects.requireNonNull(objectTypeQualifiers, "objectTypeQualifiers must not be null");
        Objects.requireNonNull(objectKeyword, "objectKeyword must not be null");
        Objects.requireNonNull(openBrace, "openBrace must not be null");
        Objects.requireNonNull(members, "members must not be null");
        Objects.requireNonNull(closeBrace, "closeBrace must not be null");

        STNode stObjectTypeDescriptorNode = STNodeFactory.createObjectTypeDescriptorNode(
                objectTypeQualifiers.underlyingListNode().internalNode(),
                objectKeyword.internalNode(),
                openBrace.internalNode(),
                members.underlyingListNode().internalNode(),
                closeBrace.internalNode());
        return stObjectTypeDescriptorNode.createUnlinkedFacade();
    }

    public static RecordTypeDescriptorNode createRecordTypeDescriptorNode(
            Token objectKeyword,
            Token bodyStartDelimiter,
            NodeList<Node> fields,
            Token bodyEndDelimiter) {
        Objects.requireNonNull(objectKeyword, "objectKeyword must not be null");
        Objects.requireNonNull(bodyStartDelimiter, "bodyStartDelimiter must not be null");
        Objects.requireNonNull(fields, "fields must not be null");
        Objects.requireNonNull(bodyEndDelimiter, "bodyEndDelimiter must not be null");

        STNode stRecordTypeDescriptorNode = STNodeFactory.createRecordTypeDescriptorNode(
                objectKeyword.internalNode(),
                bodyStartDelimiter.internalNode(),
                fields.underlyingListNode().internalNode(),
                bodyEndDelimiter.internalNode());
        return stRecordTypeDescriptorNode.createUnlinkedFacade();
    }

    public static ReturnTypeDescriptorNode createReturnTypeDescriptorNode(
            Token returnsKeyword,
            NodeList<AnnotationNode> annotations,
            Node type) {
        Objects.requireNonNull(returnsKeyword, "returnsKeyword must not be null");
        Objects.requireNonNull(annotations, "annotations must not be null");
        Objects.requireNonNull(type, "type must not be null");

        STNode stReturnTypeDescriptorNode = STNodeFactory.createReturnTypeDescriptorNode(
                returnsKeyword.internalNode(),
                annotations.underlyingListNode().internalNode(),
                type.internalNode());
        return stReturnTypeDescriptorNode.createUnlinkedFacade();
    }

    public static NilTypeDescriptorNode createNilTypeDescriptorNode(
            Token openParenToken,
            Token closeParenToken) {
        Objects.requireNonNull(openParenToken, "openParenToken must not be null");
        Objects.requireNonNull(closeParenToken, "closeParenToken must not be null");

        STNode stNilTypeDescriptorNode = STNodeFactory.createNilTypeDescriptorNode(
                openParenToken.internalNode(),
                closeParenToken.internalNode());
        return stNilTypeDescriptorNode.createUnlinkedFacade();
    }

    public static OptionalTypeDescriptorNode createOptionalTypeDescriptorNode(
            Node typeDescriptor,
            Token questionMarkToken) {
        Objects.requireNonNull(typeDescriptor, "typeDescriptor must not be null");
        Objects.requireNonNull(questionMarkToken, "questionMarkToken must not be null");

        STNode stOptionalTypeDescriptorNode = STNodeFactory.createOptionalTypeDescriptorNode(
                typeDescriptor.internalNode(),
                questionMarkToken.internalNode());
        return stOptionalTypeDescriptorNode.createUnlinkedFacade();
    }

    public static ObjectFieldNode createObjectFieldNode(
            MetadataNode metadata,
            Token visibilityQualifier,
            Node typeName,
            Token fieldName,
            Token equalsToken,
            ExpressionNode expression,
            Token semicolonToken) {
        Objects.requireNonNull(metadata, "metadata must not be null");
        Objects.requireNonNull(visibilityQualifier, "visibilityQualifier must not be null");
        Objects.requireNonNull(typeName, "typeName must not be null");
        Objects.requireNonNull(fieldName, "fieldName must not be null");
        Objects.requireNonNull(equalsToken, "equalsToken must not be null");
        Objects.requireNonNull(expression, "expression must not be null");
        Objects.requireNonNull(semicolonToken, "semicolonToken must not be null");

        STNode stObjectFieldNode = STNodeFactory.createObjectFieldNode(
                metadata.internalNode(),
                visibilityQualifier.internalNode(),
                typeName.internalNode(),
                fieldName.internalNode(),
                equalsToken.internalNode(),
                expression.internalNode(),
                semicolonToken.internalNode());
        return stObjectFieldNode.createUnlinkedFacade();
    }

    public static RecordFieldNode createRecordFieldNode(
            MetadataNode metadata,
            Node typeName,
            Token fieldName,
            Token questionMarkToken,
            Token semicolonToken) {
        Objects.requireNonNull(metadata, "metadata must not be null");
        Objects.requireNonNull(typeName, "typeName must not be null");
        Objects.requireNonNull(fieldName, "fieldName must not be null");
        Objects.requireNonNull(semicolonToken, "semicolonToken must not be null");

        STNode stRecordFieldNode = STNodeFactory.createRecordFieldNode(
                metadata.internalNode(),
                typeName.internalNode(),
                fieldName.internalNode(),
                getOptionalSTNode(questionMarkToken),
                semicolonToken.internalNode());
        return stRecordFieldNode.createUnlinkedFacade();
    }

    public static RecordFieldWithDefaultValueNode createRecordFieldWithDefaultValueNode(
            MetadataNode metadata,
            Node typeName,
            Token fieldName,
            Token equalsToken,
            ExpressionNode expression,
            Token semicolonToken) {
        Objects.requireNonNull(metadata, "metadata must not be null");
        Objects.requireNonNull(typeName, "typeName must not be null");
        Objects.requireNonNull(fieldName, "fieldName must not be null");
        Objects.requireNonNull(equalsToken, "equalsToken must not be null");
        Objects.requireNonNull(expression, "expression must not be null");
        Objects.requireNonNull(semicolonToken, "semicolonToken must not be null");

        STNode stRecordFieldWithDefaultValueNode = STNodeFactory.createRecordFieldWithDefaultValueNode(
                metadata.internalNode(),
                typeName.internalNode(),
                fieldName.internalNode(),
                equalsToken.internalNode(),
                expression.internalNode(),
                semicolonToken.internalNode());
        return stRecordFieldWithDefaultValueNode.createUnlinkedFacade();
    }

    public static RecordRestDescriptorNode createRecordRestDescriptorNode(
            Node typeName,
            Token ellipsisToken,
            Token semicolonToken) {
        Objects.requireNonNull(typeName, "typeName must not be null");
        Objects.requireNonNull(ellipsisToken, "ellipsisToken must not be null");
        Objects.requireNonNull(semicolonToken, "semicolonToken must not be null");

        STNode stRecordRestDescriptorNode = STNodeFactory.createRecordRestDescriptorNode(
                typeName.internalNode(),
                ellipsisToken.internalNode(),
                semicolonToken.internalNode());
        return stRecordRestDescriptorNode.createUnlinkedFacade();
    }

    public static TypeReferenceNode createTypeReferenceNode(
            Token asteriskToken,
            Node typeName,
            Token semicolonToken) {
        Objects.requireNonNull(asteriskToken, "asteriskToken must not be null");
        Objects.requireNonNull(typeName, "typeName must not be null");
        Objects.requireNonNull(semicolonToken, "semicolonToken must not be null");

        STNode stTypeReferenceNode = STNodeFactory.createTypeReferenceNode(
                asteriskToken.internalNode(),
                typeName.internalNode(),
                semicolonToken.internalNode());
        return stTypeReferenceNode.createUnlinkedFacade();
    }

    public static ServiceBodyNode createServiceBodyNode(
            Token openBraceToken,
            NodeList<Node> resources,
            Token closeBraceToken) {
        Objects.requireNonNull(openBraceToken, "openBraceToken must not be null");
        Objects.requireNonNull(resources, "resources must not be null");
        Objects.requireNonNull(closeBraceToken, "closeBraceToken must not be null");

        STNode stServiceBodyNode = STNodeFactory.createServiceBodyNode(
                openBraceToken.internalNode(),
                resources.underlyingListNode().internalNode(),
                closeBraceToken.internalNode());
        return stServiceBodyNode.createUnlinkedFacade();
    }

    public static AnnotationNode createAnnotationNode(
            Token atToken,
            Node annotReference,
            MappingConstructorExpressionNode annotValue) {
        Objects.requireNonNull(atToken, "atToken must not be null");
        Objects.requireNonNull(annotReference, "annotReference must not be null");

        STNode stAnnotationNode = STNodeFactory.createAnnotationNode(
                atToken.internalNode(),
                annotReference.internalNode(),
                getOptionalSTNode(annotValue));
        return stAnnotationNode.createUnlinkedFacade();
    }

    public static MetadataNode createMetadataNode(
            Node documentationString,
            NodeList<AnnotationNode> annotations) {
        Objects.requireNonNull(annotations, "annotations must not be null");

        STNode stMetadataNode = STNodeFactory.createMetadataNode(
                getOptionalSTNode(documentationString),
                annotations.underlyingListNode().internalNode());
        return stMetadataNode.createUnlinkedFacade();
    }

    public static ModuleVariableDeclarationNode createModuleVariableDeclarationNode(
            MetadataNode metadata,
            Token finalKeyword,
            TypedBindingPatternNode typedBindingPattern,
            Token equalsToken,
            ExpressionNode initializer,
            Token semicolonToken) {
        Objects.requireNonNull(metadata, "metadata must not be null");
        Objects.requireNonNull(typedBindingPattern, "typedBindingPattern must not be null");
        Objects.requireNonNull(equalsToken, "equalsToken must not be null");
        Objects.requireNonNull(initializer, "initializer must not be null");
        Objects.requireNonNull(semicolonToken, "semicolonToken must not be null");

        STNode stModuleVariableDeclarationNode = STNodeFactory.createModuleVariableDeclarationNode(
                metadata.internalNode(),
                getOptionalSTNode(finalKeyword),
                typedBindingPattern.internalNode(),
                equalsToken.internalNode(),
                initializer.internalNode(),
                semicolonToken.internalNode());
        return stModuleVariableDeclarationNode.createUnlinkedFacade();
    }

    public static TypeTestExpressionNode createTypeTestExpressionNode(
            ExpressionNode expression,
            Token isKeyword,
            Node typeDescriptor) {
        Objects.requireNonNull(expression, "expression must not be null");
        Objects.requireNonNull(isKeyword, "isKeyword must not be null");
        Objects.requireNonNull(typeDescriptor, "typeDescriptor must not be null");

        STNode stTypeTestExpressionNode = STNodeFactory.createTypeTestExpressionNode(
                expression.internalNode(),
                isKeyword.internalNode(),
                typeDescriptor.internalNode());
        return stTypeTestExpressionNode.createUnlinkedFacade();
    }

    public static RemoteMethodCallActionNode createRemoteMethodCallActionNode(
            ExpressionNode expression,
            Token rightArrowToken,
            Token methodName,
            Token openParenToken,
            NodeList<FunctionArgumentNode> arguments,
            Token closeParenToken) {
        Objects.requireNonNull(expression, "expression must not be null");
        Objects.requireNonNull(rightArrowToken, "rightArrowToken must not be null");
        Objects.requireNonNull(methodName, "methodName must not be null");
        Objects.requireNonNull(openParenToken, "openParenToken must not be null");
        Objects.requireNonNull(arguments, "arguments must not be null");
        Objects.requireNonNull(closeParenToken, "closeParenToken must not be null");

        STNode stRemoteMethodCallActionNode = STNodeFactory.createRemoteMethodCallActionNode(
                expression.internalNode(),
                rightArrowToken.internalNode(),
                methodName.internalNode(),
                openParenToken.internalNode(),
                arguments.underlyingListNode().internalNode(),
                closeParenToken.internalNode());
        return stRemoteMethodCallActionNode.createUnlinkedFacade();
    }

    public static ParameterizedTypeDescriptorNode createParameterizedTypeDescriptorNode(
            Token parameterizedType,
            Token ltToken,
            Node typeNode,
            Token gtToken) {
        Objects.requireNonNull(parameterizedType, "parameterizedType must not be null");
        Objects.requireNonNull(ltToken, "ltToken must not be null");
        Objects.requireNonNull(typeNode, "typeNode must not be null");
        Objects.requireNonNull(gtToken, "gtToken must not be null");

        STNode stParameterizedTypeDescriptorNode = STNodeFactory.createParameterizedTypeDescriptorNode(
                parameterizedType.internalNode(),
                ltToken.internalNode(),
                typeNode.internalNode(),
                gtToken.internalNode());
        return stParameterizedTypeDescriptorNode.createUnlinkedFacade();
    }

    public static NilLiteralNode createNilLiteralNode(
            Token openParenToken,
            Token closeParenToken) {
        Objects.requireNonNull(openParenToken, "openParenToken must not be null");
        Objects.requireNonNull(closeParenToken, "closeParenToken must not be null");

        STNode stNilLiteralNode = STNodeFactory.createNilLiteralNode(
                openParenToken.internalNode(),
                closeParenToken.internalNode());
        return stNilLiteralNode.createUnlinkedFacade();
    }

    public static AnnotationDeclarationNode createAnnotationDeclarationNode(
            MetadataNode metadata,
            Token visibilityQualifier,
            Token constKeyword,
            Token annotationKeyword,
            Node typeDescriptor,
            Token annotationTag,
            Token onKeyword,
            SeparatedNodeList<Node> attachPoints,
            Token semicolonToken) {
        Objects.requireNonNull(metadata, "metadata must not be null");
        Objects.requireNonNull(visibilityQualifier, "visibilityQualifier must not be null");
        Objects.requireNonNull(constKeyword, "constKeyword must not be null");
        Objects.requireNonNull(annotationKeyword, "annotationKeyword must not be null");
        Objects.requireNonNull(typeDescriptor, "typeDescriptor must not be null");
        Objects.requireNonNull(annotationTag, "annotationTag must not be null");
        Objects.requireNonNull(onKeyword, "onKeyword must not be null");
        Objects.requireNonNull(attachPoints, "attachPoints must not be null");
        Objects.requireNonNull(semicolonToken, "semicolonToken must not be null");

        STNode stAnnotationDeclarationNode = STNodeFactory.createAnnotationDeclarationNode(
                metadata.internalNode(),
                visibilityQualifier.internalNode(),
                constKeyword.internalNode(),
                annotationKeyword.internalNode(),
                typeDescriptor.internalNode(),
                annotationTag.internalNode(),
                onKeyword.internalNode(),
                attachPoints.underlyingListNode().internalNode(),
                semicolonToken.internalNode());
        return stAnnotationDeclarationNode.createUnlinkedFacade();
    }

    public static AnnotationAttachPointNode createAnnotationAttachPointNode(
            Token sourceKeyword,
            Token firstIdent,
            Token secondIdent) {
        Objects.requireNonNull(sourceKeyword, "sourceKeyword must not be null");
        Objects.requireNonNull(firstIdent, "firstIdent must not be null");
        Objects.requireNonNull(secondIdent, "secondIdent must not be null");

        STNode stAnnotationAttachPointNode = STNodeFactory.createAnnotationAttachPointNode(
                sourceKeyword.internalNode(),
                firstIdent.internalNode(),
                secondIdent.internalNode());
        return stAnnotationAttachPointNode.createUnlinkedFacade();
    }

    public static XMLNamespaceDeclarationNode createXMLNamespaceDeclarationNode(
            Token xmlnsKeyword,
            ExpressionNode namespaceuri,
            Token asKeyword,
            IdentifierToken namespacePrefix,
            Token semicolonToken) {
        Objects.requireNonNull(xmlnsKeyword, "xmlnsKeyword must not be null");
        Objects.requireNonNull(namespaceuri, "namespaceuri must not be null");
        Objects.requireNonNull(asKeyword, "asKeyword must not be null");
        Objects.requireNonNull(namespacePrefix, "namespacePrefix must not be null");
        Objects.requireNonNull(semicolonToken, "semicolonToken must not be null");

        STNode stXMLNamespaceDeclarationNode = STNodeFactory.createXMLNamespaceDeclarationNode(
                xmlnsKeyword.internalNode(),
                namespaceuri.internalNode(),
                asKeyword.internalNode(),
                namespacePrefix.internalNode(),
                semicolonToken.internalNode());
        return stXMLNamespaceDeclarationNode.createUnlinkedFacade();
    }

    public static FunctionBodyBlockNode createFunctionBodyBlockNode(
            Token openBraceToken,
            NamedWorkerDeclarator namedWorkerDeclarator,
            NodeList<StatementNode> statements,
            Token closeBraceToken) {
        Objects.requireNonNull(openBraceToken, "openBraceToken must not be null");
        Objects.requireNonNull(statements, "statements must not be null");
        Objects.requireNonNull(closeBraceToken, "closeBraceToken must not be null");

        STNode stFunctionBodyBlockNode = STNodeFactory.createFunctionBodyBlockNode(
                openBraceToken.internalNode(),
                getOptionalSTNode(namedWorkerDeclarator),
                statements.underlyingListNode().internalNode(),
                closeBraceToken.internalNode());
        return stFunctionBodyBlockNode.createUnlinkedFacade();
    }

    public static NamedWorkerDeclarationNode createNamedWorkerDeclarationNode(
            NodeList<AnnotationNode> annotations,
            Token workerKeyword,
            IdentifierToken workerName,
            Node returnTypeDesc,
            BlockStatementNode workerBody) {
        Objects.requireNonNull(annotations, "annotations must not be null");
        Objects.requireNonNull(workerKeyword, "workerKeyword must not be null");
        Objects.requireNonNull(workerName, "workerName must not be null");
        Objects.requireNonNull(workerBody, "workerBody must not be null");

        STNode stNamedWorkerDeclarationNode = STNodeFactory.createNamedWorkerDeclarationNode(
                annotations.underlyingListNode().internalNode(),
                workerKeyword.internalNode(),
                workerName.internalNode(),
                getOptionalSTNode(returnTypeDesc),
                workerBody.internalNode());
        return stNamedWorkerDeclarationNode.createUnlinkedFacade();
    }

    public static NamedWorkerDeclarator createNamedWorkerDeclarator(
            NodeList<StatementNode> workerInitStatements,
            NodeList<NamedWorkerDeclarationNode> namedWorkerDeclarations) {
        Objects.requireNonNull(workerInitStatements, "workerInitStatements must not be null");
        Objects.requireNonNull(namedWorkerDeclarations, "namedWorkerDeclarations must not be null");

        STNode stNamedWorkerDeclarator = STNodeFactory.createNamedWorkerDeclarator(
                workerInitStatements.underlyingListNode().internalNode(),
                namedWorkerDeclarations.underlyingListNode().internalNode());
        return stNamedWorkerDeclarator.createUnlinkedFacade();
    }

    public static DocumentationStringNode createDocumentationStringNode(
            NodeList<Token> documentationLines) {
        Objects.requireNonNull(documentationLines, "documentationLines must not be null");

        STNode stDocumentationStringNode = STNodeFactory.createDocumentationStringNode(
                documentationLines.underlyingListNode().internalNode());
        return stDocumentationStringNode.createUnlinkedFacade();
    }

    public static BasicLiteralNode createBasicLiteralNode(
            SyntaxKind kind,
            Token literalToken) {
        Objects.requireNonNull(literalToken, "literalToken must not be null");

        STNode stBasicLiteralNode = STNodeFactory.createBasicLiteralNode(
                kind,
                literalToken.internalNode());
        return stBasicLiteralNode.createUnlinkedFacade();
    }

    public static SimpleNameReferenceNode createSimpleNameReferenceNode(
            Token name) {
        Objects.requireNonNull(name, "name must not be null");

        STNode stSimpleNameReferenceNode = STNodeFactory.createSimpleNameReferenceNode(
                name.internalNode());
        return stSimpleNameReferenceNode.createUnlinkedFacade();
    }

    public static QualifiedNameReferenceNode createQualifiedNameReferenceNode(
            Token modulePrefix,
            Node colon,
            IdentifierToken identifier) {
        Objects.requireNonNull(modulePrefix, "modulePrefix must not be null");
        Objects.requireNonNull(colon, "colon must not be null");
        Objects.requireNonNull(identifier, "identifier must not be null");

        STNode stQualifiedNameReferenceNode = STNodeFactory.createQualifiedNameReferenceNode(
                modulePrefix.internalNode(),
                colon.internalNode(),
                identifier.internalNode());
        return stQualifiedNameReferenceNode.createUnlinkedFacade();
    }

    public static BuiltinSimpleNameReferenceNode createBuiltinSimpleNameReferenceNode(
            SyntaxKind kind,
            Token name) {
        Objects.requireNonNull(name, "name must not be null");

        STNode stBuiltinSimpleNameReferenceNode = STNodeFactory.createBuiltinSimpleNameReferenceNode(
                kind,
                name.internalNode());
        return stBuiltinSimpleNameReferenceNode.createUnlinkedFacade();
    }

    public static TrapExpressionNode createTrapExpressionNode(
            SyntaxKind kind,
            Token trapKeyword,
            ExpressionNode expression) {
        Objects.requireNonNull(trapKeyword, "trapKeyword must not be null");
        Objects.requireNonNull(expression, "expression must not be null");

        STNode stTrapExpressionNode = STNodeFactory.createTrapExpressionNode(
                kind,
                trapKeyword.internalNode(),
                expression.internalNode());
        return stTrapExpressionNode.createUnlinkedFacade();
    }

    public static ListConstructorExpressionNode createListConstructorExpressionNode(
            Token openBracket,
            SeparatedNodeList<Node> expressions,
            Token closeBracket) {
        Objects.requireNonNull(openBracket, "openBracket must not be null");
        Objects.requireNonNull(expressions, "expressions must not be null");
        Objects.requireNonNull(closeBracket, "closeBracket must not be null");

        STNode stListConstructorExpressionNode = STNodeFactory.createListConstructorExpressionNode(
                openBracket.internalNode(),
                expressions.underlyingListNode().internalNode(),
                closeBracket.internalNode());
        return stListConstructorExpressionNode.createUnlinkedFacade();
    }

    public static TypeCastExpressionNode createTypeCastExpressionNode(
            Token ltToken,
            TypeCastParamNode typeCastParam,
            Token gtToken,
            ExpressionNode expression) {
        Objects.requireNonNull(ltToken, "ltToken must not be null");
        Objects.requireNonNull(typeCastParam, "typeCastParam must not be null");
        Objects.requireNonNull(gtToken, "gtToken must not be null");
        Objects.requireNonNull(expression, "expression must not be null");

        STNode stTypeCastExpressionNode = STNodeFactory.createTypeCastExpressionNode(
                ltToken.internalNode(),
                typeCastParam.internalNode(),
                gtToken.internalNode(),
                expression.internalNode());
        return stTypeCastExpressionNode.createUnlinkedFacade();
    }

    public static TypeCastParamNode createTypeCastParamNode(
            NodeList<AnnotationNode> annotations,
            Node type) {
        Objects.requireNonNull(annotations, "annotations must not be null");
        Objects.requireNonNull(type, "type must not be null");

        STNode stTypeCastParamNode = STNodeFactory.createTypeCastParamNode(
                annotations.underlyingListNode().internalNode(),
                type.internalNode());
        return stTypeCastParamNode.createUnlinkedFacade();
    }

    public static UnionTypeDescriptorNode createUnionTypeDescriptorNode(
            TypeDescriptorNode leftTypeDesc,
            Token pipeToken,
            TypeDescriptorNode rightTypeDesc) {
        Objects.requireNonNull(leftTypeDesc, "leftTypeDesc must not be null");
        Objects.requireNonNull(pipeToken, "pipeToken must not be null");
        Objects.requireNonNull(rightTypeDesc, "rightTypeDesc must not be null");

        STNode stUnionTypeDescriptorNode = STNodeFactory.createUnionTypeDescriptorNode(
                leftTypeDesc.internalNode(),
                pipeToken.internalNode(),
                rightTypeDesc.internalNode());
        return stUnionTypeDescriptorNode.createUnlinkedFacade();
    }

    public static TableConstructorExpressionNode createTableConstructorExpressionNode(
            Token tableKeyword,
            KeySpecifierNode keySpecifier,
            Token openBracket,
            SeparatedNodeList<Node> mappingConstructors,
            Token closeBracket) {
        Objects.requireNonNull(tableKeyword, "tableKeyword must not be null");
        Objects.requireNonNull(keySpecifier, "keySpecifier must not be null");
        Objects.requireNonNull(openBracket, "openBracket must not be null");
        Objects.requireNonNull(mappingConstructors, "mappingConstructors must not be null");
        Objects.requireNonNull(closeBracket, "closeBracket must not be null");

        STNode stTableConstructorExpressionNode = STNodeFactory.createTableConstructorExpressionNode(
                tableKeyword.internalNode(),
                keySpecifier.internalNode(),
                openBracket.internalNode(),
                mappingConstructors.underlyingListNode().internalNode(),
                closeBracket.internalNode());
        return stTableConstructorExpressionNode.createUnlinkedFacade();
    }

    public static KeySpecifierNode createKeySpecifierNode(
            Token keyKeyword,
            Token openParenToken,
            SeparatedNodeList<Node> fieldNames,
            Token closeParenToken) {
        Objects.requireNonNull(keyKeyword, "keyKeyword must not be null");
        Objects.requireNonNull(openParenToken, "openParenToken must not be null");
        Objects.requireNonNull(fieldNames, "fieldNames must not be null");
        Objects.requireNonNull(closeParenToken, "closeParenToken must not be null");

        STNode stKeySpecifierNode = STNodeFactory.createKeySpecifierNode(
                keyKeyword.internalNode(),
                openParenToken.internalNode(),
                fieldNames.underlyingListNode().internalNode(),
                closeParenToken.internalNode());
        return stKeySpecifierNode.createUnlinkedFacade();
    }

    public static ErrorTypeDescriptorNode createErrorTypeDescriptorNode(
            Token errorKeywordToken,
            ErrorTypeParamsNode errorTypeParamsNode) {
        Objects.requireNonNull(errorKeywordToken, "errorKeywordToken must not be null");

        STNode stErrorTypeDescriptorNode = STNodeFactory.createErrorTypeDescriptorNode(
                errorKeywordToken.internalNode(),
                getOptionalSTNode(errorTypeParamsNode));
        return stErrorTypeDescriptorNode.createUnlinkedFacade();
    }

    public static ErrorTypeParamsNode createErrorTypeParamsNode(
            Token ltToken,
            Node parameter,
            Token gtToken) {
        Objects.requireNonNull(ltToken, "ltToken must not be null");
        Objects.requireNonNull(parameter, "parameter must not be null");
        Objects.requireNonNull(gtToken, "gtToken must not be null");

        STNode stErrorTypeParamsNode = STNodeFactory.createErrorTypeParamsNode(
                ltToken.internalNode(),
                parameter.internalNode(),
                gtToken.internalNode());
        return stErrorTypeParamsNode.createUnlinkedFacade();
    }

    public static StreamTypeDescriptorNode createStreamTypeDescriptorNode(
            Token streamKeywordToken,
            Node streamTypeParamsNode) {
        Objects.requireNonNull(streamKeywordToken, "streamKeywordToken must not be null");
        Objects.requireNonNull(streamTypeParamsNode, "streamTypeParamsNode must not be null");

        STNode stStreamTypeDescriptorNode = STNodeFactory.createStreamTypeDescriptorNode(
                streamKeywordToken.internalNode(),
                streamTypeParamsNode.internalNode());
        return stStreamTypeDescriptorNode.createUnlinkedFacade();
    }

    public static StreamTypeParamsNode createStreamTypeParamsNode(
            Token ltToken,
            Node leftTypeDescNode,
            Token commaToken,
            Node rightTypeDescNode,
            Token gtToken) {
        Objects.requireNonNull(ltToken, "ltToken must not be null");
        Objects.requireNonNull(leftTypeDescNode, "leftTypeDescNode must not be null");
        Objects.requireNonNull(commaToken, "commaToken must not be null");
        Objects.requireNonNull(rightTypeDescNode, "rightTypeDescNode must not be null");
        Objects.requireNonNull(gtToken, "gtToken must not be null");

        STNode stStreamTypeParamsNode = STNodeFactory.createStreamTypeParamsNode(
                ltToken.internalNode(),
                leftTypeDescNode.internalNode(),
                commaToken.internalNode(),
                rightTypeDescNode.internalNode(),
                gtToken.internalNode());
        return stStreamTypeParamsNode.createUnlinkedFacade();
    }

    public static LetExpressionNode createLetExpressionNode(
            Token letKeyword,
            SeparatedNodeList<Node> letVarDeclarations,
            Token inKeyword,
            ExpressionNode expression) {
        Objects.requireNonNull(letKeyword, "letKeyword must not be null");
        Objects.requireNonNull(letVarDeclarations, "letVarDeclarations must not be null");
        Objects.requireNonNull(inKeyword, "inKeyword must not be null");
        Objects.requireNonNull(expression, "expression must not be null");

        STNode stLetExpressionNode = STNodeFactory.createLetExpressionNode(
                letKeyword.internalNode(),
                letVarDeclarations.underlyingListNode().internalNode(),
                inKeyword.internalNode(),
                expression.internalNode());
        return stLetExpressionNode.createUnlinkedFacade();
    }

    public static LetVariableDeclarationNode createLetVariableDeclarationNode(
            NodeList<AnnotationNode> annotations,
            TypedBindingPatternNode typedBindingPattern,
            Token equalsToken,
            ExpressionNode expression) {
        Objects.requireNonNull(annotations, "annotations must not be null");
        Objects.requireNonNull(typedBindingPattern, "typedBindingPattern must not be null");
        Objects.requireNonNull(equalsToken, "equalsToken must not be null");
        Objects.requireNonNull(expression, "expression must not be null");

        STNode stLetVariableDeclarationNode = STNodeFactory.createLetVariableDeclarationNode(
                annotations.underlyingListNode().internalNode(),
                typedBindingPattern.internalNode(),
                equalsToken.internalNode(),
                expression.internalNode());
        return stLetVariableDeclarationNode.createUnlinkedFacade();
    }

    public static TemplateExpressionNode createTemplateExpressionNode(
            SyntaxKind kind,
            Token type,
            Token startBacktick,
            NodeList<TemplateMemberNode> content,
            Token endBacktick) {
        Objects.requireNonNull(type, "type must not be null");
        Objects.requireNonNull(startBacktick, "startBacktick must not be null");
        Objects.requireNonNull(content, "content must not be null");
        Objects.requireNonNull(endBacktick, "endBacktick must not be null");

        STNode stTemplateExpressionNode = STNodeFactory.createTemplateExpressionNode(
                kind,
                type.internalNode(),
                startBacktick.internalNode(),
                content.underlyingListNode().internalNode(),
                endBacktick.internalNode());
        return stTemplateExpressionNode.createUnlinkedFacade();
    }

    public static XMLElementNode createXMLElementNode(
            XMLStartTagNode startTag,
            NodeList<XMLItemNode> content,
            XMLEndTagNode endTag) {
        Objects.requireNonNull(startTag, "startTag must not be null");
        Objects.requireNonNull(content, "content must not be null");
        Objects.requireNonNull(endTag, "endTag must not be null");

        STNode stXMLElementNode = STNodeFactory.createXMLElementNode(
                startTag.internalNode(),
                content.underlyingListNode().internalNode(),
                endTag.internalNode());
        return stXMLElementNode.createUnlinkedFacade();
    }

    public static XMLStartTagNode createXMLStartTagNode(
            Token ltToken,
            XMLNameNode name,
            NodeList<XMLAttributeNode> attributes,
            Token getToken) {
        Objects.requireNonNull(ltToken, "ltToken must not be null");
        Objects.requireNonNull(name, "name must not be null");
        Objects.requireNonNull(attributes, "attributes must not be null");
        Objects.requireNonNull(getToken, "getToken must not be null");

        STNode stXMLStartTagNode = STNodeFactory.createXMLStartTagNode(
                ltToken.internalNode(),
                name.internalNode(),
                attributes.underlyingListNode().internalNode(),
                getToken.internalNode());
        return stXMLStartTagNode.createUnlinkedFacade();
    }

    public static XMLEndTagNode createXMLEndTagNode(
            Token ltToken,
            Token slashToken,
            XMLNameNode name,
            Token getToken) {
        Objects.requireNonNull(ltToken, "ltToken must not be null");
        Objects.requireNonNull(slashToken, "slashToken must not be null");
        Objects.requireNonNull(name, "name must not be null");
        Objects.requireNonNull(getToken, "getToken must not be null");

        STNode stXMLEndTagNode = STNodeFactory.createXMLEndTagNode(
                ltToken.internalNode(),
                slashToken.internalNode(),
                name.internalNode(),
                getToken.internalNode());
        return stXMLEndTagNode.createUnlinkedFacade();
    }

    public static XMLSimpleNameNode createXMLSimpleNameNode(
            Token name) {
        Objects.requireNonNull(name, "name must not be null");

        STNode stXMLSimpleNameNode = STNodeFactory.createXMLSimpleNameNode(
                name.internalNode());
        return stXMLSimpleNameNode.createUnlinkedFacade();
    }

    public static XMLQualifiedNameNode createXMLQualifiedNameNode(
            XMLSimpleNameNode prefix,
            Token colon,
            XMLSimpleNameNode name) {
        Objects.requireNonNull(prefix, "prefix must not be null");
        Objects.requireNonNull(colon, "colon must not be null");
        Objects.requireNonNull(name, "name must not be null");

        STNode stXMLQualifiedNameNode = STNodeFactory.createXMLQualifiedNameNode(
                prefix.internalNode(),
                colon.internalNode(),
                name.internalNode());
        return stXMLQualifiedNameNode.createUnlinkedFacade();
    }

    public static XMLEmptyElementNode createXMLEmptyElementNode(
            Token ltToken,
            XMLNameNode name,
            NodeList<XMLAttributeNode> attributes,
            Token slashToken,
            Token getToken) {
        Objects.requireNonNull(ltToken, "ltToken must not be null");
        Objects.requireNonNull(name, "name must not be null");
        Objects.requireNonNull(attributes, "attributes must not be null");
        Objects.requireNonNull(slashToken, "slashToken must not be null");
        Objects.requireNonNull(getToken, "getToken must not be null");

        STNode stXMLEmptyElementNode = STNodeFactory.createXMLEmptyElementNode(
                ltToken.internalNode(),
                name.internalNode(),
                attributes.underlyingListNode().internalNode(),
                slashToken.internalNode(),
                getToken.internalNode());
        return stXMLEmptyElementNode.createUnlinkedFacade();
    }

    public static InterpolationNode createInterpolationNode(
            Token interpolationStartToken,
            ExpressionNode expression,
            Token interpolationEndToken) {
        Objects.requireNonNull(interpolationStartToken, "interpolationStartToken must not be null");
        Objects.requireNonNull(expression, "expression must not be null");
        Objects.requireNonNull(interpolationEndToken, "interpolationEndToken must not be null");

        STNode stInterpolationNode = STNodeFactory.createInterpolationNode(
                interpolationStartToken.internalNode(),
                expression.internalNode(),
                interpolationEndToken.internalNode());
        return stInterpolationNode.createUnlinkedFacade();
    }

    public static XMLTextNode createXMLTextNode(
            Token content) {
        Objects.requireNonNull(content, "content must not be null");

        STNode stXMLTextNode = STNodeFactory.createXMLTextNode(
                content.internalNode());
        return stXMLTextNode.createUnlinkedFacade();
    }

    public static XMLAttributeNode createXMLAttributeNode(
            XMLNameNode attributeName,
            Token equalToken,
            XMLAttributeValue value) {
        Objects.requireNonNull(attributeName, "attributeName must not be null");
        Objects.requireNonNull(equalToken, "equalToken must not be null");
        Objects.requireNonNull(value, "value must not be null");

        STNode stXMLAttributeNode = STNodeFactory.createXMLAttributeNode(
                attributeName.internalNode(),
                equalToken.internalNode(),
                value.internalNode());
        return stXMLAttributeNode.createUnlinkedFacade();
    }

    public static XMLAttributeValue createXMLAttributeValue(
            Token startQuote,
            NodeList<Node> value,
            Token endQuote) {
        Objects.requireNonNull(startQuote, "startQuote must not be null");
        Objects.requireNonNull(value, "value must not be null");
        Objects.requireNonNull(endQuote, "endQuote must not be null");

        STNode stXMLAttributeValue = STNodeFactory.createXMLAttributeValue(
                startQuote.internalNode(),
                value.underlyingListNode().internalNode(),
                endQuote.internalNode());
        return stXMLAttributeValue.createUnlinkedFacade();
    }

    public static XMLComment createXMLComment(
            Token commentStart,
            NodeList<Node> content,
            Token commentEnd) {
        Objects.requireNonNull(commentStart, "commentStart must not be null");
        Objects.requireNonNull(content, "content must not be null");
        Objects.requireNonNull(commentEnd, "commentEnd must not be null");

        STNode stXMLComment = STNodeFactory.createXMLComment(
                commentStart.internalNode(),
                content.underlyingListNode().internalNode(),
                commentEnd.internalNode());
        return stXMLComment.createUnlinkedFacade();
    }

    public static XMLProcessingInstruction createXMLProcessingInstruction(
            Token piStart,
            XMLNameNode target,
            NodeList<Node> data,
            Token piEnd) {
        Objects.requireNonNull(piStart, "piStart must not be null");
        Objects.requireNonNull(target, "target must not be null");
        Objects.requireNonNull(data, "data must not be null");
        Objects.requireNonNull(piEnd, "piEnd must not be null");

        STNode stXMLProcessingInstruction = STNodeFactory.createXMLProcessingInstruction(
                piStart.internalNode(),
                target.internalNode(),
                data.underlyingListNode().internalNode(),
                piEnd.internalNode());
        return stXMLProcessingInstruction.createUnlinkedFacade();
    }

    public static TableTypeDescriptorNode createTableTypeDescriptorNode(
            Token tableKeywordToken,
            Node rowTypeParameterNode,
            Node keyConstraintNode) {
        Objects.requireNonNull(tableKeywordToken, "tableKeywordToken must not be null");
        Objects.requireNonNull(rowTypeParameterNode, "rowTypeParameterNode must not be null");
        Objects.requireNonNull(keyConstraintNode, "keyConstraintNode must not be null");

        STNode stTableTypeDescriptorNode = STNodeFactory.createTableTypeDescriptorNode(
                tableKeywordToken.internalNode(),
                rowTypeParameterNode.internalNode(),
                keyConstraintNode.internalNode());
        return stTableTypeDescriptorNode.createUnlinkedFacade();
    }

    public static TypeParameterNode createTypeParameterNode(
            Token ltToken,
            Node typeNode,
            Token gtToken) {
        Objects.requireNonNull(ltToken, "ltToken must not be null");
        Objects.requireNonNull(typeNode, "typeNode must not be null");
        Objects.requireNonNull(gtToken, "gtToken must not be null");

        STNode stTypeParameterNode = STNodeFactory.createTypeParameterNode(
                ltToken.internalNode(),
                typeNode.internalNode(),
                gtToken.internalNode());
        return stTypeParameterNode.createUnlinkedFacade();
    }

    public static KeyTypeConstraintNode createKeyTypeConstraintNode(
            Token keyKeywordToken,
            Node typeParameterNode) {
        Objects.requireNonNull(keyKeywordToken, "keyKeywordToken must not be null");
        Objects.requireNonNull(typeParameterNode, "typeParameterNode must not be null");

        STNode stKeyTypeConstraintNode = STNodeFactory.createKeyTypeConstraintNode(
                keyKeywordToken.internalNode(),
                typeParameterNode.internalNode());
        return stKeyTypeConstraintNode.createUnlinkedFacade();
    }

    public static FunctionTypeDescriptorNode createFunctionTypeDescriptorNode(
            Token functionKeyword,
            FunctionSignatureNode functionSignature) {
        Objects.requireNonNull(functionKeyword, "functionKeyword must not be null");
        Objects.requireNonNull(functionSignature, "functionSignature must not be null");

        STNode stFunctionTypeDescriptorNode = STNodeFactory.createFunctionTypeDescriptorNode(
                functionKeyword.internalNode(),
                functionSignature.internalNode());
        return stFunctionTypeDescriptorNode.createUnlinkedFacade();
    }

    public static FunctionSignatureNode createFunctionSignatureNode(
            Token openParenToken,
            NodeList<ParameterNode> parameters,
            Token closeParenToken,
            ReturnTypeDescriptorNode returnTypeDesc) {
        Objects.requireNonNull(openParenToken, "openParenToken must not be null");
        Objects.requireNonNull(parameters, "parameters must not be null");
        Objects.requireNonNull(closeParenToken, "closeParenToken must not be null");

        STNode stFunctionSignatureNode = STNodeFactory.createFunctionSignatureNode(
                openParenToken.internalNode(),
                parameters.underlyingListNode().internalNode(),
                closeParenToken.internalNode(),
                getOptionalSTNode(returnTypeDesc));
        return stFunctionSignatureNode.createUnlinkedFacade();
    }

    public static ExplicitAnonymousFunctionExpressionNode createExplicitAnonymousFunctionExpressionNode(
            NodeList<AnnotationNode> annotations,
            Token functionKeyword,
            FunctionSignatureNode functionSignature,
            FunctionBodyNode functionBody) {
        Objects.requireNonNull(annotations, "annotations must not be null");
        Objects.requireNonNull(functionKeyword, "functionKeyword must not be null");
        Objects.requireNonNull(functionSignature, "functionSignature must not be null");
        Objects.requireNonNull(functionBody, "functionBody must not be null");

        STNode stExplicitAnonymousFunctionExpressionNode = STNodeFactory.createExplicitAnonymousFunctionExpressionNode(
                annotations.underlyingListNode().internalNode(),
                functionKeyword.internalNode(),
                functionSignature.internalNode(),
                functionBody.internalNode());
        return stExplicitAnonymousFunctionExpressionNode.createUnlinkedFacade();
    }

    public static ExpressionFunctionBodyNode createExpressionFunctionBodyNode(
            Token rightDoubleArrow,
            ExpressionNode expression,
            Token semicolon) {
        Objects.requireNonNull(rightDoubleArrow, "rightDoubleArrow must not be null");
        Objects.requireNonNull(expression, "expression must not be null");

        STNode stExpressionFunctionBodyNode = STNodeFactory.createExpressionFunctionBodyNode(
                rightDoubleArrow.internalNode(),
                expression.internalNode(),
                getOptionalSTNode(semicolon));
        return stExpressionFunctionBodyNode.createUnlinkedFacade();
    }

    public static TupleTypeDescriptorNode createTupleTypeDescriptorNode(
            Token openBracketToken,
            SeparatedNodeList<Node> memberTypeDesc,
            Token closeBracketToken) {
        Objects.requireNonNull(openBracketToken, "openBracketToken must not be null");
        Objects.requireNonNull(memberTypeDesc, "memberTypeDesc must not be null");
        Objects.requireNonNull(closeBracketToken, "closeBracketToken must not be null");

        STNode stTupleTypeDescriptorNode = STNodeFactory.createTupleTypeDescriptorNode(
                openBracketToken.internalNode(),
                memberTypeDesc.underlyingListNode().internalNode(),
                closeBracketToken.internalNode());
        return stTupleTypeDescriptorNode.createUnlinkedFacade();
    }

    public static ParenthesisedTypeDescriptorNode createParenthesisedTypeDescriptorNode(
            Token openParenToken,
            TypeDescriptorNode typedesc,
            Token closeParenToken) {
        Objects.requireNonNull(openParenToken, "openParenToken must not be null");
        Objects.requireNonNull(typedesc, "typedesc must not be null");
        Objects.requireNonNull(closeParenToken, "closeParenToken must not be null");

        STNode stParenthesisedTypeDescriptorNode = STNodeFactory.createParenthesisedTypeDescriptorNode(
                openParenToken.internalNode(),
                typedesc.internalNode(),
                closeParenToken.internalNode());
        return stParenthesisedTypeDescriptorNode.createUnlinkedFacade();
    }

    public static ExplicitNewExpressionNode createExplicitNewExpressionNode(
            Token newKeyword,
            TypeDescriptorNode typeDescriptor,
            Node parenthesizedArgList) {
        Objects.requireNonNull(newKeyword, "newKeyword must not be null");
        Objects.requireNonNull(typeDescriptor, "typeDescriptor must not be null");
        Objects.requireNonNull(parenthesizedArgList, "parenthesizedArgList must not be null");

        STNode stExplicitNewExpressionNode = STNodeFactory.createExplicitNewExpressionNode(
                newKeyword.internalNode(),
                typeDescriptor.internalNode(),
                parenthesizedArgList.internalNode());
        return stExplicitNewExpressionNode.createUnlinkedFacade();
    }

    public static ImplicitNewExpressionNode createImplicitNewExpressionNode(
            Token newKeyword,
            ParenthesizedArgList parenthesizedArgList) {
        Objects.requireNonNull(newKeyword, "newKeyword must not be null");

        STNode stImplicitNewExpressionNode = STNodeFactory.createImplicitNewExpressionNode(
                newKeyword.internalNode(),
                getOptionalSTNode(parenthesizedArgList));
        return stImplicitNewExpressionNode.createUnlinkedFacade();
    }

    public static ParenthesizedArgList createParenthesizedArgList(
            Token openParenToken,
            NodeList<FunctionArgumentNode> arguments,
            Token closeParenToken) {
        Objects.requireNonNull(openParenToken, "openParenToken must not be null");
        Objects.requireNonNull(arguments, "arguments must not be null");
        Objects.requireNonNull(closeParenToken, "closeParenToken must not be null");

        STNode stParenthesizedArgList = STNodeFactory.createParenthesizedArgList(
                openParenToken.internalNode(),
                arguments.underlyingListNode().internalNode(),
                closeParenToken.internalNode());
        return stParenthesizedArgList.createUnlinkedFacade();
    }

    public static QueryConstructTypeNode createQueryConstructTypeNode(
            Token tableKeyword,
            KeySpecifierNode keySpecifier) {
        Objects.requireNonNull(tableKeyword, "tableKeyword must not be null");
        Objects.requireNonNull(keySpecifier, "keySpecifier must not be null");

        STNode stQueryConstructTypeNode = STNodeFactory.createQueryConstructTypeNode(
                tableKeyword.internalNode(),
                keySpecifier.internalNode());
        return stQueryConstructTypeNode.createUnlinkedFacade();
    }

    public static FromClauseNode createFromClauseNode(
            Token fromKeyword,
            Node typeName,
            Token variableName,
            Token inKeyword,
            ExpressionNode expression) {
        Objects.requireNonNull(fromKeyword, "fromKeyword must not be null");
        Objects.requireNonNull(typeName, "typeName must not be null");
        Objects.requireNonNull(variableName, "variableName must not be null");
        Objects.requireNonNull(inKeyword, "inKeyword must not be null");
        Objects.requireNonNull(expression, "expression must not be null");

        STNode stFromClauseNode = STNodeFactory.createFromClauseNode(
                fromKeyword.internalNode(),
                typeName.internalNode(),
                variableName.internalNode(),
                inKeyword.internalNode(),
                expression.internalNode());
        return stFromClauseNode.createUnlinkedFacade();
    }

    public static WhereClauseNode createWhereClauseNode(
            Token whereKeyword,
            ExpressionNode expression) {
        Objects.requireNonNull(whereKeyword, "whereKeyword must not be null");
        Objects.requireNonNull(expression, "expression must not be null");

        STNode stWhereClauseNode = STNodeFactory.createWhereClauseNode(
                whereKeyword.internalNode(),
                expression.internalNode());
        return stWhereClauseNode.createUnlinkedFacade();
    }

    public static LetClauseNode createLetClauseNode(
            Token letKeyword,
            SeparatedNodeList<Node> letVarDeclarations) {
        Objects.requireNonNull(letKeyword, "letKeyword must not be null");
        Objects.requireNonNull(letVarDeclarations, "letVarDeclarations must not be null");

        STNode stLetClauseNode = STNodeFactory.createLetClauseNode(
                letKeyword.internalNode(),
                letVarDeclarations.underlyingListNode().internalNode());
        return stLetClauseNode.createUnlinkedFacade();
    }

    public static QueryPipelineNode createQueryPipelineNode(
            FromClauseNode fromClause,
            NodeList<Node> intermediateClauses) {
        Objects.requireNonNull(fromClause, "fromClause must not be null");
        Objects.requireNonNull(intermediateClauses, "intermediateClauses must not be null");

        STNode stQueryPipelineNode = STNodeFactory.createQueryPipelineNode(
                fromClause.internalNode(),
                intermediateClauses.underlyingListNode().internalNode());
        return stQueryPipelineNode.createUnlinkedFacade();
    }

    public static SelectClauseNode createSelectClauseNode(
            Token selectKeyword,
            ExpressionNode expression) {
        Objects.requireNonNull(selectKeyword, "selectKeyword must not be null");
        Objects.requireNonNull(expression, "expression must not be null");

        STNode stSelectClauseNode = STNodeFactory.createSelectClauseNode(
                selectKeyword.internalNode(),
                expression.internalNode());
        return stSelectClauseNode.createUnlinkedFacade();
    }

    public static QueryExpressionNode createQueryExpressionNode(
            QueryConstructTypeNode queryConstructType,
            QueryPipelineNode queryPipeline,
            SelectClauseNode selectClause) {
        Objects.requireNonNull(queryConstructType, "queryConstructType must not be null");
        Objects.requireNonNull(queryPipeline, "queryPipeline must not be null");
        Objects.requireNonNull(selectClause, "selectClause must not be null");

        STNode stQueryExpressionNode = STNodeFactory.createQueryExpressionNode(
                queryConstructType.internalNode(),
                queryPipeline.internalNode(),
                selectClause.internalNode());
        return stQueryExpressionNode.createUnlinkedFacade();
    }

    public static IntersectionTypeDescriptorNode createIntersectionTypeDescriptorNode(
            Node leftTypeDesc,
            Token bitwiseAndToken,
            Node rightTypeDesc) {
        Objects.requireNonNull(leftTypeDesc, "leftTypeDesc must not be null");
        Objects.requireNonNull(bitwiseAndToken, "bitwiseAndToken must not be null");
        Objects.requireNonNull(rightTypeDesc, "rightTypeDesc must not be null");

        STNode stIntersectionTypeDescriptorNode = STNodeFactory.createIntersectionTypeDescriptorNode(
                leftTypeDesc.internalNode(),
                bitwiseAndToken.internalNode(),
                rightTypeDesc.internalNode());
        return stIntersectionTypeDescriptorNode.createUnlinkedFacade();
    }

    public static ImplicitAnonymousFunctionParameters createImplicitAnonymousFunctionParameters(
            Token openParenToken,
            SeparatedNodeList<SimpleNameReferenceNode> parameters,
            Token closeParenToken) {
        Objects.requireNonNull(openParenToken, "openParenToken must not be null");
        Objects.requireNonNull(parameters, "parameters must not be null");
        Objects.requireNonNull(closeParenToken, "closeParenToken must not be null");

        STNode stImplicitAnonymousFunctionParameters = STNodeFactory.createImplicitAnonymousFunctionParameters(
                openParenToken.internalNode(),
                parameters.underlyingListNode().internalNode(),
                closeParenToken.internalNode());
        return stImplicitAnonymousFunctionParameters.createUnlinkedFacade();
    }

    public static ImplicitAnonymousFunctionExpressionNode createImplicitAnonymousFunctionExpressionNode(
            Node params,
            Token rightDoubleArrow,
            ExpressionNode expression) {
        Objects.requireNonNull(params, "params must not be null");
        Objects.requireNonNull(rightDoubleArrow, "rightDoubleArrow must not be null");
        Objects.requireNonNull(expression, "expression must not be null");

        STNode stImplicitAnonymousFunctionExpressionNode = STNodeFactory.createImplicitAnonymousFunctionExpressionNode(
                params.internalNode(),
                rightDoubleArrow.internalNode(),
                expression.internalNode());
        return stImplicitAnonymousFunctionExpressionNode.createUnlinkedFacade();
    }

    public static StartActionNode createStartActionNode(
            NodeList<AnnotationNode> annotations,
            Token startKeyword,
            ExpressionNode expression) {
        Objects.requireNonNull(annotations, "annotations must not be null");
        Objects.requireNonNull(startKeyword, "startKeyword must not be null");
        Objects.requireNonNull(expression, "expression must not be null");

        STNode stStartActionNode = STNodeFactory.createStartActionNode(
                annotations.underlyingListNode().internalNode(),
                startKeyword.internalNode(),
                expression.internalNode());
        return stStartActionNode.createUnlinkedFacade();
    }

    public static FlushActionNode createFlushActionNode(
            Token flushKeyword,
            NameReferenceNode peerWorker) {
        Objects.requireNonNull(flushKeyword, "flushKeyword must not be null");
        Objects.requireNonNull(peerWorker, "peerWorker must not be null");

        STNode stFlushActionNode = STNodeFactory.createFlushActionNode(
                flushKeyword.internalNode(),
                peerWorker.internalNode());
        return stFlushActionNode.createUnlinkedFacade();
    }

    public static SingletonTypeDescriptorNode createSingletonTypeDescriptorNode(
            ExpressionNode simpleContExprNode) {
        Objects.requireNonNull(simpleContExprNode, "simpleContExprNode must not be null");

        STNode stSingletonTypeDescriptorNode = STNodeFactory.createSingletonTypeDescriptorNode(
                simpleContExprNode.internalNode());
        return stSingletonTypeDescriptorNode.createUnlinkedFacade();
    }

    public static FunctionDeclarationNode createFunctionDeclarationNode(
            MetadataNode metadata,
            Token visibilityQualifier,
            Token functionKeyword,
            IdentifierToken functionName,
            FunctionSignatureNode functionSignature,
            Token semicolon) {
        Objects.requireNonNull(metadata, "metadata must not be null");
        Objects.requireNonNull(functionKeyword, "functionKeyword must not be null");
        Objects.requireNonNull(functionName, "functionName must not be null");
        Objects.requireNonNull(functionSignature, "functionSignature must not be null");
        Objects.requireNonNull(semicolon, "semicolon must not be null");

        STNode stFunctionDeclarationNode = STNodeFactory.createFunctionDeclarationNode(
                metadata.internalNode(),
                getOptionalSTNode(visibilityQualifier),
                functionKeyword.internalNode(),
                functionName.internalNode(),
                functionSignature.internalNode(),
                semicolon.internalNode());
        return stFunctionDeclarationNode.createUnlinkedFacade();
    }

    public static TypedBindingPatternNode createTypedBindingPatternNode(
            TypeDescriptorNode typeDescriptor,
            BindingPatternNode bindingPattern) {
        Objects.requireNonNull(typeDescriptor, "typeDescriptor must not be null");
        Objects.requireNonNull(bindingPattern, "bindingPattern must not be null");

        STNode stTypedBindingPatternNode = STNodeFactory.createTypedBindingPatternNode(
                typeDescriptor.internalNode(),
                bindingPattern.internalNode());
        return stTypedBindingPatternNode.createUnlinkedFacade();
    }

    public static CaptureBindingPatternNode createCaptureBindingPatternNode(
            Token variableName) {
        Objects.requireNonNull(variableName, "variableName must not be null");

        STNode stCaptureBindingPatternNode = STNodeFactory.createCaptureBindingPatternNode(
                variableName.internalNode());
        return stCaptureBindingPatternNode.createUnlinkedFacade();
    }

    public static ListBindingPatternNode createListBindingPatternNode(
            Token openBracket,
            SeparatedNodeList<BindingPatternNode> bindingPatterns,
            RestBindingPatternNode restBindingPattern,
            Token closeBracket) {
        Objects.requireNonNull(openBracket, "openBracket must not be null");
        Objects.requireNonNull(bindingPatterns, "bindingPatterns must not be null");
        Objects.requireNonNull(closeBracket, "closeBracket must not be null");

        STNode stListBindingPatternNode = STNodeFactory.createListBindingPatternNode(
                openBracket.internalNode(),
                bindingPatterns.underlyingListNode().internalNode(),
                getOptionalSTNode(restBindingPattern),
                closeBracket.internalNode());
        return stListBindingPatternNode.createUnlinkedFacade();
    }

    public static RestBindingPatternNode createRestBindingPatternNode(
            Token ellipsisToken,
            SimpleNameReferenceNode variableName) {
        Objects.requireNonNull(ellipsisToken, "ellipsisToken must not be null");
        Objects.requireNonNull(variableName, "variableName must not be null");

        STNode stRestBindingPatternNode = STNodeFactory.createRestBindingPatternNode(
                ellipsisToken.internalNode(),
                variableName.internalNode());
        return stRestBindingPatternNode.createUnlinkedFacade();
    }

    public static AsyncSendActionNode createAsyncSendActionNode(
            ExpressionNode expression,
            Token rightArrowToken,
            SimpleNameReferenceNode peerWorker) {
        Objects.requireNonNull(expression, "expression must not be null");
        Objects.requireNonNull(rightArrowToken, "rightArrowToken must not be null");
        Objects.requireNonNull(peerWorker, "peerWorker must not be null");

        STNode stAsyncSendActionNode = STNodeFactory.createAsyncSendActionNode(
                expression.internalNode(),
                rightArrowToken.internalNode(),
                peerWorker.internalNode());
        return stAsyncSendActionNode.createUnlinkedFacade();
    }

    public static SyncSendActionNode createSyncSendActionNode(
            ExpressionNode expression,
            Token syncSendToken,
            SimpleNameReferenceNode peerWorker) {
        Objects.requireNonNull(expression, "expression must not be null");
        Objects.requireNonNull(syncSendToken, "syncSendToken must not be null");
        Objects.requireNonNull(peerWorker, "peerWorker must not be null");

        STNode stSyncSendActionNode = STNodeFactory.createSyncSendActionNode(
                expression.internalNode(),
                syncSendToken.internalNode(),
                peerWorker.internalNode());
        return stSyncSendActionNode.createUnlinkedFacade();
    }

    public static ReceiveActionNode createReceiveActionNode(
            Token leftArrow,
            SimpleNameReferenceNode receiveWorkers) {
        Objects.requireNonNull(leftArrow, "leftArrow must not be null");
        Objects.requireNonNull(receiveWorkers, "receiveWorkers must not be null");

        STNode stReceiveActionNode = STNodeFactory.createReceiveActionNode(
                leftArrow.internalNode(),
                receiveWorkers.internalNode());
        return stReceiveActionNode.createUnlinkedFacade();
    }

    public static ReceiveFieldsNode createReceiveFieldsNode(
            Token openBrace,
            SeparatedNodeList<NameReferenceNode> receiveFields,
            Token closeBrace) {
        Objects.requireNonNull(openBrace, "openBrace must not be null");
        Objects.requireNonNull(receiveFields, "receiveFields must not be null");
        Objects.requireNonNull(closeBrace, "closeBrace must not be null");

        STNode stReceiveFieldsNode = STNodeFactory.createReceiveFieldsNode(
                openBrace.internalNode(),
                receiveFields.underlyingListNode().internalNode(),
                closeBrace.internalNode());
        return stReceiveFieldsNode.createUnlinkedFacade();
    }

    public static RestDescriptorNode createRestDescriptorNode(
            TypeDescriptorNode typeDescriptor,
            Token ellipsisToken) {
        Objects.requireNonNull(typeDescriptor, "typeDescriptor must not be null");
        Objects.requireNonNull(ellipsisToken, "ellipsisToken must not be null");

        STNode stRestDescriptorNode = STNodeFactory.createRestDescriptorNode(
                typeDescriptor.internalNode(),
                ellipsisToken.internalNode());
        return stRestDescriptorNode.createUnlinkedFacade();
    }

    public static DoubleGTTokenNode createDoubleGTTokenNode(
            Token openGTToken,
            Token endGTToken) {
        Objects.requireNonNull(openGTToken, "openGTToken must not be null");
        Objects.requireNonNull(endGTToken, "endGTToken must not be null");

        STNode stDoubleGTTokenNode = STNodeFactory.createDoubleGTTokenNode(
                openGTToken.internalNode(),
                endGTToken.internalNode());
        return stDoubleGTTokenNode.createUnlinkedFacade();
    }

    public static TrippleGTTokenNode createTrippleGTTokenNode(
            Token openGTToken,
            Token middleGTToken,
            Token endGTToken) {
        Objects.requireNonNull(openGTToken, "openGTToken must not be null");
        Objects.requireNonNull(middleGTToken, "middleGTToken must not be null");
        Objects.requireNonNull(endGTToken, "endGTToken must not be null");

        STNode stTrippleGTTokenNode = STNodeFactory.createTrippleGTTokenNode(
                openGTToken.internalNode(),
                middleGTToken.internalNode(),
                endGTToken.internalNode());
        return stTrippleGTTokenNode.createUnlinkedFacade();
    }

    public static WaitActionNode createWaitActionNode(
            Token waitKeyword,
            Node waitFutureExpr) {
        Objects.requireNonNull(waitKeyword, "waitKeyword must not be null");
        Objects.requireNonNull(waitFutureExpr, "waitFutureExpr must not be null");

        STNode stWaitActionNode = STNodeFactory.createWaitActionNode(
                waitKeyword.internalNode(),
                waitFutureExpr.internalNode());
        return stWaitActionNode.createUnlinkedFacade();
    }

    public static WaitFieldsListNode createWaitFieldsListNode(
            Token openBrace,
            SeparatedNodeList<Node> waitFields,
            Token closeBrace) {
        Objects.requireNonNull(openBrace, "openBrace must not be null");
        Objects.requireNonNull(waitFields, "waitFields must not be null");
        Objects.requireNonNull(closeBrace, "closeBrace must not be null");

        STNode stWaitFieldsListNode = STNodeFactory.createWaitFieldsListNode(
                openBrace.internalNode(),
                waitFields.underlyingListNode().internalNode(),
                closeBrace.internalNode());
        return stWaitFieldsListNode.createUnlinkedFacade();
    }

    public static WaitFieldNode createWaitFieldNode(
            NameReferenceNode fieldName,
            Token colon,
            ExpressionNode waitFutureExpr) {
        Objects.requireNonNull(fieldName, "fieldName must not be null");
        Objects.requireNonNull(colon, "colon must not be null");
        Objects.requireNonNull(waitFutureExpr, "waitFutureExpr must not be null");

        STNode stWaitFieldNode = STNodeFactory.createWaitFieldNode(
                fieldName.internalNode(),
                colon.internalNode(),
                waitFutureExpr.internalNode());
        return stWaitFieldNode.createUnlinkedFacade();
    }

    public static AnnotAccessExpressionNode createAnnotAccessExpressionNode(
            ExpressionNode expression,
            Token annotChainingToken,
            Node annotTagReference) {
        Objects.requireNonNull(expression, "expression must not be null");
        Objects.requireNonNull(annotChainingToken, "annotChainingToken must not be null");
        Objects.requireNonNull(annotTagReference, "annotTagReference must not be null");

        STNode stAnnotAccessExpressionNode = STNodeFactory.createAnnotAccessExpressionNode(
                expression.internalNode(),
                annotChainingToken.internalNode(),
                annotTagReference.internalNode());
        return stAnnotAccessExpressionNode.createUnlinkedFacade();
    }

    public static QueryActionNode createQueryActionNode(
            QueryPipelineNode queryPipeline,
            Token doKeyword,
            BlockStatementNode blockStatement) {
        Objects.requireNonNull(queryPipeline, "queryPipeline must not be null");
        Objects.requireNonNull(doKeyword, "doKeyword must not be null");
        Objects.requireNonNull(blockStatement, "blockStatement must not be null");

        STNode stQueryActionNode = STNodeFactory.createQueryActionNode(
                queryPipeline.internalNode(),
                doKeyword.internalNode(),
                blockStatement.internalNode());
        return stQueryActionNode.createUnlinkedFacade();
    }

    public static OptionalFieldAccessExpressionNode createOptionalFieldAccessExpressionNode(
            ExpressionNode expression,
            Token optionalChainingToken,
            Token fieldName) {
        Objects.requireNonNull(expression, "expression must not be null");
        Objects.requireNonNull(optionalChainingToken, "optionalChainingToken must not be null");
        Objects.requireNonNull(fieldName, "fieldName must not be null");

        STNode stOptionalFieldAccessExpressionNode = STNodeFactory.createOptionalFieldAccessExpressionNode(
                expression.internalNode(),
                optionalChainingToken.internalNode(),
                fieldName.internalNode());
        return stOptionalFieldAccessExpressionNode.createUnlinkedFacade();
    }

    public static ConditionalExpressionNode createConditionalExpressionNode(
            ExpressionNode lhsExpression,
            Token questionMarkToken,
            ExpressionNode middleExpression,
            Token colonToken,
            ExpressionNode endExpression) {
        Objects.requireNonNull(lhsExpression, "lhsExpression must not be null");
        Objects.requireNonNull(questionMarkToken, "questionMarkToken must not be null");
        Objects.requireNonNull(middleExpression, "middleExpression must not be null");
        Objects.requireNonNull(colonToken, "colonToken must not be null");
        Objects.requireNonNull(endExpression, "endExpression must not be null");

        STNode stConditionalExpressionNode = STNodeFactory.createConditionalExpressionNode(
                lhsExpression.internalNode(),
                questionMarkToken.internalNode(),
                middleExpression.internalNode(),
                colonToken.internalNode(),
                endExpression.internalNode());
        return stConditionalExpressionNode.createUnlinkedFacade();
    }

<<<<<<< HEAD
    public static ByteArrayLiteralNode createByteArrayLiteralNode(
            Token type,
            Token startBacktick,
            Token content,
            Token endBacktick) {
        Objects.requireNonNull(type, "type must not be null");
        Objects.requireNonNull(startBacktick, "startBacktick must not be null");
        Objects.requireNonNull(content, "content must not be null");
        Objects.requireNonNull(endBacktick, "endBacktick must not be null");

        STNode stByteArrayLiteralNode = STNodeFactory.createByteArrayLiteralNode(
                type.internalNode(),
                startBacktick.internalNode(),
                content.internalNode(),
                endBacktick.internalNode());
        return stByteArrayLiteralNode.createUnlinkedFacade();
=======
    public static EnumDeclarationNode createEnumDeclarationNode(
            MetadataNode metadata,
            Token qualifier,
            Token enumKeywordToken,
            IdentifierToken identifier,
            Token openBraceToken,
            SeparatedNodeList<Node> enumMemberList,
            Token closeBraceToken) {
        Objects.requireNonNull(metadata, "metadata must not be null");
        Objects.requireNonNull(qualifier, "qualifier must not be null");
        Objects.requireNonNull(enumKeywordToken, "enumKeywordToken must not be null");
        Objects.requireNonNull(identifier, "identifier must not be null");
        Objects.requireNonNull(openBraceToken, "openBraceToken must not be null");
        Objects.requireNonNull(enumMemberList, "enumMemberList must not be null");
        Objects.requireNonNull(closeBraceToken, "closeBraceToken must not be null");

        STNode stEnumDeclarationNode = STNodeFactory.createEnumDeclarationNode(
                metadata.internalNode(),
                qualifier.internalNode(),
                enumKeywordToken.internalNode(),
                identifier.internalNode(),
                openBraceToken.internalNode(),
                enumMemberList.underlyingListNode().internalNode(),
                closeBraceToken.internalNode());
        return stEnumDeclarationNode.createUnlinkedFacade();
    }

    public static EnumMemberNode createEnumMemberNode(
            MetadataNode metadata,
            IdentifierToken identifier,
            Token equalToken,
            ExpressionNode constExprNode) {
        Objects.requireNonNull(metadata, "metadata must not be null");
        Objects.requireNonNull(identifier, "identifier must not be null");
        Objects.requireNonNull(equalToken, "equalToken must not be null");
        Objects.requireNonNull(constExprNode, "constExprNode must not be null");

        STNode stEnumMemberNode = STNodeFactory.createEnumMemberNode(
                metadata.internalNode(),
                identifier.internalNode(),
                equalToken.internalNode(),
                constExprNode.internalNode());
        return stEnumMemberNode.createUnlinkedFacade();
    }

    public static ArrayTypeDescriptorNode createArrayTypeDescriptorNode(
            TypeDescriptorNode memberTypeDesc,
            Token openBracket,
            Node arrayLength,
            Token closeBracket) {
        Objects.requireNonNull(memberTypeDesc, "memberTypeDesc must not be null");
        Objects.requireNonNull(openBracket, "openBracket must not be null");
        Objects.requireNonNull(closeBracket, "closeBracket must not be null");

        STNode stArrayTypeDescriptorNode = STNodeFactory.createArrayTypeDescriptorNode(
                memberTypeDesc.internalNode(),
                openBracket.internalNode(),
                getOptionalSTNode(arrayLength),
                closeBracket.internalNode());
        return stArrayTypeDescriptorNode.createUnlinkedFacade();
    }

    public static TransactionStatementNode createTransactionStatementNode(
            Token transactionKeyword,
            BlockStatementNode blockStatement) {
        Objects.requireNonNull(transactionKeyword, "transactionKeyword must not be null");
        Objects.requireNonNull(blockStatement, "blockStatement must not be null");

        STNode stTransactionStatementNode = STNodeFactory.createTransactionStatementNode(
                transactionKeyword.internalNode(),
                blockStatement.internalNode());
        return stTransactionStatementNode.createUnlinkedFacade();
    }

    public static RollbackStatementNode createRollbackStatementNode(
            Token rollbackKeyword,
            ExpressionNode expression,
            Token semicolon) {
        Objects.requireNonNull(rollbackKeyword, "rollbackKeyword must not be null");
        Objects.requireNonNull(semicolon, "semicolon must not be null");

        STNode stRollbackStatementNode = STNodeFactory.createRollbackStatementNode(
                rollbackKeyword.internalNode(),
                getOptionalSTNode(expression),
                semicolon.internalNode());
        return stRollbackStatementNode.createUnlinkedFacade();
    }

    public static RetryStatementNode createRetryStatementNode(
            Token retryKeyword,
            TypeParameterNode typeParameter,
            ParenthesizedArgList arguments,
            StatementNode retryBody) {
        Objects.requireNonNull(retryKeyword, "retryKeyword must not be null");
        Objects.requireNonNull(retryBody, "retryBody must not be null");

        STNode stRetryStatementNode = STNodeFactory.createRetryStatementNode(
                retryKeyword.internalNode(),
                getOptionalSTNode(typeParameter),
                getOptionalSTNode(arguments),
                retryBody.internalNode());
        return stRetryStatementNode.createUnlinkedFacade();
    }

    public static CommitActionNode createCommitActionNode(
            Token commitKeyword) {
        Objects.requireNonNull(commitKeyword, "commitKeyword must not be null");

        STNode stCommitActionNode = STNodeFactory.createCommitActionNode(
                commitKeyword.internalNode());
        return stCommitActionNode.createUnlinkedFacade();
    }

    public static TransactionalExpressionNode createTransactionalExpressionNode(
            Token transactionalKeyword) {
        Objects.requireNonNull(transactionalKeyword, "transactionalKeyword must not be null");

        STNode stTransactionalExpressionNode = STNodeFactory.createTransactionalExpressionNode(
                transactionalKeyword.internalNode());
        return stTransactionalExpressionNode.createUnlinkedFacade();
    }

    public static ServiceConstructorExpressionNode createServiceConstructorExpressionNode(
            NodeList<AnnotationNode> annotations,
            Token serviceKeyword,
            Node serviceBody) {
        Objects.requireNonNull(annotations, "annotations must not be null");
        Objects.requireNonNull(serviceKeyword, "serviceKeyword must not be null");
        Objects.requireNonNull(serviceBody, "serviceBody must not be null");

        STNode stServiceConstructorExpressionNode = STNodeFactory.createServiceConstructorExpressionNode(
                annotations.underlyingListNode().internalNode(),
                serviceKeyword.internalNode(),
                serviceBody.internalNode());
        return stServiceConstructorExpressionNode.createUnlinkedFacade();
>>>>>>> 0d7a306a
    }
}
<|MERGE_RESOLUTION|>--- conflicted
+++ resolved
@@ -2386,24 +2386,6 @@
         return stConditionalExpressionNode.createUnlinkedFacade();
     }
 
-<<<<<<< HEAD
-    public static ByteArrayLiteralNode createByteArrayLiteralNode(
-            Token type,
-            Token startBacktick,
-            Token content,
-            Token endBacktick) {
-        Objects.requireNonNull(type, "type must not be null");
-        Objects.requireNonNull(startBacktick, "startBacktick must not be null");
-        Objects.requireNonNull(content, "content must not be null");
-        Objects.requireNonNull(endBacktick, "endBacktick must not be null");
-
-        STNode stByteArrayLiteralNode = STNodeFactory.createByteArrayLiteralNode(
-                type.internalNode(),
-                startBacktick.internalNode(),
-                content.internalNode(),
-                endBacktick.internalNode());
-        return stByteArrayLiteralNode.createUnlinkedFacade();
-=======
     public static EnumDeclarationNode createEnumDeclarationNode(
             MetadataNode metadata,
             Token qualifier,
@@ -2539,6 +2521,5 @@
                 serviceKeyword.internalNode(),
                 serviceBody.internalNode());
         return stServiceConstructorExpressionNode.createUnlinkedFacade();
->>>>>>> 0d7a306a
     }
 }
