--- conflicted
+++ resolved
@@ -3012,7 +3012,6 @@
         return stOrderKeyNode.createUnlinkedFacade();
     }
 
-<<<<<<< HEAD
     public static OnFailClauseNode createOnFailClauseNode(
             Token onKeyword,
             Token failKeyword,
@@ -3046,7 +3045,8 @@
                 blockStatement.internalNode(),
                 getOptionalSTNode(onFailClause));
         return stDoStatementNode.createUnlinkedFacade();
-=======
+    }
+
     public static ClassDefinitionNode createClassDefinitionNode(
             MetadataNode metadata,
             Token visibilityQualifier,
@@ -3073,6 +3073,5 @@
                 members.underlyingListNode().internalNode(),
                 closeBrace.internalNode());
         return stClassDefinitionNode.createUnlinkedFacade();
->>>>>>> ed5e41ea
     }
 }
