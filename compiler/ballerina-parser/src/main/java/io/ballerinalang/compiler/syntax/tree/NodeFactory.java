/*
 *  Copyright (c) 2020, WSO2 Inc. (http://www.wso2.org) All Rights Reserved.
 *
 *  WSO2 Inc. licenses this file to you under the Apache License,
 *  Version 2.0 (the "License"); you may not use this file except
 *  in compliance with the License.
 *  You may obtain a copy of the License at
 *
 *    http://www.apache.org/licenses/LICENSE-2.0
 *
 *  Unless required by applicable law or agreed to in writing,
 *  software distributed under the License is distributed on an
 *  "AS IS" BASIS, WITHOUT WARRANTIES OR CONDITIONS OF ANY
 *  KIND, either express or implied.  See the License for the
 *  specific language governing permissions and limitations
 *  under the License.
 */
package io.ballerinalang.compiler.syntax.tree;

import io.ballerinalang.compiler.internal.parser.tree.STNode;
import io.ballerinalang.compiler.internal.parser.tree.STNodeFactory;
import java.util.Objects;

/**
 * A factory for creating nodes in the syntax tree.
 *
 * This is a generated class.
 *
 * @since 1.3.0
 */
public abstract class NodeFactory extends AbstractNodeFactory {

    private NodeFactory() {
    }

    public static ModulePart createModulePart(
            NodeList<ImportDeclaration> imports,
            NodeList<ModuleMemberDeclaration> members,
            Token eofToken) {
        Objects.requireNonNull(imports, "imports must not be null");
        Objects.requireNonNull(members, "members must not be null");
        Objects.requireNonNull(eofToken, "eofToken must not be null");

        STNode stModulePart = STNodeFactory.createModulePart(
                imports.underlyingListNode().internalNode(),
                members.underlyingListNode().internalNode(),
                eofToken.internalNode());
        return stModulePart.createUnlinkedFacade();
    }

    public static FunctionDefinition createFunctionDefinition(
            Metadata metadata,
            Token visibilityQualifier,
            Token functionKeyword,
            Identifier functionName,
            Token openParenToken,
            NodeList<Parameter> parameters,
            Token closeParenToken,
            Node returnTypeDesc,
            BlockStatement functionBody) {
        Objects.requireNonNull(metadata, "metadata must not be null");
        Objects.requireNonNull(visibilityQualifier, "visibilityQualifier must not be null");
        Objects.requireNonNull(functionKeyword, "functionKeyword must not be null");
        Objects.requireNonNull(functionName, "functionName must not be null");
        Objects.requireNonNull(openParenToken, "openParenToken must not be null");
        Objects.requireNonNull(parameters, "parameters must not be null");
        Objects.requireNonNull(closeParenToken, "closeParenToken must not be null");
        Objects.requireNonNull(returnTypeDesc, "returnTypeDesc must not be null");
        Objects.requireNonNull(functionBody, "functionBody must not be null");

        STNode stFunctionDefinition = STNodeFactory.createFunctionDefinition(
                metadata.internalNode(),
                visibilityQualifier.internalNode(),
                functionKeyword.internalNode(),
                functionName.internalNode(),
                openParenToken.internalNode(),
                parameters.underlyingListNode().internalNode(),
                closeParenToken.internalNode(),
                returnTypeDesc.internalNode(),
                functionBody.internalNode());
        return stFunctionDefinition.createUnlinkedFacade();
    }

    public static ImportDeclaration createImportDeclaration(
            Token importKeyword,
            Token orgName,
            Node moduleName,
            Node version,
            Node prefix,
            Token semicolon) {
        Objects.requireNonNull(importKeyword, "importKeyword must not be null");
        Objects.requireNonNull(orgName, "orgName must not be null");
        Objects.requireNonNull(moduleName, "moduleName must not be null");
        Objects.requireNonNull(version, "version must not be null");
        Objects.requireNonNull(prefix, "prefix must not be null");
        Objects.requireNonNull(semicolon, "semicolon must not be null");

        STNode stImportDeclaration = STNodeFactory.createImportDeclaration(
                importKeyword.internalNode(),
                orgName.internalNode(),
                moduleName.internalNode(),
                version.internalNode(),
                prefix.internalNode(),
                semicolon.internalNode());
        return stImportDeclaration.createUnlinkedFacade();
    }

    public static ListenerDeclaration createListenerDeclaration(
            Metadata metadata,
            Token visibilityQualifier,
            Token listenerKeyword,
            Node typeDescriptor,
            Token variableName,
            Token equalsToken,
            Node initializer,
            Token semicolonToken) {
        Objects.requireNonNull(metadata, "metadata must not be null");
        Objects.requireNonNull(visibilityQualifier, "visibilityQualifier must not be null");
        Objects.requireNonNull(listenerKeyword, "listenerKeyword must not be null");
        Objects.requireNonNull(typeDescriptor, "typeDescriptor must not be null");
        Objects.requireNonNull(variableName, "variableName must not be null");
        Objects.requireNonNull(equalsToken, "equalsToken must not be null");
        Objects.requireNonNull(initializer, "initializer must not be null");
        Objects.requireNonNull(semicolonToken, "semicolonToken must not be null");

        STNode stListenerDeclaration = STNodeFactory.createListenerDeclaration(
                metadata.internalNode(),
                visibilityQualifier.internalNode(),
                listenerKeyword.internalNode(),
                typeDescriptor.internalNode(),
                variableName.internalNode(),
                equalsToken.internalNode(),
                initializer.internalNode(),
                semicolonToken.internalNode());
        return stListenerDeclaration.createUnlinkedFacade();
    }

    public static TypeDefinitionNode createTypeDefinitionNode(
            Metadata metadata,
            Token visibilityQualifier,
            Token typeKeyword,
            Token typeName,
            Node typeDescriptor,
            Token semicolonToken) {
        Objects.requireNonNull(metadata, "metadata must not be null");
        Objects.requireNonNull(visibilityQualifier, "visibilityQualifier must not be null");
        Objects.requireNonNull(typeKeyword, "typeKeyword must not be null");
        Objects.requireNonNull(typeName, "typeName must not be null");
        Objects.requireNonNull(typeDescriptor, "typeDescriptor must not be null");
        Objects.requireNonNull(semicolonToken, "semicolonToken must not be null");

        STNode stTypeDefinitionNode = STNodeFactory.createTypeDefinitionNode(
                metadata.internalNode(),
                visibilityQualifier.internalNode(),
                typeKeyword.internalNode(),
                typeName.internalNode(),
                typeDescriptor.internalNode(),
                semicolonToken.internalNode());
        return stTypeDefinitionNode.createUnlinkedFacade();
    }

    public static ServiceDeclaration createServiceDeclaration(
            Metadata metadata,
            Token serviceKeyword,
            Identifier serviceName,
            Token onKeyword,
            NodeList<Expression> expressions,
            Node serviceBody) {
        Objects.requireNonNull(metadata, "metadata must not be null");
        Objects.requireNonNull(serviceKeyword, "serviceKeyword must not be null");
        Objects.requireNonNull(serviceName, "serviceName must not be null");
        Objects.requireNonNull(onKeyword, "onKeyword must not be null");
        Objects.requireNonNull(expressions, "expressions must not be null");
        Objects.requireNonNull(serviceBody, "serviceBody must not be null");

        STNode stServiceDeclaration = STNodeFactory.createServiceDeclaration(
                metadata.internalNode(),
                serviceKeyword.internalNode(),
                serviceName.internalNode(),
                onKeyword.internalNode(),
                expressions.underlyingListNode().internalNode(),
                serviceBody.internalNode());
        return stServiceDeclaration.createUnlinkedFacade();
    }

    public static AssignmentStatement createAssignmentStatement(
            Node varRef,
            Token equalsToken,
            Expression expression,
            Token semicolonToken) {
        Objects.requireNonNull(varRef, "varRef must not be null");
        Objects.requireNonNull(equalsToken, "equalsToken must not be null");
        Objects.requireNonNull(expression, "expression must not be null");
        Objects.requireNonNull(semicolonToken, "semicolonToken must not be null");

        STNode stAssignmentStatement = STNodeFactory.createAssignmentStatement(
                varRef.internalNode(),
                equalsToken.internalNode(),
                expression.internalNode(),
                semicolonToken.internalNode());
        return stAssignmentStatement.createUnlinkedFacade();
    }

    public static CompoundAssignmentStatement createCompoundAssignmentStatement(
            Expression lhsExpression,
            Token binaryOperator,
            Token equalsToken,
            Expression rhsExpression,
            Token semicolonToken) {
        Objects.requireNonNull(lhsExpression, "lhsExpression must not be null");
        Objects.requireNonNull(binaryOperator, "binaryOperator must not be null");
        Objects.requireNonNull(equalsToken, "equalsToken must not be null");
        Objects.requireNonNull(rhsExpression, "rhsExpression must not be null");
        Objects.requireNonNull(semicolonToken, "semicolonToken must not be null");

        STNode stCompoundAssignmentStatement = STNodeFactory.createCompoundAssignmentStatement(
                lhsExpression.internalNode(),
                binaryOperator.internalNode(),
                equalsToken.internalNode(),
                rhsExpression.internalNode(),
                semicolonToken.internalNode());
        return stCompoundAssignmentStatement.createUnlinkedFacade();
    }

    public static LocalTypeDefinitionStatement createLocalTypeDefinitionStatement(
            Node annots,            
            Token typeKeyword,
            Node typeName,
            Node typeDescriptor,
            Token semicolonToken) {
        Objects.requireNonNull(annots, "typeKeyword must not be null");
        Objects.requireNonNull(typeKeyword, "typeKeyword must not be null");
        Objects.requireNonNull(typeName, "typeName must not be null");
        Objects.requireNonNull(typeDescriptor, "typeDescriptor must not be null");
        Objects.requireNonNull(semicolonToken, "semicolonToken must not be null");

        STNode stLocalTypeDefinitionStatement = STNodeFactory.createLocalTypeDefinitionStatement(
                annots.internalNode(),
                typeKeyword.internalNode(),
                typeName.internalNode(),
                typeDescriptor.internalNode(),
                semicolonToken.internalNode());
        return stLocalTypeDefinitionStatement.createUnlinkedFacade();
    }

    public static VariableDeclaration createVariableDeclaration(
            NodeList<Annotation> annotations,
            Token finalKeyword,
            Node typeName,
            Token variableName,
            Token equalsToken,
            Expression initializer,
            Token semicolonToken) {
        Objects.requireNonNull(annotations, "annotations must not be null");
        Objects.requireNonNull(finalKeyword, "finalKeyword must not be null");
        Objects.requireNonNull(typeName, "typeName must not be null");
        Objects.requireNonNull(variableName, "variableName must not be null");
        Objects.requireNonNull(equalsToken, "equalsToken must not be null");
        Objects.requireNonNull(initializer, "initializer must not be null");
        Objects.requireNonNull(semicolonToken, "semicolonToken must not be null");

        STNode stVariableDeclaration = STNodeFactory.createVariableDeclaration(
                annotations.underlyingListNode().internalNode(),
                finalKeyword.internalNode(),
                typeName.internalNode(),
                variableName.internalNode(),
                equalsToken.internalNode(),
                initializer.internalNode(),
                semicolonToken.internalNode());
        return stVariableDeclaration.createUnlinkedFacade();
    }

    public static BlockStatement createBlockStatement(
            Token openBraceToken,
            NodeList<Statement> statements,
            Token closeBraceToken) {
        Objects.requireNonNull(openBraceToken, "openBraceToken must not be null");
        Objects.requireNonNull(statements, "statements must not be null");
        Objects.requireNonNull(closeBraceToken, "closeBraceToken must not be null");

        STNode stBlockStatement = STNodeFactory.createBlockStatement(
                openBraceToken.internalNode(),
                statements.underlyingListNode().internalNode(),
                closeBraceToken.internalNode());
        return stBlockStatement.createUnlinkedFacade();
    }

    public static BreakStatement createBreakStatement(
            Token breakToken,
            Token semicolonToken) {
        Objects.requireNonNull(breakToken, "breakToken must not be null");
        Objects.requireNonNull(semicolonToken, "semicolonToken must not be null");

        STNode stBreakStatement = STNodeFactory.createBreakStatement(
                breakToken.internalNode(),
                semicolonToken.internalNode());
        return stBreakStatement.createUnlinkedFacade();
    }

    public static ExpressionStatement createExpressionStatement(
            SyntaxKind kind,
            Node expression,
            Token semicolonToken) {
        Objects.requireNonNull(expression, "expression must not be null");
        Objects.requireNonNull(semicolonToken, "semicolonToken must not be null");

        STNode stExpressionStatement = STNodeFactory.createExpressionStatement(
                kind,
                expression.internalNode(),
                semicolonToken.internalNode());
        return stExpressionStatement.createUnlinkedFacade();
    }

    public static ContinueStatement createContinueStatement(
            Token continueToken,
            Token semicolonToken) {
        Objects.requireNonNull(continueToken, "continueToken must not be null");
        Objects.requireNonNull(semicolonToken, "semicolonToken must not be null");

        STNode stContinueStatement = STNodeFactory.createContinueStatement(
                continueToken.internalNode(),
                semicolonToken.internalNode());
        return stContinueStatement.createUnlinkedFacade();
    }

    public static ExternalFunctionBody createExternalFunctionBody(
            Token equalsToken,
            NodeList<Annotation> annotations,
            Token externalKeyword,
            Token semicolonToken) {
        Objects.requireNonNull(equalsToken, "equalsToken must not be null");
        Objects.requireNonNull(annotations, "annotations must not be null");
        Objects.requireNonNull(externalKeyword, "externalKeyword must not be null");
        Objects.requireNonNull(semicolonToken, "semicolonToken must not be null");

        STNode stExternalFunctionBody = STNodeFactory.createExternalFunctionBody(
                equalsToken.internalNode(),
                annotations.underlyingListNode().internalNode(),
                externalKeyword.internalNode(),
                semicolonToken.internalNode());
        return stExternalFunctionBody.createUnlinkedFacade();
    }

    public static IfElseStatement createIfElseStatement(
            Token ifKeyword,
            Node condition,
            Node ifBody,
            Node elseBody) {
        Objects.requireNonNull(ifKeyword, "ifKeyword must not be null");
        Objects.requireNonNull(condition, "condition must not be null");
        Objects.requireNonNull(ifBody, "ifBody must not be null");
        Objects.requireNonNull(elseBody, "elseBody must not be null");

        STNode stIfElseStatement = STNodeFactory.createIfElseStatement(
                ifKeyword.internalNode(),
                condition.internalNode(),
                ifBody.internalNode(),
                elseBody.internalNode());
        return stIfElseStatement.createUnlinkedFacade();
    }

    public static ElseBlock createElseBlock(
            Token elseKeyword,
            Node elseBody) {
        Objects.requireNonNull(elseKeyword, "elseKeyword must not be null");
        Objects.requireNonNull(elseBody, "elseBody must not be null");

        STNode stElseBlock = STNodeFactory.createElseBlock(
                elseKeyword.internalNode(),
                elseBody.internalNode());
        return stElseBlock.createUnlinkedFacade();
    }

    public static WhileStatement createWhileStatement(
            Token whileKeyword,
            Expression condition,
            Node whileBody) {
        Objects.requireNonNull(whileKeyword, "whileKeyword must not be null");
        Objects.requireNonNull(condition, "condition must not be null");
        Objects.requireNonNull(whileBody, "whileBody must not be null");

        STNode stWhileStatement = STNodeFactory.createWhileStatement(
                whileKeyword.internalNode(),
                condition.internalNode(),
                whileBody.internalNode());
        return stWhileStatement.createUnlinkedFacade();
    }

    public static PanicStatement createPanicStatement(
            Token panicKeyword,
            Expression expression,
            Token semicolonToken) {
        Objects.requireNonNull(panicKeyword, "panicKeyword must not be null");
        Objects.requireNonNull(expression, "expression must not be null");
        Objects.requireNonNull(semicolonToken, "semicolonToken must not be null");

        STNode stPanicStatement = STNodeFactory.createPanicStatement(
                panicKeyword.internalNode(),
                expression.internalNode(),
                semicolonToken.internalNode());
        return stPanicStatement.createUnlinkedFacade();
    }

    public static ReturnStatement createReturnStatement(
            Token returnKeyword,
            Expression expression,
            Token semicolonToken) {
        Objects.requireNonNull(returnKeyword, "returnKeyword must not be null");
        Objects.requireNonNull(expression, "expression must not be null");
        Objects.requireNonNull(semicolonToken, "semicolonToken must not be null");

        STNode stReturnStatement = STNodeFactory.createReturnStatement(
                returnKeyword.internalNode(),
                expression.internalNode(),
                semicolonToken.internalNode());
        return stReturnStatement.createUnlinkedFacade();
    }

    public static BinaryExpression createBinaryExpression(
            SyntaxKind kind,
            Node lhsExpr,
            Token operator,
            Node rhsExpr) {
        Objects.requireNonNull(lhsExpr, "lhsExpr must not be null");
        Objects.requireNonNull(operator, "operator must not be null");
        Objects.requireNonNull(rhsExpr, "rhsExpr must not be null");

        STNode stBinaryExpression = STNodeFactory.createBinaryExpression(
                kind,
                lhsExpr.internalNode(),
                operator.internalNode(),
                rhsExpr.internalNode());
        return stBinaryExpression.createUnlinkedFacade();
    }

    public static BracedExpression createBracedExpression(
            SyntaxKind kind,
            Token openParen,
            Node expression,
            Token closeParen) {
        Objects.requireNonNull(openParen, "openParen must not be null");
        Objects.requireNonNull(expression, "expression must not be null");
        Objects.requireNonNull(closeParen, "closeParen must not be null");

        STNode stBracedExpression = STNodeFactory.createBracedExpression(
                kind,
                openParen.internalNode(),
                expression.internalNode(),
                closeParen.internalNode());
        return stBracedExpression.createUnlinkedFacade();
    }

    public static CheckExpression createCheckExpression(
            Token checkKeyword,
            Node expression) {
        Objects.requireNonNull(checkKeyword, "checkKeyword must not be null");
        Objects.requireNonNull(expression, "expression must not be null");

        STNode stCheckExpression = STNodeFactory.createCheckExpression(
                checkKeyword.internalNode(),
                expression.internalNode());
        return stCheckExpression.createUnlinkedFacade();
    }

    public static FieldAccessExpression createFieldAccessExpression(
            Node expression,
            Token dotToken,
            Token fieldName) {
        Objects.requireNonNull(expression, "expression must not be null");
        Objects.requireNonNull(dotToken, "dotToken must not be null");
        Objects.requireNonNull(fieldName, "fieldName must not be null");

        STNode stFieldAccessExpression = STNodeFactory.createFieldAccessExpression(
                expression.internalNode(),
                dotToken.internalNode(),
                fieldName.internalNode());
        return stFieldAccessExpression.createUnlinkedFacade();
    }

    public static FunctionCallExpression createFunctionCallExpression(
            Node functionName,
            Token openParenToken,
            NodeList<FunctionArgument> arguments,
            Token closeParenToken) {
        Objects.requireNonNull(functionName, "functionName must not be null");
        Objects.requireNonNull(openParenToken, "openParenToken must not be null");
        Objects.requireNonNull(arguments, "arguments must not be null");
        Objects.requireNonNull(closeParenToken, "closeParenToken must not be null");

        STNode stFunctionCallExpression = STNodeFactory.createFunctionCallExpression(
                functionName.internalNode(),
                openParenToken.internalNode(),
                arguments.underlyingListNode().internalNode(),
                closeParenToken.internalNode());
        return stFunctionCallExpression.createUnlinkedFacade();
    }

    public static MethodCallExpression createMethodCallExpression(
            Expression expression,
            Token dotToken,
            Token methodName,
            Token openParenToken,
            NodeList<FunctionArgument> arguments,
            Token closeParenToken) {
        Objects.requireNonNull(expression, "expression must not be null");
        Objects.requireNonNull(dotToken, "dotToken must not be null");
        Objects.requireNonNull(methodName, "methodName must not be null");
        Objects.requireNonNull(openParenToken, "openParenToken must not be null");
        Objects.requireNonNull(arguments, "arguments must not be null");
        Objects.requireNonNull(closeParenToken, "closeParenToken must not be null");

        STNode stMethodCallExpression = STNodeFactory.createMethodCallExpression(
                expression.internalNode(),
                dotToken.internalNode(),
                methodName.internalNode(),
                openParenToken.internalNode(),
                arguments.underlyingListNode().internalNode(),
                closeParenToken.internalNode());
        return stMethodCallExpression.createUnlinkedFacade();
    }

    public static MappingConstructorExpression createMappingConstructorExpression(
            Token openBrace,
            NodeList<MappingField> fields,
            Token closeBrace) {
        Objects.requireNonNull(openBrace, "openBrace must not be null");
        Objects.requireNonNull(fields, "fields must not be null");
        Objects.requireNonNull(closeBrace, "closeBrace must not be null");

        STNode stMappingConstructorExpression = STNodeFactory.createMappingConstructorExpression(
                openBrace.internalNode(),
                fields.underlyingListNode().internalNode(),
                closeBrace.internalNode());
        return stMappingConstructorExpression.createUnlinkedFacade();
    }

    public static MemberAccessExpression createMemberAccessExpression(
            Expression containerExpression,
            Token openBracket,
            Expression keyExpression,
            Token closeBracket) {
        Objects.requireNonNull(containerExpression, "containerExpression must not be null");
        Objects.requireNonNull(openBracket, "openBracket must not be null");
        Objects.requireNonNull(keyExpression, "keyExpression must not be null");
        Objects.requireNonNull(closeBracket, "closeBracket must not be null");

        STNode stMemberAccessExpression = STNodeFactory.createMemberAccessExpression(
                containerExpression.internalNode(),
                openBracket.internalNode(),
                keyExpression.internalNode(),
                closeBracket.internalNode());
        return stMemberAccessExpression.createUnlinkedFacade();
    }

    public static TypeofExpression createTypeofExpression(
            Token typeofKeyword,
            Node expression) {
        Objects.requireNonNull(typeofKeyword, "typeofKeyword must not be null");
        Objects.requireNonNull(expression, "expression must not be null");

        STNode stTypeofExpression = STNodeFactory.createTypeofExpression(
                typeofKeyword.internalNode(),
                expression.internalNode());
        return stTypeofExpression.createUnlinkedFacade();
    }

    public static UnaryExpression createUnaryExpression(
            Token unaryOperator,
            Node expression) {
        Objects.requireNonNull(unaryOperator, "unaryOperator must not be null");
        Objects.requireNonNull(expression, "expression must not be null");

        STNode stUnaryExpression = STNodeFactory.createUnaryExpression(
                unaryOperator.internalNode(),
                expression.internalNode());
        return stUnaryExpression.createUnlinkedFacade();
    }

    public static ComputedNameField createComputedNameField(
            Token leadingComma,
            Token openBracket,
            Node fieldNameExpr,
            Token closeBracket,
            Token colonToken,
            Node valueExpr) {
        Objects.requireNonNull(leadingComma, "leadingComma must not be null");
        Objects.requireNonNull(openBracket, "openBracket must not be null");
        Objects.requireNonNull(fieldNameExpr, "fieldNameExpr must not be null");
        Objects.requireNonNull(closeBracket, "closeBracket must not be null");
        Objects.requireNonNull(colonToken, "colonToken must not be null");
        Objects.requireNonNull(valueExpr, "valueExpr must not be null");

        STNode stComputedNameField = STNodeFactory.createComputedNameField(
                leadingComma.internalNode(),
                openBracket.internalNode(),
                fieldNameExpr.internalNode(),
                closeBracket.internalNode(),
                colonToken.internalNode(),
                valueExpr.internalNode());
        return stComputedNameField.createUnlinkedFacade();
    }

    public static ConstantDeclaration createConstantDeclaration(
            Metadata metadata,
            Token visibilityQualifier,
            Token constKeyword,
            Node typeDescriptor,
            Token variableName,
            Token equalsToken,
            Node initializer,
            Token semicolonToken) {
        Objects.requireNonNull(metadata, "metadata must not be null");
        Objects.requireNonNull(visibilityQualifier, "visibilityQualifier must not be null");
        Objects.requireNonNull(constKeyword, "constKeyword must not be null");
        Objects.requireNonNull(typeDescriptor, "typeDescriptor must not be null");
        Objects.requireNonNull(variableName, "variableName must not be null");
        Objects.requireNonNull(equalsToken, "equalsToken must not be null");
        Objects.requireNonNull(initializer, "initializer must not be null");
        Objects.requireNonNull(semicolonToken, "semicolonToken must not be null");

        STNode stConstantDeclaration = STNodeFactory.createConstantDeclaration(
                metadata.internalNode(),
                visibilityQualifier.internalNode(),
                constKeyword.internalNode(),
                typeDescriptor.internalNode(),
                variableName.internalNode(),
                equalsToken.internalNode(),
                initializer.internalNode(),
                semicolonToken.internalNode());
        return stConstantDeclaration.createUnlinkedFacade();
    }

    public static DefaultableParameter createDefaultableParameter(
            Token leadingComma,
            NodeList<Annotation> annotations,
            Token visibilityQualifier,
            Node type,
            Token paramName,
            Token equalsToken,
            Node expression) {
        Objects.requireNonNull(leadingComma, "leadingComma must not be null");
        Objects.requireNonNull(annotations, "annotations must not be null");
        Objects.requireNonNull(visibilityQualifier, "visibilityQualifier must not be null");
        Objects.requireNonNull(type, "type must not be null");
        Objects.requireNonNull(paramName, "paramName must not be null");
        Objects.requireNonNull(equalsToken, "equalsToken must not be null");
        Objects.requireNonNull(expression, "expression must not be null");

        STNode stDefaultableParameter = STNodeFactory.createDefaultableParameter(
                leadingComma.internalNode(),
                annotations.underlyingListNode().internalNode(),
                visibilityQualifier.internalNode(),
                type.internalNode(),
                paramName.internalNode(),
                equalsToken.internalNode(),
                expression.internalNode());
        return stDefaultableParameter.createUnlinkedFacade();
    }

    public static RequiredParameter createRequiredParameter(
            Token leadingComma,
            NodeList<Annotation> annotations,
            Token visibilityQualifier,
            Node type,
            Token paramName) {
        Objects.requireNonNull(leadingComma, "leadingComma must not be null");
        Objects.requireNonNull(annotations, "annotations must not be null");
        Objects.requireNonNull(visibilityQualifier, "visibilityQualifier must not be null");
        Objects.requireNonNull(type, "type must not be null");
        Objects.requireNonNull(paramName, "paramName must not be null");

        STNode stRequiredParameter = STNodeFactory.createRequiredParameter(
                leadingComma.internalNode(),
                annotations.underlyingListNode().internalNode(),
                visibilityQualifier.internalNode(),
                type.internalNode(),
                paramName.internalNode());
        return stRequiredParameter.createUnlinkedFacade();
    }

    public static RestParameter createRestParameter(
            Token leadingComma,
            NodeList<Annotation> annotations,
            Node type,
            Token ellipsisToken,
            Token paramName) {
        Objects.requireNonNull(leadingComma, "leadingComma must not be null");
        Objects.requireNonNull(annotations, "annotations must not be null");
        Objects.requireNonNull(type, "type must not be null");
        Objects.requireNonNull(ellipsisToken, "ellipsisToken must not be null");
        Objects.requireNonNull(paramName, "paramName must not be null");

        STNode stRestParameter = STNodeFactory.createRestParameter(
                leadingComma.internalNode(),
                annotations.underlyingListNode().internalNode(),
                type.internalNode(),
                ellipsisToken.internalNode(),
                paramName.internalNode());
        return stRestParameter.createUnlinkedFacade();
    }

    public static ExpressionListItem createExpressionListItem(
            Token leadingComma,
            Node expression) {
        Objects.requireNonNull(leadingComma, "leadingComma must not be null");
        Objects.requireNonNull(expression, "expression must not be null");

        STNode stExpressionListItem = STNodeFactory.createExpressionListItem(
                leadingComma.internalNode(),
                expression.internalNode());
        return stExpressionListItem.createUnlinkedFacade();
    }

    public static ImportOrgName createImportOrgName(
            Token orgName,
            Token slashToken) {
        Objects.requireNonNull(orgName, "orgName must not be null");
        Objects.requireNonNull(slashToken, "slashToken must not be null");

        STNode stImportOrgName = STNodeFactory.createImportOrgName(
                orgName.internalNode(),
                slashToken.internalNode());
        return stImportOrgName.createUnlinkedFacade();
    }

    public static ImportPrefix createImportPrefix(
            Token asKeyword,
            Token prefix) {
        Objects.requireNonNull(asKeyword, "asKeyword must not be null");
        Objects.requireNonNull(prefix, "prefix must not be null");

        STNode stImportPrefix = STNodeFactory.createImportPrefix(
                asKeyword.internalNode(),
                prefix.internalNode());
        return stImportPrefix.createUnlinkedFacade();
    }

    public static ImportSubVersion createImportSubVersion(
            Token leadingDot,
            Token versionNumber) {
        Objects.requireNonNull(leadingDot, "leadingDot must not be null");
        Objects.requireNonNull(versionNumber, "versionNumber must not be null");

        STNode stImportSubVersion = STNodeFactory.createImportSubVersion(
                leadingDot.internalNode(),
                versionNumber.internalNode());
        return stImportSubVersion.createUnlinkedFacade();
    }

    public static ImportVersion createImportVersion(
            Token versionKeyword,
            Node versionNumber) {
        Objects.requireNonNull(versionKeyword, "versionKeyword must not be null");
        Objects.requireNonNull(versionNumber, "versionNumber must not be null");

        STNode stImportVersion = STNodeFactory.createImportVersion(
                versionKeyword.internalNode(),
                versionNumber.internalNode());
        return stImportVersion.createUnlinkedFacade();
    }

    public static SubModuleName createSubModuleName(
            Token leadingDot,
            Identifier moduleName) {
        Objects.requireNonNull(leadingDot, "leadingDot must not be null");
        Objects.requireNonNull(moduleName, "moduleName must not be null");

        STNode stSubModuleName = STNodeFactory.createSubModuleName(
                leadingDot.internalNode(),
                moduleName.internalNode());
        return stSubModuleName.createUnlinkedFacade();
    }

    public static SpecificField createSpecificField(
            Token leadingComma,
            Identifier fieldName,
            Token colon,
            Expression valueExpr) {
        Objects.requireNonNull(leadingComma, "leadingComma must not be null");
        Objects.requireNonNull(fieldName, "fieldName must not be null");
        Objects.requireNonNull(colon, "colon must not be null");
        Objects.requireNonNull(valueExpr, "valueExpr must not be null");

        STNode stSpecificField = STNodeFactory.createSpecificField(
                leadingComma.internalNode(),
                fieldName.internalNode(),
                colon.internalNode(),
                valueExpr.internalNode());
        return stSpecificField.createUnlinkedFacade();
    }

    public static SpreadField createSpreadField(
            Token leadingComma,
            Token ellipsis,
            Expression valueExpr) {
        Objects.requireNonNull(leadingComma, "leadingComma must not be null");
        Objects.requireNonNull(ellipsis, "ellipsis must not be null");
        Objects.requireNonNull(valueExpr, "valueExpr must not be null");

        STNode stSpreadField = STNodeFactory.createSpreadField(
                leadingComma.internalNode(),
                ellipsis.internalNode(),
                valueExpr.internalNode());
        return stSpreadField.createUnlinkedFacade();
    }

    public static NamedArgument createNamedArgument(
            Token leadingComma,
            Token argumentName,
            Token equalsToken,
            Expression expression) {
        Objects.requireNonNull(leadingComma, "leadingComma must not be null");
        Objects.requireNonNull(argumentName, "argumentName must not be null");
        Objects.requireNonNull(equalsToken, "equalsToken must not be null");
        Objects.requireNonNull(expression, "expression must not be null");

        STNode stNamedArgument = STNodeFactory.createNamedArgument(
                leadingComma.internalNode(),
                argumentName.internalNode(),
                equalsToken.internalNode(),
                expression.internalNode());
        return stNamedArgument.createUnlinkedFacade();
    }

    public static PositionalArgument createPositionalArgument(
            Token leadingComma,
            Expression expression) {
        Objects.requireNonNull(leadingComma, "leadingComma must not be null");
        Objects.requireNonNull(expression, "expression must not be null");

        STNode stPositionalArgument = STNodeFactory.createPositionalArgument(
                leadingComma.internalNode(),
                expression.internalNode());
        return stPositionalArgument.createUnlinkedFacade();
    }

    public static RestArgument createRestArgument(
            Token leadingComma,
            Token ellipsis,
            Expression expression) {
        Objects.requireNonNull(leadingComma, "leadingComma must not be null");
        Objects.requireNonNull(ellipsis, "ellipsis must not be null");
        Objects.requireNonNull(expression, "expression must not be null");

        STNode stRestArgument = STNodeFactory.createRestArgument(
                leadingComma.internalNode(),
                ellipsis.internalNode(),
                expression.internalNode());
        return stRestArgument.createUnlinkedFacade();
    }

    public static ObjectTypeDescriptor createObjectTypeDescriptor(
            NodeList<Token> objectTypeQualifiers,
            Token objectKeyword,
            Token openBrace,
            NodeList<Node> members,
            Token closeBrace) {
        Objects.requireNonNull(objectTypeQualifiers, "objectTypeQualifiers must not be null");
        Objects.requireNonNull(objectKeyword, "objectKeyword must not be null");
        Objects.requireNonNull(openBrace, "openBrace must not be null");
        Objects.requireNonNull(members, "members must not be null");
        Objects.requireNonNull(closeBrace, "closeBrace must not be null");

        STNode stObjectTypeDescriptor = STNodeFactory.createObjectTypeDescriptor(
                objectTypeQualifiers.underlyingListNode().internalNode(),
                objectKeyword.internalNode(),
                openBrace.internalNode(),
                members.underlyingListNode().internalNode(),
                closeBrace.internalNode());
        return stObjectTypeDescriptor.createUnlinkedFacade();
    }

    public static RecordTypeDescriptor createRecordTypeDescriptor(
            Token objectKeyword,
            Token bodyStartDelimiter,
            NodeList<Node> fields,
            Token bodyEndDelimiter) {
        Objects.requireNonNull(objectKeyword, "objectKeyword must not be null");
        Objects.requireNonNull(bodyStartDelimiter, "bodyStartDelimiter must not be null");
        Objects.requireNonNull(fields, "fields must not be null");
        Objects.requireNonNull(bodyEndDelimiter, "bodyEndDelimiter must not be null");

        STNode stRecordTypeDescriptor = STNodeFactory.createRecordTypeDescriptor(
                objectKeyword.internalNode(),
                bodyStartDelimiter.internalNode(),
                fields.underlyingListNode().internalNode(),
                bodyEndDelimiter.internalNode());
        return stRecordTypeDescriptor.createUnlinkedFacade();
    }

    public static ReturnTypeDescriptor createReturnTypeDescriptor(
            Token returnsKeyword,
            NodeList<Annotation> annotations,
            Node type) {
        Objects.requireNonNull(returnsKeyword, "returnsKeyword must not be null");
        Objects.requireNonNull(annotations, "annotations must not be null");
        Objects.requireNonNull(type, "type must not be null");

        STNode stReturnTypeDescriptor = STNodeFactory.createReturnTypeDescriptor(
                returnsKeyword.internalNode(),
                annotations.underlyingListNode().internalNode(),
                type.internalNode());
        return stReturnTypeDescriptor.createUnlinkedFacade();
    }

    public static NilTypeDescriptor createNilTypeDescriptor(
            Token openParenToken,
            Token closeParenToken) {
        Objects.requireNonNull(openParenToken, "openParenToken must not be null");
        Objects.requireNonNull(closeParenToken, "closeParenToken must not be null");

        STNode stNilTypeDescriptor = STNodeFactory.createNilTypeDescriptor(
                openParenToken.internalNode(),
                closeParenToken.internalNode());
        return stNilTypeDescriptor.createUnlinkedFacade();
    }

    public static OptionalTypeDescriptor createOptionalTypeDescriptor(
            Node typeDescriptor,
            Token questionMarkToken) {
        Objects.requireNonNull(typeDescriptor, "typeDescriptor must not be null");
        Objects.requireNonNull(questionMarkToken, "questionMarkToken must not be null");

        STNode stOptionalTypeDescriptor = STNodeFactory.createOptionalTypeDescriptor(
                typeDescriptor.internalNode(),
                questionMarkToken.internalNode());
        return stOptionalTypeDescriptor.createUnlinkedFacade();
    }

    public static ObjectField createObjectField(
            Metadata metadata,
            Token visibilityQualifier,
            Node type,
            Token fieldName,
            Token equalsToken,
            Expression expression,
            Token semicolonToken) {
        Objects.requireNonNull(metadata, "metadata must not be null");
        Objects.requireNonNull(visibilityQualifier, "visibilityQualifier must not be null");
        Objects.requireNonNull(type, "type must not be null");
        Objects.requireNonNull(fieldName, "fieldName must not be null");
        Objects.requireNonNull(equalsToken, "equalsToken must not be null");
        Objects.requireNonNull(expression, "expression must not be null");
        Objects.requireNonNull(semicolonToken, "semicolonToken must not be null");

        STNode stObjectField = STNodeFactory.createObjectField(
                metadata.internalNode(),
                visibilityQualifier.internalNode(),
                type.internalNode(),
                fieldName.internalNode(),
                equalsToken.internalNode(),
                expression.internalNode(),
                semicolonToken.internalNode());
        return stObjectField.createUnlinkedFacade();
    }

    public static RecordField createRecordField(
            Metadata metadata,
            Node type,
            Token fieldName,
            Token questionMarkToken,
            Token semicolonToken) {
        Objects.requireNonNull(metadata, "metadata must not be null");
        Objects.requireNonNull(type, "type must not be null");
        Objects.requireNonNull(fieldName, "fieldName must not be null");
        Objects.requireNonNull(questionMarkToken, "questionMarkToken must not be null");
        Objects.requireNonNull(semicolonToken, "semicolonToken must not be null");

        STNode stRecordField = STNodeFactory.createRecordField(
                metadata.internalNode(),
                type.internalNode(),
                fieldName.internalNode(),
                questionMarkToken.internalNode(),
                semicolonToken.internalNode());
        return stRecordField.createUnlinkedFacade();
    }

    public static RecordFieldWithDefaultValue createRecordFieldWithDefaultValue(
            Metadata metadata,
            Node type,
            Token fieldName,
            Token equalsToken,
            Expression expression,
            Token semicolonToken) {
        Objects.requireNonNull(metadata, "metadata must not be null");
        Objects.requireNonNull(type, "type must not be null");
        Objects.requireNonNull(fieldName, "fieldName must not be null");
        Objects.requireNonNull(equalsToken, "equalsToken must not be null");
        Objects.requireNonNull(expression, "expression must not be null");
        Objects.requireNonNull(semicolonToken, "semicolonToken must not be null");

        STNode stRecordFieldWithDefaultValue = STNodeFactory.createRecordFieldWithDefaultValue(
                metadata.internalNode(),
                type.internalNode(),
                fieldName.internalNode(),
                equalsToken.internalNode(),
                expression.internalNode(),
                semicolonToken.internalNode());
        return stRecordFieldWithDefaultValue.createUnlinkedFacade();
    }

    public static RecordRestDescriptor createRecordRestDescriptor(
            Node type,
            Token ellipsisToken,
            Token semicolonToken) {
        Objects.requireNonNull(type, "type must not be null");
        Objects.requireNonNull(ellipsisToken, "ellipsisToken must not be null");
        Objects.requireNonNull(semicolonToken, "semicolonToken must not be null");

        STNode stRecordRestDescriptor = STNodeFactory.createRecordRestDescriptor(
                type.internalNode(),
                ellipsisToken.internalNode(),
                semicolonToken.internalNode());
        return stRecordRestDescriptor.createUnlinkedFacade();
    }

    public static TypeReference createTypeReference(
            Token asteriskToken,
            Node type,
            Token semicolonToken) {
        Objects.requireNonNull(asteriskToken, "asteriskToken must not be null");
        Objects.requireNonNull(type, "type must not be null");
        Objects.requireNonNull(semicolonToken, "semicolonToken must not be null");

        STNode stTypeReference = STNodeFactory.createTypeReference(
                asteriskToken.internalNode(),
                type.internalNode(),
                semicolonToken.internalNode());
        return stTypeReference.createUnlinkedFacade();
    }

    public static QualifiedIdentifier createQualifiedIdentifier(
            Token modulePrefix,
            Node colon,
            Identifier identifier) {
        Objects.requireNonNull(modulePrefix, "modulePrefix must not be null");
        Objects.requireNonNull(colon, "colon must not be null");
        Objects.requireNonNull(identifier, "identifier must not be null");

        STNode stQualifiedIdentifier = STNodeFactory.createQualifiedIdentifier(
                modulePrefix.internalNode(),
                colon.internalNode(),
                identifier.internalNode());
        return stQualifiedIdentifier.createUnlinkedFacade();
    }

    public static ServiceBody createServiceBody(
            Token openBraceToken,
            NodeList<Node> resources,
            Token closeBraceToken) {
        Objects.requireNonNull(openBraceToken, "openBraceToken must not be null");
        Objects.requireNonNull(resources, "resources must not be null");
        Objects.requireNonNull(closeBraceToken, "closeBraceToken must not be null");

        STNode stServiceBody = STNodeFactory.createServiceBody(
                openBraceToken.internalNode(),
                resources.underlyingListNode().internalNode(),
                closeBraceToken.internalNode());
        return stServiceBody.createUnlinkedFacade();
    }

    public static Annotation createAnnotation(
            Token atToken,
            Node annotReference,
            MappingConstructorExpression annotValue) {
        Objects.requireNonNull(atToken, "atToken must not be null");
        Objects.requireNonNull(annotReference, "annotReference must not be null");
        Objects.requireNonNull(annotValue, "annotValue must not be null");

        STNode stAnnotation = STNodeFactory.createAnnotation(
                atToken.internalNode(),
                annotReference.internalNode(),
                annotValue.internalNode());
        return stAnnotation.createUnlinkedFacade();
    }

    public static Metadata createMetadata(
            Node documentationString,
            NodeList<Annotation> annotations) {
        Objects.requireNonNull(documentationString, "documentationString must not be null");
        Objects.requireNonNull(annotations, "annotations must not be null");

        STNode stMetadata = STNodeFactory.createMetadata(
                documentationString.internalNode(),
                annotations.underlyingListNode().internalNode());
        return stMetadata.createUnlinkedFacade();
    }

    public static ModuleVariableDeclaration createModuleVariableDeclaration(
            Metadata metadata,
            Token finalKeyword,
            Node typeName,
            Token variableName,
            Token equalsToken,
            Expression initializer,
            Token semicolonToken) {
        Objects.requireNonNull(metadata, "metadata must not be null");
        Objects.requireNonNull(finalKeyword, "finalKeyword must not be null");
        Objects.requireNonNull(typeName, "typeName must not be null");
        Objects.requireNonNull(variableName, "variableName must not be null");
        Objects.requireNonNull(equalsToken, "equalsToken must not be null");
        Objects.requireNonNull(initializer, "initializer must not be null");
        Objects.requireNonNull(semicolonToken, "semicolonToken must not be null");

        STNode stModuleVariableDeclaration = STNodeFactory.createModuleVariableDeclaration(
                metadata.internalNode(),
                finalKeyword.internalNode(),
                typeName.internalNode(),
                variableName.internalNode(),
                equalsToken.internalNode(),
                initializer.internalNode(),
                semicolonToken.internalNode());
        return stModuleVariableDeclaration.createUnlinkedFacade();
    }

<<<<<<< HEAD
    public static RemoteMethodCallAction createRemoteMethodCallAction(
            Expression expression,
            Token rightArrowToken,
            Identifier methodName,
            Token openParenToken,
            NodeList<FunctionArgument> arguments,
            Token closeParenToken) {
        Objects.requireNonNull(expression, "expression must not be null");
        Objects.requireNonNull(rightArrowToken, "rightArrowToken must not be null");
        Objects.requireNonNull(methodName, "methodName must not be null");
        Objects.requireNonNull(openParenToken, "openParenToken must not be null");
        Objects.requireNonNull(arguments, "arguments must not be null");
        Objects.requireNonNull(closeParenToken, "closeParenToken must not be null");

        STNode stRemoteMethodCallAction = STNodeFactory.createRemoteMethodCallAction(
                expression.internalNode(),
                rightArrowToken.internalNode(),
                methodName.internalNode(),
                openParenToken.internalNode(),
                arguments.underlyingListNode().internalNode(),
                closeParenToken.internalNode());
        return stRemoteMethodCallAction.createUnlinkedFacade();
=======
    public static IsExpression createIsExpression(
            Node expression,
            Token isKeyword,
            Node typeDescriptor) {
        Objects.requireNonNull(expression, "expression must not be null");
        Objects.requireNonNull(isKeyword, "isKeyword must not be null");
        Objects.requireNonNull(typeDescriptor, "typeDescriptor must not be null");

        STNode stIsExpression = STNodeFactory.createIsExpression(
                expression.internalNode(),
                isKeyword.internalNode(),
                typeDescriptor.internalNode());
        return stIsExpression.createUnlinkedFacade();
>>>>>>> 0ee3f311
    }
}
<|MERGE_RESOLUTION|>--- conflicted
+++ resolved
@@ -222,27 +222,6 @@
         return stCompoundAssignmentStatement.createUnlinkedFacade();
     }
 
-    public static LocalTypeDefinitionStatement createLocalTypeDefinitionStatement(
-            Node annots,            
-            Token typeKeyword,
-            Node typeName,
-            Node typeDescriptor,
-            Token semicolonToken) {
-        Objects.requireNonNull(annots, "typeKeyword must not be null");
-        Objects.requireNonNull(typeKeyword, "typeKeyword must not be null");
-        Objects.requireNonNull(typeName, "typeName must not be null");
-        Objects.requireNonNull(typeDescriptor, "typeDescriptor must not be null");
-        Objects.requireNonNull(semicolonToken, "semicolonToken must not be null");
-
-        STNode stLocalTypeDefinitionStatement = STNodeFactory.createLocalTypeDefinitionStatement(
-                annots.internalNode(),
-                typeKeyword.internalNode(),
-                typeName.internalNode(),
-                typeDescriptor.internalNode(),
-                semicolonToken.internalNode());
-        return stLocalTypeDefinitionStatement.createUnlinkedFacade();
-    }
-
     public static VariableDeclaration createVariableDeclaration(
             NodeList<Annotation> annotations,
             Token finalKeyword,
@@ -1113,7 +1092,21 @@
         return stModuleVariableDeclaration.createUnlinkedFacade();
     }
 
-<<<<<<< HEAD
+    public static IsExpression createIsExpression(
+            Node expression,
+            Token isKeyword,
+            Node typeDescriptor) {
+        Objects.requireNonNull(expression, "expression must not be null");
+        Objects.requireNonNull(isKeyword, "isKeyword must not be null");
+        Objects.requireNonNull(typeDescriptor, "typeDescriptor must not be null");
+
+        STNode stIsExpression = STNodeFactory.createIsExpression(
+                expression.internalNode(),
+                isKeyword.internalNode(),
+                typeDescriptor.internalNode());
+        return stIsExpression.createUnlinkedFacade();
+    }
+
     public static RemoteMethodCallAction createRemoteMethodCallAction(
             Expression expression,
             Token rightArrowToken,
@@ -1136,20 +1129,5 @@
                 arguments.underlyingListNode().internalNode(),
                 closeParenToken.internalNode());
         return stRemoteMethodCallAction.createUnlinkedFacade();
-=======
-    public static IsExpression createIsExpression(
-            Node expression,
-            Token isKeyword,
-            Node typeDescriptor) {
-        Objects.requireNonNull(expression, "expression must not be null");
-        Objects.requireNonNull(isKeyword, "isKeyword must not be null");
-        Objects.requireNonNull(typeDescriptor, "typeDescriptor must not be null");
-
-        STNode stIsExpression = STNodeFactory.createIsExpression(
-                expression.internalNode(),
-                isKeyword.internalNode(),
-                typeDescriptor.internalNode());
-        return stIsExpression.createUnlinkedFacade();
->>>>>>> 0ee3f311
     }
 }
