/*
 * Copyright (c) 2020, WSO2 Inc. (http://www.wso2.org) All Rights Reserved.
 *
 * WSO2 Inc. licenses this file to you under the Apache License,
 * Version 2.0 (the "License"); you may not use this file except
 * in compliance with the License.
 * You may obtain a copy of the License at
 *
 *   http://www.apache.org/licenses/LICENSE-2.0
 *
 * Unless required by applicable law or agreed to in writing,
 * software distributed under the License is distributed on an
 * "AS IS" BASIS, WITHOUT WARRANTIES OR CONDITIONS OF ANY
 * KIND, either express or implied.  See the License for the
 * specific language governing permissions and limitations
 * under the License.
 */
package io.ballerinalang.compiler.internal.parser;

import io.ballerinalang.compiler.internal.parser.tree.STNode;
import io.ballerinalang.compiler.internal.parser.tree.STNodeFactory;
import io.ballerinalang.compiler.internal.parser.tree.STToken;
import io.ballerinalang.compiler.syntax.tree.SyntaxKind;

import java.util.ArrayDeque;
import java.util.ArrayList;
import java.util.List;

/**
 * <p>
 * Responsible for recovering from a parser error.
 *
 * When an unexpected token is reached, error handler will try inserting/removing a token from the current head, and see
 * how far the parser can successfully progress. After fixing the current head and trying to progress, if it encounters
 * more errors, then it will try to fix those as well. All possible combinations of insertions and deletions will be
 * tried out for such errors. Once all possible paths are discovered, pick the optimal combination that leads to the
 * best recovery. Finally, apply the best solution and continue the parsing.
 * </p>
 * e.g.:
 * If the best combination of fixes was <code>[insert, insert, remove, remove]</code>, then apply only the first
 * fix and continue.
 * <ul>
 * <li>
 * If the fix was a ‘remove’ - then consume the token stream once, and continue from the same rule again.
 * </li>
 * <li>
 * If the fix was an ‘insert’ - then insert the missing node, and continue from the next rule, without consuming the
 * token stream.
 * </li>
 * </ul>
 *
 * @since 1.2.0
 */
public class BallerinaParserErrorHandler {

    private final AbstractTokenReader tokenReader;
    private final BallerinaParserErrorListener errorListener;
    private final BallerinaParser parser;
    private ArrayDeque<ParserRuleContext> ctxStack = new ArrayDeque<>();

    /**
     * Two or more rules which's left side of the production is same (has alternative paths).
     * eg : FUNC_BODIES --> FUNC_BODY_BLOCK
     * FUNC_BODIES --> EXTERNAL_FUNC_BODY
     */

    private static final ParserRuleContext[] FUNC_BODIES =
            { ParserRuleContext.FUNC_BODY_BLOCK, ParserRuleContext.EXTERNAL_FUNC_BODY };

    private static final ParserRuleContext[] STATEMENTS = { ParserRuleContext.CLOSE_BRACE,
            ParserRuleContext.ASSIGNMENT_STMT, ParserRuleContext.VAR_DECL_STMT, ParserRuleContext.IF_BLOCK,
            ParserRuleContext.WHILE_BLOCK, ParserRuleContext.CALL_STMT, ParserRuleContext.PANIC_STMT,
            ParserRuleContext.CONTINUE_STATEMENT, ParserRuleContext.BREAK_STATEMENT, ParserRuleContext.RETURN_STMT,
            ParserRuleContext.COMPOUND_ASSIGNMENT_STMT, ParserRuleContext.LOCAL_TYPE_DEFINITION_STMT };

    private static final ParserRuleContext[] VAR_DECL_RHS =
            { ParserRuleContext.SEMICOLON, ParserRuleContext.ASSIGN_OP };

    private static final ParserRuleContext[] PARAMETER_RHS = { ParserRuleContext.COMMA, ParserRuleContext.ASSIGN_OP };

    private static final ParserRuleContext[] TOP_LEVEL_NODE =
            { ParserRuleContext.DOC_STRING, ParserRuleContext.ANNOTATIONS, ParserRuleContext.PUBLIC_KEYWORD,
                    ParserRuleContext.FUNC_DEFINITION, ParserRuleContext.MODULE_TYPE_DEFINITION,
                    ParserRuleContext.IMPORT_DECL, ParserRuleContext.SERVICE_DECL, ParserRuleContext.LISTENER_DECL,
                    ParserRuleContext.CONSTANT_DECL, ParserRuleContext.VAR_DECL_STMT, ParserRuleContext.EOF };

    private static final ParserRuleContext[] TOP_LEVEL_NODE_WITHOUT_METADATA =
            new ParserRuleContext[] { ParserRuleContext.PUBLIC_KEYWORD, ParserRuleContext.FUNC_DEFINITION,
                    ParserRuleContext.MODULE_TYPE_DEFINITION, ParserRuleContext.IMPORT_DECL,
                    ParserRuleContext.SERVICE_DECL, ParserRuleContext.LISTENER_DECL, ParserRuleContext.CONSTANT_DECL,
                    ParserRuleContext.VAR_DECL_STMT, ParserRuleContext.EOF };

    private static final ParserRuleContext[] TOP_LEVEL_NODE_WITHOUT_MODIFIER =
            { ParserRuleContext.FUNC_DEFINITION, ParserRuleContext.MODULE_TYPE_DEFINITION,
                    ParserRuleContext.IMPORT_DECL, ParserRuleContext.SERVICE_DECL, ParserRuleContext.LISTENER_DECL,
                    ParserRuleContext.CONSTANT_DECL, ParserRuleContext.VAR_DECL_STMT, ParserRuleContext.EOF };

    private static final ParserRuleContext[] TYPE_OR_VAR_NAME =
            { ParserRuleContext.SIMPLE_TYPE_DESCRIPTOR, ParserRuleContext.VARIABLE_NAME };

    private static final ParserRuleContext[] ASSIGNMENT_OR_VAR_DECL_SECOND_TOKEN =
            { ParserRuleContext.ASSIGN_OP, ParserRuleContext.VARIABLE_NAME };

    private static final ParserRuleContext[] FIELD_DESCRIPTOR_RHS =
            { ParserRuleContext.SEMICOLON, ParserRuleContext.QUESTION_MARK, ParserRuleContext.ASSIGN_OP };

    private static final ParserRuleContext[] FIELD_OR_REST_DESCIPTOR_RHS =
            { ParserRuleContext.ELLIPSIS, ParserRuleContext.VARIABLE_NAME };

    private static final ParserRuleContext[] RECORD_BODY_START =
            { ParserRuleContext.CLOSED_RECORD_BODY_START, ParserRuleContext.OPEN_BRACE };

    private static final ParserRuleContext[] RECORD_BODY_END =
            { ParserRuleContext.CLOSED_RECORD_BODY_END, ParserRuleContext.CLOSE_BRACE };

    private static final ParserRuleContext[] TYPE_DESCRIPTORS =
            { ParserRuleContext.SIMPLE_TYPE_DESCRIPTOR, ParserRuleContext.RECORD_TYPE_DESCRIPTOR,
                    ParserRuleContext.OBJECT_TYPE_DESCRIPTOR, ParserRuleContext.NIL_TYPE_DESCRIPTOR };

    private static final ParserRuleContext[] RECORD_FIELD =
            { ParserRuleContext.ANNOTATIONS, ParserRuleContext.ASTERISK, ParserRuleContext.TYPE_DESCRIPTOR };

    private static final ParserRuleContext[] RECORD_FIELD_WITHOUT_METADATA =
            { ParserRuleContext.ASTERISK, ParserRuleContext.TYPE_DESCRIPTOR };

    private static final ParserRuleContext[] ARG_START =
            { ParserRuleContext.VARIABLE_NAME, ParserRuleContext.ELLIPSIS, ParserRuleContext.EXPRESSION };

    private static final ParserRuleContext[] NAMED_OR_POSITIONAL_ARG_RHS =
            { ParserRuleContext.COMMA, ParserRuleContext.ASSIGN_OP };

    private static final ParserRuleContext[] PARAM_LIST =
            { ParserRuleContext.CLOSE_PARENTHESIS, ParserRuleContext.REQUIRED_PARAM };

    private static final ParserRuleContext[] OBJECT_FIELD_RHS =
            { ParserRuleContext.SEMICOLON, ParserRuleContext.ASSIGN_OP };

    private static final ParserRuleContext[] OBJECT_MEMBER_START =
            { ParserRuleContext.DOC_STRING, ParserRuleContext.ANNOTATIONS, ParserRuleContext.ASTERISK,
                    ParserRuleContext.OBJECT_FUNC_OR_FIELD, ParserRuleContext.CLOSE_BRACE };

    private static final ParserRuleContext[] OBJECT_MEMBER_WITHOUT_METADATA =
            { ParserRuleContext.ASTERISK, ParserRuleContext.OBJECT_FUNC_OR_FIELD, ParserRuleContext.CLOSE_BRACE };

    private static final ParserRuleContext[] OBJECT_FUNC_OR_FIELD = { ParserRuleContext.PUBLIC_KEYWORD,
            ParserRuleContext.PRIVATE_KEYWORD, ParserRuleContext.OBJECT_FUNC_OR_FIELD_WITHOUT_VISIBILITY };

    private static final ParserRuleContext[] OBJECT_FUNC_OR_FIELD_WITHOUT_VISIBILITY =
            { ParserRuleContext.TYPE_DESCRIPTOR, ParserRuleContext.OBJECT_METHOD_START };

    private static final ParserRuleContext[] OBJECT_METHOD_START =
            { ParserRuleContext.REMOTE_KEYWORD, ParserRuleContext.FUNCTION_KEYWORD };

    private static final ParserRuleContext[] OBJECT_TYPE_DESCRIPTOR_START =
            { ParserRuleContext.OBJECT_TYPE_FIRST_QUALIFIER, ParserRuleContext.OBJECT_KEYWORD };

    private static final ParserRuleContext[] ELSE_BODY = { ParserRuleContext.IF_BLOCK, ParserRuleContext.OPEN_BRACE };

    private static final ParserRuleContext[] ELSE_BLOCK =
            { ParserRuleContext.ELSE_KEYWORD, ParserRuleContext.STATEMENT };

    private static final ParserRuleContext[] CALL_STATEMENT =
            { ParserRuleContext.CHECKING_KEYWORD, ParserRuleContext.VARIABLE_NAME };

    private static final ParserRuleContext[] IMPORT_PREFIX_DECL =
            { ParserRuleContext.AS_KEYWORD, ParserRuleContext.SEMICOLON };

    private static final ParserRuleContext[] IMPORT_VERSION =
            { ParserRuleContext.VERSION_KEYWORD, ParserRuleContext.AS_KEYWORD, ParserRuleContext.SEMICOLON };

    private static final ParserRuleContext[] IMPORT_DECL_RHS = { ParserRuleContext.SLASH, ParserRuleContext.DOT,
            ParserRuleContext.VERSION_KEYWORD, ParserRuleContext.AS_KEYWORD, ParserRuleContext.SEMICOLON };

    private static final ParserRuleContext[] AFTER_IMPORT_MODULE_NAME = { ParserRuleContext.DOT,
            ParserRuleContext.VERSION_KEYWORD, ParserRuleContext.AS_KEYWORD, ParserRuleContext.SEMICOLON };

    private static final ParserRuleContext[] MAJOR_MINOR_VERSION_END =
            { ParserRuleContext.DOT, ParserRuleContext.AS_KEYWORD, ParserRuleContext.SEMICOLON };

    private static final ParserRuleContext[] RETURN_RHS = { ParserRuleContext.SEMICOLON, ParserRuleContext.EXPRESSION };

    private static final ParserRuleContext[] EXPRESSIONS = { ParserRuleContext.BASIC_LITERAL,
            ParserRuleContext.VARIABLE_REF, ParserRuleContext.ACCESS_EXPRESSION, ParserRuleContext.TYPEOF_EXPRESSION,
            ParserRuleContext.UNARY_EXPRESSION, ParserRuleContext.IS_EXPRESSION };

    private static final ParserRuleContext[] MAPPING_FIELD_START = { ParserRuleContext.MAPPING_FIELD_NAME,
            ParserRuleContext.STRING_LITERAL, ParserRuleContext.COMPUTED_FIELD_NAME, ParserRuleContext.ELLIPSIS };

    private static final ParserRuleContext[] SPECIFIC_FIELD_RHS =
            { ParserRuleContext.COLON, ParserRuleContext.COMMA, ParserRuleContext.CLOSE_PARENTHESIS };

    private static final ParserRuleContext[] OPTIONAL_SERVICE_NAME =
            { ParserRuleContext.SERVICE_NAME, ParserRuleContext.ON_KEYWORD };

    private static final ParserRuleContext[] RESOURCE_DEF_START =
            { ParserRuleContext.RESOURCE_KEYWORD, ParserRuleContext.FUNC_DEFINITION, ParserRuleContext.CLOSE_BRACE };

    private static final ParserRuleContext[] CONST_DECL_RHS =
            { ParserRuleContext.STATEMENT_START_IDENTIFIER, ParserRuleContext.ASSIGN_OP };

    private static final ParserRuleContext[] PARAMETER =
            { ParserRuleContext.ANNOTATIONS, ParserRuleContext.PUBLIC_KEYWORD, ParserRuleContext.TYPE_DESCRIPTOR };

    private static final ParserRuleContext[] PARAMETER_WITHOUT_ANNOTS =
            { ParserRuleContext.PUBLIC_KEYWORD, ParserRuleContext.TYPE_DESCRIPTOR };

    private static final ParserRuleContext[] NIL_LITERALS =
            { ParserRuleContext.OPEN_PARENTHESIS, ParserRuleContext.NULL_KEYWORD };

    /**
     * Limit for the distance to travel, to determine a successful lookahead.
     */
    private int lookaheadLimit = 5;

    public BallerinaParserErrorHandler(AbstractTokenReader tokenReader, BallerinaParser parser) {
        this.tokenReader = tokenReader;
        this.parser = parser;
        this.errorListener = new BallerinaParserErrorListener();
    }

    public void startContext(ParserRuleContext context) {
        this.ctxStack.push(context);
    }

    public void endContext() {
        this.ctxStack.pop();
    }

    public void switchContext(ParserRuleContext context) {
        this.ctxStack.pop();
        this.ctxStack.push(context);
    }

    public void reportInvalidNode(STToken startingToken, String message) {
        this.errorListener.reportInvalidNodeError(startingToken, message);
    }

    public void reportMissingTokenError(String message) {
        STToken currentToken = this.tokenReader.head();
        this.errorListener.reportMissingTokenError(currentToken, message);
    }

    private ParserRuleContext getParentContext() {
        return this.ctxStack.peek();
    }

    /*
     * -------------- Error recovering --------------
     */

    /**
     * Recover from current context. Returns the action needs to be taken with respect
     * to the next token, in order to recover. This method will search for the most
     * optimal action, that will result the parser to proceed the farthest distance.
     *
     * @param nextToken Next token of the input where the error occurred
     * @param currentCtx Current parser context
     * @param args Arguments that requires to continue parsing from the given parser context
     * @return The action needs to be taken for the next token, in order to recover
     */
    public Solution recover(ParserRuleContext currentCtx, STToken nextToken, Object... args) {
        // Assumption: always comes here after a peek()

        if (nextToken.kind == SyntaxKind.EOF_TOKEN) {
            SyntaxKind expectedTokenKind = getExpectedTokenKind(currentCtx);
            Solution fix = new Solution(Action.INSERT, currentCtx, expectedTokenKind, currentCtx.toString());
            applyFix(currentCtx, fix, args);
            return fix;
        }

        Result bestMatch = seekMatch(currentCtx);
        if (bestMatch.matches > 0) {
            Solution sol = bestMatch.solution;
            applyFix(currentCtx, sol, args);
            return sol;
        } else {
            // Fail safe. This means we can't find a path to recover.
            removeInvalidToken();
            Solution sol = new Solution(Action.REMOVE, currentCtx, nextToken.kind, nextToken.toString());
            sol.recoveredNode = this.parser.resumeParsing(currentCtx, args);
            return sol;
        }
    }

    /**
     * Remove the invalid token. This method assumes that the next immediate token
     * of the token input stream is the culprit.
     */
    public void removeInvalidToken() {
        STToken invalidToken = this.tokenReader.read();
        // This means no match is found for the current token.
        // Then consume it and return an error node
        this.errorListener.reportInvalidToken(invalidToken);

        // TODO: add this error node to the tree
    }

    /**
     * Apply the fix to the current context.
     *
     * @param currentCtx Current context
     * @param fix Fix to apply
     * @param args Arguments that requires to continue parsing from the given parser context
     */
    private void applyFix(ParserRuleContext currentCtx, Solution fix, Object... args) {
        if (fix.action == Action.REMOVE) {
            removeInvalidToken();
            fix.recoveredNode = this.parser.resumeParsing(currentCtx, args);
        } else {
            fix.recoveredNode = handleMissingToken(currentCtx, fix);
        }
    }

    /**
     * Handle a missing token scenario.
     * 
     * @param currentCtx Current context
     * @param fix Solution to recover from the missing token
     */
    private STNode handleMissingToken(ParserRuleContext currentCtx, Solution fix) {
        // If the original issues was at a production where there are alternatives,
        // then do not report any errors. Parser will try to re-parse the best-matching
        // alternative again. Errors will be reported at the next try.
        if (!isProductionWithAlternatives(currentCtx)) {
            reportMissingTokenError("missing " + fix.ctx);
        }

        return STNodeFactory.createMissingToken(fix.tokenKind);
    }

    /**
     * Get a snapshot of the current context stack.
     * 
     * @return Snapshot of the current context stack
     */
    private ArrayDeque<ParserRuleContext> getCtxStackSnapshot() {
        // Using ArraDeque#clone() here since it has better performance, than manually
        // creating a clone. ArraDeque#clone() method internally copies the value array
        // and avoids all the checks that is there when calling add()/addAll() methods.
        // Therefore has better performance.
        return this.ctxStack.clone();
    }

    private boolean isProductionWithAlternatives(ParserRuleContext currentCtx) {
        switch (currentCtx) {
            case TOP_LEVEL_NODE:
            case TOP_LEVEL_NODE_WITHOUT_MODIFIER:
            case TOP_LEVEL_NODE_WITHOUT_METADATA:
            case STATEMENT:
            case STATEMENT_WITHOUT_ANNOTS:
            case FUNC_BODY:
            case VAR_DECL_STMT_RHS:
            case EXPRESSION_RHS:
            case PARAMETER_RHS:
            case ASSIGNMENT_OR_VAR_DECL_STMT:
            case AFTER_PARAMETER_TYPE:
            case FIELD_DESCRIPTOR_RHS:
            case RECORD_BODY_START:
            case RECORD_BODY_END:
            case TYPE_DESCRIPTOR:
            case NAMED_OR_POSITIONAL_ARG_RHS:
            case OBJECT_FIELD_RHS:
            case OBJECT_FUNC_OR_FIELD_WITHOUT_VISIBILITY:
            case OBJECT_MEMBER:
            case OBJECT_TYPE_FIRST_QUALIFIER:
            case OBJECT_TYPE_SECOND_QUALIFIER:
            case ELSE_BODY:
            case IMPORT_DECL_RHS:
            case IMPORT_SUB_VERSION:
            case VERSION_NUMBER:
            case IMPORT_VERSION_DECL:
            case IMPORT_PREFIX_DECL:
            case MAPPING_FIELD:
            case SPECIFIC_FIELD_RHS:
            case RESOURCE_DEF:
            case PARAMETER_WITHOUT_ANNOTS:
            case PARAMETER:
                return true;
            default:
                return false;
        }
    }

    /*
     * seekMatch methods
     */

    /**
     * Start a fresh search for a way to recover with the next immediate token (peek(1), and the current context).
     * 
     * @param currentCtx Current parser context
     * @return Recovery result
     */
    private Result seekMatch(ParserRuleContext currentCtx) {
        return seekMatchInSubTree(currentCtx, 1, 0);
    }

    /**
     * Search for a solution in a sub-tree/sub-path. This will take a snapshot of the current context stack
     * and will operate on top of it, so that the original state of the parser will not be disturbed. On return
     * the previous state of the parser contexts will be restored.
     * 
     * @param currentCtx Current context
     * @param lookahead Position of the next token to consider, from the position of the original error.
     * @param currentDepth Amount of distance traveled so far.
     * @return Recovery result
     */
    private Result seekMatchInSubTree(ParserRuleContext currentCtx, int lookahead, int currentDepth) {
        ArrayDeque<ParserRuleContext> tempCtxStack = this.ctxStack;
        this.ctxStack = getCtxStackSnapshot();
        Result result = seekMatch(currentCtx, lookahead, currentDepth);
        result.ctx = currentCtx;
        this.ctxStack = tempCtxStack;
        return result;
    }

    /**
     * TODO: This is a duplicate method. Same as {@link BallerinaParser#isEndOfBlock}.
     *
     * @param token
     * @return
     */
    private boolean isEndOfBlock(STToken token) {
        ParserRuleContext enclosingContext = getParentContext();
        switch (enclosingContext) {
            case OBJECT_TYPE_DESCRIPTOR:
            case SERVICE_DECL:
                switch (token.kind) {
                    case CLOSE_BRACE_TOKEN:
                    case EOF_TOKEN:
                    case CLOSE_BRACE_PIPE_TOKEN:
                    case TYPE_KEYWORD:
                        return true;
                    default:
                        return false;
                }
            case BLOCK_STMT:
                switch (token.kind) {
                    case CLOSE_BRACE_TOKEN:
                    case EOF_TOKEN:
                    case CLOSE_BRACE_PIPE_TOKEN:
                    case PUBLIC_KEYWORD:
                    case FUNCTION_KEYWORD:
                    case ELSE_KEYWORD:
                        return true;
                    default:
                        return false;
                }
            default:
                switch (token.kind) {
                    case CLOSE_BRACE_TOKEN:
                    case EOF_TOKEN:
                    case CLOSE_BRACE_PIPE_TOKEN:
                    case TYPE_KEYWORD:
                    case PUBLIC_KEYWORD:
                    case FUNCTION_KEYWORD:
                    case SERVICE_KEYWORD:
                    case RESOURCE_KEYWORD:
                        return true;
                    default:
                        return false;
                }
        }
    }

    private boolean isEndOfObjectTypeNode(int nextLookahead) {
        STToken nextToken = this.tokenReader.peek(nextLookahead);
        switch (nextToken.kind) {
            case CLOSE_BRACE_TOKEN:
            case EOF_TOKEN:
            case CLOSE_BRACE_PIPE_TOKEN:
            case TYPE_KEYWORD:
            case SERVICE_KEYWORD:
                return true;
            default:
                STToken nextNextToken = this.tokenReader.peek(nextLookahead + 1);
                switch (nextNextToken.kind) {
                    case CLOSE_BRACE_TOKEN:
                    case EOF_TOKEN:
                    case CLOSE_BRACE_PIPE_TOKEN:
                    case TYPE_KEYWORD:
                    case SERVICE_KEYWORD:
                        return true;
                    default:
                        return false;
                }
        }
    }

    private boolean isEndOfParametersList(STToken token) {
        switch (token.kind) {
            case OPEN_BRACE_TOKEN:
            case CLOSE_BRACE_TOKEN:
            case CLOSE_PAREN_TOKEN:
            case CLOSE_BRACKET_TOKEN:
            case SEMICOLON_TOKEN:
            case PUBLIC_KEYWORD:
            case FUNCTION_KEYWORD:
            case EOF_TOKEN:
            case RETURNS_KEYWORD:
                return true;
            default:
                return false;
        }
    }

    private boolean isEndOfParameter(STToken token) {
        switch (token.kind) {
            case OPEN_BRACE_TOKEN:
            case CLOSE_BRACE_TOKEN:
            case CLOSE_PAREN_TOKEN:
            case CLOSE_BRACKET_TOKEN:
            case SEMICOLON_TOKEN:
            case COMMA_TOKEN:
            case PUBLIC_KEYWORD:
            case FUNCTION_KEYWORD:
            case EOF_TOKEN:
            case RETURNS_KEYWORD:
                return true;
            default:
                return false;
        }
    }

    /**
     * Search for a solution.
     * Terminals are directly matched and Non-terminals which have alternative productions are seekInAlternativesPaths()
     *
     * @param currentCtx Current context
     * @param lookahead Position of the next token to consider, relative to the position of the original error.
     * @param currentDepth Amount of distance traveled so far.
     * @return Recovery result
     */
    private Result seekMatch(ParserRuleContext currentCtx, int lookahead, int currentDepth) {
        boolean hasMatch;
        boolean skipRule;
        int matchingRulesCount = 0;

        boolean isEntryPoint = true;

        while (currentDepth < lookaheadLimit) {
            hasMatch = true;
            skipRule = false;

            STToken nextToken = this.tokenReader.peek(lookahead);
            switch (currentCtx) {
                case EOF:
                    hasMatch = nextToken.kind == SyntaxKind.EOF_TOKEN;
                    break;
                case PUBLIC_KEYWORD:
                    hasMatch = nextToken.kind == SyntaxKind.PUBLIC_KEYWORD;
                    break;
                case PRIVATE_KEYWORD:
                    hasMatch = nextToken.kind == SyntaxKind.PRIVATE_KEYWORD;
                    break;
                case REMOTE_KEYWORD:
                    hasMatch = nextToken.kind == SyntaxKind.REMOTE_KEYWORD;
                    break;
                case TOP_LEVEL_NODE:
                    return seekInAlternativesPaths(lookahead, currentDepth, matchingRulesCount, TOP_LEVEL_NODE);
                case TOP_LEVEL_NODE_WITHOUT_MODIFIER:
                    return seekInAlternativesPaths(lookahead, currentDepth, matchingRulesCount,
                            TOP_LEVEL_NODE_WITHOUT_MODIFIER);
                case TOP_LEVEL_NODE_WITHOUT_METADATA:
                    return seekInAlternativesPaths(lookahead, currentDepth, matchingRulesCount,
                            TOP_LEVEL_NODE_WITHOUT_METADATA);
                case FUNCTION_KEYWORD:
                    hasMatch = nextToken.kind == SyntaxKind.FUNCTION_KEYWORD;
                    break;
                case FUNC_NAME:
                case VARIABLE_NAME:
                case TYPE_NAME:
                case FIELD_OR_FUNC_NAME:
                case IMPORT_ORG_OR_MODULE_NAME:
                case IMPORT_MODULE_NAME:
                case IMPORT_PREFIX:
                case MAPPING_FIELD_NAME:
                case SERVICE_NAME:
                case QUALIFIED_IDENTIFIER:
                case IDENTIFIER:
                    hasMatch = nextToken.kind == SyntaxKind.IDENTIFIER_TOKEN;
                    break;
                case OPEN_PARENTHESIS:
                    hasMatch = nextToken.kind == SyntaxKind.OPEN_PAREN_TOKEN;
                    break;
                case CLOSE_PARENTHESIS:
                    hasMatch = nextToken.kind == SyntaxKind.CLOSE_PAREN_TOKEN;
                    break;
                case RETURNS_KEYWORD:
                    hasMatch = nextToken.kind == SyntaxKind.RETURNS_KEYWORD;
                    if (!hasMatch) {
                        // If there are no matches in the optional rule, then continue from the
                        // next immediate rule without changing the state
                        skipRule = true;
                    }
                    break;
                case SIMPLE_TYPE_DESCRIPTOR:
                case CONST_DECL_TYPE:
                    hasMatch =
                            nextToken.kind == SyntaxKind.SIMPLE_TYPE || nextToken.kind == SyntaxKind.SERVICE_KEYWORD ||
                                    nextToken.kind == SyntaxKind.IDENTIFIER_TOKEN;
                    break;
                case FUNC_BODY:
                    return seekInFuncBodies(lookahead, currentDepth, matchingRulesCount);
                case OPEN_BRACE:
                    hasMatch = nextToken.kind == SyntaxKind.OPEN_BRACE_TOKEN;
                    break;
                case CLOSE_BRACE:
                    hasMatch = nextToken.kind == SyntaxKind.CLOSE_BRACE_TOKEN;
                    break;
                case ASSIGN_OP:
                    hasMatch = nextToken.kind == SyntaxKind.EQUAL_TOKEN;
                    break;
                case EXTERNAL_KEYWORD:
                    hasMatch = nextToken.kind == SyntaxKind.EXTERNAL_KEYWORD;
                    break;
                case SEMICOLON:
                    hasMatch = nextToken.kind == SyntaxKind.SEMICOLON_TOKEN;
                    break;
                case STATEMENT:
                case STATEMENT_WITHOUT_ANNOTS:
                    if (isEndOfBlock(nextToken)) {
                        // If we reach end of statements, then skip processing statements anymore,
                        // and move on to the next rule. This is done to avoid getting stuck on
                        // processing statements forever.
                        skipRule = true;
                        break;
                    }
                    return seekInStatements(currentCtx, nextToken, lookahead, currentDepth, matchingRulesCount);
                case BINARY_OPERATOR:
                    hasMatch = isBinaryOperator(nextToken);
                    break;
                case EXPRESSION:
                    return seekInAlternativesPaths(lookahead, currentDepth, matchingRulesCount, EXPRESSIONS);
                case VAR_DECL_STMT_RHS:
                    return seekInAlternativesPaths(lookahead, currentDepth, matchingRulesCount, VAR_DECL_RHS);
                case EXPRESSION_RHS:
                    return seekMatchInExpressionRhs(nextToken, lookahead, currentDepth, matchingRulesCount);
                case COMMA:
                    hasMatch = nextToken.kind == SyntaxKind.COMMA_TOKEN;
                    break;
                case PARAM_LIST:
                    return seekInAlternativesPaths(lookahead, currentDepth, matchingRulesCount, PARAM_LIST);
                case PARAMETER_RHS:
                    ParserRuleContext parentCtx = getParentContext();
                    switch (parentCtx) {
                        case REQUIRED_PARAM:
                            return seekInAlternativesPaths(lookahead, currentDepth, matchingRulesCount, PARAMETER_RHS);
                        case DEFAULTABLE_PARAM:
                        case REST_PARAM:
                            skipRule = true;
                            break;
                        default:
                            throw new IllegalStateException();
                    }
                    break;
                case STATEMENT_START_IDENTIFIER:
                    return seekInAlternativesPaths(lookahead, currentDepth, matchingRulesCount, TYPE_OR_VAR_NAME);
                case ASSIGNMENT_OR_VAR_DECL_STMT_RHS:
                    return seekInAlternativesPaths(lookahead, currentDepth, matchingRulesCount,
                            ASSIGNMENT_OR_VAR_DECL_SECOND_TOKEN);

                case CLOSED_RECORD_BODY_END:
                    hasMatch = nextToken.kind == SyntaxKind.CLOSE_BRACE_PIPE_TOKEN;
                    break;
                case CLOSED_RECORD_BODY_START:
                    hasMatch = nextToken.kind == SyntaxKind.OPEN_BRACE_PIPE_TOKEN;
                    break;
                case ELLIPSIS:
                    hasMatch = nextToken.kind == SyntaxKind.ELLIPSIS_TOKEN;
                    break;
                case QUESTION_MARK:
                    hasMatch = nextToken.kind == SyntaxKind.QUESTION_MARK_TOKEN;
                    break;
                case RECORD_KEYWORD:
                    hasMatch = nextToken.kind == SyntaxKind.RECORD_KEYWORD;
                    break;
                case TYPE_KEYWORD:
                    hasMatch = nextToken.kind == SyntaxKind.TYPE_KEYWORD;
                    break;
                case FIELD_DESCRIPTOR_RHS:
                    return seekInAlternativesPaths(lookahead, currentDepth, matchingRulesCount, FIELD_DESCRIPTOR_RHS);
                case FIELD_OR_REST_DESCIPTOR_RHS:
                    return seekInAlternativesPaths(lookahead, currentDepth, matchingRulesCount,
                            FIELD_OR_REST_DESCIPTOR_RHS);
                case RECORD_BODY_END:
                    return seekInAlternativesPaths(lookahead, currentDepth, matchingRulesCount, RECORD_BODY_END);
                case RECORD_BODY_START:
                    return seekInAlternativesPaths(lookahead, currentDepth, matchingRulesCount, RECORD_BODY_START);
                case TYPE_DESCRIPTOR:
                    return seekInAlternativesPaths(lookahead, currentDepth, matchingRulesCount, TYPE_DESCRIPTORS);
                case RECORD_FIELD:
                    return seekInAlternativesPaths(lookahead, currentDepth, matchingRulesCount, RECORD_FIELD);
                case RECORD_FIELD_WITHOUT_METADATA:
                    return seekInAlternativesPaths(lookahead, currentDepth, matchingRulesCount,
                            RECORD_FIELD_WITHOUT_METADATA);
                case ARG:
                    return seekInAlternativesPaths(lookahead, currentDepth, matchingRulesCount, ARG_START);
                case NAMED_OR_POSITIONAL_ARG_RHS:
                    return seekInAlternativesPaths(lookahead, currentDepth, matchingRulesCount,
                            NAMED_OR_POSITIONAL_ARG_RHS);
                case OBJECT_MEMBER:
                    return seekInAlternativesPaths(lookahead, currentDepth, matchingRulesCount, OBJECT_MEMBER_START);
                case OBJECT_MEMBER_WITHOUT_METADATA:
                    return seekInAlternativesPaths(lookahead, currentDepth, matchingRulesCount,
                            OBJECT_MEMBER_WITHOUT_METADATA);
                case OBJECT_FIELD_RHS:
                    return seekInAlternativesPaths(lookahead, currentDepth, matchingRulesCount, OBJECT_FIELD_RHS);
                case OBJECT_METHOD_START:
                    return seekInAlternativesPaths(lookahead, currentDepth, matchingRulesCount, OBJECT_METHOD_START);
                case OBJECT_KEYWORD:
                    hasMatch = nextToken.kind == SyntaxKind.OBJECT_KEYWORD;
                    break;
                case OBJECT_FUNC_OR_FIELD:
                    return seekInAlternativesPaths(lookahead, currentDepth, matchingRulesCount, OBJECT_FUNC_OR_FIELD);
                case OBJECT_FUNC_OR_FIELD_WITHOUT_VISIBILITY:
                    return seekInAlternativesPaths(lookahead, currentDepth, matchingRulesCount,
                            OBJECT_FUNC_OR_FIELD_WITHOUT_VISIBILITY);
                case OBJECT_TYPE_DESCRIPTOR_START:
                    return seekInAlternativesPaths(lookahead, currentDepth, matchingRulesCount,
                            OBJECT_TYPE_DESCRIPTOR_START);
                case OBJECT_TYPE_FIRST_QUALIFIER:
                case OBJECT_TYPE_SECOND_QUALIFIER:
                    // If currentDepth == 0 means its the very next token after the error. If that erroneous
                    // token is a correct match, then that means we have reached here because of a duplicate
                    // modifier. Therefore treat it as a mismatch.
                    if (currentDepth == 0) {
                        hasMatch = false;
                        break;
                    }

                    hasMatch = nextToken.kind == SyntaxKind.ABSTRACT_KEYWORD ||
                            nextToken.kind == SyntaxKind.CLIENT_KEYWORD;
                    break;
                case ABSTRACT_KEYWORD:
                    hasMatch = nextToken.kind == SyntaxKind.ABSTRACT_KEYWORD;
                    break;
                case CLIENT_KEYWORD:
                    hasMatch = nextToken.kind == SyntaxKind.CLIENT_KEYWORD;
                    break;
                case OPEN_BRACKET:
                    hasMatch = nextToken.kind == SyntaxKind.OPEN_BRACKET_TOKEN;
                    break;
                case CLOSE_BRACKET:
                    hasMatch = nextToken.kind == SyntaxKind.CLOSE_BRACKET_TOKEN;
                    break;
                case DOT:
                    hasMatch = nextToken.kind == SyntaxKind.DOT_TOKEN;
                    break;
                case IF_KEYWORD:
                    hasMatch = nextToken.kind == SyntaxKind.IF_KEYWORD;
                    break;
                case ELSE_KEYWORD:
                    hasMatch = nextToken.kind == SyntaxKind.ELSE_KEYWORD;
                    break;
                case ELSE_BLOCK:
                    return seekInAlternativesPaths(lookahead, currentDepth, matchingRulesCount, ELSE_BLOCK);
                case ELSE_BODY:
                    return seekInAlternativesPaths(lookahead, currentDepth, matchingRulesCount, ELSE_BODY);
                case WHILE_KEYWORD:
                    hasMatch = nextToken.kind == SyntaxKind.WHILE_KEYWORD;
                    break;
                case CHECKING_KEYWORD:
                    hasMatch = nextToken.kind == SyntaxKind.CHECK_KEYWORD ||
                            nextToken.kind == SyntaxKind.CHECKPANIC_KEYWORD;
                    break;
                case CALL_STMT_START:
                    return seekInAlternativesPaths(lookahead, currentDepth, matchingRulesCount, CALL_STATEMENT);
                case PANIC_KEYWORD:
                    hasMatch = nextToken.kind == SyntaxKind.PANIC_KEYWORD;
                    break;
                case AS_KEYWORD:
                    hasMatch = nextToken.kind == SyntaxKind.AS_KEYWORD;
                    break;
                case BOOLEAN_LITERAL:
                    hasMatch = nextToken.kind == SyntaxKind.TRUE_KEYWORD || nextToken.kind == SyntaxKind.FALSE_KEYWORD;
                    break;
                case DECIMAL_INTEGER_LITERAL:
                case MAJOR_VERSION:
                case MINOR_VERSION:
                case PATCH_VERSION:
                    hasMatch = nextToken.kind == SyntaxKind.DECIMAL_INTEGER_LITERAL;
                    break;
                case IMPORT_KEYWORD:
                    hasMatch = nextToken.kind == SyntaxKind.IMPORT_KEYWORD;
                    break;
                case SLASH:
                    hasMatch = nextToken.kind == SyntaxKind.SLASH_TOKEN;
                    break;
                case VERSION_KEYWORD:
                    hasMatch = nextToken.kind == SyntaxKind.VERSION_KEYWORD;
                    break;
                case CONTINUE_KEYWORD:
                    hasMatch = nextToken.kind == SyntaxKind.CONTINUE_KEYWORD;
                    break;
                case BREAK_KEYWORD:
                    hasMatch = nextToken.kind == SyntaxKind.BREAK_KEYWORD;
                    break;
                case IMPORT_PREFIX_DECL:
                    return seekInAlternativesPaths(lookahead, currentDepth, matchingRulesCount, IMPORT_PREFIX_DECL);
                case IMPORT_VERSION_DECL:
                    return seekInAlternativesPaths(lookahead, currentDepth, matchingRulesCount, IMPORT_VERSION);
                case IMPORT_DECL_RHS:
                    return seekInAlternativesPaths(lookahead, currentDepth, matchingRulesCount, IMPORT_DECL_RHS);
                case AFTER_IMPORT_MODULE_NAME:
                    return seekInAlternativesPaths(lookahead, currentDepth, matchingRulesCount,
                            AFTER_IMPORT_MODULE_NAME);
                case MAJOR_MINOR_VERSION_END:
                    return seekInAlternativesPaths(lookahead, currentDepth, matchingRulesCount,
                            MAJOR_MINOR_VERSION_END);
                case RETURN_KEYWORD:
                    hasMatch = nextToken.kind == SyntaxKind.RETURN_KEYWORD;
                    break;
                case RETURN_STMT_RHS:
                    return seekInAlternativesPaths(lookahead, currentDepth, matchingRulesCount, RETURN_RHS);

                case ACCESS_EXPRESSION:
                    return seekInAccessExpression(currentCtx, lookahead, currentDepth, matchingRulesCount);
                case BASIC_LITERAL:
                    STToken nextNextToken = this.tokenReader.peek(lookahead+1);
                    hasMatch = isBasicLiteral(nextToken.kind, nextNextToken.kind);
                    break;
                case COLON:
                    hasMatch = nextToken.kind == SyntaxKind.COLON_TOKEN;
                    break;
                case STRING_LITERAL:
                    hasMatch = nextToken.kind == SyntaxKind.STRING_LITERAL;
                    break;
                case MAPPING_FIELD:
                    return seekInAlternativesPaths(lookahead, currentDepth, matchingRulesCount, MAPPING_FIELD_START);
                case SPECIFIC_FIELD_RHS:
                    return seekInAlternativesPaths(lookahead, currentDepth, matchingRulesCount, SPECIFIC_FIELD_RHS);
                case SERVICE_KEYWORD:
                    hasMatch = nextToken.kind == SyntaxKind.SERVICE_KEYWORD;
                    break;
                case ON_KEYWORD:
                    hasMatch = nextToken.kind == SyntaxKind.ON_KEYWORD;
                    break;
                case OPTIONAL_SERVICE_NAME:
                    return seekInAlternativesPaths(lookahead, currentDepth, matchingRulesCount, OPTIONAL_SERVICE_NAME);
                case RESOURCE_DEF:
                    return seekInAlternativesPaths(lookahead, currentDepth, matchingRulesCount, RESOURCE_DEF_START);
                case RESOURCE_KEYWORD:
                    hasMatch = nextToken.kind == SyntaxKind.RESOURCE_KEYWORD;
                    break;
                case LISTENER_KEYWORD:
                    hasMatch = nextToken.kind == SyntaxKind.LISTENER_KEYWORD;
                    break;
                case CONST_KEYWORD:
                    hasMatch = nextToken.kind == SyntaxKind.CONST_KEYWORD;
                    break;
                case FINAL_KEYWORD:
                    hasMatch = nextToken.kind == SyntaxKind.FINAL_KEYWORD;
                    break;
                case CONST_DECL_RHS:
                    return seekInAlternativesPaths(lookahead, currentDepth, matchingRulesCount, CONST_DECL_RHS);
                case TYPEOF_KEYWORD:
                    hasMatch = nextToken.kind == SyntaxKind.TYPEOF_KEYWORD;
                    break;
                case UNARY_OPERATOR:
                    hasMatch = isUnaryOperator(nextToken);
                    break;
                case AT:
                    hasMatch = nextToken.kind == SyntaxKind.AT_TOKEN;
                    break;
                case PARAMETER:
                    return seekInAlternativesPaths(lookahead, currentDepth, matchingRulesCount, PARAMETER);
                case PARAMETER_WITHOUT_ANNOTS:
                    return seekInAlternativesPaths(lookahead, currentDepth, matchingRulesCount,
                            PARAMETER_WITHOUT_ANNOTS);
                case IS_KEYWORD:
                    hasMatch = nextToken.kind == SyntaxKind.IS_KEYWORD;
                    break;
                case IS_EXPRESSION:
                    return seekInIsExpression(currentCtx, lookahead, currentDepth, matchingRulesCount);
                case NULL_KEYWORD:
                    hasMatch = nextToken.kind == SyntaxKind.NULL_KEYWORD;
                    break;
                case NIL_LITERAL:
                    return seekInAlternativesPaths(lookahead, currentDepth, matchingRulesCount, NIL_LITERALS);

                // Productions (Non-terminals which doesn't have alternative paths)
                case COMP_UNIT:
                case FUNC_DEFINITION:
                case RETURN_TYPE_DESCRIPTOR:
                case EXTERNAL_FUNC_BODY:
                case FUNC_BODY_BLOCK:
                case ASSIGNMENT_STMT:
                case VAR_DECL_STMT:
                case REQUIRED_PARAM:
                case AFTER_PARAMETER_TYPE:
                case DEFAULTABLE_PARAM:
                case REST_PARAM:
                case MODULE_TYPE_DEFINITION:
                case ARG_LIST:
                case ASTERISK:
                case FUNC_CALL:
                case RECORD_TYPE_DESCRIPTOR:
                case OBJECT_TYPE_DESCRIPTOR:
                case ASSIGNMENT_OR_VAR_DECL_STMT:
                case CALL_STMT:
                case IF_BLOCK:
                case BLOCK_STMT:
                case WHILE_BLOCK:
                case VERSION_NUMBER:
                case IMPORT_DECL:
                case IMPORT_SUB_VERSION:
                case MAPPING_CONSTRUCTOR:
                case PANIC_STMT:
                case COMPUTED_FIELD_NAME:
                case RETURN_STMT:
                case LISTENERS_LIST:
                case SERVICE_DECL:
                case BREAK_STATEMENT:
                case CONTINUE_STATEMENT:
                case LISTENER_DECL:
                case CONSTANT_DECL:
                case NIL_TYPE_DESCRIPTOR:
                case OPTIONAL_TYPE_DESCRIPTOR:
                case LOCAL_TYPE_DEFINITION_STMT:
                case ANNOTATIONS:
                case DOC_STRING:
                    // start a context, so that we know where to fall back, and continue
                    // having the qualified-identifier as the next rule.
                case VARIABLE_REF:
                case TYPE_REFERENCE:
                case ANNOT_REFERENCE:
                default:
                    // Stay at the same place
                    skipRule = true;
                    hasMatch = true;
                    break;
            }

            if (!hasMatch) {
                Result fixedPathResult = fixAndContinue(currentCtx, lookahead, currentDepth + 1);
                // Do not consider the current rule as match, since we had to fix it.
                // i.e: do not increment the match count by 1;

                if (isEntryPoint) {
                    fixedPathResult.solution = fixedPathResult.fixes.peek();
                } else {
                    fixedPathResult.solution = new Solution(Action.KEEP, currentCtx, getExpectedTokenKind(currentCtx),
                            currentCtx.toString());
                }
                return getFinalResult(matchingRulesCount, fixedPathResult);
            }

            currentCtx = getNextRule(currentCtx, lookahead + 1);
            if (!skipRule) {
                // Try the next token with the next rule
                currentDepth++;
                matchingRulesCount++;
                lookahead++;
                isEntryPoint = false;
            }

        }

        Result result = new Result(new ArrayDeque<>(), matchingRulesCount, currentCtx);
        result.solution =
                new Solution(Action.KEEP, currentCtx, getExpectedTokenKind(currentCtx), currentCtx.toString());
        return result;
    }

    /**
     * Search for matching token sequences within the function body signatures and returns the most optimal solution.
     * This will check whether the token stream best matches to a 'function-body-block' or a 'external-function-body'.
     * 
     * @param lookahead Position of the next token to consider, relative to the position of the original error
     * @param currentDepth Amount of distance traveled so far
     * @param currentMatches Matching tokens found so far
     * @param fixes Fixes made so far
     * @return Recovery result
     */
    private Result seekInFuncBodies(int lookahead, int currentDepth, int currentMatches) {
        return seekInAlternativesPaths(lookahead, currentDepth, currentMatches, FUNC_BODIES);
    }

    /**
     * Search for matching token sequences within different kinds of statements and returns the most optimal solution.
     * 
     * @param currentCtx Current context
     * @param nextToken Next token in the token stream
     * @param lookahead Position of the next token to consider, relative to the position of the original error
     * @param currentDepth Amount of distance traveled so far
     * @param currentMatches Matching tokens found so far
     * @param fixes Fixes made so far
     * @return Recovery result
     */
    private Result seekInStatements(ParserRuleContext currentCtx, STToken nextToken, int lookahead, int currentDepth,
                                    int currentMatches) {
        if (nextToken.kind == SyntaxKind.SEMICOLON_TOKEN) {
            // Semicolon at the start of a statement is a special case. This is equivalent to an empty
            // statement. So assume the fix for this is a REMOVE operation and continue from the next token.
            Result result = seekMatchInSubTree(ParserRuleContext.STATEMENT, lookahead + 1, currentDepth);
            result.fixes.push(new Solution(Action.REMOVE, currentCtx, nextToken.kind, nextToken.toString()));
            return getFinalResult(currentMatches, result);
        }

        return seekInAlternativesPaths(lookahead, currentDepth, currentMatches, STATEMENTS);
    }

    /**
     * Search for matching token sequences within access expressions and returns the most optimal solution.
     * Access expression can be one of: method-call, field-access, member-access.
     * 
     * @param currentCtx Current context
     * @param lookahead Position of the next token to consider, relative to the position of the original error
     * @param currentDepth Amount of distance traveled so far
     * @param currentMatches Matching tokens found so far
     * @param fixes Fixes made so far
     * @return Recovery result
     */
    private Result seekInAccessExpression(ParserRuleContext currentCtx, int lookahead, int currentDepth,
                                          int currentMatches) {
        STToken nextToken = this.tokenReader.peek(lookahead);
        currentDepth++;
        if (nextToken.kind != SyntaxKind.IDENTIFIER_TOKEN) {
            Result fixedPathResult = fixAndContinue(currentCtx, lookahead, currentDepth);
            return getFinalResult(currentMatches, fixedPathResult);
        }

        ParserRuleContext nextContext;
        STToken nextNextToken = this.tokenReader.peek(lookahead + 1);
        switch (nextNextToken.kind) {
            case OPEN_PAREN_TOKEN:
                nextContext = ParserRuleContext.OPEN_PARENTHESIS;
                break;
            case DOT_TOKEN:
                nextContext = ParserRuleContext.DOT;
                break;
            case OPEN_BRACKET_TOKEN:
                nextContext = ParserRuleContext.OPEN_BRACKET;
                break;
            default:
                nextContext = ParserRuleContext.EXPRESSION_RHS;
                break;
        }

        currentMatches++;
        lookahead++;
        Result result = seekMatch(nextContext, lookahead, currentDepth);
        result.ctx = currentCtx;
        return getFinalResult(currentMatches, result);
    }

    /**
     * Search for a match in rhs of an expression. RHS of an expression can be the end
     * of the expression or the rhs of a binary expression.
     * 
     * @param lookahead Position of the next token to consider, relative to the position of the original error
     * @param currentDepth Amount of distance traveled so far
     * @param currentMatches Matching tokens found so far
     * @return Recovery result
     */
    private Result seekMatchInExpressionRhs(STToken nextToken, int lookahead, int currentDepth, int currentMatches) {
        ParserRuleContext parentCtx = getParentContext();

        // Expression in a parameter-rhs can be terminated by a comma or a the closing parenthesis.
        if (isParameter(parentCtx) || parentCtx == ParserRuleContext.ARG) {
            ParserRuleContext[] next = { ParserRuleContext.BINARY_OPERATOR, ParserRuleContext.DOT,
                    ParserRuleContext.OPEN_BRACKET, ParserRuleContext.COMMA, ParserRuleContext.CLOSE_PARENTHESIS };
            return seekInAlternativesPaths(lookahead, currentDepth, currentMatches, next);
        }

        if (parentCtx == ParserRuleContext.MAPPING_CONSTRUCTOR) {
            ParserRuleContext[] next = { ParserRuleContext.BINARY_OPERATOR, ParserRuleContext.DOT,
                    ParserRuleContext.OPEN_BRACKET, ParserRuleContext.COMMA, ParserRuleContext.CLOSE_BRACE };
            return seekInAlternativesPaths(lookahead, currentDepth, currentMatches, next);
        }

        if (parentCtx == ParserRuleContext.COMPUTED_FIELD_NAME) {
            // Here we give high priority to the comma. Therefore order of the below array matters.
            ParserRuleContext[] next = { ParserRuleContext.CLOSE_BRACKET, ParserRuleContext.BINARY_OPERATOR,
                    ParserRuleContext.DOT, ParserRuleContext.OPEN_BRACKET };
            return seekInAlternativesPaths(lookahead, currentDepth, currentMatches, next);
        }

        if (parentCtx == ParserRuleContext.LISTENERS_LIST) {
            ParserRuleContext[] next = { ParserRuleContext.COMMA, ParserRuleContext.BINARY_OPERATOR,
                    ParserRuleContext.DOT, ParserRuleContext.OPEN_BRACKET, ParserRuleContext.OPEN_BRACE };
            return seekInAlternativesPaths(lookahead, currentDepth, currentMatches, next);
        }

        ParserRuleContext nextContext;
        if (parentCtx == ParserRuleContext.IF_BLOCK || parentCtx == ParserRuleContext.WHILE_BLOCK) {
            nextContext = ParserRuleContext.BLOCK_STMT;
        } else if (isStatement(parentCtx) || parentCtx == ParserRuleContext.RECORD_FIELD ||
                parentCtx == ParserRuleContext.OBJECT_MEMBER || parentCtx == ParserRuleContext.LISTENER_DECL ||
                parentCtx == ParserRuleContext.CONSTANT_DECL) {
            nextContext = ParserRuleContext.SEMICOLON;
        } else if (parentCtx == ParserRuleContext.ANNOTATIONS) {
            nextContext = ParserRuleContext.TOP_LEVEL_NODE;
        } else {
            throw new IllegalStateException();
        }

        ParserRuleContext[] alternatives = { ParserRuleContext.BINARY_OPERATOR, ParserRuleContext.DOT,
                ParserRuleContext.OPEN_BRACKET, ParserRuleContext.OPEN_PARENTHESIS, ParserRuleContext.IS_KEYWORD,
                nextContext };
        return seekInAlternativesPaths(lookahead, currentDepth, currentMatches, alternatives);
    }

    /**
     * Search for matching token sequences within the given alternative paths, and find the most optimal solution.
     * 
     * @param lookahead Position of the next token to consider, relative to the position of the original error
     * @param currentDepth Amount of distance traveled so far
     * @param currentMatches Matching tokens found so far
     * @param fixes Fixes made so far
     * @return Recovery result
     */
    private Result seekInAlternativesPaths(int lookahead, int currentDepth, int currentMatches,
                                           ParserRuleContext[] alternativeRules) {

        @SuppressWarnings("unchecked")
        List<Result>[] results = new List[lookaheadLimit];
        int bestMatchIndex = 0;

        // Visit all the alternative rules and get their results. Arrange them in way
        // such that results with the same number of matches are put together. This is
        // done so that we can easily pick the best, without iterating through them.
        for (ParserRuleContext rule : alternativeRules) {
            Result result = seekMatchInSubTree(rule, lookahead, currentDepth);
            List<Result> similarResutls = results[result.matches];
            if (similarResutls == null) {
                similarResutls = new ArrayList<>(lookaheadLimit);
                results[result.matches] = similarResutls;
                if (bestMatchIndex < result.matches) {
                    bestMatchIndex = result.matches;
                }
            }
            similarResutls.add(result);
        }

        // This means there are no matches for any of the statements
        if (bestMatchIndex == 0) {
            return new Result(new ArrayDeque<>(), currentMatches, alternativeRules[0]);
        }

        // If there is only one 'best' match, then return it. If there are more than one
        // 'best' match, then we need to do a tie-break. For that, pick the path with the
        // lowest number of fixes. If it again results in more than one match, then return
        // the based on the precedence (order of occurrence).

        List<Result> bestMatches = results[bestMatchIndex];
        Result bestMatch = bestMatches.get(0);
        Result currentMatch;
        for (int i = 1; i < bestMatches.size(); i++) {
            currentMatch = bestMatches.get(i);

            // If a tie is found, give priority to the one that 'insert'.
            // If that is also a tie, then give priority to the order.
            int currentMatchFixesSize = currentMatch.fixes.size();
            int bestmatchFixesSize = bestMatch.fixes.size();
            if (currentMatchFixesSize == bestmatchFixesSize) {
                // If both are zero continue;
                if (bestmatchFixesSize == 0) {
                    continue;
                }
                Solution currentSol = bestMatch.fixes.peek();
                Solution foundSol = currentMatch.fixes.peek();
                if (currentSol.action == Action.REMOVE && foundSol.action == Action.INSERT) {
                    bestMatch = currentMatch;
                }
            }

            if (currentMatchFixesSize < bestmatchFixesSize) {
                bestMatch = currentMatch;
            }
        }

        return getFinalResult(currentMatches, bestMatch);
    }

    /**
     * Combine a given result with the current results, and get the final result.
     * 
     * @param currentMatches Matches found so far
     * @param bestMatch Result found in the sub-tree, that requires to be merged with the current results
     * @return Final result
     */
    private Result getFinalResult(int currentMatches, Result bestMatch) {
        bestMatch.matches += currentMatches;
        return bestMatch;
    }

    /**
     * <p>
     * Fix the error at the current position and continue forward to find the best path. This method
     * tries to fix the parser error using following steps:
     * <ol>
     * <li>
     * Insert a token and see how far the parser can proceed.
     * </li>
     * <li>
     * Delete a token and see how far the parser can proceed.
     * </li>
     * </ol>
     * 
     * Then decides the best action to perform (whether to insert or remove a token), using the result
     * of the above two steps, based on the following criteria:
     * <ol>
     * <li>
     * Pick the solution with the longest matching sequence.
     * </li>
     * <li>
     * If there's a tie, then check for the solution which requires the lowest number of 'fixes'.
     * </li>
     * <li>
     * If there's a tie, then give priority for the 'insertion' as that doesn't require removing
     * an input a user has given.
     * </li>
     * </ol>
     * </p>
     * 
     * @param currentCtx Current parser context
     * @param lookahead Position of the next token to consider, relative to the position of the original error
     * @param currentDepth Amount of distance traveled so far
     * @return Recovery result
     */
    private Result fixAndContinue(ParserRuleContext currentCtx, int lookahead, int currentDepth) {
        // NOTE: Below order is important. We have to visit the current context first, before
        // getting and visiting the nextContext. Because getting the next context is a stateful
        // operation, as it could update (push/pop) the current context stack.

        // Remove current token. That means continue with the NEXT token, with the CURRENT context
        Result deletionResult = seekMatchInSubTree(currentCtx, lookahead + 1, currentDepth);

        // Insert the missing token. That means continue the CURRENT token, with the NEXT context.
        // At this point 'lookahead' refers to the next token position, since there is a missing
        // token at the current position. Hence we don't need to increment the 'lookahead' when
        // calling 'getNextRule'.
        ParserRuleContext nextCtx = getNextRule(currentCtx, lookahead);
        Result insertionResult = seekMatchInSubTree(nextCtx, lookahead, currentDepth);

        Result fixedPathResult;
        Solution action;
        if (insertionResult.matches == 0 && deletionResult.matches == 0) {
            fixedPathResult = insertionResult;
        } else if (insertionResult.matches == deletionResult.matches) {
            if (insertionResult.fixes.size() <= deletionResult.fixes.size()) {
                action = new Solution(Action.INSERT, currentCtx, getExpectedTokenKind(currentCtx),
                        currentCtx.toString());
                insertionResult.fixes.push(action);
                fixedPathResult = insertionResult;
            } else {
                STToken token = this.tokenReader.peek(lookahead);
                action = new Solution(Action.REMOVE, currentCtx, token.kind, token.toString());
                deletionResult.fixes.push(action);
                fixedPathResult = deletionResult;
            }
        } else if (insertionResult.matches > deletionResult.matches) {
            action = new Solution(Action.INSERT, currentCtx, getExpectedTokenKind(currentCtx), currentCtx.toString());
            insertionResult.fixes.push(action);
            fixedPathResult = insertionResult;
        } else {
            STToken token = this.tokenReader.peek(lookahead);
            action = new Solution(Action.REMOVE, currentCtx, token.kind, token.toString());
            deletionResult.fixes.push(action);
            fixedPathResult = deletionResult;
        }
        return fixedPathResult;
    }

    /**
     * Get the next parser rule/context given the current parser context.
     * 
     * @param currentCtx Current parser context
     * @param nextLookahead Position of the next token to consider, relative to the position of the original error
     * @return Next parser context
     */
    private ParserRuleContext getNextRule(ParserRuleContext currentCtx, int nextLookahead) {
        // If this is a production, then push the context to the stack.
        // We can do this within the same switch-case that follows after this one.
        // But doing it separately for the sake of readability/maintainability.
        switch (currentCtx) {
            case COMP_UNIT:
            case FUNC_DEFINITION:
            case RETURN_TYPE_DESCRIPTOR:
            case EXTERNAL_FUNC_BODY:
            case FUNC_BODY_BLOCK:
            case STATEMENT:
            case STATEMENT_WITHOUT_ANNOTS:
            case VAR_DECL_STMT:
            case ASSIGNMENT_STMT:
            case REQUIRED_PARAM:
            case DEFAULTABLE_PARAM:
            case REST_PARAM:
            case MODULE_TYPE_DEFINITION:
            case RECORD_FIELD:
            case RECORD_TYPE_DESCRIPTOR:
            case OBJECT_TYPE_DESCRIPTOR:
            case ARG:
            case ARG_LIST:
            case OBJECT_FUNC_OR_FIELD:
            case IF_BLOCK:
            case BLOCK_STMT:
            case WHILE_BLOCK:
            case PANIC_STMT:
            case CALL_STMT:
            case IMPORT_DECL:
            case CONTINUE_STATEMENT:
            case BREAK_STATEMENT:
            case RETURN_STMT:
            case COMPUTED_FIELD_NAME:
            case LISTENERS_LIST:
            case SERVICE_DECL:
            case LISTENER_DECL:
            case CONSTANT_DECL:
            case NIL_TYPE_DESCRIPTOR:
            case COMPOUND_ASSIGNMENT_STMT:
            case OPTIONAL_TYPE_DESCRIPTOR:
            case ANNOTATIONS:
            case VARIABLE_REF:
            case TYPE_REFERENCE:
            case ANNOT_REFERENCE:
            case MAPPING_CONSTRUCTOR:
            case LOCAL_TYPE_DEFINITION_STMT:
                startContext(currentCtx);
                break;
            default:
                break;
        }

        ParserRuleContext parentCtx;
        STToken nextToken;
        switch (currentCtx) {
            case EOF:
                return ParserRuleContext.EOF;
            case COMP_UNIT:
                return ParserRuleContext.TOP_LEVEL_NODE;
            case PUBLIC_KEYWORD:
                parentCtx = getParentContext();
                if (parentCtx == ParserRuleContext.OBJECT_TYPE_DESCRIPTOR) {
                    return ParserRuleContext.OBJECT_FUNC_OR_FIELD;
                } else if (isParameter(parentCtx)) {
                    return ParserRuleContext.TYPE_DESCRIPTOR;
                }
                return ParserRuleContext.TOP_LEVEL_NODE_WITHOUT_MODIFIER;
            case PRIVATE_KEYWORD:
                return ParserRuleContext.OBJECT_FUNC_OR_FIELD;
            case FUNC_DEFINITION:
                return ParserRuleContext.FUNCTION_KEYWORD;
            case RETURN_TYPE_DESCRIPTOR:
                return ParserRuleContext.RETURNS_KEYWORD;
            case EXTERNAL_FUNC_BODY:
                return ParserRuleContext.ASSIGN_OP;
            case FUNC_BODY_BLOCK:
                return ParserRuleContext.OPEN_BRACE;
            case STATEMENT:
            case STATEMENT_WITHOUT_ANNOTS:
                // We reach here only if an end of a block is reached.
                endContext(); // end statement
                return ParserRuleContext.CLOSE_BRACE;
            case ASSIGN_OP:
                return getNextRuleForEqualOp();
            case COMPOUND_BINARY_OPERATOR:
                return ParserRuleContext.ASSIGN_OP;
            case CLOSE_BRACE:
                return getNextRuleForCloseBrace(nextLookahead);
            case CLOSE_PARENTHESIS:
                parentCtx = getParentContext();
                if (isParameter(parentCtx)) {
                    endContext(); // end parameter
                    endContext(); // end parameter-list
                }
                if (parentCtx == ParserRuleContext.NIL_TYPE_DESCRIPTOR) {
                    endContext();
                    // After parsing nil type descriptor all the other parsing is same as next rule of simple type
                    return getNextRuleForTypeDescriptor();
                }
                if (parentCtx == ParserRuleContext.NIL_LITERAL) {
                    endContext();
                    return ParserRuleContext.EXPRESSION_RHS;
                }
                // endContext(); // end func signature
                return ParserRuleContext.FUNC_BODY;
            case EXPRESSION:
            case BASIC_LITERAL:
                return ParserRuleContext.EXPRESSION_RHS;
            case EXTERNAL_KEYWORD:
                return ParserRuleContext.SEMICOLON;
            case FUNCTION_KEYWORD:
                return ParserRuleContext.FUNC_NAME;
            case FUNC_NAME:
                return ParserRuleContext.OPEN_PARENTHESIS;
            case OPEN_BRACE:
                // If an error occurs in the function definition signature, then only search
                // within the function signature. Do not search within the function body.
                // This is done to avoid the parser misinterpreting tokens in the signature
                // as part of the body, and vice-versa.
                // return ParserRuleContext.CLOSE_BRACE;

                parentCtx = getParentContext();
                if (parentCtx == ParserRuleContext.LISTENERS_LIST) {
                    endContext();
                }

                if (isEndOfBlock(this.tokenReader.peek(nextLookahead))) {
                    return ParserRuleContext.CLOSE_BRACE;
                }

                if (parentCtx == ParserRuleContext.MAPPING_CONSTRUCTOR) {
                    return ParserRuleContext.MAPPING_FIELD;
                }

                return ParserRuleContext.STATEMENT;
            case OPEN_PARENTHESIS:
                parentCtx = getParentContext();
                if (parentCtx == ParserRuleContext.FUNC_DEFINITION) {
                    return ParserRuleContext.PARAM_LIST;
                }
                if (parentCtx == ParserRuleContext.NIL_TYPE_DESCRIPTOR || parentCtx == ParserRuleContext.NIL_LITERAL ) {
                    return ParserRuleContext.CLOSE_PARENTHESIS;
                }
                return ParserRuleContext.ARG;
            case RETURNS_KEYWORD:
                if (this.tokenReader.peek(nextLookahead).kind != SyntaxKind.RETURNS_KEYWORD) {
                    // If there are no matches in the optional rule, then continue from the
                    // next immediate rule without changing the state
                    return ParserRuleContext.FUNC_BODY;
                }
                return ParserRuleContext.SIMPLE_TYPE_DESCRIPTOR;
            case SEMICOLON:
                return getNextRuleForSemicolon(nextLookahead);
            case SIMPLE_TYPE_DESCRIPTOR:
                return getNextRuleForTypeDescriptor();
            case VARIABLE_NAME:
            case PARAMETER_RHS:
                return getNextRuleForVarName(nextLookahead);
            case TOP_LEVEL_NODE_WITHOUT_MODIFIER:
                return ParserRuleContext.FUNC_DEFINITION;
            case FUNC_BODY:
                return ParserRuleContext.TOP_LEVEL_NODE;
            case REQUIRED_PARAM:
            case DEFAULTABLE_PARAM:
            case REST_PARAM:
                nextToken = this.tokenReader.peek(nextLookahead);
                if (isEndOfParametersList(nextToken)) {
                    endContext();
                    return ParserRuleContext.CLOSE_PARENTHESIS;
                }
                return ParserRuleContext.SIMPLE_TYPE_DESCRIPTOR;
            case ASSIGNMENT_STMT:
                return ParserRuleContext.VARIABLE_NAME;
            case COMPOUND_ASSIGNMENT_STMT:
                return ParserRuleContext.VARIABLE_NAME;
            case VAR_DECL_STMT:
                return ParserRuleContext.SIMPLE_TYPE_DESCRIPTOR;
            case EXPRESSION_RHS:
                return ParserRuleContext.BINARY_OPERATOR;
            case BINARY_OPERATOR:
                return ParserRuleContext.EXPRESSION;
            case COMMA:
                return getNextRuleForComma();
            case AFTER_PARAMETER_TYPE:
                return getNextRuleForParamType();
            case MODULE_TYPE_DEFINITION:
                return ParserRuleContext.TYPE_KEYWORD;
            case CLOSED_RECORD_BODY_END:
                nextToken = this.tokenReader.peek(nextLookahead);
                if (nextToken.kind == SyntaxKind.EOF_TOKEN) {
                    return ParserRuleContext.EOF;
                }
                return ParserRuleContext.TOP_LEVEL_NODE;
            case CLOSED_RECORD_BODY_START:
                startContext(ParserRuleContext.RECORD_FIELD);
                return ParserRuleContext.RECORD_FIELD;
            case ELLIPSIS:
                parentCtx = getParentContext();
                if (parentCtx == ParserRuleContext.MAPPING_CONSTRUCTOR || parentCtx == ParserRuleContext.ARG) {
                    return ParserRuleContext.EXPRESSION;
                }
                return ParserRuleContext.VARIABLE_NAME;
            case QUESTION_MARK:
                return getNextRuleForQuestionMark();
            case RECORD_KEYWORD:
                return ParserRuleContext.RECORD_BODY_START;
            case TYPE_KEYWORD:
                return ParserRuleContext.TYPE_NAME;
            case RECORD_TYPE_DESCRIPTOR:
                return ParserRuleContext.RECORD_KEYWORD;
            case ASTERISK:
                return ParserRuleContext.TYPE_REFERENCE;
            case TYPE_NAME:
                return ParserRuleContext.TYPE_DESCRIPTOR;
            case OBJECT_KEYWORD:
                return ParserRuleContext.OPEN_BRACE;
            case REMOTE_KEYWORD:
                return ParserRuleContext.FUNCTION_KEYWORD;
            case OBJECT_TYPE_DESCRIPTOR:
                return ParserRuleContext.OBJECT_TYPE_DESCRIPTOR_START;
            case OBJECT_TYPE_FIRST_QUALIFIER:
            case OBJECT_TYPE_SECOND_QUALIFIER:
                return ParserRuleContext.OBJECT_KEYWORD;
            case ABSTRACT_KEYWORD:
            case CLIENT_KEYWORD:
                return ParserRuleContext.OBJECT_KEYWORD;
            case OPEN_BRACKET:
                return ParserRuleContext.EXPRESSION;
            case CLOSE_BRACKET:
                parentCtx = getParentContext();
                if (parentCtx == ParserRuleContext.COMPUTED_FIELD_NAME) {
                    endContext(); // end computed-field-name
                }
                return ParserRuleContext.EXPRESSION_RHS;
            case FIELD_OR_FUNC_NAME:
                return ParserRuleContext.EXPRESSION_RHS;
            case DOT:
                return getNextRuleForDot();
            case IF_KEYWORD:
                return ParserRuleContext.EXPRESSION;
            case ELSE_KEYWORD:
                return ParserRuleContext.ELSE_BODY;
            case BLOCK_STMT:
                return ParserRuleContext.OPEN_BRACE;
            case IF_BLOCK:
                return ParserRuleContext.IF_KEYWORD;
            case WHILE_BLOCK:
                return ParserRuleContext.WHILE_KEYWORD;
            case WHILE_KEYWORD:
                return ParserRuleContext.EXPRESSION;
            case CHECKING_KEYWORD:
                return ParserRuleContext.EXPRESSION;
            case CALL_STMT:
                return ParserRuleContext.CALL_STMT_START;
            case PANIC_STMT:
                return ParserRuleContext.PANIC_KEYWORD;
            case PANIC_KEYWORD:
                return ParserRuleContext.EXPRESSION;
            case FUNC_CALL:
                return ParserRuleContext.IMPORT_PREFIX;
            case IMPORT_KEYWORD:
                return ParserRuleContext.IMPORT_ORG_OR_MODULE_NAME;
            case IMPORT_PREFIX:
                return ParserRuleContext.SEMICOLON;
            case VERSION_NUMBER:
            case VERSION_KEYWORD:
                return ParserRuleContext.MAJOR_VERSION;
            case SLASH:
                return ParserRuleContext.IMPORT_MODULE_NAME;
            case IMPORT_ORG_OR_MODULE_NAME:
                return ParserRuleContext.IMPORT_DECL_RHS;
            case IMPORT_MODULE_NAME:
                return ParserRuleContext.AFTER_IMPORT_MODULE_NAME;
            case AS_KEYWORD:
                return ParserRuleContext.IMPORT_PREFIX;
            case MAJOR_VERSION:
            case MINOR_VERSION:
            case IMPORT_SUB_VERSION:
                return ParserRuleContext.MAJOR_MINOR_VERSION_END;
            case PATCH_VERSION:
                return ParserRuleContext.IMPORT_PREFIX_DECL;
            case IMPORT_DECL:
                return ParserRuleContext.IMPORT_KEYWORD;
            case CONTINUE_STATEMENT:
                return ParserRuleContext.CONTINUE_KEYWORD;
            case BREAK_STATEMENT:
                return ParserRuleContext.BREAK_KEYWORD;
            case CONTINUE_KEYWORD:
            case BREAK_KEYWORD:
                return ParserRuleContext.SEMICOLON;
            case RETURN_STMT:
                return ParserRuleContext.RETURN_KEYWORD;
            case RETURN_KEYWORD:
                return ParserRuleContext.RETURN_STMT_RHS;
            case ACCESS_EXPRESSION:
                return ParserRuleContext.VARIABLE_REF;
            // case BASIC_LITERAL:
            // case STRING_LITERAL:
            case MAPPING_FIELD_NAME:
                return ParserRuleContext.SPECIFIC_FIELD_RHS;
            case COLON:
                parentCtx = getParentContext();
                if (parentCtx == ParserRuleContext.MAPPING_CONSTRUCTOR) {
                    return ParserRuleContext.EXPRESSION;
                }

                return ParserRuleContext.IDENTIFIER;
            case STRING_LITERAL:
                // We assume string literal is specifically used only in the mapping constructor key.
                return ParserRuleContext.COLON;
            case COMPUTED_FIELD_NAME:
                return ParserRuleContext.OPEN_BRACKET;
            case LISTENERS_LIST:
                return ParserRuleContext.EXPRESSION;
            case ON_KEYWORD:
                return ParserRuleContext.LISTENERS_LIST;
            case RESOURCE_KEYWORD:
                return ParserRuleContext.FUNC_DEFINITION;
            case SERVICE_DECL:
                return ParserRuleContext.SERVICE_KEYWORD;
            case SERVICE_KEYWORD:
                return ParserRuleContext.OPTIONAL_SERVICE_NAME;
            case SERVICE_NAME:
                return ParserRuleContext.ON_KEYWORD;
            case LISTENER_KEYWORD:
                return ParserRuleContext.TYPE_DESCRIPTOR;
            case LISTENER_DECL:
                return ParserRuleContext.LISTENER_KEYWORD;
            case FINAL_KEYWORD:
                return ParserRuleContext.TYPE_DESCRIPTOR;
            case CONSTANT_DECL:
                return ParserRuleContext.CONST_KEYWORD;
            case CONST_KEYWORD:
                return ParserRuleContext.CONST_DECL_TYPE;
            case CONST_DECL_TYPE:
                return ParserRuleContext.CONST_DECL_RHS;
            case NIL_TYPE_DESCRIPTOR:
                return ParserRuleContext.OPEN_PARENTHESIS;
            case TYPEOF_EXPRESSION:
                return ParserRuleContext.TYPEOF_KEYWORD;
            case TYPEOF_KEYWORD:
                return ParserRuleContext.EXPRESSION;
            case OPTIONAL_TYPE_DESCRIPTOR:
                return ParserRuleContext.TYPE_DESCRIPTOR;
            case UNARY_EXPRESSION:
                return ParserRuleContext.UNARY_OPERATOR;
            case UNARY_OPERATOR:
                return ParserRuleContext.EXPRESSION;
            case AT:
                return ParserRuleContext.ANNOT_REFERENCE;
            case DOC_STRING:
                return ParserRuleContext.ANNOTATIONS;
            case ANNOTATIONS:
                return ParserRuleContext.AT;
            case MAPPING_CONSTRUCTOR:
                return ParserRuleContext.OPEN_BRACE;
            case VARIABLE_REF:
            case TYPE_REFERENCE:
            case ANNOT_REFERENCE:
                return ParserRuleContext.QUALIFIED_IDENTIFIER;
            case QUALIFIED_IDENTIFIER:
                nextToken = this.tokenReader.peek(nextLookahead);
                if (nextToken.kind == SyntaxKind.COLON_TOKEN) {
                    return ParserRuleContext.COLON;
                }
                // Else this is a simple identifier. Hence fall through.
            case IDENTIFIER:
                parentCtx = getParentContext();
                endContext();
                switch (parentCtx) {
                    case VARIABLE_REF:
                        return ParserRuleContext.EXPRESSION_RHS;
                    case TYPE_REFERENCE:
                        return ParserRuleContext.SEMICOLON;
                    case ANNOT_REFERENCE:
                        return ParserRuleContext.MAPPING_CONSTRUCTOR;
                    default:
                        throw new IllegalStateException();
                }
            case IS_KEYWORD:
                return ParserRuleContext.TYPE_DESCRIPTOR;
            case IS_EXPRESSION:
                return ParserRuleContext.EXPRESSION_RHS;
<<<<<<< HEAD
            case NULL_KEYWORD:
                endContext(); // end nil-literal
                return ParserRuleContext.EXPRESSION_RHS;

=======
            case LOCAL_TYPE_DEFINITION_STMT:
                return ParserRuleContext.TYPE_KEYWORD;
>>>>>>> 0ee3f311
            case DECIMAL_INTEGER_LITERAL:
            case OBJECT_FUNC_OR_FIELD:
            case OBJECT_METHOD_START:
            case OBJECT_FUNC_OR_FIELD_WITHOUT_VISIBILITY:
            case OBJECT_FIELD_RHS:
            case PARAM_LIST:
            case ARG:
            case ARG_LIST:
            case ASSIGNMENT_OR_VAR_DECL_STMT:
            case ASSIGNMENT_OR_VAR_DECL_STMT_RHS:
            case BOOLEAN_LITERAL:
            case CALL_STMT_START:
            case ELSE_BLOCK:
            case ELSE_BODY:
            case FIELD_DESCRIPTOR_RHS:
            case FIELD_OR_REST_DESCIPTOR_RHS:
            case IMPORT_PREFIX_DECL:
            case NAMED_OR_POSITIONAL_ARG_RHS:
            case OBJECT_MEMBER:
            case OBJECT_TYPE_DESCRIPTOR_START:
            case RECORD_BODY_END:
            case RECORD_BODY_START:
            case RECORD_FIELD:
            case STATEMENT_START_IDENTIFIER:
            case TOP_LEVEL_NODE_WITHOUT_METADATA:
            case TYPE_DESCRIPTOR:
            case VAR_DECL_STMT_RHS:
            case AFTER_IMPORT_MODULE_NAME:
            case IMPORT_DECL_RHS:
            case IMPORT_VERSION_DECL:
            case MAJOR_MINOR_VERSION_END:
            case MAPPING_FIELD:
            case SPECIFIC_FIELD_RHS:
            case RETURN_STMT_RHS:
            case OPTIONAL_SERVICE_NAME:
            case RESOURCE_DEF:
            case CONST_DECL_RHS:
            case OBJECT_MEMBER_WITHOUT_METADATA:
            case TOP_LEVEL_NODE:
            case NIL_LITERAL:
            default:
                throw new IllegalStateException("cannot find the next rule for: " + currentCtx);
        }
    }

    /**
     * Get the next parser context to visit after a {@link ParserRuleContext#AFTER_PARAMETER_TYPE}.
     * 
     * @return Next parser context
     */
    private ParserRuleContext getNextRuleForParamType() {
        ParserRuleContext parentCtx;
        parentCtx = getParentContext();
        if (parentCtx == ParserRuleContext.REQUIRED_PARAM || parentCtx == ParserRuleContext.DEFAULTABLE_PARAM) {
            return ParserRuleContext.VARIABLE_NAME;
        } else if (parentCtx == ParserRuleContext.REST_PARAM) {
            return ParserRuleContext.ELLIPSIS;
        } else {
            throw new IllegalStateException();
        }
    }

    /**
     * Get the next parser context to visit after a {@link ParserRuleContext#COMMA}.
     * 
     * @return Next parser context
     */
    private ParserRuleContext getNextRuleForComma() {
        ParserRuleContext parentCtx = getParentContext();
        switch (parentCtx) {
            case PARAM_LIST:
            case REQUIRED_PARAM:
            case DEFAULTABLE_PARAM:
            case REST_PARAM:
                endContext();
                return parentCtx;
            case ARG:
                return parentCtx;
            case MAPPING_CONSTRUCTOR:
                return ParserRuleContext.MAPPING_FIELD;
            case LISTENERS_LIST:
                return ParserRuleContext.EXPRESSION;
            default:
                throw new IllegalStateException();
        }
    }

    /**
     * Get the next parser context to visit after a type descriptor.
     *
     * @return Next parser context
     */
    private ParserRuleContext getNextRuleForTypeDescriptor() {
        ParserRuleContext parentCtx = getParentContext();
        switch (parentCtx) {
            case RECORD_FIELD:
            case OBJECT_MEMBER:
            case LISTENER_DECL:
            case CONSTANT_DECL:
                return ParserRuleContext.VARIABLE_NAME;
            case MODULE_TYPE_DEFINITION:
                return ParserRuleContext.SEMICOLON;
            case RETURN_TYPE_DESCRIPTOR:
                return ParserRuleContext.FUNC_BODY;
            case OPTIONAL_TYPE_DESCRIPTOR:
                return ParserRuleContext.QUESTION_MARK;
            case IS_EXPRESSION:
                endContext();
                return ParserRuleContext.EXPRESSION_RHS;
            default:
                if (isStatement(parentCtx) || isParameter(parentCtx)) {
                    return ParserRuleContext.VARIABLE_NAME;
                }
        }
        throw new IllegalStateException();
    }

    /**
     * Get the next parser context to visit after a {@link ParserRuleContext#ASSIGN_OP}.
     * 
     * @return Next parser context
     */
    private ParserRuleContext getNextRuleForEqualOp() {
        ParserRuleContext parentCtx = getParentContext();
        switch (parentCtx) {
            case EXTERNAL_FUNC_BODY:
                return ParserRuleContext.EXTERNAL_KEYWORD;
            case REQUIRED_PARAM:
            case DEFAULTABLE_PARAM:
            case RECORD_FIELD:
            case ARG:
            case OBJECT_MEMBER:
            case LISTENER_DECL:
            case CONSTANT_DECL:
                return ParserRuleContext.EXPRESSION;
            default:
                if (isStatement(parentCtx)) {
                    return ParserRuleContext.EXPRESSION;
                }
                throw new IllegalStateException();
        }
    }

    /**
     * Get the next parser context to visit after a {@link ParserRuleContext#CLOSE_BRACE}.
     *
     * @param nextLookahead Position of the next token to consider, relative to the position of the original error
     * @return Next parser context
     */
    private ParserRuleContext getNextRuleForCloseBrace(int nextLookahead) {
        ParserRuleContext parentCtx = getParentContext();
        switch (parentCtx) {
            case FUNC_BODY_BLOCK:
                endContext(); // end body block
                endContext();
                STToken nextToken = this.tokenReader.peek(nextLookahead);
                if (nextToken.kind == SyntaxKind.EOF_TOKEN) {
                    return ParserRuleContext.EOF;
                }

                parentCtx = getParentContext();
                if (parentCtx == ParserRuleContext.SERVICE_DECL) {
                    return ParserRuleContext.RESOURCE_DEF;
                } else if (parentCtx == ParserRuleContext.OBJECT_TYPE_DESCRIPTOR) {
                    return ParserRuleContext.OBJECT_MEMBER;
                } else {
                    return ParserRuleContext.TOP_LEVEL_NODE;
                }
            case SERVICE_DECL:
                endContext();
                nextToken = this.tokenReader.peek(nextLookahead);
                if (nextToken.kind == SyntaxKind.EOF_TOKEN) {
                    return ParserRuleContext.EOF;
                }
                return ParserRuleContext.TOP_LEVEL_NODE;
            case OBJECT_MEMBER:
                endContext(); // end object member
                // fall through
            case RECORD_TYPE_DESCRIPTOR:
            case OBJECT_TYPE_DESCRIPTOR:
                endContext(); // end record/object type def
                return getNextRuleForTypeDescriptor();
            case BLOCK_STMT:
                endContext(); // end block stmt
                parentCtx = getParentContext();
                if (parentCtx == ParserRuleContext.IF_BLOCK) {
                    endContext(); // end if-block
                    return ParserRuleContext.ELSE_BLOCK;
                } else if (parentCtx == ParserRuleContext.WHILE_BLOCK) {
                    endContext(); // end while-block
                    return ParserRuleContext.STATEMENT;
                }
                return ParserRuleContext.STATEMENT;
            case MAPPING_CONSTRUCTOR:
                endContext(); // end mapping constructor
                parentCtx = getParentContext();
                if (parentCtx != ParserRuleContext.ANNOTATIONS) {
                    return ParserRuleContext.EXPRESSION_RHS;
                }

                nextToken = this.tokenReader.peek(nextLookahead);
                if (nextToken.kind == SyntaxKind.AT_TOKEN) {
                    return ParserRuleContext.AT;
                }

                endContext(); // end annotations
                parentCtx = getParentContext();
                switch (parentCtx) {
                    case COMP_UNIT:
                        return ParserRuleContext.TOP_LEVEL_NODE_WITHOUT_METADATA;
                    case RETURN_TYPE_DESCRIPTOR:
                        return ParserRuleContext.TYPE_DESCRIPTOR;
                    case RECORD_FIELD:
                        return ParserRuleContext.RECORD_FIELD_WITHOUT_METADATA;
                    case OBJECT_MEMBER:
                        return ParserRuleContext.OBJECT_MEMBER_WITHOUT_METADATA;
                    case SERVICE_DECL:
                        return ParserRuleContext.RESOURCE_DEF;
                    case FUNC_BODY_BLOCK:
                        return ParserRuleContext.STATEMENT_WITHOUT_ANNOTS;
                    case EXTERNAL_FUNC_BODY:
                        return ParserRuleContext.EXTERNAL_KEYWORD;
                    default:
                        if (isParameter(parentCtx)) {
                            return ParserRuleContext.REQUIRED_PARAM;
                        }
                        throw new IllegalStateException("annotation is ending inside a " + parentCtx);
                }
            default:
                throw new IllegalStateException("found close-brace in: " + parentCtx);
        }
    }

    /**
     * Get the next parser context to visit after a variable/parameter name.
     * 
     * @param nextLookahead Position of the next token to consider, relative to the position of the original error
     * @return Next parser context
     */
    private ParserRuleContext getNextRuleForVarName(int nextLookahead) {
        STToken nextToken = this.tokenReader.peek(nextLookahead);
        ParserRuleContext parentCtx = getParentContext();
        if (parentCtx == ParserRuleContext.REQUIRED_PARAM) {
            if (isEndOfParametersList(nextToken)) {
                return ParserRuleContext.CLOSE_PARENTHESIS;
            } else if (isEndOfParameter(nextToken)) {
                return ParserRuleContext.COMMA;
            } else {
                // Currently processing a required param, but now switch
                // to a defaultable param
                switchContext(ParserRuleContext.DEFAULTABLE_PARAM);
                if (isCompoundBinaryOperator(nextToken.kind)) {
                    return ParserRuleContext.COMPOUND_BINARY_OPERATOR;
                } else {
                    return ParserRuleContext.ASSIGN_OP;
                }
            }
        } else if (parentCtx == ParserRuleContext.DEFAULTABLE_PARAM) {
            if (isEndOfParametersList(nextToken)) {
                return ParserRuleContext.CLOSE_PARENTHESIS;
            } else {
                return ParserRuleContext.ASSIGN_OP;
            }
        } else if (isStatement(parentCtx) || parentCtx == ParserRuleContext.LISTENER_DECL ||
                parentCtx == ParserRuleContext.CONSTANT_DECL) {
            return ParserRuleContext.VAR_DECL_STMT_RHS;
        } else if (parentCtx == ParserRuleContext.RECORD_FIELD) {
            return ParserRuleContext.FIELD_DESCRIPTOR_RHS;
        } else if (parentCtx == ParserRuleContext.ARG) {
            return ParserRuleContext.NAMED_OR_POSITIONAL_ARG_RHS;
        } else if (parentCtx == ParserRuleContext.OBJECT_MEMBER) {
            return ParserRuleContext.OBJECT_FIELD_RHS;
        } else {
            throw new IllegalStateException();
        }
    }

    /**
     * Check whether the given token kind is a compound binary operator.
     * 
     * @param kind STToken kind
     * @return <code>true</code> if the token kind refers to a binary operator. <code>false</code> otherwise
     */
    private boolean isCompoundBinaryOperator(SyntaxKind kind) {
        switch (kind) {
            case PLUS_TOKEN:
            case MINUS_TOKEN:
            case SLASH_TOKEN:
            case ASTERISK_TOKEN:
                return true;
            default:
                return false;
        }
    }

    /**
     * Get the next parser context to visit after a {@link ParserRuleContext#SEMICOLON}.
     *
     * @param nextLookahead Position of the next token to consider, relative to the position of the original error
     * @return Next parser context
     */
    private ParserRuleContext getNextRuleForSemicolon(int nextLookahead) {
        STToken nextToken;
        ParserRuleContext parentCtx = getParentContext();
        if (parentCtx == ParserRuleContext.EXTERNAL_FUNC_BODY) {
            endContext(); // end external func-body
            endContext(); // func def
            nextToken = this.tokenReader.peek(nextLookahead);
            if (nextToken.kind == SyntaxKind.EOF_TOKEN) {
                return ParserRuleContext.EOF;
            }
            return ParserRuleContext.TOP_LEVEL_NODE;
        } else if (isExpression(parentCtx)) {
            // A semicolon after an expression also means its an end of a statement/field, Hence pop the ctx.
            endContext(); // end statement
            if (isEndOfBlock(this.tokenReader.peek(nextLookahead))) {
                return ParserRuleContext.CLOSE_BRACE;
            }
            return ParserRuleContext.STATEMENT;
        } else if (parentCtx == ParserRuleContext.VAR_DECL_STMT) {
            endContext(); // end var-decl
            parentCtx = getParentContext();
            if (parentCtx == ParserRuleContext.COMP_UNIT) {
                return ParserRuleContext.TOP_LEVEL_NODE;
            }
            return ParserRuleContext.STATEMENT;
        } else if (isStatement(parentCtx)) {
            endContext(); // end statement
            if (isEndOfBlock(this.tokenReader.peek(nextLookahead))) {
                return ParserRuleContext.CLOSE_BRACE;
            }
            return ParserRuleContext.STATEMENT;
        } else if (parentCtx == ParserRuleContext.RECORD_FIELD) {
            if (isEndOfBlock(this.tokenReader.peek(nextLookahead))) {
                endContext(); // end record field
                return ParserRuleContext.RECORD_BODY_END;
            }
            return ParserRuleContext.RECORD_FIELD;
        } else if (parentCtx == ParserRuleContext.MODULE_TYPE_DEFINITION ||
                parentCtx == ParserRuleContext.LISTENER_DECL || parentCtx == ParserRuleContext.CONSTANT_DECL) {
            endContext(); // end declaration
            nextToken = this.tokenReader.peek(nextLookahead);
            if (nextToken.kind == SyntaxKind.EOF_TOKEN) {
                return ParserRuleContext.EOF;
            }
            return ParserRuleContext.TOP_LEVEL_NODE;
        } else if (parentCtx == ParserRuleContext.OBJECT_MEMBER) {
            if (isEndOfObjectTypeNode(nextLookahead)) {
                endContext(); // end object member
                return ParserRuleContext.CLOSE_BRACE;
            }
            return ParserRuleContext.OBJECT_MEMBER;
        } else if (parentCtx == ParserRuleContext.IMPORT_DECL) {
            endContext(); // end object member
            nextToken = this.tokenReader.peek(nextLookahead);
            if (nextToken.kind == SyntaxKind.EOF_TOKEN) {
                return ParserRuleContext.EOF;
            }
            return ParserRuleContext.TOP_LEVEL_NODE;
        } else {
            throw new IllegalStateException();
        }
    }

    private ParserRuleContext getNextRuleForDot() {
        ParserRuleContext parentCtx = getParentContext();
        if (parentCtx == ParserRuleContext.IMPORT_DECL) {
            return ParserRuleContext.IMPORT_MODULE_NAME;
        }
        return ParserRuleContext.FIELD_OR_FUNC_NAME;
    }

    /**
     * Get the next parser context to visit after a {@link ParserRuleContext#QUESTION_MARK}.
     *
     * @return Next parser context
     */
    private ParserRuleContext getNextRuleForQuestionMark() {
        ParserRuleContext parentCtx = getParentContext();
        switch (parentCtx) {
            case OPTIONAL_TYPE_DESCRIPTOR:
                endContext();
                parentCtx = getParentContext();
                switch (parentCtx) {
                    case MODULE_TYPE_DEFINITION:
                        return ParserRuleContext.SEMICOLON;
                    case RETURN_TYPE_DESCRIPTOR:
                        return ParserRuleContext.FUNC_BODY;
                    default:
                        return ParserRuleContext.VARIABLE_NAME;
                }

            default:
                return ParserRuleContext.SEMICOLON;
        }
    }

    /**
     * Check whether the given context is a statement.
     * 
     * @param ctx Parser context to check
     * @return <code>true</code> if the given context is a statement. <code>false</code> otherwise
     */
    private boolean isStatement(ParserRuleContext parentCtx) {
        switch (parentCtx) {
            case STATEMENT:
            case STATEMENT_WITHOUT_ANNOTS:
            case VAR_DECL_STMT:
            case ASSIGNMENT_STMT:
            case ASSIGNMENT_OR_VAR_DECL_STMT:
            case IF_BLOCK:
            case BLOCK_STMT:
            case WHILE_BLOCK:
            case CALL_STMT:
            case PANIC_STMT:
            case CONTINUE_STATEMENT:
            case BREAK_STATEMENT:
            case RETURN_STMT:
            case COMPOUND_ASSIGNMENT_STMT:
            case LOCAL_TYPE_DEFINITION_STMT:
                return true;
            default:
                return false;
        }
    }

    /**
     * Check whether the given context is an expression.
     * 
     * @param ctx Parser context to check
     * @return <code>true</code> if the given context is an expression. <code>false</code> otherwise
     */
    private boolean isExpression(ParserRuleContext ctx) {
        return ctx == ParserRuleContext.EXPRESSION;
    }

    /**
     * Check whether the given token refers to a binary operator.
     * 
     * @param token Token to check
     * @return <code>true</code> if the given token refers to a binary operator. <code>false</code> otherwise
     */
    private boolean isBinaryOperator(STToken token) {
        switch (token.kind) {
            case PLUS_TOKEN:
            case MINUS_TOKEN:
            case SLASH_TOKEN:
            case ASTERISK_TOKEN:
            case GT_TOKEN:
            case LT_TOKEN:
            case EQUAL_GT_TOKEN:
            case DOUBLE_EQUAL_TOKEN:
            case TRIPPLE_EQUAL_TOKEN:
            case LT_EQUAL_TOKEN:
            case GT_EQUAL_TOKEN:
            case NOT_EQUAL_TOKEN:
            case NOT_DOUBLE_EQUAL_TOKEN:
            case BITWISE_AND_TOKEN:
            case BITWISE_XOR_TOKEN:
            case PIPE_TOKEN:
            case LOGICAL_AND_TOKEN:
            case LOGICAL_OR_TOKEN:
                return true;
            default:
                return false;
        }
    }

    private boolean isParameter(ParserRuleContext ctx) {
        switch (ctx) {
            case REQUIRED_PARAM:
            case DEFAULTABLE_PARAM:
            case REST_PARAM:
                return true;
            default:
                return false;
        }
    }

    /**
     * Get the expected token kind at the given parser rule context. If the parser rule is a terminal,
     * then the corresponding terminal token kind is returned. If the parser rule is a production,
     * then {@link SyntaxKind#NONE} is returned.
     * 
     * @param ctx Parser rule context
     * @return Token kind expected at the given parser rule
     */
    private SyntaxKind getExpectedTokenKind(ParserRuleContext ctx) {
        switch (ctx) {
            case ASSIGN_OP:
                return SyntaxKind.EQUAL_TOKEN;
            case BINARY_OPERATOR:
                return SyntaxKind.PLUS_TOKEN;
            case CLOSE_BRACE:
                return SyntaxKind.CLOSE_BRACE_TOKEN;
            case CLOSE_PARENTHESIS:
                return SyntaxKind.CLOSE_PAREN_TOKEN;
            case COMMA:
                return SyntaxKind.COMMA_TOKEN;
            case EXTERNAL_KEYWORD:
                return SyntaxKind.EXTERNAL_KEYWORD;
            case FUNCTION_KEYWORD:
                return SyntaxKind.FUNCTION_KEYWORD;
            case FUNC_NAME:
                return SyntaxKind.IDENTIFIER_TOKEN;
            case OPEN_BRACE:
                return SyntaxKind.OPEN_BRACE_TOKEN;
            case OPEN_PARENTHESIS:
                return SyntaxKind.OPEN_PAREN_TOKEN;
            case RETURN_TYPE_DESCRIPTOR:
            case RETURNS_KEYWORD:
                return SyntaxKind.RETURNS_KEYWORD;
            case SEMICOLON:
                return SyntaxKind.SEMICOLON_TOKEN;
            case VARIABLE_NAME:
            case STATEMENT_START_IDENTIFIER:
                return SyntaxKind.IDENTIFIER_TOKEN;
            case PUBLIC_KEYWORD:
                return SyntaxKind.PUBLIC_KEYWORD;
            case SIMPLE_TYPE_DESCRIPTOR:
                // TODO: return type token
                // return SyntaxKind.IDENTIFIER_TOKEN;
                return SyntaxKind.SIMPLE_TYPE;
            case ASSIGNMENT_STMT:
                return SyntaxKind.IDENTIFIER_TOKEN;
            case EXPRESSION_RHS:
                return SyntaxKind.PLUS_TOKEN;
            case EXPRESSION:
                return SyntaxKind.IDENTIFIER_TOKEN;
            case EXTERNAL_FUNC_BODY:
                return SyntaxKind.EQUAL_TOKEN;
            case FUNC_BODY:
            case FUNC_BODY_BLOCK:
                return SyntaxKind.OPEN_BRACE_TOKEN;
            case FUNC_DEFINITION:
                return SyntaxKind.FUNCTION_KEYWORD;
            case REQUIRED_PARAM:
                return SyntaxKind.SIMPLE_TYPE;
            case VAR_DECL_STMT:
                return SyntaxKind.SIMPLE_TYPE;
            case VAR_DECL_STMT_RHS:
                return SyntaxKind.SEMICOLON_TOKEN;
            case ASSIGNMENT_OR_VAR_DECL_STMT:
                return SyntaxKind.SIMPLE_TYPE;
            case DEFAULTABLE_PARAM:
                return SyntaxKind.SIMPLE_TYPE;
            case REST_PARAM:
                return SyntaxKind.SIMPLE_TYPE;
            case ASTERISK:
                return SyntaxKind.ASTERISK_TOKEN;
            case CLOSED_RECORD_BODY_END:
                return SyntaxKind.CLOSE_BRACE_PIPE_TOKEN;
            case CLOSED_RECORD_BODY_START:
                return SyntaxKind.OPEN_BRACE_PIPE_TOKEN;
            case ELLIPSIS:
                return SyntaxKind.ELLIPSIS_TOKEN;
            case QUESTION_MARK:
                return SyntaxKind.QUESTION_MARK_TOKEN;
            case RECORD_BODY_START:
                return SyntaxKind.OPEN_BRACE_PIPE_TOKEN;
            case RECORD_FIELD:
            case RECORD_KEYWORD:
                return SyntaxKind.RECORD_KEYWORD;
            case TYPE_KEYWORD:
                return SyntaxKind.TYPE_KEYWORD;
            case TYPE_NAME:
                return SyntaxKind.IDENTIFIER_TOKEN;
            case TYPE_REFERENCE:
                return SyntaxKind.IDENTIFIER_TOKEN;
            case RECORD_BODY_END:
                return SyntaxKind.CLOSE_BRACE_TOKEN;
            case OBJECT_KEYWORD:
                return SyntaxKind.OBJECT_KEYWORD;
            case PRIVATE_KEYWORD:
                return SyntaxKind.PRIVATE_KEYWORD;
            case REMOTE_KEYWORD:
                return SyntaxKind.REMOTE_KEYWORD;
            case OBJECT_FIELD_RHS:
                return SyntaxKind.SEMICOLON_TOKEN;
            case ABSTRACT_KEYWORD:
                return SyntaxKind.ABSTRACT_KEYWORD;
            case CLIENT_KEYWORD:
                return SyntaxKind.CLIENT_KEYWORD;
            case OBJECT_TYPE_FIRST_QUALIFIER:
            case OBJECT_TYPE_SECOND_QUALIFIER:
                return SyntaxKind.OBJECT_KEYWORD;
            case CLOSE_BRACKET:
                return SyntaxKind.CLOSE_BRACKET_TOKEN;
            case DOT:
                return SyntaxKind.DOT_TOKEN;
            case FIELD_OR_FUNC_NAME:
                return SyntaxKind.IDENTIFIER_TOKEN;
            case OPEN_BRACKET:
                return SyntaxKind.OPEN_BRACKET_TOKEN;
            case IF_KEYWORD:
                return SyntaxKind.IF_KEYWORD;
            case ELSE_KEYWORD:
                return SyntaxKind.ELSE_KEYWORD;
            case WHILE_KEYWORD:
                return SyntaxKind.WHILE_KEYWORD;
            case CHECKING_KEYWORD:
                return SyntaxKind.CHECK_KEYWORD;
            case AS_KEYWORD:
                return SyntaxKind.AS_KEYWORD;
            case BOOLEAN_LITERAL:
                return SyntaxKind.TRUE_KEYWORD;
            case IMPORT_KEYWORD:
                return SyntaxKind.IMPORT_KEYWORD;
            case IMPORT_MODULE_NAME:
            case IMPORT_ORG_OR_MODULE_NAME:
            case IMPORT_PREFIX:
            case VARIABLE_REF:
            case BASIC_LITERAL: // return var-ref for any kind of terminal expression
            case SERVICE_NAME:
            case IDENTIFIER:
            case QUALIFIED_IDENTIFIER:
                return SyntaxKind.IDENTIFIER_TOKEN;
            case VERSION_NUMBER:
            case MAJOR_VERSION:
            case MINOR_VERSION:
            case PATCH_VERSION:
                return SyntaxKind.DECIMAL_INTEGER_LITERAL;
            case SLASH:
                return SyntaxKind.SLASH_TOKEN;
            case VERSION_KEYWORD:
                return SyntaxKind.VERSION_KEYWORD;
            case IMPORT_DECL_RHS:
                return SyntaxKind.SEMICOLON_TOKEN;
            case IMPORT_SUB_VERSION:
                return SyntaxKind.SEMICOLON_TOKEN;
            case COLON:
                return SyntaxKind.COLON_TOKEN;
            case MAPPING_FIELD_NAME:
            case MAPPING_FIELD:
                return SyntaxKind.IDENTIFIER_TOKEN;
            case PANIC_KEYWORD:
                return SyntaxKind.PANIC_KEYWORD;
            case STRING_LITERAL:
                return SyntaxKind.STRING_LITERAL;
            case ON_KEYWORD:
                return SyntaxKind.ON_KEYWORD;
            case RESOURCE_KEYWORD:
                return SyntaxKind.RESOURCE_KEYWORD;
            case RETURN_KEYWORD:
                return SyntaxKind.RETURN_KEYWORD;
            case SERVICE_KEYWORD:
                return SyntaxKind.SERVICE_KEYWORD;
            case BREAK_KEYWORD:
                return SyntaxKind.BREAK_KEYWORD;
            case LISTENER_KEYWORD:
                return SyntaxKind.CONST_KEYWORD;
            case CONTINUE_KEYWORD:
                return SyntaxKind.CONTINUE_KEYWORD;
            case CONST_KEYWORD:
                return SyntaxKind.CONST_KEYWORD;
            case FINAL_KEYWORD:
                return SyntaxKind.FINAL_KEYWORD;
            case CONST_DECL_TYPE:
                return SyntaxKind.IDENTIFIER_TOKEN;
            case NIL_TYPE_DESCRIPTOR:
                return SyntaxKind.NIL_TYPE;
            case TYPEOF_KEYWORD:
                return SyntaxKind.TYPEOF_KEYWORD;
            case OPTIONAL_TYPE_DESCRIPTOR:
                return SyntaxKind.OPTIONAL_TYPE;
            case UNARY_OPERATOR:
                return SyntaxKind.PLUS_TOKEN;
            case AT:
                return SyntaxKind.AT_TOKEN;
            case FIELD_DESCRIPTOR_RHS:
                return SyntaxKind.SEMICOLON_TOKEN;
            case AFTER_PARAMETER_TYPE:
                return SyntaxKind.IDENTIFIER_TOKEN;
            case CONST_DECL_RHS:
                return SyntaxKind.EQUAL_TOKEN;
            case IS_KEYWORD:
                return SyntaxKind.IS_KEYWORD;
            case TYPE_DESCRIPTOR:
                return SyntaxKind.SIMPLE_TYPE;
            case NULL_KEYWORD:
                return SyntaxKind.NULL_KEYWORD;

            // TODO:
            case COMP_UNIT:
            case TOP_LEVEL_NODE:
            case TOP_LEVEL_NODE_WITHOUT_METADATA:
            case TOP_LEVEL_NODE_WITHOUT_MODIFIER:
            case ANNOTATIONS:
            case PARAM_LIST:
            case PARAMETER_RHS:
            case STATEMENT:
            case STATEMENT_WITHOUT_ANNOTS:
            case FIELD_OR_REST_DESCIPTOR_RHS:
            case MODULE_TYPE_DEFINITION:
            case RECORD_TYPE_DESCRIPTOR:
            case ARG:
            case ARG_LIST:
            case EOF:
            case FUNC_CALL:
            case NAMED_OR_POSITIONAL_ARG_RHS:
            case OBJECT_FUNC_OR_FIELD:
            case OBJECT_FUNC_OR_FIELD_WITHOUT_VISIBILITY:
            case OBJECT_MEMBER:
            case OBJECT_METHOD_START:
            case OBJECT_TYPE_DESCRIPTOR:
            case OBJECT_TYPE_DESCRIPTOR_START:
            case AFTER_IMPORT_MODULE_NAME:
            case ASSIGNMENT_OR_VAR_DECL_STMT_RHS:
            case BLOCK_STMT:
            case CALL_STMT:
            case CALL_STMT_START:
            case DECIMAL_INTEGER_LITERAL:
            case ELSE_BLOCK:
            case ELSE_BODY:
            case IF_BLOCK:
            case IMPORT_DECL:
            case IMPORT_PREFIX_DECL:
            case MAJOR_MINOR_VERSION_END:
            case WHILE_BLOCK:
            case ACCESS_EXPRESSION:
            case IMPORT_VERSION_DECL:
            case MAPPING_CONSTRUCTOR:
            case PANIC_STMT:
            case SPECIFIC_FIELD_RHS:
            case COMPUTED_FIELD_NAME:
            case LISTENERS_LIST:
            case RESOURCE_DEF:
            case RETURN_STMT:
            case RETURN_STMT_RHS:
            case SERVICE_DECL:
            case OPTIONAL_SERVICE_NAME:
            case BREAK_STATEMENT:
            case CONTINUE_STATEMENT:
            case LISTENER_DECL:
            case CONSTANT_DECL:
            case ANNOT_REFERENCE:
            case DOC_STRING:
            case OBJECT_MEMBER_WITHOUT_METADATA:
            case IS_EXPRESSION:
            case LOCAL_TYPE_DEFINITION_STMT:
            default:
                break;
        }

        return SyntaxKind.NONE;
    }

    /**
     * Check whether a token kind is a basic literal.
     * 
     * @param kind Token kind to check
     * @return <code>true</code> if the given token kind belongs to a basic literal.<code>false</code> otherwise
     */
    private boolean isBasicLiteral(SyntaxKind kind, SyntaxKind nextKind) {
        switch (kind) {
            case DECIMAL_INTEGER_LITERAL:
            case HEX_INTEGER_LITERAL:
            case STRING_LITERAL:
            case TRUE_KEYWORD:
            case FALSE_KEYWORD:
            case NULL_KEYWORD:
                return true;
            case OPEN_PAREN_TOKEN:
                // check for a `()` match
                if (nextKind == SyntaxKind.CLOSE_PAREN_TOKEN) {
                    return true;
                }
            default:
                return false;
        }
    }

    /**
     * Check whether the given token refers to a unary operator.
     *
     * @param token Token to check
     * @return <code>true</code> if the given token refers to a unary operator. <code>false</code> otherwise
     */
    private boolean isUnaryOperator(STToken token) {
        switch (token.kind) {
            case PLUS_TOKEN:
            case MINUS_TOKEN:
            case NEGATION_TOKEN:
            case EXCLAMATION_MARK_TOKEN:
                return true;
            default:
                return false;
        }
    }

    /**
     * Search for matching token sequences within is expression and returns the most optimal solution.
     *
     * @param currentCtx Current context
     * @param lookahead Position of the next token to consider, relative to the position of the original error
     * @param currentDepth Amount of distance traveled so far
     * @param currentMatches Matching tokens found so far
     * @param fixes Fixes made so far
     * @return Recovery result
     */
    private Result seekInIsExpression(ParserRuleContext currentCtx, int lookahead, int currentDepth,
                                      int currentMatches) {
        STToken nextToken = this.tokenReader.peek(lookahead);
        currentDepth++;
        if (nextToken.kind != SyntaxKind.IDENTIFIER_TOKEN) {
            Result fixedPathResult = fixAndContinue(currentCtx, lookahead, currentDepth);
            return getFinalResult(currentMatches, fixedPathResult);
        }

        ParserRuleContext nextContext;
        STToken nextNextToken = this.tokenReader.peek(lookahead + 1);
        switch (nextNextToken.kind) {
            case IS_KEYWORD:
                startContext(ParserRuleContext.IS_EXPRESSION);
                nextContext = ParserRuleContext.IS_KEYWORD;
                break;
            default:
                nextContext = ParserRuleContext.EXPRESSION_RHS;
                break;
        }

        currentMatches++;
        lookahead++;
        Result result = seekMatch(nextContext, lookahead, currentDepth);
        result.ctx = currentCtx;
        return getFinalResult(currentMatches, result);
    }

    public ParserRuleContext findBestPath(ParserRuleContext context) {
        // We reach here to break ambiguity. Hence increase the lookahead limit
        // to get better results. Since this is an erroneous scenario, the overhead
        // of increasing the lookahead is acceptable.
        int prevLookahead = lookaheadLimit;
        lookaheadLimit = (int) (lookaheadLimit * 1.5);
        ParserRuleContext[] alternatives;
        switch (context) {
            case STATEMENT:
                alternatives = STATEMENTS;
                break;
            case TOP_LEVEL_NODE:
                alternatives = TOP_LEVEL_NODE;
                break;
            case OBJECT_MEMBER:
                alternatives = OBJECT_MEMBER_START;
                break;
            default:
                throw new IllegalStateException();
        }

        Result result = seekInAlternativesPaths(1, 0, 0, alternatives);
        lookaheadLimit = prevLookahead;
        return result.ctx;
    }

    /**
     * Represents a solution/fix for a parser error. A {@link Solution} consists of the parser context where the error
     * was encountered, the enclosing parser context at the same point, the token with the error, and the {@link Action}
     * required to recover from the error.
     * 
     * @since 1.2.0
     */
    public static class Solution {

        public ParserRuleContext ctx;
        public Action action;
        public String tokenText;
        public SyntaxKind tokenKind;
        public STNode recoveredNode;

        public Solution(Action action, ParserRuleContext ctx, SyntaxKind tokenKind, String tokenText) {
            this.action = action;
            this.ctx = ctx;
            this.tokenText = tokenText;
            this.tokenKind = tokenKind;
        }

        @Override
        public String toString() {
            return action.toString() + "'" + tokenText + "'";
        }
    }

    /**
     * Represent a result of a token-sequence-search in a sub-tree. The result will contain the fixes required to
     * traverse in that sub-tree, and the number of matching tokens it found, without the fixed tokens.
     */
    public static class Result {

        private int matches;
        private ArrayDeque<Solution> fixes;

        /**
         * Represent the end solution to be applied to the next immediate token, to recover from the error.
         * If the solution is to insert/remove next immediate token, then this is equivalent to the
         * <code>fixes.peek()</code>. Else, if the solution is to insert/remove a token that is not the
         * immediate next token, then this will have a solution with {@link Action#KEEP} as the action.
         */
        private Solution solution;

        // Rule which produced this result
        private ParserRuleContext ctx;

        public Result(ArrayDeque<Solution> fixes, int matches, ParserRuleContext ctx) {
            this.fixes = fixes;
            this.matches = matches;
            this.ctx = ctx;
        }
    }

    /**
     * Represents the actions that can be taken to recover from a parser error.
     *
     * @since 1.2.0
     */
    enum Action {
        INSERT, REMOVE, KEEP;
    }
}<|MERGE_RESOLUTION|>--- conflicted
+++ resolved
@@ -1655,15 +1655,11 @@
                 return ParserRuleContext.TYPE_DESCRIPTOR;
             case IS_EXPRESSION:
                 return ParserRuleContext.EXPRESSION_RHS;
-<<<<<<< HEAD
+            case LOCAL_TYPE_DEFINITION_STMT:
+                return ParserRuleContext.TYPE_KEYWORD;
             case NULL_KEYWORD:
                 endContext(); // end nil-literal
                 return ParserRuleContext.EXPRESSION_RHS;
-
-=======
-            case LOCAL_TYPE_DEFINITION_STMT:
-                return ParserRuleContext.TYPE_KEYWORD;
->>>>>>> 0ee3f311
             case DECIMAL_INTEGER_LITERAL:
             case OBJECT_FUNC_OR_FIELD:
             case OBJECT_METHOD_START:
