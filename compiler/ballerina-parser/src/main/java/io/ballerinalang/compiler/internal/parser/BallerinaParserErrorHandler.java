/*
 * Copyright (c) 2020, WSO2 Inc. (http://www.wso2.org) All Rights Reserved.
 *
 * WSO2 Inc. licenses this file to you under the Apache License,
 * Version 2.0 (the "License"); you may not use this file except
 * in compliance with the License.
 * You may obtain a copy of the License at
 *
 *   http://www.apache.org/licenses/LICENSE-2.0
 *
 * Unless required by applicable law or agreed to in writing,
 * software distributed under the License is distributed on an
 * "AS IS" BASIS, WITHOUT WARRANTIES OR CONDITIONS OF ANY
 * KIND, either express or implied.  See the License for the
 * specific language governing permissions and limitations
 * under the License.
 */
package io.ballerinalang.compiler.internal.parser;

import io.ballerinalang.compiler.internal.parser.tree.STToken;
import io.ballerinalang.compiler.syntax.tree.SyntaxKind;

import java.util.ArrayDeque;

/**
 * <p>
 * Responsible for recovering from a parser error.
 *
 * When an unexpected token is reached, error handler will try inserting/removing a token from the current head, and see
 * how far the parser can successfully progress. After fixing the current head and trying to progress, if it encounters
 * more errors, then it will try to fix those as well. All possible combinations of insertions and deletions will be
 * tried out for such errors. Once all possible paths are discovered, pick the optimal combination that leads to the
 * best recovery. Finally, apply the best solution and continue the parsing.
 * </p>
 * e.g.:
 * If the best combination of fixes was <code>[insert, insert, remove, remove]</code>, then apply only the first
 * fix and continue.
 * <ul>
 * <li>
 * If the fix was a ‘remove’ - then consume the token stream once, and continue from the same rule again.
 * </li>
 * <li>
 * If the fix was an ‘insert’ - then insert the missing node, and continue from the next rule, without consuming the
 * token stream.
 * </li>
 * </ul>
 *
 * @since 1.2.0
 */
public class BallerinaParserErrorHandler extends AbstractParserErrorHandler {

    /**
     * FUNC_DEF_OR_FUNC_TYPE --> When a func-def and func-type-desc are possible.
     * e.g: start of a module level construct that starts with 'function' keyword.
     */
    private static final ParserRuleContext[] FUNC_TYPE_OR_DEF_OPTIONAL_RETURNS =
            { ParserRuleContext.RETURNS_KEYWORD, ParserRuleContext.FUNC_BODY_OR_TYPE_DESC_RHS };

    private static final ParserRuleContext[] FUNC_BODY_OR_TYPE_DESC_RHS =
            { ParserRuleContext.FUNC_BODY, ParserRuleContext.AMBIGUOUS_FUNC_TYPE_DESC_RHS };

    /**
     * FUNC_DEF --> When only function definitions are possible. eg: resource function.
     */
    private static final ParserRuleContext[] FUNC_DEF_OPTIONAL_RETURNS =
            { ParserRuleContext.RETURNS_KEYWORD, ParserRuleContext.FUNC_BODY };

    private static final ParserRuleContext[] FUNC_BODY =
            { ParserRuleContext.FUNC_BODY_BLOCK, ParserRuleContext.EXTERNAL_FUNC_BODY };

    private static final ParserRuleContext[] OBJECT_FUNC_BODY =
            { ParserRuleContext.SEMICOLON, ParserRuleContext.EXTERNAL_FUNC_BODY };

    /**
     * ANNON_FUNC--> When a anonymous function is possible.
     */
    private static final ParserRuleContext[] ANNON_FUNC_OPTIONAL_RETURNS =
            { ParserRuleContext.RETURNS_KEYWORD, ParserRuleContext.ANON_FUNC_BODY };

    private static final ParserRuleContext[] ANON_FUNC_BODY =
            { ParserRuleContext.FUNC_BODY_BLOCK, ParserRuleContext.EXPLICIT_ANON_FUNC_EXPR_BODY_START };

    /**
     * FUNC_TYPE --> When a only function type is possible.
     */
    private static final ParserRuleContext[] FUNC_TYPE_OPTIONAL_RETURNS =
            { ParserRuleContext.RETURNS_KEYWORD, ParserRuleContext.FUNC_TYPE_DESC_END };

    private static final ParserRuleContext[] WORKER_NAME_RHS =
            { ParserRuleContext.RETURNS_KEYWORD, ParserRuleContext.BLOCK_STMT };

    // We add named-worker-decl also as a statement. This is because we let having a named-worker
    // in all places a statement can be added during parsing, but then validates it based on the
    // context after the parsing the node is complete. This is to provide better error messages.
    private static final ParserRuleContext[] STATEMENTS = { ParserRuleContext.CLOSE_BRACE,
            ParserRuleContext.ASSIGNMENT_STMT, ParserRuleContext.VAR_DECL_STMT, ParserRuleContext.IF_BLOCK,
            ParserRuleContext.WHILE_BLOCK, ParserRuleContext.CALL_STMT, ParserRuleContext.PANIC_STMT,
            ParserRuleContext.CONTINUE_STATEMENT, ParserRuleContext.BREAK_STATEMENT, ParserRuleContext.RETURN_STMT,
            ParserRuleContext.COMPOUND_ASSIGNMENT_STMT, ParserRuleContext.LOCAL_TYPE_DEFINITION_STMT,
            ParserRuleContext.EXPRESSION_STATEMENT, ParserRuleContext.LOCK_STMT, ParserRuleContext.BLOCK_STMT,
            ParserRuleContext.NAMED_WORKER_DECL, ParserRuleContext.FORK_STMT, ParserRuleContext.FOREACH_STMT,
            ParserRuleContext.XML_NAMESPACE_DECLARATION, ParserRuleContext.TRANSACTION_STMT,
            ParserRuleContext.RETRY_STMT, ParserRuleContext.ROLLBACK_STMT };

    private static final ParserRuleContext[] VAR_DECL_RHS =
            { ParserRuleContext.ASSIGN_OP, ParserRuleContext.SEMICOLON };

    private static final ParserRuleContext[] TOP_LEVEL_NODE = { ParserRuleContext.DOC_STRING,
            ParserRuleContext.ANNOTATIONS, ParserRuleContext.PUBLIC_KEYWORD, ParserRuleContext.FUNC_DEF_OR_FUNC_TYPE,
            ParserRuleContext.MODULE_TYPE_DEFINITION, ParserRuleContext.IMPORT_DECL, ParserRuleContext.LISTENER_DECL,
            ParserRuleContext.CONSTANT_DECL, ParserRuleContext.VAR_DECL_STMT, ParserRuleContext.SERVICE_DECL,
            ParserRuleContext.ANNOTATION_DECL, ParserRuleContext.XML_NAMESPACE_DECLARATION,
            ParserRuleContext.MODULE_ENUM_DECLARATION, ParserRuleContext.EOF };

    private static final ParserRuleContext[] TOP_LEVEL_NODE_WITHOUT_METADATA = new ParserRuleContext[] {
            ParserRuleContext.PUBLIC_KEYWORD, ParserRuleContext.FUNC_DEF_OR_FUNC_TYPE,
            ParserRuleContext.MODULE_TYPE_DEFINITION, ParserRuleContext.IMPORT_DECL, ParserRuleContext.SERVICE_DECL,
            ParserRuleContext.LISTENER_DECL, ParserRuleContext.CONSTANT_DECL, ParserRuleContext.VAR_DECL_STMT,
            ParserRuleContext.ANNOTATION_DECL, ParserRuleContext.XML_NAMESPACE_DECLARATION,
            ParserRuleContext.MODULE_ENUM_DECLARATION, ParserRuleContext.EOF };

    private static final ParserRuleContext[] TOP_LEVEL_NODE_WITHOUT_MODIFIER =
            { ParserRuleContext.FUNC_DEF_OR_FUNC_TYPE, ParserRuleContext.MODULE_TYPE_DEFINITION,
                    ParserRuleContext.IMPORT_DECL, ParserRuleContext.SERVICE_DECL, ParserRuleContext.LISTENER_DECL,
                    ParserRuleContext.CONSTANT_DECL, ParserRuleContext.ANNOTATION_DECL, ParserRuleContext.VAR_DECL_STMT,
                    ParserRuleContext.XML_NAMESPACE_DECLARATION, ParserRuleContext.MODULE_ENUM_DECLARATION,
                    ParserRuleContext.EOF };

    private static final ParserRuleContext[] TYPE_OR_VAR_NAME =
            { ParserRuleContext.VARIABLE_NAME, ParserRuleContext.TYPE_DESC_IN_TYPE_BINDING_PATTERN };

    private static final ParserRuleContext[] ASSIGNMENT_OR_VAR_DECL_SECOND_TOKEN =
            { ParserRuleContext.ASSIGN_OP, ParserRuleContext.VARIABLE_NAME };

    private static final ParserRuleContext[] FIELD_DESCRIPTOR_RHS =
            { ParserRuleContext.SEMICOLON, ParserRuleContext.QUESTION_MARK, ParserRuleContext.ASSIGN_OP };

    private static final ParserRuleContext[] FIELD_OR_REST_DESCIPTOR_RHS =
            { ParserRuleContext.ELLIPSIS, ParserRuleContext.VARIABLE_NAME };

    private static final ParserRuleContext[] RECORD_BODY_START =
            { ParserRuleContext.CLOSED_RECORD_BODY_START, ParserRuleContext.OPEN_BRACE };

    private static final ParserRuleContext[] RECORD_BODY_END =
            { ParserRuleContext.CLOSED_RECORD_BODY_END, ParserRuleContext.CLOSE_BRACE };

    // Give object the higher priority over records, since record body is a subset of object body.
    // Array, optional and union type descriptors are not added to the list since they are left recursive.
    private static final ParserRuleContext[] TYPE_DESCRIPTORS = { ParserRuleContext.SIMPLE_TYPE_DESCRIPTOR,
            ParserRuleContext.OBJECT_TYPE_DESCRIPTOR, ParserRuleContext.RECORD_TYPE_DESCRIPTOR,
            ParserRuleContext.NIL_TYPE_DESCRIPTOR, ParserRuleContext.PARAMETERIZED_TYPE,
            ParserRuleContext.ERROR_KEYWORD, ParserRuleContext.STREAM_KEYWORD, ParserRuleContext.TABLE_KEYWORD,
            ParserRuleContext.FUNC_TYPE_DESC, ParserRuleContext.PARENTHESISED_TYPE_DESC_START,
            ParserRuleContext.CONSTANT_EXPRESSION, ParserRuleContext.TUPLE_TYPE_DESC_START };

    private static final ParserRuleContext[] RECORD_FIELD_OR_RECORD_END =
            { ParserRuleContext.RECORD_BODY_END, ParserRuleContext.RECORD_FIELD };

    private static final ParserRuleContext[] RECORD_FIELD_START =
            { ParserRuleContext.ANNOTATIONS, ParserRuleContext.ASTERISK, ParserRuleContext.TYPE_DESC_IN_RECORD_FIELD };

    private static final ParserRuleContext[] RECORD_FIELD_WITHOUT_METADATA =
            { ParserRuleContext.ASTERISK, ParserRuleContext.TYPE_DESC_IN_RECORD_FIELD };

    private static final ParserRuleContext[] ARG_START_OR_ARG_LIST_END =
            { ParserRuleContext.ARG_LIST_END, ParserRuleContext.ARG_START };

    private static final ParserRuleContext[] ARG_START =
            { ParserRuleContext.VARIABLE_NAME, ParserRuleContext.ELLIPSIS, ParserRuleContext.EXPRESSION };

    private static final ParserRuleContext[] ARG_END = { ParserRuleContext.CLOSE_PARENTHESIS, ParserRuleContext.COMMA };

    private static final ParserRuleContext[] NAMED_OR_POSITIONAL_ARG_RHS =
            { ParserRuleContext.ARG_END, ParserRuleContext.ASSIGN_OP };

    private static final ParserRuleContext[] OBJECT_FIELD_RHS =
            { ParserRuleContext.SEMICOLON, ParserRuleContext.ASSIGN_OP };

    private static final ParserRuleContext[] OBJECT_MEMBER_START =
            { ParserRuleContext.DOC_STRING, ParserRuleContext.ANNOTATIONS, ParserRuleContext.ASTERISK,
                    ParserRuleContext.OBJECT_FUNC_OR_FIELD, ParserRuleContext.CLOSE_BRACE };

    private static final ParserRuleContext[] OBJECT_MEMBER_WITHOUT_METADATA =
            { ParserRuleContext.ASTERISK, ParserRuleContext.OBJECT_FUNC_OR_FIELD, ParserRuleContext.CLOSE_BRACE };

    private static final ParserRuleContext[] OBJECT_FUNC_OR_FIELD = { ParserRuleContext.PUBLIC_KEYWORD,
            ParserRuleContext.PRIVATE_KEYWORD, ParserRuleContext.OBJECT_FUNC_OR_FIELD_WITHOUT_VISIBILITY };

    private static final ParserRuleContext[] OBJECT_FUNC_OR_FIELD_WITHOUT_VISIBILITY =
            { ParserRuleContext.TYPE_DESC_BEFORE_IDENTIFIER, ParserRuleContext.OBJECT_METHOD_START };

    private static final ParserRuleContext[] OBJECT_METHOD_START =
            { ParserRuleContext.REMOTE_KEYWORD, ParserRuleContext.FUNCTION_KEYWORD };

    private static final ParserRuleContext[] OBJECT_TYPE_DESCRIPTOR_START =
            { ParserRuleContext.OBJECT_TYPE_FIRST_QUALIFIER, ParserRuleContext.OBJECT_KEYWORD };

    private static final ParserRuleContext[] ELSE_BODY = { ParserRuleContext.IF_BLOCK, ParserRuleContext.OPEN_BRACE };

    private static final ParserRuleContext[] ELSE_BLOCK =
            { ParserRuleContext.ELSE_KEYWORD, ParserRuleContext.STATEMENT };

    private static final ParserRuleContext[] CALL_STATEMENT =
            { ParserRuleContext.CHECKING_KEYWORD, ParserRuleContext.VARIABLE_NAME };

    private static final ParserRuleContext[] IMPORT_PREFIX_DECL =
            { ParserRuleContext.AS_KEYWORD, ParserRuleContext.SEMICOLON };

    private static final ParserRuleContext[] IMPORT_VERSION =
            { ParserRuleContext.VERSION_KEYWORD, ParserRuleContext.AS_KEYWORD, ParserRuleContext.SEMICOLON };

    private static final ParserRuleContext[] IMPORT_DECL_RHS = { ParserRuleContext.SLASH, ParserRuleContext.DOT,
            ParserRuleContext.VERSION_KEYWORD, ParserRuleContext.AS_KEYWORD, ParserRuleContext.SEMICOLON };

    private static final ParserRuleContext[] AFTER_IMPORT_MODULE_NAME = { ParserRuleContext.DOT,
            ParserRuleContext.VERSION_KEYWORD, ParserRuleContext.AS_KEYWORD, ParserRuleContext.SEMICOLON };

    private static final ParserRuleContext[] MAJOR_MINOR_VERSION_END =
            { ParserRuleContext.DOT, ParserRuleContext.AS_KEYWORD, ParserRuleContext.SEMICOLON };

    private static final ParserRuleContext[] RETURN_RHS = { ParserRuleContext.SEMICOLON, ParserRuleContext.EXPRESSION };

    private static final ParserRuleContext[] EXPRESSION_START = { ParserRuleContext.BASIC_LITERAL,
            ParserRuleContext.NIL_LITERAL, ParserRuleContext.VARIABLE_REF, ParserRuleContext.ACCESS_EXPRESSION,
            ParserRuleContext.TYPEOF_EXPRESSION, ParserRuleContext.TRAP_KEYWORD, ParserRuleContext.UNARY_EXPRESSION,
            ParserRuleContext.CHECKING_KEYWORD, ParserRuleContext.LIST_CONSTRUCTOR, ParserRuleContext.TYPE_CAST,
            ParserRuleContext.OPEN_PARENTHESIS, ParserRuleContext.TABLE_CONSTRUCTOR_OR_QUERY_EXPRESSION,
            ParserRuleContext.LET_EXPRESSION, ParserRuleContext.TEMPLATE_START, ParserRuleContext.XML_KEYWORD,
<<<<<<< HEAD
            ParserRuleContext.STRING_KEYWORD, ParserRuleContext.BASE16_KEYWORD, ParserRuleContext.BASE64_KEYWORD,
            ParserRuleContext.ANON_FUNC_EXPRESSION, ParserRuleContext.ERROR_KEYWORD, ParserRuleContext.NEW_KEYWORD,
            ParserRuleContext.START_KEYWORD, ParserRuleContext.FLUSH_KEYWORD, ParserRuleContext.LEFT_ARROW_TOKEN,
            ParserRuleContext.WAIT_KEYWORD };
=======
            ParserRuleContext.STRING_KEYWORD, ParserRuleContext.ANON_FUNC_EXPRESSION, ParserRuleContext.ERROR_KEYWORD,
            ParserRuleContext.NEW_KEYWORD, ParserRuleContext.START_KEYWORD, ParserRuleContext.FLUSH_KEYWORD,
            ParserRuleContext.LEFT_ARROW_TOKEN, ParserRuleContext.WAIT_KEYWORD, ParserRuleContext.COMMIT_KEYWORD,
            ParserRuleContext.TRANSACTIONAL_KEYWORD, ParserRuleContext.SERVICE_CONSTRUCTOR_EXPRESSION};
>>>>>>> 0d7a306a

    private static final ParserRuleContext[] FIRST_MAPPING_FIELD_START =
            { ParserRuleContext.MAPPING_FIELD, ParserRuleContext.CLOSE_BRACE };

    private static final ParserRuleContext[] MAPPING_FIELD_START = { ParserRuleContext.MAPPING_FIELD_NAME,
            ParserRuleContext.STRING_LITERAL, ParserRuleContext.COMPUTED_FIELD_NAME, ParserRuleContext.ELLIPSIS };

    private static final ParserRuleContext[] SPECIFIC_FIELD_RHS =
            { ParserRuleContext.COLON, ParserRuleContext.MAPPING_FIELD_END };

    private static final ParserRuleContext[] MAPPING_FIELD_END =
            { ParserRuleContext.CLOSE_BRACE, ParserRuleContext.COMMA };

    private static final ParserRuleContext[] OPTIONAL_SERVICE_NAME =
            { ParserRuleContext.SERVICE_NAME, ParserRuleContext.ON_KEYWORD };

    private static final ParserRuleContext[] RESOURCE_DEF_START =
            { ParserRuleContext.RESOURCE_KEYWORD, ParserRuleContext.FUNC_DEF, ParserRuleContext.CLOSE_BRACE };

    private static final ParserRuleContext[] CONST_DECL_RHS =
            { ParserRuleContext.STATEMENT_START_IDENTIFIER, ParserRuleContext.ASSIGN_OP };

    private static final ParserRuleContext[] ARRAY_LENGTH =
            { ParserRuleContext.CLOSE_BRACKET, ParserRuleContext.DECIMAL_INTEGER_LITERAL,
                    ParserRuleContext.HEX_INTEGER_LITERAL, ParserRuleContext.ASTERISK, ParserRuleContext.VARIABLE_REF };

    private static final ParserRuleContext[] PARAM_LIST =
            { ParserRuleContext.CLOSE_PARENTHESIS, ParserRuleContext.REQUIRED_PARAM };

    private static final ParserRuleContext[] PARAMETER_START =
            { ParserRuleContext.ANNOTATIONS, ParserRuleContext.PUBLIC_KEYWORD, ParserRuleContext.TYPE_DESC_IN_PARAM };

    private static final ParserRuleContext[] PARAMETER_WITHOUT_ANNOTS =
            { ParserRuleContext.PUBLIC_KEYWORD, ParserRuleContext.TYPE_DESC_IN_PARAM };

    private static final ParserRuleContext[] REQUIRED_PARAM_NAME_RHS =
            { ParserRuleContext.PARAM_END, ParserRuleContext.ASSIGN_OP };

    private static final ParserRuleContext[] PARAM_END =
            { ParserRuleContext.COMMA, ParserRuleContext.CLOSE_PARENTHESIS };

    private static final ParserRuleContext[] STMT_START_WITH_EXPR_RHS = { ParserRuleContext.ASSIGN_OP,
            ParserRuleContext.RIGHT_ARROW, ParserRuleContext.COMPOUND_BINARY_OPERATOR, ParserRuleContext.SEMICOLON };

    private static final ParserRuleContext[] EXPRESSION_STATEMENT_START =
            { ParserRuleContext.VARIABLE_REF, ParserRuleContext.CHECKING_KEYWORD, ParserRuleContext.OPEN_PARENTHESIS,
                    ParserRuleContext.START_KEYWORD, ParserRuleContext.FLUSH_KEYWORD };

    private static final ParserRuleContext[] ANNOT_DECL_OPTIONAL_TYPE =
            { ParserRuleContext.TYPE_DESC_BEFORE_IDENTIFIER, ParserRuleContext.ANNOTATION_TAG };

    private static final ParserRuleContext[] CONST_DECL_TYPE =
            { ParserRuleContext.TYPE_DESC_BEFORE_IDENTIFIER, ParserRuleContext.VARIABLE_NAME };

    private static final ParserRuleContext[] ANNOT_DECL_RHS =
            { ParserRuleContext.ANNOTATION_TAG, ParserRuleContext.ON_KEYWORD, ParserRuleContext.SEMICOLON };

    private static final ParserRuleContext[] ANNOT_OPTIONAL_ATTACH_POINTS =
            { ParserRuleContext.ON_KEYWORD, ParserRuleContext.SEMICOLON };

    private static final ParserRuleContext[] ATTACH_POINT =
            { ParserRuleContext.SOURCE_KEYWORD, ParserRuleContext.ATTACH_POINT_IDENT };

    private static final ParserRuleContext[] ATTACH_POINT_IDENT = { ParserRuleContext.SINGLE_KEYWORD_ATTACH_POINT_IDENT,
            ParserRuleContext.OBJECT_IDENT, ParserRuleContext.RESOURCE_IDENT, ParserRuleContext.RECORD_IDENT };

    private static final ParserRuleContext[] ATTACH_POINT_END =
            { ParserRuleContext.COMMA, ParserRuleContext.SEMICOLON };

    private static final ParserRuleContext[] XML_NAMESPACE_PREFIX_DECL =
            { ParserRuleContext.AS_KEYWORD, ParserRuleContext.SEMICOLON };

    private static final ParserRuleContext[] CONSTANT_EXPRESSION =
            { ParserRuleContext.BASIC_LITERAL, ParserRuleContext.VARIABLE_REF, ParserRuleContext.PLUS_TOKEN,
                    ParserRuleContext.MINUS_TOKEN, ParserRuleContext.NIL_LITERAL };

    private static final ParserRuleContext[] LIST_CONSTRUCTOR_RHS =
            { ParserRuleContext.CLOSE_BRACKET, ParserRuleContext.EXPRESSION };

    private static final ParserRuleContext[] TYPE_CAST_PARAM =
            { ParserRuleContext.TYPE_DESC_IN_ANGLE_BRACKETS, ParserRuleContext.ANNOTATIONS };

    private static final ParserRuleContext[] TYPE_CAST_PARAM_RHS =
            { ParserRuleContext.TYPE_DESC_IN_ANGLE_BRACKETS, ParserRuleContext.GT };

    private static final ParserRuleContext[] TABLE_KEYWORD_RHS =
            { ParserRuleContext.KEY_SPECIFIER, ParserRuleContext.TABLE_CONSTRUCTOR };

    private static final ParserRuleContext[] ROW_LIST_RHS =
            { ParserRuleContext.CLOSE_BRACKET, ParserRuleContext.MAPPING_CONSTRUCTOR };

    private static final ParserRuleContext[] TABLE_ROW_END =
            { ParserRuleContext.COMMA, ParserRuleContext.CLOSE_BRACKET };

    private static final ParserRuleContext[] KEY_SPECIFIER_RHS =
            { ParserRuleContext.CLOSE_PARENTHESIS, ParserRuleContext.VARIABLE_NAME };

    private static final ParserRuleContext[] TABLE_KEY_RHS =
            { ParserRuleContext.COMMA, ParserRuleContext.CLOSE_PARENTHESIS };

    private static final ParserRuleContext[] ERROR_TYPE_PARAMS =
            { ParserRuleContext.INFERRED_TYPE_DESC, ParserRuleContext.TYPE_DESC_IN_ANGLE_BRACKETS };

    private static final ParserRuleContext[] LET_VAR_DECL_START =
            { ParserRuleContext.TYPE_DESC_IN_TYPE_BINDING_PATTERN, ParserRuleContext.ANNOTATIONS };

    private static final ParserRuleContext[] STREAM_TYPE_FIRST_PARAM_RHS =
            { ParserRuleContext.COMMA, ParserRuleContext.GT };

    private static final ParserRuleContext[] TEMPLATE_MEMBER = { ParserRuleContext.TEMPLATE_STRING,
            ParserRuleContext.INTERPOLATION_START_TOKEN, ParserRuleContext.TEMPLATE_END };

    private static final ParserRuleContext[] TEMPLATE_STRING_RHS =
            { ParserRuleContext.INTERPOLATION_START_TOKEN, ParserRuleContext.TEMPLATE_END };

    private static final ParserRuleContext[] KEY_CONSTRAINTS_RHS =
            { ParserRuleContext.OPEN_PARENTHESIS, ParserRuleContext.LT };

    private static final ParserRuleContext[] FUNCTION_KEYWORD_RHS =
            { ParserRuleContext.FUNC_NAME, ParserRuleContext.OPEN_PARENTHESIS };

    private static final ParserRuleContext[] TYPEDESC_RHS = { ParserRuleContext.END_OF_TYPE_DESC,
            ParserRuleContext.ARRAY_TYPE_DESCRIPTOR, ParserRuleContext.OPTIONAL_TYPE_DESCRIPTOR, ParserRuleContext.PIPE,
            ParserRuleContext.BITWISE_AND_OPERATOR };

    private static final ParserRuleContext[] TABLE_TYPE_DESC_RHS =
            { ParserRuleContext.KEY_KEYWORD, ParserRuleContext.TYPEDESC_RHS };

    private static final ParserRuleContext[] NEW_KEYWORD_RHS =
            { ParserRuleContext.TYPE_DESC_IN_NEW_EXPR, ParserRuleContext.EXPRESSION_RHS };

    private static final ParserRuleContext[] TABLE_CONSTRUCTOR_OR_QUERY_START =
            { ParserRuleContext.TABLE_KEYWORD, ParserRuleContext.STREAM_KEYWORD, ParserRuleContext.QUERY_EXPRESSION };

    private static final ParserRuleContext[] TABLE_CONSTRUCTOR_OR_QUERY_RHS =
            { ParserRuleContext.TABLE_CONSTRUCTOR, ParserRuleContext.QUERY_EXPRESSION };

    private static final ParserRuleContext[] QUERY_EXPRESSION_RHS =
            { ParserRuleContext.SELECT_CLAUSE, ParserRuleContext.WHERE_CLAUSE, ParserRuleContext.FROM_CLAUSE,
                    ParserRuleContext.LET_CLAUSE, ParserRuleContext.DO_CLAUSE, ParserRuleContext.SEMICOLON };

    private static final ParserRuleContext[] BRACED_EXPR_OR_ANON_FUNC_PARAM_RHS =
            { ParserRuleContext.CLOSE_PARENTHESIS, ParserRuleContext.COMMA };

    private static final ParserRuleContext[] ANNOTATION_REF_RHS =
            { ParserRuleContext.OPEN_PARENTHESIS, ParserRuleContext.ANNOTATION_END };

    private static final ParserRuleContext[] INFER_PARAM_END_OR_PARENTHESIS_END =
            { ParserRuleContext.CLOSE_PARENTHESIS, ParserRuleContext.EXPR_FUNC_BODY_START };

    private static final ParserRuleContext[] OPTIONAL_PEER_WORKER =
            { ParserRuleContext.PEER_WORKER_NAME, ParserRuleContext.EXPRESSION_RHS };

    private static final ParserRuleContext[] TYPE_DESC_IN_TUPLE_RHS =
            { ParserRuleContext.CLOSE_BRACKET, ParserRuleContext.COMMA, ParserRuleContext.ELLIPSIS };

    private static final ParserRuleContext[] LIST_CONSTRUCTOR_MEMBER_END =
            { ParserRuleContext.CLOSE_BRACKET, ParserRuleContext.COMMA };

    private static final ParserRuleContext[] NIL_OR_PARENTHESISED_TYPE_DESC_RHS =
            { ParserRuleContext.CLOSE_PARENTHESIS, ParserRuleContext.TYPE_DESCRIPTOR };

    private static final ParserRuleContext[] BINDING_PATTERN =
            { ParserRuleContext.CAPTURE_BINDING_PATTERN, ParserRuleContext.LIST_BINDING_PATTERN };

    private static final ParserRuleContext[] LIST_BINDING_PATTERN_CONTENTS =
            { ParserRuleContext.REST_BINDING_PATTERN, ParserRuleContext.BINDING_PATTERN };

    private static final ParserRuleContext[] LIST_BINDING_PATTERN_END_OR_CONTINUE =
            { ParserRuleContext.COMMA, ParserRuleContext.CLOSE_BRACKET };

    private static final ParserRuleContext[] REMOTE_CALL_OR_ASYNC_SEND_RHS =
            { ParserRuleContext.WORKER_NAME_OR_METHOD_NAME, ParserRuleContext.DEFAULT_WORKER_NAME_IN_ASYNC_SEND };

    private static final ParserRuleContext[] REMOTE_CALL_OR_ASYNC_SEND_END =
            { ParserRuleContext.ARG_LIST_START, ParserRuleContext.SEMICOLON };

    private static final ParserRuleContext[] RECEIVE_WORKERS =
            { ParserRuleContext.PEER_WORKER_NAME, ParserRuleContext.MULTI_RECEIVE_WORKERS };

    private static final ParserRuleContext[] RECEIVE_FIELD =
            { ParserRuleContext.PEER_WORKER_NAME, ParserRuleContext.RECEIVE_FIELD_NAME };

    private static final ParserRuleContext[] RECEIVE_FIELD_END =
            { ParserRuleContext.CLOSE_BRACE, ParserRuleContext.COMMA };

    private static final ParserRuleContext[] WAIT_KEYWORD_RHS =
            { ParserRuleContext.MULTI_WAIT_FIELDS, ParserRuleContext.ALTERNATE_WAIT_EXPRS };

    private static final ParserRuleContext[] WAIT_FIELD_NAME_RHS =
            { ParserRuleContext.COLON, ParserRuleContext.WAIT_FIELD_END };

    private static final ParserRuleContext[] WAIT_FIELD_END =
            { ParserRuleContext.CLOSE_BRACE, ParserRuleContext.COMMA };

    private static final ParserRuleContext[] WAIT_FUTURE_EXPR_END =
            { ParserRuleContext.ALTERNATE_WAIT_EXPR_LIST_END, ParserRuleContext.PIPE };

    private static final ParserRuleContext[] ENUM_MEMBER_START =
            { ParserRuleContext.DOC_STRING, ParserRuleContext.ANNOTATIONS, ParserRuleContext.ENUM_MEMBER_NAME };

    private static final ParserRuleContext[] ENUM_MEMBER_INTERNAL_RHS =
            { ParserRuleContext.ASSIGN_OP, ParserRuleContext.ENUM_MEMBER_RHS };

    private static final ParserRuleContext[] ENUM_MEMBER_RHS =
            { ParserRuleContext.COMMA, ParserRuleContext.CLOSE_BRACE };

    private static final ParserRuleContext[] MEMBER_ACCESS_KEY_EXPR_END =
            { ParserRuleContext.COMMA, ParserRuleContext.CLOSE_BRACKET };

    private static final ParserRuleContext[] ROLLBACK_RHS =
            { ParserRuleContext.SEMICOLON, ParserRuleContext.EXPRESSION };

    private static final ParserRuleContext[] RETRY_KEYWORD_RHS =
            { ParserRuleContext.LT, ParserRuleContext.RETRY_TYPE_PARAM_RHS };

    private static final ParserRuleContext[] RETRY_TYPE_PARAM_RHS =
            { ParserRuleContext.ARG_LIST_START, ParserRuleContext.RETRY_BODY };

    private static final ParserRuleContext[] RETRY_BODY =
            { ParserRuleContext.BLOCK_STMT, ParserRuleContext.TRANSACTION_STMT };

    private static final ParserRuleContext[] LIST_BP_OR_TUPLE_TYPE_MEMBER =
            { ParserRuleContext.TYPE_DESCRIPTOR, ParserRuleContext.LIST_BINDING_PATTERN_CONTENTS };

    private static final ParserRuleContext[] LIST_BP_OR_TUPLE_TYPE_DESC_RHS =
            { ParserRuleContext.ASSIGN_OP, ParserRuleContext.VARIABLE_NAME };

    private static final ParserRuleContext[] BRACKETED_LIST_MEMBER_END =
            { ParserRuleContext.COMMA, ParserRuleContext.CLOSE_BRACKET };

    private static final ParserRuleContext[] BRACKETED_LIST_MEMBER =
            // array length is also an expression
            { ParserRuleContext.EXPRESSION, ParserRuleContext.BINDING_PATTERN };

    private static final ParserRuleContext[] LIST_BINDING_MEMBER_OR_ARRAY_LENGTH =
            { ParserRuleContext.ARRAY_LENGTH, ParserRuleContext.BINDING_PATTERN };

    private static final ParserRuleContext[] BRACKETED_LIST_RHS = { ParserRuleContext.ASSIGN_OP,
            ParserRuleContext.VARIABLE_NAME, ParserRuleContext.BINDING_PATTERN, ParserRuleContext.EXPRESSION_RHS };

    public BallerinaParserErrorHandler(AbstractTokenReader tokenReader) {
        super(tokenReader);
    }

    @Override
    protected boolean isProductionWithAlternatives(ParserRuleContext currentCtx) {
        switch (currentCtx) {
            case TOP_LEVEL_NODE:
            case TOP_LEVEL_NODE_WITHOUT_MODIFIER:
            case TOP_LEVEL_NODE_WITHOUT_METADATA:
            case STATEMENT:
            case STATEMENT_WITHOUT_ANNOTS:
            case FUNC_BODY_OR_TYPE_DESC_RHS:
            case VAR_DECL_STMT_RHS:
            case EXPRESSION_RHS:
            case PARAMETER_NAME_RHS:
            case ASSIGNMENT_OR_VAR_DECL_STMT:
            case AFTER_PARAMETER_TYPE:
            case FIELD_DESCRIPTOR_RHS:
            case RECORD_BODY_START:
            case RECORD_BODY_END:
            case TYPE_DESCRIPTOR:
            case NAMED_OR_POSITIONAL_ARG_RHS:
            case OBJECT_FIELD_RHS:
            case OBJECT_FUNC_OR_FIELD_WITHOUT_VISIBILITY:
            case OBJECT_MEMBER:
            case OBJECT_TYPE_FIRST_QUALIFIER:
            case OBJECT_TYPE_SECOND_QUALIFIER:
            case ELSE_BODY:
            case IMPORT_DECL_RHS:
            case IMPORT_SUB_VERSION:
            case VERSION_NUMBER:
            case IMPORT_VERSION_DECL:
            case IMPORT_PREFIX_DECL:
            case MAPPING_FIELD:
            case FIRST_MAPPING_FIELD:
            case SPECIFIC_FIELD_RHS:
            case RESOURCE_DEF:
            case PARAMETER_WITHOUT_ANNOTS:
            case PARAMETER_START:
            case STMT_START_WITH_EXPR_RHS:
            case RECORD_FIELD_OR_RECORD_END:
            case CONST_DECL_TYPE:
            case CONST_DECL_RHS:
            case ANNOT_OPTIONAL_ATTACH_POINTS:
            case XML_NAMESPACE_PREFIX_DECL:
            case ANNOT_DECL_OPTIONAL_TYPE:
            case ANNOT_DECL_RHS:
            case TABLE_KEYWORD_RHS:
            case ARRAY_LENGTH:
            case TYPEDESC_RHS:
            case ERROR_TYPE_PARAMS:
            case STREAM_TYPE_FIRST_PARAM_RHS:
            case KEY_CONSTRAINTS_RHS:
            case TABLE_TYPE_DESC_RHS:
            case FUNC_BODY:
            case FUNC_OPTIONAL_RETURNS:
            case TERMINAL_EXPRESSION:
            case TABLE_CONSTRUCTOR_OR_QUERY_START:
            case TABLE_CONSTRUCTOR_OR_QUERY_RHS:
            case QUERY_PIPELINE_RHS:
            case ANON_FUNC_BODY:
            case BINDING_PATTERN:
            case LIST_BINDING_PATTERN_CONTENTS:
            case LIST_BINDING_PATTERN_END_OR_CONTINUE:
            case REMOTE_CALL_OR_ASYNC_SEND_RHS:
            case REMOTE_CALL_OR_ASYNC_SEND_END:
            case RECEIVE_FIELD_END:
            case RECEIVE_WORKERS:
            case WAIT_FIELD_NAME:
            case WAIT_FIELD_NAME_RHS:
            case WAIT_FIELD_END:
            case WAIT_FUTURE_EXPR_END:
            case MAPPING_FIELD_END:
            case ENUM_MEMBER_START:
            case ENUM_MEMBER_INTERNAL_RHS:
            case ENUM_MEMBER_RHS:
            case LIST_BP_OR_TUPLE_TYPE_MEMBER:
            case LIST_BP_OR_TUPLE_TYPE_DESC_RHS:
            case STMT_START_IDENTIFIER_RHS:
            case BRACKETED_LIST_RHS:
            case BRACKETED_LIST_MEMBER:
            case BRACKETED_LIST_MEMBER_END:
            case AMBIGUOUS_STMT:
            case TYPED_BINDING_PATTERN_TYPE_RHS:
            case TYPE_DESC_IN_TUPLE_RHS:
            case LIST_BINDING_MEMBER_OR_ARRAY_LENGTH:
                return true;
            default:
                return false;
        }
    }

    private boolean isEndOfObjectTypeNode(int nextLookahead) {
        STToken nextToken = this.tokenReader.peek(nextLookahead);
        switch (nextToken.kind) {
            case CLOSE_BRACE_TOKEN:
            case EOF_TOKEN:
            case CLOSE_BRACE_PIPE_TOKEN:
            case TYPE_KEYWORD:
            case SERVICE_KEYWORD:
                return true;
            default:
                STToken nextNextToken = this.tokenReader.peek(nextLookahead + 1);
                switch (nextNextToken.kind) {
                    case CLOSE_BRACE_TOKEN:
                    case EOF_TOKEN:
                    case CLOSE_BRACE_PIPE_TOKEN:
                    case TYPE_KEYWORD:
                    case SERVICE_KEYWORD:
                        return true;
                    default:
                        return false;
                }
        }
    }

    /**
     * Search for a solution.
     * Terminals are directly matched and Non-terminals which have alternative productions are seekInAlternativesPaths()
     *
     * @param currentCtx Current context
     * @param lookahead Position of the next token to consider, relative to the position of the original error.
     * @param currentDepth Amount of distance traveled so far.
     * @return Recovery result
     */
    @Override
    protected Result seekMatch(ParserRuleContext currentCtx, int lookahead, int currentDepth, boolean isEntryPoint) {
        boolean hasMatch;
        boolean skipRule;
        int matchingRulesCount = 0;

        while (currentDepth < lookaheadLimit) {
            hasMatch = true;
            skipRule = false;
            STToken nextToken = this.tokenReader.peek(lookahead);

            switch (currentCtx) {
                case EOF:
                    hasMatch = nextToken.kind == SyntaxKind.EOF_TOKEN;
                    break;
                case PUBLIC_KEYWORD:
                    hasMatch = nextToken.kind == SyntaxKind.PUBLIC_KEYWORD;
                    break;
                case PRIVATE_KEYWORD:
                    hasMatch = nextToken.kind == SyntaxKind.PRIVATE_KEYWORD;
                    break;
                case REMOTE_KEYWORD:
                    hasMatch = nextToken.kind == SyntaxKind.REMOTE_KEYWORD;
                    break;
                case FUNCTION_KEYWORD:
                    hasMatch = nextToken.kind == SyntaxKind.FUNCTION_KEYWORD;
                    break;
                case FUNC_NAME:
                case VARIABLE_NAME:
                case TYPE_NAME:
                case FIELD_OR_FUNC_NAME:
                case IMPORT_ORG_OR_MODULE_NAME:
                case IMPORT_MODULE_NAME:
                case IMPORT_PREFIX:
                case MAPPING_FIELD_NAME:
                case SERVICE_NAME:
                case QUALIFIED_IDENTIFIER:
                case IDENTIFIER:
                case ANNOTATION_TAG:
                case NAMESPACE_PREFIX:
                case WORKER_NAME:
                case IMPLICIT_ANON_FUNC_PARAM:
                case WORKER_NAME_OR_METHOD_NAME:
                case RECEIVE_FIELD_NAME:
                case WAIT_FIELD_NAME:
                    hasMatch = nextToken.kind == SyntaxKind.IDENTIFIER_TOKEN;
                    break;
                case OPEN_PARENTHESIS:
                case PARENTHESISED_TYPE_DESC_START:
                    hasMatch = nextToken.kind == SyntaxKind.OPEN_PAREN_TOKEN;
                    break;
                case CLOSE_PARENTHESIS:
                    hasMatch = nextToken.kind == SyntaxKind.CLOSE_PAREN_TOKEN;
                    break;
                case RETURNS_KEYWORD:
                    hasMatch = nextToken.kind == SyntaxKind.RETURNS_KEYWORD;
                    break;
                case SIMPLE_TYPE_DESCRIPTOR:
                    hasMatch = BallerinaParser.isSimpleType(nextToken.kind) ||
                            nextToken.kind == SyntaxKind.IDENTIFIER_TOKEN;
                    break;
                case OPEN_BRACE:
                    hasMatch = nextToken.kind == SyntaxKind.OPEN_BRACE_TOKEN;
                    break;
                case CLOSE_BRACE:
                    hasMatch = nextToken.kind == SyntaxKind.CLOSE_BRACE_TOKEN;
                    break;
                case ASSIGN_OP:
                    hasMatch = nextToken.kind == SyntaxKind.EQUAL_TOKEN;
                    break;
                case EXTERNAL_KEYWORD:
                    hasMatch = nextToken.kind == SyntaxKind.EXTERNAL_KEYWORD;
                    break;
                case SEMICOLON:
                    hasMatch = nextToken.kind == SyntaxKind.SEMICOLON_TOKEN;
                    break;

                case BINARY_OPERATOR:
                    hasMatch = isBinaryOperator(nextToken);
                    break;
                case COMMA:
                    hasMatch = nextToken.kind == SyntaxKind.COMMA_TOKEN;
                    break;
                case CLOSED_RECORD_BODY_END:
                    hasMatch = nextToken.kind == SyntaxKind.CLOSE_BRACE_PIPE_TOKEN;
                    break;
                case CLOSED_RECORD_BODY_START:
                    hasMatch = nextToken.kind == SyntaxKind.OPEN_BRACE_PIPE_TOKEN;
                    break;
                case ELLIPSIS:
                    hasMatch = nextToken.kind == SyntaxKind.ELLIPSIS_TOKEN;
                    break;
                case QUESTION_MARK:
                    hasMatch = nextToken.kind == SyntaxKind.QUESTION_MARK_TOKEN;
                    break;
                case RECORD_KEYWORD:
                    hasMatch = nextToken.kind == SyntaxKind.RECORD_KEYWORD;
                    break;
                case TYPE_KEYWORD:
                    hasMatch = nextToken.kind == SyntaxKind.TYPE_KEYWORD;
                    break;

                case ARG_LIST_START:
                    hasMatch = nextToken.kind == SyntaxKind.OPEN_PAREN_TOKEN;
                    break;
                case ARG_LIST_END:
                    hasMatch = nextToken.kind == SyntaxKind.CLOSE_PAREN_TOKEN;
                    break;
                case OBJECT_KEYWORD:
                    hasMatch = nextToken.kind == SyntaxKind.OBJECT_KEYWORD;
                    break;
                case OBJECT_TYPE_FIRST_QUALIFIER:
                case OBJECT_TYPE_SECOND_QUALIFIER:
                    // If currentDepth == 0 means its the very next token after the error. If that erroneous
                    // token is a correct match, then that means we have reached here because of a duplicate
                    // modifier. Therefore treat it as a mismatch.
                    if (currentDepth == 0) {
                        hasMatch = false;
                        break;
                    }

                    hasMatch = nextToken.kind == SyntaxKind.ABSTRACT_KEYWORD ||
                            nextToken.kind == SyntaxKind.CLIENT_KEYWORD;
                    break;
                case ABSTRACT_KEYWORD:
                    hasMatch = nextToken.kind == SyntaxKind.ABSTRACT_KEYWORD;
                    break;
                case CLIENT_KEYWORD:
                    hasMatch = nextToken.kind == SyntaxKind.CLIENT_KEYWORD;
                    break;
                case OPEN_BRACKET:
                case TUPLE_TYPE_DESC_START:
                    hasMatch = nextToken.kind == SyntaxKind.OPEN_BRACKET_TOKEN;
                    break;
                case CLOSE_BRACKET:
                    hasMatch = nextToken.kind == SyntaxKind.CLOSE_BRACKET_TOKEN;
                    break;
                case DOT:
                    hasMatch = nextToken.kind == SyntaxKind.DOT_TOKEN;
                    break;
                case IF_KEYWORD:
                    hasMatch = nextToken.kind == SyntaxKind.IF_KEYWORD;
                    break;
                case ELSE_KEYWORD:
                    hasMatch = nextToken.kind == SyntaxKind.ELSE_KEYWORD;
                    break;
                case WHILE_KEYWORD:
                    hasMatch = nextToken.kind == SyntaxKind.WHILE_KEYWORD;
                    break;
                case PANIC_KEYWORD:
                    hasMatch = nextToken.kind == SyntaxKind.PANIC_KEYWORD;
                    break;
                case AS_KEYWORD:
                    hasMatch = nextToken.kind == SyntaxKind.AS_KEYWORD;
                    break;
                case LOCK_KEYWORD:
                    hasMatch = nextToken.kind == SyntaxKind.LOCK_KEYWORD;
                    break;
                case BOOLEAN_LITERAL:
                    hasMatch = nextToken.kind == SyntaxKind.TRUE_KEYWORD || nextToken.kind == SyntaxKind.FALSE_KEYWORD;
                    break;
                case DECIMAL_INTEGER_LITERAL:
                case MAJOR_VERSION:
                case MINOR_VERSION:
                case PATCH_VERSION:
                    hasMatch = nextToken.kind == SyntaxKind.DECIMAL_INTEGER_LITERAL;
                    break;
                case IMPORT_KEYWORD:
                    hasMatch = nextToken.kind == SyntaxKind.IMPORT_KEYWORD;
                    break;
                case SLASH:
                    hasMatch = nextToken.kind == SyntaxKind.SLASH_TOKEN;
                    break;
                case VERSION_KEYWORD:
                    hasMatch = nextToken.kind == SyntaxKind.VERSION_KEYWORD;
                    break;
                case CONTINUE_KEYWORD:
                    hasMatch = nextToken.kind == SyntaxKind.CONTINUE_KEYWORD;
                    break;
                case BREAK_KEYWORD:
                    hasMatch = nextToken.kind == SyntaxKind.BREAK_KEYWORD;
                    break;
                case RETURN_KEYWORD:
                    hasMatch = nextToken.kind == SyntaxKind.RETURN_KEYWORD;
                    break;
                case BASIC_LITERAL:
                    hasMatch = isBasicLiteral(nextToken.kind);
                    break;
                case COLON:
                    hasMatch = nextToken.kind == SyntaxKind.COLON_TOKEN;
                    break;
                case STRING_LITERAL:
                    hasMatch = nextToken.kind == SyntaxKind.STRING_LITERAL;
                    break;
                case SERVICE_KEYWORD:
                    hasMatch = nextToken.kind == SyntaxKind.SERVICE_KEYWORD;
                    break;
                case ON_KEYWORD:
                    hasMatch = nextToken.kind == SyntaxKind.ON_KEYWORD;
                    break;
                case RESOURCE_KEYWORD:
                    hasMatch = nextToken.kind == SyntaxKind.RESOURCE_KEYWORD;
                    break;
                case LISTENER_KEYWORD:
                    hasMatch = nextToken.kind == SyntaxKind.LISTENER_KEYWORD;
                    break;
                case CONST_KEYWORD:
                    hasMatch = nextToken.kind == SyntaxKind.CONST_KEYWORD;
                    break;
                case FINAL_KEYWORD:
                    hasMatch = nextToken.kind == SyntaxKind.FINAL_KEYWORD;
                    break;
                case TYPEOF_KEYWORD:
                    hasMatch = nextToken.kind == SyntaxKind.TYPEOF_KEYWORD;
                    break;
                case UNARY_OPERATOR:
                    hasMatch = isUnaryOperator(nextToken);
                    break;
                case HEX_INTEGER_LITERAL:
                    hasMatch = nextToken.kind == SyntaxKind.HEX_INTEGER_LITERAL;
                    break;
                case AT:
                    hasMatch = nextToken.kind == SyntaxKind.AT_TOKEN;
                    break;
                case IS_KEYWORD:
                    hasMatch = nextToken.kind == SyntaxKind.IS_KEYWORD;
                    break;
                case RIGHT_ARROW:
                    hasMatch = nextToken.kind == SyntaxKind.RIGHT_ARROW_TOKEN;
                    break;
                case PARAMETERIZED_TYPE:
                    hasMatch = isParameterizedTypeToken(nextToken.kind);
                    break;
                case LT:
                    hasMatch = nextToken.kind == SyntaxKind.LT_TOKEN;
                    break;
                case GT:
                    hasMatch = nextToken.kind == SyntaxKind.GT_TOKEN;
                    break;
                case NULL_KEYWORD:
                    hasMatch = nextToken.kind == SyntaxKind.NULL_KEYWORD;
                    break;
                case ANNOTATION_KEYWORD:
                    hasMatch = nextToken.kind == SyntaxKind.ANNOTATION_KEYWORD;
                    break;
                case FIELD_IDENT:
                    hasMatch = nextToken.kind == SyntaxKind.FIELD_KEYWORD;
                    break;
                case FUNCTION_IDENT:
                    hasMatch = nextToken.kind == SyntaxKind.FUNCTION_KEYWORD;
                    break;
                case IDENT_AFTER_OBJECT_IDENT:
                    hasMatch = nextToken.kind == SyntaxKind.TYPE_KEYWORD ||
                            nextToken.kind == SyntaxKind.FUNCTION_KEYWORD || nextToken.kind == SyntaxKind.FIELD_KEYWORD;
                    break;
                case SOURCE_KEYWORD:
                    hasMatch = nextToken.kind == SyntaxKind.SOURCE_KEYWORD;
                    break;
                case SINGLE_KEYWORD_ATTACH_POINT_IDENT:
                    hasMatch = isSingleKeywordAttachPointIdent(nextToken.kind);
                    break;
                case OBJECT_IDENT:
                    hasMatch = nextToken.kind == SyntaxKind.OBJECT_KEYWORD;
                    break;
                case RECORD_IDENT:
                    hasMatch = nextToken.kind == SyntaxKind.RECORD_KEYWORD;
                    break;
                case RESOURCE_IDENT:
                    hasMatch = nextToken.kind == SyntaxKind.RESOURCE_KEYWORD;
                    break;
                case XMLNS_KEYWORD:
                    hasMatch = nextToken.kind == SyntaxKind.XMLNS_KEYWORD;
                    break;
                case WORKER_KEYWORD:
                    hasMatch = nextToken.kind == SyntaxKind.WORKER_KEYWORD;
                    break;
                case FORK_KEYWORD:
                    hasMatch = nextToken.kind == SyntaxKind.FORK_KEYWORD;
                    break;
                case DECIMAL_FLOATING_POINT_LITERAL:
                    hasMatch = nextToken.kind == SyntaxKind.DECIMAL_FLOATING_POINT_LITERAL;
                    break;
                case HEX_FLOATING_POINT_LITERAL:
                    hasMatch = nextToken.kind == SyntaxKind.HEX_FLOATING_POINT_LITERAL;
                    break;
                case TRAP_KEYWORD:
                    hasMatch = nextToken.kind == SyntaxKind.TRAP_KEYWORD;
                    break;
                case FOREACH_KEYWORD:
                    hasMatch = nextToken.kind == SyntaxKind.FOREACH_KEYWORD;
                    break;
                case IN_KEYWORD:
                    hasMatch = nextToken.kind == SyntaxKind.IN_KEYWORD;
                    break;
                case PIPE:
                    hasMatch = nextToken.kind == SyntaxKind.PIPE_TOKEN;
                    break;
                case TABLE_KEYWORD:
                    hasMatch = nextToken.kind == SyntaxKind.TABLE_KEYWORD;
                    break;
                case KEY_KEYWORD:
                    hasMatch = nextToken.kind == SyntaxKind.KEY_KEYWORD;
                    break;
                case ERROR_KEYWORD:
                    hasMatch = nextToken.kind == SyntaxKind.ERROR_KEYWORD;
                    break;
                case LET_KEYWORD:
                    hasMatch = nextToken.kind == SyntaxKind.LET_KEYWORD;
                    break;
                case STREAM_KEYWORD:
                    hasMatch = nextToken.kind == SyntaxKind.STREAM_KEYWORD;
                    break;
                case TEMPLATE_START:
                case TEMPLATE_END:
                    hasMatch = nextToken.kind == SyntaxKind.BACKTICK_TOKEN;
                    break;
                case XML_KEYWORD:
                    hasMatch = nextToken.kind == SyntaxKind.XML_KEYWORD;
                    break;
                case STRING_KEYWORD:
                    hasMatch = nextToken.kind == SyntaxKind.XML_KEYWORD;
                    break;
                case BASE16_KEYWORD:
                    hasMatch = nextToken.kind == SyntaxKind.XML_KEYWORD;
                    break;
                case BASE64_KEYWORD:
                    hasMatch = nextToken.kind == SyntaxKind.XML_KEYWORD;
                    break;
                case ASTERISK:
                case INFERRED_TYPE_DESC:
                    hasMatch = nextToken.kind == SyntaxKind.ASTERISK_TOKEN;
                    break;
                case NEW_KEYWORD:
                    hasMatch = nextToken.kind == SyntaxKind.NEW_KEYWORD;
                    break;
                case SELECT_KEYWORD:
                    hasMatch = nextToken.kind == SyntaxKind.SELECT_KEYWORD;
                    break;
                case WHERE_KEYWORD:
                    hasMatch = nextToken.kind == SyntaxKind.WHERE_KEYWORD;
                    break;
                case FROM_KEYWORD:
                    hasMatch = nextToken.kind == SyntaxKind.FROM_KEYWORD;
                    break;
                case BITWISE_AND_OPERATOR:
                    hasMatch = nextToken.kind == SyntaxKind.BITWISE_AND_TOKEN;
                    break;
                case EXPR_FUNC_BODY_START:
                    hasMatch = nextToken.kind == SyntaxKind.RIGHT_DOUBLE_ARROW_TOKEN;
                    break;
                case START_KEYWORD:
                    hasMatch = nextToken.kind == SyntaxKind.START_KEYWORD;
                    break;
                case FLUSH_KEYWORD:
                    hasMatch = nextToken.kind == SyntaxKind.FLUSH_KEYWORD;
                    break;
                case DEFAULT_KEYWORD:
                case DEFAULT_WORKER_NAME_IN_ASYNC_SEND:
                    hasMatch = nextToken.kind == SyntaxKind.DEFAULT_KEYWORD;
                    break;
                case PLUS_TOKEN:
                    hasMatch = nextToken.kind == SyntaxKind.PLUS_TOKEN;
                    break;
                case MINUS_TOKEN:
                    hasMatch = nextToken.kind == SyntaxKind.MINUS_TOKEN;
                    break;
                case SIGNED_INT_OR_FLOAT_RHS:
                    hasMatch = BallerinaParser.isIntOrFloat(nextToken);
                    break;
                case SYNC_SEND_TOKEN:
                    hasMatch = nextToken.kind == SyntaxKind.SYNC_SEND_TOKEN;
                    break;
                case PEER_WORKER_NAME:
                    hasMatch = nextToken.kind == SyntaxKind.DEFAULT_KEYWORD ||
                            nextToken.kind == SyntaxKind.IDENTIFIER_TOKEN;
                    break;
                case LEFT_ARROW_TOKEN:
                    hasMatch = nextToken.kind == SyntaxKind.LEFT_ARROW_TOKEN;
                    break;
                case WAIT_KEYWORD:
                    hasMatch = nextToken.kind == SyntaxKind.WAIT_KEYWORD;
                    break;
                case CHECKING_KEYWORD:
                    hasMatch = nextToken.kind == SyntaxKind.CHECK_KEYWORD ||
                            nextToken.kind == SyntaxKind.CHECKPANIC_KEYWORD;
                    break;
                case DO_KEYWORD:
                    hasMatch = nextToken.kind == SyntaxKind.DO_KEYWORD;
                    break;
                case ANNOT_CHAINING_TOKEN:
                    hasMatch = nextToken.kind == SyntaxKind.ANNOT_CHAINING_TOKEN;
                    break;
                case OPTIONAL_CHAINING_TOKEN:
                    hasMatch = nextToken.kind == SyntaxKind.OPTIONAL_CHAINING_TOKEN;
                    break;
                case TRANSACTION_KEYWORD:
                    hasMatch = nextToken.kind == SyntaxKind.TRANSACTION_KEYWORD;
                    break;
                case COMMIT_KEYWORD:
                    hasMatch = nextToken.kind == SyntaxKind.COMMIT_KEYWORD;
                    break;
                case RETRY_KEYWORD:
                    hasMatch = nextToken.kind == SyntaxKind.RETRY_KEYWORD;
                    break;
                case ROLLBACK_KEYWORD:
                    hasMatch = nextToken.kind == SyntaxKind.ROLLBACK_KEYWORD;
                    break;
                case TRANSACTIONAL_KEYWORD:
                    hasMatch = nextToken.kind == SyntaxKind.TRANSACTIONAL_KEYWORD;
                    break;
                case ENUM_KEYWORD:
                    hasMatch = nextToken.kind == SyntaxKind.ENUM_KEYWORD;
                    break;
                case MODULE_ENUM_NAME:
                case ENUM_MEMBER_NAME:
                    hasMatch = nextToken.kind == SyntaxKind.IDENTIFIER_TOKEN;
                    break;
                case UNION_OR_INTERSECTION_TOKEN:
                    hasMatch =
                            nextToken.kind == SyntaxKind.PIPE_TOKEN || nextToken.kind == SyntaxKind.BITWISE_AND_TOKEN;
                    break;

                // start a context, so that we know where to fall back, and continue
                // having the qualified-identifier as the next rule.
                case VARIABLE_REF:
                case TYPE_REFERENCE:
                case ANNOT_REFERENCE:
                case ANNOT_TAG_REFERENCE:

                    // Contexts that expect a type
                case TYPE_DESC_IN_ANNOTATION_DECL:
                case TYPE_DESC_BEFORE_IDENTIFIER:
                case TYPE_DESC_IN_RECORD_FIELD:
                case TYPE_DESC_IN_PARAM:
                case TYPE_DESC_IN_TYPE_BINDING_PATTERN:
                case TYPE_DESC_IN_TYPE_DEF:
                case TYPE_DESC_IN_ANGLE_BRACKETS:
                case TYPE_DESC_IN_RETURN_TYPE_DESC:
                case TYPE_DESC_IN_EXPRESSION:
                case TYPE_DESC_IN_STREAM_TYPE_DESC:
                case TYPE_DESC_IN_PARENTHESIS:
                case TYPE_DESC_IN_NEW_EXPR:
                default:
                    if (hasAlternativePaths(currentCtx)) {
                        return seekMatchInAlternativePaths(currentCtx, lookahead, currentDepth, matchingRulesCount,
                                isEntryPoint);
                    }

                    // Stay at the same place
                    skipRule = true;
                    hasMatch = true;
                    break;
            }

            if (!hasMatch) {
                return fixAndContinue(currentCtx, lookahead, currentDepth, matchingRulesCount, isEntryPoint);
            }

            currentCtx = getNextRule(currentCtx, lookahead + 1);
            if (!skipRule) {
                // Try the next token with the next rule
                currentDepth++;
                matchingRulesCount++;
                lookahead++;
                isEntryPoint = false;
            }
        }

        Result result = new Result(new ArrayDeque<>(), matchingRulesCount);
        result.solution = new Solution(Action.KEEP, currentCtx, SyntaxKind.NONE, currentCtx.toString());
        return result;
    }

    private boolean hasAlternativePaths(ParserRuleContext currentCtx) {
        switch (currentCtx) {
            case TOP_LEVEL_NODE:
            case TOP_LEVEL_NODE_WITHOUT_MODIFIER:
            case TOP_LEVEL_NODE_WITHOUT_METADATA:
            case FUNC_OPTIONAL_RETURNS:
            case FUNC_BODY_OR_TYPE_DESC_RHS:
            case ANON_FUNC_BODY:
            case FUNC_BODY:
            case OBJECT_FUNC_BODY:
            case EXPRESSION:
            case TERMINAL_EXPRESSION:
            case VAR_DECL_STMT_RHS:
            case EXPRESSION_RHS:
            case STATEMENT:
            case STATEMENT_WITHOUT_ANNOTS:
            case PARAM_LIST:
            case REQUIRED_PARAM_NAME_RHS:
            case STATEMENT_START_IDENTIFIER:
            case ASSIGNMENT_OR_VAR_DECL_STMT_RHS:
            case FIELD_DESCRIPTOR_RHS:
            case FIELD_OR_REST_DESCIPTOR_RHS:
            case RECORD_BODY_END:
            case RECORD_BODY_START:
            case TYPE_DESCRIPTOR:
            case RECORD_FIELD_OR_RECORD_END:
            case RECORD_FIELD_START:
            case RECORD_FIELD_WITHOUT_METADATA:
            case ARG_START:
            case ARG_START_OR_ARG_LIST_END:
            case NAMED_OR_POSITIONAL_ARG_RHS:
            case ARG_END:
            case OBJECT_MEMBER_START:
            case OBJECT_MEMBER_WITHOUT_METADATA:
            case OBJECT_FIELD_RHS:
            case OBJECT_METHOD_START:
            case OBJECT_FUNC_OR_FIELD:
            case OBJECT_FUNC_OR_FIELD_WITHOUT_VISIBILITY:
            case OBJECT_TYPE_DESCRIPTOR_START:
            case ELSE_BLOCK:
            case ELSE_BODY:
            case CALL_STMT_START:
            case IMPORT_PREFIX_DECL:
            case IMPORT_VERSION_DECL:
            case IMPORT_DECL_RHS:
            case AFTER_IMPORT_MODULE_NAME:
            case MAJOR_MINOR_VERSION_END:
            case RETURN_STMT_RHS:
            case ACCESS_EXPRESSION:
            case FIRST_MAPPING_FIELD:
            case MAPPING_FIELD:
            case SPECIFIC_FIELD_RHS:
            case MAPPING_FIELD_END:
            case OPTIONAL_SERVICE_NAME:
            case RESOURCE_DEF:
            case CONST_DECL_TYPE:
            case CONST_DECL_RHS:
            case ARRAY_LENGTH:
            case PARAMETER_START:
            case PARAMETER_WITHOUT_ANNOTS:
            case STMT_START_WITH_EXPR_RHS:
            case EXPRESSION_STATEMENT_START:
            case ANNOT_DECL_OPTIONAL_TYPE:
            case ANNOT_DECL_RHS:
            case ANNOT_OPTIONAL_ATTACH_POINTS:
            case ATTACH_POINT:
            case ATTACH_POINT_IDENT:
            case ATTACH_POINT_END:
            case XML_NAMESPACE_PREFIX_DECL:
            case CONSTANT_EXPRESSION_START:
            case TYPEDESC_RHS:
            case LIST_CONSTRUCTOR_FIRST_MEMBER:
            case TYPE_CAST_PARAM:
            case TYPE_CAST_PARAM_RHS:
            case TABLE_KEYWORD_RHS:
            case ROW_LIST_RHS:
            case TABLE_ROW_END:
            case KEY_SPECIFIER_RHS:
            case TABLE_KEY_RHS:
            case ERROR_TYPE_PARAMS:
            case LET_VAR_DECL_START:
            case STREAM_TYPE_FIRST_PARAM_RHS:
            case TEMPLATE_MEMBER:
            case TEMPLATE_STRING_RHS:
            case FUNCTION_KEYWORD_RHS:
            case WORKER_NAME_RHS:
            case BINDING_PATTERN:
            case LIST_BINDING_PATTERN_END_OR_CONTINUE:
            case LIST_BINDING_PATTERN_CONTENTS:
            case KEY_CONSTRAINTS_RHS:
            case TABLE_TYPE_DESC_RHS:
            case NEW_KEYWORD_RHS:
            case TABLE_CONSTRUCTOR_OR_QUERY_START:
            case TABLE_CONSTRUCTOR_OR_QUERY_RHS:
            case QUERY_PIPELINE_RHS:
            case BRACED_EXPR_OR_ANON_FUNC_PARAM_RHS:
            case ANON_FUNC_PARAM_RHS:
            case PARAM_END:
            case ANNOTATION_REF_RHS:
            case INFER_PARAM_END_OR_PARENTHESIS_END:
            case TYPE_DESC_IN_TUPLE_RHS:
            case LIST_CONSTRUCTOR_MEMBER_END:
            case NIL_OR_PARENTHESISED_TYPE_DESC_RHS:
            case REMOTE_CALL_OR_ASYNC_SEND_RHS:
            case REMOTE_CALL_OR_ASYNC_SEND_END:
            case RECEIVE_WORKERS:
            case RECEIVE_FIELD:
            case RECEIVE_FIELD_END:
            case WAIT_KEYWORD_RHS:
            case WAIT_FIELD_NAME_RHS:
            case WAIT_FIELD_END:
            case WAIT_FUTURE_EXPR_END:
            case OPTIONAL_PEER_WORKER:
            case ENUM_MEMBER_START:
            case ENUM_MEMBER_INTERNAL_RHS:
            case ENUM_MEMBER_RHS:
            case MEMBER_ACCESS_KEY_EXPR_END:
            case ROLLBACK_RHS:
            case RETRY_KEYWORD_RHS:
            case RETRY_TYPE_PARAM_RHS:
            case RETRY_BODY:
            case LIST_BP_OR_TUPLE_TYPE_MEMBER:
            case LIST_BP_OR_TUPLE_TYPE_DESC_RHS:
            case STMT_START_IDENTIFIER_RHS:
            case BRACKETED_LIST_RHS:
            case BRACKETED_LIST_MEMBER:
            case BRACKETED_LIST_MEMBER_END:
            case AMBIGUOUS_STMT:
            case LIST_BINDING_MEMBER_OR_ARRAY_LENGTH:
                return true;
            default:
                return false;
        }
    }

    private Result seekMatchInAlternativePaths(ParserRuleContext currentCtx, int lookahead, int currentDepth,
                                               int matchingRulesCount, boolean isEntryPoint) {
        ParserRuleContext[] alternativeRules;
        switch (currentCtx) {
            case TOP_LEVEL_NODE:
                alternativeRules = TOP_LEVEL_NODE;
                break;
            case TOP_LEVEL_NODE_WITHOUT_MODIFIER:
                alternativeRules = TOP_LEVEL_NODE_WITHOUT_MODIFIER;
                break;
            case TOP_LEVEL_NODE_WITHOUT_METADATA:
                alternativeRules = TOP_LEVEL_NODE_WITHOUT_METADATA;
                break;
            case FUNC_OPTIONAL_RETURNS:
                ParserRuleContext parentCtx = getParentContext();
                ParserRuleContext[] alternatives;
                if (parentCtx == ParserRuleContext.FUNC_DEF) {
                    alternatives = FUNC_DEF_OPTIONAL_RETURNS;
                } else if (parentCtx == ParserRuleContext.ANON_FUNC_EXPRESSION) {
                    alternatives = ANNON_FUNC_OPTIONAL_RETURNS;
                } else if (parentCtx == ParserRuleContext.FUNC_TYPE_DESC) {
                    alternatives = FUNC_TYPE_OPTIONAL_RETURNS;
                } else {
                    alternatives = FUNC_TYPE_OR_DEF_OPTIONAL_RETURNS;
                }
                alternativeRules = alternatives;
                break;
            case FUNC_BODY_OR_TYPE_DESC_RHS:
                alternativeRules = FUNC_BODY_OR_TYPE_DESC_RHS;
                break;
            case ANON_FUNC_BODY:
                alternativeRules = ANON_FUNC_BODY;
                break;
            case FUNC_BODY:
            case OBJECT_FUNC_BODY:
                if (getGrandParentContext() == ParserRuleContext.OBJECT_MEMBER) {
                    alternativeRules = OBJECT_FUNC_BODY;
                } else {
                    alternativeRules = FUNC_BODY;
                }
                break;
            case EXPRESSION:
            case TERMINAL_EXPRESSION:
                alternativeRules = EXPRESSION_START;
                break;
            case VAR_DECL_STMT_RHS:
                alternativeRules = VAR_DECL_RHS;
                break;
            case EXPRESSION_RHS:
                return seekMatchInExpressionRhs(lookahead, currentDepth, matchingRulesCount, isEntryPoint);
            case STATEMENT:
            case STATEMENT_WITHOUT_ANNOTS:
                return seekInStatements(currentCtx, lookahead, currentDepth, matchingRulesCount, isEntryPoint);
            case PARAM_LIST:
                alternativeRules = PARAM_LIST;
                break;
            case REQUIRED_PARAM_NAME_RHS:
                alternativeRules = REQUIRED_PARAM_NAME_RHS;
                break;
            case STATEMENT_START_IDENTIFIER:
                alternativeRules = TYPE_OR_VAR_NAME;
                break;
            case ASSIGNMENT_OR_VAR_DECL_STMT_RHS:
                alternativeRules = ASSIGNMENT_OR_VAR_DECL_SECOND_TOKEN;
                break;
            case FIELD_DESCRIPTOR_RHS:
                alternativeRules = FIELD_DESCRIPTOR_RHS;
                break;
            case FIELD_OR_REST_DESCIPTOR_RHS:
                alternativeRules = FIELD_OR_REST_DESCIPTOR_RHS;
                break;
            case RECORD_BODY_END:
                alternativeRules = RECORD_BODY_END;
                break;
            case RECORD_BODY_START:
                alternativeRules = RECORD_BODY_START;
                break;
            case TYPE_DESCRIPTOR:
                alternativeRules = TYPE_DESCRIPTORS;
                break;
            case RECORD_FIELD_OR_RECORD_END:
                alternativeRules = RECORD_FIELD_OR_RECORD_END;
                break;
            case RECORD_FIELD_START:
                alternativeRules = RECORD_FIELD_START;
                break;
            case RECORD_FIELD_WITHOUT_METADATA:
                alternativeRules = RECORD_FIELD_WITHOUT_METADATA;
                break;
            case ARG_START:
                alternativeRules = ARG_START;
                break;
            case ARG_START_OR_ARG_LIST_END:
                alternativeRules = ARG_START_OR_ARG_LIST_END;
                break;
            case NAMED_OR_POSITIONAL_ARG_RHS:
                alternativeRules = NAMED_OR_POSITIONAL_ARG_RHS;
                break;
            case ARG_END:
                alternativeRules = ARG_END;
                break;
            case OBJECT_MEMBER_START:
                alternativeRules = OBJECT_MEMBER_START;
                break;
            case OBJECT_MEMBER_WITHOUT_METADATA:
                alternativeRules = OBJECT_MEMBER_WITHOUT_METADATA;
                break;
            case OBJECT_FIELD_RHS:
                alternativeRules = OBJECT_FIELD_RHS;
                break;
            case OBJECT_METHOD_START:
                alternativeRules = OBJECT_METHOD_START;
                break;
            case OBJECT_FUNC_OR_FIELD:
                alternativeRules = OBJECT_FUNC_OR_FIELD;
                break;
            case OBJECT_FUNC_OR_FIELD_WITHOUT_VISIBILITY:
                alternativeRules = OBJECT_FUNC_OR_FIELD_WITHOUT_VISIBILITY;
                break;
            case OBJECT_TYPE_DESCRIPTOR_START:
                alternativeRules = OBJECT_TYPE_DESCRIPTOR_START;
                break;
            case ELSE_BLOCK:
                alternativeRules = ELSE_BLOCK;
                break;
            case ELSE_BODY:
                alternativeRules = ELSE_BODY;
                break;
            case CALL_STMT_START:
                alternativeRules = CALL_STATEMENT;
                break;
            case IMPORT_PREFIX_DECL:
                alternativeRules = IMPORT_PREFIX_DECL;
                break;
            case IMPORT_VERSION_DECL:
                alternativeRules = IMPORT_VERSION;
                break;
            case IMPORT_DECL_RHS:
                alternativeRules = IMPORT_DECL_RHS;
                break;
            case AFTER_IMPORT_MODULE_NAME:
                alternativeRules = AFTER_IMPORT_MODULE_NAME;
                break;
            case MAJOR_MINOR_VERSION_END:
                alternativeRules = MAJOR_MINOR_VERSION_END;
                break;
            case RETURN_STMT_RHS:
                alternativeRules = RETURN_RHS;
                break;
            case ACCESS_EXPRESSION:
                return seekInAccessExpression(currentCtx, lookahead, currentDepth, matchingRulesCount, isEntryPoint);
            case FIRST_MAPPING_FIELD:
                alternativeRules = FIRST_MAPPING_FIELD_START;
                break;
            case MAPPING_FIELD:
                alternativeRules = MAPPING_FIELD_START;
                break;
            case SPECIFIC_FIELD_RHS:
                alternativeRules = SPECIFIC_FIELD_RHS;
                break;
            case MAPPING_FIELD_END:
                alternativeRules = MAPPING_FIELD_END;
                break;
            case OPTIONAL_SERVICE_NAME:
                alternativeRules = OPTIONAL_SERVICE_NAME;
                break;
            case RESOURCE_DEF:
                alternativeRules = RESOURCE_DEF_START;
                break;
            case CONST_DECL_TYPE:
                alternativeRules = CONST_DECL_TYPE;
                break;
            case CONST_DECL_RHS:
                alternativeRules = CONST_DECL_RHS;
                break;
            case ARRAY_LENGTH:
                alternativeRules = ARRAY_LENGTH;
                break;
            case PARAMETER_START:
                alternativeRules = PARAMETER_START;
                break;
            case PARAMETER_WITHOUT_ANNOTS:
                alternativeRules = PARAMETER_WITHOUT_ANNOTS;
                break;
            case STMT_START_WITH_EXPR_RHS:
                alternativeRules = STMT_START_WITH_EXPR_RHS;
                break;
            case EXPRESSION_STATEMENT_START:
                alternativeRules = EXPRESSION_STATEMENT_START;
                break;
            case ANNOT_DECL_OPTIONAL_TYPE:
                alternativeRules = ANNOT_DECL_OPTIONAL_TYPE;
                break;
            case ANNOT_DECL_RHS:
                alternativeRules = ANNOT_DECL_RHS;
                break;
            case ANNOT_OPTIONAL_ATTACH_POINTS:
                alternativeRules = ANNOT_OPTIONAL_ATTACH_POINTS;
                break;
            case ATTACH_POINT:
                alternativeRules = ATTACH_POINT;
                break;
            case ATTACH_POINT_IDENT:
                alternativeRules = ATTACH_POINT_IDENT;
                break;
            case ATTACH_POINT_END:
                alternativeRules = ATTACH_POINT_END;
                break;
            case XML_NAMESPACE_PREFIX_DECL:
                alternativeRules = XML_NAMESPACE_PREFIX_DECL;
                break;
            case CONSTANT_EXPRESSION_START:
                alternativeRules = CONSTANT_EXPRESSION;
                break;
            case TYPEDESC_RHS:
                alternativeRules = TYPEDESC_RHS;
                break;
            case LIST_CONSTRUCTOR_FIRST_MEMBER:
                alternativeRules = LIST_CONSTRUCTOR_RHS;
                break;
            case TYPE_CAST_PARAM:
                alternativeRules = TYPE_CAST_PARAM;
                break;
            case TYPE_CAST_PARAM_RHS:
                alternativeRules = TYPE_CAST_PARAM_RHS;
                break;
            case TABLE_KEYWORD_RHS:
                alternativeRules = TABLE_KEYWORD_RHS;
                break;
            case ROW_LIST_RHS:
                alternativeRules = ROW_LIST_RHS;
                break;
            case TABLE_ROW_END:
                alternativeRules = TABLE_ROW_END;
                break;
            case KEY_SPECIFIER_RHS:
                alternativeRules = KEY_SPECIFIER_RHS;
                break;
            case TABLE_KEY_RHS:
                alternativeRules = TABLE_KEY_RHS;
                break;
            case ERROR_TYPE_PARAMS:
                alternativeRules = ERROR_TYPE_PARAMS;
                break;
            case LET_VAR_DECL_START:
                alternativeRules = LET_VAR_DECL_START;
                break;
            case STREAM_TYPE_FIRST_PARAM_RHS:
                alternativeRules = STREAM_TYPE_FIRST_PARAM_RHS;
                break;
            case TEMPLATE_MEMBER:
                alternativeRules = TEMPLATE_MEMBER;
                break;
            case TEMPLATE_STRING_RHS:
                alternativeRules = TEMPLATE_STRING_RHS;
                break;
            case FUNCTION_KEYWORD_RHS:
                alternativeRules = FUNCTION_KEYWORD_RHS;
                break;
            case WORKER_NAME_RHS:
                alternativeRules = WORKER_NAME_RHS;
                break;
            case BINDING_PATTERN:
                alternativeRules = BINDING_PATTERN;
                break;
            case LIST_BINDING_PATTERN_END_OR_CONTINUE:
                alternativeRules = LIST_BINDING_PATTERN_END_OR_CONTINUE;
                break;
            case LIST_BINDING_PATTERN_CONTENTS:
                alternativeRules = LIST_BINDING_PATTERN_CONTENTS;
                break;
            case KEY_CONSTRAINTS_RHS:
                alternativeRules = KEY_CONSTRAINTS_RHS;
                break;
            case TABLE_TYPE_DESC_RHS:
                alternativeRules = TABLE_TYPE_DESC_RHS;
                break;
            case NEW_KEYWORD_RHS:
                alternativeRules = NEW_KEYWORD_RHS;
                break;
            case TABLE_CONSTRUCTOR_OR_QUERY_START:
                alternativeRules = TABLE_CONSTRUCTOR_OR_QUERY_START;
                break;
            case TABLE_CONSTRUCTOR_OR_QUERY_RHS:
                alternativeRules = TABLE_CONSTRUCTOR_OR_QUERY_RHS;
                break;
            case QUERY_PIPELINE_RHS:
                alternativeRules = QUERY_EXPRESSION_RHS;
                break;
            case BRACED_EXPR_OR_ANON_FUNC_PARAM_RHS:
            case ANON_FUNC_PARAM_RHS:
                alternativeRules = BRACED_EXPR_OR_ANON_FUNC_PARAM_RHS;
                break;
            case PARAM_END:
                alternativeRules = PARAM_END;
                break;
            case ANNOTATION_REF_RHS:
                alternativeRules = ANNOTATION_REF_RHS;
                break;
            case INFER_PARAM_END_OR_PARENTHESIS_END:
                alternativeRules = INFER_PARAM_END_OR_PARENTHESIS_END;
                break;
            case TYPE_DESC_IN_TUPLE_RHS:
                alternativeRules = TYPE_DESC_IN_TUPLE_RHS;
                break;
            case LIST_CONSTRUCTOR_MEMBER_END:
                alternativeRules = LIST_CONSTRUCTOR_MEMBER_END;
                break;
            case NIL_OR_PARENTHESISED_TYPE_DESC_RHS:
                alternativeRules = NIL_OR_PARENTHESISED_TYPE_DESC_RHS;
                break;
            case REMOTE_CALL_OR_ASYNC_SEND_RHS:
                alternativeRules = REMOTE_CALL_OR_ASYNC_SEND_RHS;
                break;
            case REMOTE_CALL_OR_ASYNC_SEND_END:
                alternativeRules = REMOTE_CALL_OR_ASYNC_SEND_END;
                break;
            case RECEIVE_WORKERS:
                alternativeRules = RECEIVE_WORKERS;
                break;
            case RECEIVE_FIELD:
                alternativeRules = RECEIVE_FIELD;
                break;
            case RECEIVE_FIELD_END:
                alternativeRules = RECEIVE_FIELD_END;
                break;
            case WAIT_KEYWORD_RHS:
                alternativeRules = WAIT_KEYWORD_RHS;
                break;
            case WAIT_FIELD_NAME_RHS:
                alternativeRules = WAIT_FIELD_NAME_RHS;
                break;
            case WAIT_FIELD_END:
                alternativeRules = WAIT_FIELD_END;
                break;
            case WAIT_FUTURE_EXPR_END:
                alternativeRules = WAIT_FUTURE_EXPR_END;
                break;
            case OPTIONAL_PEER_WORKER:
                alternativeRules = OPTIONAL_PEER_WORKER;
                break;
            case ENUM_MEMBER_START:
                alternativeRules = ENUM_MEMBER_START;
                break;
            case ENUM_MEMBER_INTERNAL_RHS:
                alternativeRules = ENUM_MEMBER_INTERNAL_RHS;
                break;
            case ENUM_MEMBER_RHS:
                alternativeRules = ENUM_MEMBER_RHS;
                break;
            case MEMBER_ACCESS_KEY_EXPR_END:
                alternativeRules = MEMBER_ACCESS_KEY_EXPR_END;
                break;
            case ROLLBACK_RHS:
                alternativeRules = ROLLBACK_RHS;
                break;
            case RETRY_KEYWORD_RHS:
                alternativeRules = RETRY_KEYWORD_RHS;
                break;
            case RETRY_TYPE_PARAM_RHS:
                alternativeRules = RETRY_TYPE_PARAM_RHS;
                break;
            case RETRY_BODY:
                alternativeRules = RETRY_BODY;
                break;
            case LIST_BP_OR_TUPLE_TYPE_MEMBER:
                alternativeRules = LIST_BP_OR_TUPLE_TYPE_MEMBER;
                break;
            case LIST_BP_OR_TUPLE_TYPE_DESC_RHS:
                alternativeRules = LIST_BP_OR_TUPLE_TYPE_DESC_RHS;
                break;
            case BRACKETED_LIST_MEMBER_END:
                alternativeRules = BRACKETED_LIST_MEMBER_END;
                break;
            case BRACKETED_LIST_MEMBER:
                alternativeRules = BRACKETED_LIST_MEMBER;
                break;
            case BRACKETED_LIST_RHS:
            case STMT_START_IDENTIFIER_RHS:
                alternativeRules = BRACKETED_LIST_RHS;
                break;
            case LIST_BINDING_MEMBER_OR_ARRAY_LENGTH:
                alternativeRules = LIST_BINDING_MEMBER_OR_ARRAY_LENGTH;
                break;
            default:
                throw new IllegalStateException(currentCtx.toString());
        }

        return seekInAlternativesPaths(lookahead, currentDepth, matchingRulesCount, alternativeRules, isEntryPoint);
    }

    /**
     * Search for matching token sequences within different kinds of statements and returns the most optimal solution.
     *
     * @param currentCtx Current context
     * @param lookahead Position of the next token to consider, relative to the position of the original error
     * @param currentDepth Amount of distance traveled so far
     * @param currentMatches Matching tokens found so far
     * @param fixes Fixes made so far
     * @return Recovery result
     */
    private Result seekInStatements(ParserRuleContext currentCtx, int lookahead, int currentDepth, int currentMatches,
                                    boolean isEntryPoint) {
        STToken nextToken = this.tokenReader.peek(lookahead);;
        if (nextToken.kind == SyntaxKind.SEMICOLON_TOKEN) {
            // Semicolon at the start of a statement is a special case. This is equivalent to an empty
            // statement. So assume the fix for this is a REMOVE operation and continue from the next token.
            Result result = seekMatchInSubTree(ParserRuleContext.STATEMENT, lookahead + 1, currentDepth, isEntryPoint);
            result.fixes.push(new Solution(Action.REMOVE, currentCtx, nextToken.kind, nextToken.toString()));
            return getFinalResult(currentMatches, result);
        }

        return seekInAlternativesPaths(lookahead, currentDepth, currentMatches, STATEMENTS, isEntryPoint);
    }

    /**
     * Search for matching token sequences within access expressions and returns the most optimal solution.
     * Access expression can be one of: method-call, field-access, member-access.
     *
     * @param currentCtx Current context
     * @param lookahead Position of the next token to consider, relative to the position of the original error
     * @param currentDepth Amount of distance traveled so far
     * @param currentMatches Matching tokens found so far
     * @param fixes Fixes made so far
     * @param isEntryPoint
     * @return Recovery result
     */
    private Result seekInAccessExpression(ParserRuleContext currentCtx, int lookahead, int currentDepth,
                                          int currentMatches, boolean isEntryPoint) {
        // TODO: Remove this method
        STToken nextToken = this.tokenReader.peek(lookahead);
        currentDepth++;
        if (nextToken.kind != SyntaxKind.IDENTIFIER_TOKEN) {
            Result fixedPathResult = fixAndContinue(currentCtx, lookahead, currentDepth);
            return getFinalResult(currentMatches, fixedPathResult);
        }

        ParserRuleContext nextContext;
        STToken nextNextToken = this.tokenReader.peek(lookahead + 1);
        switch (nextNextToken.kind) {
            case OPEN_PAREN_TOKEN:
                nextContext = ParserRuleContext.OPEN_PARENTHESIS;
                break;
            case DOT_TOKEN:
                nextContext = ParserRuleContext.DOT;
                break;
            case OPEN_BRACKET_TOKEN:
                nextContext = ParserRuleContext.MEMBER_ACCESS_KEY_EXPR;
                break;
            default:
                nextContext = getNextRuleForExpr();
                break;
        }

        currentMatches++;
        lookahead++;
        Result result = seekMatch(nextContext, lookahead, currentDepth, isEntryPoint);
        return getFinalResult(currentMatches, result);
    }

    /**
     * Search for a match in rhs of an expression. RHS of an expression can be the end
     * of the expression or the rhs of a binary expression.
     *
     * @param lookahead Position of the next token to consider, relative to the position of the original error
     * @param currentDepth Amount of distance traveled so far
     * @param currentMatches Matching tokens found so far
     * @param isEntryPoint
     * @return Recovery result
     */
    private Result seekMatchInExpressionRhs(int lookahead, int currentDepth, int currentMatches, boolean isEntryPoint) {
        ParserRuleContext parentCtx = getParentContext();
        ParserRuleContext[] next;
        switch (parentCtx) {
            case ARG_LIST:
                next = new ParserRuleContext[] { ParserRuleContext.BINARY_OPERATOR, ParserRuleContext.DOT,
                        ParserRuleContext.ANNOT_CHAINING_TOKEN, ParserRuleContext.OPTIONAL_CHAINING_TOKEN,
                        ParserRuleContext.CONDITIONAL_EXPRESSION, ParserRuleContext.MEMBER_ACCESS_KEY_EXPR,
                        ParserRuleContext.COMMA, ParserRuleContext.ARG_LIST_START, ParserRuleContext.ARG_LIST_END };
                return seekInAlternativesPaths(lookahead, currentDepth, currentMatches, next, isEntryPoint);
            case MAPPING_CONSTRUCTOR:
            case MULTI_WAIT_FIELDS:
                next = new ParserRuleContext[] { ParserRuleContext.CLOSE_BRACE, ParserRuleContext.BINARY_OPERATOR,
                        ParserRuleContext.DOT, ParserRuleContext.ANNOT_CHAINING_TOKEN,
                        ParserRuleContext.OPTIONAL_CHAINING_TOKEN, ParserRuleContext.CONDITIONAL_EXPRESSION,
                        ParserRuleContext.MEMBER_ACCESS_KEY_EXPR, ParserRuleContext.COMMA,
                        ParserRuleContext.ARG_LIST_START };
                return seekInAlternativesPaths(lookahead, currentDepth, currentMatches, next, isEntryPoint);
            case COMPUTED_FIELD_NAME:
                // Here we give high priority to the comma. Therefore order of the below array matters.
                next = new ParserRuleContext[] { ParserRuleContext.CLOSE_BRACKET, ParserRuleContext.BINARY_OPERATOR,
                        ParserRuleContext.DOT, ParserRuleContext.ANNOT_CHAINING_TOKEN,
                        ParserRuleContext.OPTIONAL_CHAINING_TOKEN, ParserRuleContext.CONDITIONAL_EXPRESSION,
                        ParserRuleContext.OPEN_BRACKET, ParserRuleContext.ARG_LIST_START };
                return seekInAlternativesPaths(lookahead, currentDepth, currentMatches, next, isEntryPoint);
            case LISTENERS_LIST:
                next = new ParserRuleContext[] { ParserRuleContext.COMMA, ParserRuleContext.BINARY_OPERATOR,
                        ParserRuleContext.DOT, ParserRuleContext.ANNOT_CHAINING_TOKEN,
                        ParserRuleContext.OPTIONAL_CHAINING_TOKEN, ParserRuleContext.CONDITIONAL_EXPRESSION,
                        ParserRuleContext.MEMBER_ACCESS_KEY_EXPR, ParserRuleContext.OPEN_BRACE,
                        ParserRuleContext.ARG_LIST_START };
                return seekInAlternativesPaths(lookahead, currentDepth, currentMatches, next, isEntryPoint);
            case LIST_CONSTRUCTOR:
            case MEMBER_ACCESS_KEY_EXPR:
            case BRACKETED_LIST:
                next = new ParserRuleContext[] { ParserRuleContext.COMMA, ParserRuleContext.BINARY_OPERATOR,
                        ParserRuleContext.DOT, ParserRuleContext.ANNOT_CHAINING_TOKEN,
                        ParserRuleContext.OPTIONAL_CHAINING_TOKEN, ParserRuleContext.CONDITIONAL_EXPRESSION,
                        ParserRuleContext.MEMBER_ACCESS_KEY_EXPR, ParserRuleContext.CLOSE_BRACKET,
                        ParserRuleContext.ARG_LIST_START };
                return seekInAlternativesPaths(lookahead, currentDepth, currentMatches, next, isEntryPoint);
            case LET_EXPR_LET_VAR_DECL:
                next = new ParserRuleContext[] { ParserRuleContext.COMMA, ParserRuleContext.BINARY_OPERATOR,
                        ParserRuleContext.DOT, ParserRuleContext.ANNOT_CHAINING_TOKEN,
                        ParserRuleContext.OPTIONAL_CHAINING_TOKEN, ParserRuleContext.CONDITIONAL_EXPRESSION,
                        ParserRuleContext.MEMBER_ACCESS_KEY_EXPR, ParserRuleContext.IN_KEYWORD,
                        ParserRuleContext.ARG_LIST_START };
                return seekInAlternativesPaths(lookahead, currentDepth, currentMatches, next, isEntryPoint);
            case LET_CLAUSE_LET_VAR_DECL:
                next = new ParserRuleContext[] { ParserRuleContext.COMMA, ParserRuleContext.BINARY_OPERATOR,
                        ParserRuleContext.DOT, ParserRuleContext.ANNOT_CHAINING_TOKEN,
                        ParserRuleContext.OPTIONAL_CHAINING_TOKEN, ParserRuleContext.CONDITIONAL_EXPRESSION,
                        ParserRuleContext.MEMBER_ACCESS_KEY_EXPR, ParserRuleContext.LET_CLAUSE_END,
                        ParserRuleContext.ARG_LIST_START };
                return seekInAlternativesPaths(lookahead, currentDepth, currentMatches, next, isEntryPoint);
            case QUERY_EXPRESSION:
                next = new ParserRuleContext[] { ParserRuleContext.BINARY_OPERATOR, ParserRuleContext.DOT,
                        ParserRuleContext.ANNOT_CHAINING_TOKEN, ParserRuleContext.OPTIONAL_CHAINING_TOKEN,
                        ParserRuleContext.CONDITIONAL_EXPRESSION, ParserRuleContext.MEMBER_ACCESS_KEY_EXPR,
                        ParserRuleContext.QUERY_PIPELINE_RHS, ParserRuleContext.ARG_LIST_START };
                return seekInAlternativesPaths(lookahead, currentDepth, currentMatches, next, isEntryPoint);
            default:
                if (isParameter(parentCtx)) {
                    next = new ParserRuleContext[] { ParserRuleContext.CLOSE_PARENTHESIS,
                            ParserRuleContext.BINARY_OPERATOR, ParserRuleContext.DOT,
                            ParserRuleContext.ANNOT_CHAINING_TOKEN, ParserRuleContext.OPTIONAL_CHAINING_TOKEN,
                            ParserRuleContext.CONDITIONAL_EXPRESSION, ParserRuleContext.MEMBER_ACCESS_KEY_EXPR,
                            ParserRuleContext.COMMA, ParserRuleContext.ARG_LIST_START };
                    return seekInAlternativesPaths(lookahead, currentDepth, currentMatches, next, isEntryPoint);
                }
                break;
        }

        ParserRuleContext nextContext;
        if (parentCtx == ParserRuleContext.IF_BLOCK || parentCtx == ParserRuleContext.WHILE_BLOCK ||
                parentCtx == ParserRuleContext.FOREACH_STMT) {
            nextContext = ParserRuleContext.BLOCK_STMT;
        } else if (isStatement(parentCtx) || parentCtx == ParserRuleContext.RECORD_FIELD ||
                parentCtx == ParserRuleContext.OBJECT_MEMBER || parentCtx == ParserRuleContext.LISTENER_DECL ||
                parentCtx == ParserRuleContext.CONSTANT_DECL) {
            nextContext = ParserRuleContext.SEMICOLON;
        } else if (parentCtx == ParserRuleContext.ANNOTATIONS) {
            nextContext = ParserRuleContext.ANNOTATION_END;
        } else if (parentCtx == ParserRuleContext.ARRAY_TYPE_DESCRIPTOR) {
            nextContext = ParserRuleContext.CLOSE_BRACKET;
        } else if (parentCtx == ParserRuleContext.INTERPOLATION) {
            nextContext = ParserRuleContext.CLOSE_BRACE;
        } else if (parentCtx == ParserRuleContext.BRACED_EXPR_OR_ANON_FUNC_PARAMS) {
            nextContext = ParserRuleContext.CLOSE_PARENTHESIS;
        } else if (parentCtx == ParserRuleContext.FUNC_DEF) {
            // expression bodied func in module level
            nextContext = ParserRuleContext.SEMICOLON;
        } else if (parentCtx == ParserRuleContext.ALTERNATE_WAIT_EXPRS) {
            nextContext = ParserRuleContext.ALTERNATE_WAIT_EXPR_LIST_END;
        } else if (parentCtx == ParserRuleContext.CONDITIONAL_EXPRESSION) {
            nextContext = ParserRuleContext.COLON;
        } else if (parentCtx == ParserRuleContext.ENUM_MEMBER_LIST) {
            nextContext = ParserRuleContext.ENUM_MEMBER_RHS;
        } else {
            throw new IllegalStateException(parentCtx.toString());
        }

        ParserRuleContext[] alternatives = { ParserRuleContext.BINARY_OPERATOR, ParserRuleContext.IS_KEYWORD,
                ParserRuleContext.DOT, ParserRuleContext.ANNOT_CHAINING_TOKEN,
                ParserRuleContext.OPTIONAL_CHAINING_TOKEN, ParserRuleContext.CONDITIONAL_EXPRESSION,
                ParserRuleContext.MEMBER_ACCESS_KEY_EXPR, ParserRuleContext.RIGHT_ARROW,
                ParserRuleContext.SYNC_SEND_TOKEN, nextContext, ParserRuleContext.ARG_LIST_START };

        return seekInAlternativesPaths(lookahead, currentDepth, currentMatches, alternatives, isEntryPoint);
    }

    /**
     * Get the next parser rule/context given the current parser context.
     *
     * @param currentCtx Current parser context
     * @param nextLookahead Position of the next token to consider, relative to the position of the original error
     * @return Next parser context
     */
    @Override
    protected ParserRuleContext getNextRule(ParserRuleContext currentCtx, int nextLookahead) {
        // If this is a production, then push the context to the stack.
        // We can do this within the same switch-case that follows after this one.
        // But doing it separately for the sake of readability/maintainability.
        startContextIfRequired(currentCtx);

        ParserRuleContext parentCtx;
        STToken nextToken;
        switch (currentCtx) {
            case EOF:
                return ParserRuleContext.EOF;
            case COMP_UNIT:
                return ParserRuleContext.TOP_LEVEL_NODE;
            case PUBLIC_KEYWORD:
                parentCtx = getParentContext();
                if (parentCtx == ParserRuleContext.OBJECT_TYPE_DESCRIPTOR ||
                        parentCtx == ParserRuleContext.OBJECT_MEMBER) {
                    return ParserRuleContext.OBJECT_FUNC_OR_FIELD_WITHOUT_VISIBILITY;
                } else if (isParameter(parentCtx)) {
                    return ParserRuleContext.TYPE_DESC_IN_PARAM;
                }
                return ParserRuleContext.TOP_LEVEL_NODE_WITHOUT_MODIFIER;
            case PRIVATE_KEYWORD:
                return ParserRuleContext.OBJECT_FUNC_OR_FIELD_WITHOUT_VISIBILITY;
            case FUNC_DEF:
            case FUNC_DEF_OR_FUNC_TYPE:
            case FUNC_TYPE_DESC:
            case ANON_FUNC_EXPRESSION:
                return ParserRuleContext.FUNCTION_KEYWORD;
            case EXTERNAL_FUNC_BODY:
                return ParserRuleContext.ASSIGN_OP;
            case FUNC_BODY_BLOCK:
                return ParserRuleContext.OPEN_BRACE;
            case STATEMENT:
            case STATEMENT_WITHOUT_ANNOTS:
                // We reach here only if an end of a block is reached.
                endContext(); // end statement
                return ParserRuleContext.CLOSE_BRACE;
            case ASSIGN_OP:
                return getNextRuleForEqualOp();
            case COMPOUND_BINARY_OPERATOR:
                return ParserRuleContext.ASSIGN_OP;
            case CLOSE_BRACE:
                return getNextRuleForCloseBrace(nextLookahead);
            case CLOSE_PARENTHESIS:
                return getNextRuleForCloseParenthsis();
            case EXPRESSION:
            case BASIC_LITERAL:
            case TERMINAL_EXPRESSION:
                return getNextRuleForExpr();
            case EXTERNAL_KEYWORD:
                return ParserRuleContext.SEMICOLON;
            case FUNCTION_KEYWORD:
                return ParserRuleContext.FUNCTION_KEYWORD_RHS;
            case FUNC_NAME:
                return ParserRuleContext.OPEN_PARENTHESIS;
            case OPEN_BRACE:
                return getNextRuleForOpenBrace(nextLookahead);
            case OPEN_PARENTHESIS:
                return getNextRuleForOpenParenthesis();
            case RETURNS_KEYWORD:
                return ParserRuleContext.TYPE_DESC_IN_RETURN_TYPE_DESC;
            case SEMICOLON:
                return getNextRuleForSemicolon(nextLookahead);
            case SIMPLE_TYPE_DESCRIPTOR:
                return ParserRuleContext.TYPEDESC_RHS;
            case VARIABLE_NAME:
            case PARAMETER_NAME_RHS:
                return getNextRuleForVarName();
            case TOP_LEVEL_NODE_WITHOUT_MODIFIER:
                return ParserRuleContext.FUNC_DEF_OR_FUNC_TYPE;
            case REQUIRED_PARAM:
            case DEFAULTABLE_PARAM:
            case REST_PARAM:
                return ParserRuleContext.TYPE_DESC_IN_PARAM;
            case ASSIGNMENT_STMT:
                return ParserRuleContext.VARIABLE_NAME;
            case COMPOUND_ASSIGNMENT_STMT:
                return ParserRuleContext.VARIABLE_NAME;
            case VAR_DECL_STMT:
                return ParserRuleContext.TYPE_DESC_IN_TYPE_BINDING_PATTERN;
            case EXPRESSION_RHS:
                return ParserRuleContext.BINARY_OPERATOR;
            case BINARY_OPERATOR:
                return ParserRuleContext.EXPRESSION;
            case COMMA:
                return getNextRuleForComma();
            case AFTER_PARAMETER_TYPE:
                return getNextRuleForParamType();
            case MODULE_TYPE_DEFINITION:
                return ParserRuleContext.TYPE_KEYWORD;
            case CLOSED_RECORD_BODY_END:
                endContext();
                nextToken = this.tokenReader.peek(nextLookahead);
                if (nextToken.kind == SyntaxKind.EOF_TOKEN) {
                    return ParserRuleContext.EOF;
                }
                return ParserRuleContext.TYPEDESC_RHS;
            case CLOSED_RECORD_BODY_START:
                return ParserRuleContext.RECORD_FIELD_OR_RECORD_END;
            case ELLIPSIS:
                parentCtx = getParentContext();
                if (parentCtx == ParserRuleContext.MAPPING_CONSTRUCTOR || parentCtx == ParserRuleContext.ARG_LIST) {
                    return ParserRuleContext.EXPRESSION;
                }

                if (parentCtx == ParserRuleContext.TYPE_DESC_IN_TUPLE ||
                        parentCtx == ParserRuleContext.LIST_BP_OR_TUPLE_TYPE_DESC ||
                        parentCtx == ParserRuleContext.BRACKETED_LIST) {
                    return ParserRuleContext.CLOSE_BRACKET;
                }
                return ParserRuleContext.VARIABLE_NAME;
            case QUESTION_MARK:
                return getNextRuleForQuestionMark();
            case RECORD_KEYWORD:
                return ParserRuleContext.RECORD_BODY_START;
            case TYPE_KEYWORD:
                return ParserRuleContext.TYPE_NAME;
            case RECORD_TYPE_DESCRIPTOR:
                return ParserRuleContext.RECORD_KEYWORD;
            case ASTERISK:
                parentCtx = getParentContext();
                if (parentCtx == ParserRuleContext.ARRAY_TYPE_DESCRIPTOR) {
                    return ParserRuleContext.CLOSE_BRACKET;
                }
                return ParserRuleContext.TYPE_REFERENCE;
            case TYPE_NAME:
                return ParserRuleContext.TYPE_DESC_IN_TYPE_DEF;
            case OBJECT_KEYWORD:
                return ParserRuleContext.OPEN_BRACE;
            case REMOTE_KEYWORD:
                return ParserRuleContext.FUNCTION_KEYWORD;
            case OBJECT_TYPE_DESCRIPTOR:
                return ParserRuleContext.OBJECT_TYPE_DESCRIPTOR_START;
            case OBJECT_TYPE_FIRST_QUALIFIER:
            case OBJECT_TYPE_SECOND_QUALIFIER:
                return ParserRuleContext.OBJECT_KEYWORD;
            case ABSTRACT_KEYWORD:
            case CLIENT_KEYWORD:
                return ParserRuleContext.OBJECT_KEYWORD;
            case OPEN_BRACKET:
                return getNextRuleForOpenBracket();
            case CLOSE_BRACKET:
                return getNextRuleForCloseBracket();
            case FIELD_OR_FUNC_NAME:
                return ParserRuleContext.EXPRESSION_RHS;
            case DOT:
                return getNextRuleForDot();
            case IF_KEYWORD:
                return ParserRuleContext.EXPRESSION;
            case ELSE_KEYWORD:
                return ParserRuleContext.ELSE_BODY;
            case BLOCK_STMT:
                return ParserRuleContext.OPEN_BRACE;
            case IF_BLOCK:
                return ParserRuleContext.IF_KEYWORD;
            case WHILE_BLOCK:
                return ParserRuleContext.WHILE_KEYWORD;
            case WHILE_KEYWORD:
                return ParserRuleContext.EXPRESSION;
            case CHECKING_KEYWORD:
                return ParserRuleContext.EXPRESSION;
            case CALL_STMT:
                return ParserRuleContext.CALL_STMT_START;
            case PANIC_STMT:
                return ParserRuleContext.PANIC_KEYWORD;
            case PANIC_KEYWORD:
                return ParserRuleContext.EXPRESSION;
            case FUNC_CALL:
                // TODO: check this again
                return ParserRuleContext.IMPORT_PREFIX;
            case IMPORT_KEYWORD:
                return ParserRuleContext.IMPORT_ORG_OR_MODULE_NAME;
            case IMPORT_PREFIX:
            case NAMESPACE_PREFIX:
                return ParserRuleContext.SEMICOLON;
            case VERSION_NUMBER:
            case VERSION_KEYWORD:
                return ParserRuleContext.MAJOR_VERSION;
            case SLASH:
                return ParserRuleContext.IMPORT_MODULE_NAME;
            case IMPORT_ORG_OR_MODULE_NAME:
                return ParserRuleContext.IMPORT_DECL_RHS;
            case IMPORT_MODULE_NAME:
                return ParserRuleContext.AFTER_IMPORT_MODULE_NAME;
            case AS_KEYWORD:
                parentCtx = getParentContext();
                if (parentCtx == ParserRuleContext.IMPORT_DECL) {
                    return ParserRuleContext.IMPORT_PREFIX;
                } else if (parentCtx == ParserRuleContext.XML_NAMESPACE_DECLARATION) {
                    return ParserRuleContext.NAMESPACE_PREFIX;
                }
                throw new IllegalStateException();
            case MAJOR_VERSION:
            case MINOR_VERSION:
            case IMPORT_SUB_VERSION:
                return ParserRuleContext.MAJOR_MINOR_VERSION_END;
            case PATCH_VERSION:
                return ParserRuleContext.IMPORT_PREFIX_DECL;
            case IMPORT_DECL:
                return ParserRuleContext.IMPORT_KEYWORD;
            case CONTINUE_STATEMENT:
                return ParserRuleContext.CONTINUE_KEYWORD;
            case BREAK_STATEMENT:
                return ParserRuleContext.BREAK_KEYWORD;
            case CONTINUE_KEYWORD:
            case BREAK_KEYWORD:
                return ParserRuleContext.SEMICOLON;
            case RETURN_STMT:
                return ParserRuleContext.RETURN_KEYWORD;
            case RETURN_KEYWORD:
                return ParserRuleContext.RETURN_STMT_RHS;
            case ACCESS_EXPRESSION:
                return ParserRuleContext.VARIABLE_REF;
            case MAPPING_FIELD_NAME:
                return ParserRuleContext.SPECIFIC_FIELD_RHS;
            case COLON:
                parentCtx = getParentContext();
                if (parentCtx == ParserRuleContext.MAPPING_CONSTRUCTOR) {
                    return ParserRuleContext.EXPRESSION;
                } else if (parentCtx == ParserRuleContext.MULTI_RECEIVE_WORKERS) {
                    return ParserRuleContext.PEER_WORKER_NAME;
                } else if (parentCtx == ParserRuleContext.MULTI_WAIT_FIELDS) {
                    return ParserRuleContext.EXPRESSION;
                } else if (parentCtx == ParserRuleContext.CONDITIONAL_EXPRESSION) {
                    endContext(); // end conditional-expr
                    return ParserRuleContext.EXPRESSION;
                }

                return ParserRuleContext.IDENTIFIER;
            case STRING_LITERAL:
                // We assume string literal is specifically used only in the mapping constructor key.
                return ParserRuleContext.COLON;
            case COMPUTED_FIELD_NAME:
                return ParserRuleContext.OPEN_BRACKET;
            case LISTENERS_LIST:
                return ParserRuleContext.EXPRESSION;
            case ON_KEYWORD:
                parentCtx = getParentContext();
                if (parentCtx == ParserRuleContext.ANNOTATION_DECL) {
                    return ParserRuleContext.ANNOT_ATTACH_POINTS_LIST;
                }
                return ParserRuleContext.LISTENERS_LIST;
            case RESOURCE_KEYWORD:
                return ParserRuleContext.FUNC_DEF;
            case SERVICE_DECL:
                return ParserRuleContext.SERVICE_KEYWORD;
            case SERVICE_KEYWORD:
                parentCtx = getParentContext();
                if (parentCtx == ParserRuleContext.SERVICE_CONSTRUCTOR_EXPRESSION) {
                    return ParserRuleContext.LISTENERS_LIST;
                }
                return ParserRuleContext.OPTIONAL_SERVICE_NAME;
            case SERVICE_NAME:
                return ParserRuleContext.ON_KEYWORD;
            case LISTENER_KEYWORD:
                return ParserRuleContext.TYPE_DESC_BEFORE_IDENTIFIER;
            case LISTENER_DECL:
                return ParserRuleContext.LISTENER_KEYWORD;
            case FINAL_KEYWORD:
                // Assume the final keyword is only used in var-decl.
                return ParserRuleContext.TYPE_DESC_IN_TYPE_BINDING_PATTERN;
            case CONSTANT_DECL:
                return ParserRuleContext.CONST_KEYWORD;
            case CONST_KEYWORD:
                return ParserRuleContext.CONST_DECL_TYPE;
            case CONST_DECL_TYPE:
                return ParserRuleContext.CONST_DECL_RHS;
            case NIL_TYPE_DESCRIPTOR:
                return ParserRuleContext.OPEN_PARENTHESIS;
            case TYPEOF_EXPRESSION:
                return ParserRuleContext.TYPEOF_KEYWORD;
            case TYPEOF_KEYWORD:
                return ParserRuleContext.EXPRESSION;
            case OPTIONAL_TYPE_DESCRIPTOR:
                return ParserRuleContext.QUESTION_MARK;
            case UNARY_EXPRESSION:
                return ParserRuleContext.UNARY_OPERATOR;
            case UNARY_OPERATOR:
                return ParserRuleContext.EXPRESSION;
            case ARRAY_TYPE_DESCRIPTOR:
                return ParserRuleContext.OPEN_BRACKET;
            case ARRAY_LENGTH:
                return ParserRuleContext.CLOSE_BRACKET;
            case AT:
                return ParserRuleContext.ANNOT_REFERENCE;
            case DOC_STRING:
                return ParserRuleContext.ANNOTATIONS;
            case ANNOTATIONS:
                return ParserRuleContext.AT;
            case MAPPING_CONSTRUCTOR:
                return ParserRuleContext.OPEN_BRACE;
            case VARIABLE_REF:
            case TYPE_REFERENCE:
            case ANNOT_REFERENCE:
            case ANNOT_TAG_REFERENCE:
                return ParserRuleContext.QUALIFIED_IDENTIFIER;
            case QUALIFIED_IDENTIFIER:
                nextToken = this.tokenReader.peek(nextLookahead);
                if (nextToken.kind == SyntaxKind.COLON_TOKEN) {
                    return ParserRuleContext.COLON;
                }
                // Else this is a simple identifier. Hence fall through.
            case IDENTIFIER:
                parentCtx = getParentContext();
                switch (parentCtx) {
                    case VARIABLE_REF:
                        endContext();
                        return getNextRuleForExpr();
                    case TYPE_REFERENCE:
                        endContext();
                        if (isInTypeDescContext()) {
                            return ParserRuleContext.TYPEDESC_RHS;
                        }
                        return ParserRuleContext.SEMICOLON;
                    case ANNOT_REFERENCE:
                        endContext();
                        return ParserRuleContext.ANNOTATION_REF_RHS;
                    case ANNOTATION_DECL:
                        return ParserRuleContext.ANNOT_OPTIONAL_ATTACH_POINTS;
                    case ANNOT_TAG_REFERENCE:
                        endContext();
                        return ParserRuleContext.EXPRESSION_RHS;
                    default:
                        throw new IllegalStateException(parentCtx.toString());
                }
            case IS_KEYWORD:
                return ParserRuleContext.TYPE_DESC_IN_EXPRESSION;
            case NULL_KEYWORD:
                return ParserRuleContext.EXPRESSION_RHS;
            case NIL_LITERAL:
                return ParserRuleContext.OPEN_PARENTHESIS;
            case LOCAL_TYPE_DEFINITION_STMT:
                return ParserRuleContext.TYPE_KEYWORD;
            case RIGHT_ARROW:
                return ParserRuleContext.EXPRESSION;
            case DECIMAL_INTEGER_LITERAL:
            case HEX_INTEGER_LITERAL:
            case STATEMENT_START_IDENTIFIER:
                return getNextRuleForDecimalIntegerLiteral();
            case EXPRESSION_STATEMENT:
                return ParserRuleContext.EXPRESSION_STATEMENT_START;
            case MAP_KEYWORD:
            case FUTURE_KEYWORD:
            case LOCK_STMT:
                return ParserRuleContext.LOCK_KEYWORD;
            case LOCK_KEYWORD:
                return ParserRuleContext.BLOCK_STMT;
            case RECORD_FIELD:
                return ParserRuleContext.RECORD_FIELD_START;
            case ANNOTATION_TAG:
                return ParserRuleContext.ANNOT_OPTIONAL_ATTACH_POINTS;
            case ANNOTATION_KEYWORD:
                return ParserRuleContext.ANNOT_DECL_OPTIONAL_TYPE;
            case ANNOT_ATTACH_POINTS_LIST:
                return ParserRuleContext.ATTACH_POINT;
            case FIELD_IDENT:
            case FUNCTION_IDENT:
            case IDENT_AFTER_OBJECT_IDENT:
            case SINGLE_KEYWORD_ATTACH_POINT_IDENT:
            case ATTACH_POINT:
                return ParserRuleContext.ATTACH_POINT_END;
            case RECORD_FIELD_OR_RECORD_END:
                return ParserRuleContext.RECORD_BODY_END;
            case SOURCE_KEYWORD:
                return ParserRuleContext.ATTACH_POINT_IDENT;
            case OBJECT_IDENT:
                return ParserRuleContext.IDENT_AFTER_OBJECT_IDENT;
            case RECORD_IDENT:
                return ParserRuleContext.FIELD_IDENT;
            case RESOURCE_IDENT:
                return ParserRuleContext.FUNCTION_IDENT;
            case ANNOTATION_DECL:
                return ParserRuleContext.ANNOTATION_KEYWORD;
            case XML_NAMESPACE_DECLARATION:
                return ParserRuleContext.XMLNS_KEYWORD;
            case XMLNS_KEYWORD:
                return ParserRuleContext.CONSTANT_EXPRESSION;
            case CONSTANT_EXPRESSION:
                return ParserRuleContext.CONSTANT_EXPRESSION_START;
            case XML_NAMESPACE_PREFIX_DECL:
                return ParserRuleContext.SEMICOLON;
            case NAMED_WORKER_DECL:
                return ParserRuleContext.WORKER_KEYWORD;
            case WORKER_KEYWORD:
                return ParserRuleContext.WORKER_NAME;
            case WORKER_NAME:
                return ParserRuleContext.WORKER_NAME_RHS;
            case FORK_STMT:
                return ParserRuleContext.FORK_KEYWORD;
            case SERVICE_CONSTRUCTOR_EXPRESSION:
                return ParserRuleContext.SERVICE_KEYWORD;
            default:
                return getNextRuleInternal(currentCtx, nextLookahead);

        }
    }

    private ParserRuleContext getNextRuleInternal(ParserRuleContext currentCtx, int nextLookahead) {
        ParserRuleContext parentCtx;
        switch (currentCtx) {
            case FORK_KEYWORD:
                return ParserRuleContext.OPEN_BRACE;
            case TRAP_KEYWORD:
                return ParserRuleContext.EXPRESSION;
            case LIST_CONSTRUCTOR:
                return ParserRuleContext.OPEN_BRACKET;
            case FOREACH_STMT:
                return ParserRuleContext.FOREACH_KEYWORD;
            case FOREACH_KEYWORD:
                return ParserRuleContext.TYPE_DESC_IN_TYPE_BINDING_PATTERN;
            case IN_KEYWORD:
                parentCtx = getParentContext();
                if (parentCtx == ParserRuleContext.LET_EXPR_LET_VAR_DECL) {
                    endContext(); // end let-expr-let-var-decl
                }
                return ParserRuleContext.EXPRESSION;
            case TYPE_CAST:
                return ParserRuleContext.LT;
            case PIPE:
                if (getParentContext() == ParserRuleContext.ALTERNATE_WAIT_EXPRS) {
                    return ParserRuleContext.EXPRESSION;
                }
                return ParserRuleContext.TYPE_DESCRIPTOR;
            case TABLE_CONSTRUCTOR:
                return ParserRuleContext.OPEN_BRACKET;
            case TABLE_KEYWORD:
                if (isInTypeDescContext()) {
                    return ParserRuleContext.ROW_TYPE_PARAM;
                }
                return ParserRuleContext.TABLE_KEYWORD_RHS;
            case KEY_SPECIFIER:
                return ParserRuleContext.KEY_KEYWORD;
            case KEY_KEYWORD:
                if (isInTypeDescContext()) {
                    return ParserRuleContext.KEY_CONSTRAINTS_RHS;
                }
                return ParserRuleContext.OPEN_PARENTHESIS;
            case ERROR_KEYWORD:
                if (isInTypeDescContext()) {
                    return ParserRuleContext.ERROR_TYPE_PARAM_START;
                }
                return ParserRuleContext.ARG_LIST_START;
            case ERROR_TYPE_PARAM_START:
                return ParserRuleContext.ERROR_TYPE_PARAMS;
            case LET_EXPRESSION:
                return ParserRuleContext.LET_KEYWORD;
            case LET_KEYWORD:
                parentCtx = getParentContext();
                if (parentCtx == ParserRuleContext.QUERY_EXPRESSION) {
                    return ParserRuleContext.LET_CLAUSE_LET_VAR_DECL;
                } else if (parentCtx == ParserRuleContext.LET_CLAUSE_LET_VAR_DECL) {
                    endContext(); // end let-clause-let-var-decl
                    return ParserRuleContext.LET_CLAUSE_LET_VAR_DECL;
                }
                return ParserRuleContext.LET_EXPR_LET_VAR_DECL;
            case LET_EXPR_LET_VAR_DECL:
            case LET_CLAUSE_LET_VAR_DECL:
                return ParserRuleContext.LET_VAR_DECL_START;
            case STREAM_KEYWORD:
                parentCtx = getParentContext();
                if (parentCtx == ParserRuleContext.TABLE_CONSTRUCTOR_OR_QUERY_EXPRESSION) {
                    return ParserRuleContext.QUERY_EXPRESSION;
                }
                return ParserRuleContext.LT;
            case END_OF_TYPE_DESC:
                return getNextRuleForTypeDescriptor();
            case TYPED_BINDING_PATTERN:
                return ParserRuleContext.TYPE_DESCRIPTOR;
            case CAPTURE_BINDING_PATTERN:
                return ParserRuleContext.VARIABLE_NAME;
            case REST_BINDING_PATTERN:
                return ParserRuleContext.ELLIPSIS;
            case LIST_BINDING_PATTERN:
                return ParserRuleContext.OPEN_BRACKET;
            case PARAMETERIZED_TYPE:
                return ParserRuleContext.LT;
            case NEW_KEYWORD:
                return ParserRuleContext.NEW_KEYWORD_RHS;
            case LT:
                return getNextRuleForLt();
            case GT:
                return getNextRuleForGt(nextLookahead);
            case TEMPLATE_END:
                return ParserRuleContext.EXPRESSION_RHS;
            case TEMPLATE_START:
                return ParserRuleContext.TEMPLATE_BODY;
            case TEMPLATE_BODY:
                return ParserRuleContext.TEMPLATE_MEMBER;
            case TEMPLATE_STRING:
                return ParserRuleContext.TEMPLATE_STRING_RHS;
            case INTERPOLATION_START_TOKEN:
                return ParserRuleContext.EXPRESSION;
            case XML_KEYWORD:
            case STRING_KEYWORD:
            case BASE16_KEYWORD:
            case BASE64_KEYWORD:
                return ParserRuleContext.TEMPLATE_START;
            case ARG_LIST_START:
                return ParserRuleContext.ARG_LIST;
            case ARG_LIST_END:
                endContext();
                return ParserRuleContext.EXPRESSION_RHS;
            case ARG_LIST:
                return ParserRuleContext.ARG_START_OR_ARG_LIST_END;
            case TYPE_DESC_IN_ANNOTATION_DECL:
            case TYPE_DESC_BEFORE_IDENTIFIER:
            case TYPE_DESC_IN_RECORD_FIELD:
            case TYPE_DESC_IN_PARAM:
            case TYPE_DESC_IN_TYPE_BINDING_PATTERN:
            case TYPE_DESC_IN_TYPE_DEF:
            case TYPE_DESC_IN_ANGLE_BRACKETS:
            case TYPE_DESC_IN_RETURN_TYPE_DESC:
            case TYPE_DESC_IN_EXPRESSION:
            case TYPE_DESC_IN_STREAM_TYPE_DESC:
            case TYPE_DESC_IN_PARENTHESIS:
            case TYPE_DESC_IN_NEW_EXPR:
            case TYPE_DESC_IN_TUPLE:
                return ParserRuleContext.TYPE_DESCRIPTOR;
            case VAR_DECL_STARTED_WITH_DENTIFIER:
                // We come here trying to recover statement started with identifier,
                // and trying to match it against a var-decl. Since this wasn't a var-decl
                // originally, a context for type hasn't started yet. Therefore start a
                // a context manually here.
                startContext(ParserRuleContext.TYPE_DESC_IN_TYPE_BINDING_PATTERN);
                return ParserRuleContext.TYPEDESC_RHS;
            case INFERRED_TYPE_DESC:
                return ParserRuleContext.GT;
            case ROW_TYPE_PARAM:
                return ParserRuleContext.LT;
            case PARENTHESISED_TYPE_DESC_START:
                return ParserRuleContext.TYPE_DESC_IN_PARENTHESIS;
            case SELECT_CLAUSE:
                return ParserRuleContext.SELECT_KEYWORD;
            case SELECT_KEYWORD:
                parentCtx = getParentContext();
                if (parentCtx == ParserRuleContext.QUERY_EXPRESSION) {
                    endContext(); // end query-expression
                }
                if (parentCtx == ParserRuleContext.LET_CLAUSE_LET_VAR_DECL) {
                    endContext(); // end let-clause-let-var-decl
                    endContext(); // end query-expression
                }
                return ParserRuleContext.EXPRESSION;
            case WHERE_CLAUSE:
                return ParserRuleContext.WHERE_KEYWORD;
            case WHERE_KEYWORD:
                parentCtx = getParentContext();
                if (parentCtx == ParserRuleContext.LET_CLAUSE_LET_VAR_DECL) {
                    endContext(); // end let-clause-let-var-decl
                }
                return ParserRuleContext.EXPRESSION;
            case FROM_CLAUSE:
                return ParserRuleContext.FROM_KEYWORD;
            case FROM_KEYWORD:
                parentCtx = getParentContext();
                if (parentCtx == ParserRuleContext.LET_CLAUSE_LET_VAR_DECL) {
                    endContext(); // end let-clause-let-var-decl
                }
                return ParserRuleContext.TYPE_DESC_IN_TYPE_BINDING_PATTERN;
            case LET_CLAUSE:
                return ParserRuleContext.LET_KEYWORD;
            case QUERY_EXPRESSION:
                return ParserRuleContext.FROM_CLAUSE;
            case TABLE_CONSTRUCTOR_OR_QUERY_EXPRESSION:
                return ParserRuleContext.TABLE_CONSTRUCTOR_OR_QUERY_START;
            case BITWISE_AND_OPERATOR:
                return ParserRuleContext.TYPE_DESCRIPTOR;
            case EXPR_FUNC_BODY_START:
                return ParserRuleContext.EXPRESSION;
            case AMBIGUOUS_FUNC_TYPE_DESC_RHS:
                endContext();
                // We come here trying to recover statement/object-member started with identifier,
                // and trying to match it against a var-decl. Since this wasn't a var-decl
                // originally, a context for type hasn't started yet. Therefore start a
                // a context manually here.
                startContext(ParserRuleContext.VAR_DECL_STMT);
                startContext(ParserRuleContext.TYPE_DESC_IN_TYPE_BINDING_PATTERN);
                return ParserRuleContext.TYPEDESC_RHS;
            case FUNC_TYPE_DESC_END:
                endContext();
                return ParserRuleContext.TYPEDESC_RHS;
            case IMPLICIT_ANON_FUNC_PARAM:
                return ParserRuleContext.BRACED_EXPR_OR_ANON_FUNC_PARAM_RHS;
            case EXPLICIT_ANON_FUNC_EXPR_BODY_START:
                endContext(); // end explicit anon-func
                return ParserRuleContext.EXPR_FUNC_BODY_START;
            case OBJECT_MEMBER:
                return ParserRuleContext.OBJECT_MEMBER_START;
            case ANNOTATION_END:
                return getNextRuleForAnnotationEnd(nextLookahead);
            case START_KEYWORD:
                return ParserRuleContext.EXPRESSION;
            case FLUSH_KEYWORD:
                return ParserRuleContext.OPTIONAL_PEER_WORKER;
            case PEER_WORKER_NAME:
            case DEFAULT_KEYWORD:
                if (getParentContext() == ParserRuleContext.MULTI_RECEIVE_WORKERS) {
                    return ParserRuleContext.RECEIVE_FIELD_END;
                }
                return ParserRuleContext.EXPRESSION_RHS;
            case PLUS_TOKEN:
            case MINUS_TOKEN:
                return ParserRuleContext.SIGNED_INT_OR_FLOAT_RHS;
            case SIGNED_INT_OR_FLOAT_RHS:
                return getNextRuleForExpr();
            case TUPLE_TYPE_DESC_START:
                return ParserRuleContext.TYPE_DESC_IN_TUPLE;
            case TYPE_DESC_IN_TUPLE_RHS:
                return ParserRuleContext.OPEN_BRACKET;
            case WORKER_NAME_OR_METHOD_NAME:
                return ParserRuleContext.WORKER_NAME_OR_METHOD_NAME;
            case DEFAULT_WORKER_NAME_IN_ASYNC_SEND:
                return ParserRuleContext.SEMICOLON;
            case SYNC_SEND_TOKEN:
                return ParserRuleContext.PEER_WORKER_NAME;
            case LEFT_ARROW_TOKEN:
                return ParserRuleContext.RECEIVE_WORKERS;
            case MULTI_RECEIVE_WORKERS:
                return ParserRuleContext.OPEN_BRACE;
            case RECEIVE_FIELD_NAME:
                return ParserRuleContext.COLON;
            case WAIT_KEYWORD:
                return ParserRuleContext.WAIT_KEYWORD_RHS;
            case WAIT_FIELD_NAME:
                return ParserRuleContext.WAIT_FIELD_NAME_RHS;
            case ALTERNATE_WAIT_EXPR_LIST_END:
                return getNextRuleForWaitExprListEnd();
            case MULTI_WAIT_FIELDS:
                return ParserRuleContext.OPEN_BRACE;
            case ALTERNATE_WAIT_EXPRS:
                return ParserRuleContext.EXPRESSION;
            case ANNOT_CHAINING_TOKEN:
                return ParserRuleContext.ANNOT_TAG_REFERENCE;
            case DO_CLAUSE:
                return ParserRuleContext.DO_KEYWORD;
            case DO_KEYWORD:
                return ParserRuleContext.OPEN_BRACE;
            case LET_CLAUSE_END:
                endContext();
                return ParserRuleContext.QUERY_PIPELINE_RHS;
            case MEMBER_ACCESS_KEY_EXPR:
                return ParserRuleContext.OPEN_BRACKET;
            case OPTIONAL_CHAINING_TOKEN:
                return ParserRuleContext.FIELD_OR_FUNC_NAME;
            case CONDITIONAL_EXPRESSION:
                return ParserRuleContext.QUESTION_MARK;
            case TRANSACTION_STMT:
                return ParserRuleContext.TRANSACTION_KEYWORD;
            case RETRY_STMT:
                return ParserRuleContext.RETRY_KEYWORD;
            case ROLLBACK_STMT:
                return ParserRuleContext.ROLLBACK_KEYWORD;
            case TRANSACTION_KEYWORD:
                return ParserRuleContext.BLOCK_STMT;
            case COMMIT_KEYWORD:
                return ParserRuleContext.EXPRESSION_RHS;
            case ROLLBACK_KEYWORD:
                return ParserRuleContext.ROLLBACK_RHS;
            case RETRY_KEYWORD:
                return ParserRuleContext.RETRY_KEYWORD_RHS;
            case TRANSACTIONAL_KEYWORD:
                return ParserRuleContext.EXPRESSION_RHS;
            case MODULE_ENUM_DECLARATION:
                return ParserRuleContext.ENUM_KEYWORD;
            case ENUM_KEYWORD:
                return ParserRuleContext.MODULE_ENUM_NAME;
            case MODULE_ENUM_NAME:
                return ParserRuleContext.OPEN_BRACE;
            case ENUM_MEMBER_LIST:
                return ParserRuleContext.ENUM_MEMBER_START;
            case ENUM_MEMBER_NAME:
                return ParserRuleContext.ENUM_MEMBER_INTERNAL_RHS;
            case TYPED_BINDING_PATTERN_TYPE_RHS:
                return ParserRuleContext.BINDING_PATTERN;
            case UNION_OR_INTERSECTION_TOKEN:
                return ParserRuleContext.TYPE_DESCRIPTOR;
            default:
                throw new IllegalStateException("cannot find the next rule for: " + currentCtx);
        }
    }

    private void startContextIfRequired(ParserRuleContext currentCtx) {
        switch (currentCtx) {
            case COMP_UNIT:
            case FUNC_DEF_OR_FUNC_TYPE:
            case ANON_FUNC_EXPRESSION:
            case FUNC_DEF:
            case FUNC_TYPE_DESC:
            case EXTERNAL_FUNC_BODY:
            case FUNC_BODY_BLOCK:
            case STATEMENT:
            case STATEMENT_WITHOUT_ANNOTS:
            case VAR_DECL_STMT:
            case ASSIGNMENT_STMT:
            case REQUIRED_PARAM:
            case DEFAULTABLE_PARAM:
            case REST_PARAM:
            case MODULE_TYPE_DEFINITION:
            case RECORD_FIELD:
            case RECORD_TYPE_DESCRIPTOR:
            case OBJECT_TYPE_DESCRIPTOR:
            case ARG_LIST:
            case OBJECT_FUNC_OR_FIELD:
            case IF_BLOCK:
            case BLOCK_STMT:
            case WHILE_BLOCK:
            case PANIC_STMT:
            case CALL_STMT:
            case IMPORT_DECL:
            case CONTINUE_STATEMENT:
            case BREAK_STATEMENT:
            case RETURN_STMT:
            case COMPUTED_FIELD_NAME:
            case LISTENERS_LIST:
            case SERVICE_DECL:
            case LISTENER_DECL:
            case CONSTANT_DECL:
            case NIL_TYPE_DESCRIPTOR:
            case COMPOUND_ASSIGNMENT_STMT:
            case OPTIONAL_TYPE_DESCRIPTOR:
            case ARRAY_TYPE_DESCRIPTOR:
            case ANNOTATIONS:
            case VARIABLE_REF:
            case TYPE_REFERENCE:
            case ANNOT_REFERENCE:
            case ANNOT_TAG_REFERENCE:
            case MAPPING_CONSTRUCTOR:
            case LOCAL_TYPE_DEFINITION_STMT:
            case EXPRESSION_STATEMENT:
            case NIL_LITERAL:
            case LOCK_STMT:
            case ANNOTATION_DECL:
            case ANNOT_ATTACH_POINTS_LIST:
            case XML_NAMESPACE_DECLARATION:
            case CONSTANT_EXPRESSION:
            case NAMED_WORKER_DECL:
            case FORK_STMT:
            case FOREACH_STMT:
            case LIST_CONSTRUCTOR:
            case TYPE_CAST:
            case KEY_SPECIFIER:
            case LET_EXPR_LET_VAR_DECL:
            case LET_CLAUSE_LET_VAR_DECL:
            case ROW_TYPE_PARAM:
            case TABLE_CONSTRUCTOR_OR_QUERY_EXPRESSION:
            case OBJECT_MEMBER:
            case LIST_BINDING_PATTERN:
            case REST_BINDING_PATTERN:
            case TYPED_BINDING_PATTERN:
            case CAPTURE_BINDING_PATTERN:
            case MULTI_RECEIVE_WORKERS:
            case MULTI_WAIT_FIELDS:
            case ALTERNATE_WAIT_EXPRS:
            case DO_CLAUSE:
            case MEMBER_ACCESS_KEY_EXPR:
            case CONDITIONAL_EXPRESSION:
            case TRANSACTION_STMT:
            case RETRY_STMT:
            case ROLLBACK_STMT:
            case MODULE_ENUM_DECLARATION:
            case ENUM_MEMBER_LIST:
            case SERVICE_CONSTRUCTOR_EXPRESSION:

                // Contexts that expect a type
            case TYPE_DESC_IN_ANNOTATION_DECL:
            case TYPE_DESC_BEFORE_IDENTIFIER:
            case TYPE_DESC_IN_RECORD_FIELD:
            case TYPE_DESC_IN_PARAM:
            case TYPE_DESC_IN_TYPE_BINDING_PATTERN:
            case TYPE_DESC_IN_TYPE_DEF:
            case TYPE_DESC_IN_ANGLE_BRACKETS:
            case TYPE_DESC_IN_RETURN_TYPE_DESC:
            case TYPE_DESC_IN_EXPRESSION:
            case TYPE_DESC_IN_STREAM_TYPE_DESC:
            case TYPE_DESC_IN_PARENTHESIS:
            case TYPE_DESC_IN_NEW_EXPR:
            case TYPE_DESC_IN_TUPLE:
                startContext(currentCtx);
                break;
            default:
                break;
        }

        switch (currentCtx) {
            case TABLE_CONSTRUCTOR:
            case QUERY_EXPRESSION:
                switchContext(currentCtx);
                break;
            default:
                break;
        }
    }

    private ParserRuleContext getNextRuleForCloseParenthsis() {
        ParserRuleContext parentCtx;
        parentCtx = getParentContext();
        if (parentCtx == ParserRuleContext.PARAM_LIST) {
            endContext(); // end parameters
            return ParserRuleContext.FUNC_OPTIONAL_RETURNS;
        } else if (isParameter(parentCtx)) {
            endContext(); // end parameters
            endContext(); // end parameter
            return ParserRuleContext.FUNC_OPTIONAL_RETURNS;
        } else if (parentCtx == ParserRuleContext.NIL_TYPE_DESCRIPTOR) {
            endContext();
            // After parsing nil type descriptor all the other parsing is same as next rule of simple type
            return ParserRuleContext.TYPEDESC_RHS;
        } else if (parentCtx == ParserRuleContext.NIL_LITERAL) {
            endContext();
            return getNextRuleForExpr();
        } else if (parentCtx == ParserRuleContext.KEY_SPECIFIER) {
            endContext(); // end key-specifier
            if (isInTypeDescContext()) {
                return ParserRuleContext.TYPEDESC_RHS;
            }
            return ParserRuleContext.TABLE_CONSTRUCTOR_OR_QUERY_RHS;
        } else if (isInTypeDescContext()) {
            return ParserRuleContext.TYPEDESC_RHS;
        } else if (parentCtx == ParserRuleContext.BRACED_EXPR_OR_ANON_FUNC_PARAMS) {
            endContext(); // end infered-param/parenthesised-expr context
            return ParserRuleContext.INFER_PARAM_END_OR_PARENTHESIS_END;
        }
        return ParserRuleContext.EXPRESSION_RHS;
    }

    private ParserRuleContext getNextRuleForOpenParenthesis() {
        ParserRuleContext parentCtx = getParentContext();
        if (parentCtx == ParserRuleContext.EXPRESSION_STATEMENT) {
            return ParserRuleContext.EXPRESSION_STATEMENT_START;
        } else if (isStatement(parentCtx) || isExpressionContext(parentCtx) ||
                parentCtx == ParserRuleContext.ARRAY_TYPE_DESCRIPTOR) {
            return ParserRuleContext.EXPRESSION;
        } else if (parentCtx == ParserRuleContext.FUNC_DEF_OR_FUNC_TYPE ||
                parentCtx == ParserRuleContext.FUNC_TYPE_DESC || parentCtx == ParserRuleContext.FUNC_DEF ||
                parentCtx == ParserRuleContext.ANON_FUNC_EXPRESSION) {
            // TODO: find a better way
            startContext(ParserRuleContext.PARAM_LIST);
            return ParserRuleContext.PARAM_LIST;
        } else if (parentCtx == ParserRuleContext.NIL_TYPE_DESCRIPTOR || parentCtx == ParserRuleContext.NIL_LITERAL) {
            return ParserRuleContext.CLOSE_PARENTHESIS;
        } else if (parentCtx == ParserRuleContext.KEY_SPECIFIER) {
            return ParserRuleContext.KEY_SPECIFIER_RHS;
        } else if (isInTypeDescContext()) {
            // if the parent context is table type desc then we are in key specifier context.hence start context
            startContext(ParserRuleContext.KEY_SPECIFIER);
            return ParserRuleContext.KEY_SPECIFIER_RHS;
        } else if (isParameter(parentCtx)) {
            return ParserRuleContext.EXPRESSION;
        }
        return ParserRuleContext.EXPRESSION;
    }

    private ParserRuleContext getNextRuleForOpenBrace(int nextLookahead) {
        ParserRuleContext parentCtx = getParentContext();
        if (parentCtx == ParserRuleContext.LISTENERS_LIST) {
            endContext();
        }

        switch (parentCtx) {
            case OBJECT_TYPE_DESCRIPTOR:
                return ParserRuleContext.OBJECT_MEMBER;
            case RECORD_TYPE_DESCRIPTOR:
                return ParserRuleContext.RECORD_FIELD;
            case MAPPING_CONSTRUCTOR:
                return ParserRuleContext.FIRST_MAPPING_FIELD;
            case FORK_STMT:
                return ParserRuleContext.NAMED_WORKER_DECL;
            case MULTI_RECEIVE_WORKERS:
                return ParserRuleContext.RECEIVE_FIELD;
            case MULTI_WAIT_FIELDS:
                return ParserRuleContext.WAIT_FIELD_NAME;
            case MODULE_ENUM_DECLARATION:
                return ParserRuleContext.ENUM_MEMBER_LIST;
            default:
                return ParserRuleContext.STATEMENT;
        }
    }

    private boolean isExpressionContext(ParserRuleContext ctx) {
        switch (ctx) {
            case LISTENERS_LIST:
            case MAPPING_CONSTRUCTOR:
            case COMPUTED_FIELD_NAME:
            case LIST_CONSTRUCTOR:
            case INTERPOLATION:
            case ARG_LIST:
            case LET_EXPR_LET_VAR_DECL:
            case LET_CLAUSE_LET_VAR_DECL:
            case TABLE_CONSTRUCTOR:
            case QUERY_EXPRESSION:
            case TABLE_CONSTRUCTOR_OR_QUERY_EXPRESSION:
            case SERVICE_CONSTRUCTOR_EXPRESSION:
                return true;
            default:
                return false;
        }
    }

    /**
     * Get the next parser context to visit after a {@link ParserRuleContext#AFTER_PARAMETER_TYPE}.
     *
     * @return Next parser context
     */
    private ParserRuleContext getNextRuleForParamType() {
        ParserRuleContext parentCtx;
        parentCtx = getParentContext();
        if (parentCtx == ParserRuleContext.REQUIRED_PARAM || parentCtx == ParserRuleContext.DEFAULTABLE_PARAM) {
            return ParserRuleContext.VARIABLE_NAME;
        } else if (parentCtx == ParserRuleContext.REST_PARAM) {
            return ParserRuleContext.ELLIPSIS;
        } else {
            throw new IllegalStateException();
        }
    }

    /**
     * Get the next parser context to visit after a {@link ParserRuleContext#COMMA}.
     *
     * @return Next parser context
     */
    private ParserRuleContext getNextRuleForComma() {
        ParserRuleContext parentCtx = getParentContext();
        switch (parentCtx) {
            case PARAM_LIST:
            case REQUIRED_PARAM:
            case DEFAULTABLE_PARAM:
            case REST_PARAM:
                endContext();
                return parentCtx;
            case ARG_LIST:
                return ParserRuleContext.ARG_START;
            case MAPPING_CONSTRUCTOR:
                return ParserRuleContext.MAPPING_FIELD;
            case LISTENERS_LIST:
            case LIST_CONSTRUCTOR:
                return ParserRuleContext.EXPRESSION;
            case ANNOT_ATTACH_POINTS_LIST:
                return ParserRuleContext.ATTACH_POINT;
            case TABLE_CONSTRUCTOR:
                return ParserRuleContext.MAPPING_CONSTRUCTOR;
            case KEY_SPECIFIER:
                return ParserRuleContext.VARIABLE_NAME;
            case LET_EXPR_LET_VAR_DECL:
            case LET_CLAUSE_LET_VAR_DECL:
                return ParserRuleContext.LET_VAR_DECL_START;
            case TYPE_DESC_IN_STREAM_TYPE_DESC:
                return ParserRuleContext.TYPE_DESCRIPTOR;
            case BRACED_EXPR_OR_ANON_FUNC_PARAMS:
                return ParserRuleContext.IMPLICIT_ANON_FUNC_PARAM;
            case TYPE_DESC_IN_TUPLE:
                return ParserRuleContext.TYPE_DESCRIPTOR;
            case LIST_BINDING_PATTERN:
                return ParserRuleContext.LIST_BINDING_PATTERN_CONTENTS;
            case MULTI_RECEIVE_WORKERS:
                return ParserRuleContext.RECEIVE_FIELD;
            case MULTI_WAIT_FIELDS:
                return ParserRuleContext.WAIT_FIELD_NAME;
            case ENUM_MEMBER_LIST:
                return ParserRuleContext.ENUM_MEMBER_START;
            case MEMBER_ACCESS_KEY_EXPR:
                return ParserRuleContext.MEMBER_ACCESS_KEY_EXPR_END;
            case LIST_BP_OR_TUPLE_TYPE_DESC:
                return ParserRuleContext.LIST_BP_OR_TUPLE_TYPE_MEMBER;
            case BRACKETED_LIST:
                return ParserRuleContext.BRACKETED_LIST_MEMBER;
            default:
                throw new IllegalStateException(parentCtx.toString());
        }
    }

    /**
     * Get the next parser context to visit after a type descriptor.
     *
     * @return Next parser context
     */
    private ParserRuleContext getNextRuleForTypeDescriptor() {
        ParserRuleContext parentCtx = getParentContext();
        switch (parentCtx) {
            // Contexts that expect a type
            case TYPE_DESC_IN_ANNOTATION_DECL:
                endContext();
                if (isInTypeDescContext()) {
                    return ParserRuleContext.TYPEDESC_RHS;
                }
                return ParserRuleContext.ANNOTATION_TAG;
            case TYPE_DESC_BEFORE_IDENTIFIER:
            case TYPE_DESC_IN_RECORD_FIELD:
                endContext();
                if (isInTypeDescContext()) {
                    return ParserRuleContext.TYPEDESC_RHS;
                }
                return ParserRuleContext.VARIABLE_NAME;
            case TYPE_DESC_IN_TYPE_BINDING_PATTERN:
                endContext();
                if (isInTypeDescContext()) {
                    return ParserRuleContext.TYPEDESC_RHS;
                }
                if (getParentContext() == ParserRuleContext.FOREACH_STMT) {
                    return ParserRuleContext.BINDING_PATTERN;
                }
                return ParserRuleContext.VARIABLE_NAME;
            case TYPE_DESC_IN_PARAM:
                endContext();
                if (isInTypeDescContext()) {
                    return ParserRuleContext.TYPEDESC_RHS;
                }
                return ParserRuleContext.AFTER_PARAMETER_TYPE;
            case TYPE_DESC_IN_TYPE_DEF:
                endContext();
                if (isInTypeDescContext()) {
                    return ParserRuleContext.TYPEDESC_RHS;
                }
                return ParserRuleContext.SEMICOLON;
            case TYPE_DESC_IN_ANGLE_BRACKETS:
                endContext();
                if (isInTypeDescContext()) {
                    return ParserRuleContext.TYPEDESC_RHS;
                }
                return ParserRuleContext.GT;
            case TYPE_DESC_IN_RETURN_TYPE_DESC:
                endContext();
                if (isInTypeDescContext()) {
                    return ParserRuleContext.TYPEDESC_RHS;
                }

                parentCtx = getParentContext();
                switch (parentCtx) {
                    case FUNC_TYPE_DESC:
                        endContext();
                        return ParserRuleContext.TYPEDESC_RHS;
                    case FUNC_DEF_OR_FUNC_TYPE:
                        return ParserRuleContext.FUNC_BODY_OR_TYPE_DESC_RHS;
                    case FUNC_DEF:
                        return ParserRuleContext.FUNC_BODY;
                    case ANON_FUNC_EXPRESSION:
                        return ParserRuleContext.ANON_FUNC_BODY;
                    case NAMED_WORKER_DECL:
                        return ParserRuleContext.BLOCK_STMT;
                    default:
                        throw new IllegalStateException(parentCtx.toString());
                }
            case TYPE_DESC_IN_EXPRESSION:
                endContext();
                if (isInTypeDescContext()) {
                    return ParserRuleContext.TYPEDESC_RHS;
                }
                return ParserRuleContext.EXPRESSION_RHS;
            case COMP_UNIT:
                /*
                 * Fact 1:
                 * ------
                 * FUNC_DEF_OR_FUNC_TYPE is only possible for module level construct or object member
                 * that starts with 'function' keyword. However, until the end of func-signature,
                 * we don't know whether this is a func-def or a function type.
                 * Hence a var-decl-stmt context is not started until this point.
                 *
                 * Fact 2:
                 * ------
                 * We reach here for END_OF_TYPE_DESC context. That means we are going to end the
                 * func-type-desc.
                 */
                startContext(ParserRuleContext.VAR_DECL_STMT);
                return ParserRuleContext.VARIABLE_NAME; // TODO add typed-binding-patters
            case OBJECT_MEMBER:
                return ParserRuleContext.VARIABLE_NAME;
            case ANNOTATION_DECL:
                return ParserRuleContext.IDENTIFIER;
            case TYPE_DESC_IN_STREAM_TYPE_DESC:
                return ParserRuleContext.STREAM_TYPE_FIRST_PARAM_RHS;
            case TYPE_DESC_IN_PARENTHESIS:
                endContext();
                if (isInTypeDescContext()) {
                    return ParserRuleContext.TYPEDESC_RHS;
                }
                return ParserRuleContext.CLOSE_PARENTHESIS;
            case TYPE_DESC_IN_NEW_EXPR:
                endContext();
                if (isInTypeDescContext()) {
                    return ParserRuleContext.TYPEDESC_RHS;
                }
                return ParserRuleContext.ARG_LIST_START;
            case TYPE_DESC_IN_TUPLE:
            case LIST_BP_OR_TUPLE_TYPE_DESC:
                return ParserRuleContext.TYPE_DESC_IN_TUPLE_RHS;
            default:
                // If none of the above that means we reach here via, anonymous-func-or-func-type context.
                // Then the rhs of this is definitely an expression-rhs
                return ParserRuleContext.EXPRESSION_RHS;
        }
    }

    private boolean isInTypeDescContext() {
        switch (getParentContext()) {
            case TYPE_DESC_IN_ANNOTATION_DECL:
            case TYPE_DESC_BEFORE_IDENTIFIER:
            case TYPE_DESC_IN_RECORD_FIELD:
            case TYPE_DESC_IN_PARAM:
            case TYPE_DESC_IN_TYPE_BINDING_PATTERN:
            case TYPE_DESC_IN_TYPE_DEF:
            case TYPE_DESC_IN_ANGLE_BRACKETS:
            case TYPE_DESC_IN_RETURN_TYPE_DESC:
            case TYPE_DESC_IN_EXPRESSION:
            case TYPE_DESC_IN_STREAM_TYPE_DESC:
            case TYPE_DESC_IN_PARENTHESIS:
            case TYPE_DESC_IN_NEW_EXPR:
            case TYPE_DESC_IN_TUPLE:
            case LIST_BP_OR_TUPLE_TYPE_DESC:
            case BRACKETED_LIST:
                return true;
            default:
                return false;
        }
    }

    /**
     * Get the next parser context to visit after a {@link ParserRuleContext#ASSIGN_OP}.
     *
     * @return Next parser context
     */
    private ParserRuleContext getNextRuleForEqualOp() {
        ParserRuleContext parentCtx = getParentContext();
        switch (parentCtx) {
            case EXTERNAL_FUNC_BODY:
                return ParserRuleContext.EXTERNAL_KEYWORD;
            case REQUIRED_PARAM:
            case DEFAULTABLE_PARAM:
            case RECORD_FIELD:
            case ARG_LIST:
            case OBJECT_MEMBER:
            case LISTENER_DECL:
            case CONSTANT_DECL:
            case LET_EXPR_LET_VAR_DECL:
            case LET_CLAUSE_LET_VAR_DECL:
            case ENUM_MEMBER_LIST:
                return ParserRuleContext.EXPRESSION;
            default:
                if (isStatement(parentCtx)) {
                    return ParserRuleContext.EXPRESSION;
                }
                throw new IllegalStateException("equal op cannot exist in a " + parentCtx);
        }
    }

    /**
     * Get the next parser context to visit after a {@link ParserRuleContext#CLOSE_BRACE}.
     *
     * @param nextLookahead Position of the next token to consider, relative to the position of the original error
     * @return Next parser context
     */
    private ParserRuleContext getNextRuleForCloseBrace(int nextLookahead) {
        ParserRuleContext parentCtx = getParentContext();
        switch (parentCtx) {
            case FUNC_BODY_BLOCK:
                endContext(); // end body block
                STToken nextToken = this.tokenReader.peek(nextLookahead);
                if (nextToken.kind == SyntaxKind.EOF_TOKEN) {
                    return ParserRuleContext.EOF;
                }

                parentCtx = getParentContext();
                switch (parentCtx) {
                    case SERVICE_DECL:
                        return ParserRuleContext.RESOURCE_DEF;
                    case OBJECT_MEMBER:
                        return ParserRuleContext.OBJECT_MEMBER_START;
                    case COMP_UNIT:
                        return ParserRuleContext.TOP_LEVEL_NODE;
                    case FUNC_DEF:
                    case FUNC_DEF_OR_FUNC_TYPE:
                        endContext(); // end func-def
                        return ParserRuleContext.TOP_LEVEL_NODE;
                    case ANON_FUNC_EXPRESSION:
                    default:
                        // Anonynous func
                        endContext(); // end anon-func
                        return ParserRuleContext.EXPRESSION_RHS;
                }
            case SERVICE_DECL:
                endContext();
                nextToken = this.tokenReader.peek(nextLookahead);
                if (nextToken.kind == SyntaxKind.EOF_TOKEN) {
                    return ParserRuleContext.EOF;
                }
                return ParserRuleContext.TOP_LEVEL_NODE;
            case OBJECT_MEMBER:
                endContext(); // end object member
                // fall through
            case RECORD_TYPE_DESCRIPTOR:
            case OBJECT_TYPE_DESCRIPTOR:
                endContext(); // end record/object type def
                return ParserRuleContext.TYPEDESC_RHS;
            case BLOCK_STMT:
                endContext(); // end block stmt
                parentCtx = getParentContext();
                switch (parentCtx) {
                    case LOCK_STMT:
                    case FOREACH_STMT:
                    case WHILE_BLOCK:
                    case RETRY_STMT:
                        endContext();
                        return ParserRuleContext.STATEMENT;
                    case IF_BLOCK:
                        endContext(); // end parent stmt if/lock/while/ block
                        return ParserRuleContext.ELSE_BLOCK;
                    case TRANSACTION_STMT:
                        endContext(); // end transaction context
                        parentCtx = getParentContext();

                        // If this is a retry-transaction block, then end the enclosing retry
                        // context as well.
                        if (parentCtx == ParserRuleContext.RETRY_STMT) {
                            endContext();
                        }
                        return ParserRuleContext.STATEMENT;
                    case NAMED_WORKER_DECL:
                        endContext(); // end named-worker
                        parentCtx = getParentContext();
                        if (parentCtx == ParserRuleContext.FORK_STMT) {
                            nextToken = this.tokenReader.peek(nextLookahead);
                            switch (nextToken.kind) {
                                case CLOSE_BRACE_TOKEN:
                                    return ParserRuleContext.CLOSE_BRACE;
                                default:
                                    return ParserRuleContext.STATEMENT;
                            }
                        } else {
                            return ParserRuleContext.STATEMENT;
                        }
                    default:
                        return ParserRuleContext.STATEMENT;
                }
            case MAPPING_CONSTRUCTOR:
                endContext(); // end mapping constructor
                parentCtx = getParentContext();
                if (parentCtx == ParserRuleContext.TABLE_CONSTRUCTOR) {
                    return ParserRuleContext.TABLE_ROW_END;
                }

                if (parentCtx == ParserRuleContext.ANNOTATIONS) {
                    return ParserRuleContext.ANNOTATION_END;
                }

                return getNextRuleForExpr();
            case FORK_STMT:
                endContext(); // end fork-statement
                return ParserRuleContext.STATEMENT;
            case INTERPOLATION:
                endContext();
                return ParserRuleContext.TEMPLATE_MEMBER;
            case MULTI_RECEIVE_WORKERS:
            case MULTI_WAIT_FIELDS:
            case SERVICE_CONSTRUCTOR_EXPRESSION:
            case DO_CLAUSE:
                endContext();
                return ParserRuleContext.EXPRESSION_RHS;
            case ENUM_MEMBER_LIST:
                endContext(); // end ENUM_MEMBER_LIST context
                endContext(); // end MODULE_ENUM_DECLARATION ctx
                return ParserRuleContext.TOP_LEVEL_NODE;
            default:
                throw new IllegalStateException("found close-brace in: " + parentCtx);
        }
    }

    private ParserRuleContext getNextRuleForAnnotationEnd(int nextLookahead) {
        ParserRuleContext parentCtx;
        STToken nextToken;
        nextToken = this.tokenReader.peek(nextLookahead);
        if (nextToken.kind == SyntaxKind.AT_TOKEN) {
            return ParserRuleContext.AT;
        }

        endContext(); // end annotations
        parentCtx = getParentContext();
        switch (parentCtx) {
            case COMP_UNIT:
                return ParserRuleContext.TOP_LEVEL_NODE_WITHOUT_METADATA;
            case FUNC_DEF:
            case FUNC_TYPE_DESC:
            case FUNC_DEF_OR_FUNC_TYPE:
            case ANON_FUNC_EXPRESSION:
                return ParserRuleContext.TYPE_DESC_IN_RETURN_TYPE_DESC;
            case LET_EXPR_LET_VAR_DECL:
            case LET_CLAUSE_LET_VAR_DECL:
                return ParserRuleContext.TYPE_DESC_IN_TYPE_BINDING_PATTERN;
            case RECORD_FIELD:
                return ParserRuleContext.RECORD_FIELD_WITHOUT_METADATA;
            case OBJECT_MEMBER:
                return ParserRuleContext.OBJECT_MEMBER_WITHOUT_METADATA;
            case SERVICE_DECL:
                return ParserRuleContext.RESOURCE_DEF;
            case FUNC_BODY_BLOCK:
                return ParserRuleContext.STATEMENT_WITHOUT_ANNOTS;
            case EXTERNAL_FUNC_BODY:
                return ParserRuleContext.EXTERNAL_KEYWORD;
            case TYPE_CAST:
                return ParserRuleContext.TYPE_CAST_PARAM_RHS;
            case ENUM_MEMBER_LIST:
                return ParserRuleContext.ENUM_MEMBER_NAME;
            default:
                if (isParameter(parentCtx)) {
                    return ParserRuleContext.REQUIRED_PARAM;
                }

                // everything else, treat as an annotation in an expression
                return ParserRuleContext.EXPRESSION;
        }
    }

    /**
     * Get the next parser context to visit after a variable/parameter name.
     *
     * @return Next parser context
     */
    private ParserRuleContext getNextRuleForVarName() {
        ParserRuleContext parentCtx = getParentContext();
        if (parentCtx == ParserRuleContext.REQUIRED_PARAM || parentCtx == ParserRuleContext.PARAM_LIST) {
            return ParserRuleContext.REQUIRED_PARAM_NAME_RHS;
        } else if (parentCtx == ParserRuleContext.DEFAULTABLE_PARAM) {
            return ParserRuleContext.ASSIGN_OP;
        } else if (parentCtx == ParserRuleContext.REST_PARAM) {
            return ParserRuleContext.PARAM_END;
        } else if (parentCtx == ParserRuleContext.FOREACH_STMT) {
            return ParserRuleContext.IN_KEYWORD;
        } else if (parentCtx == ParserRuleContext.TYPED_BINDING_PATTERN) {
            return getNextRuleForTypedBindingPattern();
        } else if (parentCtx == ParserRuleContext.CAPTURE_BINDING_PATTERN) {
            return getNextRuleForTypedBindingPattern();
        } else if (parentCtx == ParserRuleContext.LIST_BINDING_PATTERN ||
                parentCtx == ParserRuleContext.LIST_BP_OR_TUPLE_TYPE_MEMBER) {
            return getNextRuleForTypedBindingPattern();
        } else if (parentCtx == ParserRuleContext.REST_BINDING_PATTERN) {
            return getNextRuleForTypedBindingPattern();
        } else if (isStatement(parentCtx) || parentCtx == ParserRuleContext.LISTENER_DECL ||
                parentCtx == ParserRuleContext.CONSTANT_DECL) {
            return ParserRuleContext.VAR_DECL_STMT_RHS;
        } else if (parentCtx == ParserRuleContext.RECORD_FIELD) {
            return ParserRuleContext.FIELD_DESCRIPTOR_RHS;
        } else if (parentCtx == ParserRuleContext.ARG_LIST) {
            return ParserRuleContext.NAMED_OR_POSITIONAL_ARG_RHS;
        } else if (parentCtx == ParserRuleContext.OBJECT_MEMBER) {
            return ParserRuleContext.OBJECT_FIELD_RHS;
        } else if (parentCtx == ParserRuleContext.ARRAY_TYPE_DESCRIPTOR) {
            return ParserRuleContext.CLOSE_BRACKET;
        } else if (parentCtx == ParserRuleContext.KEY_SPECIFIER) {
            return ParserRuleContext.TABLE_KEY_RHS;
        } else if (parentCtx == ParserRuleContext.LET_EXPR_LET_VAR_DECL ||
                parentCtx == ParserRuleContext.LET_CLAUSE_LET_VAR_DECL) {
            return ParserRuleContext.ASSIGN_OP;
        } else if (parentCtx == ParserRuleContext.ANNOTATION_DECL) {
            return ParserRuleContext.ANNOT_OPTIONAL_ATTACH_POINTS;
        } else if (parentCtx == ParserRuleContext.QUERY_EXPRESSION) {
            return ParserRuleContext.IN_KEYWORD;
        } else {
            throw new IllegalStateException(parentCtx.toString());
        }
    }

    /**
     * Get the next parser context to visit after a {@link ParserRuleContext#SEMICOLON}.
     *
     * @param nextLookahead Position of the next token to consider, relative to the position of the original error
     * @return Next parser context
     */
    private ParserRuleContext getNextRuleForSemicolon(int nextLookahead) {
        STToken nextToken;
        ParserRuleContext parentCtx = getParentContext();
        if (parentCtx == ParserRuleContext.EXTERNAL_FUNC_BODY) {
            endContext(); // end external func-body
            endContext(); // end func-def
            nextToken = this.tokenReader.peek(nextLookahead);
            if (nextToken.kind == SyntaxKind.EOF_TOKEN) {
                return ParserRuleContext.EOF;
            }
            return ParserRuleContext.TOP_LEVEL_NODE;
        } else if (parentCtx == ParserRuleContext.QUERY_EXPRESSION) {
            endContext(); // end expression
            return getNextRuleForSemicolon(nextLookahead);
        } else if (isExpressionContext(parentCtx)) {
            // A semicolon after an expression also means its an end of a statement/field, Hence pop the ctx.
            endContext(); // end statement
            return ParserRuleContext.STATEMENT;
        } else if (parentCtx == ParserRuleContext.VAR_DECL_STMT) {
            endContext(); // end var-decl
            parentCtx = getParentContext();
            if (parentCtx == ParserRuleContext.COMP_UNIT) {
                return ParserRuleContext.TOP_LEVEL_NODE;
            }
            return ParserRuleContext.STATEMENT;
        } else if (isStatement(parentCtx)) {
            endContext(); // end statement
            return ParserRuleContext.STATEMENT;
        } else if (parentCtx == ParserRuleContext.RECORD_FIELD) {
            endContext(); // end record field
            return ParserRuleContext.RECORD_FIELD_OR_RECORD_END;
        } else if (parentCtx == ParserRuleContext.MODULE_TYPE_DEFINITION ||
                parentCtx == ParserRuleContext.LISTENER_DECL || parentCtx == ParserRuleContext.CONSTANT_DECL ||
                parentCtx == ParserRuleContext.ANNOTATION_DECL ||
                parentCtx == ParserRuleContext.XML_NAMESPACE_DECLARATION) {
            endContext(); // end declaration
            nextToken = this.tokenReader.peek(nextLookahead);
            if (nextToken.kind == SyntaxKind.EOF_TOKEN) {
                return ParserRuleContext.EOF;
            }
            return ParserRuleContext.TOP_LEVEL_NODE;
        } else if (parentCtx == ParserRuleContext.OBJECT_MEMBER) {
            if (isEndOfObjectTypeNode(nextLookahead)) {
                endContext(); // end object member
                return ParserRuleContext.CLOSE_BRACE;
            }
            return ParserRuleContext.OBJECT_MEMBER_START;
        } else if (parentCtx == ParserRuleContext.IMPORT_DECL) {
            endContext(); // end object member
            nextToken = this.tokenReader.peek(nextLookahead);
            if (nextToken.kind == SyntaxKind.EOF_TOKEN) {
                return ParserRuleContext.EOF;
            }
            return ParserRuleContext.TOP_LEVEL_NODE;
        } else if (parentCtx == ParserRuleContext.ANNOT_ATTACH_POINTS_LIST) {
            endContext(); // end annot attach points list
            endContext(); // end annot declaration
            nextToken = this.tokenReader.peek(nextLookahead);
            if (nextToken.kind == SyntaxKind.EOF_TOKEN) {
                return ParserRuleContext.EOF;
            }
            return ParserRuleContext.TOP_LEVEL_NODE;
        } else if (parentCtx == ParserRuleContext.FUNC_DEF || parentCtx == ParserRuleContext.FUNC_DEF_OR_FUNC_TYPE) {
            endContext(); // end func-def
            nextToken = this.tokenReader.peek(nextLookahead);
            if (nextToken.kind == SyntaxKind.EOF_TOKEN) {
                return ParserRuleContext.EOF;
            }
            return ParserRuleContext.TOP_LEVEL_NODE;
        } else {
            throw new IllegalStateException(parentCtx.toString());
        }
    }

    private ParserRuleContext getNextRuleForDot() {
        ParserRuleContext parentCtx = getParentContext();
        if (parentCtx == ParserRuleContext.IMPORT_DECL) {
            return ParserRuleContext.IMPORT_MODULE_NAME;
        }
        return ParserRuleContext.FIELD_OR_FUNC_NAME;
    }

    /**
     * Get the next parser context to visit after a {@link ParserRuleContext#QUESTION_MARK}.
     *
     * @return Next parser context
     */
    private ParserRuleContext getNextRuleForQuestionMark() {
        ParserRuleContext parentCtx = getParentContext();
        switch (parentCtx) {
            case OPTIONAL_TYPE_DESCRIPTOR:
                endContext();
                return ParserRuleContext.TYPEDESC_RHS;
            case CONDITIONAL_EXPRESSION:
                return ParserRuleContext.EXPRESSION;
            default:
                return ParserRuleContext.SEMICOLON;
        }
    }

    /**
     * Get the next parser context to visit after a {@link ParserRuleContext#OPEN_BRACKET}.
     *
     * @return Next parser context
     */
    private ParserRuleContext getNextRuleForOpenBracket() {
        ParserRuleContext parentCtx = getParentContext();
        switch (parentCtx) {
            case ARRAY_TYPE_DESCRIPTOR:
                return ParserRuleContext.ARRAY_LENGTH;
            case LIST_CONSTRUCTOR:
                return ParserRuleContext.LIST_CONSTRUCTOR_FIRST_MEMBER;
            case TABLE_CONSTRUCTOR:
                return ParserRuleContext.ROW_LIST_RHS;
            case LIST_BINDING_PATTERN:
                return ParserRuleContext.LIST_BINDING_PATTERN_CONTENTS;
            default:
                if (isInTypeDescContext()) {
                    return ParserRuleContext.TYPE_DESC_IN_TUPLE;
                }
                return ParserRuleContext.EXPRESSION;
        }
    }

    /**
     * Get the next parser context to visit after a {@link ParserRuleContext#CLOSE_BRACKET}.
     *
     * @return Next parser context
     */
    private ParserRuleContext getNextRuleForCloseBracket() {
        ParserRuleContext parentCtx = getParentContext();
        switch (parentCtx) {
            case ARRAY_TYPE_DESCRIPTOR:
            case TYPE_DESC_IN_TUPLE:
                endContext(); // End array/tuple type descriptor context
                return ParserRuleContext.TYPEDESC_RHS;
            case COMPUTED_FIELD_NAME:
                endContext(); // end computed-field-name
                return ParserRuleContext.COLON;
            case LIST_BINDING_PATTERN:
                endContext(); // end list-binding-pattern context
                return getNextRuleForTypedBindingPattern();
            case LIST_CONSTRUCTOR:
            case TABLE_CONSTRUCTOR:
            case MEMBER_ACCESS_KEY_EXPR:
                endContext();
                return getNextRuleForExpr();
            case LIST_BP_OR_TUPLE_TYPE_DESC:
                endContext();
                parentCtx = getParentContext();
                if (parentCtx == ParserRuleContext.LIST_BP_OR_TUPLE_TYPE_DESC) {
                    return ParserRuleContext.BRACKETED_LIST_MEMBER_END;
                }

                return ParserRuleContext.LIST_BP_OR_TUPLE_TYPE_DESC_RHS;
            case BRACKETED_LIST:
                endContext();
                return ParserRuleContext.BRACKETED_LIST_RHS;
            default:
                return getNextRuleForExpr();
        }
    }

    /**
     * Get the next parser context to visit after a {@link ParserRuleContext#DECIMAL_INTEGER_LITERAL}.
     *
     * @return Next parser context
     */
    private ParserRuleContext getNextRuleForDecimalIntegerLiteral() {
        ParserRuleContext parentCtx = getParentContext();
        switch (parentCtx) {
            case CONSTANT_EXPRESSION:
                endContext();
                return getNextRuleForConstExpr();
            case ARRAY_TYPE_DESCRIPTOR:
            default:
                return ParserRuleContext.CLOSE_BRACKET;
        }
    }

    private ParserRuleContext getNextRuleForExpr() {
        ParserRuleContext parentCtx;
        parentCtx = getParentContext();
        if (parentCtx == ParserRuleContext.CONSTANT_EXPRESSION) {
            endContext();
            return getNextRuleForConstExpr();
        }
        return ParserRuleContext.EXPRESSION_RHS;
    }

    private ParserRuleContext getNextRuleForConstExpr() {
        ParserRuleContext parentCtx = getParentContext();
        switch (parentCtx) {
            case XML_NAMESPACE_DECLARATION:
                return ParserRuleContext.XML_NAMESPACE_PREFIX_DECL;
            default:
                if (isInTypeDescContext()) {
                    return ParserRuleContext.TYPEDESC_RHS;
                }
                throw new IllegalStateException(parentCtx.toString());
        }
    }

    private ParserRuleContext getNextRuleForLt() {
        ParserRuleContext parentCtx = getParentContext();
        switch (parentCtx) {
            case TYPE_CAST:
                return ParserRuleContext.TYPE_CAST_PARAM;
            default:
                return ParserRuleContext.TYPE_DESC_IN_ANGLE_BRACKETS;
        }
    }

    private ParserRuleContext getNextRuleForGt(int nextLookahead) {
        ParserRuleContext parentCtx = getParentContext();
        if (parentCtx == ParserRuleContext.TYPE_DESC_IN_STREAM_TYPE_DESC) {
            // Since type-desc in a stream-type can have alternate endings,
            // we haven't end the context. So if its '>', then end the ctx here.
            endContext();
            return ParserRuleContext.TYPEDESC_RHS;
        }

        if (isInTypeDescContext()) {
            return ParserRuleContext.TYPEDESC_RHS;
        }

        if (parentCtx == ParserRuleContext.ROW_TYPE_PARAM) {
            endContext(); // end row type param ctx
            return ParserRuleContext.TABLE_TYPE_DESC_RHS;
        } else if (parentCtx == ParserRuleContext.RETRY_STMT) {
            return ParserRuleContext.RETRY_TYPE_PARAM_RHS;
        }

        // Type cast expression:
        endContext();
        return ParserRuleContext.EXPRESSION;
    }

    /**
     * Get the next parser context to visit after a typed-binding-pattern.
     *
     * @return Next parser context
     */
    private ParserRuleContext getNextRuleForTypedBindingPattern() {
        ParserRuleContext parentCtx = getParentContext();
        switch (parentCtx) {
            case CAPTURE_BINDING_PATTERN:
            case TYPED_BINDING_PATTERN:
                endContext();
                return getNextRuleForTypedBindingPattern();
            case FOREACH_STMT:
                return ParserRuleContext.IN_KEYWORD;
            case LIST_BINDING_PATTERN:
            case LIST_BP_OR_TUPLE_TYPE_DESC:
            case BRACKETED_LIST:
                return ParserRuleContext.LIST_BINDING_PATTERN_END_OR_CONTINUE;
            case REST_BINDING_PATTERN:
                endContext();
                return ParserRuleContext.CLOSE_BRACKET;
            case ASSIGNMENT_OR_VAR_DECL_STMT:
            case VAR_DECL_STMT:
            case AMBIGUOUS_STMT:
                return ParserRuleContext.VAR_DECL_STMT_RHS;
            case LET_CLAUSE_LET_VAR_DECL:
            case LET_EXPR_LET_VAR_DECL:
                return ParserRuleContext.ASSIGN_OP;
            default:
                throw new IllegalStateException(parentCtx.toString());
        }
    }

    private ParserRuleContext getNextRuleForWaitExprListEnd() {
        // TODO: add other endings based on the locations where action is allowed.
        endContext();
        return ParserRuleContext.EXPRESSION_RHS;
    }

    /**
     * Check whether the given context is a statement.
     *
     * @param ctx Parser context to check
     * @return <code>true</code> if the given context is a statement. <code>false</code> otherwise
     */
    private boolean isStatement(ParserRuleContext parentCtx) {
        switch (parentCtx) {
            case STATEMENT:
            case STATEMENT_WITHOUT_ANNOTS:
            case VAR_DECL_STMT:
            case ASSIGNMENT_STMT:
            case ASSIGNMENT_OR_VAR_DECL_STMT:
            case IF_BLOCK:
            case BLOCK_STMT:
            case WHILE_BLOCK:
            case CALL_STMT:
            case PANIC_STMT:
            case CONTINUE_STATEMENT:
            case BREAK_STATEMENT:
            case RETURN_STMT:
            case COMPOUND_ASSIGNMENT_STMT:
            case LOCAL_TYPE_DEFINITION_STMT:
            case EXPRESSION_STATEMENT:
            case LOCK_STMT:
            case FORK_STMT:
            case FOREACH_STMT:
            case TRANSACTION_STMT:
            case RETRY_STMT:
            case ROLLBACK_STMT:
            case AMBIGUOUS_STMT:
                return true;
            default:
                return false;
        }
    }

    /**
     * Check whether the given token refers to a binary operator.
     *
     * @param token Token to check
     * @return <code>true</code> if the given token refers to a binary operator. <code>false</code> otherwise
     */
    private boolean isBinaryOperator(STToken token) {
        switch (token.kind) {
            case PLUS_TOKEN:
            case MINUS_TOKEN:
            case SLASH_TOKEN:
            case ASTERISK_TOKEN:
            case GT_TOKEN:
            case LT_TOKEN:
            case DOUBLE_EQUAL_TOKEN:
            case TRIPPLE_EQUAL_TOKEN:
            case LT_EQUAL_TOKEN:
            case GT_EQUAL_TOKEN:
            case NOT_EQUAL_TOKEN:
            case NOT_DOUBLE_EQUAL_TOKEN:
            case BITWISE_AND_TOKEN:
            case BITWISE_XOR_TOKEN:
            case PIPE_TOKEN:
            case LOGICAL_AND_TOKEN:
            case LOGICAL_OR_TOKEN:
            case DOUBLE_LT_TOKEN:
            case DOUBLE_GT_TOKEN:
            case TRIPPLE_GT_TOKEN:
            case ELLIPSIS_TOKEN:
            case DOUBLE_DOT_LT_TOKEN:
            case ELVIS_TOKEN:
                return true;

            // Treat these also as binary operators.
            case RIGHT_ARROW_TOKEN:
            case RIGHT_DOUBLE_ARROW_TOKEN:
                return true;
            default:
                return false;
        }
    }

    private boolean isParameter(ParserRuleContext ctx) {
        switch (ctx) {
            case REQUIRED_PARAM:
            case DEFAULTABLE_PARAM:
            case REST_PARAM:
            case PARAM_LIST:
                return true;
            default:
                return false;
        }
    }

    /**
     * Get the expected token kind at the given parser rule context. If the parser rule is a terminal,
     * then the corresponding terminal token kind is returned. If the parser rule is a production,
     * then {@link SyntaxKind#NONE} is returned.
     *
     * @param ctx Parser rule context
     * @return Token kind expected at the given parser rule
     */
    @Override
    protected SyntaxKind getExpectedTokenKind(ParserRuleContext ctx) {
        switch (ctx) {
            case ASSIGN_OP:
                return SyntaxKind.EQUAL_TOKEN;
            case BINARY_OPERATOR:
                return SyntaxKind.PLUS_TOKEN;
            case CLOSE_BRACE:
                return SyntaxKind.CLOSE_BRACE_TOKEN;
            case CLOSE_PARENTHESIS:
            case ARG_LIST_END:
                return SyntaxKind.CLOSE_PAREN_TOKEN;
            case COMMA:
                return SyntaxKind.COMMA_TOKEN;
            case EXTERNAL_KEYWORD:
                return SyntaxKind.EXTERNAL_KEYWORD;
            case FUNCTION_KEYWORD:
                return SyntaxKind.FUNCTION_KEYWORD;
            case FUNC_NAME:
                return SyntaxKind.IDENTIFIER_TOKEN;
            case OPEN_BRACE:
                return SyntaxKind.OPEN_BRACE_TOKEN;
            case OPEN_PARENTHESIS:
            case ARG_LIST_START:
                return SyntaxKind.OPEN_PAREN_TOKEN;
            case RETURNS_KEYWORD:
                return SyntaxKind.RETURNS_KEYWORD;
            case SEMICOLON:
                return SyntaxKind.SEMICOLON_TOKEN;
            case VARIABLE_NAME:
            case STATEMENT_START_IDENTIFIER:
                return SyntaxKind.IDENTIFIER_TOKEN;
            case PUBLIC_KEYWORD:
                return SyntaxKind.PUBLIC_KEYWORD;
            case ASSIGNMENT_STMT:
                return SyntaxKind.IDENTIFIER_TOKEN;
            case EXPRESSION_RHS:
                return SyntaxKind.PLUS_TOKEN;
            case EXPRESSION:
            case TERMINAL_EXPRESSION:
                return SyntaxKind.IDENTIFIER_TOKEN;
            case EXTERNAL_FUNC_BODY:
                return SyntaxKind.EQUAL_TOKEN;
            case FUNC_BODY_OR_TYPE_DESC_RHS:
            case FUNC_BODY_BLOCK:
                return SyntaxKind.OPEN_BRACE_TOKEN;
            case FUNC_DEF:
            case FUNC_DEF_OR_FUNC_TYPE:
            case FUNC_TYPE_DESC:
                return SyntaxKind.FUNCTION_KEYWORD;
            case VAR_DECL_STMT_RHS:
                return SyntaxKind.SEMICOLON_TOKEN;
            case SIMPLE_TYPE_DESCRIPTOR:
            case REQUIRED_PARAM:
            case VAR_DECL_STMT:
            case ASSIGNMENT_OR_VAR_DECL_STMT:
            case DEFAULTABLE_PARAM:
            case REST_PARAM:
                return SyntaxKind.TYPE_DESC;
            case ASTERISK:
            case INFERRED_TYPE_DESC:
                return SyntaxKind.ASTERISK_TOKEN;
            case CLOSED_RECORD_BODY_END:
                return SyntaxKind.CLOSE_BRACE_PIPE_TOKEN;
            case CLOSED_RECORD_BODY_START:
                return SyntaxKind.OPEN_BRACE_PIPE_TOKEN;
            case ELLIPSIS:
                return SyntaxKind.ELLIPSIS_TOKEN;
            case QUESTION_MARK:
                return SyntaxKind.QUESTION_MARK_TOKEN;
            case RECORD_BODY_START:
                return SyntaxKind.OPEN_BRACE_PIPE_TOKEN;
            case RECORD_FIELD:
            case RECORD_KEYWORD:
                return SyntaxKind.RECORD_KEYWORD;
            case TYPE_KEYWORD:
                return SyntaxKind.TYPE_KEYWORD;
            case TYPE_NAME:
                return SyntaxKind.IDENTIFIER_TOKEN;
            case TYPE_REFERENCE:
            case ANNOT_TAG_REFERENCE:
                return SyntaxKind.IDENTIFIER_TOKEN;
            case RECORD_BODY_END:
                return SyntaxKind.CLOSE_BRACE_TOKEN;
            case OBJECT_KEYWORD:
                return SyntaxKind.OBJECT_KEYWORD;
            case PRIVATE_KEYWORD:
                return SyntaxKind.PRIVATE_KEYWORD;
            case REMOTE_KEYWORD:
                return SyntaxKind.REMOTE_KEYWORD;
            case OBJECT_FIELD_RHS:
                return SyntaxKind.SEMICOLON_TOKEN;
            case ABSTRACT_KEYWORD:
                return SyntaxKind.ABSTRACT_KEYWORD;
            case CLIENT_KEYWORD:
                return SyntaxKind.CLIENT_KEYWORD;
            case OBJECT_TYPE_FIRST_QUALIFIER:
            case OBJECT_TYPE_SECOND_QUALIFIER:
                return SyntaxKind.OBJECT_KEYWORD;
            case CLOSE_BRACKET:
            case MEMBER_ACCESS_KEY_EXPR_END:
                return SyntaxKind.CLOSE_BRACKET_TOKEN;
            case DOT:
                return SyntaxKind.DOT_TOKEN;
            case FIELD_OR_FUNC_NAME:
                return SyntaxKind.IDENTIFIER_TOKEN;
            case OPEN_BRACKET:
            case TUPLE_TYPE_DESC_START:
                return SyntaxKind.OPEN_BRACKET_TOKEN;
            case IF_KEYWORD:
                return SyntaxKind.IF_KEYWORD;
            case ELSE_KEYWORD:
                return SyntaxKind.ELSE_KEYWORD;
            case WHILE_KEYWORD:
                return SyntaxKind.WHILE_KEYWORD;
            case CHECKING_KEYWORD:
                return SyntaxKind.CHECK_KEYWORD;
            case AS_KEYWORD:
                return SyntaxKind.AS_KEYWORD;
            case BOOLEAN_LITERAL:
                return SyntaxKind.TRUE_KEYWORD;
            case IMPORT_KEYWORD:
                return SyntaxKind.IMPORT_KEYWORD;
            case IMPORT_MODULE_NAME:
            case IMPORT_ORG_OR_MODULE_NAME:
            case IMPORT_PREFIX:
            case VARIABLE_REF:
            case BASIC_LITERAL: // return var-ref for any kind of terminal expression
            case SERVICE_NAME:
            case IDENTIFIER:
            case QUALIFIED_IDENTIFIER:
            case NAMESPACE_PREFIX:
            case IMPLICIT_ANON_FUNC_PARAM:
            case WORKER_NAME_OR_METHOD_NAME:
            case PEER_WORKER_NAME:
            case RECEIVE_FIELD_NAME:
            case WAIT_FIELD_NAME:
                return SyntaxKind.IDENTIFIER_TOKEN;
            case VERSION_NUMBER:
            case MAJOR_VERSION:
            case MINOR_VERSION:
            case PATCH_VERSION:
                return SyntaxKind.DECIMAL_INTEGER_LITERAL;
            case SLASH:
                return SyntaxKind.SLASH_TOKEN;
            case VERSION_KEYWORD:
                return SyntaxKind.VERSION_KEYWORD;
            case IMPORT_DECL_RHS:
                return SyntaxKind.SEMICOLON_TOKEN;
            case IMPORT_SUB_VERSION:
                return SyntaxKind.SEMICOLON_TOKEN;
            case COLON:
                return SyntaxKind.COLON_TOKEN;
            case MAPPING_FIELD_NAME:
            case MAPPING_FIELD:
                return SyntaxKind.IDENTIFIER_TOKEN;
            case PANIC_KEYWORD:
                return SyntaxKind.PANIC_KEYWORD;
            case STRING_LITERAL:
                return SyntaxKind.STRING_LITERAL;
            case ON_KEYWORD:
                return SyntaxKind.ON_KEYWORD;
            case RESOURCE_KEYWORD:
                return SyntaxKind.RESOURCE_KEYWORD;
            case RETURN_KEYWORD:
                return SyntaxKind.RETURN_KEYWORD;
            case SERVICE_KEYWORD:
                return SyntaxKind.SERVICE_KEYWORD;
            case BREAK_KEYWORD:
                return SyntaxKind.BREAK_KEYWORD;
            case LISTENER_KEYWORD:
                return SyntaxKind.CONST_KEYWORD;
            case CONTINUE_KEYWORD:
                return SyntaxKind.CONTINUE_KEYWORD;
            case CONST_KEYWORD:
                return SyntaxKind.CONST_KEYWORD;
            case FINAL_KEYWORD:
                return SyntaxKind.FINAL_KEYWORD;
            case CONST_DECL_TYPE:
                return SyntaxKind.IDENTIFIER_TOKEN;
            case NIL_TYPE_DESCRIPTOR:
                return SyntaxKind.NIL_TYPE_DESC;
            case TYPEOF_KEYWORD:
                return SyntaxKind.TYPEOF_KEYWORD;
            case OPTIONAL_TYPE_DESCRIPTOR:
                return SyntaxKind.OPTIONAL_TYPE_DESC;
            case UNARY_OPERATOR:
                return SyntaxKind.PLUS_TOKEN;
            case ARRAY_TYPE_DESCRIPTOR:
                return SyntaxKind.ARRAY_TYPE_DESC;
            case AT:
                return SyntaxKind.AT_TOKEN;
            case FIELD_DESCRIPTOR_RHS:
                return SyntaxKind.SEMICOLON_TOKEN;
            case AFTER_PARAMETER_TYPE:
                return SyntaxKind.IDENTIFIER_TOKEN;
            case CONST_DECL_RHS:
                return SyntaxKind.EQUAL_TOKEN;
            case IS_KEYWORD:
                return SyntaxKind.IS_KEYWORD;
            case OBJECT_MEMBER_WITHOUT_METADATA:
            case RECORD_FIELD_WITHOUT_METADATA:
            case PARAMETER_WITHOUT_ANNOTS:
            case TYPE_DESCRIPTOR:
                return SyntaxKind.TYPE_DESC;
            case TYPEOF_EXPRESSION:
                return SyntaxKind.TYPEOF_KEYWORD;
            case RIGHT_ARROW:
                return SyntaxKind.RIGHT_ARROW_TOKEN;
            case STMT_START_WITH_EXPR_RHS:
                return SyntaxKind.EQUAL_TOKEN;
            case COMPOUND_BINARY_OPERATOR:
                return SyntaxKind.PLUS_TOKEN;
            case UNARY_EXPRESSION:
                return SyntaxKind.PLUS_TOKEN;
            case MAP_KEYWORD:
                return SyntaxKind.MAP_KEYWORD;
            case FUTURE_KEYWORD:
                return SyntaxKind.FUTURE_KEYWORD;
            case TYPEDESC_KEYWORD:
                return SyntaxKind.TYPEDESC_KEYWORD;
            case GT:
                return SyntaxKind.GT_TOKEN;
            case LT:
                return SyntaxKind.LT_TOKEN;
            case NULL_KEYWORD:
                return SyntaxKind.NULL_KEYWORD;
            case LOCK_KEYWORD:
                return SyntaxKind.LOCK_KEYWORD;
            case ANNOTATION_KEYWORD:
                return SyntaxKind.ANNOTATION_KEYWORD;
            case ANNOT_DECL_OPTIONAL_TYPE:
                return SyntaxKind.IDENTIFIER_TOKEN;
            case ANNOT_DECL_RHS:
                return SyntaxKind.ON_KEYWORD;
            case ARRAY_LENGTH:
                return SyntaxKind.DECIMAL_INTEGER_LITERAL;
            case ATTACH_POINT_IDENT:
            case IDENT_AFTER_OBJECT_IDENT:
            case SINGLE_KEYWORD_ATTACH_POINT_IDENT:
                return SyntaxKind.TYPE_KEYWORD;
            case FIELD_IDENT:
                return SyntaxKind.FIELD_KEYWORD;
            case FUNCTION_IDENT:
                return SyntaxKind.FUNCTION_KEYWORD;
            case HEX_INTEGER_LITERAL:
                return SyntaxKind.HEX_INTEGER_LITERAL;
            case RECORD_FIELD_OR_RECORD_END:
                return SyntaxKind.CLOSE_BRACE_TOKEN;
            case SOURCE_KEYWORD:
                return SyntaxKind.SOURCE_KEYWORD;
            case ATTACH_POINT_END:
                return SyntaxKind.SEMICOLON_TOKEN;
            case CONSTANT_EXPRESSION:
                return SyntaxKind.STRING_LITERAL;
            case CONSTANT_EXPRESSION_START:
            case OBJECT_IDENT:
                return SyntaxKind.OBJECT_KEYWORD;
            case RECORD_IDENT:
                return SyntaxKind.RECORD_KEYWORD;
            case RESOURCE_IDENT:
                return SyntaxKind.RESOURCE_KEYWORD;
            case XMLNS_KEYWORD:
            case XML_NAMESPACE_DECLARATION:
                return SyntaxKind.XMLNS_KEYWORD;
            case XML_NAMESPACE_PREFIX_DECL:
                return SyntaxKind.SEMICOLON_TOKEN;
            case NAMED_WORKER_DECL:
            case WORKER_KEYWORD:
                return SyntaxKind.WORKER_KEYWORD;
            case WORKER_NAME:
            case NAMED_WORKERS:
            case ANNOTATION_TAG:
                return SyntaxKind.IDENTIFIER_TOKEN;
            case NIL_LITERAL:
                return SyntaxKind.OPEN_PAREN_TOKEN;
            case FORK_KEYWORD:
                return SyntaxKind.FORK_KEYWORD;
            case DECIMAL_FLOATING_POINT_LITERAL:
                return SyntaxKind.DECIMAL_FLOATING_POINT_LITERAL;
            case HEX_FLOATING_POINT_LITERAL:
                return SyntaxKind.HEX_FLOATING_POINT_LITERAL;
            case PARAMETERIZED_TYPE:
                return SyntaxKind.MAP_KEYWORD;
            case TRAP_KEYWORD:
                return SyntaxKind.TRAP_KEYWORD;
            case FOREACH_KEYWORD:
                return SyntaxKind.FOREACH_KEYWORD;
            case IN_KEYWORD:
                return SyntaxKind.IN_KEYWORD;
            case PIPE:
            case UNION_OR_INTERSECTION_TOKEN:
                return SyntaxKind.PIPE_TOKEN;
            case TABLE_KEYWORD:
                return SyntaxKind.TABLE_KEYWORD;
            case KEY_KEYWORD:
                return SyntaxKind.KEY_KEYWORD;
            case ERROR_KEYWORD:
                return SyntaxKind.ERROR_KEYWORD;
            case STREAM_KEYWORD:
                return SyntaxKind.STREAM_KEYWORD;
            case LET_KEYWORD:
                return SyntaxKind.LET_KEYWORD;
            case TEMPLATE_END:
            case TEMPLATE_START:
                return SyntaxKind.BACKTICK_TOKEN;
            case LT_TOKEN:
                return SyntaxKind.LT_TOKEN;
            case GT_TOKEN:
                return SyntaxKind.GT_TOKEN;
            case INTERPOLATION_START_TOKEN:
                return SyntaxKind.INTERPOLATION_START_TOKEN;
            case XML_KEYWORD:
                return SyntaxKind.XML_KEYWORD;
            case XML_NAME:
                return SyntaxKind.IDENTIFIER_TOKEN;
            case STRING_KEYWORD:
                return SyntaxKind.STRING_KEYWORD;
            case BASE16_KEYWORD:
                return SyntaxKind.BASE16_KEYWORD;
            case BASE64_KEYWORD:
                return SyntaxKind.BASE64_KEYWORD;
            case SELECT_KEYWORD:
                return SyntaxKind.SELECT_KEYWORD;
            case WHERE_KEYWORD:
                return SyntaxKind.WHERE_KEYWORD;
            case FROM_KEYWORD:
                return SyntaxKind.FROM_KEYWORD;
            case EXPR_FUNC_BODY_START:
                return SyntaxKind.RIGHT_DOUBLE_ARROW_TOKEN;
            case STATEMENT:
            case STATEMENT_WITHOUT_ANNOTS:
                return SyntaxKind.CLOSE_BRACE_TOKEN;
            case START_KEYWORD:
                return SyntaxKind.START_KEYWORD;
            case FLUSH_KEYWORD:
                return SyntaxKind.FLUSH_KEYWORD;
            case DEFAULT_KEYWORD:
            case OPTIONAL_PEER_WORKER:
            case DEFAULT_WORKER_NAME_IN_ASYNC_SEND:
                return SyntaxKind.DEFAULT_KEYWORD;
            case DECIMAL_INTEGER_LITERAL:
            case SIGNED_INT_OR_FLOAT_RHS:
                return SyntaxKind.DECIMAL_INTEGER_LITERAL;
            case SYNC_SEND_TOKEN:
                return SyntaxKind.SYNC_SEND_TOKEN;
            case WAIT_KEYWORD:
                return SyntaxKind.WAIT_KEYWORD;
            case ANNOT_CHAINING_TOKEN:
                return SyntaxKind.ANNOT_CHAINING_TOKEN;
            case OPTIONAL_CHAINING_TOKEN:
                return SyntaxKind.OPTIONAL_CHAINING_TOKEN;
            case TRANSACTION_KEYWORD:
                return SyntaxKind.TRANSACTION_KEYWORD;
            case COMMIT_KEYWORD:
                return SyntaxKind.COMMIT_KEYWORD;
            case RETRY_KEYWORD:
                return SyntaxKind.RETRY_KEYWORD;
            case ROLLBACK_KEYWORD:
                return SyntaxKind.ROLLBACK_KEYWORD;
            case ENUM_KEYWORD:
                return SyntaxKind.ENUM_KEYWORD;
            case MODULE_ENUM_NAME:
            case ENUM_MEMBER_NAME:
                return SyntaxKind.IDENTIFIER_TOKEN;
            case ENUM_MEMBER_INTERNAL_RHS:
            case ENUM_MEMBER_RHS:
                return SyntaxKind.CLOSE_BRACE_TOKEN;
            case TYPED_BINDING_PATTERN_TYPE_RHS:
                return SyntaxKind.IDENTIFIER_TOKEN;
            default:
                break;
        }

        return SyntaxKind.NONE;
    }

    /**
     * Check whether a token kind is a basic literal.
     *
     * @param kind Token kind to check
     * @return <code>true</code> if the given token kind belongs to a basic literal.<code>false</code> otherwise
     */
    private boolean isBasicLiteral(SyntaxKind kind) {
        switch (kind) {
            case DECIMAL_INTEGER_LITERAL:
            case HEX_INTEGER_LITERAL:
            case STRING_LITERAL:
            case TRUE_KEYWORD:
            case FALSE_KEYWORD:
            case NULL_KEYWORD:
            case DECIMAL_FLOATING_POINT_LITERAL:
            case HEX_FLOATING_POINT_LITERAL:
                return true;
            default:
                return false;
        }
    }

    /**
     * Check whether the given token refers to a unary operator.
     *
     * @param token Token to check
     * @return <code>true</code> if the given token refers to a unary operator. <code>false</code> otherwise
     */
    private boolean isUnaryOperator(STToken token) {
        switch (token.kind) {
            case PLUS_TOKEN:
            case MINUS_TOKEN:
            case NEGATION_TOKEN:
            case EXCLAMATION_MARK_TOKEN:
                return true;
            default:
                return false;
        }
    }

    private boolean isSingleKeywordAttachPointIdent(SyntaxKind tokenKind) {
        switch (tokenKind) {
            case ANNOTATION_KEYWORD:
            case EXTERNAL_KEYWORD:
            case VAR_KEYWORD:
            case CONST_KEYWORD:
            case LISTENER_KEYWORD:
            case WORKER_KEYWORD:
            case TYPE_KEYWORD:
            case FUNCTION_KEYWORD:
            case PARAMETER_KEYWORD:
            case RETURN_KEYWORD:
            case SERVICE_KEYWORD:
            case FIELD_KEYWORD:
                return true;
            default:
                return false;
        }
    }

    /**
     * Check whether the given token is a parameterized type keyword.
     *
     * @param tokenKind Token to check
     * @return <code>true</code> if the given token is a parameterized type keyword. <code>false</code> otherwise
     */
    public boolean isParameterizedTypeToken(SyntaxKind tokenKind) {
        switch (tokenKind) {
            case MAP_KEYWORD:
            case FUTURE_KEYWORD:
            case TYPEDESC_KEYWORD:
                return true;
            default:
                return false;
        }
    }
}<|MERGE_RESOLUTION|>--- conflicted
+++ resolved
@@ -226,17 +226,10 @@
             ParserRuleContext.CHECKING_KEYWORD, ParserRuleContext.LIST_CONSTRUCTOR, ParserRuleContext.TYPE_CAST,
             ParserRuleContext.OPEN_PARENTHESIS, ParserRuleContext.TABLE_CONSTRUCTOR_OR_QUERY_EXPRESSION,
             ParserRuleContext.LET_EXPRESSION, ParserRuleContext.TEMPLATE_START, ParserRuleContext.XML_KEYWORD,
-<<<<<<< HEAD
-            ParserRuleContext.STRING_KEYWORD, ParserRuleContext.BASE16_KEYWORD, ParserRuleContext.BASE64_KEYWORD,
-            ParserRuleContext.ANON_FUNC_EXPRESSION, ParserRuleContext.ERROR_KEYWORD, ParserRuleContext.NEW_KEYWORD,
-            ParserRuleContext.START_KEYWORD, ParserRuleContext.FLUSH_KEYWORD, ParserRuleContext.LEFT_ARROW_TOKEN,
-            ParserRuleContext.WAIT_KEYWORD };
-=======
             ParserRuleContext.STRING_KEYWORD, ParserRuleContext.ANON_FUNC_EXPRESSION, ParserRuleContext.ERROR_KEYWORD,
             ParserRuleContext.NEW_KEYWORD, ParserRuleContext.START_KEYWORD, ParserRuleContext.FLUSH_KEYWORD,
             ParserRuleContext.LEFT_ARROW_TOKEN, ParserRuleContext.WAIT_KEYWORD, ParserRuleContext.COMMIT_KEYWORD,
             ParserRuleContext.TRANSACTIONAL_KEYWORD, ParserRuleContext.SERVICE_CONSTRUCTOR_EXPRESSION};
->>>>>>> 0d7a306a
 
     private static final ParserRuleContext[] FIRST_MAPPING_FIELD_START =
             { ParserRuleContext.MAPPING_FIELD, ParserRuleContext.CLOSE_BRACE };
