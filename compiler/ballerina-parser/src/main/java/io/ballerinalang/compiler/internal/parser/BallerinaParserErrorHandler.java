--- conflicted
+++ resolved
@@ -62,10 +62,9 @@
     private static final ParserRuleContext[] FUNC_BODIES =
             { ParserRuleContext.FUNC_BODY_BLOCK, ParserRuleContext.EXTERNAL_FUNC_BODY };
 
-    private static final ParserRuleContext[] STATEMENTS =
-            { ParserRuleContext.ASSIGNMENT_STMT, ParserRuleContext.VAR_DECL_STMT, ParserRuleContext.IF_BLOCK,
-                    ParserRuleContext.WHILE_BLOCK, ParserRuleContext.CALL_STMT, ParserRuleContext.CLOSE_BRACE,
-                    ParserRuleContext.PANIC_STMT };
+    private static final ParserRuleContext[] STATEMENTS = { ParserRuleContext.ASSIGNMENT_STMT,
+            ParserRuleContext.VAR_DECL_STMT, ParserRuleContext.IF_BLOCK, ParserRuleContext.WHILE_BLOCK,
+            ParserRuleContext.CALL_STMT, ParserRuleContext.CLOSE_BRACE, ParserRuleContext.PANIC_STMT };
 
     private static final ParserRuleContext[] VAR_DECL_RHS =
             { ParserRuleContext.SEMICOLON, ParserRuleContext.ASSIGN_OP };
@@ -719,7 +718,9 @@
                     break;
                 case CALL_STMT_START:
                     return seekInAlternativesPaths(lookahead, currentDepth, matchingRulesCount, CALL_STATEMENT);
-<<<<<<< HEAD
+                case PANIC_KEYWORD:
+                    hasMatch = nextToken.kind == SyntaxKind.PANIC_KEYWORD;
+                    break;
                 case AS_KEYWORD:
                     hasMatch = nextToken.kind == SyntaxKind.AS_KEYWORD;
                     break;
@@ -754,11 +755,6 @@
                     return seekInAlternativesPaths(lookahead, currentDepth, matchingRulesCount,
                             MAJOR_MINOR_VERSION_END);
 
-=======
-                case PANIC_KEYWORD:
-                    hasMatch = nextToken.kind == SyntaxKind.PANIC_KEYWORD;
-                    break;
->>>>>>> 7b79d531
                 // productions
                 case COMP_UNIT:
                 case FUNC_DEFINITION:
@@ -1302,7 +1298,10 @@
                 return ParserRuleContext.EXPRESSION;
             case CALL_STMT:
                 return ParserRuleContext.CALL_STMT_START;
-<<<<<<< HEAD
+            case PANIC_STMT:
+                return ParserRuleContext.PANIC_KEYWORD;
+            case PANIC_KEYWORD:
+                return ParserRuleContext.EXPRESSION;
             case FUNC_CALL:
                 return ParserRuleContext.IMPORT_PREFIX;
             case IMPORT_KEYWORD:
@@ -1330,12 +1329,6 @@
                 return ParserRuleContext.IMPORT_KEYWORD;
 
             case DECIMAL_INTEGER_LITERAL:
-=======
-            case PANIC_STMT:
-                return ParserRuleContext.PANIC_KEYWORD;
-            case PANIC_KEYWORD:
-                return ParserRuleContext.EXPRESSION;            
->>>>>>> 7b79d531
             case OBJECT_FUNC_OR_FIELD:
             case OBJECT_METHOD_START:
             case OBJECT_FUNC_OR_FIELD_WITHOUT_VISIBILITY:
