/*
 * Copyright (c) 2020, WSO2 Inc. (http://www.wso2.org) All Rights Reserved.
 *
 * WSO2 Inc. licenses this file to you under the Apache License,
 * Version 2.0 (the "License"); you may not use this file except
 * in compliance with the License.
 * You may obtain a copy of the License at
 *
 *   http://www.apache.org/licenses/LICENSE-2.0
 *
 * Unless required by applicable law or agreed to in writing,
 * software distributed under the License is distributed on an
 * "AS IS" BASIS, WITHOUT WARRANTIES OR CONDITIONS OF ANY
 * KIND, either express or implied.  See the License for the
 * specific language governing permissions and limitations
 * under the License.
 */
package io.ballerinalang.compiler.internal.parser;

import io.ballerinalang.compiler.internal.parser.tree.STNode;
import io.ballerinalang.compiler.internal.parser.tree.STNodeFactory;
import io.ballerinalang.compiler.internal.parser.tree.STToken;
import io.ballerinalang.compiler.syntax.tree.SyntaxKind;

import java.util.ArrayDeque;
import java.util.ArrayList;
import java.util.List;

/**
 * <p>
 * Responsible for recovering from a parser error.
 *
 * When an unexpected token is reached, error handler will try inserting/removing a token from the current head, and see
 * how far the parser can successfully progress. After fixing the current head and trying to progress, if it encounters
 * more errors, then it will try to fix those as well. All possible combinations of insertions and deletions will be
 * tried out for such errors. Once all possible paths are discovered, pick the optimal combination that leads to the
 * best recovery. Finally, apply the best solution and continue the parsing.
 * </p>
 * e.g.:
 * If the best combination of fixes was <code>[insert, insert, remove, remove]</code>, then apply only the first
 * fix and continue.
 * <ul>
 * <li>
 * If the fix was a ‘remove’ - then consume the token stream once, and continue from the same rule again.
 * </li>
 * <li>
 * If the fix was an ‘insert’ - then insert the missing node, and continue from the next rule, without consuming the
 * token stream.
 * </li>
 * </ul>
 *
 * @since 1.2.0
 */
public class BallerinaParserErrorHandler {

    private final AbstractTokenReader tokenReader;
    private final BallerinaParserErrorListener errorListener;
    private final BallerinaParser parser;
    private ArrayDeque<ParserRuleContext> ctxStack = new ArrayDeque<>();

    /**
     * Two or more rules which's left side of the production is same (has alternative paths).
     * eg : FUNC_BODIES --> FUNC_BODY_BLOCK
     * FUNC_BODIES --> EXTERNAL_FUNC_BODY
     */

    private static final ParserRuleContext[] FUNC_BODIES =
            { ParserRuleContext.FUNC_BODY_BLOCK, ParserRuleContext.EXTERNAL_FUNC_BODY };

    private static final ParserRuleContext[] STATEMENTS = { ParserRuleContext.CLOSE_BRACE,
            ParserRuleContext.ASSIGNMENT_STMT, ParserRuleContext.VAR_DECL_STMT, ParserRuleContext.IF_BLOCK,
            ParserRuleContext.WHILE_BLOCK, ParserRuleContext.CALL_STMT, ParserRuleContext.PANIC_STMT,
            ParserRuleContext.CONTINUE_STATEMENT, ParserRuleContext.BREAK_STATEMENT, ParserRuleContext.RETURN_STMT,
            ParserRuleContext.COMPOUND_ASSIGNMENT_STMT, ParserRuleContext.LOCAL_TYPE_DEFINITION_STMT };

    private static final ParserRuleContext[] VAR_DECL_RHS =
            { ParserRuleContext.SEMICOLON, ParserRuleContext.ASSIGN_OP };

    private static final ParserRuleContext[] PARAMETER_RHS = { ParserRuleContext.COMMA, ParserRuleContext.ASSIGN_OP };

    private static final ParserRuleContext[] TOP_LEVEL_NODE =
            { ParserRuleContext.DOC_STRING, ParserRuleContext.ANNOTATIONS, ParserRuleContext.PUBLIC_KEYWORD,
                    ParserRuleContext.FUNC_DEFINITION, ParserRuleContext.MODULE_TYPE_DEFINITION,
                    ParserRuleContext.IMPORT_DECL, ParserRuleContext.SERVICE_DECL, ParserRuleContext.LISTENER_DECL,
                    ParserRuleContext.CONSTANT_DECL, ParserRuleContext.VAR_DECL_STMT, ParserRuleContext.EOF };

    private static final ParserRuleContext[] TOP_LEVEL_NODE_WITHOUT_METADATA =
            new ParserRuleContext[] { ParserRuleContext.PUBLIC_KEYWORD, ParserRuleContext.FUNC_DEFINITION,
                    ParserRuleContext.MODULE_TYPE_DEFINITION, ParserRuleContext.IMPORT_DECL,
                    ParserRuleContext.SERVICE_DECL, ParserRuleContext.LISTENER_DECL, ParserRuleContext.CONSTANT_DECL,
                    ParserRuleContext.VAR_DECL_STMT, ParserRuleContext.EOF };

    private static final ParserRuleContext[] TOP_LEVEL_NODE_WITHOUT_MODIFIER =
            { ParserRuleContext.FUNC_DEFINITION, ParserRuleContext.MODULE_TYPE_DEFINITION,
                    ParserRuleContext.IMPORT_DECL, ParserRuleContext.SERVICE_DECL, ParserRuleContext.LISTENER_DECL,
                    ParserRuleContext.CONSTANT_DECL, ParserRuleContext.VAR_DECL_STMT, ParserRuleContext.EOF };

    private static final ParserRuleContext[] TYPE_OR_VAR_NAME =
            { ParserRuleContext.SIMPLE_TYPE_DESCRIPTOR, ParserRuleContext.VARIABLE_NAME };

    private static final ParserRuleContext[] ASSIGNMENT_OR_VAR_DECL_SECOND_TOKEN =
            { ParserRuleContext.ASSIGN_OP, ParserRuleContext.VARIABLE_NAME };

    private static final ParserRuleContext[] FIELD_DESCRIPTOR_RHS =
            { ParserRuleContext.SEMICOLON, ParserRuleContext.QUESTION_MARK, ParserRuleContext.ASSIGN_OP };

    private static final ParserRuleContext[] FIELD_OR_REST_DESCIPTOR_RHS =
            { ParserRuleContext.ELLIPSIS, ParserRuleContext.VARIABLE_NAME };

    private static final ParserRuleContext[] RECORD_BODY_START =
            { ParserRuleContext.CLOSED_RECORD_BODY_START, ParserRuleContext.OPEN_BRACE };

    private static final ParserRuleContext[] RECORD_BODY_END =
            { ParserRuleContext.CLOSED_RECORD_BODY_END, ParserRuleContext.CLOSE_BRACE };

    private static final ParserRuleContext[] TYPE_DESCRIPTORS =
            { ParserRuleContext.SIMPLE_TYPE_DESCRIPTOR, ParserRuleContext.RECORD_TYPE_DESCRIPTOR,
                    ParserRuleContext.OBJECT_TYPE_DESCRIPTOR, ParserRuleContext.NIL_TYPE_DESCRIPTOR };

    private static final ParserRuleContext[] RECORD_FIELD =
            { ParserRuleContext.ANNOTATIONS, ParserRuleContext.ASTERISK, ParserRuleContext.TYPE_DESCRIPTOR };

    private static final ParserRuleContext[] RECORD_FIELD_WITHOUT_METADATA =
            { ParserRuleContext.ASTERISK, ParserRuleContext.TYPE_DESCRIPTOR };

    private static final ParserRuleContext[] ARG_START =
            { ParserRuleContext.VARIABLE_NAME, ParserRuleContext.ELLIPSIS, ParserRuleContext.EXPRESSION };

    private static final ParserRuleContext[] NAMED_OR_POSITIONAL_ARG_RHS =
            { ParserRuleContext.COMMA, ParserRuleContext.ASSIGN_OP };

    private static final ParserRuleContext[] PARAM_LIST =
            { ParserRuleContext.CLOSE_PARENTHESIS, ParserRuleContext.REQUIRED_PARAM };

    private static final ParserRuleContext[] OBJECT_FIELD_RHS =
            { ParserRuleContext.SEMICOLON, ParserRuleContext.ASSIGN_OP };

    private static final ParserRuleContext[] OBJECT_MEMBER_START =
            { ParserRuleContext.DOC_STRING, ParserRuleContext.ANNOTATIONS, ParserRuleContext.ASTERISK,
                    ParserRuleContext.OBJECT_FUNC_OR_FIELD, ParserRuleContext.CLOSE_BRACE };

    private static final ParserRuleContext[] OBJECT_MEMBER_WITHOUT_METADATA =
            { ParserRuleContext.ASTERISK, ParserRuleContext.OBJECT_FUNC_OR_FIELD, ParserRuleContext.CLOSE_BRACE };

    private static final ParserRuleContext[] OBJECT_FUNC_OR_FIELD = { ParserRuleContext.PUBLIC_KEYWORD,
            ParserRuleContext.PRIVATE_KEYWORD, ParserRuleContext.OBJECT_FUNC_OR_FIELD_WITHOUT_VISIBILITY };

    private static final ParserRuleContext[] OBJECT_FUNC_OR_FIELD_WITHOUT_VISIBILITY =
            { ParserRuleContext.TYPE_DESCRIPTOR, ParserRuleContext.OBJECT_METHOD_START };

    private static final ParserRuleContext[] OBJECT_METHOD_START =
            { ParserRuleContext.REMOTE_KEYWORD, ParserRuleContext.FUNCTION_KEYWORD };

    private static final ParserRuleContext[] OBJECT_TYPE_DESCRIPTOR_START =
            { ParserRuleContext.OBJECT_TYPE_FIRST_QUALIFIER, ParserRuleContext.OBJECT_KEYWORD };

    private static final ParserRuleContext[] ELSE_BODY = { ParserRuleContext.IF_BLOCK, ParserRuleContext.OPEN_BRACE };

    private static final ParserRuleContext[] ELSE_BLOCK =
            { ParserRuleContext.ELSE_KEYWORD, ParserRuleContext.STATEMENT };

    private static final ParserRuleContext[] CALL_STATEMENT =
            { ParserRuleContext.CHECKING_KEYWORD, ParserRuleContext.VARIABLE_NAME };

    private static final ParserRuleContext[] IMPORT_PREFIX_DECL =
            { ParserRuleContext.AS_KEYWORD, ParserRuleContext.SEMICOLON };

    private static final ParserRuleContext[] IMPORT_VERSION =
            { ParserRuleContext.VERSION_KEYWORD, ParserRuleContext.AS_KEYWORD, ParserRuleContext.SEMICOLON };

    private static final ParserRuleContext[] IMPORT_DECL_RHS = { ParserRuleContext.SLASH, ParserRuleContext.DOT,
            ParserRuleContext.VERSION_KEYWORD, ParserRuleContext.AS_KEYWORD, ParserRuleContext.SEMICOLON };

    private static final ParserRuleContext[] AFTER_IMPORT_MODULE_NAME = { ParserRuleContext.DOT,
            ParserRuleContext.VERSION_KEYWORD, ParserRuleContext.AS_KEYWORD, ParserRuleContext.SEMICOLON };

    private static final ParserRuleContext[] MAJOR_MINOR_VERSION_END =
            { ParserRuleContext.DOT, ParserRuleContext.AS_KEYWORD, ParserRuleContext.SEMICOLON };

    private static final ParserRuleContext[] RETURN_RHS = { ParserRuleContext.SEMICOLON, ParserRuleContext.EXPRESSION };

    private static final ParserRuleContext[] EXPRESSIONS = { ParserRuleContext.BASIC_LITERAL,
            ParserRuleContext.VARIABLE_REF, ParserRuleContext.ACCESS_EXPRESSION, ParserRuleContext.TYPEOF_EXPRESSION,
            ParserRuleContext.UNARY_EXPRESSION, ParserRuleContext.IS_EXPRESSION };

    private static final ParserRuleContext[] MAPPING_FIELD_START = { ParserRuleContext.MAPPING_FIELD_NAME,
            ParserRuleContext.STRING_LITERAL, ParserRuleContext.COMPUTED_FIELD_NAME, ParserRuleContext.ELLIPSIS };

    private static final ParserRuleContext[] SPECIFIC_FIELD_RHS =
            { ParserRuleContext.COLON, ParserRuleContext.COMMA, ParserRuleContext.CLOSE_PARENTHESIS };

    private static final ParserRuleContext[] OPTIONAL_SERVICE_NAME =
            { ParserRuleContext.SERVICE_NAME, ParserRuleContext.ON_KEYWORD };

    private static final ParserRuleContext[] RESOURCE_DEF_START =
            { ParserRuleContext.RESOURCE_KEYWORD, ParserRuleContext.FUNC_DEFINITION, ParserRuleContext.CLOSE_BRACE };

    private static final ParserRuleContext[] CONST_DECL_RHS =
            { ParserRuleContext.STATEMENT_START_IDENTIFIER, ParserRuleContext.ASSIGN_OP };

    private static final ParserRuleContext[] ARRAY_LENGTH = { ParserRuleContext.CLOSE_BRACKET,
            ParserRuleContext.DECIMAL_INTEGER_LITERAL, ParserRuleContext.HEX_INTEGER_LITERAL,
            ParserRuleContext.ASTERISK, ParserRuleContext.VARIABLE_REF};

    private static final ParserRuleContext[] PARAMETER =
            { ParserRuleContext.ANNOTATIONS, ParserRuleContext.PUBLIC_KEYWORD, ParserRuleContext.TYPE_DESCRIPTOR };

    private static final ParserRuleContext[] PARAMETER_WITHOUT_ANNOTS =
            { ParserRuleContext.PUBLIC_KEYWORD, ParserRuleContext.TYPE_DESCRIPTOR };

    private static final ParserRuleContext[] STMT_START_WITH_EXPR_RHS = { ParserRuleContext.ASSIGN_OP,
            ParserRuleContext.RIGHT_ARROW, ParserRuleContext.COMPOUND_BINARY_OPERATOR, ParserRuleContext.SEMICOLON };

    private static final ParserRuleContext[] STMT_START_WITH_IDENTIFIER =
            { ParserRuleContext.ASSIGN_OP, ParserRuleContext.VARIABLE_NAME, ParserRuleContext.EXPRESSION_RHS };

    /**
     * Limit for the distance to travel, to determine a successful lookahead.
     */
    private int lookaheadLimit = 5;

    public BallerinaParserErrorHandler(AbstractTokenReader tokenReader, BallerinaParser parser) {
        this.tokenReader = tokenReader;
        this.parser = parser;
        this.errorListener = new BallerinaParserErrorListener();
    }

    public void startContext(ParserRuleContext context) {
        this.ctxStack.push(context);
    }

    public void endContext() {
        this.ctxStack.pop();
    }

    public void switchContext(ParserRuleContext context) {
        this.ctxStack.pop();
        this.ctxStack.push(context);
    }

    public void reportInvalidNode(STToken startingToken, String message) {
        this.errorListener.reportInvalidNodeError(startingToken, message);
    }

    public void reportMissingTokenError(String message) {
        STToken currentToken = this.tokenReader.head();
        this.errorListener.reportMissingTokenError(currentToken, message);
    }

    private ParserRuleContext getParentContext() {
        return this.ctxStack.peek();
    }

    /*
     * -------------- Error recovering --------------
     */

    /**
     * Recover from current context. Returns the action needs to be taken with respect
     * to the next token, in order to recover. This method will search for the most
     * optimal action, that will result the parser to proceed the farthest distance.
     *
     * @param nextToken Next token of the input where the error occurred
     * @param currentCtx Current parser context
     * @param args Arguments that requires to continue parsing from the given parser context
     * @return The action needs to be taken for the next token, in order to recover
     */
    public Solution recover(ParserRuleContext currentCtx, STToken nextToken, Object... args) {
        // Assumption: always comes here after a peek()

        if (nextToken.kind == SyntaxKind.EOF_TOKEN) {
            SyntaxKind expectedTokenKind = getExpectedTokenKind(currentCtx);
            Solution fix = new Solution(Action.INSERT, currentCtx, expectedTokenKind, currentCtx.toString());
            applyFix(currentCtx, fix, args);
            return fix;
        }

        Result bestMatch = seekMatch(currentCtx);
        if (bestMatch.matches > 0) {
            Solution sol = bestMatch.solution;
            applyFix(currentCtx, sol, args);
            return sol;
        } else {
            // Fail safe. This means we can't find a path to recover.
            removeInvalidToken();
            Solution sol = new Solution(Action.REMOVE, currentCtx, nextToken.kind, nextToken.toString());
            sol.recoveredNode = this.parser.resumeParsing(currentCtx, args);
            return sol;
        }
    }

    /**
     * Remove the invalid token. This method assumes that the next immediate token
     * of the token input stream is the culprit.
     */
    public void removeInvalidToken() {
        STToken invalidToken = this.tokenReader.read();
        // This means no match is found for the current token.
        // Then consume it and return an error node
        this.errorListener.reportInvalidToken(invalidToken);

        // TODO: add this error node to the tree
    }

    /**
     * Apply the fix to the current context.
     *
     * @param currentCtx Current context
     * @param fix Fix to apply
     * @param args Arguments that requires to continue parsing from the given parser context
     */
    private void applyFix(ParserRuleContext currentCtx, Solution fix, Object... args) {
        if (fix.action == Action.REMOVE) {
            removeInvalidToken();
            fix.recoveredNode = this.parser.resumeParsing(currentCtx, args);
        } else {
            fix.recoveredNode = handleMissingToken(currentCtx, fix);
        }
    }

    /**
     * Handle a missing token scenario.
     * 
     * @param currentCtx Current context
     * @param fix Solution to recover from the missing token
     */
    private STNode handleMissingToken(ParserRuleContext currentCtx, Solution fix) {
        // If the original issues was at a production where there are alternatives,
        // then do not report any errors. Parser will try to re-parse the best-matching
        // alternative again. Errors will be reported at the next try.
        if (!isProductionWithAlternatives(currentCtx)) {
            reportMissingTokenError("missing " + fix.ctx);
        }

        return STNodeFactory.createMissingToken(fix.tokenKind);
    }

    /**
     * Get a snapshot of the current context stack.
     * 
     * @return Snapshot of the current context stack
     */
    private ArrayDeque<ParserRuleContext> getCtxStackSnapshot() {
        // Using ArraDeque#clone() here since it has better performance, than manually
        // creating a clone. ArraDeque#clone() method internally copies the value array
        // and avoids all the checks that is there when calling add()/addAll() methods.
        // Therefore has better performance.
        return this.ctxStack.clone();
    }

    private boolean isProductionWithAlternatives(ParserRuleContext currentCtx) {
        switch (currentCtx) {
            case TOP_LEVEL_NODE:
            case TOP_LEVEL_NODE_WITHOUT_MODIFIER:
            case TOP_LEVEL_NODE_WITHOUT_METADATA:
            case STATEMENT:
            case STATEMENT_WITHOUT_ANNOTS:
            case FUNC_BODY:
            case VAR_DECL_STMT_RHS:
            case EXPRESSION_RHS:
            case PARAMETER_RHS:
            case ASSIGNMENT_OR_VAR_DECL_STMT:
            case AFTER_PARAMETER_TYPE:
            case FIELD_DESCRIPTOR_RHS:
            case RECORD_BODY_START:
            case RECORD_BODY_END:
            case TYPE_DESCRIPTOR:
            case NAMED_OR_POSITIONAL_ARG_RHS:
            case OBJECT_FIELD_RHS:
            case OBJECT_FUNC_OR_FIELD_WITHOUT_VISIBILITY:
            case OBJECT_MEMBER:
            case OBJECT_TYPE_FIRST_QUALIFIER:
            case OBJECT_TYPE_SECOND_QUALIFIER:
            case ELSE_BODY:
            case IMPORT_DECL_RHS:
            case IMPORT_SUB_VERSION:
            case VERSION_NUMBER:
            case IMPORT_VERSION_DECL:
            case IMPORT_PREFIX_DECL:
            case MAPPING_FIELD:
            case SPECIFIC_FIELD_RHS:
            case RESOURCE_DEF:
            case PARAMETER_WITHOUT_ANNOTS:
            case PARAMETER:
            case STMT_START_WITH_IDENTIFIER:
            case STMT_START_WITH_EXPR_RHS:
                return true;
            default:
                return false;
        }
    }

    /*
     * seekMatch methods
     */

    /**
     * Start a fresh search for a way to recover with the next immediate token (peek(1), and the current context).
     * 
     * @param currentCtx Current parser context
     * @return Recovery result
     */
    private Result seekMatch(ParserRuleContext currentCtx) {
        return seekMatchInSubTree(currentCtx, 1, 0);
    }

    /**
     * Search for a solution in a sub-tree/sub-path. This will take a snapshot of the current context stack
     * and will operate on top of it, so that the original state of the parser will not be disturbed. On return
     * the previous state of the parser contexts will be restored.
     * 
     * @param currentCtx Current context
     * @param lookahead Position of the next token to consider, from the position of the original error.
     * @param currentDepth Amount of distance traveled so far.
     * @return Recovery result
     */
    private Result seekMatchInSubTree(ParserRuleContext currentCtx, int lookahead, int currentDepth) {
        ArrayDeque<ParserRuleContext> tempCtxStack = this.ctxStack;
        this.ctxStack = getCtxStackSnapshot();
        Result result = seekMatch(currentCtx, lookahead, currentDepth);
        result.ctx = currentCtx;
        this.ctxStack = tempCtxStack;
        return result;
    }

    /**
     * TODO: This is a duplicate method. Same as {@link BallerinaParser#isEndOfBlock}.
     *
     * @param token
     * @return
     */
    private boolean isEndOfBlock(STToken token) {
        ParserRuleContext enclosingContext = getParentContext();
        switch (enclosingContext) {
            case OBJECT_TYPE_DESCRIPTOR:
            case SERVICE_DECL:
                switch (token.kind) {
                    case CLOSE_BRACE_TOKEN:
                    case EOF_TOKEN:
                    case CLOSE_BRACE_PIPE_TOKEN:
                    case TYPE_KEYWORD:
                        return true;
                    default:
                        return false;
                }
            case BLOCK_STMT:
                switch (token.kind) {
                    case CLOSE_BRACE_TOKEN:
                    case EOF_TOKEN:
                    case CLOSE_BRACE_PIPE_TOKEN:
                    case PUBLIC_KEYWORD:
                    case FUNCTION_KEYWORD:
                    case ELSE_KEYWORD:
                        return true;
                    default:
                        return false;
                }
            default:
                switch (token.kind) {
                    case CLOSE_BRACE_TOKEN:
                    case EOF_TOKEN:
                    case CLOSE_BRACE_PIPE_TOKEN:
                    case TYPE_KEYWORD:
                    case PUBLIC_KEYWORD:
                    case FUNCTION_KEYWORD:
                    case SERVICE_KEYWORD:
                    case RESOURCE_KEYWORD:
                        return true;
                    default:
                        return false;
                }
        }
    }

    private boolean isEndOfObjectTypeNode(int nextLookahead) {
        STToken nextToken = this.tokenReader.peek(nextLookahead);
        switch (nextToken.kind) {
            case CLOSE_BRACE_TOKEN:
            case EOF_TOKEN:
            case CLOSE_BRACE_PIPE_TOKEN:
            case TYPE_KEYWORD:
            case SERVICE_KEYWORD:
                return true;
            default:
                STToken nextNextToken = this.tokenReader.peek(nextLookahead + 1);
                switch (nextNextToken.kind) {
                    case CLOSE_BRACE_TOKEN:
                    case EOF_TOKEN:
                    case CLOSE_BRACE_PIPE_TOKEN:
                    case TYPE_KEYWORD:
                    case SERVICE_KEYWORD:
                        return true;
                    default:
                        return false;
                }
        }
    }

    private boolean isEndOfParametersList(STToken token) {
        switch (token.kind) {
            case OPEN_BRACE_TOKEN:
            case CLOSE_BRACE_TOKEN:
            case CLOSE_PAREN_TOKEN:
            case CLOSE_BRACKET_TOKEN:
            case SEMICOLON_TOKEN:
            case PUBLIC_KEYWORD:
            case FUNCTION_KEYWORD:
            case EOF_TOKEN:
            case RETURNS_KEYWORD:
                return true;
            default:
                return false;
        }
    }

    private boolean isEndOfParameter(STToken token) {
        switch (token.kind) {
            case OPEN_BRACE_TOKEN:
            case CLOSE_BRACE_TOKEN:
            case CLOSE_PAREN_TOKEN:
            case CLOSE_BRACKET_TOKEN:
            case SEMICOLON_TOKEN:
            case COMMA_TOKEN:
            case PUBLIC_KEYWORD:
            case FUNCTION_KEYWORD:
            case EOF_TOKEN:
            case RETURNS_KEYWORD:
                return true;
            default:
                return false;
        }
    }

    /**
     * Search for a solution.
     * Terminals are directly matched and Non-terminals which have alternative productions are seekInAlternativesPaths()
     *
     * @param currentCtx Current context
     * @param lookahead Position of the next token to consider, relative to the position of the original error.
     * @param currentDepth Amount of distance traveled so far.
     * @return Recovery result
     */
    private Result seekMatch(ParserRuleContext currentCtx, int lookahead, int currentDepth) {
        boolean hasMatch;
        boolean skipRule;
        int matchingRulesCount = 0;

        boolean isEntryPoint = true;

        while (currentDepth < lookaheadLimit) {
            hasMatch = true;
            skipRule = false;

            STToken nextToken = this.tokenReader.peek(lookahead);
            switch (currentCtx) {
                case EOF:
                    hasMatch = nextToken.kind == SyntaxKind.EOF_TOKEN;
                    break;
                case PUBLIC_KEYWORD:
                    hasMatch = nextToken.kind == SyntaxKind.PUBLIC_KEYWORD;
                    break;
                case PRIVATE_KEYWORD:
                    hasMatch = nextToken.kind == SyntaxKind.PRIVATE_KEYWORD;
                    break;
                case REMOTE_KEYWORD:
                    hasMatch = nextToken.kind == SyntaxKind.REMOTE_KEYWORD;
                    break;
                case TOP_LEVEL_NODE:
                    return seekInAlternativesPaths(lookahead, currentDepth, matchingRulesCount, TOP_LEVEL_NODE);
                case TOP_LEVEL_NODE_WITHOUT_MODIFIER:
                    return seekInAlternativesPaths(lookahead, currentDepth, matchingRulesCount,
                            TOP_LEVEL_NODE_WITHOUT_MODIFIER);
                case TOP_LEVEL_NODE_WITHOUT_METADATA:
                    return seekInAlternativesPaths(lookahead, currentDepth, matchingRulesCount,
                            TOP_LEVEL_NODE_WITHOUT_METADATA);
                case FUNCTION_KEYWORD:
                    hasMatch = nextToken.kind == SyntaxKind.FUNCTION_KEYWORD;
                    break;
                case FUNC_NAME:
                case VARIABLE_NAME:
                case TYPE_NAME:
                case FIELD_OR_FUNC_NAME:
                case IMPORT_ORG_OR_MODULE_NAME:
                case IMPORT_MODULE_NAME:
                case IMPORT_PREFIX:
                case MAPPING_FIELD_NAME:
                case SERVICE_NAME:
                case QUALIFIED_IDENTIFIER:
                case IDENTIFIER:
                    hasMatch = nextToken.kind == SyntaxKind.IDENTIFIER_TOKEN;
                    break;
                case OPEN_PARENTHESIS:
                    hasMatch = nextToken.kind == SyntaxKind.OPEN_PAREN_TOKEN;
                    break;
                case CLOSE_PARENTHESIS:
                    hasMatch = nextToken.kind == SyntaxKind.CLOSE_PAREN_TOKEN;
                    break;
                case RETURNS_KEYWORD:
                    hasMatch = nextToken.kind == SyntaxKind.RETURNS_KEYWORD;
                    if (!hasMatch) {
                        // If there are no matches in the optional rule, then continue from the
                        // next immediate rule without changing the state
                        skipRule = true;
                    }
                    break;
                case SIMPLE_TYPE_DESCRIPTOR:
                case CONST_DECL_TYPE:
                    hasMatch =
                            nextToken.kind == SyntaxKind.SIMPLE_TYPE || nextToken.kind == SyntaxKind.SERVICE_KEYWORD ||
                                    nextToken.kind == SyntaxKind.IDENTIFIER_TOKEN;
                    break;
                case FUNC_BODY:
                    return seekInFuncBodies(lookahead, currentDepth, matchingRulesCount);
                case OPEN_BRACE:
                    hasMatch = nextToken.kind == SyntaxKind.OPEN_BRACE_TOKEN;
                    break;
                case CLOSE_BRACE:
                    hasMatch = nextToken.kind == SyntaxKind.CLOSE_BRACE_TOKEN;
                    break;
                case ASSIGN_OP:
                    hasMatch = nextToken.kind == SyntaxKind.EQUAL_TOKEN;
                    break;
                case EXTERNAL_KEYWORD:
                    hasMatch = nextToken.kind == SyntaxKind.EXTERNAL_KEYWORD;
                    break;
                case SEMICOLON:
                    hasMatch = nextToken.kind == SyntaxKind.SEMICOLON_TOKEN;
                    break;
                case STATEMENT:
                case STATEMENT_WITHOUT_ANNOTS:
                    if (isEndOfBlock(nextToken)) {
                        // If we reach end of statements, then skip processing statements anymore,
                        // and move on to the next rule. This is done to avoid getting stuck on
                        // processing statements forever.
                        skipRule = true;
                        break;
                    }
                    return seekInStatements(currentCtx, nextToken, lookahead, currentDepth, matchingRulesCount);
                case BINARY_OPERATOR:
                    hasMatch = isBinaryOperator(nextToken);
                    break;
                case EXPRESSION:
                    return seekInAlternativesPaths(lookahead, currentDepth, matchingRulesCount, EXPRESSIONS);
                case VAR_DECL_STMT_RHS:
                    return seekInAlternativesPaths(lookahead, currentDepth, matchingRulesCount, VAR_DECL_RHS);
                case EXPRESSION_RHS:
                    return seekMatchInExpressionRhs(nextToken, lookahead, currentDepth, matchingRulesCount);
                case COMMA:
                    hasMatch = nextToken.kind == SyntaxKind.COMMA_TOKEN;
                    break;
                case PARAM_LIST:
                    return seekInAlternativesPaths(lookahead, currentDepth, matchingRulesCount, PARAM_LIST);
                case PARAMETER_RHS:
                    ParserRuleContext parentCtx = getParentContext();
                    switch (parentCtx) {
                        case REQUIRED_PARAM:
                            return seekInAlternativesPaths(lookahead, currentDepth, matchingRulesCount, PARAMETER_RHS);
                        case DEFAULTABLE_PARAM:
                        case REST_PARAM:
                            skipRule = true;
                            break;
                        default:
                            throw new IllegalStateException();
                    }
                    break;
                case STATEMENT_START_IDENTIFIER:
                    return seekInAlternativesPaths(lookahead, currentDepth, matchingRulesCount, TYPE_OR_VAR_NAME);
                case ASSIGNMENT_OR_VAR_DECL_STMT_RHS:
                    return seekInAlternativesPaths(lookahead, currentDepth, matchingRulesCount,
                            ASSIGNMENT_OR_VAR_DECL_SECOND_TOKEN);

                case CLOSED_RECORD_BODY_END:
                    hasMatch = nextToken.kind == SyntaxKind.CLOSE_BRACE_PIPE_TOKEN;
                    break;
                case CLOSED_RECORD_BODY_START:
                    hasMatch = nextToken.kind == SyntaxKind.OPEN_BRACE_PIPE_TOKEN;
                    break;
                case ELLIPSIS:
                    hasMatch = nextToken.kind == SyntaxKind.ELLIPSIS_TOKEN;
                    break;
                case QUESTION_MARK:
                    hasMatch = nextToken.kind == SyntaxKind.QUESTION_MARK_TOKEN;
                    break;
                case RECORD_KEYWORD:
                    hasMatch = nextToken.kind == SyntaxKind.RECORD_KEYWORD;
                    break;
                case TYPE_KEYWORD:
                    hasMatch = nextToken.kind == SyntaxKind.TYPE_KEYWORD;
                    break;
                case FIELD_DESCRIPTOR_RHS:
                    return seekInAlternativesPaths(lookahead, currentDepth, matchingRulesCount, FIELD_DESCRIPTOR_RHS);
                case FIELD_OR_REST_DESCIPTOR_RHS:
                    return seekInAlternativesPaths(lookahead, currentDepth, matchingRulesCount,
                            FIELD_OR_REST_DESCIPTOR_RHS);
                case RECORD_BODY_END:
                    return seekInAlternativesPaths(lookahead, currentDepth, matchingRulesCount, RECORD_BODY_END);
                case RECORD_BODY_START:
                    return seekInAlternativesPaths(lookahead, currentDepth, matchingRulesCount, RECORD_BODY_START);
                case TYPE_DESCRIPTOR:
                    return seekInAlternativesPaths(lookahead, currentDepth, matchingRulesCount, TYPE_DESCRIPTORS);
                case RECORD_FIELD:
                    return seekInAlternativesPaths(lookahead, currentDepth, matchingRulesCount, RECORD_FIELD);
                case RECORD_FIELD_WITHOUT_METADATA:
                    return seekInAlternativesPaths(lookahead, currentDepth, matchingRulesCount,
                            RECORD_FIELD_WITHOUT_METADATA);
                case ARG:
                    return seekInAlternativesPaths(lookahead, currentDepth, matchingRulesCount, ARG_START);
                case NAMED_OR_POSITIONAL_ARG_RHS:
                    return seekInAlternativesPaths(lookahead, currentDepth, matchingRulesCount,
                            NAMED_OR_POSITIONAL_ARG_RHS);
                case OBJECT_MEMBER:
                    return seekInAlternativesPaths(lookahead, currentDepth, matchingRulesCount, OBJECT_MEMBER_START);
                case OBJECT_MEMBER_WITHOUT_METADATA:
                    return seekInAlternativesPaths(lookahead, currentDepth, matchingRulesCount,
                            OBJECT_MEMBER_WITHOUT_METADATA);
                case OBJECT_FIELD_RHS:
                    return seekInAlternativesPaths(lookahead, currentDepth, matchingRulesCount, OBJECT_FIELD_RHS);
                case OBJECT_METHOD_START:
                    return seekInAlternativesPaths(lookahead, currentDepth, matchingRulesCount, OBJECT_METHOD_START);
                case OBJECT_KEYWORD:
                    hasMatch = nextToken.kind == SyntaxKind.OBJECT_KEYWORD;
                    break;
                case OBJECT_FUNC_OR_FIELD:
                    return seekInAlternativesPaths(lookahead, currentDepth, matchingRulesCount, OBJECT_FUNC_OR_FIELD);
                case OBJECT_FUNC_OR_FIELD_WITHOUT_VISIBILITY:
                    return seekInAlternativesPaths(lookahead, currentDepth, matchingRulesCount,
                            OBJECT_FUNC_OR_FIELD_WITHOUT_VISIBILITY);
                case OBJECT_TYPE_DESCRIPTOR_START:
                    return seekInAlternativesPaths(lookahead, currentDepth, matchingRulesCount,
                            OBJECT_TYPE_DESCRIPTOR_START);
                case OBJECT_TYPE_FIRST_QUALIFIER:
                case OBJECT_TYPE_SECOND_QUALIFIER:
                    // If currentDepth == 0 means its the very next token after the error. If that erroneous
                    // token is a correct match, then that means we have reached here because of a duplicate
                    // modifier. Therefore treat it as a mismatch.
                    if (currentDepth == 0) {
                        hasMatch = false;
                        break;
                    }

                    hasMatch = nextToken.kind == SyntaxKind.ABSTRACT_KEYWORD ||
                            nextToken.kind == SyntaxKind.CLIENT_KEYWORD;
                    break;
                case ABSTRACT_KEYWORD:
                    hasMatch = nextToken.kind == SyntaxKind.ABSTRACT_KEYWORD;
                    break;
                case CLIENT_KEYWORD:
                    hasMatch = nextToken.kind == SyntaxKind.CLIENT_KEYWORD;
                    break;
                case OPEN_BRACKET:
                    hasMatch = nextToken.kind == SyntaxKind.OPEN_BRACKET_TOKEN;
                    break;
                case CLOSE_BRACKET:
                    hasMatch = nextToken.kind == SyntaxKind.CLOSE_BRACKET_TOKEN;
                    break;
                case DOT:
                    hasMatch = nextToken.kind == SyntaxKind.DOT_TOKEN;
                    break;
                case IF_KEYWORD:
                    hasMatch = nextToken.kind == SyntaxKind.IF_KEYWORD;
                    break;
                case ELSE_KEYWORD:
                    hasMatch = nextToken.kind == SyntaxKind.ELSE_KEYWORD;
                    break;
                case ELSE_BLOCK:
                    return seekInAlternativesPaths(lookahead, currentDepth, matchingRulesCount, ELSE_BLOCK);
                case ELSE_BODY:
                    return seekInAlternativesPaths(lookahead, currentDepth, matchingRulesCount, ELSE_BODY);
                case WHILE_KEYWORD:
                    hasMatch = nextToken.kind == SyntaxKind.WHILE_KEYWORD;
                    break;
                case CHECKING_KEYWORD:
                    hasMatch = nextToken.kind == SyntaxKind.CHECK_KEYWORD ||
                            nextToken.kind == SyntaxKind.CHECKPANIC_KEYWORD;
                    break;
                case CALL_STMT_START:
                    return seekInAlternativesPaths(lookahead, currentDepth, matchingRulesCount, CALL_STATEMENT);
                case PANIC_KEYWORD:
                    hasMatch = nextToken.kind == SyntaxKind.PANIC_KEYWORD;
                    break;
                case AS_KEYWORD:
                    hasMatch = nextToken.kind == SyntaxKind.AS_KEYWORD;
                    break;
                case BOOLEAN_LITERAL:
                    hasMatch = nextToken.kind == SyntaxKind.TRUE_KEYWORD || nextToken.kind == SyntaxKind.FALSE_KEYWORD;
                    break;
                case DECIMAL_INTEGER_LITERAL:
                case MAJOR_VERSION:
                case MINOR_VERSION:
                case PATCH_VERSION:
                    hasMatch = nextToken.kind == SyntaxKind.DECIMAL_INTEGER_LITERAL;
                    break;
                case IMPORT_KEYWORD:
                    hasMatch = nextToken.kind == SyntaxKind.IMPORT_KEYWORD;
                    break;
                case SLASH:
                    hasMatch = nextToken.kind == SyntaxKind.SLASH_TOKEN;
                    break;
                case VERSION_KEYWORD:
                    hasMatch = nextToken.kind == SyntaxKind.VERSION_KEYWORD;
                    break;
                case CONTINUE_KEYWORD:
                    hasMatch = nextToken.kind == SyntaxKind.CONTINUE_KEYWORD;
                    break;
                case BREAK_KEYWORD:
                    hasMatch = nextToken.kind == SyntaxKind.BREAK_KEYWORD;
                    break;
                case IMPORT_PREFIX_DECL:
                    return seekInAlternativesPaths(lookahead, currentDepth, matchingRulesCount, IMPORT_PREFIX_DECL);
                case IMPORT_VERSION_DECL:
                    return seekInAlternativesPaths(lookahead, currentDepth, matchingRulesCount, IMPORT_VERSION);
                case IMPORT_DECL_RHS:
                    return seekInAlternativesPaths(lookahead, currentDepth, matchingRulesCount, IMPORT_DECL_RHS);
                case AFTER_IMPORT_MODULE_NAME:
                    return seekInAlternativesPaths(lookahead, currentDepth, matchingRulesCount,
                            AFTER_IMPORT_MODULE_NAME);
                case MAJOR_MINOR_VERSION_END:
                    return seekInAlternativesPaths(lookahead, currentDepth, matchingRulesCount,
                            MAJOR_MINOR_VERSION_END);
                case RETURN_KEYWORD:
                    hasMatch = nextToken.kind == SyntaxKind.RETURN_KEYWORD;
                    break;
                case RETURN_STMT_RHS:
                    return seekInAlternativesPaths(lookahead, currentDepth, matchingRulesCount, RETURN_RHS);
                case ACCESS_EXPRESSION:
                    return seekInAccessExpression(currentCtx, lookahead, currentDepth, matchingRulesCount);
                case BASIC_LITERAL:
                    hasMatch = isBasicLiteral(nextToken.kind);
                    break;
                case COLON:
                    hasMatch = nextToken.kind == SyntaxKind.COLON_TOKEN;
                    break;
                case STRING_LITERAL:
                    hasMatch = nextToken.kind == SyntaxKind.STRING_LITERAL;
                    break;
                case MAPPING_FIELD:
                    return seekInAlternativesPaths(lookahead, currentDepth, matchingRulesCount, MAPPING_FIELD_START);
                case SPECIFIC_FIELD_RHS:
                    return seekInAlternativesPaths(lookahead, currentDepth, matchingRulesCount, SPECIFIC_FIELD_RHS);
                case SERVICE_KEYWORD:
                    hasMatch = nextToken.kind == SyntaxKind.SERVICE_KEYWORD;
                    break;
                case ON_KEYWORD:
                    hasMatch = nextToken.kind == SyntaxKind.ON_KEYWORD;
                    break;
                case OPTIONAL_SERVICE_NAME:
                    return seekInAlternativesPaths(lookahead, currentDepth, matchingRulesCount, OPTIONAL_SERVICE_NAME);
                case RESOURCE_DEF:
                    return seekInAlternativesPaths(lookahead, currentDepth, matchingRulesCount, RESOURCE_DEF_START);
                case RESOURCE_KEYWORD:
                    hasMatch = nextToken.kind == SyntaxKind.RESOURCE_KEYWORD;
                    break;
                case LISTENER_KEYWORD:
                    hasMatch = nextToken.kind == SyntaxKind.LISTENER_KEYWORD;
                    break;
                case CONST_KEYWORD:
                    hasMatch = nextToken.kind == SyntaxKind.CONST_KEYWORD;
                    break;
                case FINAL_KEYWORD:
                    hasMatch = nextToken.kind == SyntaxKind.FINAL_KEYWORD;
                    break;
                case CONST_DECL_RHS:
                    return seekInAlternativesPaths(lookahead, currentDepth, matchingRulesCount, CONST_DECL_RHS);
                case TYPEOF_KEYWORD:
                    hasMatch = nextToken.kind == SyntaxKind.TYPEOF_KEYWORD;
                    break;
                case UNARY_OPERATOR:
                    hasMatch = isUnaryOperator(nextToken);
                    break;
                case ARRAY_LENGTH:
                    return seekInAlternativesPaths(lookahead, currentDepth, matchingRulesCount, ARRAY_LENGTH);
                case HEX_INTEGER_LITERAL:
                    hasMatch = nextToken.kind == SyntaxKind.HEX_INTEGER_LITERAL;
                    break;
                case AT:
                    hasMatch = nextToken.kind == SyntaxKind.AT_TOKEN;
                    break;
                case PARAMETER:
                    return seekInAlternativesPaths(lookahead, currentDepth, matchingRulesCount, PARAMETER);
                case PARAMETER_WITHOUT_ANNOTS:
                    return seekInAlternativesPaths(lookahead, currentDepth, matchingRulesCount,
                            PARAMETER_WITHOUT_ANNOTS);
                case IS_KEYWORD:
                    hasMatch = nextToken.kind == SyntaxKind.IS_KEYWORD;
                    break;
                case IS_EXPRESSION:
                    return seekInIsExpression(currentCtx, lookahead, currentDepth, matchingRulesCount);
                case STMT_START_WITH_EXPR_RHS:
                    return seekInAlternativesPaths(lookahead, currentDepth, matchingRulesCount,
                            STMT_START_WITH_EXPR_RHS);
                case RIGHT_ARROW:
                    hasMatch = nextToken.kind == SyntaxKind.RIGHT_ARROW_TOKEN;
                    break;
                case STMT_START_WITH_IDENTIFIER:
                    return seekInAlternativesPaths(lookahead, currentDepth, matchingRulesCount,
                            STMT_START_WITH_IDENTIFIER);

                // Productions (Non-terminals which doesn't have alternative paths)
                case COMP_UNIT:
                case FUNC_DEFINITION:
                case RETURN_TYPE_DESCRIPTOR:
                case EXTERNAL_FUNC_BODY:
                case FUNC_BODY_BLOCK:
                case ASSIGNMENT_STMT:
                case VAR_DECL_STMT:
                case REQUIRED_PARAM:
                case AFTER_PARAMETER_TYPE:
                case DEFAULTABLE_PARAM:
                case REST_PARAM:
                case MODULE_TYPE_DEFINITION:
                case ARG_LIST:
                case ASTERISK:
                case FUNC_CALL:
                case RECORD_TYPE_DESCRIPTOR:
                case OBJECT_TYPE_DESCRIPTOR:
                case ASSIGNMENT_OR_VAR_DECL_STMT:
                case CALL_STMT:
                case IF_BLOCK:
                case BLOCK_STMT:
                case WHILE_BLOCK:
                case VERSION_NUMBER:
                case IMPORT_DECL:
                case IMPORT_SUB_VERSION:
                case MAPPING_CONSTRUCTOR:
                case PANIC_STMT:
                case COMPUTED_FIELD_NAME:
                case RETURN_STMT:
                case LISTENERS_LIST:
                case SERVICE_DECL:
                case BREAK_STATEMENT:
                case CONTINUE_STATEMENT:
                case LISTENER_DECL:
                case CONSTANT_DECL:
                case NIL_TYPE_DESCRIPTOR:
                case OPTIONAL_TYPE_DESCRIPTOR:
                case ARRAY_TYPE_DESCRIPTOR:
                case LOCAL_TYPE_DEFINITION_STMT:
                case ANNOTATIONS:
                case DOC_STRING:
                    // start a context, so that we know where to fall back, and continue
                    // having the qualified-identifier as the next rule.
                case VARIABLE_REF:
                case TYPE_REFERENCE:
                case ANNOT_REFERENCE:
                default:
                    // Stay at the same place
                    skipRule = true;
                    hasMatch = true;
                    break;
            }

            if (!hasMatch) {
                Result fixedPathResult = fixAndContinue(currentCtx, lookahead, currentDepth + 1);
                // Do not consider the current rule as match, since we had to fix it.
                // i.e: do not increment the match count by 1;

                if (isEntryPoint) {
                    fixedPathResult.solution = fixedPathResult.fixes.peek();
                } else {
                    fixedPathResult.solution = new Solution(Action.KEEP, currentCtx, getExpectedTokenKind(currentCtx),
                            currentCtx.toString());
                }
                return getFinalResult(matchingRulesCount, fixedPathResult);
            }

            currentCtx = getNextRule(currentCtx, lookahead + 1);
            if (!skipRule) {
                // Try the next token with the next rule
                currentDepth++;
                matchingRulesCount++;
                lookahead++;
                isEntryPoint = false;
            }

        }

        Result result = new Result(new ArrayDeque<>(), matchingRulesCount, currentCtx);
        result.solution =
                new Solution(Action.KEEP, currentCtx, getExpectedTokenKind(currentCtx), currentCtx.toString());
        return result;
    }

    /**
     * Search for matching token sequences within the function body signatures and returns the most optimal solution.
     * This will check whether the token stream best matches to a 'function-body-block' or a 'external-function-body'.
     * 
     * @param lookahead Position of the next token to consider, relative to the position of the original error
     * @param currentDepth Amount of distance traveled so far
     * @param currentMatches Matching tokens found so far
     * @param fixes Fixes made so far
     * @return Recovery result
     */
    private Result seekInFuncBodies(int lookahead, int currentDepth, int currentMatches) {
        return seekInAlternativesPaths(lookahead, currentDepth, currentMatches, FUNC_BODIES);
    }

    /**
     * Search for matching token sequences within different kinds of statements and returns the most optimal solution.
     * 
     * @param currentCtx Current context
     * @param nextToken Next token in the token stream
     * @param lookahead Position of the next token to consider, relative to the position of the original error
     * @param currentDepth Amount of distance traveled so far
     * @param currentMatches Matching tokens found so far
     * @param fixes Fixes made so far
     * @return Recovery result
     */
    private Result seekInStatements(ParserRuleContext currentCtx, STToken nextToken, int lookahead, int currentDepth,
                                    int currentMatches) {
        if (nextToken.kind == SyntaxKind.SEMICOLON_TOKEN) {
            // Semicolon at the start of a statement is a special case. This is equivalent to an empty
            // statement. So assume the fix for this is a REMOVE operation and continue from the next token.
            Result result = seekMatchInSubTree(ParserRuleContext.STATEMENT, lookahead + 1, currentDepth);
            result.fixes.push(new Solution(Action.REMOVE, currentCtx, nextToken.kind, nextToken.toString()));
            return getFinalResult(currentMatches, result);
        }

        return seekInAlternativesPaths(lookahead, currentDepth, currentMatches, STATEMENTS);
    }

    /**
     * Search for matching token sequences within access expressions and returns the most optimal solution.
     * Access expression can be one of: method-call, field-access, member-access.
     * 
     * @param currentCtx Current context
     * @param lookahead Position of the next token to consider, relative to the position of the original error
     * @param currentDepth Amount of distance traveled so far
     * @param currentMatches Matching tokens found so far
     * @param fixes Fixes made so far
     * @return Recovery result
     */
    private Result seekInAccessExpression(ParserRuleContext currentCtx, int lookahead, int currentDepth,
                                          int currentMatches) {
        STToken nextToken = this.tokenReader.peek(lookahead);
        currentDepth++;
        if (nextToken.kind != SyntaxKind.IDENTIFIER_TOKEN) {
            Result fixedPathResult = fixAndContinue(currentCtx, lookahead, currentDepth);
            return getFinalResult(currentMatches, fixedPathResult);
        }

        ParserRuleContext nextContext;
        STToken nextNextToken = this.tokenReader.peek(lookahead + 1);
        switch (nextNextToken.kind) {
            case OPEN_PAREN_TOKEN:
                nextContext = ParserRuleContext.OPEN_PARENTHESIS;
                break;
            case DOT_TOKEN:
                nextContext = ParserRuleContext.DOT;
                break;
            case OPEN_BRACKET_TOKEN:
                nextContext = ParserRuleContext.OPEN_BRACKET;
                break;
            default:
                nextContext = ParserRuleContext.EXPRESSION_RHS;
                break;
        }

        currentMatches++;
        lookahead++;
        Result result = seekMatch(nextContext, lookahead, currentDepth);
        result.ctx = currentCtx;
        return getFinalResult(currentMatches, result);
    }

    /**
     * Search for a match in rhs of an expression. RHS of an expression can be the end
     * of the expression or the rhs of a binary expression.
     * 
     * @param lookahead Position of the next token to consider, relative to the position of the original error
     * @param currentDepth Amount of distance traveled so far
     * @param currentMatches Matching tokens found so far
     * @return Recovery result
     */
    private Result seekMatchInExpressionRhs(STToken nextToken, int lookahead, int currentDepth, int currentMatches) {
        ParserRuleContext parentCtx = getParentContext();

        // Expression in a parameter-rhs can be terminated by a comma or a the closing parenthesis.
        if (isParameter(parentCtx) || parentCtx == ParserRuleContext.ARG) {
            ParserRuleContext[] next = { ParserRuleContext.BINARY_OPERATOR, ParserRuleContext.DOT,
                    ParserRuleContext.OPEN_BRACKET, ParserRuleContext.COMMA, ParserRuleContext.CLOSE_PARENTHESIS };
            return seekInAlternativesPaths(lookahead, currentDepth, currentMatches, next);
        }

        if (parentCtx == ParserRuleContext.MAPPING_CONSTRUCTOR) {
            ParserRuleContext[] next = { ParserRuleContext.BINARY_OPERATOR, ParserRuleContext.DOT,
                    ParserRuleContext.OPEN_BRACKET, ParserRuleContext.COMMA, ParserRuleContext.CLOSE_BRACE };
            return seekInAlternativesPaths(lookahead, currentDepth, currentMatches, next);
        }

        if (parentCtx == ParserRuleContext.COMPUTED_FIELD_NAME) {
            // Here we give high priority to the comma. Therefore order of the below array matters.
            ParserRuleContext[] next = { ParserRuleContext.CLOSE_BRACKET, ParserRuleContext.BINARY_OPERATOR,
                    ParserRuleContext.DOT, ParserRuleContext.OPEN_BRACKET };
            return seekInAlternativesPaths(lookahead, currentDepth, currentMatches, next);
        }

        if (parentCtx == ParserRuleContext.LISTENERS_LIST) {
            ParserRuleContext[] next = { ParserRuleContext.COMMA, ParserRuleContext.BINARY_OPERATOR,
                    ParserRuleContext.DOT, ParserRuleContext.OPEN_BRACKET, ParserRuleContext.OPEN_BRACE };
            return seekInAlternativesPaths(lookahead, currentDepth, currentMatches, next);
        }

        ParserRuleContext nextContext;
        if (parentCtx == ParserRuleContext.IF_BLOCK || parentCtx == ParserRuleContext.WHILE_BLOCK) {
            nextContext = ParserRuleContext.BLOCK_STMT;
        } else if (isStatement(parentCtx) || parentCtx == ParserRuleContext.RECORD_FIELD ||
                parentCtx == ParserRuleContext.OBJECT_MEMBER || parentCtx == ParserRuleContext.LISTENER_DECL ||
                parentCtx == ParserRuleContext.CONSTANT_DECL) {
            nextContext = ParserRuleContext.SEMICOLON;
        } else if (parentCtx == ParserRuleContext.ANNOTATIONS) {
            nextContext = ParserRuleContext.TOP_LEVEL_NODE;
        } else if (parentCtx == ParserRuleContext.ARRAY_TYPE_DESCRIPTOR) {
            nextContext = ParserRuleContext.CLOSE_BRACKET;
        } else {
            throw new IllegalStateException();
        }

        ParserRuleContext[] alternatives =
                { ParserRuleContext.BINARY_OPERATOR, ParserRuleContext.DOT, ParserRuleContext.OPEN_BRACKET,
                        ParserRuleContext.OPEN_PARENTHESIS, ParserRuleContext.IS_KEYWORD, nextContext };
        return seekInAlternativesPaths(lookahead, currentDepth, currentMatches, alternatives);
    }

    /**
     * Search for matching token sequences within the given alternative paths, and find the most optimal solution.
     * 
     * @param lookahead Position of the next token to consider, relative to the position of the original error
     * @param currentDepth Amount of distance traveled so far
     * @param currentMatches Matching tokens found so far
     * @param fixes Fixes made so far
     * @return Recovery result
     */
    private Result seekInAlternativesPaths(int lookahead, int currentDepth, int currentMatches,
                                           ParserRuleContext[] alternativeRules) {

        @SuppressWarnings("unchecked")
        List<Result>[] results = new List[lookaheadLimit];
        int bestMatchIndex = 0;

        // Visit all the alternative rules and get their results. Arrange them in way
        // such that results with the same number of matches are put together. This is
        // done so that we can easily pick the best, without iterating through them.
        for (ParserRuleContext rule : alternativeRules) {
            Result result = seekMatchInSubTree(rule, lookahead, currentDepth);
            List<Result> similarResutls = results[result.matches];
            if (similarResutls == null) {
                similarResutls = new ArrayList<>(lookaheadLimit);
                results[result.matches] = similarResutls;
                if (bestMatchIndex < result.matches) {
                    bestMatchIndex = result.matches;
                }
            }
            similarResutls.add(result);
        }

        // This means there are no matches for any of the statements
        if (bestMatchIndex == 0) {
            return new Result(new ArrayDeque<>(), currentMatches, alternativeRules[0]);
        }

        // If there is only one 'best' match, then return it. If there are more than one
        // 'best' match, then we need to do a tie-break. For that, pick the path with the
        // lowest number of fixes. If it again results in more than one match, then return
        // the based on the precedence (order of occurrence).

        List<Result> bestMatches = results[bestMatchIndex];
        Result bestMatch = bestMatches.get(0);
        Result currentMatch;
        for (int i = 1; i < bestMatches.size(); i++) {
            currentMatch = bestMatches.get(i);

            // If a tie is found, give priority to the one that 'insert'.
            // If that is also a tie, then give priority to the order.
            int currentMatchFixesSize = currentMatch.fixes.size();
            int bestmatchFixesSize = bestMatch.fixes.size();
            if (currentMatchFixesSize == bestmatchFixesSize) {
                // If both are zero continue;
                if (bestmatchFixesSize == 0) {
                    continue;
                }
                Solution currentSol = bestMatch.fixes.peek();
                Solution foundSol = currentMatch.fixes.peek();
                if (currentSol.action == Action.REMOVE && foundSol.action == Action.INSERT) {
                    bestMatch = currentMatch;
                }
            }

            if (currentMatchFixesSize < bestmatchFixesSize) {
                bestMatch = currentMatch;
            }
        }

        return getFinalResult(currentMatches, bestMatch);
    }

    /**
     * Combine a given result with the current results, and get the final result.
     * 
     * @param currentMatches Matches found so far
     * @param bestMatch Result found in the sub-tree, that requires to be merged with the current results
     * @return Final result
     */
    private Result getFinalResult(int currentMatches, Result bestMatch) {
        bestMatch.matches += currentMatches;
        return bestMatch;
    }

    /**
     * <p>
     * Fix the error at the current position and continue forward to find the best path. This method
     * tries to fix the parser error using following steps:
     * <ol>
     * <li>
     * Insert a token and see how far the parser can proceed.
     * </li>
     * <li>
     * Delete a token and see how far the parser can proceed.
     * </li>
     * </ol>
     * 
     * Then decides the best action to perform (whether to insert or remove a token), using the result
     * of the above two steps, based on the following criteria:
     * <ol>
     * <li>
     * Pick the solution with the longest matching sequence.
     * </li>
     * <li>
     * If there's a tie, then check for the solution which requires the lowest number of 'fixes'.
     * </li>
     * <li>
     * If there's a tie, then give priority for the 'insertion' as that doesn't require removing
     * an input a user has given.
     * </li>
     * </ol>
     * </p>
     * 
     * @param currentCtx Current parser context
     * @param lookahead Position of the next token to consider, relative to the position of the original error
     * @param currentDepth Amount of distance traveled so far
     * @return Recovery result
     */
    private Result fixAndContinue(ParserRuleContext currentCtx, int lookahead, int currentDepth) {
        // NOTE: Below order is important. We have to visit the current context first, before
        // getting and visiting the nextContext. Because getting the next context is a stateful
        // operation, as it could update (push/pop) the current context stack.

        // Remove current token. That means continue with the NEXT token, with the CURRENT context
        Result deletionResult = seekMatchInSubTree(currentCtx, lookahead + 1, currentDepth);

        // Insert the missing token. That means continue the CURRENT token, with the NEXT context.
        // At this point 'lookahead' refers to the next token position, since there is a missing
        // token at the current position. Hence we don't need to increment the 'lookahead' when
        // calling 'getNextRule'.
        ParserRuleContext nextCtx = getNextRule(currentCtx, lookahead);
        Result insertionResult = seekMatchInSubTree(nextCtx, lookahead, currentDepth);

        Result fixedPathResult;
        Solution action;
        if (insertionResult.matches == 0 && deletionResult.matches == 0) {
            fixedPathResult = insertionResult;
        } else if (insertionResult.matches == deletionResult.matches) {
            if (insertionResult.fixes.size() <= deletionResult.fixes.size()) {
                action = new Solution(Action.INSERT, currentCtx, getExpectedTokenKind(currentCtx),
                        currentCtx.toString());
                insertionResult.fixes.push(action);
                fixedPathResult = insertionResult;
            } else {
                STToken token = this.tokenReader.peek(lookahead);
                action = new Solution(Action.REMOVE, currentCtx, token.kind, token.toString());
                deletionResult.fixes.push(action);
                fixedPathResult = deletionResult;
            }
        } else if (insertionResult.matches > deletionResult.matches) {
            action = new Solution(Action.INSERT, currentCtx, getExpectedTokenKind(currentCtx), currentCtx.toString());
            insertionResult.fixes.push(action);
            fixedPathResult = insertionResult;
        } else {
            STToken token = this.tokenReader.peek(lookahead);
            action = new Solution(Action.REMOVE, currentCtx, token.kind, token.toString());
            deletionResult.fixes.push(action);
            fixedPathResult = deletionResult;
        }
        return fixedPathResult;
    }

    /**
     * Get the next parser rule/context given the current parser context.
     * 
     * @param currentCtx Current parser context
     * @param nextLookahead Position of the next token to consider, relative to the position of the original error
     * @return Next parser context
     */
    private ParserRuleContext getNextRule(ParserRuleContext currentCtx, int nextLookahead) {
        // If this is a production, then push the context to the stack.
        // We can do this within the same switch-case that follows after this one.
        // But doing it separately for the sake of readability/maintainability.
        switch (currentCtx) {
            case COMP_UNIT:
            case FUNC_DEFINITION:
            case RETURN_TYPE_DESCRIPTOR:
            case EXTERNAL_FUNC_BODY:
            case FUNC_BODY_BLOCK:
            case STATEMENT:
            case STATEMENT_WITHOUT_ANNOTS:
            case VAR_DECL_STMT:
            case ASSIGNMENT_STMT:
            case REQUIRED_PARAM:
            case DEFAULTABLE_PARAM:
            case REST_PARAM:
            case MODULE_TYPE_DEFINITION:
            case RECORD_FIELD:
            case RECORD_TYPE_DESCRIPTOR:
            case OBJECT_TYPE_DESCRIPTOR:
            case ARG:
            case ARG_LIST:
            case OBJECT_FUNC_OR_FIELD:
            case IF_BLOCK:
            case BLOCK_STMT:
            case WHILE_BLOCK:
            case PANIC_STMT:
            case CALL_STMT:
            case IMPORT_DECL:
            case CONTINUE_STATEMENT:
            case BREAK_STATEMENT:
            case RETURN_STMT:
            case COMPUTED_FIELD_NAME:
            case LISTENERS_LIST:
            case SERVICE_DECL:
            case LISTENER_DECL:
            case CONSTANT_DECL:
            case NIL_TYPE_DESCRIPTOR:
            case COMPOUND_ASSIGNMENT_STMT:
            case OPTIONAL_TYPE_DESCRIPTOR:
            case ARRAY_TYPE_DESCRIPTOR:
            case ANNOTATIONS:
            case VARIABLE_REF:
            case TYPE_REFERENCE:
            case ANNOT_REFERENCE:
            case MAPPING_CONSTRUCTOR:
            case LOCAL_TYPE_DEFINITION_STMT:
                startContext(currentCtx);
                break;
            default:
                break;
        }

        ParserRuleContext parentCtx;
        STToken nextToken;
        switch (currentCtx) {
            case EOF:
                return ParserRuleContext.EOF;
            case COMP_UNIT:
                return ParserRuleContext.TOP_LEVEL_NODE;
            case PUBLIC_KEYWORD:
                parentCtx = getParentContext();
                if (parentCtx == ParserRuleContext.OBJECT_TYPE_DESCRIPTOR) {
                    return ParserRuleContext.OBJECT_FUNC_OR_FIELD;
                } else if (isParameter(parentCtx)) {
                    return ParserRuleContext.TYPE_DESCRIPTOR;
                }
                return ParserRuleContext.TOP_LEVEL_NODE_WITHOUT_MODIFIER;
            case PRIVATE_KEYWORD:
                return ParserRuleContext.OBJECT_FUNC_OR_FIELD;
            case FUNC_DEFINITION:
                return ParserRuleContext.FUNCTION_KEYWORD;
            case RETURN_TYPE_DESCRIPTOR:
                return ParserRuleContext.RETURNS_KEYWORD;
            case EXTERNAL_FUNC_BODY:
                return ParserRuleContext.ASSIGN_OP;
            case FUNC_BODY_BLOCK:
                return ParserRuleContext.OPEN_BRACE;
            case STATEMENT:
            case STATEMENT_WITHOUT_ANNOTS:
                // We reach here only if an end of a block is reached.
                endContext(); // end statement
                return ParserRuleContext.CLOSE_BRACE;
            case ASSIGN_OP:
                return getNextRuleForEqualOp();
            case COMPOUND_BINARY_OPERATOR:
                return ParserRuleContext.ASSIGN_OP;
            case CLOSE_BRACE:
                return getNextRuleForCloseBrace(nextLookahead);
            case CLOSE_PARENTHESIS:
                parentCtx = getParentContext();
                if (isParameter(parentCtx)) {
                    endContext(); // end parameter
                    endContext(); // end parameter-list
                }
                if (parentCtx == ParserRuleContext.NIL_TYPE_DESCRIPTOR) {
                    endContext();
                    // After parsing nil type descriptor all the other parsing is same as next rule of simple type
                    return getNextRuleForTypeDescriptor();
                }
<<<<<<< HEAD

=======
>>>>>>> 5d102aeb
                // endContext(); // end func signature
                return ParserRuleContext.FUNC_BODY;
            case EXPRESSION:
            case BASIC_LITERAL:
                return ParserRuleContext.EXPRESSION_RHS;
            case EXTERNAL_KEYWORD:
                return ParserRuleContext.SEMICOLON;
            case FUNCTION_KEYWORD:
                return ParserRuleContext.FUNC_NAME;
            case FUNC_NAME:
                return ParserRuleContext.OPEN_PARENTHESIS;
            case OPEN_BRACE:
                // If an error occurs in the function definition signature, then only search
                // within the function signature. Do not search within the function body.
                // This is done to avoid the parser misinterpreting tokens in the signature
                // as part of the body, and vice-versa.
                // return ParserRuleContext.CLOSE_BRACE;

                parentCtx = getParentContext();
                if (parentCtx == ParserRuleContext.LISTENERS_LIST) {
                    endContext();
                }

                if (isEndOfBlock(this.tokenReader.peek(nextLookahead))) {
                    return ParserRuleContext.CLOSE_BRACE;
                }

                if (parentCtx == ParserRuleContext.MAPPING_CONSTRUCTOR) {
                    return ParserRuleContext.MAPPING_FIELD;
                }

                return ParserRuleContext.STATEMENT;
            case OPEN_PARENTHESIS:
                parentCtx = getParentContext();
                if (parentCtx == ParserRuleContext.FUNC_DEFINITION) {
                    return ParserRuleContext.PARAM_LIST;
                }
                if (parentCtx == ParserRuleContext.NIL_TYPE_DESCRIPTOR) {
                    return ParserRuleContext.CLOSE_PARENTHESIS;
                }
                return ParserRuleContext.ARG;
            case RETURNS_KEYWORD:
                if (this.tokenReader.peek(nextLookahead).kind != SyntaxKind.RETURNS_KEYWORD) {
                    // If there are no matches in the optional rule, then continue from the
                    // next immediate rule without changing the state
                    return ParserRuleContext.FUNC_BODY;
                }
                return ParserRuleContext.SIMPLE_TYPE_DESCRIPTOR;
            case SEMICOLON:
                return getNextRuleForSemicolon(nextLookahead);
            case SIMPLE_TYPE_DESCRIPTOR:
                return getNextRuleForTypeDescriptor();
            case VARIABLE_NAME:
            case PARAMETER_RHS:
                return getNextRuleForVarName(nextLookahead);
            case TOP_LEVEL_NODE_WITHOUT_MODIFIER:
                return ParserRuleContext.FUNC_DEFINITION;
            case FUNC_BODY:
                return ParserRuleContext.TOP_LEVEL_NODE;
            case REQUIRED_PARAM:
            case DEFAULTABLE_PARAM:
            case REST_PARAM:
                nextToken = this.tokenReader.peek(nextLookahead);
                if (isEndOfParametersList(nextToken)) {
                    endContext();
                    return ParserRuleContext.CLOSE_PARENTHESIS;
                }
                return ParserRuleContext.SIMPLE_TYPE_DESCRIPTOR;
            case ASSIGNMENT_STMT:
                return ParserRuleContext.VARIABLE_NAME;
            case COMPOUND_ASSIGNMENT_STMT:
                return ParserRuleContext.VARIABLE_NAME;
            case VAR_DECL_STMT:
                return ParserRuleContext.SIMPLE_TYPE_DESCRIPTOR;
            case EXPRESSION_RHS:
                return ParserRuleContext.BINARY_OPERATOR;
            case BINARY_OPERATOR:
                return ParserRuleContext.EXPRESSION;
            case COMMA:
                return getNextRuleForComma();
            case AFTER_PARAMETER_TYPE:
                return getNextRuleForParamType();
            case MODULE_TYPE_DEFINITION:
                return ParserRuleContext.TYPE_KEYWORD;
            case CLOSED_RECORD_BODY_END:
                nextToken = this.tokenReader.peek(nextLookahead);
                if (nextToken.kind == SyntaxKind.EOF_TOKEN) {
                    return ParserRuleContext.EOF;
                }
                return ParserRuleContext.TOP_LEVEL_NODE;
            case CLOSED_RECORD_BODY_START:
                startContext(ParserRuleContext.RECORD_FIELD);
                return ParserRuleContext.RECORD_FIELD;
            case ELLIPSIS:
                parentCtx = getParentContext();
                if (parentCtx == ParserRuleContext.MAPPING_CONSTRUCTOR || parentCtx == ParserRuleContext.ARG) {
                    return ParserRuleContext.EXPRESSION;
                }
                return ParserRuleContext.VARIABLE_NAME;
            case QUESTION_MARK:
                return getNextRuleForQuestionMark();
            case RECORD_KEYWORD:
                return ParserRuleContext.RECORD_BODY_START;
            case TYPE_KEYWORD:
                return ParserRuleContext.TYPE_NAME;
            case RECORD_TYPE_DESCRIPTOR:
                return ParserRuleContext.RECORD_KEYWORD;
            case ASTERISK:
                parentCtx = getParentContext();
                if (parentCtx == ParserRuleContext.ARRAY_TYPE_DESCRIPTOR) {
                    return ParserRuleContext.CLOSE_BRACKET;
                }
                return ParserRuleContext.TYPE_REFERENCE;
            case TYPE_NAME:
                return ParserRuleContext.TYPE_DESCRIPTOR;
            case OBJECT_KEYWORD:
                return ParserRuleContext.OPEN_BRACE;
            case REMOTE_KEYWORD:
                return ParserRuleContext.FUNCTION_KEYWORD;
            case OBJECT_TYPE_DESCRIPTOR:
                return ParserRuleContext.OBJECT_TYPE_DESCRIPTOR_START;
            case OBJECT_TYPE_FIRST_QUALIFIER:
            case OBJECT_TYPE_SECOND_QUALIFIER:
                return ParserRuleContext.OBJECT_KEYWORD;
            case ABSTRACT_KEYWORD:
            case CLIENT_KEYWORD:
                return ParserRuleContext.OBJECT_KEYWORD;
            case OPEN_BRACKET:
                return getNextRuleForOpenBracket();
            case CLOSE_BRACKET:
                return getNextRuleForCloseBracket(nextLookahead);
            case FIELD_OR_FUNC_NAME:
                return ParserRuleContext.EXPRESSION_RHS;
            case DOT:
                return getNextRuleForDot();
            case IF_KEYWORD:
                return ParserRuleContext.EXPRESSION;
            case ELSE_KEYWORD:
                return ParserRuleContext.ELSE_BODY;
            case BLOCK_STMT:
                return ParserRuleContext.OPEN_BRACE;
            case IF_BLOCK:
                return ParserRuleContext.IF_KEYWORD;
            case WHILE_BLOCK:
                return ParserRuleContext.WHILE_KEYWORD;
            case WHILE_KEYWORD:
                return ParserRuleContext.EXPRESSION;
            case CHECKING_KEYWORD:
                return ParserRuleContext.EXPRESSION;
            case CALL_STMT:
                return ParserRuleContext.CALL_STMT_START;
            case PANIC_STMT:
                return ParserRuleContext.PANIC_KEYWORD;
            case PANIC_KEYWORD:
                return ParserRuleContext.EXPRESSION;
            case FUNC_CALL:
                return ParserRuleContext.IMPORT_PREFIX;
            case IMPORT_KEYWORD:
                return ParserRuleContext.IMPORT_ORG_OR_MODULE_NAME;
            case IMPORT_PREFIX:
                return ParserRuleContext.SEMICOLON;
            case VERSION_NUMBER:
            case VERSION_KEYWORD:
                return ParserRuleContext.MAJOR_VERSION;
            case SLASH:
                return ParserRuleContext.IMPORT_MODULE_NAME;
            case IMPORT_ORG_OR_MODULE_NAME:
                return ParserRuleContext.IMPORT_DECL_RHS;
            case IMPORT_MODULE_NAME:
                return ParserRuleContext.AFTER_IMPORT_MODULE_NAME;
            case AS_KEYWORD:
                return ParserRuleContext.IMPORT_PREFIX;
            case MAJOR_VERSION:
            case MINOR_VERSION:
            case IMPORT_SUB_VERSION:
                return ParserRuleContext.MAJOR_MINOR_VERSION_END;
            case PATCH_VERSION:
                return ParserRuleContext.IMPORT_PREFIX_DECL;
            case IMPORT_DECL:
                return ParserRuleContext.IMPORT_KEYWORD;
            case CONTINUE_STATEMENT:
                return ParserRuleContext.CONTINUE_KEYWORD;
            case BREAK_STATEMENT:
                return ParserRuleContext.BREAK_KEYWORD;
            case CONTINUE_KEYWORD:
            case BREAK_KEYWORD:
                return ParserRuleContext.SEMICOLON;
            case RETURN_STMT:
                return ParserRuleContext.RETURN_KEYWORD;
            case RETURN_KEYWORD:
                return ParserRuleContext.RETURN_STMT_RHS;
            case ACCESS_EXPRESSION:
                return ParserRuleContext.VARIABLE_REF;
            // case BASIC_LITERAL:
            // case STRING_LITERAL:
            case MAPPING_FIELD_NAME:
                return ParserRuleContext.SPECIFIC_FIELD_RHS;
            case COLON:
                parentCtx = getParentContext();
                if (parentCtx == ParserRuleContext.MAPPING_CONSTRUCTOR) {
                    return ParserRuleContext.EXPRESSION;
                }

                return ParserRuleContext.IDENTIFIER;
            case STRING_LITERAL:
                // We assume string literal is specifically used only in the mapping constructor key.
                return ParserRuleContext.COLON;
            case COMPUTED_FIELD_NAME:
                return ParserRuleContext.OPEN_BRACKET;
            case LISTENERS_LIST:
                return ParserRuleContext.EXPRESSION;
            case ON_KEYWORD:
                return ParserRuleContext.LISTENERS_LIST;
            case RESOURCE_KEYWORD:
                return ParserRuleContext.FUNC_DEFINITION;
            case SERVICE_DECL:
                return ParserRuleContext.SERVICE_KEYWORD;
            case SERVICE_KEYWORD:
                return ParserRuleContext.OPTIONAL_SERVICE_NAME;
            case SERVICE_NAME:
                return ParserRuleContext.ON_KEYWORD;
            case LISTENER_KEYWORD:
                return ParserRuleContext.TYPE_DESCRIPTOR;
            case LISTENER_DECL:
                return ParserRuleContext.LISTENER_KEYWORD;
            case FINAL_KEYWORD:
                return ParserRuleContext.TYPE_DESCRIPTOR;
            case CONSTANT_DECL:
                return ParserRuleContext.CONST_KEYWORD;
            case CONST_KEYWORD:
                return ParserRuleContext.CONST_DECL_TYPE;
            case CONST_DECL_TYPE:
                return ParserRuleContext.CONST_DECL_RHS;
            case NIL_TYPE_DESCRIPTOR:
                return ParserRuleContext.OPEN_PARENTHESIS;
            case TYPEOF_EXPRESSION:
                return ParserRuleContext.TYPEOF_KEYWORD;
            case TYPEOF_KEYWORD:
                return ParserRuleContext.EXPRESSION;
            case OPTIONAL_TYPE_DESCRIPTOR:
                return ParserRuleContext.TYPE_DESCRIPTOR;
            case UNARY_EXPRESSION:
                return ParserRuleContext.UNARY_OPERATOR;
            case UNARY_OPERATOR:
                return ParserRuleContext.EXPRESSION;
            case ARRAY_TYPE_DESCRIPTOR:
                return ParserRuleContext.TYPE_DESCRIPTOR;
            case ARRAY_LENGTH:
                return ParserRuleContext.CLOSE_BRACKET;
            case AT:
                return ParserRuleContext.ANNOT_REFERENCE;
            case DOC_STRING:
                return ParserRuleContext.ANNOTATIONS;
            case ANNOTATIONS:
                return ParserRuleContext.AT;
            case MAPPING_CONSTRUCTOR:
                return ParserRuleContext.OPEN_BRACE;
            case VARIABLE_REF:
            case TYPE_REFERENCE:
            case ANNOT_REFERENCE:
                return ParserRuleContext.QUALIFIED_IDENTIFIER;
            case QUALIFIED_IDENTIFIER:
                nextToken = this.tokenReader.peek(nextLookahead);
                if (nextToken.kind == SyntaxKind.COLON_TOKEN) {
                    return ParserRuleContext.COLON;
                }
                // Else this is a simple identifier. Hence fall through.
            case IDENTIFIER:
                parentCtx = getParentContext();
                endContext();
                switch (parentCtx) {
                    case VARIABLE_REF:
                        return ParserRuleContext.EXPRESSION_RHS;
                    case TYPE_REFERENCE:
                        return ParserRuleContext.SEMICOLON;
                    case ANNOT_REFERENCE:
                        return ParserRuleContext.MAPPING_CONSTRUCTOR;
                    default:
                        throw new IllegalStateException();
                }
            case IS_KEYWORD:
                return ParserRuleContext.TYPE_DESCRIPTOR;
            case IS_EXPRESSION:
                return ParserRuleContext.EXPRESSION_RHS;
            case LOCAL_TYPE_DEFINITION_STMT:
                return ParserRuleContext.TYPE_KEYWORD;
            case RIGHT_ARROW:
                return ParserRuleContext.EXPRESSION;

            case DECIMAL_INTEGER_LITERAL:
            case HEX_INTEGER_LITERAL:
            case STATEMENT_START_IDENTIFIER:
                return getNextRuleForDecimalIntegerLiteral();
            case OBJECT_FUNC_OR_FIELD:
            case OBJECT_METHOD_START:
            case OBJECT_FUNC_OR_FIELD_WITHOUT_VISIBILITY:
            case OBJECT_FIELD_RHS:
            case PARAM_LIST:
            case ARG:
            case ARG_LIST:
            case ASSIGNMENT_OR_VAR_DECL_STMT:
            case ASSIGNMENT_OR_VAR_DECL_STMT_RHS:
            case BOOLEAN_LITERAL:
            case CALL_STMT_START:
            case ELSE_BLOCK:
            case ELSE_BODY:
            case FIELD_DESCRIPTOR_RHS:
            case FIELD_OR_REST_DESCIPTOR_RHS:
            case IMPORT_PREFIX_DECL:
            case NAMED_OR_POSITIONAL_ARG_RHS:
            case OBJECT_MEMBER:
            case OBJECT_TYPE_DESCRIPTOR_START:
            case RECORD_BODY_END:
            case RECORD_BODY_START:
            case RECORD_FIELD:
            case TOP_LEVEL_NODE_WITHOUT_METADATA:
            case TYPE_DESCRIPTOR:
            case VAR_DECL_STMT_RHS:
            case AFTER_IMPORT_MODULE_NAME:
            case IMPORT_DECL_RHS:
            case IMPORT_VERSION_DECL:
            case MAJOR_MINOR_VERSION_END:
            case MAPPING_FIELD:
            case SPECIFIC_FIELD_RHS:
            case RETURN_STMT_RHS:
            case OPTIONAL_SERVICE_NAME:
            case RESOURCE_DEF:
            case CONST_DECL_RHS:
            case OBJECT_MEMBER_WITHOUT_METADATA:
            case TOP_LEVEL_NODE:
            case PARAMETER:
            case PARAMETER_WITHOUT_ANNOTS:
            case RECORD_FIELD_WITHOUT_METADATA:
            case STMT_START_WITH_IDENTIFIER:
            case STMT_START_WITH_EXPR_RHS:
            default:
                throw new IllegalStateException("cannot find the next rule for: " + currentCtx);
        }
    }

    /**
     * Get the next parser context to visit after a {@link ParserRuleContext#AFTER_PARAMETER_TYPE}.
     * 
     * @return Next parser context
     */
    private ParserRuleContext getNextRuleForParamType() {
        ParserRuleContext parentCtx;
        parentCtx = getParentContext();
        if (parentCtx == ParserRuleContext.REQUIRED_PARAM || parentCtx == ParserRuleContext.DEFAULTABLE_PARAM) {
            return ParserRuleContext.VARIABLE_NAME;
        } else if (parentCtx == ParserRuleContext.REST_PARAM) {
            return ParserRuleContext.ELLIPSIS;
        } else {
            throw new IllegalStateException();
        }
    }

    /**
     * Get the next parser context to visit after a {@link ParserRuleContext#COMMA}.
     * 
     * @return Next parser context
     */
    private ParserRuleContext getNextRuleForComma() {
        ParserRuleContext parentCtx = getParentContext();
        switch (parentCtx) {
            case PARAM_LIST:
            case REQUIRED_PARAM:
            case DEFAULTABLE_PARAM:
            case REST_PARAM:
                endContext();
                return parentCtx;
            case ARG:
                return parentCtx;
            case MAPPING_CONSTRUCTOR:
                return ParserRuleContext.MAPPING_FIELD;
            case LISTENERS_LIST:
                return ParserRuleContext.EXPRESSION;
            default:
                throw new IllegalStateException();
        }
    }

    /**
     * Get the next parser context to visit after a type descriptor.
     *
     * @return Next parser context
     */
    private ParserRuleContext getNextRuleForTypeDescriptor() {
        ParserRuleContext parentCtx = getParentContext();
        switch (parentCtx) {
            case RECORD_FIELD:
            case OBJECT_MEMBER:
            case LISTENER_DECL:
            case CONSTANT_DECL:
                return ParserRuleContext.VARIABLE_NAME;
            case MODULE_TYPE_DEFINITION:
                return ParserRuleContext.SEMICOLON;
            case RETURN_TYPE_DESCRIPTOR:
                return ParserRuleContext.FUNC_BODY;
            case OPTIONAL_TYPE_DESCRIPTOR:
                return ParserRuleContext.QUESTION_MARK;
            case ARRAY_TYPE_DESCRIPTOR:
                return ParserRuleContext.OPEN_BRACKET;
            case IS_EXPRESSION:
                endContext();
                return ParserRuleContext.EXPRESSION_RHS;
            default:
                if (isStatement(parentCtx) || isParameter(parentCtx)) {
                    return ParserRuleContext.VARIABLE_NAME;
                }
        }
        throw new IllegalStateException();
    }

    /**
     * Get the next parser context to visit after a {@link ParserRuleContext#ASSIGN_OP}.
     * 
     * @return Next parser context
     */
    private ParserRuleContext getNextRuleForEqualOp() {
        ParserRuleContext parentCtx = getParentContext();
        switch (parentCtx) {
            case EXTERNAL_FUNC_BODY:
                return ParserRuleContext.EXTERNAL_KEYWORD;
            case REQUIRED_PARAM:
            case DEFAULTABLE_PARAM:
            case RECORD_FIELD:
            case ARG:
            case OBJECT_MEMBER:
            case LISTENER_DECL:
            case CONSTANT_DECL:
                return ParserRuleContext.EXPRESSION;
            default:
                if (parentCtx == ParserRuleContext.STMT_START_WITH_IDENTIFIER) {
                    switchContext(ParserRuleContext.ASSIGNMENT_OR_VAR_DECL_STMT);
                    return ParserRuleContext.EXPRESSION;
                }

                if (isStatement(parentCtx)) {
                    return ParserRuleContext.EXPRESSION;
                }
                throw new IllegalStateException("eqaul op cannot exsist in a " + parentCtx);
        }
    }

    /**
     * Get the next parser context to visit after a {@link ParserRuleContext#CLOSE_BRACE}.
     *
     * @param nextLookahead Position of the next token to consider, relative to the position of the original error
     * @return Next parser context
     */
    private ParserRuleContext getNextRuleForCloseBrace(int nextLookahead) {
        ParserRuleContext parentCtx = getParentContext();
        switch (parentCtx) {
            case FUNC_BODY_BLOCK:
                endContext(); // end body block
                endContext();
                STToken nextToken = this.tokenReader.peek(nextLookahead);
                if (nextToken.kind == SyntaxKind.EOF_TOKEN) {
                    return ParserRuleContext.EOF;
                }

                parentCtx = getParentContext();
                if (parentCtx == ParserRuleContext.SERVICE_DECL) {
                    return ParserRuleContext.RESOURCE_DEF;
                } else if (parentCtx == ParserRuleContext.OBJECT_TYPE_DESCRIPTOR) {
                    return ParserRuleContext.OBJECT_MEMBER;
                } else {
                    return ParserRuleContext.TOP_LEVEL_NODE;
                }
            case SERVICE_DECL:
                endContext();
                nextToken = this.tokenReader.peek(nextLookahead);
                if (nextToken.kind == SyntaxKind.EOF_TOKEN) {
                    return ParserRuleContext.EOF;
                }
                return ParserRuleContext.TOP_LEVEL_NODE;
            case OBJECT_MEMBER:
                endContext(); // end object member
                // fall through
            case RECORD_TYPE_DESCRIPTOR:
            case OBJECT_TYPE_DESCRIPTOR:
                endContext(); // end record/object type def
                return getNextRuleForTypeDescriptor();
            case BLOCK_STMT:
                endContext(); // end block stmt
                parentCtx = getParentContext();
                if (parentCtx == ParserRuleContext.IF_BLOCK) {
                    endContext(); // end if-block
                    return ParserRuleContext.ELSE_BLOCK;
                } else if (parentCtx == ParserRuleContext.WHILE_BLOCK) {
                    endContext(); // end while-block
                    return ParserRuleContext.STATEMENT;
                }
                return ParserRuleContext.STATEMENT;
            case MAPPING_CONSTRUCTOR:
                endContext(); // end mapping constructor
                parentCtx = getParentContext();
                if (parentCtx != ParserRuleContext.ANNOTATIONS) {
                    return ParserRuleContext.EXPRESSION_RHS;
                }

                nextToken = this.tokenReader.peek(nextLookahead);
                if (nextToken.kind == SyntaxKind.AT_TOKEN) {
                    return ParserRuleContext.AT;
                }

                endContext(); // end annotations
                parentCtx = getParentContext();
                switch (parentCtx) {
                    case COMP_UNIT:
                        return ParserRuleContext.TOP_LEVEL_NODE_WITHOUT_METADATA;
                    case RETURN_TYPE_DESCRIPTOR:
                        return ParserRuleContext.TYPE_DESCRIPTOR;
                    case RECORD_FIELD:
                        return ParserRuleContext.RECORD_FIELD_WITHOUT_METADATA;
                    case OBJECT_MEMBER:
                        return ParserRuleContext.OBJECT_MEMBER_WITHOUT_METADATA;
                    case SERVICE_DECL:
                        return ParserRuleContext.RESOURCE_DEF;
                    case FUNC_BODY_BLOCK:
                        return ParserRuleContext.STATEMENT_WITHOUT_ANNOTS;
                    case EXTERNAL_FUNC_BODY:
                        return ParserRuleContext.EXTERNAL_KEYWORD;
                    default:
                        if (isParameter(parentCtx)) {
                            return ParserRuleContext.REQUIRED_PARAM;
                        }
                        throw new IllegalStateException("annotation is ending inside a " + parentCtx);
                }
            default:
                throw new IllegalStateException("found close-brace in: " + parentCtx);
        }
    }

    /**
     * Get the next parser context to visit after a variable/parameter name.
     * 
     * @param nextLookahead Position of the next token to consider, relative to the position of the original error
     * @return Next parser context
     */
    private ParserRuleContext getNextRuleForVarName(int nextLookahead) {
        STToken nextToken = this.tokenReader.peek(nextLookahead);
        ParserRuleContext parentCtx = getParentContext();
        if (parentCtx == ParserRuleContext.REQUIRED_PARAM) {
            if (isEndOfParametersList(nextToken)) {
                return ParserRuleContext.CLOSE_PARENTHESIS;
            } else if (isEndOfParameter(nextToken)) {
                return ParserRuleContext.COMMA;
            } else {
                // Currently processing a required param, but now switch
                // to a defaultable param
                switchContext(ParserRuleContext.DEFAULTABLE_PARAM);
                if (isCompoundBinaryOperator(nextToken.kind)) {
                    return ParserRuleContext.COMPOUND_BINARY_OPERATOR;
                } else {
                    return ParserRuleContext.ASSIGN_OP;
                }
            }
        } else if (parentCtx == ParserRuleContext.DEFAULTABLE_PARAM) {
            if (isEndOfParametersList(nextToken)) {
                return ParserRuleContext.CLOSE_PARENTHESIS;
            } else {
                return ParserRuleContext.ASSIGN_OP;
            }
        } else if (isStatement(parentCtx) || parentCtx == ParserRuleContext.LISTENER_DECL ||
                parentCtx == ParserRuleContext.CONSTANT_DECL) {
            return ParserRuleContext.VAR_DECL_STMT_RHS;
        } else if (parentCtx == ParserRuleContext.RECORD_FIELD) {
            return ParserRuleContext.FIELD_DESCRIPTOR_RHS;
        } else if (parentCtx == ParserRuleContext.ARG) {
            return ParserRuleContext.NAMED_OR_POSITIONAL_ARG_RHS;
        } else if (parentCtx == ParserRuleContext.OBJECT_MEMBER) {
            return ParserRuleContext.OBJECT_FIELD_RHS;
        } else if (parentCtx == ParserRuleContext.ARRAY_TYPE_DESCRIPTOR) {
            return ParserRuleContext.CLOSE_BRACKET;
        } else {
            throw new IllegalStateException();
        }
    }

    /**
     * Check whether the given token kind is a compound binary operator.
     * 
     * @param kind STToken kind
     * @return <code>true</code> if the token kind refers to a binary operator. <code>false</code> otherwise
     */
    private boolean isCompoundBinaryOperator(SyntaxKind kind) {
        switch (kind) {
            case PLUS_TOKEN:
            case MINUS_TOKEN:
            case SLASH_TOKEN:
            case ASTERISK_TOKEN:
                return true;
            default:
                return false;
        }
    }

    /**
     * Get the next parser context to visit after a {@link ParserRuleContext#SEMICOLON}.
     *
     * @param nextLookahead Position of the next token to consider, relative to the position of the original error
     * @return Next parser context
     */
    private ParserRuleContext getNextRuleForSemicolon(int nextLookahead) {
        STToken nextToken;
        ParserRuleContext parentCtx = getParentContext();
        if (parentCtx == ParserRuleContext.EXTERNAL_FUNC_BODY) {
            endContext(); // end external func-body
            endContext(); // func def
            nextToken = this.tokenReader.peek(nextLookahead);
            if (nextToken.kind == SyntaxKind.EOF_TOKEN) {
                return ParserRuleContext.EOF;
            }
            return ParserRuleContext.TOP_LEVEL_NODE;
        } else if (isExpression(parentCtx)) {
            // A semicolon after an expression also means its an end of a statement/field, Hence pop the ctx.
            endContext(); // end statement
            if (isEndOfBlock(this.tokenReader.peek(nextLookahead))) {
                return ParserRuleContext.CLOSE_BRACE;
            }
            return ParserRuleContext.STATEMENT;
        } else if (parentCtx == ParserRuleContext.VAR_DECL_STMT) {
            endContext(); // end var-decl
            parentCtx = getParentContext();
            if (parentCtx == ParserRuleContext.COMP_UNIT) {
                return ParserRuleContext.TOP_LEVEL_NODE;
            }
            return ParserRuleContext.STATEMENT;
        } else if (isStatement(parentCtx)) {
            endContext(); // end statement
            if (isEndOfBlock(this.tokenReader.peek(nextLookahead))) {
                return ParserRuleContext.CLOSE_BRACE;
            }
            return ParserRuleContext.STATEMENT;
        } else if (parentCtx == ParserRuleContext.RECORD_FIELD) {
            if (isEndOfBlock(this.tokenReader.peek(nextLookahead))) {
                endContext(); // end record field
                return ParserRuleContext.RECORD_BODY_END;
            }
            return ParserRuleContext.RECORD_FIELD;
        } else if (parentCtx == ParserRuleContext.MODULE_TYPE_DEFINITION ||
                parentCtx == ParserRuleContext.LISTENER_DECL || parentCtx == ParserRuleContext.CONSTANT_DECL) {
            endContext(); // end declaration
            nextToken = this.tokenReader.peek(nextLookahead);
            if (nextToken.kind == SyntaxKind.EOF_TOKEN) {
                return ParserRuleContext.EOF;
            }
            return ParserRuleContext.TOP_LEVEL_NODE;
        } else if (parentCtx == ParserRuleContext.OBJECT_MEMBER) {
            if (isEndOfObjectTypeNode(nextLookahead)) {
                endContext(); // end object member
                return ParserRuleContext.CLOSE_BRACE;
            }
            return ParserRuleContext.OBJECT_MEMBER;
        } else if (parentCtx == ParserRuleContext.IMPORT_DECL) {
            endContext(); // end object member
            nextToken = this.tokenReader.peek(nextLookahead);
            if (nextToken.kind == SyntaxKind.EOF_TOKEN) {
                return ParserRuleContext.EOF;
            }
            return ParserRuleContext.TOP_LEVEL_NODE;
        } else {
            throw new IllegalStateException();
        }
    }

    private ParserRuleContext getNextRuleForDot() {
        ParserRuleContext parentCtx = getParentContext();
        if (parentCtx == ParserRuleContext.IMPORT_DECL) {
            return ParserRuleContext.IMPORT_MODULE_NAME;
        }
        return ParserRuleContext.FIELD_OR_FUNC_NAME;
    }

    /**
     * Get the next parser context to visit after a {@link ParserRuleContext#QUESTION_MARK}.
     *
     * @return Next parser context
     */
    private ParserRuleContext getNextRuleForQuestionMark() {
        ParserRuleContext parentCtx = getParentContext();
        switch (parentCtx) {
            case OPTIONAL_TYPE_DESCRIPTOR:
                endContext();
                parentCtx = getParentContext();
                switch (parentCtx) {
                    case MODULE_TYPE_DEFINITION:
                        return ParserRuleContext.SEMICOLON;
                    case RETURN_TYPE_DESCRIPTOR:
                        return ParserRuleContext.FUNC_BODY;
                    default:
                        return ParserRuleContext.VARIABLE_NAME;
                }

            default:
                return ParserRuleContext.SEMICOLON;
        }
    }

    /**
     * Get the next parser context to visit after a {@link ParserRuleContext#OPEN_BRACKET}.
     *
     * @return Next parser context
     */
    private ParserRuleContext getNextRuleForOpenBracket() {
        ParserRuleContext parentCtx = getParentContext();
        switch (parentCtx) {
            case ARRAY_TYPE_DESCRIPTOR:
                return ParserRuleContext.ARRAY_LENGTH;
            default:
                return ParserRuleContext.EXPRESSION;
        }
    }

    /**
     * Get the next parser context to visit after a {@link ParserRuleContext#CLOSE_BRACKET}.
     *
     * @return Next parser context
     */
    private ParserRuleContext getNextRuleForCloseBracket(int nextLookahead) {
        ParserRuleContext parentCtx = getParentContext();
        STToken nextToken = this.tokenReader.peek(nextLookahead);
        switch (parentCtx) {
            case ARRAY_TYPE_DESCRIPTOR:
                if (nextToken.kind == SyntaxKind.OPEN_BRACKET_TOKEN) {
                    return ParserRuleContext.OPEN_BRACKET;
                } else if (nextToken.kind == SyntaxKind.QUESTION_MARK_TOKEN) {
                    return ParserRuleContext.OPTIONAL_TYPE_DESCRIPTOR;
                } else {
                    endContext(); //End array type descriptor context
                    return getNextRuleForTypeDescriptor();
                }
            case COMPUTED_FIELD_NAME:
            default:
                endContext(); // end computed-field-name
                return ParserRuleContext.EXPRESSION_RHS;
        }
    }

    /**
     * Get the next parser context to visit after a {@link ParserRuleContext#DECIMAL_INTEGER_LITERAL}.
     *
     * @return Next parser context
     */
    private ParserRuleContext getNextRuleForDecimalIntegerLiteral() {
        ParserRuleContext parentCtx = getParentContext();
        switch (parentCtx) {
            case ARRAY_TYPE_DESCRIPTOR:
            default:
                return ParserRuleContext.CLOSE_BRACKET;
        }
    }
    /**
     * Check whether the given context is a statement.
     * 
     * @param ctx Parser context to check
     * @return <code>true</code> if the given context is a statement. <code>false</code> otherwise
     */
    private boolean isStatement(ParserRuleContext parentCtx) {
        switch (parentCtx) {
            case STATEMENT:
            case STATEMENT_WITHOUT_ANNOTS:
            case VAR_DECL_STMT:
            case ASSIGNMENT_STMT:
            case ASSIGNMENT_OR_VAR_DECL_STMT:
            case IF_BLOCK:
            case BLOCK_STMT:
            case WHILE_BLOCK:
            case CALL_STMT:
            case PANIC_STMT:
            case CONTINUE_STATEMENT:
            case BREAK_STATEMENT:
            case RETURN_STMT:
            case COMPOUND_ASSIGNMENT_STMT:
            case LOCAL_TYPE_DEFINITION_STMT:
            case STMT_START_WITH_IDENTIFIER:
            case EXPRESSION_STATEMENT:
                return true;
            default:
                return false;
        }
    }

    /**
     * Check whether the given context is an expression.
     * 
     * @param ctx Parser context to check
     * @return <code>true</code> if the given context is an expression. <code>false</code> otherwise
     */
    private boolean isExpression(ParserRuleContext ctx) {
        return ctx == ParserRuleContext.EXPRESSION;
    }

    /**
     * Check whether the given token refers to a binary operator.
     * 
     * @param token Token to check
     * @return <code>true</code> if the given token refers to a binary operator. <code>false</code> otherwise
     */
    private boolean isBinaryOperator(STToken token) {
        switch (token.kind) {
            case PLUS_TOKEN:
            case MINUS_TOKEN:
            case SLASH_TOKEN:
            case ASTERISK_TOKEN:
            case GT_TOKEN:
            case LT_TOKEN:
            case EQUAL_GT_TOKEN:
            case DOUBLE_EQUAL_TOKEN:
            case TRIPPLE_EQUAL_TOKEN:
            case LT_EQUAL_TOKEN:
            case GT_EQUAL_TOKEN:
            case NOT_EQUAL_TOKEN:
            case NOT_DOUBLE_EQUAL_TOKEN:
            case BITWISE_AND_TOKEN:
            case BITWISE_XOR_TOKEN:
            case PIPE_TOKEN:
            case LOGICAL_AND_TOKEN:
            case LOGICAL_OR_TOKEN:
                return true;

            // Treat these also as binary operators.
            case RIGHT_ARROW_TOKEN:
                return true;
            default:
                return false;
        }
    }

    private boolean isParameter(ParserRuleContext ctx) {
        switch (ctx) {
            case REQUIRED_PARAM:
            case DEFAULTABLE_PARAM:
            case REST_PARAM:
                return true;
            default:
                return false;
        }
    }

    /**
     * Get the expected token kind at the given parser rule context. If the parser rule is a terminal,
     * then the corresponding terminal token kind is returned. If the parser rule is a production,
     * then {@link SyntaxKind#NONE} is returned.
     * 
     * @param ctx Parser rule context
     * @return Token kind expected at the given parser rule
     */
    private SyntaxKind getExpectedTokenKind(ParserRuleContext ctx) {
        switch (ctx) {
            case ASSIGN_OP:
                return SyntaxKind.EQUAL_TOKEN;
            case BINARY_OPERATOR:
                return SyntaxKind.PLUS_TOKEN;
            case CLOSE_BRACE:
                return SyntaxKind.CLOSE_BRACE_TOKEN;
            case CLOSE_PARENTHESIS:
                return SyntaxKind.CLOSE_PAREN_TOKEN;
            case COMMA:
                return SyntaxKind.COMMA_TOKEN;
            case EXTERNAL_KEYWORD:
                return SyntaxKind.EXTERNAL_KEYWORD;
            case FUNCTION_KEYWORD:
                return SyntaxKind.FUNCTION_KEYWORD;
            case FUNC_NAME:
                return SyntaxKind.IDENTIFIER_TOKEN;
            case OPEN_BRACE:
                return SyntaxKind.OPEN_BRACE_TOKEN;
            case OPEN_PARENTHESIS:
                return SyntaxKind.OPEN_PAREN_TOKEN;
            case RETURN_TYPE_DESCRIPTOR:
            case RETURNS_KEYWORD:
                return SyntaxKind.RETURNS_KEYWORD;
            case SEMICOLON:
                return SyntaxKind.SEMICOLON_TOKEN;
            case VARIABLE_NAME:
            case STATEMENT_START_IDENTIFIER:
                return SyntaxKind.IDENTIFIER_TOKEN;
            case PUBLIC_KEYWORD:
                return SyntaxKind.PUBLIC_KEYWORD;
            case SIMPLE_TYPE_DESCRIPTOR:
                // TODO: return type token
                // return SyntaxKind.IDENTIFIER_TOKEN;
                return SyntaxKind.SIMPLE_TYPE;
            case ASSIGNMENT_STMT:
                return SyntaxKind.IDENTIFIER_TOKEN;
            case EXPRESSION_RHS:
                return SyntaxKind.PLUS_TOKEN;
            case EXPRESSION:
                return SyntaxKind.IDENTIFIER_TOKEN;
            case EXTERNAL_FUNC_BODY:
                return SyntaxKind.EQUAL_TOKEN;
            case FUNC_BODY:
            case FUNC_BODY_BLOCK:
                return SyntaxKind.OPEN_BRACE_TOKEN;
            case FUNC_DEFINITION:
                return SyntaxKind.FUNCTION_KEYWORD;
            case REQUIRED_PARAM:
                return SyntaxKind.SIMPLE_TYPE;
            case VAR_DECL_STMT:
                return SyntaxKind.SIMPLE_TYPE;
            case VAR_DECL_STMT_RHS:
                return SyntaxKind.SEMICOLON_TOKEN;
            case ASSIGNMENT_OR_VAR_DECL_STMT:
                return SyntaxKind.SIMPLE_TYPE;
            case DEFAULTABLE_PARAM:
                return SyntaxKind.SIMPLE_TYPE;
            case REST_PARAM:
                return SyntaxKind.SIMPLE_TYPE;
            case ASTERISK:
                return SyntaxKind.ASTERISK_TOKEN;
            case CLOSED_RECORD_BODY_END:
                return SyntaxKind.CLOSE_BRACE_PIPE_TOKEN;
            case CLOSED_RECORD_BODY_START:
                return SyntaxKind.OPEN_BRACE_PIPE_TOKEN;
            case ELLIPSIS:
                return SyntaxKind.ELLIPSIS_TOKEN;
            case QUESTION_MARK:
                return SyntaxKind.QUESTION_MARK_TOKEN;
            case RECORD_BODY_START:
                return SyntaxKind.OPEN_BRACE_PIPE_TOKEN;
            case RECORD_FIELD:
            case RECORD_KEYWORD:
                return SyntaxKind.RECORD_KEYWORD;
            case TYPE_KEYWORD:
                return SyntaxKind.TYPE_KEYWORD;
            case TYPE_NAME:
                return SyntaxKind.IDENTIFIER_TOKEN;
            case TYPE_REFERENCE:
                return SyntaxKind.IDENTIFIER_TOKEN;
            case RECORD_BODY_END:
                return SyntaxKind.CLOSE_BRACE_TOKEN;
            case OBJECT_KEYWORD:
                return SyntaxKind.OBJECT_KEYWORD;
            case PRIVATE_KEYWORD:
                return SyntaxKind.PRIVATE_KEYWORD;
            case REMOTE_KEYWORD:
                return SyntaxKind.REMOTE_KEYWORD;
            case OBJECT_FIELD_RHS:
                return SyntaxKind.SEMICOLON_TOKEN;
            case ABSTRACT_KEYWORD:
                return SyntaxKind.ABSTRACT_KEYWORD;
            case CLIENT_KEYWORD:
                return SyntaxKind.CLIENT_KEYWORD;
            case OBJECT_TYPE_FIRST_QUALIFIER:
            case OBJECT_TYPE_SECOND_QUALIFIER:
                return SyntaxKind.OBJECT_KEYWORD;
            case CLOSE_BRACKET:
                return SyntaxKind.CLOSE_BRACKET_TOKEN;
            case DOT:
                return SyntaxKind.DOT_TOKEN;
            case FIELD_OR_FUNC_NAME:
                return SyntaxKind.IDENTIFIER_TOKEN;
            case OPEN_BRACKET:
                return SyntaxKind.OPEN_BRACKET_TOKEN;
            case IF_KEYWORD:
                return SyntaxKind.IF_KEYWORD;
            case ELSE_KEYWORD:
                return SyntaxKind.ELSE_KEYWORD;
            case WHILE_KEYWORD:
                return SyntaxKind.WHILE_KEYWORD;
            case CHECKING_KEYWORD:
                return SyntaxKind.CHECK_KEYWORD;
            case AS_KEYWORD:
                return SyntaxKind.AS_KEYWORD;
            case BOOLEAN_LITERAL:
                return SyntaxKind.TRUE_KEYWORD;
            case IMPORT_KEYWORD:
                return SyntaxKind.IMPORT_KEYWORD;
            case IMPORT_MODULE_NAME:
            case IMPORT_ORG_OR_MODULE_NAME:
            case IMPORT_PREFIX:
            case VARIABLE_REF:
            case BASIC_LITERAL: // return var-ref for any kind of terminal expression
            case SERVICE_NAME:
            case IDENTIFIER:
            case QUALIFIED_IDENTIFIER:
                return SyntaxKind.IDENTIFIER_TOKEN;
            case VERSION_NUMBER:
            case MAJOR_VERSION:
            case MINOR_VERSION:
            case PATCH_VERSION:
                return SyntaxKind.DECIMAL_INTEGER_LITERAL;
            case SLASH:
                return SyntaxKind.SLASH_TOKEN;
            case VERSION_KEYWORD:
                return SyntaxKind.VERSION_KEYWORD;
            case IMPORT_DECL_RHS:
                return SyntaxKind.SEMICOLON_TOKEN;
            case IMPORT_SUB_VERSION:
                return SyntaxKind.SEMICOLON_TOKEN;
            case COLON:
                return SyntaxKind.COLON_TOKEN;
            case MAPPING_FIELD_NAME:
            case MAPPING_FIELD:
                return SyntaxKind.IDENTIFIER_TOKEN;
            case PANIC_KEYWORD:
                return SyntaxKind.PANIC_KEYWORD;
            case STRING_LITERAL:
                return SyntaxKind.STRING_LITERAL;
            case ON_KEYWORD:
                return SyntaxKind.ON_KEYWORD;
            case RESOURCE_KEYWORD:
                return SyntaxKind.RESOURCE_KEYWORD;
            case RETURN_KEYWORD:
                return SyntaxKind.RETURN_KEYWORD;
            case SERVICE_KEYWORD:
                return SyntaxKind.SERVICE_KEYWORD;
            case BREAK_KEYWORD:
                return SyntaxKind.BREAK_KEYWORD;
            case LISTENER_KEYWORD:
                return SyntaxKind.CONST_KEYWORD;
            case CONTINUE_KEYWORD:
                return SyntaxKind.CONTINUE_KEYWORD;
            case CONST_KEYWORD:
                return SyntaxKind.CONST_KEYWORD;
            case FINAL_KEYWORD:
                return SyntaxKind.FINAL_KEYWORD;
            case CONST_DECL_TYPE:
                return SyntaxKind.IDENTIFIER_TOKEN;
            case NIL_TYPE_DESCRIPTOR:
                return SyntaxKind.NIL_TYPE;
            case TYPEOF_KEYWORD:
                return SyntaxKind.TYPEOF_KEYWORD;
            case OPTIONAL_TYPE_DESCRIPTOR:
                return SyntaxKind.OPTIONAL_TYPE;
            case UNARY_OPERATOR:
                return SyntaxKind.PLUS_TOKEN;
            case ARRAY_TYPE_DESCRIPTOR:
                return SyntaxKind.ARRAY_TYPE;
            case AT:
                return SyntaxKind.AT_TOKEN;
            case FIELD_DESCRIPTOR_RHS:
                return SyntaxKind.SEMICOLON_TOKEN;
            case AFTER_PARAMETER_TYPE:
                return SyntaxKind.IDENTIFIER_TOKEN;
            case CONST_DECL_RHS:
                return SyntaxKind.EQUAL_TOKEN;
            case IS_KEYWORD:
                return SyntaxKind.IS_KEYWORD;
            case TYPE_DESCRIPTOR:
                return SyntaxKind.SIMPLE_TYPE;
            case OBJECT_MEMBER_WITHOUT_METADATA:
            case RECORD_FIELD_WITHOUT_METADATA:
            case PARAMETER_WITHOUT_ANNOTS:
                return SyntaxKind.SIMPLE_TYPE;
            case TYPEOF_EXPRESSION:
                return SyntaxKind.TYPEOF_KEYWORD;
            case RIGHT_ARROW:
                return SyntaxKind.RIGHT_ARROW_TOKEN;
            case STMT_START_WITH_EXPR_RHS:
                return SyntaxKind.EQUAL_TOKEN;
            case COMPOUND_BINARY_OPERATOR:
                return SyntaxKind.PLUS_TOKEN;
            case UNARY_EXPRESSION:
                return SyntaxKind.PLUS_TOKEN;

            // TODO:
            case COMP_UNIT:
            case TOP_LEVEL_NODE:
            case TOP_LEVEL_NODE_WITHOUT_METADATA:
            case TOP_LEVEL_NODE_WITHOUT_MODIFIER:
            case ANNOTATIONS:
            case PARAM_LIST:
            case PARAMETER_RHS:
            case STATEMENT:
            case STATEMENT_WITHOUT_ANNOTS:
            case FIELD_OR_REST_DESCIPTOR_RHS:
            case MODULE_TYPE_DEFINITION:
            case RECORD_TYPE_DESCRIPTOR:
            case ARG:
            case ARG_LIST:
            case EOF:
            case FUNC_CALL:
            case NAMED_OR_POSITIONAL_ARG_RHS:
            case OBJECT_FUNC_OR_FIELD:
            case OBJECT_FUNC_OR_FIELD_WITHOUT_VISIBILITY:
            case OBJECT_MEMBER:
            case OBJECT_METHOD_START:
            case OBJECT_TYPE_DESCRIPTOR:
            case OBJECT_TYPE_DESCRIPTOR_START:
            case AFTER_IMPORT_MODULE_NAME:
            case ASSIGNMENT_OR_VAR_DECL_STMT_RHS:
            case BLOCK_STMT:
            case CALL_STMT:
            case CALL_STMT_START:
            case DECIMAL_INTEGER_LITERAL:
            case ELSE_BLOCK:
            case ELSE_BODY:
            case IF_BLOCK:
            case IMPORT_DECL:
            case IMPORT_PREFIX_DECL:
            case MAJOR_MINOR_VERSION_END:
            case WHILE_BLOCK:
            case ACCESS_EXPRESSION:
            case IMPORT_VERSION_DECL:
            case MAPPING_CONSTRUCTOR:
            case PANIC_STMT:
            case SPECIFIC_FIELD_RHS:
            case COMPUTED_FIELD_NAME:
            case LISTENERS_LIST:
            case RESOURCE_DEF:
            case RETURN_STMT:
            case RETURN_STMT_RHS:
            case SERVICE_DECL:
            case OPTIONAL_SERVICE_NAME:
            case BREAK_STATEMENT:
            case CONTINUE_STATEMENT:
            case LISTENER_DECL:
            case CONSTANT_DECL:
            case ANNOT_REFERENCE:
            case DOC_STRING:
            case COMPOUND_ASSIGNMENT_STMT:
            case PARAMETER:
            case STMT_START_WITH_IDENTIFIER:
            case IS_EXPRESSION:
            case LOCAL_TYPE_DEFINITION_STMT:
            default:
                break;
        }

        return SyntaxKind.NONE;
    }

    /**
     * Check whether a token kind is a basic literal.
     * 
     * @param kind Token kind to check
     * @return <code>true</code> if the given token kind belongs to a basic literal.<code>false</code> otherwise
     */
    private boolean isBasicLiteral(SyntaxKind kind) {
        switch (kind) {
            case DECIMAL_INTEGER_LITERAL:
            case HEX_INTEGER_LITERAL:
            case STRING_LITERAL:
            case TRUE_KEYWORD:
            case FALSE_KEYWORD:
                return true;
            default:
                return false;
        }
    }

    /**
     * Check whether the given token refers to a unary operator.
     *
     * @param token Token to check
     * @return <code>true</code> if the given token refers to a unary operator. <code>false</code> otherwise
     */
    private boolean isUnaryOperator(STToken token) {
        switch (token.kind) {
            case PLUS_TOKEN:
            case MINUS_TOKEN:
            case NEGATION_TOKEN:
            case EXCLAMATION_MARK_TOKEN:
                return true;
            default:
                return false;
        }
    }

    /**
     * Search for matching token sequences within is expression and returns the most optimal solution.
     *
     * @param currentCtx Current context
     * @param lookahead Position of the next token to consider, relative to the position of the original error
     * @param currentDepth Amount of distance traveled so far
     * @param currentMatches Matching tokens found so far
     * @param fixes Fixes made so far
     * @return Recovery result
     */
    private Result seekInIsExpression(ParserRuleContext currentCtx, int lookahead, int currentDepth,
                                      int currentMatches) {
        STToken nextToken = this.tokenReader.peek(lookahead);
        currentDepth++;
        if (nextToken.kind != SyntaxKind.IDENTIFIER_TOKEN) {
            Result fixedPathResult = fixAndContinue(currentCtx, lookahead, currentDepth);
            return getFinalResult(currentMatches, fixedPathResult);
        }

        ParserRuleContext nextContext;
        STToken nextNextToken = this.tokenReader.peek(lookahead + 1);
        switch (nextNextToken.kind) {
            case IS_KEYWORD:
                startContext(ParserRuleContext.IS_EXPRESSION);
                nextContext = ParserRuleContext.IS_KEYWORD;
                break;
            default:
                nextContext = ParserRuleContext.EXPRESSION_RHS;
                break;
        }

        currentMatches++;
        lookahead++;
        Result result = seekMatch(nextContext, lookahead, currentDepth);
        result.ctx = currentCtx;
        return getFinalResult(currentMatches, result);
    }

    public ParserRuleContext findBestPath(ParserRuleContext context) {
        // We reach here to break ambiguity. Hence increase the lookahead limit
        // to get better results. Since this is an erroneous scenario, the overhead
        // of increasing the lookahead is acceptable.
        int prevLookahead = lookaheadLimit;
        lookaheadLimit = (int) (lookaheadLimit * 1.5);
        ParserRuleContext[] alternatives;
        switch (context) {
            case STATEMENT:
                alternatives = STATEMENTS;
                break;
            case TOP_LEVEL_NODE:
                alternatives = TOP_LEVEL_NODE;
                break;
            case OBJECT_MEMBER:
                alternatives = OBJECT_MEMBER_START;
                break;
            default:
                throw new IllegalStateException();
        }

        Result result = seekInAlternativesPaths(1, 0, 0, alternatives);
        lookaheadLimit = prevLookahead;
        return result.ctx;
    }

    /**
     * Represents a solution/fix for a parser error. A {@link Solution} consists of the parser context where the error
     * was encountered, the enclosing parser context at the same point, the token with the error, and the {@link Action}
     * required to recover from the error.
     * 
     * @since 1.2.0
     */
    public static class Solution {

        public ParserRuleContext ctx;
        public Action action;
        public String tokenText;
        public SyntaxKind tokenKind;
        public STNode recoveredNode;

        public Solution(Action action, ParserRuleContext ctx, SyntaxKind tokenKind, String tokenText) {
            this.action = action;
            this.ctx = ctx;
            this.tokenText = tokenText;
            this.tokenKind = tokenKind;
        }

        @Override
        public String toString() {
            return action.toString() + "'" + tokenText + "'";
        }
    }

    /**
     * Represent a result of a token-sequence-search in a sub-tree. The result will contain the fixes required to
     * traverse in that sub-tree, and the number of matching tokens it found, without the fixed tokens.
     */
    public static class Result {

        private int matches;
        private ArrayDeque<Solution> fixes;

        /**
         * Represent the end solution to be applied to the next immediate token, to recover from the error.
         * If the solution is to insert/remove next immediate token, then this is equivalent to the
         * <code>fixes.peek()</code>. Else, if the solution is to insert/remove a token that is not the
         * immediate next token, then this will have a solution with {@link Action#KEEP} as the action.
         */
        private Solution solution;

        // Rule which produced this result
        private ParserRuleContext ctx;

        public Result(ArrayDeque<Solution> fixes, int matches, ParserRuleContext ctx) {
            this.fixes = fixes;
            this.matches = matches;
            this.ctx = ctx;
        }
    }

    /**
     * Represents the actions that can be taken to recover from a parser error.
     *
     * @since 1.2.0
     */
    enum Action {
        INSERT, REMOVE, KEEP;
    }
}<|MERGE_RESOLUTION|>--- conflicted
+++ resolved
@@ -1391,10 +1391,6 @@
                     // After parsing nil type descriptor all the other parsing is same as next rule of simple type
                     return getNextRuleForTypeDescriptor();
                 }
-<<<<<<< HEAD
-
-=======
->>>>>>> 5d102aeb
                 // endContext(); // end func signature
                 return ParserRuleContext.FUNC_BODY;
             case EXPRESSION:
