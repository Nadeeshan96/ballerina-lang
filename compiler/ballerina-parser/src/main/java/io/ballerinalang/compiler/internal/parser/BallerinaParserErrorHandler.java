--- conflicted
+++ resolved
@@ -151,8 +151,8 @@
     private static final ParserRuleContext[] AFTER_IMPORT_MODULE_NAME = { ParserRuleContext.DOT,
             ParserRuleContext.VERSION_KEYWORD, ParserRuleContext.AS_KEYWORD, ParserRuleContext.SEMICOLON };
 
-    private static final ParserRuleContext[] MAJOR_MINOR_VERSION_END = { ParserRuleContext.DOT,
-            ParserRuleContext.AS_KEYWORD, ParserRuleContext.SEMICOLON };
+    private static final ParserRuleContext[] MAJOR_MINOR_VERSION_END =
+            { ParserRuleContext.DOT, ParserRuleContext.AS_KEYWORD, ParserRuleContext.SEMICOLON };
 
     private static final ParserRuleContext[] RETURN_RHS = { ParserRuleContext.SEMICOLON, ParserRuleContext.EXPRESSION };
 
@@ -1209,7 +1209,6 @@
             case IMPORT_DECL:
             case CONTINUE_STATEMENT:
             case BREAK_STATEMENT:
-                // case EXPRESSION:
             case RETURN_STMT:
             case COMPUTED_FIELD_NAME:
             case LISTENERS_LIST:
@@ -1451,7 +1450,6 @@
                 return ParserRuleContext.COLON;
             case COMPUTED_FIELD_NAME:
                 return ParserRuleContext.OPEN_BRACKET;
-<<<<<<< HEAD
             case LISTENERS_LIST:
                 return ParserRuleContext.OPEN_BRACKET;
             case ON_KEYWORD:
@@ -1465,8 +1463,6 @@
             case SERVICE_NAME:
                 return ParserRuleContext.ON_KEYWORD;
 
-=======
->>>>>>> 53d62c1c
             case DECIMAL_INTEGER_LITERAL:
             case OBJECT_FUNC_OR_FIELD:
             case OBJECT_METHOD_START:
