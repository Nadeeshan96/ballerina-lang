/*
 * Copyright (c) 2020, WSO2 Inc. (http://www.wso2.org) All Rights Reserved.
 *
 * WSO2 Inc. licenses this file to you under the Apache License,
 * Version 2.0 (the "License"); you may not use this file except
 * in compliance with the License.
 * You may obtain a copy of the License at
 *
 *   http://www.apache.org/licenses/LICENSE-2.0
 *
 * Unless required by applicable law or agreed to in writing,
 * software distributed under the License is distributed on an
 * "AS IS" BASIS, WITHOUT WARRANTIES OR CONDITIONS OF ANY
 * KIND, either express or implied.  See the License for the
 * specific language governing permissions and limitations
 * under the License.
 */
package io.ballerinalang.compiler.internal.parser;

import io.ballerinalang.compiler.internal.parser.tree.STNode;
import io.ballerinalang.compiler.internal.parser.tree.STNodeFactory;
import io.ballerinalang.compiler.internal.parser.tree.STToken;
import io.ballerinalang.compiler.syntax.tree.SyntaxKind;

import java.util.ArrayDeque;
import java.util.ArrayList;
import java.util.List;

/**
 * <p>
 * Responsible for recovering from a parser error.
 *
 * When an unexpected token is reached, error handler will try inserting/removing a token from the current head, and see
 * how far the parser can successfully progress. After fixing the current head and trying to progress, if it encounters
 * more errors, then it will try to fix those as well. All possible combinations of insertions and deletions will be
 * tried out for such errors. Once all possible paths are discovered, pick the optimal combination that leads to the
 * best recovery. Finally, apply the best solution and continue the parsing.
 * </p>
 * e.g.:
 * If the best combination of fixes was <code>[insert, insert, remove, remove]</code>, then apply only the first
 * fix and continue.
 * <ul>
 * <li>
 * If the fix was a ‘remove’ - then consume the token stream once, and continue from the same rule again.
 * </li>
 * <li>
 * If the fix was an ‘insert’ - then insert the missing node, and continue from the next rule, without consuming the
 * token stream.
 * </li>
 * </ul>
 *
 * @since 1.2.0
 */
public class BallerinaParserErrorHandler {

    private final AbstractTokenReader tokenReader;
    private final BallerinaParserErrorListener errorListener;
    private final BallerinaParser parser;
    private ArrayDeque<ParserRuleContext> ctxStack = new ArrayDeque<>();

    /**
     * Two or more rules which's left side of the production is same (has alternative paths).
     * eg : FUNC_BODIES --> FUNC_BODY_BLOCK
     * FUNC_BODIES --> EXTERNAL_FUNC_BODY
     */

    private static final ParserRuleContext[] FUNC_BODIES =
            { ParserRuleContext.FUNC_BODY_BLOCK, ParserRuleContext.EXTERNAL_FUNC_BODY };

    private static final ParserRuleContext[] STATEMENTS = { ParserRuleContext.CLOSE_BRACE,
            ParserRuleContext.ASSIGNMENT_STMT, ParserRuleContext.VAR_DECL_STMT, ParserRuleContext.IF_BLOCK,
            ParserRuleContext.WHILE_BLOCK, ParserRuleContext.CALL_STMT, ParserRuleContext.PANIC_STMT,
            ParserRuleContext.CONTINUE_STATEMENT, ParserRuleContext.BREAK_STATEMENT, ParserRuleContext.RETURN_STMT,
            ParserRuleContext.COMPOUND_ASSIGNMENT_STMT, ParserRuleContext.LOCAL_TYPE_DEFINITION_STMT };

    private static final ParserRuleContext[] VAR_DECL_RHS =
            { ParserRuleContext.SEMICOLON, ParserRuleContext.ASSIGN_OP };

    private static final ParserRuleContext[] PARAMETER_RHS = { ParserRuleContext.COMMA, ParserRuleContext.ASSIGN_OP };

    private static final ParserRuleContext[] TOP_LEVEL_NODE =
            { ParserRuleContext.DOC_STRING, ParserRuleContext.ANNOTATIONS, ParserRuleContext.PUBLIC_KEYWORD,
                    ParserRuleContext.FUNC_DEFINITION, ParserRuleContext.MODULE_TYPE_DEFINITION,
                    ParserRuleContext.IMPORT_DECL, ParserRuleContext.SERVICE_DECL, ParserRuleContext.LISTENER_DECL,
                    ParserRuleContext.CONSTANT_DECL, ParserRuleContext.VAR_DECL_STMT, ParserRuleContext.EOF };

    private static final ParserRuleContext[] TOP_LEVEL_NODE_WITHOUT_METADATA =
            new ParserRuleContext[] { ParserRuleContext.PUBLIC_KEYWORD, ParserRuleContext.FUNC_DEFINITION,
                    ParserRuleContext.MODULE_TYPE_DEFINITION, ParserRuleContext.IMPORT_DECL,
                    ParserRuleContext.SERVICE_DECL, ParserRuleContext.LISTENER_DECL, ParserRuleContext.CONSTANT_DECL,
                    ParserRuleContext.VAR_DECL_STMT, ParserRuleContext.EOF };

    private static final ParserRuleContext[] TOP_LEVEL_NODE_WITHOUT_MODIFIER =
            { ParserRuleContext.FUNC_DEFINITION, ParserRuleContext.MODULE_TYPE_DEFINITION,
                    ParserRuleContext.IMPORT_DECL, ParserRuleContext.SERVICE_DECL, ParserRuleContext.LISTENER_DECL,
                    ParserRuleContext.CONSTANT_DECL, ParserRuleContext.VAR_DECL_STMT, ParserRuleContext.EOF };

    private static final ParserRuleContext[] TYPE_OR_VAR_NAME =
            { ParserRuleContext.SIMPLE_TYPE_DESCRIPTOR, ParserRuleContext.VARIABLE_NAME };

    private static final ParserRuleContext[] ASSIGNMENT_OR_VAR_DECL_SECOND_TOKEN =
            { ParserRuleContext.ASSIGN_OP, ParserRuleContext.VARIABLE_NAME };

    private static final ParserRuleContext[] FIELD_DESCRIPTOR_RHS =
            { ParserRuleContext.SEMICOLON, ParserRuleContext.QUESTION_MARK, ParserRuleContext.ASSIGN_OP };

    private static final ParserRuleContext[] FIELD_OR_REST_DESCIPTOR_RHS =
            { ParserRuleContext.ELLIPSIS, ParserRuleContext.VARIABLE_NAME };

    private static final ParserRuleContext[] RECORD_BODY_START =
            { ParserRuleContext.CLOSED_RECORD_BODY_START, ParserRuleContext.OPEN_BRACE };

    private static final ParserRuleContext[] RECORD_BODY_END =
            { ParserRuleContext.CLOSED_RECORD_BODY_END, ParserRuleContext.CLOSE_BRACE };

    private static final ParserRuleContext[] TYPE_DESCRIPTORS =
            { ParserRuleContext.SIMPLE_TYPE_DESCRIPTOR, ParserRuleContext.RECORD_TYPE_DESCRIPTOR,
                    ParserRuleContext.OBJECT_TYPE_DESCRIPTOR, ParserRuleContext.NIL_TYPE_DESCRIPTOR };

    private static final ParserRuleContext[] RECORD_FIELD =
            { ParserRuleContext.ANNOTATIONS, ParserRuleContext.ASTERISK, ParserRuleContext.TYPE_DESCRIPTOR };

    private static final ParserRuleContext[] RECORD_FIELD_WITHOUT_METADATA =
            { ParserRuleContext.ASTERISK, ParserRuleContext.TYPE_DESCRIPTOR };

    private static final ParserRuleContext[] ARG_START =
            { ParserRuleContext.VARIABLE_NAME, ParserRuleContext.ELLIPSIS, ParserRuleContext.EXPRESSION };

    private static final ParserRuleContext[] NAMED_OR_POSITIONAL_ARG_RHS =
            { ParserRuleContext.COMMA, ParserRuleContext.ASSIGN_OP };

    private static final ParserRuleContext[] PARAM_LIST =
            { ParserRuleContext.CLOSE_PARENTHESIS, ParserRuleContext.REQUIRED_PARAM };

    private static final ParserRuleContext[] OBJECT_FIELD_RHS =
            { ParserRuleContext.SEMICOLON, ParserRuleContext.ASSIGN_OP };

    private static final ParserRuleContext[] OBJECT_MEMBER_START =
            { ParserRuleContext.DOC_STRING, ParserRuleContext.ANNOTATIONS, ParserRuleContext.ASTERISK,
                    ParserRuleContext.OBJECT_FUNC_OR_FIELD, ParserRuleContext.CLOSE_BRACE };

    private static final ParserRuleContext[] OBJECT_MEMBER_WITHOUT_METADATA =
            { ParserRuleContext.ASTERISK, ParserRuleContext.OBJECT_FUNC_OR_FIELD, ParserRuleContext.CLOSE_BRACE };

    private static final ParserRuleContext[] OBJECT_FUNC_OR_FIELD = { ParserRuleContext.PUBLIC_KEYWORD,
            ParserRuleContext.PRIVATE_KEYWORD, ParserRuleContext.OBJECT_FUNC_OR_FIELD_WITHOUT_VISIBILITY };

    private static final ParserRuleContext[] OBJECT_FUNC_OR_FIELD_WITHOUT_VISIBILITY =
            { ParserRuleContext.TYPE_DESCRIPTOR, ParserRuleContext.OBJECT_METHOD_START };

    private static final ParserRuleContext[] OBJECT_METHOD_START =
            { ParserRuleContext.REMOTE_KEYWORD, ParserRuleContext.FUNCTION_KEYWORD };

    private static final ParserRuleContext[] OBJECT_TYPE_DESCRIPTOR_START =
            { ParserRuleContext.OBJECT_TYPE_FIRST_QUALIFIER, ParserRuleContext.OBJECT_KEYWORD };

    private static final ParserRuleContext[] ELSE_BODY = { ParserRuleContext.IF_BLOCK, ParserRuleContext.OPEN_BRACE };

    private static final ParserRuleContext[] ELSE_BLOCK =
            { ParserRuleContext.ELSE_KEYWORD, ParserRuleContext.STATEMENT };

    private static final ParserRuleContext[] CALL_STATEMENT =
            { ParserRuleContext.CHECKING_KEYWORD, ParserRuleContext.VARIABLE_NAME };

    private static final ParserRuleContext[] IMPORT_PREFIX_DECL =
            { ParserRuleContext.AS_KEYWORD, ParserRuleContext.SEMICOLON };

    private static final ParserRuleContext[] IMPORT_VERSION =
            { ParserRuleContext.VERSION_KEYWORD, ParserRuleContext.AS_KEYWORD, ParserRuleContext.SEMICOLON };

    private static final ParserRuleContext[] IMPORT_DECL_RHS = { ParserRuleContext.SLASH, ParserRuleContext.DOT,
            ParserRuleContext.VERSION_KEYWORD, ParserRuleContext.AS_KEYWORD, ParserRuleContext.SEMICOLON };

    private static final ParserRuleContext[] AFTER_IMPORT_MODULE_NAME = { ParserRuleContext.DOT,
            ParserRuleContext.VERSION_KEYWORD, ParserRuleContext.AS_KEYWORD, ParserRuleContext.SEMICOLON };

    private static final ParserRuleContext[] MAJOR_MINOR_VERSION_END =
            { ParserRuleContext.DOT, ParserRuleContext.AS_KEYWORD, ParserRuleContext.SEMICOLON };

    private static final ParserRuleContext[] RETURN_RHS = { ParserRuleContext.SEMICOLON, ParserRuleContext.EXPRESSION };

    private static final ParserRuleContext[] EXPRESSIONS = { ParserRuleContext.BASIC_LITERAL,
            ParserRuleContext.VARIABLE_REF, ParserRuleContext.ACCESS_EXPRESSION, ParserRuleContext.TYPEOF_EXPRESSION,
            ParserRuleContext.UNARY_EXPRESSION, ParserRuleContext.IS_EXPRESSION };

    private static final ParserRuleContext[] MAPPING_FIELD_START = { ParserRuleContext.MAPPING_FIELD_NAME,
            ParserRuleContext.STRING_LITERAL, ParserRuleContext.COMPUTED_FIELD_NAME, ParserRuleContext.ELLIPSIS };

    private static final ParserRuleContext[] SPECIFIC_FIELD_RHS =
            { ParserRuleContext.COLON, ParserRuleContext.COMMA, ParserRuleContext.CLOSE_PARENTHESIS };

    private static final ParserRuleContext[] OPTIONAL_SERVICE_NAME =
            { ParserRuleContext.SERVICE_NAME, ParserRuleContext.ON_KEYWORD };

    private static final ParserRuleContext[] RESOURCE_DEF_START =
            { ParserRuleContext.RESOURCE_KEYWORD, ParserRuleContext.FUNC_DEFINITION, ParserRuleContext.CLOSE_BRACE };

    private static final ParserRuleContext[] CONST_DECL_RHS =
            { ParserRuleContext.STATEMENT_START_IDENTIFIER, ParserRuleContext.ASSIGN_OP };

    private static final ParserRuleContext[] ARRAY_LENGTH = { ParserRuleContext.CLOSE_BRACKET,
            ParserRuleContext.DECIMAL_INTEGER_LITERAL, ParserRuleContext.HEX_INTEGER_LITERAL,
            ParserRuleContext.ASTERISK, ParserRuleContext.VARIABLE_REF};

    private static final ParserRuleContext[] PARAMETER =
            { ParserRuleContext.ANNOTATIONS, ParserRuleContext.PUBLIC_KEYWORD, ParserRuleContext.TYPE_DESCRIPTOR };

    private static final ParserRuleContext[] PARAMETER_WITHOUT_ANNOTS =
            { ParserRuleContext.PUBLIC_KEYWORD, ParserRuleContext.TYPE_DESCRIPTOR };

    /**
     * Limit for the distance to travel, to determine a successful lookahead.
     */
    private int lookaheadLimit = 5;

    public BallerinaParserErrorHandler(AbstractTokenReader tokenReader, BallerinaParser parser) {
        this.tokenReader = tokenReader;
        this.parser = parser;
        this.errorListener = new BallerinaParserErrorListener();
    }

    public void startContext(ParserRuleContext context) {
        this.ctxStack.push(context);
    }

    public void endContext() {
        this.ctxStack.pop();
    }

    public void switchContext(ParserRuleContext context) {
        this.ctxStack.pop();
        this.ctxStack.push(context);
    }

    public void reportInvalidNode(STToken startingToken, String message) {
        this.errorListener.reportInvalidNodeError(startingToken, message);
    }

    public void reportMissingTokenError(String message) {
        STToken currentToken = this.tokenReader.head();
        this.errorListener.reportMissingTokenError(currentToken, message);
    }

    private ParserRuleContext getParentContext() {
        return this.ctxStack.peek();
    }

    /*
     * -------------- Error recovering --------------
     */

    /**
     * Recover from current context. Returns the action needs to be taken with respect
     * to the next token, in order to recover. This method will search for the most
     * optimal action, that will result the parser to proceed the farthest distance.
     *
     * @param nextToken Next token of the input where the error occurred
     * @param currentCtx Current parser context
     * @param args Arguments that requires to continue parsing from the given parser context
     * @return The action needs to be taken for the next token, in order to recover
     */
    public Solution recover(ParserRuleContext currentCtx, STToken nextToken, Object... args) {
        // Assumption: always comes here after a peek()

        if (nextToken.kind == SyntaxKind.EOF_TOKEN) {
            SyntaxKind expectedTokenKind = getExpectedTokenKind(currentCtx);
            Solution fix = new Solution(Action.INSERT, currentCtx, expectedTokenKind, currentCtx.toString());
            applyFix(currentCtx, fix, args);
            return fix;
        }

        Result bestMatch = seekMatch(currentCtx);
        if (bestMatch.matches > 0) {
            Solution sol = bestMatch.solution;
            applyFix(currentCtx, sol, args);
            return sol;
        } else {
            // Fail safe. This means we can't find a path to recover.
            removeInvalidToken();
            Solution sol = new Solution(Action.REMOVE, currentCtx, nextToken.kind, nextToken.toString());
            sol.recoveredNode = this.parser.resumeParsing(currentCtx, args);
            return sol;
        }
    }

    /**
     * Remove the invalid token. This method assumes that the next immediate token
     * of the token input stream is the culprit.
     */
    public void removeInvalidToken() {
        STToken invalidToken = this.tokenReader.read();
        // This means no match is found for the current token.
        // Then consume it and return an error node
        this.errorListener.reportInvalidToken(invalidToken);

        // TODO: add this error node to the tree
    }

    /**
     * Apply the fix to the current context.
     *
     * @param currentCtx Current context
     * @param fix Fix to apply
     * @param args Arguments that requires to continue parsing from the given parser context
     */
    private void applyFix(ParserRuleContext currentCtx, Solution fix, Object... args) {
        if (fix.action == Action.REMOVE) {
            removeInvalidToken();
            fix.recoveredNode = this.parser.resumeParsing(currentCtx, args);
        } else {
            fix.recoveredNode = handleMissingToken(currentCtx, fix);
        }
    }

    /**
     * Handle a missing token scenario.
     * 
     * @param currentCtx Current context
     * @param fix Solution to recover from the missing token
     */
    private STNode handleMissingToken(ParserRuleContext currentCtx, Solution fix) {
        // If the original issues was at a production where there are alternatives,
        // then do not report any errors. Parser will try to re-parse the best-matching
        // alternative again. Errors will be reported at the next try.
        if (!isProductionWithAlternatives(currentCtx)) {
            reportMissingTokenError("missing " + fix.ctx);
        }

        return STNodeFactory.createMissingToken(fix.tokenKind);
    }

    /**
     * Get a snapshot of the current context stack.
     * 
     * @return Snapshot of the current context stack
     */
    private ArrayDeque<ParserRuleContext> getCtxStackSnapshot() {
        // Using ArraDeque#clone() here since it has better performance, than manually
        // creating a clone. ArraDeque#clone() method internally copies the value array
        // and avoids all the checks that is there when calling add()/addAll() methods.
        // Therefore has better performance.
        return this.ctxStack.clone();
    }

    private boolean isProductionWithAlternatives(ParserRuleContext currentCtx) {
        switch (currentCtx) {
            case TOP_LEVEL_NODE:
            case TOP_LEVEL_NODE_WITHOUT_MODIFIER:
            case TOP_LEVEL_NODE_WITHOUT_METADATA:
            case STATEMENT:
            case STATEMENT_WITHOUT_ANNOTS:
            case FUNC_BODY:
            case VAR_DECL_STMT_RHS:
            case EXPRESSION_RHS:
            case PARAMETER_RHS:
            case ASSIGNMENT_OR_VAR_DECL_STMT:
            case AFTER_PARAMETER_TYPE:
            case FIELD_DESCRIPTOR_RHS:
            case RECORD_BODY_START:
            case RECORD_BODY_END:
            case TYPE_DESCRIPTOR:
            case NAMED_OR_POSITIONAL_ARG_RHS:
            case OBJECT_FIELD_RHS:
            case OBJECT_FUNC_OR_FIELD_WITHOUT_VISIBILITY:
            case OBJECT_MEMBER:
            case OBJECT_TYPE_FIRST_QUALIFIER:
            case OBJECT_TYPE_SECOND_QUALIFIER:
            case ELSE_BODY:
            case IMPORT_DECL_RHS:
            case IMPORT_SUB_VERSION:
            case VERSION_NUMBER:
            case IMPORT_VERSION_DECL:
            case IMPORT_PREFIX_DECL:
            case MAPPING_FIELD:
            case SPECIFIC_FIELD_RHS:
            case RESOURCE_DEF:
            case PARAMETER_WITHOUT_ANNOTS:
            case PARAMETER:
                return true;
            default:
                return false;
        }
    }

    /*
     * seekMatch methods
     */

    /**
     * Start a fresh search for a way to recover with the next immediate token (peek(1), and the current context).
     * 
     * @param currentCtx Current parser context
     * @return Recovery result
     */
    private Result seekMatch(ParserRuleContext currentCtx) {
        return seekMatchInSubTree(currentCtx, 1, 0);
    }

    /**
     * Search for a solution in a sub-tree/sub-path. This will take a snapshot of the current context stack
     * and will operate on top of it, so that the original state of the parser will not be disturbed. On return
     * the previous state of the parser contexts will be restored.
     * 
     * @param currentCtx Current context
     * @param lookahead Position of the next token to consider, from the position of the original error.
     * @param currentDepth Amount of distance traveled so far.
     * @return Recovery result
     */
    private Result seekMatchInSubTree(ParserRuleContext currentCtx, int lookahead, int currentDepth) {
        ArrayDeque<ParserRuleContext> tempCtxStack = this.ctxStack;
        this.ctxStack = getCtxStackSnapshot();
        Result result = seekMatch(currentCtx, lookahead, currentDepth);
        result.ctx = currentCtx;
        this.ctxStack = tempCtxStack;
        return result;
    }

    /**
     * TODO: This is a duplicate method. Same as {@link BallerinaParser#isEndOfBlock}.
     *
     * @param token
     * @return
     */
    private boolean isEndOfBlock(STToken token) {
        ParserRuleContext enclosingContext = getParentContext();
        switch (enclosingContext) {
            case OBJECT_TYPE_DESCRIPTOR:
            case SERVICE_DECL:
                switch (token.kind) {
                    case CLOSE_BRACE_TOKEN:
                    case EOF_TOKEN:
                    case CLOSE_BRACE_PIPE_TOKEN:
                    case TYPE_KEYWORD:
                        return true;
                    default:
                        return false;
                }
            case BLOCK_STMT:
                switch (token.kind) {
                    case CLOSE_BRACE_TOKEN:
                    case EOF_TOKEN:
                    case CLOSE_BRACE_PIPE_TOKEN:
                    case PUBLIC_KEYWORD:
                    case FUNCTION_KEYWORD:
                    case ELSE_KEYWORD:
                        return true;
                    default:
                        return false;
                }
            default:
                switch (token.kind) {
                    case CLOSE_BRACE_TOKEN:
                    case EOF_TOKEN:
                    case CLOSE_BRACE_PIPE_TOKEN:
                    case TYPE_KEYWORD:
                    case PUBLIC_KEYWORD:
                    case FUNCTION_KEYWORD:
                    case SERVICE_KEYWORD:
                    case RESOURCE_KEYWORD:
                        return true;
                    default:
                        return false;
                }
        }
    }

    private boolean isEndOfObjectTypeNode(int nextLookahead) {
        STToken nextToken = this.tokenReader.peek(nextLookahead);
        switch (nextToken.kind) {
            case CLOSE_BRACE_TOKEN:
            case EOF_TOKEN:
            case CLOSE_BRACE_PIPE_TOKEN:
            case TYPE_KEYWORD:
            case SERVICE_KEYWORD:
                return true;
            default:
                STToken nextNextToken = this.tokenReader.peek(nextLookahead + 1);
                switch (nextNextToken.kind) {
                    case CLOSE_BRACE_TOKEN:
                    case EOF_TOKEN:
                    case CLOSE_BRACE_PIPE_TOKEN:
                    case TYPE_KEYWORD:
                    case SERVICE_KEYWORD:
                        return true;
                    default:
                        return false;
                }
        }
    }

    private boolean isEndOfParametersList(STToken token) {
        switch (token.kind) {
            case OPEN_BRACE_TOKEN:
            case CLOSE_BRACE_TOKEN:
            case CLOSE_PAREN_TOKEN:
            case CLOSE_BRACKET_TOKEN:
            case SEMICOLON_TOKEN:
            case PUBLIC_KEYWORD:
            case FUNCTION_KEYWORD:
            case EOF_TOKEN:
            case RETURNS_KEYWORD:
                return true;
            default:
                return false;
        }
    }

    private boolean isEndOfParameter(STToken token) {
        switch (token.kind) {
            case OPEN_BRACE_TOKEN:
            case CLOSE_BRACE_TOKEN:
            case CLOSE_PAREN_TOKEN:
            case CLOSE_BRACKET_TOKEN:
            case SEMICOLON_TOKEN:
            case COMMA_TOKEN:
            case PUBLIC_KEYWORD:
            case FUNCTION_KEYWORD:
            case EOF_TOKEN:
            case RETURNS_KEYWORD:
                return true;
            default:
                return false;
        }
    }

    /**
     * Search for a solution.
     * Terminals are directly matched and Non-terminals which have alternative productions are seekInAlternativesPaths()
     *
     * @param currentCtx Current context
     * @param lookahead Position of the next token to consider, relative to the position of the original error.
     * @param currentDepth Amount of distance traveled so far.
     * @return Recovery result
     */
    private Result seekMatch(ParserRuleContext currentCtx, int lookahead, int currentDepth) {
        boolean hasMatch;
        boolean skipRule;
        int matchingRulesCount = 0;

        boolean isEntryPoint = true;

        while (currentDepth < lookaheadLimit) {
            hasMatch = true;
            skipRule = false;

            STToken nextToken = this.tokenReader.peek(lookahead);
            switch (currentCtx) {
                case EOF:
                    hasMatch = nextToken.kind == SyntaxKind.EOF_TOKEN;
                    break;
                case PUBLIC_KEYWORD:
                    hasMatch = nextToken.kind == SyntaxKind.PUBLIC_KEYWORD;
                    break;
                case PRIVATE_KEYWORD:
                    hasMatch = nextToken.kind == SyntaxKind.PRIVATE_KEYWORD;
                    break;
                case REMOTE_KEYWORD:
                    hasMatch = nextToken.kind == SyntaxKind.REMOTE_KEYWORD;
                    break;
                case TOP_LEVEL_NODE:
                    return seekInAlternativesPaths(lookahead, currentDepth, matchingRulesCount, TOP_LEVEL_NODE);
                case TOP_LEVEL_NODE_WITHOUT_MODIFIER:
                    return seekInAlternativesPaths(lookahead, currentDepth, matchingRulesCount,
                            TOP_LEVEL_NODE_WITHOUT_MODIFIER);
                case TOP_LEVEL_NODE_WITHOUT_METADATA:
                    return seekInAlternativesPaths(lookahead, currentDepth, matchingRulesCount,
                            TOP_LEVEL_NODE_WITHOUT_METADATA);
                case FUNCTION_KEYWORD:
                    hasMatch = nextToken.kind == SyntaxKind.FUNCTION_KEYWORD;
                    break;
                case FUNC_NAME:
                case VARIABLE_NAME:
                case TYPE_NAME:
                case FIELD_OR_FUNC_NAME:
                case IMPORT_ORG_OR_MODULE_NAME:
                case IMPORT_MODULE_NAME:
                case IMPORT_PREFIX:
                case MAPPING_FIELD_NAME:
                case SERVICE_NAME:
                case QUALIFIED_IDENTIFIER:
                case IDENTIFIER:
                    hasMatch = nextToken.kind == SyntaxKind.IDENTIFIER_TOKEN;
                    break;
                case OPEN_PARENTHESIS:
                    hasMatch = nextToken.kind == SyntaxKind.OPEN_PAREN_TOKEN;
                    break;
                case CLOSE_PARENTHESIS:
                    hasMatch = nextToken.kind == SyntaxKind.CLOSE_PAREN_TOKEN;
                    break;
                case RETURNS_KEYWORD:
                    hasMatch = nextToken.kind == SyntaxKind.RETURNS_KEYWORD;
                    if (!hasMatch) {
                        // If there are no matches in the optional rule, then continue from the
                        // next immediate rule without changing the state
                        skipRule = true;
                    }
                    break;
                case SIMPLE_TYPE_DESCRIPTOR:
                case CONST_DECL_TYPE:
                    hasMatch =
                            nextToken.kind == SyntaxKind.SIMPLE_TYPE || nextToken.kind == SyntaxKind.SERVICE_KEYWORD ||
                                    nextToken.kind == SyntaxKind.IDENTIFIER_TOKEN;
                    break;
                case FUNC_BODY:
                    return seekInFuncBodies(lookahead, currentDepth, matchingRulesCount);
                case OPEN_BRACE:
                    hasMatch = nextToken.kind == SyntaxKind.OPEN_BRACE_TOKEN;
                    break;
                case CLOSE_BRACE:
                    hasMatch = nextToken.kind == SyntaxKind.CLOSE_BRACE_TOKEN;
                    break;
                case ASSIGN_OP:
                    hasMatch = nextToken.kind == SyntaxKind.EQUAL_TOKEN;
                    break;
                case EXTERNAL_KEYWORD:
                    hasMatch = nextToken.kind == SyntaxKind.EXTERNAL_KEYWORD;
                    break;
                case SEMICOLON:
                    hasMatch = nextToken.kind == SyntaxKind.SEMICOLON_TOKEN;
                    break;
                case STATEMENT:
                case STATEMENT_WITHOUT_ANNOTS:
                    if (isEndOfBlock(nextToken)) {
                        // If we reach end of statements, then skip processing statements anymore,
                        // and move on to the next rule. This is done to avoid getting stuck on
                        // processing statements forever.
                        skipRule = true;
                        break;
                    }
                    return seekInStatements(currentCtx, nextToken, lookahead, currentDepth, matchingRulesCount);
                case BINARY_OPERATOR:
                    hasMatch = isBinaryOperator(nextToken);
                    break;
                case EXPRESSION:
                    return seekInAlternativesPaths(lookahead, currentDepth, matchingRulesCount, EXPRESSIONS);
                case VAR_DECL_STMT_RHS:
                    return seekInAlternativesPaths(lookahead, currentDepth, matchingRulesCount, VAR_DECL_RHS);
                case EXPRESSION_RHS:
                    return seekMatchInExpressionRhs(nextToken, lookahead, currentDepth, matchingRulesCount);
                case COMMA:
                    hasMatch = nextToken.kind == SyntaxKind.COMMA_TOKEN;
                    break;
                case PARAM_LIST:
                    return seekInAlternativesPaths(lookahead, currentDepth, matchingRulesCount, PARAM_LIST);
                case PARAMETER_RHS:
                    ParserRuleContext parentCtx = getParentContext();
                    switch (parentCtx) {
                        case REQUIRED_PARAM:
                            return seekInAlternativesPaths(lookahead, currentDepth, matchingRulesCount, PARAMETER_RHS);
                        case DEFAULTABLE_PARAM:
                        case REST_PARAM:
                            skipRule = true;
                            break;
                        default:
                            throw new IllegalStateException();
                    }
                    break;
                case STATEMENT_START_IDENTIFIER:
                    return seekInAlternativesPaths(lookahead, currentDepth, matchingRulesCount, TYPE_OR_VAR_NAME);
                case ASSIGNMENT_OR_VAR_DECL_STMT_RHS:
                    return seekInAlternativesPaths(lookahead, currentDepth, matchingRulesCount,
                            ASSIGNMENT_OR_VAR_DECL_SECOND_TOKEN);

                case CLOSED_RECORD_BODY_END:
                    hasMatch = nextToken.kind == SyntaxKind.CLOSE_BRACE_PIPE_TOKEN;
                    break;
                case CLOSED_RECORD_BODY_START:
                    hasMatch = nextToken.kind == SyntaxKind.OPEN_BRACE_PIPE_TOKEN;
                    break;
                case ELLIPSIS:
                    hasMatch = nextToken.kind == SyntaxKind.ELLIPSIS_TOKEN;
                    break;
                case QUESTION_MARK:
                    hasMatch = nextToken.kind == SyntaxKind.QUESTION_MARK_TOKEN;
                    break;
                case RECORD_KEYWORD:
                    hasMatch = nextToken.kind == SyntaxKind.RECORD_KEYWORD;
                    break;
                case TYPE_KEYWORD:
                    hasMatch = nextToken.kind == SyntaxKind.TYPE_KEYWORD;
                    break;
                case FIELD_DESCRIPTOR_RHS:
                    return seekInAlternativesPaths(lookahead, currentDepth, matchingRulesCount, FIELD_DESCRIPTOR_RHS);
                case FIELD_OR_REST_DESCIPTOR_RHS:
                    return seekInAlternativesPaths(lookahead, currentDepth, matchingRulesCount,
                            FIELD_OR_REST_DESCIPTOR_RHS);
                case RECORD_BODY_END:
                    return seekInAlternativesPaths(lookahead, currentDepth, matchingRulesCount, RECORD_BODY_END);
                case RECORD_BODY_START:
                    return seekInAlternativesPaths(lookahead, currentDepth, matchingRulesCount, RECORD_BODY_START);
                case TYPE_DESCRIPTOR:
                    return seekInAlternativesPaths(lookahead, currentDepth, matchingRulesCount, TYPE_DESCRIPTORS);
                case RECORD_FIELD:
                    return seekInAlternativesPaths(lookahead, currentDepth, matchingRulesCount, RECORD_FIELD);
                case RECORD_FIELD_WITHOUT_METADATA:
                    return seekInAlternativesPaths(lookahead, currentDepth, matchingRulesCount,
                            RECORD_FIELD_WITHOUT_METADATA);
                case ARG:
                    return seekInAlternativesPaths(lookahead, currentDepth, matchingRulesCount, ARG_START);
                case NAMED_OR_POSITIONAL_ARG_RHS:
                    return seekInAlternativesPaths(lookahead, currentDepth, matchingRulesCount,
                            NAMED_OR_POSITIONAL_ARG_RHS);
                case OBJECT_MEMBER:
                    return seekInAlternativesPaths(lookahead, currentDepth, matchingRulesCount, OBJECT_MEMBER_START);
                case OBJECT_MEMBER_WITHOUT_METADATA:
                    return seekInAlternativesPaths(lookahead, currentDepth, matchingRulesCount,
                            OBJECT_MEMBER_WITHOUT_METADATA);
                case OBJECT_FIELD_RHS:
                    return seekInAlternativesPaths(lookahead, currentDepth, matchingRulesCount, OBJECT_FIELD_RHS);
                case OBJECT_METHOD_START:
                    return seekInAlternativesPaths(lookahead, currentDepth, matchingRulesCount, OBJECT_METHOD_START);
                case OBJECT_KEYWORD:
                    hasMatch = nextToken.kind == SyntaxKind.OBJECT_KEYWORD;
                    break;
                case OBJECT_FUNC_OR_FIELD:
                    return seekInAlternativesPaths(lookahead, currentDepth, matchingRulesCount, OBJECT_FUNC_OR_FIELD);
                case OBJECT_FUNC_OR_FIELD_WITHOUT_VISIBILITY:
                    return seekInAlternativesPaths(lookahead, currentDepth, matchingRulesCount,
                            OBJECT_FUNC_OR_FIELD_WITHOUT_VISIBILITY);
                case OBJECT_TYPE_DESCRIPTOR_START:
                    return seekInAlternativesPaths(lookahead, currentDepth, matchingRulesCount,
                            OBJECT_TYPE_DESCRIPTOR_START);
                case OBJECT_TYPE_FIRST_QUALIFIER:
                case OBJECT_TYPE_SECOND_QUALIFIER:
                    // If currentDepth == 0 means its the very next token after the error. If that erroneous
                    // token is a correct match, then that means we have reached here because of a duplicate
                    // modifier. Therefore treat it as a mismatch.
                    if (currentDepth == 0) {
                        hasMatch = false;
                        break;
                    }

                    hasMatch = nextToken.kind == SyntaxKind.ABSTRACT_KEYWORD ||
                            nextToken.kind == SyntaxKind.CLIENT_KEYWORD;
                    break;
                case ABSTRACT_KEYWORD:
                    hasMatch = nextToken.kind == SyntaxKind.ABSTRACT_KEYWORD;
                    break;
                case CLIENT_KEYWORD:
                    hasMatch = nextToken.kind == SyntaxKind.CLIENT_KEYWORD;
                    break;
                case OPEN_BRACKET:
                    hasMatch = nextToken.kind == SyntaxKind.OPEN_BRACKET_TOKEN;
                    break;
                case CLOSE_BRACKET:
                    hasMatch = nextToken.kind == SyntaxKind.CLOSE_BRACKET_TOKEN;
                    break;
                case DOT:
                    hasMatch = nextToken.kind == SyntaxKind.DOT_TOKEN;
                    break;
                case IF_KEYWORD:
                    hasMatch = nextToken.kind == SyntaxKind.IF_KEYWORD;
                    break;
                case ELSE_KEYWORD:
                    hasMatch = nextToken.kind == SyntaxKind.ELSE_KEYWORD;
                    break;
                case ELSE_BLOCK:
                    return seekInAlternativesPaths(lookahead, currentDepth, matchingRulesCount, ELSE_BLOCK);
                case ELSE_BODY:
                    return seekInAlternativesPaths(lookahead, currentDepth, matchingRulesCount, ELSE_BODY);
                case WHILE_KEYWORD:
                    hasMatch = nextToken.kind == SyntaxKind.WHILE_KEYWORD;
                    break;
                case CHECKING_KEYWORD:
                    hasMatch = nextToken.kind == SyntaxKind.CHECK_KEYWORD ||
                            nextToken.kind == SyntaxKind.CHECKPANIC_KEYWORD;
                    break;
                case CALL_STMT_START:
                    return seekInAlternativesPaths(lookahead, currentDepth, matchingRulesCount, CALL_STATEMENT);
                case PANIC_KEYWORD:
                    hasMatch = nextToken.kind == SyntaxKind.PANIC_KEYWORD;
                    break;
                case AS_KEYWORD:
                    hasMatch = nextToken.kind == SyntaxKind.AS_KEYWORD;
                    break;
                case BOOLEAN_LITERAL:
                    hasMatch = nextToken.kind == SyntaxKind.TRUE_KEYWORD || nextToken.kind == SyntaxKind.FALSE_KEYWORD;
                    break;
                case DECIMAL_INTEGER_LITERAL:
                case MAJOR_VERSION:
                case MINOR_VERSION:
                case PATCH_VERSION:
                    hasMatch = nextToken.kind == SyntaxKind.DECIMAL_INTEGER_LITERAL;
                    break;
                case IMPORT_KEYWORD:
                    hasMatch = nextToken.kind == SyntaxKind.IMPORT_KEYWORD;
                    break;
                case SLASH:
                    hasMatch = nextToken.kind == SyntaxKind.SLASH_TOKEN;
                    break;
                case VERSION_KEYWORD:
                    hasMatch = nextToken.kind == SyntaxKind.VERSION_KEYWORD;
                    break;
                case CONTINUE_KEYWORD:
                    hasMatch = nextToken.kind == SyntaxKind.CONTINUE_KEYWORD;
                    break;
                case BREAK_KEYWORD:
                    hasMatch = nextToken.kind == SyntaxKind.BREAK_KEYWORD;
                    break;
                case IMPORT_PREFIX_DECL:
                    return seekInAlternativesPaths(lookahead, currentDepth, matchingRulesCount, IMPORT_PREFIX_DECL);
                case IMPORT_VERSION_DECL:
                    return seekInAlternativesPaths(lookahead, currentDepth, matchingRulesCount, IMPORT_VERSION);
                case IMPORT_DECL_RHS:
                    return seekInAlternativesPaths(lookahead, currentDepth, matchingRulesCount, IMPORT_DECL_RHS);
                case AFTER_IMPORT_MODULE_NAME:
                    return seekInAlternativesPaths(lookahead, currentDepth, matchingRulesCount,
                            AFTER_IMPORT_MODULE_NAME);
                case MAJOR_MINOR_VERSION_END:
                    return seekInAlternativesPaths(lookahead, currentDepth, matchingRulesCount,
                            MAJOR_MINOR_VERSION_END);
                case RETURN_KEYWORD:
                    hasMatch = nextToken.kind == SyntaxKind.RETURN_KEYWORD;
                    break;
                case RETURN_STMT_RHS:
                    return seekInAlternativesPaths(lookahead, currentDepth, matchingRulesCount, RETURN_RHS);
                case ACCESS_EXPRESSION:
                    return seekInAccessExpression(currentCtx, lookahead, currentDepth, matchingRulesCount);
                case BASIC_LITERAL:
                    hasMatch = isBasicLiteral(nextToken.kind);
                    break;
                case COLON:
                    hasMatch = nextToken.kind == SyntaxKind.COLON_TOKEN;
                    break;
                case STRING_LITERAL:
                    hasMatch = nextToken.kind == SyntaxKind.STRING_LITERAL;
                    break;
                case MAPPING_FIELD:
                    return seekInAlternativesPaths(lookahead, currentDepth, matchingRulesCount, MAPPING_FIELD_START);
                case SPECIFIC_FIELD_RHS:
                    return seekInAlternativesPaths(lookahead, currentDepth, matchingRulesCount, SPECIFIC_FIELD_RHS);
                case SERVICE_KEYWORD:
                    hasMatch = nextToken.kind == SyntaxKind.SERVICE_KEYWORD;
                    break;
                case ON_KEYWORD:
                    hasMatch = nextToken.kind == SyntaxKind.ON_KEYWORD;
                    break;
                case OPTIONAL_SERVICE_NAME:
                    return seekInAlternativesPaths(lookahead, currentDepth, matchingRulesCount, OPTIONAL_SERVICE_NAME);
                case RESOURCE_DEF:
                    return seekInAlternativesPaths(lookahead, currentDepth, matchingRulesCount, RESOURCE_DEF_START);
                case RESOURCE_KEYWORD:
                    hasMatch = nextToken.kind == SyntaxKind.RESOURCE_KEYWORD;
                    break;
                case LISTENER_KEYWORD:
                    hasMatch = nextToken.kind == SyntaxKind.LISTENER_KEYWORD;
                    break;
                case CONST_KEYWORD:
                    hasMatch = nextToken.kind == SyntaxKind.CONST_KEYWORD;
                    break;
                case FINAL_KEYWORD:
                    hasMatch = nextToken.kind == SyntaxKind.FINAL_KEYWORD;
                    break;
                case CONST_DECL_RHS:
                    return seekInAlternativesPaths(lookahead, currentDepth, matchingRulesCount, CONST_DECL_RHS);
                case TYPEOF_KEYWORD:
                    hasMatch = nextToken.kind == SyntaxKind.TYPEOF_KEYWORD;
                    break;
                case UNARY_OPERATOR:
                    hasMatch = isUnaryOperator(nextToken);
                    break;
                case ARRAY_LENGTH:
                    return seekInAlternativesPaths(lookahead, currentDepth, matchingRulesCount, ARRAY_LENGTH);
                case HEX_INTEGER_LITERAL:
                    hasMatch = nextToken.kind == SyntaxKind.HEX_INTEGER_LITERAL;
                    break;
                case AT:
                    hasMatch = nextToken.kind == SyntaxKind.AT_TOKEN;
                    break;
                case PARAMETER:
                    return seekInAlternativesPaths(lookahead, currentDepth, matchingRulesCount, PARAMETER);
                case PARAMETER_WITHOUT_ANNOTS:
                    return seekInAlternativesPaths(lookahead, currentDepth, matchingRulesCount,
                            PARAMETER_WITHOUT_ANNOTS);
                case IS_KEYWORD:
                    hasMatch = nextToken.kind == SyntaxKind.IS_KEYWORD;
                    break;
                case IS_EXPRESSION:
                    return seekInIsExpression(currentCtx, lookahead, currentDepth, matchingRulesCount);

                // Productions (Non-terminals which doesn't have alternative paths)
                case COMP_UNIT:
                case FUNC_DEFINITION:
                case RETURN_TYPE_DESCRIPTOR:
                case EXTERNAL_FUNC_BODY:
                case FUNC_BODY_BLOCK:
                case ASSIGNMENT_STMT:
                case VAR_DECL_STMT:
                case REQUIRED_PARAM:
                case AFTER_PARAMETER_TYPE:
                case DEFAULTABLE_PARAM:
                case REST_PARAM:
                case MODULE_TYPE_DEFINITION:
                case ARG_LIST:
                case ASTERISK:
                case FUNC_CALL:
                case RECORD_TYPE_DESCRIPTOR:
                case OBJECT_TYPE_DESCRIPTOR:
                case ASSIGNMENT_OR_VAR_DECL_STMT:
                case CALL_STMT:
                case IF_BLOCK:
                case BLOCK_STMT:
                case WHILE_BLOCK:
                case VERSION_NUMBER:
                case IMPORT_DECL:
                case IMPORT_SUB_VERSION:
                case MAPPING_CONSTRUCTOR:
                case PANIC_STMT:
                case COMPUTED_FIELD_NAME:
                case RETURN_STMT:
                case LISTENERS_LIST:
                case SERVICE_DECL:
                case BREAK_STATEMENT:
                case CONTINUE_STATEMENT:
                case LISTENER_DECL:
                case CONSTANT_DECL:
                case NIL_TYPE_DESCRIPTOR:
                case OPTIONAL_TYPE_DESCRIPTOR:
<<<<<<< HEAD
                case ARRAY_TYPE_DESCRIPTOR:
=======
                case LOCAL_TYPE_DEFINITION_STMT:
>>>>>>> 33720f98
                case ANNOTATIONS:
                case DOC_STRING:
                    // start a context, so that we know where to fall back, and continue
                    // having the qualified-identifier as the next rule.
                case VARIABLE_REF:
                case TYPE_REFERENCE:
                case ANNOT_REFERENCE:
                default:
                    // Stay at the same place
                    skipRule = true;
                    hasMatch = true;
                    break;
            }

            if (!hasMatch) {
                Result fixedPathResult = fixAndContinue(currentCtx, lookahead, currentDepth + 1);
                // Do not consider the current rule as match, since we had to fix it.
                // i.e: do not increment the match count by 1;

                if (isEntryPoint) {
                    fixedPathResult.solution = fixedPathResult.fixes.peek();
                } else {
                    fixedPathResult.solution = new Solution(Action.KEEP, currentCtx, getExpectedTokenKind(currentCtx),
                            currentCtx.toString());
                }
                return getFinalResult(matchingRulesCount, fixedPathResult);
            }

            currentCtx = getNextRule(currentCtx, lookahead + 1);
            if (!skipRule) {
                // Try the next token with the next rule
                currentDepth++;
                matchingRulesCount++;
                lookahead++;
                isEntryPoint = false;
            }

        }

        Result result = new Result(new ArrayDeque<>(), matchingRulesCount, currentCtx);
        result.solution =
                new Solution(Action.KEEP, currentCtx, getExpectedTokenKind(currentCtx), currentCtx.toString());
        return result;
    }

    /**
     * Search for matching token sequences within the function body signatures and returns the most optimal solution.
     * This will check whether the token stream best matches to a 'function-body-block' or a 'external-function-body'.
     * 
     * @param lookahead Position of the next token to consider, relative to the position of the original error
     * @param currentDepth Amount of distance traveled so far
     * @param currentMatches Matching tokens found so far
     * @param fixes Fixes made so far
     * @return Recovery result
     */
    private Result seekInFuncBodies(int lookahead, int currentDepth, int currentMatches) {
        return seekInAlternativesPaths(lookahead, currentDepth, currentMatches, FUNC_BODIES);
    }

    /**
     * Search for matching token sequences within different kinds of statements and returns the most optimal solution.
     * 
     * @param currentCtx Current context
     * @param nextToken Next token in the token stream
     * @param lookahead Position of the next token to consider, relative to the position of the original error
     * @param currentDepth Amount of distance traveled so far
     * @param currentMatches Matching tokens found so far
     * @param fixes Fixes made so far
     * @return Recovery result
     */
    private Result seekInStatements(ParserRuleContext currentCtx, STToken nextToken, int lookahead, int currentDepth,
                                    int currentMatches) {
        if (nextToken.kind == SyntaxKind.SEMICOLON_TOKEN) {
            // Semicolon at the start of a statement is a special case. This is equivalent to an empty
            // statement. So assume the fix for this is a REMOVE operation and continue from the next token.
            Result result = seekMatchInSubTree(ParserRuleContext.STATEMENT, lookahead + 1, currentDepth);
            result.fixes.push(new Solution(Action.REMOVE, currentCtx, nextToken.kind, nextToken.toString()));
            return getFinalResult(currentMatches, result);
        }

        return seekInAlternativesPaths(lookahead, currentDepth, currentMatches, STATEMENTS);
    }

    /**
     * Search for matching token sequences within access expressions and returns the most optimal solution.
     * Access expression can be one of: method-call, field-access, member-access.
     * 
     * @param currentCtx Current context
     * @param lookahead Position of the next token to consider, relative to the position of the original error
     * @param currentDepth Amount of distance traveled so far
     * @param currentMatches Matching tokens found so far
     * @param fixes Fixes made so far
     * @return Recovery result
     */
    private Result seekInAccessExpression(ParserRuleContext currentCtx, int lookahead, int currentDepth,
                                          int currentMatches) {
        STToken nextToken = this.tokenReader.peek(lookahead);
        currentDepth++;
        if (nextToken.kind != SyntaxKind.IDENTIFIER_TOKEN) {
            Result fixedPathResult = fixAndContinue(currentCtx, lookahead, currentDepth);
            return getFinalResult(currentMatches, fixedPathResult);
        }

        ParserRuleContext nextContext;
        STToken nextNextToken = this.tokenReader.peek(lookahead + 1);
        switch (nextNextToken.kind) {
            case OPEN_PAREN_TOKEN:
                nextContext = ParserRuleContext.OPEN_PARENTHESIS;
                break;
            case DOT_TOKEN:
                nextContext = ParserRuleContext.DOT;
                break;
            case OPEN_BRACKET_TOKEN:
                nextContext = ParserRuleContext.OPEN_BRACKET;
                break;
            default:
                nextContext = ParserRuleContext.EXPRESSION_RHS;
                break;
        }

        currentMatches++;
        lookahead++;
        Result result = seekMatch(nextContext, lookahead, currentDepth);
        result.ctx = currentCtx;
        return getFinalResult(currentMatches, result);
    }

    /**
     * Search for a match in rhs of an expression. RHS of an expression can be the end
     * of the expression or the rhs of a binary expression.
     * 
     * @param lookahead Position of the next token to consider, relative to the position of the original error
     * @param currentDepth Amount of distance traveled so far
     * @param currentMatches Matching tokens found so far
     * @return Recovery result
     */
    private Result seekMatchInExpressionRhs(STToken nextToken, int lookahead, int currentDepth, int currentMatches) {
        ParserRuleContext parentCtx = getParentContext();

        // Expression in a parameter-rhs can be terminated by a comma or a the closing parenthesis.
        if (isParameter(parentCtx) || parentCtx == ParserRuleContext.ARG) {
            ParserRuleContext[] next = { ParserRuleContext.BINARY_OPERATOR, ParserRuleContext.DOT,
                    ParserRuleContext.OPEN_BRACKET, ParserRuleContext.COMMA, ParserRuleContext.CLOSE_PARENTHESIS };
            return seekInAlternativesPaths(lookahead, currentDepth, currentMatches, next);
        }

        if (parentCtx == ParserRuleContext.MAPPING_CONSTRUCTOR) {
            ParserRuleContext[] next = { ParserRuleContext.BINARY_OPERATOR, ParserRuleContext.DOT,
                    ParserRuleContext.OPEN_BRACKET, ParserRuleContext.COMMA, ParserRuleContext.CLOSE_BRACE };
            return seekInAlternativesPaths(lookahead, currentDepth, currentMatches, next);
        }

        if (parentCtx == ParserRuleContext.COMPUTED_FIELD_NAME) {
            // Here we give high priority to the comma. Therefore order of the below array matters.
            ParserRuleContext[] next = { ParserRuleContext.CLOSE_BRACKET, ParserRuleContext.BINARY_OPERATOR,
                    ParserRuleContext.DOT, ParserRuleContext.OPEN_BRACKET };
            return seekInAlternativesPaths(lookahead, currentDepth, currentMatches, next);
        }

        if (parentCtx == ParserRuleContext.LISTENERS_LIST) {
            ParserRuleContext[] next = { ParserRuleContext.COMMA, ParserRuleContext.BINARY_OPERATOR,
                    ParserRuleContext.DOT, ParserRuleContext.OPEN_BRACKET, ParserRuleContext.OPEN_BRACE };
            return seekInAlternativesPaths(lookahead, currentDepth, currentMatches, next);
        }

        ParserRuleContext nextContext;
        if (parentCtx == ParserRuleContext.IF_BLOCK || parentCtx == ParserRuleContext.WHILE_BLOCK) {
            nextContext = ParserRuleContext.BLOCK_STMT;
        } else if (isStatement(parentCtx) || parentCtx == ParserRuleContext.RECORD_FIELD ||
                parentCtx == ParserRuleContext.OBJECT_MEMBER || parentCtx == ParserRuleContext.LISTENER_DECL ||
                parentCtx == ParserRuleContext.CONSTANT_DECL) {
            nextContext = ParserRuleContext.SEMICOLON;
        } else if (parentCtx == ParserRuleContext.ANNOTATIONS) {
            nextContext = ParserRuleContext.TOP_LEVEL_NODE;
        } else {
            throw new IllegalStateException();
        }

        ParserRuleContext[] alternatives = { ParserRuleContext.BINARY_OPERATOR, ParserRuleContext.DOT,
                ParserRuleContext.OPEN_BRACKET, ParserRuleContext.OPEN_PARENTHESIS, ParserRuleContext.IS_KEYWORD,
                nextContext };
        return seekInAlternativesPaths(lookahead, currentDepth, currentMatches, alternatives);
    }

    /**
     * Search for matching token sequences within the given alternative paths, and find the most optimal solution.
     * 
     * @param lookahead Position of the next token to consider, relative to the position of the original error
     * @param currentDepth Amount of distance traveled so far
     * @param currentMatches Matching tokens found so far
     * @param fixes Fixes made so far
     * @return Recovery result
     */
    private Result seekInAlternativesPaths(int lookahead, int currentDepth, int currentMatches,
                                           ParserRuleContext[] alternativeRules) {

        @SuppressWarnings("unchecked")
        List<Result>[] results = new List[lookaheadLimit];
        int bestMatchIndex = 0;

        // Visit all the alternative rules and get their results. Arrange them in way
        // such that results with the same number of matches are put together. This is
        // done so that we can easily pick the best, without iterating through them.
        for (ParserRuleContext rule : alternativeRules) {
            Result result = seekMatchInSubTree(rule, lookahead, currentDepth);
            List<Result> similarResutls = results[result.matches];
            if (similarResutls == null) {
                similarResutls = new ArrayList<>(lookaheadLimit);
                results[result.matches] = similarResutls;
                if (bestMatchIndex < result.matches) {
                    bestMatchIndex = result.matches;
                }
            }
            similarResutls.add(result);
        }

        // This means there are no matches for any of the statements
        if (bestMatchIndex == 0) {
            return new Result(new ArrayDeque<>(), currentMatches, alternativeRules[0]);
        }

        // If there is only one 'best' match, then return it. If there are more than one
        // 'best' match, then we need to do a tie-break. For that, pick the path with the
        // lowest number of fixes. If it again results in more than one match, then return
        // the based on the precedence (order of occurrence).

        List<Result> bestMatches = results[bestMatchIndex];
        Result bestMatch = bestMatches.get(0);
        Result currentMatch;
        for (int i = 1; i < bestMatches.size(); i++) {
            currentMatch = bestMatches.get(i);

            // If a tie is found, give priority to the one that 'insert'.
            // If that is also a tie, then give priority to the order.
            int currentMatchFixesSize = currentMatch.fixes.size();
            int bestmatchFixesSize = bestMatch.fixes.size();
            if (currentMatchFixesSize == bestmatchFixesSize) {
                // If both are zero continue;
                if (bestmatchFixesSize == 0) {
                    continue;
                }
                Solution currentSol = bestMatch.fixes.peek();
                Solution foundSol = currentMatch.fixes.peek();
                if (currentSol.action == Action.REMOVE && foundSol.action == Action.INSERT) {
                    bestMatch = currentMatch;
                }
            }

            if (currentMatchFixesSize < bestmatchFixesSize) {
                bestMatch = currentMatch;
            }
        }

        return getFinalResult(currentMatches, bestMatch);
    }

    /**
     * Combine a given result with the current results, and get the final result.
     * 
     * @param currentMatches Matches found so far
     * @param bestMatch Result found in the sub-tree, that requires to be merged with the current results
     * @return Final result
     */
    private Result getFinalResult(int currentMatches, Result bestMatch) {
        bestMatch.matches += currentMatches;
        return bestMatch;
    }

    /**
     * <p>
     * Fix the error at the current position and continue forward to find the best path. This method
     * tries to fix the parser error using following steps:
     * <ol>
     * <li>
     * Insert a token and see how far the parser can proceed.
     * </li>
     * <li>
     * Delete a token and see how far the parser can proceed.
     * </li>
     * </ol>
     * 
     * Then decides the best action to perform (whether to insert or remove a token), using the result
     * of the above two steps, based on the following criteria:
     * <ol>
     * <li>
     * Pick the solution with the longest matching sequence.
     * </li>
     * <li>
     * If there's a tie, then check for the solution which requires the lowest number of 'fixes'.
     * </li>
     * <li>
     * If there's a tie, then give priority for the 'insertion' as that doesn't require removing
     * an input a user has given.
     * </li>
     * </ol>
     * </p>
     * 
     * @param currentCtx Current parser context
     * @param lookahead Position of the next token to consider, relative to the position of the original error
     * @param currentDepth Amount of distance traveled so far
     * @return Recovery result
     */
    private Result fixAndContinue(ParserRuleContext currentCtx, int lookahead, int currentDepth) {
        // NOTE: Below order is important. We have to visit the current context first, before
        // getting and visiting the nextContext. Because getting the next context is a stateful
        // operation, as it could update (push/pop) the current context stack.

        // Remove current token. That means continue with the NEXT token, with the CURRENT context
        Result deletionResult = seekMatchInSubTree(currentCtx, lookahead + 1, currentDepth);

        // Insert the missing token. That means continue the CURRENT token, with the NEXT context.
        // At this point 'lookahead' refers to the next token position, since there is a missing
        // token at the current position. Hence we don't need to increment the 'lookahead' when
        // calling 'getNextRule'.
        ParserRuleContext nextCtx = getNextRule(currentCtx, lookahead);
        Result insertionResult = seekMatchInSubTree(nextCtx, lookahead, currentDepth);

        Result fixedPathResult;
        Solution action;
        if (insertionResult.matches == 0 && deletionResult.matches == 0) {
            fixedPathResult = insertionResult;
        } else if (insertionResult.matches == deletionResult.matches) {
            if (insertionResult.fixes.size() <= deletionResult.fixes.size()) {
                action = new Solution(Action.INSERT, currentCtx, getExpectedTokenKind(currentCtx),
                        currentCtx.toString());
                insertionResult.fixes.push(action);
                fixedPathResult = insertionResult;
            } else {
                STToken token = this.tokenReader.peek(lookahead);
                action = new Solution(Action.REMOVE, currentCtx, token.kind, token.toString());
                deletionResult.fixes.push(action);
                fixedPathResult = deletionResult;
            }
        } else if (insertionResult.matches > deletionResult.matches) {
            action = new Solution(Action.INSERT, currentCtx, getExpectedTokenKind(currentCtx), currentCtx.toString());
            insertionResult.fixes.push(action);
            fixedPathResult = insertionResult;
        } else {
            STToken token = this.tokenReader.peek(lookahead);
            action = new Solution(Action.REMOVE, currentCtx, token.kind, token.toString());
            deletionResult.fixes.push(action);
            fixedPathResult = deletionResult;
        }
        return fixedPathResult;
    }

    /**
     * Get the next parser rule/context given the current parser context.
     * 
     * @param currentCtx Current parser context
     * @param nextLookahead Position of the next token to consider, relative to the position of the original error
     * @return Next parser context
     */
    private ParserRuleContext getNextRule(ParserRuleContext currentCtx, int nextLookahead) {
        // If this is a production, then push the context to the stack.
        // We can do this within the same switch-case that follows after this one.
        // But doing it separately for the sake of readability/maintainability.
        switch (currentCtx) {
            case COMP_UNIT:
            case FUNC_DEFINITION:
            case RETURN_TYPE_DESCRIPTOR:
            case EXTERNAL_FUNC_BODY:
            case FUNC_BODY_BLOCK:
            case STATEMENT:
            case STATEMENT_WITHOUT_ANNOTS:
            case VAR_DECL_STMT:
            case ASSIGNMENT_STMT:
            case REQUIRED_PARAM:
            case DEFAULTABLE_PARAM:
            case REST_PARAM:
            case MODULE_TYPE_DEFINITION:
            case RECORD_FIELD:
            case RECORD_TYPE_DESCRIPTOR:
            case OBJECT_TYPE_DESCRIPTOR:
            case ARG:
            case ARG_LIST:
            case OBJECT_FUNC_OR_FIELD:
            case IF_BLOCK:
            case BLOCK_STMT:
            case WHILE_BLOCK:
            case PANIC_STMT:
            case CALL_STMT:
            case IMPORT_DECL:
            case CONTINUE_STATEMENT:
            case BREAK_STATEMENT:
            case RETURN_STMT:
            case COMPUTED_FIELD_NAME:
            case LISTENERS_LIST:
            case SERVICE_DECL:
            case LISTENER_DECL:
            case CONSTANT_DECL:
            case NIL_TYPE_DESCRIPTOR:
            case COMPOUND_ASSIGNMENT_STMT:
            case OPTIONAL_TYPE_DESCRIPTOR:
            case ARRAY_TYPE_DESCRIPTOR:
            case ANNOTATIONS:
            case VARIABLE_REF:
            case TYPE_REFERENCE:
            case ANNOT_REFERENCE:
            case MAPPING_CONSTRUCTOR:
            case LOCAL_TYPE_DEFINITION_STMT:
                startContext(currentCtx);
                break;
            default:
                break;
        }

        ParserRuleContext parentCtx;
        STToken nextToken;
        switch (currentCtx) {
            case EOF:
                return ParserRuleContext.EOF;
            case COMP_UNIT:
                return ParserRuleContext.TOP_LEVEL_NODE;
            case PUBLIC_KEYWORD:
                parentCtx = getParentContext();
                if (parentCtx == ParserRuleContext.OBJECT_TYPE_DESCRIPTOR) {
                    return ParserRuleContext.OBJECT_FUNC_OR_FIELD;
                } else if (isParameter(parentCtx)) {
                    return ParserRuleContext.TYPE_DESCRIPTOR;
                }
                return ParserRuleContext.TOP_LEVEL_NODE_WITHOUT_MODIFIER;
            case PRIVATE_KEYWORD:
                return ParserRuleContext.OBJECT_FUNC_OR_FIELD;
            case FUNC_DEFINITION:
                return ParserRuleContext.FUNCTION_KEYWORD;
            case RETURN_TYPE_DESCRIPTOR:
                return ParserRuleContext.RETURNS_KEYWORD;
            case EXTERNAL_FUNC_BODY:
                return ParserRuleContext.ASSIGN_OP;
            case FUNC_BODY_BLOCK:
                return ParserRuleContext.OPEN_BRACE;
            case STATEMENT:
            case STATEMENT_WITHOUT_ANNOTS:
                // We reach here only if an end of a block is reached.
                endContext(); // end statement
                return ParserRuleContext.CLOSE_BRACE;
            case ASSIGN_OP:
                return getNextRuleForEqualOp();
            case COMPOUND_BINARY_OPERATOR:
                return ParserRuleContext.ASSIGN_OP;
            case CLOSE_BRACE:
                return getNextRuleForCloseBrace(nextLookahead);
            case CLOSE_PARENTHESIS:
                parentCtx = getParentContext();
                if (isParameter(parentCtx)) {
                    endContext(); // end parameter
                    endContext(); // end parameter-list
                }
                if (parentCtx == ParserRuleContext.NIL_TYPE_DESCRIPTOR) {
                    endContext();
                    // After parsing nil type descriptor all the other parsing is same as next rule of simple type
                    return getNextRuleForTypeDescriptor();
                }

                // endContext(); // end func signature
                return ParserRuleContext.FUNC_BODY;
            case EXPRESSION:
            case BASIC_LITERAL:
                return ParserRuleContext.EXPRESSION_RHS;
            case EXTERNAL_KEYWORD:
                return ParserRuleContext.SEMICOLON;
            case FUNCTION_KEYWORD:
                return ParserRuleContext.FUNC_NAME;
            case FUNC_NAME:
                return ParserRuleContext.OPEN_PARENTHESIS;
            case OPEN_BRACE:
                // If an error occurs in the function definition signature, then only search
                // within the function signature. Do not search within the function body.
                // This is done to avoid the parser misinterpreting tokens in the signature
                // as part of the body, and vice-versa.
                // return ParserRuleContext.CLOSE_BRACE;

                parentCtx = getParentContext();
                if (parentCtx == ParserRuleContext.LISTENERS_LIST) {
                    endContext();
                }

                if (isEndOfBlock(this.tokenReader.peek(nextLookahead))) {
                    return ParserRuleContext.CLOSE_BRACE;
                }

                if (parentCtx == ParserRuleContext.MAPPING_CONSTRUCTOR) {
                    return ParserRuleContext.MAPPING_FIELD;
                }

                return ParserRuleContext.STATEMENT;
            case OPEN_PARENTHESIS:
                parentCtx = getParentContext();
                if (parentCtx == ParserRuleContext.FUNC_DEFINITION) {
                    return ParserRuleContext.PARAM_LIST;
                }
                if (parentCtx == ParserRuleContext.NIL_TYPE_DESCRIPTOR) {
                    return ParserRuleContext.CLOSE_PARENTHESIS;
                }
                return ParserRuleContext.ARG;
            case RETURNS_KEYWORD:
                if (this.tokenReader.peek(nextLookahead).kind != SyntaxKind.RETURNS_KEYWORD) {
                    // If there are no matches in the optional rule, then continue from the
                    // next immediate rule without changing the state
                    return ParserRuleContext.FUNC_BODY;
                }
                return ParserRuleContext.SIMPLE_TYPE_DESCRIPTOR;
            case SEMICOLON:
                return getNextRuleForSemicolon(nextLookahead);
            case SIMPLE_TYPE_DESCRIPTOR:
                return getNextRuleForTypeDescriptor();
            case VARIABLE_NAME:
            case PARAMETER_RHS:
                return getNextRuleForVarName(nextLookahead);
            case TOP_LEVEL_NODE_WITHOUT_MODIFIER:
                return ParserRuleContext.FUNC_DEFINITION;
            case FUNC_BODY:
                return ParserRuleContext.TOP_LEVEL_NODE;
            case REQUIRED_PARAM:
            case DEFAULTABLE_PARAM:
            case REST_PARAM:
                nextToken = this.tokenReader.peek(nextLookahead);
                if (isEndOfParametersList(nextToken)) {
                    endContext();
                    return ParserRuleContext.CLOSE_PARENTHESIS;
                }
                return ParserRuleContext.SIMPLE_TYPE_DESCRIPTOR;
            case ASSIGNMENT_STMT:
                return ParserRuleContext.VARIABLE_NAME;
            case COMPOUND_ASSIGNMENT_STMT:
                return ParserRuleContext.VARIABLE_NAME;
            case VAR_DECL_STMT:
                return ParserRuleContext.SIMPLE_TYPE_DESCRIPTOR;
            case EXPRESSION_RHS:
                return ParserRuleContext.BINARY_OPERATOR;
            case BINARY_OPERATOR:
                return ParserRuleContext.EXPRESSION;
            case COMMA:
                return getNextRuleForComma();
            case AFTER_PARAMETER_TYPE:
                return getNextRuleForParamType();
            case MODULE_TYPE_DEFINITION:
                return ParserRuleContext.TYPE_KEYWORD;
            case CLOSED_RECORD_BODY_END:
                nextToken = this.tokenReader.peek(nextLookahead);
                if (nextToken.kind == SyntaxKind.EOF_TOKEN) {
                    return ParserRuleContext.EOF;
                }
                return ParserRuleContext.TOP_LEVEL_NODE;
            case CLOSED_RECORD_BODY_START:
                startContext(ParserRuleContext.RECORD_FIELD);
                return ParserRuleContext.RECORD_FIELD;
            case ELLIPSIS:
                parentCtx = getParentContext();
                if (parentCtx == ParserRuleContext.MAPPING_CONSTRUCTOR || parentCtx == ParserRuleContext.ARG) {
                    return ParserRuleContext.EXPRESSION;
                }
                return ParserRuleContext.VARIABLE_NAME;
            case QUESTION_MARK:
                return getNextRuleForQuestionMark();
            case RECORD_KEYWORD:
                return ParserRuleContext.RECORD_BODY_START;
            case TYPE_KEYWORD:
                return ParserRuleContext.TYPE_NAME;
            case RECORD_TYPE_DESCRIPTOR:
                return ParserRuleContext.RECORD_KEYWORD;
            case ASTERISK:
                parentCtx = getParentContext();
                if (parentCtx == ParserRuleContext.ARRAY_TYPE_DESCRIPTOR) {
                    return ParserRuleContext.CLOSE_BRACKET;
                }
                return ParserRuleContext.TYPE_REFERENCE;
            case TYPE_NAME:
                return ParserRuleContext.TYPE_DESCRIPTOR;
            case OBJECT_KEYWORD:
                return ParserRuleContext.OPEN_BRACE;
            case REMOTE_KEYWORD:
                return ParserRuleContext.FUNCTION_KEYWORD;
            case OBJECT_TYPE_DESCRIPTOR:
                return ParserRuleContext.OBJECT_TYPE_DESCRIPTOR_START;
            case OBJECT_TYPE_FIRST_QUALIFIER:
            case OBJECT_TYPE_SECOND_QUALIFIER:
                return ParserRuleContext.OBJECT_KEYWORD;
            case ABSTRACT_KEYWORD:
            case CLIENT_KEYWORD:
                return ParserRuleContext.OBJECT_KEYWORD;
            case OPEN_BRACKET:
                return getNextRuleForOpenBracket();
            case CLOSE_BRACKET:
                return getNextRuleForCloseBracket(nextLookahead);
            case FIELD_OR_FUNC_NAME:
                return ParserRuleContext.EXPRESSION_RHS;
            case DOT:
                return getNextRuleForDot();
            case IF_KEYWORD:
                return ParserRuleContext.EXPRESSION;
            case ELSE_KEYWORD:
                return ParserRuleContext.ELSE_BODY;
            case BLOCK_STMT:
                return ParserRuleContext.OPEN_BRACE;
            case IF_BLOCK:
                return ParserRuleContext.IF_KEYWORD;
            case WHILE_BLOCK:
                return ParserRuleContext.WHILE_KEYWORD;
            case WHILE_KEYWORD:
                return ParserRuleContext.EXPRESSION;
            case CHECKING_KEYWORD:
                return ParserRuleContext.EXPRESSION;
            case CALL_STMT:
                return ParserRuleContext.CALL_STMT_START;
            case PANIC_STMT:
                return ParserRuleContext.PANIC_KEYWORD;
            case PANIC_KEYWORD:
                return ParserRuleContext.EXPRESSION;
            case FUNC_CALL:
                return ParserRuleContext.IMPORT_PREFIX;
            case IMPORT_KEYWORD:
                return ParserRuleContext.IMPORT_ORG_OR_MODULE_NAME;
            case IMPORT_PREFIX:
                return ParserRuleContext.SEMICOLON;
            case VERSION_NUMBER:
            case VERSION_KEYWORD:
                return ParserRuleContext.MAJOR_VERSION;
            case SLASH:
                return ParserRuleContext.IMPORT_MODULE_NAME;
            case IMPORT_ORG_OR_MODULE_NAME:
                return ParserRuleContext.IMPORT_DECL_RHS;
            case IMPORT_MODULE_NAME:
                return ParserRuleContext.AFTER_IMPORT_MODULE_NAME;
            case AS_KEYWORD:
                return ParserRuleContext.IMPORT_PREFIX;
            case MAJOR_VERSION:
            case MINOR_VERSION:
            case IMPORT_SUB_VERSION:
                return ParserRuleContext.MAJOR_MINOR_VERSION_END;
            case PATCH_VERSION:
                return ParserRuleContext.IMPORT_PREFIX_DECL;
            case IMPORT_DECL:
                return ParserRuleContext.IMPORT_KEYWORD;
            case CONTINUE_STATEMENT:
                return ParserRuleContext.CONTINUE_KEYWORD;
            case BREAK_STATEMENT:
                return ParserRuleContext.BREAK_KEYWORD;
            case CONTINUE_KEYWORD:
            case BREAK_KEYWORD:
                return ParserRuleContext.SEMICOLON;
            case RETURN_STMT:
                return ParserRuleContext.RETURN_KEYWORD;
            case RETURN_KEYWORD:
                return ParserRuleContext.RETURN_STMT_RHS;
            case ACCESS_EXPRESSION:
                return ParserRuleContext.VARIABLE_REF;
            // case BASIC_LITERAL:
            // case STRING_LITERAL:
            case MAPPING_FIELD_NAME:
                return ParserRuleContext.SPECIFIC_FIELD_RHS;
            case COLON:
                parentCtx = getParentContext();
                if (parentCtx == ParserRuleContext.MAPPING_CONSTRUCTOR) {
                    return ParserRuleContext.EXPRESSION;
                }

                return ParserRuleContext.IDENTIFIER;
            case STRING_LITERAL:
                // We assume string literal is specifically used only in the mapping constructor key.
                return ParserRuleContext.COLON;
            case COMPUTED_FIELD_NAME:
                return ParserRuleContext.OPEN_BRACKET;
            case LISTENERS_LIST:
                return ParserRuleContext.EXPRESSION;
            case ON_KEYWORD:
                return ParserRuleContext.LISTENERS_LIST;
            case RESOURCE_KEYWORD:
                return ParserRuleContext.FUNC_DEFINITION;
            case SERVICE_DECL:
                return ParserRuleContext.SERVICE_KEYWORD;
            case SERVICE_KEYWORD:
                return ParserRuleContext.OPTIONAL_SERVICE_NAME;
            case SERVICE_NAME:
                return ParserRuleContext.ON_KEYWORD;
            case LISTENER_KEYWORD:
                return ParserRuleContext.TYPE_DESCRIPTOR;
            case LISTENER_DECL:
                return ParserRuleContext.LISTENER_KEYWORD;
            case FINAL_KEYWORD:
                return ParserRuleContext.TYPE_DESCRIPTOR;
            case CONSTANT_DECL:
                return ParserRuleContext.CONST_KEYWORD;
            case CONST_KEYWORD:
                return ParserRuleContext.CONST_DECL_TYPE;
            case CONST_DECL_TYPE:
                return ParserRuleContext.CONST_DECL_RHS;
            case NIL_TYPE_DESCRIPTOR:
                return ParserRuleContext.OPEN_PARENTHESIS;
            case TYPEOF_EXPRESSION:
                return ParserRuleContext.TYPEOF_KEYWORD;
            case TYPEOF_KEYWORD:
                return ParserRuleContext.EXPRESSION;
            case OPTIONAL_TYPE_DESCRIPTOR:
                return ParserRuleContext.TYPE_DESCRIPTOR;
            case UNARY_EXPRESSION:
                return ParserRuleContext.UNARY_OPERATOR;
            case UNARY_OPERATOR:
                return ParserRuleContext.EXPRESSION;
            case ARRAY_TYPE_DESCRIPTOR:
                return ParserRuleContext.TYPE_DESCRIPTOR;
            case ARRAY_LENGTH:
                return ParserRuleContext.CLOSE_BRACKET;
            case AT:
                return ParserRuleContext.ANNOT_REFERENCE;
            case DOC_STRING:
                return ParserRuleContext.ANNOTATIONS;
            case ANNOTATIONS:
                return ParserRuleContext.AT;
            case MAPPING_CONSTRUCTOR:
                return ParserRuleContext.OPEN_BRACE;
            case VARIABLE_REF:
            case TYPE_REFERENCE:
            case ANNOT_REFERENCE:
                return ParserRuleContext.QUALIFIED_IDENTIFIER;
            case QUALIFIED_IDENTIFIER:
                nextToken = this.tokenReader.peek(nextLookahead);
                if (nextToken.kind == SyntaxKind.COLON_TOKEN) {
                    return ParserRuleContext.COLON;
                }
                // Else this is a simple identifier. Hence fall through.
            case IDENTIFIER:
                parentCtx = getParentContext();
                endContext();
                switch (parentCtx) {
                    case VARIABLE_REF:
                        return ParserRuleContext.EXPRESSION_RHS;
                    case TYPE_REFERENCE:
                        return ParserRuleContext.SEMICOLON;
                    case ANNOT_REFERENCE:
                        return ParserRuleContext.MAPPING_CONSTRUCTOR;
                    default:
                        throw new IllegalStateException();
                }
            case IS_KEYWORD:
                return ParserRuleContext.TYPE_DESCRIPTOR;
            case IS_EXPRESSION:
                return ParserRuleContext.EXPRESSION_RHS;
            case LOCAL_TYPE_DEFINITION_STMT:
                return ParserRuleContext.TYPE_KEYWORD;
            case DECIMAL_INTEGER_LITERAL:
            case HEX_INTEGER_LITERAL:
            case STATEMENT_START_IDENTIFIER:
                return getNextRuleForDecimalIntegerLiteral();
            case OBJECT_FUNC_OR_FIELD:
            case OBJECT_METHOD_START:
            case OBJECT_FUNC_OR_FIELD_WITHOUT_VISIBILITY:
            case OBJECT_FIELD_RHS:
            case PARAM_LIST:
            case ARG:
            case ARG_LIST:
            case ASSIGNMENT_OR_VAR_DECL_STMT:
            case ASSIGNMENT_OR_VAR_DECL_STMT_RHS:
            case BOOLEAN_LITERAL:
            case CALL_STMT_START:
            case ELSE_BLOCK:
            case ELSE_BODY:
            case FIELD_DESCRIPTOR_RHS:
            case FIELD_OR_REST_DESCIPTOR_RHS:
            case IMPORT_PREFIX_DECL:
            case NAMED_OR_POSITIONAL_ARG_RHS:
            case OBJECT_MEMBER:
            case OBJECT_TYPE_DESCRIPTOR_START:
            case RECORD_BODY_END:
            case RECORD_BODY_START:
            case RECORD_FIELD:
            case TOP_LEVEL_NODE_WITHOUT_METADATA:
            case TYPE_DESCRIPTOR:
            case VAR_DECL_STMT_RHS:
            case AFTER_IMPORT_MODULE_NAME:
            case IMPORT_DECL_RHS:
            case IMPORT_VERSION_DECL:
            case MAJOR_MINOR_VERSION_END:
            case MAPPING_FIELD:
            case SPECIFIC_FIELD_RHS:
            case RETURN_STMT_RHS:
            case OPTIONAL_SERVICE_NAME:
            case RESOURCE_DEF:
            case CONST_DECL_RHS:
            case OBJECT_MEMBER_WITHOUT_METADATA:
            case TOP_LEVEL_NODE:
            default:
                throw new IllegalStateException("cannot find the next rule for: " + currentCtx);
        }
    }

    /**
     * Get the next parser context to visit after a {@link ParserRuleContext#AFTER_PARAMETER_TYPE}.
     * 
     * @return Next parser context
     */
    private ParserRuleContext getNextRuleForParamType() {
        ParserRuleContext parentCtx;
        parentCtx = getParentContext();
        if (parentCtx == ParserRuleContext.REQUIRED_PARAM || parentCtx == ParserRuleContext.DEFAULTABLE_PARAM) {
            return ParserRuleContext.VARIABLE_NAME;
        } else if (parentCtx == ParserRuleContext.REST_PARAM) {
            return ParserRuleContext.ELLIPSIS;
        } else {
            throw new IllegalStateException();
        }
    }

    /**
     * Get the next parser context to visit after a {@link ParserRuleContext#COMMA}.
     * 
     * @return Next parser context
     */
    private ParserRuleContext getNextRuleForComma() {
        ParserRuleContext parentCtx = getParentContext();
        switch (parentCtx) {
            case PARAM_LIST:
            case REQUIRED_PARAM:
            case DEFAULTABLE_PARAM:
            case REST_PARAM:
                endContext();
                return parentCtx;
            case ARG:
                return parentCtx;
            case MAPPING_CONSTRUCTOR:
                return ParserRuleContext.MAPPING_FIELD;
            case LISTENERS_LIST:
                return ParserRuleContext.EXPRESSION;
            default:
                throw new IllegalStateException();
        }
    }

    /**
     * Get the next parser context to visit after a type descriptor.
     *
     * @return Next parser context
     */
    private ParserRuleContext getNextRuleForTypeDescriptor() {
        ParserRuleContext parentCtx = getParentContext();
        switch (parentCtx) {
            case RECORD_FIELD:
            case OBJECT_MEMBER:
            case LISTENER_DECL:
            case CONSTANT_DECL:
                return ParserRuleContext.VARIABLE_NAME;
            case MODULE_TYPE_DEFINITION:
                return ParserRuleContext.SEMICOLON;
            case RETURN_TYPE_DESCRIPTOR:
                return ParserRuleContext.FUNC_BODY;
            case OPTIONAL_TYPE_DESCRIPTOR:
                return ParserRuleContext.QUESTION_MARK;
            case ARRAY_TYPE_DESCRIPTOR:
                return ParserRuleContext.OPEN_BRACKET;
            case IS_EXPRESSION:
                endContext();
                return ParserRuleContext.EXPRESSION_RHS;
            default:
                if (isStatement(parentCtx) || isParameter(parentCtx)) {
                    return ParserRuleContext.VARIABLE_NAME;
                }
        }
        throw new IllegalStateException();
    }

    /**
     * Get the next parser context to visit after a {@link ParserRuleContext#ASSIGN_OP}.
     * 
     * @return Next parser context
     */
    private ParserRuleContext getNextRuleForEqualOp() {
        ParserRuleContext parentCtx = getParentContext();
        switch (parentCtx) {
            case EXTERNAL_FUNC_BODY:
                return ParserRuleContext.EXTERNAL_KEYWORD;
            case REQUIRED_PARAM:
            case DEFAULTABLE_PARAM:
            case RECORD_FIELD:
            case ARG:
            case OBJECT_MEMBER:
            case LISTENER_DECL:
            case CONSTANT_DECL:
                return ParserRuleContext.EXPRESSION;
            default:
                if (isStatement(parentCtx)) {
                    return ParserRuleContext.EXPRESSION;
                }
                throw new IllegalStateException();
        }
    }

    /**
     * Get the next parser context to visit after a {@link ParserRuleContext#CLOSE_BRACE}.
     *
     * @param nextLookahead Position of the next token to consider, relative to the position of the original error
     * @return Next parser context
     */
    private ParserRuleContext getNextRuleForCloseBrace(int nextLookahead) {
        ParserRuleContext parentCtx = getParentContext();
        switch (parentCtx) {
            case FUNC_BODY_BLOCK:
                endContext(); // end body block
                endContext();
                STToken nextToken = this.tokenReader.peek(nextLookahead);
                if (nextToken.kind == SyntaxKind.EOF_TOKEN) {
                    return ParserRuleContext.EOF;
                }

                parentCtx = getParentContext();
                if (parentCtx == ParserRuleContext.SERVICE_DECL) {
                    return ParserRuleContext.RESOURCE_DEF;
                } else if (parentCtx == ParserRuleContext.OBJECT_TYPE_DESCRIPTOR) {
                    return ParserRuleContext.OBJECT_MEMBER;
                } else {
                    return ParserRuleContext.TOP_LEVEL_NODE;
                }
            case SERVICE_DECL:
                endContext();
                nextToken = this.tokenReader.peek(nextLookahead);
                if (nextToken.kind == SyntaxKind.EOF_TOKEN) {
                    return ParserRuleContext.EOF;
                }
                return ParserRuleContext.TOP_LEVEL_NODE;
            case OBJECT_MEMBER:
                endContext(); // end object member
                // fall through
            case RECORD_TYPE_DESCRIPTOR:
            case OBJECT_TYPE_DESCRIPTOR:
                endContext(); // end record/object type def
                return getNextRuleForTypeDescriptor();
            case BLOCK_STMT:
                endContext(); // end block stmt
                parentCtx = getParentContext();
                if (parentCtx == ParserRuleContext.IF_BLOCK) {
                    endContext(); // end if-block
                    return ParserRuleContext.ELSE_BLOCK;
                } else if (parentCtx == ParserRuleContext.WHILE_BLOCK) {
                    endContext(); // end while-block
                    return ParserRuleContext.STATEMENT;
                }
                return ParserRuleContext.STATEMENT;
            case MAPPING_CONSTRUCTOR:
                endContext(); // end mapping constructor
                parentCtx = getParentContext();
                if (parentCtx != ParserRuleContext.ANNOTATIONS) {
                    return ParserRuleContext.EXPRESSION_RHS;
                }

                nextToken = this.tokenReader.peek(nextLookahead);
                if (nextToken.kind == SyntaxKind.AT_TOKEN) {
                    return ParserRuleContext.AT;
                }

                endContext(); // end annotations
                parentCtx = getParentContext();
                switch (parentCtx) {
                    case COMP_UNIT:
                        return ParserRuleContext.TOP_LEVEL_NODE_WITHOUT_METADATA;
                    case RETURN_TYPE_DESCRIPTOR:
                        return ParserRuleContext.TYPE_DESCRIPTOR;
                    case RECORD_FIELD:
                        return ParserRuleContext.RECORD_FIELD_WITHOUT_METADATA;
                    case OBJECT_MEMBER:
                        return ParserRuleContext.OBJECT_MEMBER_WITHOUT_METADATA;
                    case SERVICE_DECL:
                        return ParserRuleContext.RESOURCE_DEF;
                    case FUNC_BODY_BLOCK:
                        return ParserRuleContext.STATEMENT_WITHOUT_ANNOTS;
                    case EXTERNAL_FUNC_BODY:
                        return ParserRuleContext.EXTERNAL_KEYWORD;
                    default:
                        if (isParameter(parentCtx)) {
                            return ParserRuleContext.REQUIRED_PARAM;
                        }
                        throw new IllegalStateException("annotation is ending inside a " + parentCtx);
                }
            default:
                throw new IllegalStateException("found close-brace in: " + parentCtx);
        }
    }

    /**
     * Get the next parser context to visit after a variable/parameter name.
     * 
     * @param nextLookahead Position of the next token to consider, relative to the position of the original error
     * @return Next parser context
     */
    private ParserRuleContext getNextRuleForVarName(int nextLookahead) {
        STToken nextToken = this.tokenReader.peek(nextLookahead);
        ParserRuleContext parentCtx = getParentContext();
        if (parentCtx == ParserRuleContext.REQUIRED_PARAM) {
            if (isEndOfParametersList(nextToken)) {
                return ParserRuleContext.CLOSE_PARENTHESIS;
            } else if (isEndOfParameter(nextToken)) {
                return ParserRuleContext.COMMA;
            } else {
                // Currently processing a required param, but now switch
                // to a defaultable param
                switchContext(ParserRuleContext.DEFAULTABLE_PARAM);
                if (isCompoundBinaryOperator(nextToken.kind)) {
                    return ParserRuleContext.COMPOUND_BINARY_OPERATOR;
                } else {
                    return ParserRuleContext.ASSIGN_OP;
                }
            }
        } else if (parentCtx == ParserRuleContext.DEFAULTABLE_PARAM) {
            if (isEndOfParametersList(nextToken)) {
                return ParserRuleContext.CLOSE_PARENTHESIS;
            } else {
                return ParserRuleContext.ASSIGN_OP;
            }
        } else if (isStatement(parentCtx) || parentCtx == ParserRuleContext.LISTENER_DECL ||
                parentCtx == ParserRuleContext.CONSTANT_DECL) {
            return ParserRuleContext.VAR_DECL_STMT_RHS;
        } else if (parentCtx == ParserRuleContext.RECORD_FIELD) {
            return ParserRuleContext.FIELD_DESCRIPTOR_RHS;
        } else if (parentCtx == ParserRuleContext.ARG) {
            return ParserRuleContext.NAMED_OR_POSITIONAL_ARG_RHS;
        } else if (parentCtx == ParserRuleContext.OBJECT_MEMBER) {
            return ParserRuleContext.OBJECT_FIELD_RHS;
        } else if (parentCtx == ParserRuleContext.ARRAY_TYPE_DESCRIPTOR) {
            return ParserRuleContext.CLOSE_BRACKET;
        } else {
            throw new IllegalStateException();
        }
    }

    /**
     * Check whether the given token kind is a compound binary operator.
     * 
     * @param kind STToken kind
     * @return <code>true</code> if the token kind refers to a binary operator. <code>false</code> otherwise
     */
    private boolean isCompoundBinaryOperator(SyntaxKind kind) {
        switch (kind) {
            case PLUS_TOKEN:
            case MINUS_TOKEN:
            case SLASH_TOKEN:
            case ASTERISK_TOKEN:
                return true;
            default:
                return false;
        }
    }

    /**
     * Get the next parser context to visit after a {@link ParserRuleContext#SEMICOLON}.
     *
     * @param nextLookahead Position of the next token to consider, relative to the position of the original error
     * @return Next parser context
     */
    private ParserRuleContext getNextRuleForSemicolon(int nextLookahead) {
        STToken nextToken;
        ParserRuleContext parentCtx = getParentContext();
        if (parentCtx == ParserRuleContext.EXTERNAL_FUNC_BODY) {
            endContext(); // end external func-body
            endContext(); // func def
            nextToken = this.tokenReader.peek(nextLookahead);
            if (nextToken.kind == SyntaxKind.EOF_TOKEN) {
                return ParserRuleContext.EOF;
            }
            return ParserRuleContext.TOP_LEVEL_NODE;
        } else if (isExpression(parentCtx)) {
            // A semicolon after an expression also means its an end of a statement/field, Hence pop the ctx.
            endContext(); // end statement
            if (isEndOfBlock(this.tokenReader.peek(nextLookahead))) {
                return ParserRuleContext.CLOSE_BRACE;
            }
            return ParserRuleContext.STATEMENT;
        } else if (parentCtx == ParserRuleContext.VAR_DECL_STMT) {
            endContext(); // end var-decl
            parentCtx = getParentContext();
            if (parentCtx == ParserRuleContext.COMP_UNIT) {
                return ParserRuleContext.TOP_LEVEL_NODE;
            }
            return ParserRuleContext.STATEMENT;
        } else if (isStatement(parentCtx)) {
            endContext(); // end statement
            if (isEndOfBlock(this.tokenReader.peek(nextLookahead))) {
                return ParserRuleContext.CLOSE_BRACE;
            }
            return ParserRuleContext.STATEMENT;
        } else if (parentCtx == ParserRuleContext.RECORD_FIELD) {
            if (isEndOfBlock(this.tokenReader.peek(nextLookahead))) {
                endContext(); // end record field
                return ParserRuleContext.RECORD_BODY_END;
            }
            return ParserRuleContext.RECORD_FIELD;
        } else if (parentCtx == ParserRuleContext.MODULE_TYPE_DEFINITION ||
                parentCtx == ParserRuleContext.LISTENER_DECL || parentCtx == ParserRuleContext.CONSTANT_DECL) {
            endContext(); // end declaration
            nextToken = this.tokenReader.peek(nextLookahead);
            if (nextToken.kind == SyntaxKind.EOF_TOKEN) {
                return ParserRuleContext.EOF;
            }
            return ParserRuleContext.TOP_LEVEL_NODE;
        } else if (parentCtx == ParserRuleContext.OBJECT_MEMBER) {
            if (isEndOfObjectTypeNode(nextLookahead)) {
                endContext(); // end object member
                return ParserRuleContext.CLOSE_BRACE;
            }
            return ParserRuleContext.OBJECT_MEMBER;
        } else if (parentCtx == ParserRuleContext.IMPORT_DECL) {
            endContext(); // end object member
            nextToken = this.tokenReader.peek(nextLookahead);
            if (nextToken.kind == SyntaxKind.EOF_TOKEN) {
                return ParserRuleContext.EOF;
            }
            return ParserRuleContext.TOP_LEVEL_NODE;
        } else {
            throw new IllegalStateException();
        }
    }

    private ParserRuleContext getNextRuleForDot() {
        ParserRuleContext parentCtx = getParentContext();
        if (parentCtx == ParserRuleContext.IMPORT_DECL) {
            return ParserRuleContext.IMPORT_MODULE_NAME;
        }
        return ParserRuleContext.FIELD_OR_FUNC_NAME;
    }

    /**
     * Get the next parser context to visit after a {@link ParserRuleContext#QUESTION_MARK}.
     *
     * @return Next parser context
     */
    private ParserRuleContext getNextRuleForQuestionMark() {
        ParserRuleContext parentCtx = getParentContext();
        switch (parentCtx) {
            case OPTIONAL_TYPE_DESCRIPTOR:
                endContext();
                parentCtx = getParentContext();
                switch (parentCtx) {
                    case MODULE_TYPE_DEFINITION:
                        return ParserRuleContext.SEMICOLON;
                    case RETURN_TYPE_DESCRIPTOR:
                        return ParserRuleContext.FUNC_BODY;
                    default:
                        return ParserRuleContext.VARIABLE_NAME;
                }

            default:
                return ParserRuleContext.SEMICOLON;
        }
    }

    /**
     * Get the next parser context to visit after a {@link ParserRuleContext#OPEN_BRACKET}.
     *
     * @return Next parser context
     */
    private ParserRuleContext getNextRuleForOpenBracket() {
        ParserRuleContext parentCtx = getParentContext();
        switch (parentCtx) {
            case ARRAY_TYPE_DESCRIPTOR:
                return ParserRuleContext.ARRAY_LENGTH;
            default:
                return ParserRuleContext.EXPRESSION;
        }
    }

    /**
     * Get the next parser context to visit after a {@link ParserRuleContext#CLOSE_BRACKET}.
     *
     * @return Next parser context
     */
    private ParserRuleContext getNextRuleForCloseBracket(int nextLookahead) {
        ParserRuleContext parentCtx = getParentContext();
        STToken nextToken = this.tokenReader.peek(nextLookahead);
        switch (parentCtx) {
            case ARRAY_TYPE_DESCRIPTOR:
                if (nextToken.kind == SyntaxKind.OPEN_BRACKET_TOKEN) {
                    return ParserRuleContext.OPEN_BRACKET;
                } else if (nextToken.kind == SyntaxKind.QUESTION_MARK_TOKEN) {
                    return ParserRuleContext.OPTIONAL_TYPE_DESCRIPTOR;
                } else {
                    endContext(); //End array type descriptor context
                    return getNextRuleForTypeDescriptor();
                }
            case COMPUTED_FIELD_NAME:
            default:
                endContext(); // end computed-field-name
                return ParserRuleContext.EXPRESSION_RHS;
        }
    }

    /**
     * Get the next parser context to visit after a {@link ParserRuleContext#DECIMAL_INTEGER_LITERAL}.
     *
     * @return Next parser context
     */
    private ParserRuleContext getNextRuleForDecimalIntegerLiteral() {
        ParserRuleContext parentCtx = getParentContext();
        switch (parentCtx) {
            case ARRAY_TYPE_DESCRIPTOR:
            default:
                return ParserRuleContext.CLOSE_BRACKET;
        }
    }
    /**
     * Check whether the given context is a statement.
     * 
     * @param ctx Parser context to check
     * @return <code>true</code> if the given context is a statement. <code>false</code> otherwise
     */
    private boolean isStatement(ParserRuleContext parentCtx) {
        switch (parentCtx) {
            case STATEMENT:
            case STATEMENT_WITHOUT_ANNOTS:
            case VAR_DECL_STMT:
            case ASSIGNMENT_STMT:
            case ASSIGNMENT_OR_VAR_DECL_STMT:
            case IF_BLOCK:
            case BLOCK_STMT:
            case WHILE_BLOCK:
            case CALL_STMT:
            case PANIC_STMT:
            case CONTINUE_STATEMENT:
            case BREAK_STATEMENT:
            case RETURN_STMT:
            case COMPOUND_ASSIGNMENT_STMT:
            case LOCAL_TYPE_DEFINITION_STMT:
                return true;
            default:
                return false;
        }
    }

    /**
     * Check whether the given context is an expression.
     * 
     * @param ctx Parser context to check
     * @return <code>true</code> if the given context is an expression. <code>false</code> otherwise
     */
    private boolean isExpression(ParserRuleContext ctx) {
        return ctx == ParserRuleContext.EXPRESSION;
    }

    /**
     * Check whether the given token refers to a binary operator.
     * 
     * @param token Token to check
     * @return <code>true</code> if the given token refers to a binary operator. <code>false</code> otherwise
     */
    private boolean isBinaryOperator(STToken token) {
        switch (token.kind) {
            case PLUS_TOKEN:
            case MINUS_TOKEN:
            case SLASH_TOKEN:
            case ASTERISK_TOKEN:
            case GT_TOKEN:
            case LT_TOKEN:
            case EQUAL_GT_TOKEN:
            case DOUBLE_EQUAL_TOKEN:
            case TRIPPLE_EQUAL_TOKEN:
            case LT_EQUAL_TOKEN:
            case GT_EQUAL_TOKEN:
            case NOT_EQUAL_TOKEN:
            case NOT_DOUBLE_EQUAL_TOKEN:
            case BITWISE_AND_TOKEN:
            case BITWISE_XOR_TOKEN:
            case PIPE_TOKEN:
            case LOGICAL_AND_TOKEN:
            case LOGICAL_OR_TOKEN:
                return true;
            default:
                return false;
        }
    }

    private boolean isParameter(ParserRuleContext ctx) {
        switch (ctx) {
            case REQUIRED_PARAM:
            case DEFAULTABLE_PARAM:
            case REST_PARAM:
                return true;
            default:
                return false;
        }
    }

    /**
     * Get the expected token kind at the given parser rule context. If the parser rule is a terminal,
     * then the corresponding terminal token kind is returned. If the parser rule is a production,
     * then {@link SyntaxKind#NONE} is returned.
     * 
     * @param ctx Parser rule context
     * @return Token kind expected at the given parser rule
     */
    private SyntaxKind getExpectedTokenKind(ParserRuleContext ctx) {
        switch (ctx) {
            case ASSIGN_OP:
                return SyntaxKind.EQUAL_TOKEN;
            case BINARY_OPERATOR:
                return SyntaxKind.PLUS_TOKEN;
            case CLOSE_BRACE:
                return SyntaxKind.CLOSE_BRACE_TOKEN;
            case CLOSE_PARENTHESIS:
                return SyntaxKind.CLOSE_PAREN_TOKEN;
            case COMMA:
                return SyntaxKind.COMMA_TOKEN;
            case EXTERNAL_KEYWORD:
                return SyntaxKind.EXTERNAL_KEYWORD;
            case FUNCTION_KEYWORD:
                return SyntaxKind.FUNCTION_KEYWORD;
            case FUNC_NAME:
                return SyntaxKind.IDENTIFIER_TOKEN;
            case OPEN_BRACE:
                return SyntaxKind.OPEN_BRACE_TOKEN;
            case OPEN_PARENTHESIS:
                return SyntaxKind.OPEN_PAREN_TOKEN;
            case RETURN_TYPE_DESCRIPTOR:
            case RETURNS_KEYWORD:
                return SyntaxKind.RETURNS_KEYWORD;
            case SEMICOLON:
                return SyntaxKind.SEMICOLON_TOKEN;
            case VARIABLE_NAME:
            case STATEMENT_START_IDENTIFIER:
                return SyntaxKind.IDENTIFIER_TOKEN;
            case PUBLIC_KEYWORD:
                return SyntaxKind.PUBLIC_KEYWORD;
            case SIMPLE_TYPE_DESCRIPTOR:
                // TODO: return type token
                // return SyntaxKind.IDENTIFIER_TOKEN;
                return SyntaxKind.SIMPLE_TYPE;
            case ASSIGNMENT_STMT:
                return SyntaxKind.IDENTIFIER_TOKEN;
            case EXPRESSION_RHS:
                return SyntaxKind.PLUS_TOKEN;
            case EXPRESSION:
                return SyntaxKind.IDENTIFIER_TOKEN;
            case EXTERNAL_FUNC_BODY:
                return SyntaxKind.EQUAL_TOKEN;
            case FUNC_BODY:
            case FUNC_BODY_BLOCK:
                return SyntaxKind.OPEN_BRACE_TOKEN;
            case FUNC_DEFINITION:
                return SyntaxKind.FUNCTION_KEYWORD;
            case REQUIRED_PARAM:
                return SyntaxKind.SIMPLE_TYPE;
            case VAR_DECL_STMT:
                return SyntaxKind.SIMPLE_TYPE;
            case VAR_DECL_STMT_RHS:
                return SyntaxKind.SEMICOLON_TOKEN;
            case ASSIGNMENT_OR_VAR_DECL_STMT:
                return SyntaxKind.SIMPLE_TYPE;
            case DEFAULTABLE_PARAM:
                return SyntaxKind.SIMPLE_TYPE;
            case REST_PARAM:
                return SyntaxKind.SIMPLE_TYPE;
            case ASTERISK:
                return SyntaxKind.ASTERISK_TOKEN;
            case CLOSED_RECORD_BODY_END:
                return SyntaxKind.CLOSE_BRACE_PIPE_TOKEN;
            case CLOSED_RECORD_BODY_START:
                return SyntaxKind.OPEN_BRACE_PIPE_TOKEN;
            case ELLIPSIS:
                return SyntaxKind.ELLIPSIS_TOKEN;
            case QUESTION_MARK:
                return SyntaxKind.QUESTION_MARK_TOKEN;
            case RECORD_BODY_START:
                return SyntaxKind.OPEN_BRACE_PIPE_TOKEN;
            case RECORD_FIELD:
            case RECORD_KEYWORD:
                return SyntaxKind.RECORD_KEYWORD;
            case TYPE_KEYWORD:
                return SyntaxKind.TYPE_KEYWORD;
            case TYPE_NAME:
                return SyntaxKind.IDENTIFIER_TOKEN;
            case TYPE_REFERENCE:
                return SyntaxKind.IDENTIFIER_TOKEN;
            case RECORD_BODY_END:
                return SyntaxKind.CLOSE_BRACE_TOKEN;
            case OBJECT_KEYWORD:
                return SyntaxKind.OBJECT_KEYWORD;
            case PRIVATE_KEYWORD:
                return SyntaxKind.PRIVATE_KEYWORD;
            case REMOTE_KEYWORD:
                return SyntaxKind.REMOTE_KEYWORD;
            case OBJECT_FIELD_RHS:
                return SyntaxKind.SEMICOLON_TOKEN;
            case ABSTRACT_KEYWORD:
                return SyntaxKind.ABSTRACT_KEYWORD;
            case CLIENT_KEYWORD:
                return SyntaxKind.CLIENT_KEYWORD;
            case OBJECT_TYPE_FIRST_QUALIFIER:
            case OBJECT_TYPE_SECOND_QUALIFIER:
                return SyntaxKind.OBJECT_KEYWORD;
            case CLOSE_BRACKET:
                return SyntaxKind.CLOSE_BRACKET_TOKEN;
            case DOT:
                return SyntaxKind.DOT_TOKEN;
            case FIELD_OR_FUNC_NAME:
                return SyntaxKind.IDENTIFIER_TOKEN;
            case OPEN_BRACKET:
                return SyntaxKind.OPEN_BRACKET_TOKEN;
            case IF_KEYWORD:
                return SyntaxKind.IF_KEYWORD;
            case ELSE_KEYWORD:
                return SyntaxKind.ELSE_KEYWORD;
            case WHILE_KEYWORD:
                return SyntaxKind.WHILE_KEYWORD;
            case CHECKING_KEYWORD:
                return SyntaxKind.CHECK_KEYWORD;
            case AS_KEYWORD:
                return SyntaxKind.AS_KEYWORD;
            case BOOLEAN_LITERAL:
                return SyntaxKind.TRUE_KEYWORD;
            case IMPORT_KEYWORD:
                return SyntaxKind.IMPORT_KEYWORD;
            case IMPORT_MODULE_NAME:
            case IMPORT_ORG_OR_MODULE_NAME:
            case IMPORT_PREFIX:
            case VARIABLE_REF:
            case BASIC_LITERAL: // return var-ref for any kind of terminal expression
            case SERVICE_NAME:
            case IDENTIFIER:
            case QUALIFIED_IDENTIFIER:
                return SyntaxKind.IDENTIFIER_TOKEN;
            case VERSION_NUMBER:
            case MAJOR_VERSION:
            case MINOR_VERSION:
            case PATCH_VERSION:
                return SyntaxKind.DECIMAL_INTEGER_LITERAL;
            case SLASH:
                return SyntaxKind.SLASH_TOKEN;
            case VERSION_KEYWORD:
                return SyntaxKind.VERSION_KEYWORD;
            case IMPORT_DECL_RHS:
                return SyntaxKind.SEMICOLON_TOKEN;
            case IMPORT_SUB_VERSION:
                return SyntaxKind.SEMICOLON_TOKEN;
            case COLON:
                return SyntaxKind.COLON_TOKEN;
            case MAPPING_FIELD_NAME:
            case MAPPING_FIELD:
                return SyntaxKind.IDENTIFIER_TOKEN;
            case PANIC_KEYWORD:
                return SyntaxKind.PANIC_KEYWORD;
            case STRING_LITERAL:
                return SyntaxKind.STRING_LITERAL;
            case ON_KEYWORD:
                return SyntaxKind.ON_KEYWORD;
            case RESOURCE_KEYWORD:
                return SyntaxKind.RESOURCE_KEYWORD;
            case RETURN_KEYWORD:
                return SyntaxKind.RETURN_KEYWORD;
            case SERVICE_KEYWORD:
                return SyntaxKind.SERVICE_KEYWORD;
            case BREAK_KEYWORD:
                return SyntaxKind.BREAK_KEYWORD;
            case LISTENER_KEYWORD:
                return SyntaxKind.CONST_KEYWORD;
            case CONTINUE_KEYWORD:
                return SyntaxKind.CONTINUE_KEYWORD;
            case CONST_KEYWORD:
                return SyntaxKind.CONST_KEYWORD;
            case FINAL_KEYWORD:
                return SyntaxKind.FINAL_KEYWORD;
            case CONST_DECL_TYPE:
                return SyntaxKind.IDENTIFIER_TOKEN;
            case NIL_TYPE_DESCRIPTOR:
                return SyntaxKind.NIL_TYPE;
            case TYPEOF_KEYWORD:
                return SyntaxKind.TYPEOF_KEYWORD;
            case OPTIONAL_TYPE_DESCRIPTOR:
                return SyntaxKind.OPTIONAL_TYPE;
            case UNARY_OPERATOR:
                return SyntaxKind.PLUS_TOKEN;
            case ARRAY_TYPE_DESCRIPTOR:
                return SyntaxKind.ARRAY_TYPE;
            case AT:
                return SyntaxKind.AT_TOKEN;
            case FIELD_DESCRIPTOR_RHS:
                return SyntaxKind.SEMICOLON_TOKEN;
            case AFTER_PARAMETER_TYPE:
                return SyntaxKind.IDENTIFIER_TOKEN;
            case CONST_DECL_RHS:
                return SyntaxKind.EQUAL_TOKEN;
            case IS_KEYWORD:
                return SyntaxKind.IS_KEYWORD;
            case TYPE_DESCRIPTOR:
                return SyntaxKind.SIMPLE_TYPE;

            // TODO:
            case COMP_UNIT:
            case TOP_LEVEL_NODE:
            case TOP_LEVEL_NODE_WITHOUT_METADATA:
            case TOP_LEVEL_NODE_WITHOUT_MODIFIER:
            case ANNOTATIONS:
            case PARAM_LIST:
            case PARAMETER_RHS:
            case STATEMENT:
            case STATEMENT_WITHOUT_ANNOTS:
            case FIELD_OR_REST_DESCIPTOR_RHS:
            case MODULE_TYPE_DEFINITION:
            case RECORD_TYPE_DESCRIPTOR:
            case ARG:
            case ARG_LIST:
            case EOF:
            case FUNC_CALL:
            case NAMED_OR_POSITIONAL_ARG_RHS:
            case OBJECT_FUNC_OR_FIELD:
            case OBJECT_FUNC_OR_FIELD_WITHOUT_VISIBILITY:
            case OBJECT_MEMBER:
            case OBJECT_METHOD_START:
            case OBJECT_TYPE_DESCRIPTOR:
            case OBJECT_TYPE_DESCRIPTOR_START:
            case AFTER_IMPORT_MODULE_NAME:
            case ASSIGNMENT_OR_VAR_DECL_STMT_RHS:
            case BLOCK_STMT:
            case CALL_STMT:
            case CALL_STMT_START:
            case DECIMAL_INTEGER_LITERAL:
            case ELSE_BLOCK:
            case ELSE_BODY:
            case IF_BLOCK:
            case IMPORT_DECL:
            case IMPORT_PREFIX_DECL:
            case MAJOR_MINOR_VERSION_END:
            case WHILE_BLOCK:
            case ACCESS_EXPRESSION:
            case IMPORT_VERSION_DECL:
            case MAPPING_CONSTRUCTOR:
            case PANIC_STMT:
            case SPECIFIC_FIELD_RHS:
            case COMPUTED_FIELD_NAME:
            case LISTENERS_LIST:
            case RESOURCE_DEF:
            case RETURN_STMT:
            case RETURN_STMT_RHS:
            case SERVICE_DECL:
            case OPTIONAL_SERVICE_NAME:
            case BREAK_STATEMENT:
            case CONTINUE_STATEMENT:
            case LISTENER_DECL:
            case CONSTANT_DECL:
            case ANNOT_REFERENCE:
            case DOC_STRING:
            case OBJECT_MEMBER_WITHOUT_METADATA:
            case IS_EXPRESSION:
            case LOCAL_TYPE_DEFINITION_STMT:
            default:
                break;
        }

        return SyntaxKind.NONE;
    }

    /**
     * Check whether a token kind is a basic literal.
     * 
     * @param kind Token kind to check
     * @return <code>true</code> if the given token kind belongs to a basic literal.<code>false</code> otherwise
     */
    private boolean isBasicLiteral(SyntaxKind kind) {
        switch (kind) {
            case DECIMAL_INTEGER_LITERAL:
            case HEX_INTEGER_LITERAL:
            case STRING_LITERAL:
            case TRUE_KEYWORD:
            case FALSE_KEYWORD:
                return true;
            default:
                return false;
        }
    }

    /**
     * Check whether the given token refers to a unary operator.
     *
     * @param token Token to check
     * @return <code>true</code> if the given token refers to a unary operator. <code>false</code> otherwise
     */
    private boolean isUnaryOperator(STToken token) {
        switch (token.kind) {
            case PLUS_TOKEN:
            case MINUS_TOKEN:
            case NEGATION_TOKEN:
            case EXCLAMATION_MARK_TOKEN:
                return true;
            default:
                return false;
        }
    }

    /**
     * Search for matching token sequences within is expression and returns the most optimal solution.
     *
     * @param currentCtx Current context
     * @param lookahead Position of the next token to consider, relative to the position of the original error
     * @param currentDepth Amount of distance traveled so far
     * @param currentMatches Matching tokens found so far
     * @param fixes Fixes made so far
     * @return Recovery result
     */
    private Result seekInIsExpression(ParserRuleContext currentCtx, int lookahead, int currentDepth,
                                      int currentMatches) {
        STToken nextToken = this.tokenReader.peek(lookahead);
        currentDepth++;
        if (nextToken.kind != SyntaxKind.IDENTIFIER_TOKEN) {
            Result fixedPathResult = fixAndContinue(currentCtx, lookahead, currentDepth);
            return getFinalResult(currentMatches, fixedPathResult);
        }

        ParserRuleContext nextContext;
        STToken nextNextToken = this.tokenReader.peek(lookahead + 1);
        switch (nextNextToken.kind) {
            case IS_KEYWORD:
                startContext(ParserRuleContext.IS_EXPRESSION);
                nextContext = ParserRuleContext.IS_KEYWORD;
                break;
            default:
                nextContext = ParserRuleContext.EXPRESSION_RHS;
                break;
        }

        currentMatches++;
        lookahead++;
        Result result = seekMatch(nextContext, lookahead, currentDepth);
        result.ctx = currentCtx;
        return getFinalResult(currentMatches, result);
    }

    public ParserRuleContext findBestPath(ParserRuleContext context) {
        // We reach here to break ambiguity. Hence increase the lookahead limit
        // to get better results. Since this is an erroneous scenario, the overhead
        // of increasing the lookahead is acceptable.
        int prevLookahead = lookaheadLimit;
        lookaheadLimit = (int) (lookaheadLimit * 1.5);
        ParserRuleContext[] alternatives;
        switch (context) {
            case STATEMENT:
                alternatives = STATEMENTS;
                break;
            case TOP_LEVEL_NODE:
                alternatives = TOP_LEVEL_NODE;
                break;
            case OBJECT_MEMBER:
                alternatives = OBJECT_MEMBER_START;
                break;
            default:
                throw new IllegalStateException();
        }

        Result result = seekInAlternativesPaths(1, 0, 0, alternatives);
        lookaheadLimit = prevLookahead;
        return result.ctx;
    }

    /**
     * Represents a solution/fix for a parser error. A {@link Solution} consists of the parser context where the error
     * was encountered, the enclosing parser context at the same point, the token with the error, and the {@link Action}
     * required to recover from the error.
     * 
     * @since 1.2.0
     */
    public static class Solution {

        public ParserRuleContext ctx;
        public Action action;
        public String tokenText;
        public SyntaxKind tokenKind;
        public STNode recoveredNode;

        public Solution(Action action, ParserRuleContext ctx, SyntaxKind tokenKind, String tokenText) {
            this.action = action;
            this.ctx = ctx;
            this.tokenText = tokenText;
            this.tokenKind = tokenKind;
        }

        @Override
        public String toString() {
            return action.toString() + "'" + tokenText + "'";
        }
    }

    /**
     * Represent a result of a token-sequence-search in a sub-tree. The result will contain the fixes required to
     * traverse in that sub-tree, and the number of matching tokens it found, without the fixed tokens.
     */
    public static class Result {

        private int matches;
        private ArrayDeque<Solution> fixes;

        /**
         * Represent the end solution to be applied to the next immediate token, to recover from the error.
         * If the solution is to insert/remove next immediate token, then this is equivalent to the
         * <code>fixes.peek()</code>. Else, if the solution is to insert/remove a token that is not the
         * immediate next token, then this will have a solution with {@link Action#KEEP} as the action.
         */
        private Solution solution;

        // Rule which produced this result
        private ParserRuleContext ctx;

        public Result(ArrayDeque<Solution> fixes, int matches, ParserRuleContext ctx) {
            this.fixes = fixes;
            this.matches = matches;
            this.ctx = ctx;
        }
    }

    /**
     * Represents the actions that can be taken to recover from a parser error.
     *
     * @since 1.2.0
     */
    enum Action {
        INSERT, REMOVE, KEEP;
    }
}<|MERGE_RESOLUTION|>--- conflicted
+++ resolved
@@ -916,11 +916,8 @@
                 case CONSTANT_DECL:
                 case NIL_TYPE_DESCRIPTOR:
                 case OPTIONAL_TYPE_DESCRIPTOR:
-<<<<<<< HEAD
                 case ARRAY_TYPE_DESCRIPTOR:
-=======
                 case LOCAL_TYPE_DEFINITION_STMT:
->>>>>>> 33720f98
                 case ANNOTATIONS:
                 case DOC_STRING:
                     // start a context, so that we know where to fall back, and continue
@@ -1095,6 +1092,8 @@
             nextContext = ParserRuleContext.SEMICOLON;
         } else if (parentCtx == ParserRuleContext.ANNOTATIONS) {
             nextContext = ParserRuleContext.TOP_LEVEL_NODE;
+        } else if (parentCtx == ParserRuleContext.ARRAY_TYPE_DESCRIPTOR) {
+            nextContext = ParserRuleContext.CLOSE_BRACKET;
         } else {
             throw new IllegalStateException();
         }
