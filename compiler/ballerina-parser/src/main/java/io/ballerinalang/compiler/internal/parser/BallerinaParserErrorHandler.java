/*
 * Copyright (c) 2020, WSO2 Inc. (http://www.wso2.org) All Rights Reserved.
 *
 * WSO2 Inc. licenses this file to you under the Apache License,
 * Version 2.0 (the "License"); you may not use this file except
 * in compliance with the License.
 * You may obtain a copy of the License at
 *
 *   http://www.apache.org/licenses/LICENSE-2.0
 *
 * Unless required by applicable law or agreed to in writing,
 * software distributed under the License is distributed on an
 * "AS IS" BASIS, WITHOUT WARRANTIES OR CONDITIONS OF ANY
 * KIND, either express or implied.  See the License for the
 * specific language governing permissions and limitations
 * under the License.
 */
package io.ballerinalang.compiler.internal.parser;

import io.ballerinalang.compiler.internal.parser.tree.STToken;
import io.ballerinalang.compiler.syntax.tree.SyntaxKind;

import java.util.ArrayDeque;

/**
 * <p>
 * Responsible for recovering from a parser error.
 *
 * When an unexpected token is reached, error handler will try inserting/removing a token from the current head, and see
 * how far the parser can successfully progress. After fixing the current head and trying to progress, if it encounters
 * more errors, then it will try to fix those as well. All possible combinations of insertions and deletions will be
 * tried out for such errors. Once all possible paths are discovered, pick the optimal combination that leads to the
 * best recovery. Finally, apply the best solution and continue the parsing.
 * </p>
 * e.g.:
 * If the best combination of fixes was <code>[insert, insert, remove, remove]</code>, then apply only the first
 * fix and continue.
 * <ul>
 * <li>
 * If the fix was a ‘remove’ - then consume the token stream once, and continue from the same rule again.
 * </li>
 * <li>
 * If the fix was an ‘insert’ - then insert the missing node, and continue from the next rule, without consuming the
 * token stream.
 * </li>
 * </ul>
 *
 * @since 1.2.0
 */
public class BallerinaParserErrorHandler extends AbstractParserErrorHandler {

    /**
     * FUNC_DEF_OR_FUNC_TYPE --> When a func-def and func-type-desc are possible.
     * e.g: start of a module level construct that starts with 'function' keyword.
     */
    private static final ParserRuleContext[] FUNC_TYPE_OR_DEF_OPTIONAL_RETURNS =
            { ParserRuleContext.RETURNS_KEYWORD, ParserRuleContext.FUNC_TYPE_OR_DEF_SIGNATURE_RHS };

    private static final ParserRuleContext[] FUNC_TYPE_OR_DEF_SIGNATURE_RHS =
            { ParserRuleContext.FUNC_BODY, ParserRuleContext.TYPEDESC_RHS };

    /**
     * FUNC_DEF --> When only function definitions are possible. eg: resource function.
     */
    private static final ParserRuleContext[] FUNC_DEF_OPTIONAL_RETURNS =
            { ParserRuleContext.RETURNS_KEYWORD, ParserRuleContext.FUNC_BODY };

    private static final ParserRuleContext[] FUNC_BODY =
            { ParserRuleContext.FUNC_BODY_BLOCK, ParserRuleContext.EXTERNAL_FUNC_BODY };

    /**
     * ANNON_FUNC--> When a anonymous function is possible.
     */
    private static final ParserRuleContext[] ANNON_FUNC_OPTIONAL_RETURNS =
            { ParserRuleContext.RETURNS_KEYWORD, ParserRuleContext.ANNON_FUNC_BODY };

    private static final ParserRuleContext[] ANNON_FUNC_BODY = { ParserRuleContext.FUNC_BODY_BLOCK };

    private static final ParserRuleContext[] WORKER_NAME_RHS =
            { ParserRuleContext.RETURNS_KEYWORD, ParserRuleContext.BLOCK_STMT };

    // We add named-worker-decl also as a statement. This is because we let having a named-worker
    // in all places a statement can be added during parsing, but then validates it based on the
    // context after the parsing the node is complete. This is to provide better error messages.
    private static final ParserRuleContext[] STATEMENTS = { ParserRuleContext.CLOSE_BRACE,
            ParserRuleContext.ASSIGNMENT_STMT, ParserRuleContext.VAR_DECL_STMT, ParserRuleContext.IF_BLOCK,
            ParserRuleContext.WHILE_BLOCK, ParserRuleContext.CALL_STMT, ParserRuleContext.PANIC_STMT,
            ParserRuleContext.CONTINUE_STATEMENT, ParserRuleContext.BREAK_STATEMENT, ParserRuleContext.RETURN_STMT,
            ParserRuleContext.COMPOUND_ASSIGNMENT_STMT, ParserRuleContext.LOCAL_TYPE_DEFINITION_STMT,
            ParserRuleContext.EXPRESSION_STATEMENT, ParserRuleContext.LOCK_STMT, ParserRuleContext.BLOCK_STMT,
            ParserRuleContext.NAMED_WORKER_DECL, ParserRuleContext.FORK_STMT, ParserRuleContext.FOREACH_STMT };

    private static final ParserRuleContext[] VAR_DECL_RHS =
            { ParserRuleContext.ASSIGN_OP, ParserRuleContext.SEMICOLON };

    private static final ParserRuleContext[] PARAMETER_RHS = { ParserRuleContext.COMMA, ParserRuleContext.ASSIGN_OP };

    private static final ParserRuleContext[] TOP_LEVEL_NODE = { ParserRuleContext.DOC_STRING,
            ParserRuleContext.ANNOTATIONS, ParserRuleContext.PUBLIC_KEYWORD, ParserRuleContext.FUNC_DEF_OR_FUNC_TYPE,
            ParserRuleContext.MODULE_TYPE_DEFINITION, ParserRuleContext.IMPORT_DECL, ParserRuleContext.LISTENER_DECL,
            ParserRuleContext.CONSTANT_DECL, ParserRuleContext.VAR_DECL_STMT, ParserRuleContext.SERVICE_DECL,
            ParserRuleContext.ANNOTATION_DECL, ParserRuleContext.XML_NAMESPACE_DECLARATION, ParserRuleContext.EOF };

    private static final ParserRuleContext[] TOP_LEVEL_NODE_WITHOUT_METADATA = new ParserRuleContext[] {
            ParserRuleContext.PUBLIC_KEYWORD, ParserRuleContext.FUNC_DEF_OR_FUNC_TYPE,
            ParserRuleContext.MODULE_TYPE_DEFINITION, ParserRuleContext.IMPORT_DECL, ParserRuleContext.SERVICE_DECL,
            ParserRuleContext.LISTENER_DECL, ParserRuleContext.CONSTANT_DECL, ParserRuleContext.VAR_DECL_STMT,
            ParserRuleContext.ANNOTATION_DECL, ParserRuleContext.XML_NAMESPACE_DECLARATION, ParserRuleContext.EOF };

    private static final ParserRuleContext[] TOP_LEVEL_NODE_WITHOUT_MODIFIER =
            { ParserRuleContext.FUNC_DEF_OR_FUNC_TYPE, ParserRuleContext.MODULE_TYPE_DEFINITION,
                    ParserRuleContext.IMPORT_DECL, ParserRuleContext.SERVICE_DECL, ParserRuleContext.LISTENER_DECL,
                    ParserRuleContext.CONSTANT_DECL, ParserRuleContext.ANNOTATION_DECL, ParserRuleContext.VAR_DECL_STMT,
                    ParserRuleContext.XML_NAMESPACE_DECLARATION, ParserRuleContext.EOF };

    private static final ParserRuleContext[] TYPE_OR_VAR_NAME =
            { ParserRuleContext.VARIABLE_NAME, ParserRuleContext.TYPE_DESC_IN_TYPE_BINDING_PATTERN };

    private static final ParserRuleContext[] ASSIGNMENT_OR_VAR_DECL_SECOND_TOKEN =
            { ParserRuleContext.ASSIGN_OP, ParserRuleContext.VARIABLE_NAME };

    private static final ParserRuleContext[] FIELD_DESCRIPTOR_RHS =
            { ParserRuleContext.SEMICOLON, ParserRuleContext.QUESTION_MARK, ParserRuleContext.ASSIGN_OP };

    private static final ParserRuleContext[] FIELD_OR_REST_DESCIPTOR_RHS =
            { ParserRuleContext.ELLIPSIS, ParserRuleContext.VARIABLE_NAME };

    private static final ParserRuleContext[] RECORD_BODY_START =
            { ParserRuleContext.CLOSED_RECORD_BODY_START, ParserRuleContext.OPEN_BRACE };

    private static final ParserRuleContext[] RECORD_BODY_END =
            { ParserRuleContext.CLOSED_RECORD_BODY_END, ParserRuleContext.CLOSE_BRACE };

    // Give object the higher priority over records, since record body is a subset of object body.
    // Array, optional and union type descriptors are not added to the list since they are left recursive.
    private static final ParserRuleContext[] TYPE_DESCRIPTORS = { ParserRuleContext.SIMPLE_TYPE_DESCRIPTOR,
            ParserRuleContext.OBJECT_TYPE_DESCRIPTOR, ParserRuleContext.RECORD_TYPE_DESCRIPTOR,
            ParserRuleContext.NIL_TYPE_DESCRIPTOR, ParserRuleContext.PARAMETERIZED_TYPE,
            ParserRuleContext.ERROR_KEYWORD, ParserRuleContext.STREAM_KEYWORD, ParserRuleContext.TABLE_KEYWORD,
            ParserRuleContext.FUNC_TYPE_DESC, ParserRuleContext.PARENTHESISED_TYPE_DESC_START };

    private static final ParserRuleContext[] RECORD_FIELD_OR_RECORD_END =
            { ParserRuleContext.RECORD_BODY_END, ParserRuleContext.RECORD_FIELD };

    private static final ParserRuleContext[] RECORD_FIELD_START =
            { ParserRuleContext.ANNOTATIONS, ParserRuleContext.ASTERISK, ParserRuleContext.TYPE_DESC_IN_RECORD_FIELD };

    private static final ParserRuleContext[] RECORD_FIELD_WITHOUT_METADATA =
            { ParserRuleContext.ASTERISK, ParserRuleContext.TYPE_DESC_IN_RECORD_FIELD };

    private static final ParserRuleContext[] ARG_START_OR_ARG_LIST_END =
            { ParserRuleContext.ARG_LIST_END, ParserRuleContext.ARG_START };

    private static final ParserRuleContext[] ARG_START =
            { ParserRuleContext.VARIABLE_NAME, ParserRuleContext.ELLIPSIS, ParserRuleContext.EXPRESSION };

    private static final ParserRuleContext[] NAMED_OR_POSITIONAL_ARG_RHS =
            { ParserRuleContext.COMMA, ParserRuleContext.ASSIGN_OP };

    private static final ParserRuleContext[] PARAM_LIST =
            { ParserRuleContext.CLOSE_PARENTHESIS, ParserRuleContext.REQUIRED_PARAM };

    private static final ParserRuleContext[] OBJECT_FIELD_RHS =
            { ParserRuleContext.SEMICOLON, ParserRuleContext.ASSIGN_OP };

    private static final ParserRuleContext[] OBJECT_MEMBER_START =
            { ParserRuleContext.DOC_STRING, ParserRuleContext.ANNOTATIONS, ParserRuleContext.ASTERISK,
                    ParserRuleContext.OBJECT_FUNC_OR_FIELD, ParserRuleContext.CLOSE_BRACE };

    private static final ParserRuleContext[] OBJECT_MEMBER_WITHOUT_METADATA =
            { ParserRuleContext.ASTERISK, ParserRuleContext.OBJECT_FUNC_OR_FIELD, ParserRuleContext.CLOSE_BRACE };

    private static final ParserRuleContext[] OBJECT_FUNC_OR_FIELD = { ParserRuleContext.PUBLIC_KEYWORD,
            ParserRuleContext.PRIVATE_KEYWORD, ParserRuleContext.OBJECT_FUNC_OR_FIELD_WITHOUT_VISIBILITY };

    private static final ParserRuleContext[] OBJECT_FUNC_OR_FIELD_WITHOUT_VISIBILITY =
            { ParserRuleContext.TYPE_DESC_BEFORE_IDENTIFIER, ParserRuleContext.OBJECT_METHOD_START };

    private static final ParserRuleContext[] OBJECT_METHOD_START =
            { ParserRuleContext.REMOTE_KEYWORD, ParserRuleContext.FUNCTION_KEYWORD };

    private static final ParserRuleContext[] OBJECT_TYPE_DESCRIPTOR_START =
            { ParserRuleContext.OBJECT_TYPE_FIRST_QUALIFIER, ParserRuleContext.OBJECT_KEYWORD };

    private static final ParserRuleContext[] ELSE_BODY = { ParserRuleContext.IF_BLOCK, ParserRuleContext.OPEN_BRACE };

    private static final ParserRuleContext[] ELSE_BLOCK =
            { ParserRuleContext.ELSE_KEYWORD, ParserRuleContext.STATEMENT };

    private static final ParserRuleContext[] CALL_STATEMENT =
            { ParserRuleContext.CHECKING_KEYWORD, ParserRuleContext.VARIABLE_NAME };

    private static final ParserRuleContext[] IMPORT_PREFIX_DECL =
            { ParserRuleContext.AS_KEYWORD, ParserRuleContext.SEMICOLON };

    private static final ParserRuleContext[] IMPORT_VERSION =
            { ParserRuleContext.VERSION_KEYWORD, ParserRuleContext.AS_KEYWORD, ParserRuleContext.SEMICOLON };

    private static final ParserRuleContext[] IMPORT_DECL_RHS = { ParserRuleContext.SLASH, ParserRuleContext.DOT,
            ParserRuleContext.VERSION_KEYWORD, ParserRuleContext.AS_KEYWORD, ParserRuleContext.SEMICOLON };

    private static final ParserRuleContext[] AFTER_IMPORT_MODULE_NAME = { ParserRuleContext.DOT,
            ParserRuleContext.VERSION_KEYWORD, ParserRuleContext.AS_KEYWORD, ParserRuleContext.SEMICOLON };

    private static final ParserRuleContext[] MAJOR_MINOR_VERSION_END =
            { ParserRuleContext.DOT, ParserRuleContext.AS_KEYWORD, ParserRuleContext.SEMICOLON };

    private static final ParserRuleContext[] RETURN_RHS = { ParserRuleContext.SEMICOLON, ParserRuleContext.EXPRESSION };

    private static final ParserRuleContext[] EXPRESSION_START = { ParserRuleContext.BASIC_LITERAL,
            ParserRuleContext.NIL_LITERAL, ParserRuleContext.VARIABLE_REF, ParserRuleContext.ACCESS_EXPRESSION,
            ParserRuleContext.TYPEOF_EXPRESSION, ParserRuleContext.TRAP_EXPRESSION, ParserRuleContext.UNARY_EXPRESSION,
            ParserRuleContext.CHECKING_KEYWORD, ParserRuleContext.LIST_CONSTRUCTOR,
            ParserRuleContext.TYPE_CAST_EXPRESSION, ParserRuleContext.OPEN_PARENTHESIS,
<<<<<<< HEAD
            ParserRuleContext.TABLE_CONSTRUCTOR_OR_QUERY_EXPRESSION, ParserRuleContext.LET_EXPRESSION,
            ParserRuleContext.TEMPLATE_START, ParserRuleContext.XML_KEYWORD, ParserRuleContext.STRING_KEYWORD,
            ParserRuleContext.ANON_FUNC_EXPRESSION, ParserRuleContext.ERROR_KEYWORD };
=======
            ParserRuleContext.TABLE_CONSTRUCTOR, ParserRuleContext.LET_EXPRESSION, ParserRuleContext.TEMPLATE_START,
            ParserRuleContext.XML_KEYWORD, ParserRuleContext.STRING_KEYWORD, ParserRuleContext.ANON_FUNC_EXPRESSION,
            ParserRuleContext.ERROR_KEYWORD, ParserRuleContext.NEW_KEYWORD };
>>>>>>> 5a7eacfe

    private static final ParserRuleContext[] MAPPING_FIELD_START = { ParserRuleContext.MAPPING_FIELD_NAME,
            ParserRuleContext.STRING_LITERAL, ParserRuleContext.COMPUTED_FIELD_NAME, ParserRuleContext.ELLIPSIS };

    private static final ParserRuleContext[] SPECIFIC_FIELD_RHS =
            { ParserRuleContext.COLON, ParserRuleContext.COMMA, ParserRuleContext.CLOSE_PARENTHESIS };

    private static final ParserRuleContext[] OPTIONAL_SERVICE_NAME =
            { ParserRuleContext.SERVICE_NAME, ParserRuleContext.ON_KEYWORD };

    private static final ParserRuleContext[] RESOURCE_DEF_START =
            { ParserRuleContext.RESOURCE_KEYWORD, ParserRuleContext.FUNC_DEF, ParserRuleContext.CLOSE_BRACE };

    private static final ParserRuleContext[] CONST_DECL_RHS =
            { ParserRuleContext.STATEMENT_START_IDENTIFIER, ParserRuleContext.ASSIGN_OP };

    private static final ParserRuleContext[] ARRAY_LENGTH =
            { ParserRuleContext.CLOSE_BRACKET, ParserRuleContext.DECIMAL_INTEGER_LITERAL,
                    ParserRuleContext.HEX_INTEGER_LITERAL, ParserRuleContext.ASTERISK, ParserRuleContext.VARIABLE_REF };

    private static final ParserRuleContext[] PARAMETER_START =
            { ParserRuleContext.ANNOTATIONS, ParserRuleContext.PUBLIC_KEYWORD, ParserRuleContext.TYPE_DESC_IN_PARAM };

    private static final ParserRuleContext[] PARAMETER_WITHOUT_ANNOTS =
            { ParserRuleContext.PUBLIC_KEYWORD, ParserRuleContext.TYPE_DESC_IN_PARAM };

    private static final ParserRuleContext[] STMT_START_WITH_EXPR_RHS = { ParserRuleContext.ASSIGN_OP,
            ParserRuleContext.RIGHT_ARROW, ParserRuleContext.COMPOUND_BINARY_OPERATOR, ParserRuleContext.SEMICOLON };

    private static final ParserRuleContext[] STMT_START_WITH_IDENTIFIER =
            { ParserRuleContext.ASSIGN_OP, ParserRuleContext.VARIABLE_NAME, ParserRuleContext.EXPRESSION_RHS,
                    ParserRuleContext.VAR_DECL_STARTED_WITH_DENTIFIER };

    private static final ParserRuleContext[] EXPRESSION_STATEMENT_START =
            { ParserRuleContext.VARIABLE_REF, ParserRuleContext.CHECKING_KEYWORD, ParserRuleContext.OPEN_PARENTHESIS };

    private static final ParserRuleContext[] ANNOT_DECL_OPTIONAL_TYPE =
            { ParserRuleContext.TYPE_DESC_BEFORE_IDENTIFIER, ParserRuleContext.ANNOTATION_TAG };

    private static final ParserRuleContext[] CONST_DECL_TYPE =
            { ParserRuleContext.TYPE_DESC_BEFORE_IDENTIFIER, ParserRuleContext.VARIABLE_NAME };

    private static final ParserRuleContext[] ANNOT_DECL_RHS =
            { ParserRuleContext.ANNOTATION_TAG, ParserRuleContext.ON_KEYWORD, ParserRuleContext.SEMICOLON };

    private static final ParserRuleContext[] ANNOT_OPTIONAL_ATTACH_POINTS =
            { ParserRuleContext.ON_KEYWORD, ParserRuleContext.SEMICOLON };

    private static final ParserRuleContext[] ATTACH_POINT =
            { ParserRuleContext.SOURCE_KEYWORD, ParserRuleContext.ATTACH_POINT_IDENT };

    private static final ParserRuleContext[] ATTACH_POINT_IDENT = { ParserRuleContext.SINGLE_KEYWORD_ATTACH_POINT_IDENT,
            ParserRuleContext.OBJECT_IDENT, ParserRuleContext.RESOURCE_IDENT, ParserRuleContext.RECORD_IDENT };

    private static final ParserRuleContext[] ATTACH_POINT_END =
            { ParserRuleContext.COMMA, ParserRuleContext.SEMICOLON };

    private static final ParserRuleContext[] XML_NAMESPACE_PREFIX_DECL =
            { ParserRuleContext.AS_KEYWORD, ParserRuleContext.SEMICOLON };

    private static final ParserRuleContext[] CONSTANT_EXPRESSION =
            { ParserRuleContext.BASIC_LITERAL, ParserRuleContext.VARIABLE_REF };

    private static final ParserRuleContext[] LIST_CONSTRUCTOR_RHS =
            { ParserRuleContext.CLOSE_BRACKET, ParserRuleContext.EXPRESSION };

    private static final ParserRuleContext[] TYPE_CAST_PARAM =
            { ParserRuleContext.TYPE_DESC_IN_ANGLE_BRACKETS, ParserRuleContext.ANNOTATIONS };

    private static final ParserRuleContext[] TYPE_CAST_PARAM_RHS =
            { ParserRuleContext.TYPE_DESC_IN_ANGLE_BRACKETS, ParserRuleContext.GT };

    private static final ParserRuleContext[] TABLE_KEYWORD_RHS =
            { ParserRuleContext.KEY_SPECIFIER, ParserRuleContext.TABLE_CONSTRUCTOR };

    private static final ParserRuleContext[] ROW_LIST_RHS =
            { ParserRuleContext.CLOSE_BRACKET, ParserRuleContext.MAPPING_CONSTRUCTOR };

    private static final ParserRuleContext[] TABLE_ROW_END =
            { ParserRuleContext.COMMA, ParserRuleContext.CLOSE_BRACKET };

    private static final ParserRuleContext[] KEY_SPECIFIER_RHS =
            { ParserRuleContext.CLOSE_PARENTHESIS, ParserRuleContext.VARIABLE_NAME };

    private static final ParserRuleContext[] TABLE_KEY_RHS =
            { ParserRuleContext.COMMA, ParserRuleContext.CLOSE_PARENTHESIS };

    private static final ParserRuleContext[] ERROR_TYPE_PARAMS =
            { ParserRuleContext.INFERRED_TYPE_DESC, ParserRuleContext.TYPE_DESC_IN_ANGLE_BRACKETS };

    private static final ParserRuleContext[] LET_VAR_DECL_START =
            { ParserRuleContext.TYPE_DESC_IN_TYPE_BINDING_PATTERN, ParserRuleContext.ANNOTATIONS };

    private static final ParserRuleContext[] STREAM_TYPE_FIRST_PARAM_RHS =
            { ParserRuleContext.COMMA, ParserRuleContext.GT };

    private static final ParserRuleContext[] TEMPLATE_MEMBER = { ParserRuleContext.TEMPLATE_STRING,
            ParserRuleContext.INTERPOLATION_START_TOKEN, ParserRuleContext.TEMPLATE_END };

    private static final ParserRuleContext[] TEMPLATE_STRING_RHS =
            { ParserRuleContext.INTERPOLATION_START_TOKEN, ParserRuleContext.TEMPLATE_END };

    private static final ParserRuleContext[] KEY_CONSTRAINTS_RHS =
            { ParserRuleContext.OPEN_PARENTHESIS, ParserRuleContext.LT };

    private static final ParserRuleContext[] FUNCTION_KEYWORD_RHS =
            { ParserRuleContext.FUNC_NAME, ParserRuleContext.OPEN_PARENTHESIS };

    private static final ParserRuleContext[] TYPEDESC_RHS =
            { ParserRuleContext.END_OF_TYPE_DESC, ParserRuleContext.ARRAY_TYPE_DESCRIPTOR,
                    ParserRuleContext.OPTIONAL_TYPE_DESCRIPTOR, ParserRuleContext.PIPE };

<<<<<<< HEAD
    private static final ParserRuleContext[] TABLE_CONSTRUCTOR_OR_QUERY_START =
            { ParserRuleContext.TABLE_KEYWORD, ParserRuleContext.STREAM_KEYWORD, ParserRuleContext.QUERY_EXPRESSION };

    private static final ParserRuleContext[] TABLE_CONSTRUCTOR_OR_QUERY_RHS =
            { ParserRuleContext.TABLE_CONSTRUCTOR, ParserRuleContext.QUERY_EXPRESSION };

    private static final ParserRuleContext[] QUERY_EXPRESSION_RHS =
            { ParserRuleContext.SELECT_CLAUSE, ParserRuleContext.WHERE_CLAUSE, ParserRuleContext.FROM_CLAUSE,
            ParserRuleContext.LET_CLAUSE };
=======
    private static final ParserRuleContext[] TABLE_TYPE_DESC_RHS =
            { ParserRuleContext.KEY_KEYWORD, ParserRuleContext.TYPEDESC_RHS };

    private static final ParserRuleContext[] NEW_KEYWORD_RHS =
            { ParserRuleContext.TYPE_DESC_IN_NEW_EXPR, ParserRuleContext.EXPRESSION_RHS };

>>>>>>> 5a7eacfe

    public BallerinaParserErrorHandler(AbstractTokenReader tokenReader) {
        super(tokenReader);
    }

    @Override
    protected boolean isProductionWithAlternatives(ParserRuleContext currentCtx) {
        switch (currentCtx) {
            case TOP_LEVEL_NODE:
            case TOP_LEVEL_NODE_WITHOUT_MODIFIER:
            case TOP_LEVEL_NODE_WITHOUT_METADATA:
            case STATEMENT:
            case STATEMENT_WITHOUT_ANNOTS:
            case FUNC_TYPE_OR_DEF_SIGNATURE_RHS:
            case VAR_DECL_STMT_RHS:
            case EXPRESSION_RHS:
            case PARAMETER_NAME_RHS:
            case ASSIGNMENT_OR_VAR_DECL_STMT:
            case AFTER_PARAMETER_TYPE:
            case FIELD_DESCRIPTOR_RHS:
            case RECORD_BODY_START:
            case RECORD_BODY_END:
            case TYPE_DESCRIPTOR:
            case NAMED_OR_POSITIONAL_ARG_RHS:
            case OBJECT_FIELD_RHS:
            case OBJECT_FUNC_OR_FIELD_WITHOUT_VISIBILITY:
            case OBJECT_MEMBER:
            case OBJECT_TYPE_FIRST_QUALIFIER:
            case OBJECT_TYPE_SECOND_QUALIFIER:
            case ELSE_BODY:
            case IMPORT_DECL_RHS:
            case IMPORT_SUB_VERSION:
            case VERSION_NUMBER:
            case IMPORT_VERSION_DECL:
            case IMPORT_PREFIX_DECL:
            case MAPPING_FIELD:
            case SPECIFIC_FIELD_RHS:
            case RESOURCE_DEF:
            case PARAMETER_WITHOUT_ANNOTS:
            case PARAMETER_START:
            case STMT_START_WITH_IDENTIFIER:
            case STMT_START_WITH_EXPR_RHS:
            case RECORD_FIELD_OR_RECORD_END:
            case CONST_DECL_TYPE:
            case CONST_DECL_RHS:
            case ANNOT_OPTIONAL_ATTACH_POINTS:
            case XML_NAMESPACE_PREFIX_DECL:
            case ANNOT_DECL_OPTIONAL_TYPE:
            case ANNOT_DECL_RHS:
            case TABLE_KEYWORD_RHS:
            case ARRAY_LENGTH:
            case TYPEDESC_RHS:
            case ERROR_TYPE_PARAMS:
            case STREAM_TYPE_FIRST_PARAM_RHS:
            case KEY_CONSTRAINTS_RHS:
            case TABLE_TYPE_DESC_RHS:
            case FUNC_BODY:
            case FUNC_OPTIONAL_RETURNS:
            case TERMINAL_EXPRESSION:
            case TABLE_CONSTRUCTOR_OR_QUERY_START:
            case TABLE_CONSTRUCTOR_OR_QUERY_RHS:
            case QUERY_EXPRESSION_RHS:
                return true;
            default:
                return false;
        }
    }

    /**
     * TODO: This is a duplicate method. Same as {@link BallerinaParser#isEndOfBlock}.
     *
     * @param token
     * @return
     */
    private boolean isEndOfBlock(STToken token) {
        ParserRuleContext enclosingContext = getParentContext();
        switch (enclosingContext) {
            case OBJECT_TYPE_DESCRIPTOR:
            case SERVICE_DECL:
                switch (token.kind) {
                    case CLOSE_BRACE_TOKEN:
                    case EOF_TOKEN:
                    case CLOSE_BRACE_PIPE_TOKEN:
                    case TYPE_KEYWORD:
                        return true;
                    default:
                        return false;
                }
            case BLOCK_STMT:
                switch (token.kind) {
                    case CLOSE_BRACE_TOKEN:
                    case EOF_TOKEN:
                    case CLOSE_BRACE_PIPE_TOKEN:
                    case ELSE_KEYWORD:
                        return true;
                    default:
                        return false;
                }
            default:
                switch (token.kind) {
                    case CLOSE_BRACE_TOKEN:
                    case EOF_TOKEN:
                    case CLOSE_BRACE_PIPE_TOKEN:
                    case TYPE_KEYWORD:
                    case RESOURCE_KEYWORD:
                        return true;
                    default:
                        return false;
                }
        }
    }

    private boolean isEndOfObjectTypeNode(int nextLookahead) {
        STToken nextToken = this.tokenReader.peek(nextLookahead);
        switch (nextToken.kind) {
            case CLOSE_BRACE_TOKEN:
            case EOF_TOKEN:
            case CLOSE_BRACE_PIPE_TOKEN:
            case TYPE_KEYWORD:
            case SERVICE_KEYWORD:
                return true;
            default:
                STToken nextNextToken = this.tokenReader.peek(nextLookahead + 1);
                switch (nextNextToken.kind) {
                    case CLOSE_BRACE_TOKEN:
                    case EOF_TOKEN:
                    case CLOSE_BRACE_PIPE_TOKEN:
                    case TYPE_KEYWORD:
                    case SERVICE_KEYWORD:
                        return true;
                    default:
                        return false;
                }
        }
    }

    private boolean isEndOfParametersList(STToken token) {
        switch (token.kind) {
            case OPEN_BRACE_TOKEN:
            case CLOSE_BRACE_TOKEN:
            case CLOSE_PAREN_TOKEN:
            case CLOSE_BRACKET_TOKEN:
            case SEMICOLON_TOKEN:
            case PUBLIC_KEYWORD:
            case EOF_TOKEN:
            case RETURNS_KEYWORD:
                return true;
            default:
                return false;
        }
    }

    private boolean isEndOfParameter(STToken token) {
        switch (token.kind) {
            case OPEN_BRACE_TOKEN:
            case CLOSE_BRACE_TOKEN:
            case CLOSE_PAREN_TOKEN:
            case CLOSE_BRACKET_TOKEN:
            case SEMICOLON_TOKEN:
            case COMMA_TOKEN:
            case PUBLIC_KEYWORD:
            case EOF_TOKEN:
            case RETURNS_KEYWORD:
                return true;
            default:
                return false;
        }
    }

    /**
     * Search for a solution.
     * Terminals are directly matched and Non-terminals which have alternative productions are seekInAlternativesPaths()
     *
     * @param currentCtx Current context
     * @param lookahead Position of the next token to consider, relative to the position of the original error.
     * @param currentDepth Amount of distance traveled so far.
     * @return Recovery result
     */
    @Override
    protected Result seekMatch(ParserRuleContext currentCtx, int lookahead, int currentDepth, boolean isEntryPoint) {
        boolean hasMatch;
        boolean skipRule;
        int matchingRulesCount = 0;

        while (currentDepth < lookaheadLimit) {
            hasMatch = true;
            skipRule = false;

            STToken nextToken = this.tokenReader.peek(lookahead);
            switch (currentCtx) {
                case EOF:
                    hasMatch = nextToken.kind == SyntaxKind.EOF_TOKEN;
                    break;
                case PUBLIC_KEYWORD:
                    hasMatch = nextToken.kind == SyntaxKind.PUBLIC_KEYWORD;
                    break;
                case PRIVATE_KEYWORD:
                    hasMatch = nextToken.kind == SyntaxKind.PRIVATE_KEYWORD;
                    break;
                case REMOTE_KEYWORD:
                    hasMatch = nextToken.kind == SyntaxKind.REMOTE_KEYWORD;
                    break;
                case TOP_LEVEL_NODE:
                    return seekInAlternativesPaths(lookahead, currentDepth, matchingRulesCount, TOP_LEVEL_NODE,
                            isEntryPoint);
                case TOP_LEVEL_NODE_WITHOUT_MODIFIER:
                    return seekInAlternativesPaths(lookahead, currentDepth, matchingRulesCount,
                            TOP_LEVEL_NODE_WITHOUT_MODIFIER, isEntryPoint);
                case TOP_LEVEL_NODE_WITHOUT_METADATA:
                    return seekInAlternativesPaths(lookahead, currentDepth, matchingRulesCount,
                            TOP_LEVEL_NODE_WITHOUT_METADATA, isEntryPoint);
                case FUNCTION_KEYWORD:
                    hasMatch = nextToken.kind == SyntaxKind.FUNCTION_KEYWORD;
                    break;
                case FUNC_NAME:
                case VARIABLE_NAME:
                case TYPE_NAME:
                case FIELD_OR_FUNC_NAME:
                case IMPORT_ORG_OR_MODULE_NAME:
                case IMPORT_MODULE_NAME:
                case IMPORT_PREFIX:
                case MAPPING_FIELD_NAME:
                case SERVICE_NAME:
                case QUALIFIED_IDENTIFIER:
                case IDENTIFIER:
                case ANNOTATION_TAG:
                case NAMESPACE_PREFIX:
                case WORKER_NAME:
                    hasMatch = nextToken.kind == SyntaxKind.IDENTIFIER_TOKEN;
                    break;
                case OPEN_PARENTHESIS:
                case PARENTHESISED_TYPE_DESC_START:
                    hasMatch = nextToken.kind == SyntaxKind.OPEN_PAREN_TOKEN;
                    break;
                case CLOSE_PARENTHESIS:
                    hasMatch = nextToken.kind == SyntaxKind.CLOSE_PAREN_TOKEN;
                    break;
                case FUNC_OPTIONAL_RETURNS:
                    ParserRuleContext parentCtx = getParentContext();
                    ParserRuleContext[] alternatives;
                    if (parentCtx == ParserRuleContext.FUNC_DEF) {
                        alternatives = FUNC_DEF_OPTIONAL_RETURNS;
                    } else if (parentCtx == ParserRuleContext.ANON_FUNC_EXPRESSION) {
                        alternatives = ANNON_FUNC_OPTIONAL_RETURNS;
                    } else {
                        alternatives = FUNC_TYPE_OR_DEF_OPTIONAL_RETURNS;
                    }
                    return seekInAlternativesPaths(lookahead, currentDepth, matchingRulesCount, alternatives,
                            isEntryPoint);
                case FUNC_TYPE_OR_DEF_SIGNATURE_RHS:
                    endContext(); // end signature
                    parentCtx = getParentContext();
                    if (parentCtx == ParserRuleContext.COMP_UNIT || parentCtx == ParserRuleContext.OBJECT_MEMBER) {
                        // We come here trying to recover statement started with identifier,
                        // and trying to match it against a var-decl. Since this wasn't a var-decl
                        // originally, a context for type hasn't started yet. Therefore start a
                        // a context manually here.
                        startContext(ParserRuleContext.VAR_DECL_STMT);
                        startContext(ParserRuleContext.TYPE_DESC_IN_TYPE_BINDING_PATTERN);
                    }
                    return seekInAlternativesPaths(lookahead, currentDepth, matchingRulesCount,
                            FUNC_TYPE_OR_DEF_SIGNATURE_RHS, isEntryPoint);
                case ANNON_FUNC_BODY:
                    endContext(); // end signature
                    return seekInAlternativesPaths(lookahead, currentDepth, matchingRulesCount, ANNON_FUNC_BODY,
                            isEntryPoint);
                case RETURNS_KEYWORD:
                    hasMatch = nextToken.kind == SyntaxKind.RETURNS_KEYWORD;
                    break;
                case SIMPLE_TYPE_DESCRIPTOR:
                    hasMatch = BallerinaParser.isSimpleType(nextToken.kind) ||
                            nextToken.kind == SyntaxKind.IDENTIFIER_TOKEN;
                    break;
                case FUNC_BODY:
                    return seekInAlternativesPaths(lookahead, currentDepth, matchingRulesCount, FUNC_BODY,
                            isEntryPoint);
                case OPEN_BRACE:
                    hasMatch = nextToken.kind == SyntaxKind.OPEN_BRACE_TOKEN;
                    break;
                case CLOSE_BRACE:
                    hasMatch = nextToken.kind == SyntaxKind.CLOSE_BRACE_TOKEN;
                    break;
                case ASSIGN_OP:
                    hasMatch = nextToken.kind == SyntaxKind.EQUAL_TOKEN;
                    break;
                case EXTERNAL_KEYWORD:
                    hasMatch = nextToken.kind == SyntaxKind.EXTERNAL_KEYWORD;
                    break;
                case SEMICOLON:
                    hasMatch = nextToken.kind == SyntaxKind.SEMICOLON_TOKEN;
                    break;
                case STATEMENT:
                case STATEMENT_WITHOUT_ANNOTS:
                    if (isEndOfBlock(nextToken)) {
                        // If we reach end of statements, then skip processing statements anymore,
                        // and move on to the next rule. This is done to avoid getting stuck on
                        // processing statements forever.
                        skipRule = true;
                        break;
                    }
                    return seekInStatements(currentCtx, nextToken, lookahead, currentDepth, matchingRulesCount,
                            isEntryPoint);
                case BINARY_OPERATOR:
                    hasMatch = isBinaryOperator(nextToken);
                    break;
                case EXPRESSION:
                case TERMINAL_EXPRESSION:
                    return seekInAlternativesPaths(lookahead, currentDepth, matchingRulesCount, EXPRESSION_START,
                            isEntryPoint);
                case VAR_DECL_STMT_RHS:
                    return seekInAlternativesPaths(lookahead, currentDepth, matchingRulesCount, VAR_DECL_RHS,
                            isEntryPoint);
                case EXPRESSION_RHS:
                    return seekMatchInExpressionRhs(nextToken, lookahead, currentDepth, matchingRulesCount,
                            isEntryPoint);
                case COMMA:
                    hasMatch = nextToken.kind == SyntaxKind.COMMA_TOKEN;
                    break;
                case PARAM_LIST:
                    return seekInAlternativesPaths(lookahead, currentDepth, matchingRulesCount, PARAM_LIST,
                            isEntryPoint);
                case PARAMETER_NAME_RHS:
                    parentCtx = getParentContext();
                    switch (parentCtx) {
                        case REQUIRED_PARAM:
                            return seekInAlternativesPaths(lookahead, currentDepth, matchingRulesCount, PARAMETER_RHS,
                                    isEntryPoint);
                        case DEFAULTABLE_PARAM:
                        case REST_PARAM:
                            skipRule = true;
                            break;
                        default:
                            throw new IllegalStateException();
                    }
                    break;
                case STATEMENT_START_IDENTIFIER:
                    return seekInAlternativesPaths(lookahead, currentDepth, matchingRulesCount, TYPE_OR_VAR_NAME,
                            isEntryPoint);
                case ASSIGNMENT_OR_VAR_DECL_STMT_RHS:
                    return seekInAlternativesPaths(lookahead, currentDepth, matchingRulesCount,
                            ASSIGNMENT_OR_VAR_DECL_SECOND_TOKEN, isEntryPoint);

                case CLOSED_RECORD_BODY_END:
                    hasMatch = nextToken.kind == SyntaxKind.CLOSE_BRACE_PIPE_TOKEN;
                    break;
                case CLOSED_RECORD_BODY_START:
                    hasMatch = nextToken.kind == SyntaxKind.OPEN_BRACE_PIPE_TOKEN;
                    break;
                case ELLIPSIS:
                    hasMatch = nextToken.kind == SyntaxKind.ELLIPSIS_TOKEN;
                    break;
                case QUESTION_MARK:
                    hasMatch = nextToken.kind == SyntaxKind.QUESTION_MARK_TOKEN;
                    break;
                case RECORD_KEYWORD:
                    hasMatch = nextToken.kind == SyntaxKind.RECORD_KEYWORD;
                    break;
                case TYPE_KEYWORD:
                    hasMatch = nextToken.kind == SyntaxKind.TYPE_KEYWORD;
                    break;
                case FIELD_DESCRIPTOR_RHS:
                    return seekInAlternativesPaths(lookahead, currentDepth, matchingRulesCount, FIELD_DESCRIPTOR_RHS,
                            isEntryPoint);
                case FIELD_OR_REST_DESCIPTOR_RHS:
                    return seekInAlternativesPaths(lookahead, currentDepth, matchingRulesCount,
                            FIELD_OR_REST_DESCIPTOR_RHS, isEntryPoint);
                case RECORD_BODY_END:
                    return seekInAlternativesPaths(lookahead, currentDepth, matchingRulesCount, RECORD_BODY_END,
                            isEntryPoint);
                case RECORD_BODY_START:
                    return seekInAlternativesPaths(lookahead, currentDepth, matchingRulesCount, RECORD_BODY_START,
                            isEntryPoint);
                case TYPE_DESCRIPTOR:
                    return seekInAlternativesPaths(lookahead, currentDepth, matchingRulesCount, TYPE_DESCRIPTORS,
                            isEntryPoint);
                case RECORD_FIELD_OR_RECORD_END:
                    return seekInAlternativesPaths(lookahead, currentDepth, matchingRulesCount,
                            RECORD_FIELD_OR_RECORD_END, isEntryPoint);
                case RECORD_FIELD_START:
                    return seekInAlternativesPaths(lookahead, currentDepth, matchingRulesCount, RECORD_FIELD_START,
                            isEntryPoint);
                case RECORD_FIELD_WITHOUT_METADATA:
                    return seekInAlternativesPaths(lookahead, currentDepth, matchingRulesCount,
                            RECORD_FIELD_WITHOUT_METADATA, isEntryPoint);
                case ARG_START:
                    return seekInAlternativesPaths(lookahead, currentDepth, matchingRulesCount, ARG_START,
                            isEntryPoint);
                case ARG_LIST_START:
                    hasMatch = nextToken.kind == SyntaxKind.OPEN_PAREN_TOKEN;
                    break;
                case ARG_LIST_END:
                    hasMatch = nextToken.kind == SyntaxKind.CLOSE_PAREN_TOKEN;
                    break;
                case ARG_START_OR_ARG_LIST_END:
                    return seekInAlternativesPaths(lookahead, currentDepth, matchingRulesCount,
                            ARG_START_OR_ARG_LIST_END, isEntryPoint);
                case NAMED_OR_POSITIONAL_ARG_RHS:
                    return seekInAlternativesPaths(lookahead, currentDepth, matchingRulesCount,
                            NAMED_OR_POSITIONAL_ARG_RHS, isEntryPoint);
                case OBJECT_MEMBER:
                    return seekInAlternativesPaths(lookahead, currentDepth, matchingRulesCount, OBJECT_MEMBER_START,
                            isEntryPoint);
                case OBJECT_MEMBER_WITHOUT_METADATA:
                    return seekInAlternativesPaths(lookahead, currentDepth, matchingRulesCount,
                            OBJECT_MEMBER_WITHOUT_METADATA, isEntryPoint);
                case OBJECT_FIELD_RHS:
                    return seekInAlternativesPaths(lookahead, currentDepth, matchingRulesCount, OBJECT_FIELD_RHS,
                            isEntryPoint);
                case OBJECT_METHOD_START:
                    return seekInAlternativesPaths(lookahead, currentDepth, matchingRulesCount, OBJECT_METHOD_START,
                            isEntryPoint);
                case OBJECT_KEYWORD:
                    hasMatch = nextToken.kind == SyntaxKind.OBJECT_KEYWORD;
                    break;
                case OBJECT_FUNC_OR_FIELD:
                    return seekInAlternativesPaths(lookahead, currentDepth, matchingRulesCount, OBJECT_FUNC_OR_FIELD,
                            isEntryPoint);
                case OBJECT_FUNC_OR_FIELD_WITHOUT_VISIBILITY:
                    return seekInAlternativesPaths(lookahead, currentDepth, matchingRulesCount,
                            OBJECT_FUNC_OR_FIELD_WITHOUT_VISIBILITY, isEntryPoint);
                case OBJECT_TYPE_DESCRIPTOR_START:
                    return seekInAlternativesPaths(lookahead, currentDepth, matchingRulesCount,
                            OBJECT_TYPE_DESCRIPTOR_START, isEntryPoint);
                case OBJECT_TYPE_FIRST_QUALIFIER:
                case OBJECT_TYPE_SECOND_QUALIFIER:
                    // If currentDepth == 0 means its the very next token after the error. If that erroneous
                    // token is a correct match, then that means we have reached here because of a duplicate
                    // modifier. Therefore treat it as a mismatch.
                    if (currentDepth == 0) {
                        hasMatch = false;
                        break;
                    }

                    hasMatch = nextToken.kind == SyntaxKind.ABSTRACT_KEYWORD ||
                            nextToken.kind == SyntaxKind.CLIENT_KEYWORD;
                    break;
                case ABSTRACT_KEYWORD:
                    hasMatch = nextToken.kind == SyntaxKind.ABSTRACT_KEYWORD;
                    break;
                case CLIENT_KEYWORD:
                    hasMatch = nextToken.kind == SyntaxKind.CLIENT_KEYWORD;
                    break;
                case OPEN_BRACKET:
                    hasMatch = nextToken.kind == SyntaxKind.OPEN_BRACKET_TOKEN;
                    break;
                case CLOSE_BRACKET:
                    hasMatch = nextToken.kind == SyntaxKind.CLOSE_BRACKET_TOKEN;
                    break;
                case DOT:
                    hasMatch = nextToken.kind == SyntaxKind.DOT_TOKEN;
                    break;
                case IF_KEYWORD:
                    hasMatch = nextToken.kind == SyntaxKind.IF_KEYWORD;
                    break;
                case ELSE_KEYWORD:
                    hasMatch = nextToken.kind == SyntaxKind.ELSE_KEYWORD;
                    break;
                case ELSE_BLOCK:
                    return seekInAlternativesPaths(lookahead, currentDepth, matchingRulesCount, ELSE_BLOCK,
                            isEntryPoint);
                case ELSE_BODY:
                    return seekInAlternativesPaths(lookahead, currentDepth, matchingRulesCount, ELSE_BODY,
                            isEntryPoint);
                case WHILE_KEYWORD:
                    hasMatch = nextToken.kind == SyntaxKind.WHILE_KEYWORD;
                    break;
                case CHECKING_KEYWORD:
                    hasMatch = nextToken.kind == SyntaxKind.CHECK_KEYWORD ||
                            nextToken.kind == SyntaxKind.CHECKPANIC_KEYWORD;
                    break;
                case CALL_STMT_START:
                    return seekInAlternativesPaths(lookahead, currentDepth, matchingRulesCount, CALL_STATEMENT,
                            isEntryPoint);
                case PANIC_KEYWORD:
                    hasMatch = nextToken.kind == SyntaxKind.PANIC_KEYWORD;
                    break;
                case AS_KEYWORD:
                    hasMatch = nextToken.kind == SyntaxKind.AS_KEYWORD;
                    break;
                case LOCK_KEYWORD:
                    hasMatch = nextToken.kind == SyntaxKind.LOCK_KEYWORD;
                    break;
                case BOOLEAN_LITERAL:
                    hasMatch = nextToken.kind == SyntaxKind.TRUE_KEYWORD || nextToken.kind == SyntaxKind.FALSE_KEYWORD;
                    break;
                case DECIMAL_INTEGER_LITERAL:
                case MAJOR_VERSION:
                case MINOR_VERSION:
                case PATCH_VERSION:
                    hasMatch = nextToken.kind == SyntaxKind.DECIMAL_INTEGER_LITERAL;
                    break;
                case IMPORT_KEYWORD:
                    hasMatch = nextToken.kind == SyntaxKind.IMPORT_KEYWORD;
                    break;
                case SLASH:
                    hasMatch = nextToken.kind == SyntaxKind.SLASH_TOKEN;
                    break;
                case VERSION_KEYWORD:
                    hasMatch = nextToken.kind == SyntaxKind.VERSION_KEYWORD;
                    break;
                case CONTINUE_KEYWORD:
                    hasMatch = nextToken.kind == SyntaxKind.CONTINUE_KEYWORD;
                    break;
                case BREAK_KEYWORD:
                    hasMatch = nextToken.kind == SyntaxKind.BREAK_KEYWORD;
                    break;
                case IMPORT_PREFIX_DECL:
                    return seekInAlternativesPaths(lookahead, currentDepth, matchingRulesCount, IMPORT_PREFIX_DECL,
                            isEntryPoint);
                case IMPORT_VERSION_DECL:
                    return seekInAlternativesPaths(lookahead, currentDepth, matchingRulesCount, IMPORT_VERSION,
                            isEntryPoint);
                case IMPORT_DECL_RHS:
                    return seekInAlternativesPaths(lookahead, currentDepth, matchingRulesCount, IMPORT_DECL_RHS,
                            isEntryPoint);
                case AFTER_IMPORT_MODULE_NAME:
                    return seekInAlternativesPaths(lookahead, currentDepth, matchingRulesCount,
                            AFTER_IMPORT_MODULE_NAME, isEntryPoint);
                case MAJOR_MINOR_VERSION_END:
                    return seekInAlternativesPaths(lookahead, currentDepth, matchingRulesCount, MAJOR_MINOR_VERSION_END,
                            isEntryPoint);
                case RETURN_KEYWORD:
                    hasMatch = nextToken.kind == SyntaxKind.RETURN_KEYWORD;
                    break;
                case RETURN_STMT_RHS:
                    return seekInAlternativesPaths(lookahead, currentDepth, matchingRulesCount, RETURN_RHS,
                            isEntryPoint);
                case ACCESS_EXPRESSION:
                    return seekInAccessExpression(currentCtx, lookahead, currentDepth, matchingRulesCount,
                            isEntryPoint);
                case BASIC_LITERAL:
                    hasMatch = isBasicLiteral(nextToken.kind);
                    break;
                case COLON:
                    hasMatch = nextToken.kind == SyntaxKind.COLON_TOKEN;
                    break;
                case STRING_LITERAL:
                    hasMatch = nextToken.kind == SyntaxKind.STRING_LITERAL;
                    break;
                case MAPPING_FIELD:
                    return seekInAlternativesPaths(lookahead, currentDepth, matchingRulesCount, MAPPING_FIELD_START,
                            isEntryPoint);
                case SPECIFIC_FIELD_RHS:
                    return seekInAlternativesPaths(lookahead, currentDepth, matchingRulesCount, SPECIFIC_FIELD_RHS,
                            isEntryPoint);
                case SERVICE_KEYWORD:
                    hasMatch = nextToken.kind == SyntaxKind.SERVICE_KEYWORD;
                    break;
                case ON_KEYWORD:
                    hasMatch = nextToken.kind == SyntaxKind.ON_KEYWORD;
                    break;
                case OPTIONAL_SERVICE_NAME:
                    return seekInAlternativesPaths(lookahead, currentDepth, matchingRulesCount, OPTIONAL_SERVICE_NAME,
                            isEntryPoint);
                case RESOURCE_DEF:
                    return seekInAlternativesPaths(lookahead, currentDepth, matchingRulesCount, RESOURCE_DEF_START,
                            isEntryPoint);
                case RESOURCE_KEYWORD:
                    hasMatch = nextToken.kind == SyntaxKind.RESOURCE_KEYWORD;
                    break;
                case LISTENER_KEYWORD:
                    hasMatch = nextToken.kind == SyntaxKind.LISTENER_KEYWORD;
                    break;
                case CONST_KEYWORD:
                    hasMatch = nextToken.kind == SyntaxKind.CONST_KEYWORD;
                    break;
                case FINAL_KEYWORD:
                    hasMatch = nextToken.kind == SyntaxKind.FINAL_KEYWORD;
                    break;
                case CONST_DECL_TYPE:
                    return seekInAlternativesPaths(lookahead, currentDepth, matchingRulesCount, CONST_DECL_TYPE,
                            isEntryPoint);
                case CONST_DECL_RHS:
                    return seekInAlternativesPaths(lookahead, currentDepth, matchingRulesCount, CONST_DECL_RHS,
                            isEntryPoint);
                case TYPEOF_KEYWORD:
                    hasMatch = nextToken.kind == SyntaxKind.TYPEOF_KEYWORD;
                    break;
                case UNARY_OPERATOR:
                    hasMatch = isUnaryOperator(nextToken);
                    break;
                case ARRAY_LENGTH:
                    return seekInAlternativesPaths(lookahead, currentDepth, matchingRulesCount, ARRAY_LENGTH,
                            isEntryPoint);
                case HEX_INTEGER_LITERAL:
                    hasMatch = nextToken.kind == SyntaxKind.HEX_INTEGER_LITERAL;
                    break;
                case AT:
                    hasMatch = nextToken.kind == SyntaxKind.AT_TOKEN;
                    break;
                case PARAMETER_START:
                    return seekInAlternativesPaths(lookahead, currentDepth, matchingRulesCount, PARAMETER_START,
                            isEntryPoint);
                case PARAMETER_WITHOUT_ANNOTS:
                    return seekInAlternativesPaths(lookahead, currentDepth, matchingRulesCount,
                            PARAMETER_WITHOUT_ANNOTS, isEntryPoint);
                case IS_KEYWORD:
                    hasMatch = nextToken.kind == SyntaxKind.IS_KEYWORD;
                    break;
                case STMT_START_WITH_EXPR_RHS:
                    return seekInAlternativesPaths(lookahead, currentDepth, matchingRulesCount,
                            STMT_START_WITH_EXPR_RHS, isEntryPoint);
                case RIGHT_ARROW:
                    hasMatch = nextToken.kind == SyntaxKind.RIGHT_ARROW_TOKEN;
                    break;
                case STMT_START_WITH_IDENTIFIER:
                    return seekInAlternativesPaths(lookahead, currentDepth, matchingRulesCount,
                            STMT_START_WITH_IDENTIFIER, isEntryPoint);
                case EXPRESSION_STATEMENT_START:
                    return seekInAlternativesPaths(lookahead, currentDepth, matchingRulesCount,
                            EXPRESSION_STATEMENT_START, isEntryPoint);
                case PARAMETERIZED_TYPE:
                    hasMatch = isParameterizedTypeToken(nextToken.kind);
                    break;
                case LT:
                    hasMatch = nextToken.kind == SyntaxKind.LT_TOKEN;
                    break;
                case GT:
                    hasMatch = nextToken.kind == SyntaxKind.GT_TOKEN;
                    break;
                case NULL_KEYWORD:
                    hasMatch = nextToken.kind == SyntaxKind.NULL_KEYWORD;
                    break;
                case ANNOTATION_KEYWORD:
                    hasMatch = nextToken.kind == SyntaxKind.ANNOTATION_KEYWORD;
                    break;
                case FIELD_IDENT:
                    hasMatch = nextToken.kind == SyntaxKind.FIELD_KEYWORD;
                    break;
                case FUNCTION_IDENT:
                    hasMatch = nextToken.kind == SyntaxKind.FUNCTION_KEYWORD;
                    break;
                case IDENT_AFTER_OBJECT_IDENT:
                    hasMatch = nextToken.kind == SyntaxKind.TYPE_KEYWORD ||
                            nextToken.kind == SyntaxKind.FUNCTION_KEYWORD || nextToken.kind == SyntaxKind.FIELD_KEYWORD;
                    break;
                case SOURCE_KEYWORD:
                    hasMatch = nextToken.kind == SyntaxKind.SOURCE_KEYWORD;
                    break;
                case ANNOT_DECL_OPTIONAL_TYPE:
                    return seekInAlternativesPaths(lookahead, currentDepth, matchingRulesCount,
                            ANNOT_DECL_OPTIONAL_TYPE, isEntryPoint);
                case ANNOT_DECL_RHS:
                    return seekInAlternativesPaths(lookahead, currentDepth, matchingRulesCount, ANNOT_DECL_RHS,
                            isEntryPoint);
                case ANNOT_OPTIONAL_ATTACH_POINTS:
                    return seekInAlternativesPaths(lookahead, currentDepth, matchingRulesCount,
                            ANNOT_OPTIONAL_ATTACH_POINTS, isEntryPoint);
                case ATTACH_POINT:
                    return seekInAlternativesPaths(lookahead, currentDepth, matchingRulesCount, ATTACH_POINT,
                            isEntryPoint);
                case ATTACH_POINT_IDENT:
                    return seekInAlternativesPaths(lookahead, currentDepth, matchingRulesCount, ATTACH_POINT_IDENT,
                            isEntryPoint);
                case SINGLE_KEYWORD_ATTACH_POINT_IDENT:
                    hasMatch = isSingleKeywordAttachPointIdent(nextToken.kind);
                    break;
                case OBJECT_IDENT:
                    hasMatch = nextToken.kind == SyntaxKind.OBJECT_KEYWORD;
                    break;
                case RECORD_IDENT:
                    hasMatch = nextToken.kind == SyntaxKind.RECORD_KEYWORD;
                    break;
                case RESOURCE_IDENT:
                    hasMatch = nextToken.kind == SyntaxKind.RESOURCE_KEYWORD;
                    break;
                case ATTACH_POINT_END:
                    return seekInAlternativesPaths(lookahead, currentDepth, matchingRulesCount, ATTACH_POINT_END,
                            isEntryPoint);
                case XML_NAMESPACE_PREFIX_DECL:
                    return seekInAlternativesPaths(lookahead, currentDepth, matchingRulesCount,
                            XML_NAMESPACE_PREFIX_DECL, isEntryPoint);
                case CONSTANT_EXPRESSION_START:
                    return seekInAlternativesPaths(lookahead, currentDepth, matchingRulesCount, CONSTANT_EXPRESSION,
                            isEntryPoint);
                case XMLNS_KEYWORD:
                    hasMatch = nextToken.kind == SyntaxKind.XMLNS_KEYWORD;
                    break;
                case WORKER_KEYWORD:
                    hasMatch = nextToken.kind == SyntaxKind.WORKER_KEYWORD;
                    break;
                case FORK_KEYWORD:
                    hasMatch = nextToken.kind == SyntaxKind.FORK_KEYWORD;
                    break;
                case DECIMAL_FLOATING_POINT_LITERAL:
                    hasMatch = nextToken.kind == SyntaxKind.DECIMAL_FLOATING_POINT_LITERAL;
                    break;
                case HEX_FLOATING_POINT_LITERAL:
                    hasMatch = nextToken.kind == SyntaxKind.HEX_FLOATING_POINT_LITERAL;
                    break;
                case TYPEDESC_RHS:
                    return seekInAlternativesPaths(lookahead, currentDepth, matchingRulesCount, TYPEDESC_RHS,
                            isEntryPoint);
                case TRAP_KEYWORD:
                    hasMatch = nextToken.kind == SyntaxKind.TRAP_KEYWORD;
                    break;
                case LIST_CONSTRUCTOR_RHS:
                    return seekInAlternativesPaths(lookahead, currentDepth, matchingRulesCount, LIST_CONSTRUCTOR_RHS,
                            isEntryPoint);
                case FOREACH_KEYWORD:
                    hasMatch = nextToken.kind == SyntaxKind.FOREACH_KEYWORD;
                    break;
                case IN_KEYWORD:
                    hasMatch = nextToken.kind == SyntaxKind.IN_KEYWORD;
                    break;
                case TYPE_CAST_PARAM:
                    return seekInAlternativesPaths(lookahead, currentDepth, matchingRulesCount, TYPE_CAST_PARAM,
                            isEntryPoint);
                case TYPE_CAST_PARAM_RHS:
                    return seekInAlternativesPaths(lookahead, currentDepth, matchingRulesCount, TYPE_CAST_PARAM_RHS,
                            isEntryPoint);
                case PIPE:
                    hasMatch = nextToken.kind == SyntaxKind.PIPE_TOKEN;
                    break;
                case TABLE_KEYWORD:
                    hasMatch = nextToken.kind == SyntaxKind.TABLE_KEYWORD;
                    break;
                case KEY_KEYWORD:
                    hasMatch = nextToken.kind == SyntaxKind.KEY_KEYWORD;
                    break;
                case TABLE_KEYWORD_RHS:
                    return seekInAlternativesPaths(lookahead, currentDepth, matchingRulesCount, TABLE_KEYWORD_RHS,
                            isEntryPoint);
                case ROW_LIST_RHS:
                    return seekInAlternativesPaths(lookahead, currentDepth, matchingRulesCount, ROW_LIST_RHS,
                            isEntryPoint);
                case TABLE_ROW_END:
                    return seekInAlternativesPaths(lookahead, currentDepth, matchingRulesCount, TABLE_ROW_END,
                            isEntryPoint);
                case KEY_SPECIFIER_RHS:
                    return seekInAlternativesPaths(lookahead, currentDepth, matchingRulesCount, KEY_SPECIFIER_RHS,
                            isEntryPoint);
                case TABLE_KEY_RHS:
                    return seekInAlternativesPaths(lookahead, currentDepth, matchingRulesCount, TABLE_KEY_RHS,
                            isEntryPoint);
                case ERROR_KEYWORD:
                    hasMatch = nextToken.kind == SyntaxKind.ERROR_KEYWORD;
                    break;
                case ERROR_TYPE_PARAMS:
                    return seekInAlternativesPaths(lookahead, currentDepth, matchingRulesCount, ERROR_TYPE_PARAMS,
                            isEntryPoint);
                case LET_KEYWORD:
                    hasMatch = nextToken.kind == SyntaxKind.LET_KEYWORD;
                    break;
                case LET_VAR_DECL_START:
                    return seekInAlternativesPaths(lookahead, currentDepth, matchingRulesCount, LET_VAR_DECL_START,
                            isEntryPoint);
                case STREAM_KEYWORD:
                    hasMatch = nextToken.kind == SyntaxKind.STREAM_KEYWORD;
                    break;
                case STREAM_TYPE_FIRST_PARAM_RHS:
                    return seekInAlternativesPaths(lookahead, currentDepth, matchingRulesCount,
                            STREAM_TYPE_FIRST_PARAM_RHS, isEntryPoint);
                case TEMPLATE_START:
                case TEMPLATE_END:
                    hasMatch = nextToken.kind == SyntaxKind.BACKTICK_TOKEN;
                    break;
                case TEMPLATE_MEMBER:
                    return seekInAlternativesPaths(lookahead, currentDepth, matchingRulesCount, TEMPLATE_MEMBER,
                            isEntryPoint);
                case TEMPLATE_STRING_RHS:
                    return seekInAlternativesPaths(lookahead, currentDepth, matchingRulesCount, TEMPLATE_STRING_RHS,
                            isEntryPoint);
                case XML_KEYWORD:
                    hasMatch = nextToken.kind == SyntaxKind.XML_KEYWORD;
                    break;
                case STRING_KEYWORD:
                    hasMatch = nextToken.kind == SyntaxKind.XML_KEYWORD;
                    break;
                case FUNCTION_KEYWORD_RHS:
                    return seekInAlternativesPaths(lookahead, currentDepth, matchingRulesCount, FUNCTION_KEYWORD_RHS,
                            isEntryPoint);
                case WORKER_NAME_RHS:
                    return seekInAlternativesPaths(lookahead, currentDepth, matchingRulesCount, WORKER_NAME_RHS,
                            isEntryPoint);
                case ASTERISK:
                case INFERRED_TYPE_DESC:
                    hasMatch = nextToken.kind == SyntaxKind.ASTERISK_TOKEN;
                    break;
<<<<<<< HEAD
                case SELECT_KEYWORD:
                    hasMatch = nextToken.kind == SyntaxKind.SELECT_KEYWORD;
                    break;
                case WHERE_KEYWORD:
                    hasMatch = nextToken.kind == SyntaxKind.WHERE_KEYWORD;
                    break;
                case FROM_KEYWORD:
                    hasMatch = nextToken.kind == SyntaxKind.FROM_KEYWORD;
                    break;
                case TABLE_CONSTRUCTOR_OR_QUERY_START:
                    return seekInAlternativesPaths(lookahead, currentDepth, matchingRulesCount,
                            TABLE_CONSTRUCTOR_OR_QUERY_START, isEntryPoint);
                case TABLE_CONSTRUCTOR_OR_QUERY_RHS:
                    return seekInAlternativesPaths(lookahead, currentDepth, matchingRulesCount,
                            TABLE_CONSTRUCTOR_OR_QUERY_RHS, isEntryPoint);
                case QUERY_EXPRESSION_RHS:
                    return seekInAlternativesPaths(lookahead, currentDepth, matchingRulesCount, QUERY_EXPRESSION_RHS,
                            isEntryPoint);
=======
                case KEY_CONSTRAINTS_RHS:
                    return seekInAlternativesPaths(lookahead, currentDepth, matchingRulesCount, KEY_CONSTRAINTS_RHS,
                            isEntryPoint);
                case TABLE_TYPE_DESC_RHS:
                    return seekInAlternativesPaths(lookahead, currentDepth, matchingRulesCount, TABLE_TYPE_DESC_RHS,
                            isEntryPoint);
                case NEW_KEYWORD:
                    hasMatch = nextToken.kind == SyntaxKind.NEW_KEYWORD;
                    break;
                case NEW_KEYWORD_RHS:
                    return seekInAlternativesPaths(lookahead, currentDepth,
                            matchingRulesCount, NEW_KEYWORD_RHS, isEntryPoint);
>>>>>>> 5a7eacfe

                case COMP_UNIT:
                case FUNC_DEF_OR_FUNC_TYPE:
                case FUNC_DEF:
                case ANON_FUNC_EXPRESSION:
                case EXTERNAL_FUNC_BODY:
                case FUNC_BODY_BLOCK:
                case ASSIGNMENT_STMT:
                case VAR_DECL_STMT:
                case REQUIRED_PARAM:
                case AFTER_PARAMETER_TYPE:
                case DEFAULTABLE_PARAM:
                case REST_PARAM:
                case MODULE_TYPE_DEFINITION:
                case FUNC_CALL:
                case RECORD_TYPE_DESCRIPTOR:
                case OBJECT_TYPE_DESCRIPTOR:
                case ASSIGNMENT_OR_VAR_DECL_STMT:
                case CALL_STMT:
                case IF_BLOCK:
                case BLOCK_STMT:
                case WHILE_BLOCK:
                case VERSION_NUMBER:
                case IMPORT_DECL:
                case IMPORT_SUB_VERSION:
                case MAPPING_CONSTRUCTOR:
                case PANIC_STMT:
                case COMPUTED_FIELD_NAME:
                case RETURN_STMT:
                case LISTENERS_LIST:
                case SERVICE_DECL:
                case BREAK_STATEMENT:
                case CONTINUE_STATEMENT:
                case LISTENER_DECL:
                case CONSTANT_DECL:
                case NIL_TYPE_DESCRIPTOR:
                case OPTIONAL_TYPE_DESCRIPTOR:
                case ARRAY_TYPE_DESCRIPTOR:
                case LOCAL_TYPE_DEFINITION_STMT:
                case ANNOTATIONS:
                case DOC_STRING:
                case ANNOTATION_DECL:
                case ANNOT_ATTACH_POINTS_LIST:
                case COMPOUND_ASSIGNMENT_STMT:
                case COMPOUND_BINARY_OPERATOR:
                case EXPRESSION_STATEMENT:
                case RECORD_FIELD:
                case TYPEOF_EXPRESSION:
                case UNARY_EXPRESSION:
                case CONSTANT_EXPRESSION:
                case XML_NAMESPACE_DECLARATION:
                case DEFAULT_WORKER_INIT:
                case DEFAULT_WORKER:
                case NAMED_WORKERS:
                case NAMED_WORKER_DECL:
                case TEMPLATE_BODY:
                case NIL_LITERAL:
                case LOCK_STMT:
                case FORK_STMT:
                case TRAP_EXPRESSION:
                case LIST_CONSTRUCTOR:
                case FOREACH_STMT:
                case TYPE_CAST_EXPRESSION:
                case TABLE_CONSTRUCTOR:
                case KEY_SPECIFIER:
                case LET_EXPR_LET_VAR_DECL:
                case LET_CLAUSE_LET_VAR_DECL:
                case LET_EXPRESSION:
                case END_OF_TYPE_DESC:
                case VAR_DECL_STARTED_WITH_DENTIFIER:
<<<<<<< HEAD
                case SELECT_CLAUSE:
                case WHERE_CLAUSE:
                case FROM_CLAUSE:
                case LET_CLAUSE:
                case QUERY_EXPRESSION:
                case TABLE_CONSTRUCTOR_OR_QUERY_EXPRESSION:
=======
                case ROW_TYPE_PARAM:
>>>>>>> 5a7eacfe

                    // start a context, so that we know where to fall back, and continue
                    // having the qualified-identifier as the next rule.
                case VARIABLE_REF:
                case TYPE_REFERENCE:
                case ANNOT_REFERENCE:

                    // Contexts that expect a type
                case TYPE_DESC_IN_ANNOTATION_DECL:
                case TYPE_DESC_BEFORE_IDENTIFIER:
                case TYPE_DESC_IN_RECORD_FIELD:
                case TYPE_DESC_IN_PARAM:
                case TYPE_DESC_IN_TYPE_BINDING_PATTERN:
                case TYPE_DESC_IN_TYPE_DEF:
                case TYPE_DESC_IN_ANGLE_BRACKETS:
                case TYPE_DESC_IN_RETURN_TYPE_DESC:
                case TYPE_DESC_IN_EXPRESSION:
                case TYPE_DESC_IN_STREAM_TYPE_DESC:
                case TYPE_DESC_IN_PARENTHESIS:
                case TYPE_DESC_IN_NEW_EXPR:
                default:
                    // Stay at the same place
                    skipRule = true;
                    hasMatch = true;
                    break;
            }

            if (!hasMatch) {
                return fixAndContinue(currentCtx, lookahead, currentDepth, matchingRulesCount, isEntryPoint);
            }

            currentCtx = getNextRule(currentCtx, lookahead + 1);
            if (!skipRule) {
                // Try the next token with the next rule
                currentDepth++;
                matchingRulesCount++;
                lookahead++;
                isEntryPoint = false;
            }
        }

        Result result = new Result(new ArrayDeque<>(), matchingRulesCount, currentCtx);
        result.solution = new Solution(Action.KEEP, currentCtx, SyntaxKind.NONE, currentCtx.toString());
        return result;
    }

    /**
     * Search for matching token sequences within different kinds of statements and returns the most optimal solution.
     * 
     * @param currentCtx Current context
     * @param nextToken Next token in the token stream
     * @param lookahead Position of the next token to consider, relative to the position of the original error
     * @param currentDepth Amount of distance traveled so far
     * @param currentMatches Matching tokens found so far
     * @param fixes Fixes made so far
     * @return Recovery result
     */
    private Result seekInStatements(ParserRuleContext currentCtx, STToken nextToken, int lookahead, int currentDepth,
                                    int currentMatches, boolean isEntryPoint) {
        if (nextToken.kind == SyntaxKind.SEMICOLON_TOKEN) {
            // Semicolon at the start of a statement is a special case. This is equivalent to an empty
            // statement. So assume the fix for this is a REMOVE operation and continue from the next token.
            Result result = seekMatchInSubTree(ParserRuleContext.STATEMENT, lookahead + 1, currentDepth, isEntryPoint);
            result.fixes.push(new Solution(Action.REMOVE, currentCtx, nextToken.kind, nextToken.toString()));
            return getFinalResult(currentMatches, result);
        }

        return seekInAlternativesPaths(lookahead, currentDepth, currentMatches, STATEMENTS, isEntryPoint);
    }

    /**
     * Search for matching token sequences within access expressions and returns the most optimal solution.
     * Access expression can be one of: method-call, field-access, member-access.
     * 
     * @param currentCtx Current context
     * @param lookahead Position of the next token to consider, relative to the position of the original error
     * @param currentDepth Amount of distance traveled so far
     * @param currentMatches Matching tokens found so far
     * @param fixes Fixes made so far
     * @param isEntryPoint
     * @return Recovery result
     */
    private Result seekInAccessExpression(ParserRuleContext currentCtx, int lookahead, int currentDepth,
                                          int currentMatches, boolean isEntryPoint) {
        STToken nextToken = this.tokenReader.peek(lookahead);
        currentDepth++;
        if (nextToken.kind != SyntaxKind.IDENTIFIER_TOKEN) {
            Result fixedPathResult = fixAndContinue(currentCtx, lookahead, currentDepth);
            return getFinalResult(currentMatches, fixedPathResult);
        }

        ParserRuleContext nextContext;
        STToken nextNextToken = this.tokenReader.peek(lookahead + 1);
        switch (nextNextToken.kind) {
            case OPEN_PAREN_TOKEN:
                nextContext = ParserRuleContext.OPEN_PARENTHESIS;
                break;
            case DOT_TOKEN:
                nextContext = ParserRuleContext.DOT;
                break;
            case OPEN_BRACKET_TOKEN:
                nextContext = ParserRuleContext.OPEN_BRACKET;
                break;
            default:
                nextContext = getNextRuleForExpr();
                break;
        }

        currentMatches++;
        lookahead++;
        Result result = seekMatch(nextContext, lookahead, currentDepth, isEntryPoint);
        result.ctx = currentCtx;
        return getFinalResult(currentMatches, result);
    }

    /**
     * Search for a match in rhs of an expression. RHS of an expression can be the end
     * of the expression or the rhs of a binary expression.
     * 
     * @param nextToken
     * @param lookahead Position of the next token to consider, relative to the position of the original error
     * @param currentDepth Amount of distance traveled so far
     * @param currentMatches Matching tokens found so far
     * @param isEntryPoint
     * @return Recovery result
     */
    private Result seekMatchInExpressionRhs(STToken nextToken, int lookahead, int currentDepth, int currentMatches,
                                            boolean isEntryPoint) {
        ParserRuleContext parentCtx = getParentContext();
        ParserRuleContext[] next;
        switch (parentCtx) {
            case ARG_LIST:
                next = new ParserRuleContext[] { ParserRuleContext.BINARY_OPERATOR, ParserRuleContext.DOT,
                        ParserRuleContext.OPEN_BRACKET, ParserRuleContext.COMMA, ParserRuleContext.ARG_LIST_START,
                        ParserRuleContext.ARG_LIST_END };
                return seekInAlternativesPaths(lookahead, currentDepth, currentMatches, next, isEntryPoint);
            case MAPPING_CONSTRUCTOR:
                next = new ParserRuleContext[] { ParserRuleContext.BINARY_OPERATOR, ParserRuleContext.DOT,
                        ParserRuleContext.OPEN_BRACKET, ParserRuleContext.COMMA, ParserRuleContext.CLOSE_BRACE,
                        ParserRuleContext.ARG_LIST_START };
                return seekInAlternativesPaths(lookahead, currentDepth, currentMatches, next, isEntryPoint);
            case COMPUTED_FIELD_NAME:
                // Here we give high priority to the comma. Therefore order of the below array matters.
                next = new ParserRuleContext[] { ParserRuleContext.CLOSE_BRACKET, ParserRuleContext.BINARY_OPERATOR,
                        ParserRuleContext.DOT, ParserRuleContext.OPEN_BRACKET, ParserRuleContext.ARG_LIST_START };
                return seekInAlternativesPaths(lookahead, currentDepth, currentMatches, next, isEntryPoint);
            case LISTENERS_LIST:
                next = new ParserRuleContext[] { ParserRuleContext.COMMA, ParserRuleContext.BINARY_OPERATOR,
                        ParserRuleContext.DOT, ParserRuleContext.OPEN_BRACKET, ParserRuleContext.OPEN_BRACE,
                        ParserRuleContext.ARG_LIST_START };
                return seekInAlternativesPaths(lookahead, currentDepth, currentMatches, next, isEntryPoint);
            case LIST_CONSTRUCTOR:
                next = new ParserRuleContext[] { ParserRuleContext.COMMA, ParserRuleContext.BINARY_OPERATOR,
                        ParserRuleContext.DOT, ParserRuleContext.OPEN_BRACKET, ParserRuleContext.CLOSE_BRACKET,
                        ParserRuleContext.ARG_LIST_START };
                return seekInAlternativesPaths(lookahead, currentDepth, currentMatches, next, isEntryPoint);
            case LET_EXPR_LET_VAR_DECL:
                next = new ParserRuleContext[] { ParserRuleContext.COMMA, ParserRuleContext.BINARY_OPERATOR,
                        ParserRuleContext.DOT, ParserRuleContext.OPEN_BRACKET, ParserRuleContext.IN_KEYWORD,
                        ParserRuleContext.ARG_LIST_START };
                return seekInAlternativesPaths(lookahead, currentDepth, currentMatches, next, isEntryPoint);
            case LET_CLAUSE_LET_VAR_DECL:
                next = new ParserRuleContext[] { ParserRuleContext.COMMA, ParserRuleContext.BINARY_OPERATOR,
                    ParserRuleContext.DOT, ParserRuleContext.OPEN_BRACKET, ParserRuleContext.QUERY_EXPRESSION_RHS,
                    ParserRuleContext.ARG_LIST_START };
                return seekInAlternativesPaths(lookahead, currentDepth, currentMatches, next, isEntryPoint);
            case QUERY_EXPRESSION:
                next = new ParserRuleContext[] { ParserRuleContext.BINARY_OPERATOR, ParserRuleContext.DOT,
                    ParserRuleContext.OPEN_BRACKET, ParserRuleContext.QUERY_EXPRESSION_RHS,
                    ParserRuleContext.ARG_LIST_START };
                return seekInAlternativesPaths(lookahead, currentDepth, currentMatches, next, isEntryPoint);
            default:
                if (isParameter(parentCtx)) {
                    next = new ParserRuleContext[] { ParserRuleContext.CLOSE_PARENTHESIS,
                            ParserRuleContext.BINARY_OPERATOR, ParserRuleContext.DOT, ParserRuleContext.OPEN_BRACKET,
                            ParserRuleContext.COMMA, ParserRuleContext.ARG_LIST_START };
                    return seekInAlternativesPaths(lookahead, currentDepth, currentMatches, next, isEntryPoint);
                }
                break;
        }

        ParserRuleContext nextContext;
        if (parentCtx == ParserRuleContext.IF_BLOCK || parentCtx == ParserRuleContext.WHILE_BLOCK ||
                parentCtx == ParserRuleContext.FOREACH_STMT) {
            nextContext = ParserRuleContext.BLOCK_STMT;
        } else if (isStatement(parentCtx) || parentCtx == ParserRuleContext.RECORD_FIELD ||
                parentCtx == ParserRuleContext.OBJECT_MEMBER || parentCtx == ParserRuleContext.LISTENER_DECL ||
                parentCtx == ParserRuleContext.CONSTANT_DECL) {
            nextContext = ParserRuleContext.SEMICOLON;
        } else if (parentCtx == ParserRuleContext.ANNOTATIONS) {
            nextContext = ParserRuleContext.TOP_LEVEL_NODE;
        } else if (parentCtx == ParserRuleContext.ARRAY_TYPE_DESCRIPTOR) {
            nextContext = ParserRuleContext.CLOSE_BRACKET;
        } else if (parentCtx == ParserRuleContext.INTERPOLATION) {
            nextContext = ParserRuleContext.CLOSE_BRACE;
        } else {
            throw new IllegalStateException(parentCtx.toString());
        }

        ParserRuleContext[] alternatives = { ParserRuleContext.BINARY_OPERATOR, ParserRuleContext.IS_KEYWORD,
                ParserRuleContext.DOT, ParserRuleContext.OPEN_BRACKET, ParserRuleContext.ARG_LIST_START, nextContext };
        return seekInAlternativesPaths(lookahead, currentDepth, currentMatches, alternatives, isEntryPoint);
    }

    /**
     * Get the next parser rule/context given the current parser context.
     * 
     * @param currentCtx Current parser context
     * @param nextLookahead Position of the next token to consider, relative to the position of the original error
     * @return Next parser context
     */
    @Override
    protected ParserRuleContext getNextRule(ParserRuleContext currentCtx, int nextLookahead) {
        // If this is a production, then push the context to the stack.
        // We can do this within the same switch-case that follows after this one.
        // But doing it separately for the sake of readability/maintainability.
        switch (currentCtx) {
            case COMP_UNIT:
            case FUNC_DEF_OR_FUNC_TYPE:
            case ANON_FUNC_EXPRESSION:
            case FUNC_DEF:
            case FUNC_TYPE_DESC:
            case EXTERNAL_FUNC_BODY:
            case FUNC_BODY_BLOCK:
            case STATEMENT:
            case STATEMENT_WITHOUT_ANNOTS:
            case VAR_DECL_STMT:
            case ASSIGNMENT_STMT:
            case REQUIRED_PARAM:
            case DEFAULTABLE_PARAM:
            case REST_PARAM:
            case MODULE_TYPE_DEFINITION:
            case RECORD_FIELD:
            case RECORD_TYPE_DESCRIPTOR:
            case OBJECT_TYPE_DESCRIPTOR:
            case ARG_LIST:
            case OBJECT_FUNC_OR_FIELD:
            case IF_BLOCK:
            case BLOCK_STMT:
            case WHILE_BLOCK:
            case PANIC_STMT:
            case CALL_STMT:
            case IMPORT_DECL:
            case CONTINUE_STATEMENT:
            case BREAK_STATEMENT:
            case RETURN_STMT:
            case COMPUTED_FIELD_NAME:
            case LISTENERS_LIST:
            case SERVICE_DECL:
            case LISTENER_DECL:
            case CONSTANT_DECL:
            case NIL_TYPE_DESCRIPTOR:
            case COMPOUND_ASSIGNMENT_STMT:
            case OPTIONAL_TYPE_DESCRIPTOR:
            case ARRAY_TYPE_DESCRIPTOR:
            case ANNOTATIONS:
            case VARIABLE_REF:
            case TYPE_REFERENCE:
            case ANNOT_REFERENCE:
            case MAPPING_CONSTRUCTOR:
            case LOCAL_TYPE_DEFINITION_STMT:
            case EXPRESSION_STATEMENT:
            case NIL_LITERAL:
            case LOCK_STMT:
            case ANNOTATION_DECL:
            case ANNOT_ATTACH_POINTS_LIST:
            case XML_NAMESPACE_DECLARATION:
            case CONSTANT_EXPRESSION:
            case NAMED_WORKER_DECL:
            case FORK_STMT:
            case FOREACH_STMT:
            case LIST_CONSTRUCTOR:
            case TYPE_CAST_EXPRESSION:
            case KEY_SPECIFIER:
<<<<<<< HEAD
            case LET_EXPR_LET_VAR_DECL:
            case LET_CLAUSE_LET_VAR_DECL:
            case TABLE_CONSTRUCTOR_OR_QUERY_EXPRESSION:
=======
            case LET_VAR_DECL:
            case ROW_TYPE_PARAM:
>>>>>>> 5a7eacfe

                // Contexts that expect a type
            case TYPE_DESC_IN_ANNOTATION_DECL:
            case TYPE_DESC_BEFORE_IDENTIFIER:
            case TYPE_DESC_IN_RECORD_FIELD:
            case TYPE_DESC_IN_PARAM:
            case TYPE_DESC_IN_TYPE_BINDING_PATTERN:
            case TYPE_DESC_IN_TYPE_DEF:
            case TYPE_DESC_IN_ANGLE_BRACKETS:
            case TYPE_DESC_IN_RETURN_TYPE_DESC:
            case TYPE_DESC_IN_EXPRESSION:
            case TYPE_DESC_IN_STREAM_TYPE_DESC:
            case TYPE_DESC_IN_PARENTHESIS:
            case TYPE_DESC_IN_NEW_EXPR:
                startContext(currentCtx);
                break;
            default:
                break;
        }

        switch (currentCtx) {
            case TABLE_CONSTRUCTOR:
            case QUERY_EXPRESSION:
                switchContext(currentCtx);
                break;
            default:
                break;
        }

        ParserRuleContext parentCtx;
        STToken nextToken;
        switch (currentCtx) {
            case EOF:
                return ParserRuleContext.EOF;
            case COMP_UNIT:
                return ParserRuleContext.TOP_LEVEL_NODE;
            case PUBLIC_KEYWORD:
                parentCtx = getParentContext();
                if (parentCtx == ParserRuleContext.OBJECT_TYPE_DESCRIPTOR) {
                    return ParserRuleContext.OBJECT_FUNC_OR_FIELD;
                } else if (isParameter(parentCtx)) {
                    return ParserRuleContext.TYPE_DESC_IN_PARAM;
                }
                return ParserRuleContext.TOP_LEVEL_NODE_WITHOUT_MODIFIER;
            case PRIVATE_KEYWORD:
                return ParserRuleContext.OBJECT_FUNC_OR_FIELD;
            case FUNC_DEF:
            case FUNC_DEF_OR_FUNC_TYPE:
            case FUNC_TYPE_DESC:
            case ANON_FUNC_EXPRESSION:
                return ParserRuleContext.FUNCTION_KEYWORD;
            case EXTERNAL_FUNC_BODY:
                return ParserRuleContext.ASSIGN_OP;
            case FUNC_BODY_BLOCK:
                return ParserRuleContext.OPEN_BRACE;
            case STATEMENT:
            case STATEMENT_WITHOUT_ANNOTS:
                // We reach here only if an end of a block is reached.
                endContext(); // end statement
                return ParserRuleContext.CLOSE_BRACE;
            case ASSIGN_OP:
                return getNextRuleForEqualOp();
            case COMPOUND_BINARY_OPERATOR:
                return ParserRuleContext.ASSIGN_OP;
            case CLOSE_BRACE:
                return getNextRuleForCloseBrace(nextLookahead);
            case CLOSE_PARENTHESIS:
                parentCtx = getParentContext();
                if (parentCtx == ParserRuleContext.PARAM_LIST) {
                    endContext(); // end parameters
                    return ParserRuleContext.FUNC_OPTIONAL_RETURNS;
                } else if (isParameter(parentCtx)) {
                    endContext(); // end parameters
                    endContext(); // end parameter
                    return ParserRuleContext.FUNC_OPTIONAL_RETURNS;
                } else if (parentCtx == ParserRuleContext.NIL_TYPE_DESCRIPTOR) {
                    endContext();
                    // After parsing nil type descriptor all the other parsing is same as next rule of simple type
                    return ParserRuleContext.TYPEDESC_RHS;
                } else if (parentCtx == ParserRuleContext.NIL_LITERAL) {
                    endContext();
                    return ParserRuleContext.EXPRESSION_RHS;
                } else if (parentCtx == ParserRuleContext.KEY_SPECIFIER) {
                    endContext(); // end key-specifier
<<<<<<< HEAD
                    return ParserRuleContext.TABLE_CONSTRUCTOR_OR_QUERY_RHS;
=======
                    if (isInTypeDescContext()) {
                        return ParserRuleContext.TYPEDESC_RHS;
                    }
                    return ParserRuleContext.OPEN_BRACKET; //table-constructor ctx
                } else if (isInTypeDescContext()) {
                    return ParserRuleContext.TYPEDESC_RHS;
>>>>>>> 5a7eacfe
                }
                return ParserRuleContext.EXPRESSION_RHS;
            case EXPRESSION:
            case BASIC_LITERAL:
            case TERMINAL_EXPRESSION:
                return getNextRuleForExpr();
            case EXTERNAL_KEYWORD:
                return ParserRuleContext.SEMICOLON;
            case FUNCTION_KEYWORD:
                return ParserRuleContext.FUNCTION_KEYWORD_RHS;
            case FUNC_NAME:
                return ParserRuleContext.OPEN_PARENTHESIS;
            case OPEN_BRACE:
                return getNextRuleForOpenBrace(nextLookahead);
            case OPEN_PARENTHESIS:
                return getNextRuleForOpenParenthesis();
            case RETURNS_KEYWORD:
                return ParserRuleContext.TYPE_DESC_IN_RETURN_TYPE_DESC;
            case SEMICOLON:
                return getNextRuleForSemicolon(nextLookahead);
            case SIMPLE_TYPE_DESCRIPTOR:
                return ParserRuleContext.TYPEDESC_RHS;
            case VARIABLE_NAME:
            case PARAMETER_NAME_RHS:
                return getNextRuleForVarName(nextLookahead);
            case TOP_LEVEL_NODE_WITHOUT_MODIFIER:
                return ParserRuleContext.FUNC_DEF_OR_FUNC_TYPE;
            case REQUIRED_PARAM:
            case DEFAULTABLE_PARAM:
            case REST_PARAM:
                return ParserRuleContext.TYPE_DESC_IN_PARAM;
            case ASSIGNMENT_STMT:
                return ParserRuleContext.VARIABLE_NAME;
            case COMPOUND_ASSIGNMENT_STMT:
                return ParserRuleContext.VARIABLE_NAME;
            case VAR_DECL_STMT:
                return ParserRuleContext.TYPE_DESC_IN_TYPE_BINDING_PATTERN;
            case EXPRESSION_RHS:
                return ParserRuleContext.BINARY_OPERATOR;
            case BINARY_OPERATOR:
                return ParserRuleContext.EXPRESSION;
            case COMMA:
                return getNextRuleForComma();
            case AFTER_PARAMETER_TYPE:
                return getNextRuleForParamType();
            case MODULE_TYPE_DEFINITION:
                return ParserRuleContext.TYPE_KEYWORD;
            case CLOSED_RECORD_BODY_END:
                endContext();
                nextToken = this.tokenReader.peek(nextLookahead);
                if (nextToken.kind == SyntaxKind.EOF_TOKEN) {
                    return ParserRuleContext.EOF;
                }
                return ParserRuleContext.TYPEDESC_RHS;
            case CLOSED_RECORD_BODY_START:
                return ParserRuleContext.RECORD_FIELD_OR_RECORD_END;
            case ELLIPSIS:
                parentCtx = getParentContext();
                if (parentCtx == ParserRuleContext.MAPPING_CONSTRUCTOR || parentCtx == ParserRuleContext.ARG_LIST) {
                    return ParserRuleContext.EXPRESSION;
                }
                return ParserRuleContext.VARIABLE_NAME;
            case QUESTION_MARK:
                return getNextRuleForQuestionMark();
            case RECORD_KEYWORD:
                return ParserRuleContext.RECORD_BODY_START;
            case TYPE_KEYWORD:
                return ParserRuleContext.TYPE_NAME;
            case RECORD_TYPE_DESCRIPTOR:
                return ParserRuleContext.RECORD_KEYWORD;
            case ASTERISK:
                parentCtx = getParentContext();
                if (parentCtx == ParserRuleContext.ARRAY_TYPE_DESCRIPTOR) {
                    return ParserRuleContext.CLOSE_BRACKET;
                }
                return ParserRuleContext.TYPE_REFERENCE;
            case TYPE_NAME:
                return ParserRuleContext.TYPE_DESC_IN_TYPE_DEF;
            case OBJECT_KEYWORD:
                return ParserRuleContext.OPEN_BRACE;
            case REMOTE_KEYWORD:
                return ParserRuleContext.FUNCTION_KEYWORD;
            case OBJECT_TYPE_DESCRIPTOR:
                return ParserRuleContext.OBJECT_TYPE_DESCRIPTOR_START;
            case OBJECT_TYPE_FIRST_QUALIFIER:
            case OBJECT_TYPE_SECOND_QUALIFIER:
                return ParserRuleContext.OBJECT_KEYWORD;
            case ABSTRACT_KEYWORD:
            case CLIENT_KEYWORD:
                return ParserRuleContext.OBJECT_KEYWORD;
            case OPEN_BRACKET:
                return getNextRuleForOpenBracket();
            case CLOSE_BRACKET:
                return getNextRuleForCloseBracket();
            case FIELD_OR_FUNC_NAME:
                return ParserRuleContext.EXPRESSION_RHS;
            case DOT:
                return getNextRuleForDot();
            case IF_KEYWORD:
                return ParserRuleContext.EXPRESSION;
            case ELSE_KEYWORD:
                return ParserRuleContext.ELSE_BODY;
            case BLOCK_STMT:
                return ParserRuleContext.OPEN_BRACE;
            case IF_BLOCK:
                return ParserRuleContext.IF_KEYWORD;
            case WHILE_BLOCK:
                return ParserRuleContext.WHILE_KEYWORD;
            case WHILE_KEYWORD:
                return ParserRuleContext.EXPRESSION;
            case CHECKING_KEYWORD:
                return ParserRuleContext.EXPRESSION;
            case CALL_STMT:
                return ParserRuleContext.CALL_STMT_START;
            case PANIC_STMT:
                return ParserRuleContext.PANIC_KEYWORD;
            case PANIC_KEYWORD:
                return ParserRuleContext.EXPRESSION;
            case FUNC_CALL:
                // TODO: check this again
                return ParserRuleContext.IMPORT_PREFIX;
            case IMPORT_KEYWORD:
                return ParserRuleContext.IMPORT_ORG_OR_MODULE_NAME;
            case IMPORT_PREFIX:
            case NAMESPACE_PREFIX:
                return ParserRuleContext.SEMICOLON;
            case VERSION_NUMBER:
            case VERSION_KEYWORD:
                return ParserRuleContext.MAJOR_VERSION;
            case SLASH:
                return ParserRuleContext.IMPORT_MODULE_NAME;
            case IMPORT_ORG_OR_MODULE_NAME:
                return ParserRuleContext.IMPORT_DECL_RHS;
            case IMPORT_MODULE_NAME:
                return ParserRuleContext.AFTER_IMPORT_MODULE_NAME;
            case AS_KEYWORD:
                parentCtx = getParentContext();
                if (parentCtx == ParserRuleContext.IMPORT_DECL) {
                    return ParserRuleContext.IMPORT_PREFIX;
                } else if (parentCtx == ParserRuleContext.XML_NAMESPACE_DECLARATION) {
                    return ParserRuleContext.NAMESPACE_PREFIX;
                }
                throw new IllegalStateException();
            case MAJOR_VERSION:
            case MINOR_VERSION:
            case IMPORT_SUB_VERSION:
                return ParserRuleContext.MAJOR_MINOR_VERSION_END;
            case PATCH_VERSION:
                return ParserRuleContext.IMPORT_PREFIX_DECL;
            case IMPORT_DECL:
                return ParserRuleContext.IMPORT_KEYWORD;
            case CONTINUE_STATEMENT:
                return ParserRuleContext.CONTINUE_KEYWORD;
            case BREAK_STATEMENT:
                return ParserRuleContext.BREAK_KEYWORD;
            case CONTINUE_KEYWORD:
            case BREAK_KEYWORD:
                return ParserRuleContext.SEMICOLON;
            case RETURN_STMT:
                return ParserRuleContext.RETURN_KEYWORD;
            case RETURN_KEYWORD:
                return ParserRuleContext.RETURN_STMT_RHS;
            case ACCESS_EXPRESSION:
                return ParserRuleContext.VARIABLE_REF;
            case MAPPING_FIELD_NAME:
                return ParserRuleContext.SPECIFIC_FIELD_RHS;
            case COLON:
                parentCtx = getParentContext();
                if (parentCtx == ParserRuleContext.MAPPING_CONSTRUCTOR) {
                    return ParserRuleContext.EXPRESSION;
                }

                return ParserRuleContext.IDENTIFIER;
            case STRING_LITERAL:
                // We assume string literal is specifically used only in the mapping constructor key.
                return ParserRuleContext.COLON;
            case COMPUTED_FIELD_NAME:
                return ParserRuleContext.OPEN_BRACKET;
            case LISTENERS_LIST:
                return ParserRuleContext.EXPRESSION;
            case ON_KEYWORD:
                parentCtx = getParentContext();
                if (parentCtx == ParserRuleContext.ANNOTATION_DECL) {
                    return ParserRuleContext.ANNOT_ATTACH_POINTS_LIST;
                }
                return ParserRuleContext.LISTENERS_LIST;
            case RESOURCE_KEYWORD:
                return ParserRuleContext.FUNC_DEF;
            case SERVICE_DECL:
                return ParserRuleContext.SERVICE_KEYWORD;
            case SERVICE_KEYWORD:
                return ParserRuleContext.OPTIONAL_SERVICE_NAME;
            case SERVICE_NAME:
                return ParserRuleContext.ON_KEYWORD;
            case LISTENER_KEYWORD:
                return ParserRuleContext.TYPE_DESC_BEFORE_IDENTIFIER;
            case LISTENER_DECL:
                return ParserRuleContext.LISTENER_KEYWORD;
            case FINAL_KEYWORD:
                // Assume the final keyword is only used in var-decl.
                return ParserRuleContext.TYPE_DESC_IN_TYPE_BINDING_PATTERN;
            case CONSTANT_DECL:
                return ParserRuleContext.CONST_KEYWORD;
            case CONST_KEYWORD:
                return ParserRuleContext.CONST_DECL_TYPE;
            case CONST_DECL_TYPE:
                return ParserRuleContext.CONST_DECL_RHS;
            case NIL_TYPE_DESCRIPTOR:
                return ParserRuleContext.OPEN_PARENTHESIS;
            case TYPEOF_EXPRESSION:
                return ParserRuleContext.TYPEOF_KEYWORD;
            case TYPEOF_KEYWORD:
                return ParserRuleContext.EXPRESSION;
            case OPTIONAL_TYPE_DESCRIPTOR:
                return ParserRuleContext.QUESTION_MARK;
            case UNARY_EXPRESSION:
                return ParserRuleContext.UNARY_OPERATOR;
            case UNARY_OPERATOR:
                return ParserRuleContext.EXPRESSION;
            case ARRAY_TYPE_DESCRIPTOR:
                return ParserRuleContext.OPEN_BRACKET;
            case ARRAY_LENGTH:
                return ParserRuleContext.CLOSE_BRACKET;
            case AT:
                return ParserRuleContext.ANNOT_REFERENCE;
            case DOC_STRING:
                return ParserRuleContext.ANNOTATIONS;
            case ANNOTATIONS:
                return ParserRuleContext.AT;
            case MAPPING_CONSTRUCTOR:
                return ParserRuleContext.OPEN_BRACE;
            case VARIABLE_REF:
            case TYPE_REFERENCE:
            case ANNOT_REFERENCE:
                return ParserRuleContext.QUALIFIED_IDENTIFIER;
            case QUALIFIED_IDENTIFIER:
                nextToken = this.tokenReader.peek(nextLookahead);
                if (nextToken.kind == SyntaxKind.COLON_TOKEN) {
                    return ParserRuleContext.COLON;
                }
                // Else this is a simple identifier. Hence fall through.
            case IDENTIFIER:
                parentCtx = getParentContext();
                switch (parentCtx) {
                    case VARIABLE_REF:
                        endContext();
                        return getNextRuleForExpr();
                    case TYPE_REFERENCE:
                        endContext();
                        return ParserRuleContext.SEMICOLON;
                    case ANNOT_REFERENCE:
                        endContext();
                        return ParserRuleContext.MAPPING_CONSTRUCTOR;
                    case ANNOTATION_DECL:
                        return ParserRuleContext.ANNOT_OPTIONAL_ATTACH_POINTS;
                    default:
                        throw new IllegalStateException();
                }
            case IS_KEYWORD:
                return ParserRuleContext.TYPE_DESC_IN_EXPRESSION;
            case NULL_KEYWORD:
                return ParserRuleContext.EXPRESSION_RHS;
            case NIL_LITERAL:
                return ParserRuleContext.OPEN_PARENTHESIS;
            case LOCAL_TYPE_DEFINITION_STMT:
                return ParserRuleContext.TYPE_KEYWORD;
            case RIGHT_ARROW:
                return ParserRuleContext.EXPRESSION;
            case DECIMAL_INTEGER_LITERAL:
            case HEX_INTEGER_LITERAL:
            case STATEMENT_START_IDENTIFIER:
                return getNextRuleForDecimalIntegerLiteral();
            case EXPRESSION_STATEMENT:
                return ParserRuleContext.EXPRESSION_STATEMENT_START;
            case MAP_KEYWORD:
            case FUTURE_KEYWORD:
            case LOCK_STMT:
                return ParserRuleContext.LOCK_KEYWORD;
            case LOCK_KEYWORD:
                return ParserRuleContext.BLOCK_STMT;
            case RECORD_FIELD:
                return ParserRuleContext.RECORD_FIELD_START;
            case ANNOTATION_TAG:
                return ParserRuleContext.ANNOT_OPTIONAL_ATTACH_POINTS;
            case ANNOTATION_KEYWORD:
                return ParserRuleContext.ANNOT_DECL_OPTIONAL_TYPE;
            case ANNOT_ATTACH_POINTS_LIST:
                return ParserRuleContext.ATTACH_POINT;
            case FIELD_IDENT:
            case FUNCTION_IDENT:
            case IDENT_AFTER_OBJECT_IDENT:
            case SINGLE_KEYWORD_ATTACH_POINT_IDENT:
            case ATTACH_POINT:
                return ParserRuleContext.ATTACH_POINT_END;
            case RECORD_FIELD_OR_RECORD_END:
                return ParserRuleContext.RECORD_BODY_END;
            case SOURCE_KEYWORD:
                return ParserRuleContext.ATTACH_POINT_IDENT;
            case OBJECT_IDENT:
                return ParserRuleContext.IDENT_AFTER_OBJECT_IDENT;
            case RECORD_IDENT:
                return ParserRuleContext.FIELD_IDENT;
            case RESOURCE_IDENT:
                return ParserRuleContext.FUNCTION_IDENT;
            case ANNOTATION_DECL:
                return ParserRuleContext.ANNOTATION_KEYWORD;
            case XML_NAMESPACE_DECLARATION:
                return ParserRuleContext.XMLNS_KEYWORD;
            case XMLNS_KEYWORD:
                return ParserRuleContext.CONSTANT_EXPRESSION;
            case CONSTANT_EXPRESSION:
                return ParserRuleContext.CONSTANT_EXPRESSION_START;
            case XML_NAMESPACE_PREFIX_DECL:
                return ParserRuleContext.SEMICOLON;
            case NAMED_WORKER_DECL:
                return ParserRuleContext.WORKER_KEYWORD;
            case WORKER_KEYWORD:
                return ParserRuleContext.WORKER_NAME;
            case WORKER_NAME:
                return ParserRuleContext.WORKER_NAME_RHS;
            case FORK_STMT:
                return ParserRuleContext.FORK_KEYWORD;
            case FORK_KEYWORD:
                return ParserRuleContext.OPEN_BRACE;
            case TRAP_EXPRESSION:
                return ParserRuleContext.TRAP_KEYWORD;
            case TRAP_KEYWORD:
                return ParserRuleContext.EXPRESSION;
            case LIST_CONSTRUCTOR:
                return ParserRuleContext.OPEN_BRACKET;
            case FOREACH_STMT:
                return ParserRuleContext.FOREACH_KEYWORD;
            case FOREACH_KEYWORD:
                return ParserRuleContext.TYPE_DESC_IN_TYPE_BINDING_PATTERN;
            case IN_KEYWORD:
                parentCtx = getParentContext();
                if (parentCtx == ParserRuleContext.LET_EXPR_LET_VAR_DECL) {
                    endContext(); // end let-expr-let-var-decl
                }
                return ParserRuleContext.EXPRESSION;
            case TYPE_CAST_EXPRESSION:
                return ParserRuleContext.LT;
            case PIPE:
                return ParserRuleContext.TYPE_DESCRIPTOR;
            case TABLE_CONSTRUCTOR:
                return ParserRuleContext.OPEN_BRACKET;
            case TABLE_KEYWORD:
                if (isInTypeDescContext()) {
                    return ParserRuleContext.ROW_TYPE_PARAM;
                }
                return ParserRuleContext.TABLE_KEYWORD_RHS;
            case KEY_SPECIFIER:
                return ParserRuleContext.KEY_KEYWORD;
            case KEY_KEYWORD:
                if (isInTypeDescContext()) {
                    return ParserRuleContext.KEY_CONSTRAINTS_RHS;
                }
                return ParserRuleContext.OPEN_PARENTHESIS;
            case ERROR_KEYWORD:
                if (isInTypeDescContext()) {
                    return ParserRuleContext.ERROR_TYPE_PARAM_START;
                }
                return ParserRuleContext.ARG_LIST_START;
            case ERROR_TYPE_PARAM_START:
                return ParserRuleContext.ERROR_TYPE_PARAMS;
            case LET_EXPRESSION:
                return ParserRuleContext.LET_KEYWORD;
            case LET_KEYWORD:
                parentCtx = getParentContext();
                if (parentCtx == ParserRuleContext.QUERY_EXPRESSION) {
                    return ParserRuleContext.LET_CLAUSE_LET_VAR_DECL;
                } else if (parentCtx == ParserRuleContext.LET_CLAUSE_LET_VAR_DECL) {
                    endContext(); // end let-clause-let-var-decl
                    return ParserRuleContext.LET_CLAUSE_LET_VAR_DECL;
                }
                return ParserRuleContext.LET_EXPR_LET_VAR_DECL;
            case LET_EXPR_LET_VAR_DECL:
            case LET_CLAUSE_LET_VAR_DECL:
                return ParserRuleContext.LET_VAR_DECL_START;
            case STREAM_KEYWORD:
                parentCtx = getParentContext();
                if (parentCtx == ParserRuleContext.TABLE_CONSTRUCTOR_OR_QUERY_EXPRESSION) {
                    return ParserRuleContext.QUERY_EXPRESSION;
                }
                return ParserRuleContext.LT;
            case END_OF_TYPE_DESC:
                return getNextRuleForTypeDescriptor();
            case PARAMETERIZED_TYPE:
                return ParserRuleContext.LT;
            case NEW_KEYWORD:
                return ParserRuleContext.NEW_KEYWORD_RHS;
            case LT:
                return getNextRuleForLt();
            case GT:
                return getNextRuleForGt(nextLookahead);
            case TEMPLATE_END:
                return ParserRuleContext.EXPRESSION_RHS;
            case TEMPLATE_START:
                return ParserRuleContext.TEMPLATE_BODY;
            case TEMPLATE_BODY:
                return ParserRuleContext.TEMPLATE_MEMBER;
            case TEMPLATE_STRING:
                return ParserRuleContext.TEMPLATE_STRING_RHS;
            case INTERPOLATION_START_TOKEN:
                return ParserRuleContext.EXPRESSION;
            case XML_KEYWORD:
            case STRING_KEYWORD:
                return ParserRuleContext.TEMPLATE_START;
            case ARG_LIST_START:
                return ParserRuleContext.ARG_LIST;
            case ARG_LIST_END:
                endContext();
                return ParserRuleContext.EXPRESSION_RHS;
            case ARG_LIST:
                return ParserRuleContext.ARG_START_OR_ARG_LIST_END;
            case TYPE_DESC_IN_ANNOTATION_DECL:
            case TYPE_DESC_BEFORE_IDENTIFIER:
            case TYPE_DESC_IN_RECORD_FIELD:
            case TYPE_DESC_IN_PARAM:
            case TYPE_DESC_IN_TYPE_BINDING_PATTERN:
            case TYPE_DESC_IN_TYPE_DEF:
            case TYPE_DESC_IN_ANGLE_BRACKETS:
            case TYPE_DESC_IN_RETURN_TYPE_DESC:
            case TYPE_DESC_IN_EXPRESSION:
            case TYPE_DESC_IN_STREAM_TYPE_DESC:
            case TYPE_DESC_IN_PARENTHESIS:
            case TYPE_DESC_IN_NEW_EXPR:
                return ParserRuleContext.TYPE_DESCRIPTOR;
            case VAR_DECL_STARTED_WITH_DENTIFIER:
                // We come here trying to recover statement started with identifier,
                // and trying to match it against a var-decl. Since this wasn't a var-decl
                // originally, a context for type hasn't started yet. Therefore start a
                // a context manually here.
                startContext(ParserRuleContext.TYPE_DESC_IN_TYPE_BINDING_PATTERN);
                return ParserRuleContext.TYPEDESC_RHS;
            case INFERRED_TYPE_DESC:
                return ParserRuleContext.GT;
<<<<<<< HEAD
            case SELECT_CLAUSE:
                return ParserRuleContext.SELECT_KEYWORD;
            case SELECT_KEYWORD:
                parentCtx = getParentContext();
                if (parentCtx == ParserRuleContext.QUERY_EXPRESSION) {
                    endContext(); // end query-expression
                }
                if (parentCtx == ParserRuleContext.LET_CLAUSE_LET_VAR_DECL) {
                    endContext(); // end let-clause-let-var-decl
                    endContext(); // end query-expression
                }
                return ParserRuleContext.EXPRESSION;
            case WHERE_CLAUSE:
                return ParserRuleContext.WHERE_KEYWORD;
            case WHERE_KEYWORD:
                parentCtx = getParentContext();
                if (parentCtx == ParserRuleContext.LET_CLAUSE_LET_VAR_DECL) {
                    endContext(); // end let-clause-let-var-decl
                }
                return ParserRuleContext.EXPRESSION;
            case FROM_CLAUSE:
                return ParserRuleContext.FROM_KEYWORD;
            case FROM_KEYWORD:
                parentCtx = getParentContext();
                if (parentCtx == ParserRuleContext.LET_CLAUSE_LET_VAR_DECL) {
                    endContext(); // end let-clause-let-var-decl
                }
                return ParserRuleContext.TYPE_DESC_IN_TYPE_BINDING_PATTERN;
            case LET_CLAUSE:
                return ParserRuleContext.LET_KEYWORD;
            case QUERY_EXPRESSION:
                return ParserRuleContext.FROM_CLAUSE;
            case TABLE_CONSTRUCTOR_OR_QUERY_EXPRESSION:
                return ParserRuleContext.TABLE_CONSTRUCTOR_OR_QUERY_START;
=======
            case ROW_TYPE_PARAM:
                return ParserRuleContext.LT;
            case PARENTHESISED_TYPE_DESC_START:
                return ParserRuleContext.TYPE_DESC_IN_PARENTHESIS;
>>>>>>> 5a7eacfe

            case FUNC_TYPE_OR_DEF_SIGNATURE_RHS:
            case OBJECT_FUNC_OR_FIELD:
            case OBJECT_METHOD_START:
            case OBJECT_FUNC_OR_FIELD_WITHOUT_VISIBILITY:
            case OBJECT_FIELD_RHS:
            case PARAM_LIST:
            case ASSIGNMENT_OR_VAR_DECL_STMT:
            case ASSIGNMENT_OR_VAR_DECL_STMT_RHS:
            case BOOLEAN_LITERAL:
            case CALL_STMT_START:
            case ELSE_BLOCK:
            case ELSE_BODY:
            case FIELD_DESCRIPTOR_RHS:
            case FIELD_OR_REST_DESCIPTOR_RHS:
            case IMPORT_PREFIX_DECL:
            case NAMED_OR_POSITIONAL_ARG_RHS:
            case OBJECT_MEMBER:
            case OBJECT_TYPE_DESCRIPTOR_START:
            case RECORD_BODY_END:
            case RECORD_BODY_START:
            case TOP_LEVEL_NODE_WITHOUT_METADATA:
            case TYPE_DESCRIPTOR:
            case VAR_DECL_STMT_RHS:
            case AFTER_IMPORT_MODULE_NAME:
            case IMPORT_DECL_RHS:
            case IMPORT_VERSION_DECL:
            case MAJOR_MINOR_VERSION_END:
            case MAPPING_FIELD:
            case SPECIFIC_FIELD_RHS:
            case RETURN_STMT_RHS:
            case OPTIONAL_SERVICE_NAME:
            case RESOURCE_DEF:
            case CONST_DECL_RHS:
            case OBJECT_MEMBER_WITHOUT_METADATA:
            case TOP_LEVEL_NODE:
            case PARAMETER_START:
            case PARAMETER_WITHOUT_ANNOTS:
            case RECORD_FIELD_WITHOUT_METADATA:
            case STMT_START_WITH_IDENTIFIER:
            case STMT_START_WITH_EXPR_RHS:
            case EXPRESSION_STATEMENT_START:
            case RECORD_FIELD_START:
            case ANNOT_DECL_OPTIONAL_TYPE:
            case ANNOT_DECL_RHS:
            case ANNOT_OPTIONAL_ATTACH_POINTS:
            case ATTACH_POINT_IDENT:
            case ATTACH_POINT_END:
            case CONSTANT_EXPRESSION_START:
            case DEFAULT_WORKER:
            case DEFAULT_WORKER_INIT:
            case NAMED_WORKERS:
            case LIST_CONSTRUCTOR_RHS:
            case TYPE_CAST_PARAM:
            case TYPE_CAST_PARAM_RHS:
            case TABLE_KEYWORD_RHS:
            case ROW_LIST_RHS:
            case TABLE_ROW_END:
            case KEY_SPECIFIER_RHS:
            case TABLE_KEY_RHS:
            case LET_VAR_DECL_START:
            case TABLE_CONSTRUCTOR_OR_QUERY_START:
            case TABLE_CONSTRUCTOR_OR_QUERY_RHS:
            case QUERY_EXPRESSION_RHS:
            default:
                throw new IllegalStateException("cannot find the next rule for: " + currentCtx);
        }
    }

    private ParserRuleContext getNextRuleForOpenParenthesis() {
        ParserRuleContext parentCtx = getParentContext();
        if (parentCtx == ParserRuleContext.EXPRESSION_STATEMENT) {
            return ParserRuleContext.EXPRESSION_STATEMENT_START;
        } else if (isExpressionContext(parentCtx) || parentCtx == ParserRuleContext.ARRAY_TYPE_DESCRIPTOR) {
            return ParserRuleContext.EXPRESSION;
        } else if (parentCtx == ParserRuleContext.FUNC_DEF_OR_FUNC_TYPE ||
                parentCtx == ParserRuleContext.FUNC_TYPE_DESC || parentCtx == ParserRuleContext.FUNC_DEF ||
                parentCtx == ParserRuleContext.ANON_FUNC_EXPRESSION) {
            // TODO: find a better way
            startContext(ParserRuleContext.PARAM_LIST);
            return ParserRuleContext.PARAM_LIST;
        } else if (parentCtx == ParserRuleContext.NIL_TYPE_DESCRIPTOR || parentCtx == ParserRuleContext.NIL_LITERAL) {
            return ParserRuleContext.CLOSE_PARENTHESIS;
        } else if (parentCtx == ParserRuleContext.KEY_SPECIFIER) {
            return ParserRuleContext.KEY_SPECIFIER_RHS;
        } else if (isInTypeDescContext()) {
            // if the parent context is table type desc then we are in key specifier context.hence start context
            startContext(ParserRuleContext.KEY_SPECIFIER);
            return ParserRuleContext.KEY_SPECIFIER_RHS;
        } else if (isParameter(parentCtx)) {
            return ParserRuleContext.EXPRESSION;
        }
        return ParserRuleContext.EXPRESSION;
    }

    private ParserRuleContext getNextRuleForOpenBrace(int nextLookahead) {
        ParserRuleContext parentCtx = getParentContext();
        if (parentCtx == ParserRuleContext.LISTENERS_LIST) {
            endContext();
        }

        if (isEndOfBlock(this.tokenReader.peek(nextLookahead))) {
            return ParserRuleContext.CLOSE_BRACE;
        }

        if (parentCtx == ParserRuleContext.MAPPING_CONSTRUCTOR) {
            return ParserRuleContext.MAPPING_FIELD;
        }

        if (parentCtx == ParserRuleContext.FORK_STMT) {
            return ParserRuleContext.NAMED_WORKER_DECL;
        }

        return ParserRuleContext.STATEMENT;
    }

    private boolean isExpressionContext(ParserRuleContext ctx) {
        switch (ctx) {
            case LISTENERS_LIST:
            case MAPPING_CONSTRUCTOR:
            case COMPUTED_FIELD_NAME:
            case LIST_CONSTRUCTOR:
            case INTERPOLATION:
            case ARG_LIST:
            case LET_EXPR_LET_VAR_DECL:
            case LET_CLAUSE_LET_VAR_DECL:
            case TABLE_CONSTRUCTOR_OR_QUERY_EXPRESSION:
            case TABLE_CONSTRUCTOR:
            case QUERY_EXPRESSION:
                return true;
            default:
                return isStatement(ctx);
        }
    }

    /**
     * Get the next parser context to visit after a {@link ParserRuleContext#AFTER_PARAMETER_TYPE}.
     * 
     * @return Next parser context
     */
    private ParserRuleContext getNextRuleForParamType() {
        ParserRuleContext parentCtx;
        parentCtx = getParentContext();
        if (parentCtx == ParserRuleContext.REQUIRED_PARAM || parentCtx == ParserRuleContext.DEFAULTABLE_PARAM) {
            return ParserRuleContext.VARIABLE_NAME;
        } else if (parentCtx == ParserRuleContext.REST_PARAM) {
            return ParserRuleContext.ELLIPSIS;
        } else {
            throw new IllegalStateException();
        }
    }

    /**
     * Get the next parser context to visit after a {@link ParserRuleContext#COMMA}.
     * 
     * @return Next parser context
     */
    private ParserRuleContext getNextRuleForComma() {
        ParserRuleContext parentCtx = getParentContext();
        switch (parentCtx) {
            case PARAM_LIST:
            case REQUIRED_PARAM:
            case DEFAULTABLE_PARAM:
            case REST_PARAM:
                endContext();
                return parentCtx;
            case ARG_LIST:
                return ParserRuleContext.ARG_START;
            case MAPPING_CONSTRUCTOR:
                return ParserRuleContext.MAPPING_FIELD;
            case LISTENERS_LIST:
            case LIST_CONSTRUCTOR:
                return ParserRuleContext.EXPRESSION;
            case ANNOT_ATTACH_POINTS_LIST:
                return ParserRuleContext.ATTACH_POINT;
            case TABLE_CONSTRUCTOR:
                return ParserRuleContext.MAPPING_CONSTRUCTOR;
            case KEY_SPECIFIER:
                return ParserRuleContext.VARIABLE_NAME;
            case LET_EXPR_LET_VAR_DECL:
            case LET_CLAUSE_LET_VAR_DECL:
                return ParserRuleContext.LET_VAR_DECL_START;
            case TYPE_DESC_IN_STREAM_TYPE_DESC:
                return ParserRuleContext.TYPE_DESCRIPTOR;
            default:
                throw new IllegalStateException();
        }
    }

    /**
     * Get the next parser context to visit after a type descriptor.
     *
     * @return Next parser context
     */
    private ParserRuleContext getNextRuleForTypeDescriptor() {
        ParserRuleContext parentCtx = getParentContext();
        switch (parentCtx) {
            // Contexts that expect a type
            case TYPE_DESC_IN_ANNOTATION_DECL:
                endContext();
                if (isInTypeDescContext()) {
                    return ParserRuleContext.TYPEDESC_RHS;
                }
                return ParserRuleContext.ANNOTATION_TAG;
            case TYPE_DESC_BEFORE_IDENTIFIER:
            case TYPE_DESC_IN_RECORD_FIELD:
            case TYPE_DESC_IN_TYPE_BINDING_PATTERN: // TODO: Update this once the typed-binding-patterns added.
                endContext();
                if (isInTypeDescContext()) {
                    return ParserRuleContext.TYPEDESC_RHS;
                }
                return ParserRuleContext.VARIABLE_NAME;
            case TYPE_DESC_IN_PARAM:
                endContext();
                if (isInTypeDescContext()) {
                    return ParserRuleContext.TYPEDESC_RHS;
                }
                return ParserRuleContext.AFTER_PARAMETER_TYPE;
            case TYPE_DESC_IN_TYPE_DEF:
                endContext();
                if (isInTypeDescContext()) {
                    return ParserRuleContext.TYPEDESC_RHS;
                }
                return ParserRuleContext.SEMICOLON;
            case TYPE_DESC_IN_ANGLE_BRACKETS:
                endContext();
                if (isInTypeDescContext()) {
                    return ParserRuleContext.TYPEDESC_RHS;
                }
                return ParserRuleContext.GT;
            case TYPE_DESC_IN_RETURN_TYPE_DESC:
                endContext();
                if (isInTypeDescContext()) {
                    return ParserRuleContext.TYPEDESC_RHS;
                }

                parentCtx = getParentContext();
                switch (parentCtx) {
                    case FUNC_TYPE_DESC:
                    case FUNC_DEF_OR_FUNC_TYPE:
                        return ParserRuleContext.FUNC_TYPE_OR_DEF_SIGNATURE_RHS;
                    case FUNC_DEF:
                        endContext(); // End function-signature
                        return ParserRuleContext.FUNC_BODY;
                    case ANON_FUNC_EXPRESSION:
                        return ParserRuleContext.ANNON_FUNC_BODY;
                    case NAMED_WORKER_DECL:
                        return ParserRuleContext.BLOCK_STMT;
                    default:
                        throw new IllegalStateException(parentCtx.toString());
                }
            case TYPE_DESC_IN_EXPRESSION:
                endContext();
                return ParserRuleContext.EXPRESSION_RHS;
            case COMP_UNIT:
                /*
                 * Fact 1:
                 * ------
                 * FUNC_DEF_OR_FUNC_TYPE is only possible for module level construct or object member
                 * that starts with 'function' keyword. However, until the end of func-signature,
                 * we don't know whether this is a func-def or a function type.
                 * Hence a var-decl-stmt context is not started until this point.
                 *
                 * Fact 2:
                 * ------
                 * We reach here for END_OF_TYPE_DESC context. That means we are going to end the
                 * func-type-desc.
                 */
                startContext(ParserRuleContext.VAR_DECL_STMT);
                return ParserRuleContext.VARIABLE_NAME; // TODO add typed-binding-patters
            case OBJECT_MEMBER:
                return ParserRuleContext.VARIABLE_NAME;
            case ANNOTATION_DECL:
                return ParserRuleContext.IDENTIFIER;
            case TYPE_DESC_IN_STREAM_TYPE_DESC:
                return ParserRuleContext.STREAM_TYPE_FIRST_PARAM_RHS;
            case TYPE_DESC_IN_PARENTHESIS:
                endContext();
                if (isInTypeDescContext()) {
                    return ParserRuleContext.TYPEDESC_RHS;
                }
                return ParserRuleContext.CLOSE_PARENTHESIS;
            case TYPE_DESC_IN_NEW_EXPR:
                endContext();
                return ParserRuleContext.ARG_LIST_START;
            default:
                // If none of the above that means we reach here via, anonymous-func-or-func-type context.
                // Then the rhs of this is definitely an expression-rhs
                return ParserRuleContext.EXPRESSION_RHS;
        }
    }

    private boolean isInTypeDescContext() {
        switch (getParentContext()) {
            case TYPE_DESC_IN_ANNOTATION_DECL:
            case TYPE_DESC_BEFORE_IDENTIFIER:
            case TYPE_DESC_IN_RECORD_FIELD:
            case TYPE_DESC_IN_PARAM:
            case TYPE_DESC_IN_TYPE_BINDING_PATTERN:
            case TYPE_DESC_IN_TYPE_DEF:
            case TYPE_DESC_IN_ANGLE_BRACKETS:
            case TYPE_DESC_IN_RETURN_TYPE_DESC:
            case TYPE_DESC_IN_EXPRESSION:
            case TYPE_DESC_IN_STREAM_TYPE_DESC:
            case TYPE_DESC_IN_PARENTHESIS:
            case TYPE_DESC_IN_NEW_EXPR:
                return true;
            default:
                return false;
        }
    }

    /**
     * Get the next parser context to visit after a {@link ParserRuleContext#ASSIGN_OP}.
     * 
     * @return Next parser context
     */
    private ParserRuleContext getNextRuleForEqualOp() {
        ParserRuleContext parentCtx = getParentContext();
        switch (parentCtx) {
            case EXTERNAL_FUNC_BODY:
                return ParserRuleContext.EXTERNAL_KEYWORD;
            case REQUIRED_PARAM:
            case DEFAULTABLE_PARAM:
            case RECORD_FIELD:
            case ARG_LIST:
            case OBJECT_MEMBER:
            case LISTENER_DECL:
            case CONSTANT_DECL:
            case LET_EXPR_LET_VAR_DECL:
            case LET_CLAUSE_LET_VAR_DECL:
                return ParserRuleContext.EXPRESSION;
            default:
                if (parentCtx == ParserRuleContext.STMT_START_WITH_IDENTIFIER) {
                    switchContext(ParserRuleContext.ASSIGNMENT_OR_VAR_DECL_STMT);
                    return ParserRuleContext.EXPRESSION;
                }

                if (isStatement(parentCtx)) {
                    return ParserRuleContext.EXPRESSION;
                }
                throw new IllegalStateException("equal op cannot exist in a " + parentCtx);
        }
    }

    /**
     * Get the next parser context to visit after a {@link ParserRuleContext#CLOSE_BRACE}.
     *
     * @param nextLookahead Position of the next token to consider, relative to the position of the original error
     * @return Next parser context
     */
    private ParserRuleContext getNextRuleForCloseBrace(int nextLookahead) {
        ParserRuleContext parentCtx = getParentContext();
        switch (parentCtx) {
            case FUNC_BODY_BLOCK:
                endContext(); // end body block
                STToken nextToken = this.tokenReader.peek(nextLookahead);
                if (nextToken.kind == SyntaxKind.EOF_TOKEN) {
                    return ParserRuleContext.EOF;
                }

                parentCtx = getParentContext();
                if (parentCtx == ParserRuleContext.SERVICE_DECL) {
                    return ParserRuleContext.RESOURCE_DEF;
                } else if (parentCtx == ParserRuleContext.OBJECT_TYPE_DESCRIPTOR) {
                    return ParserRuleContext.OBJECT_MEMBER;
                } else if (isExpressionContext(parentCtx)) {
                    // Annonynous func
                    return ParserRuleContext.EXPRESSION_RHS;
                }

                return ParserRuleContext.TOP_LEVEL_NODE;
            case SERVICE_DECL:
                endContext();
                nextToken = this.tokenReader.peek(nextLookahead);
                if (nextToken.kind == SyntaxKind.EOF_TOKEN) {
                    return ParserRuleContext.EOF;
                }
                return ParserRuleContext.TOP_LEVEL_NODE;
            case OBJECT_MEMBER:
                endContext(); // end object member
                // fall through
            case RECORD_TYPE_DESCRIPTOR:
            case OBJECT_TYPE_DESCRIPTOR:
                endContext(); // end record/object type def
                return ParserRuleContext.TYPEDESC_RHS;
            case BLOCK_STMT:
                endContext(); // end block stmt
                parentCtx = getParentContext();
                if (parentCtx == ParserRuleContext.IF_BLOCK) {
                    endContext(); // end if-block
                    return ParserRuleContext.ELSE_BLOCK;
                } else if (parentCtx == ParserRuleContext.WHILE_BLOCK) {
                    endContext(); // end while-block
                    return ParserRuleContext.STATEMENT;
                } else if (parentCtx == ParserRuleContext.NAMED_WORKER_DECL) {
                    endContext(); // end named-worker
                    parentCtx = getParentContext();
                    if (parentCtx == ParserRuleContext.FORK_STMT) {
                        nextToken = this.tokenReader.peek(nextLookahead);
                        switch (nextToken.kind) {
                            case CLOSE_BRACE_TOKEN:
                                return ParserRuleContext.CLOSE_BRACE;
                            default:
                                return ParserRuleContext.STATEMENT;
                        }
                    } else {
                        return ParserRuleContext.STATEMENT;
                    }
                } else if (parentCtx == ParserRuleContext.LOCK_STMT) {
                    endContext();
                    return ParserRuleContext.STATEMENT;
                } else if (parentCtx == ParserRuleContext.FOREACH_STMT) {
                    endContext();
                    return ParserRuleContext.STATEMENT;
                }
                return ParserRuleContext.STATEMENT;
            case MAPPING_CONSTRUCTOR:
                endContext(); // end mapping constructor
                parentCtx = getParentContext();
                if (parentCtx == ParserRuleContext.TABLE_CONSTRUCTOR) {
                    return ParserRuleContext.TABLE_ROW_END;
                }

                if (parentCtx != ParserRuleContext.ANNOTATIONS) {
                    return getNextRuleForExpr();
                }

                nextToken = this.tokenReader.peek(nextLookahead);
                if (nextToken.kind == SyntaxKind.AT_TOKEN) {
                    return ParserRuleContext.AT;
                }

                endContext(); // end annotations
                parentCtx = getParentContext();
                switch (parentCtx) {
                    case COMP_UNIT:
                        return ParserRuleContext.TOP_LEVEL_NODE_WITHOUT_METADATA;
                    case FUNC_DEF:
                    case FUNC_TYPE_DESC:
                    case FUNC_DEF_OR_FUNC_TYPE:
                    case ANON_FUNC_EXPRESSION:
                        return ParserRuleContext.TYPE_DESC_IN_RETURN_TYPE_DESC;
                    case LET_EXPR_LET_VAR_DECL:
                    case LET_CLAUSE_LET_VAR_DECL:
                        return ParserRuleContext.TYPE_DESC_IN_TYPE_BINDING_PATTERN;
                    case RECORD_FIELD:
                        return ParserRuleContext.RECORD_FIELD_WITHOUT_METADATA;
                    case OBJECT_MEMBER:
                        return ParserRuleContext.OBJECT_MEMBER_WITHOUT_METADATA;
                    case SERVICE_DECL:
                        return ParserRuleContext.RESOURCE_DEF;
                    case FUNC_BODY_BLOCK:
                        return ParserRuleContext.STATEMENT_WITHOUT_ANNOTS;
                    case EXTERNAL_FUNC_BODY:
                        return ParserRuleContext.EXTERNAL_KEYWORD;
                    case TYPE_CAST_EXPRESSION:
                        return ParserRuleContext.TYPE_CAST_PARAM_RHS;
                    default:
                        if (isParameter(parentCtx)) {
                            return ParserRuleContext.REQUIRED_PARAM;
                        }
                        throw new IllegalStateException("annotation is ending inside a " + parentCtx);
                }
            case FORK_STMT:
                endContext(); // end fork-statement
                return ParserRuleContext.STATEMENT;
            case INTERPOLATION:
                endContext();
                return ParserRuleContext.TEMPLATE_MEMBER;
            default:
                throw new IllegalStateException("found close-brace in: " + parentCtx);
        }
    }

    /**
     * Get the next parser context to visit after a variable/parameter name.
     * 
     * @param nextLookahead Position of the next token to consider, relative to the position of the original error
     * @return Next parser context
     */
    private ParserRuleContext getNextRuleForVarName(int nextLookahead) {
        STToken nextToken = this.tokenReader.peek(nextLookahead);
        ParserRuleContext parentCtx = getParentContext();
        if (parentCtx == ParserRuleContext.REQUIRED_PARAM) {
            if (isEndOfParametersList(nextToken)) {
                return ParserRuleContext.CLOSE_PARENTHESIS;
            } else if (isEndOfParameter(nextToken)) {
                return ParserRuleContext.COMMA;
            } else {
                // Currently processing a required param, but now switch
                // to a defaultable param
                switchContext(ParserRuleContext.DEFAULTABLE_PARAM);
                if (isCompoundBinaryOperator(nextToken.kind)) {
                    return ParserRuleContext.COMPOUND_BINARY_OPERATOR;
                } else {
                    return ParserRuleContext.ASSIGN_OP;
                }
            }
        } else if (parentCtx == ParserRuleContext.DEFAULTABLE_PARAM) {
            if (isEndOfParametersList(nextToken)) {
                return ParserRuleContext.CLOSE_PARENTHESIS;
            } else {
                return ParserRuleContext.ASSIGN_OP;
            }
        } else if (parentCtx == ParserRuleContext.FOREACH_STMT) {
            return ParserRuleContext.IN_KEYWORD;
        } else if (isStatement(parentCtx) || parentCtx == ParserRuleContext.LISTENER_DECL ||
                parentCtx == ParserRuleContext.CONSTANT_DECL) {
            return ParserRuleContext.VAR_DECL_STMT_RHS;
        } else if (parentCtx == ParserRuleContext.RECORD_FIELD) {
            return ParserRuleContext.FIELD_DESCRIPTOR_RHS;
        } else if (parentCtx == ParserRuleContext.ARG_LIST) {
            return ParserRuleContext.NAMED_OR_POSITIONAL_ARG_RHS;
        } else if (parentCtx == ParserRuleContext.OBJECT_MEMBER) {
            return ParserRuleContext.OBJECT_FIELD_RHS;
        } else if (parentCtx == ParserRuleContext.ARRAY_TYPE_DESCRIPTOR) {
            return ParserRuleContext.CLOSE_BRACKET;
        } else if (parentCtx == ParserRuleContext.KEY_SPECIFIER) {
            return ParserRuleContext.TABLE_KEY_RHS;
        } else if (parentCtx == ParserRuleContext.LET_EXPR_LET_VAR_DECL ||
            parentCtx == ParserRuleContext.LET_CLAUSE_LET_VAR_DECL) {
            return ParserRuleContext.ASSIGN_OP;
        } else if (parentCtx == ParserRuleContext.ANNOTATION_DECL) {
            return ParserRuleContext.ANNOT_OPTIONAL_ATTACH_POINTS;
        } else if (isParameter(parentCtx)) {
            return ParserRuleContext.PARAMETER_NAME_RHS;
        } else if (parentCtx == ParserRuleContext.QUERY_EXPRESSION) {
            return ParserRuleContext.IN_KEYWORD;
        } else {
            throw new IllegalStateException(parentCtx.toString());
        }
    }

    /**
     * Check whether the given token kind is a compound binary operator.
     * 
     * @param kind STToken kind
     * @return <code>true</code> if the token kind refers to a binary operator. <code>false</code> otherwise
     */
    private boolean isCompoundBinaryOperator(SyntaxKind kind) {
        switch (kind) {
            case PLUS_TOKEN:
            case MINUS_TOKEN:
            case SLASH_TOKEN:
            case ASTERISK_TOKEN:
                return true;
            default:
                return false;
        }
    }

    /**
     * Get the next parser context to visit after a {@link ParserRuleContext#SEMICOLON}.
     *
     * @param nextLookahead Position of the next token to consider, relative to the position of the original error
     * @return Next parser context
     */
    private ParserRuleContext getNextRuleForSemicolon(int nextLookahead) {
        STToken nextToken;
        ParserRuleContext parentCtx = getParentContext();
        if (parentCtx == ParserRuleContext.EXTERNAL_FUNC_BODY) {
            endContext(); // end external func-body
            nextToken = this.tokenReader.peek(nextLookahead);
            if (nextToken.kind == SyntaxKind.EOF_TOKEN) {
                return ParserRuleContext.EOF;
            }
            return ParserRuleContext.TOP_LEVEL_NODE;
        } else if (isExpression(parentCtx)) {
            // A semicolon after an expression also means its an end of a statement/field, Hence pop the ctx.
            endContext(); // end statement
            if (isEndOfBlock(this.tokenReader.peek(nextLookahead))) {
                return ParserRuleContext.CLOSE_BRACE;
            }
            return ParserRuleContext.STATEMENT;
        } else if (parentCtx == ParserRuleContext.VAR_DECL_STMT) {
            endContext(); // end var-decl
            parentCtx = getParentContext();
            if (parentCtx == ParserRuleContext.COMP_UNIT) {
                return ParserRuleContext.TOP_LEVEL_NODE;
            }
            return ParserRuleContext.STATEMENT;
        } else if (isStatement(parentCtx)) {
            endContext(); // end statement
            if (isEndOfBlock(this.tokenReader.peek(nextLookahead))) {
                return ParserRuleContext.CLOSE_BRACE;
            }
            return ParserRuleContext.STATEMENT;
        } else if (parentCtx == ParserRuleContext.RECORD_FIELD) {
            endContext(); // end record field
            if (isEndOfBlock(this.tokenReader.peek(nextLookahead))) {
                return ParserRuleContext.RECORD_BODY_END;
            }
            return ParserRuleContext.RECORD_FIELD_OR_RECORD_END;
        } else if (parentCtx == ParserRuleContext.MODULE_TYPE_DEFINITION ||
                parentCtx == ParserRuleContext.LISTENER_DECL || parentCtx == ParserRuleContext.CONSTANT_DECL ||
                parentCtx == ParserRuleContext.ANNOTATION_DECL ||
                parentCtx == ParserRuleContext.XML_NAMESPACE_DECLARATION) {
            endContext(); // end declaration
            nextToken = this.tokenReader.peek(nextLookahead);
            if (nextToken.kind == SyntaxKind.EOF_TOKEN) {
                return ParserRuleContext.EOF;
            }
            return ParserRuleContext.TOP_LEVEL_NODE;
        } else if (parentCtx == ParserRuleContext.OBJECT_MEMBER) {
            if (isEndOfObjectTypeNode(nextLookahead)) {
                endContext(); // end object member
                return ParserRuleContext.CLOSE_BRACE;
            }
            return ParserRuleContext.OBJECT_MEMBER;
        } else if (parentCtx == ParserRuleContext.IMPORT_DECL) {
            endContext(); // end object member
            nextToken = this.tokenReader.peek(nextLookahead);
            if (nextToken.kind == SyntaxKind.EOF_TOKEN) {
                return ParserRuleContext.EOF;
            }
            return ParserRuleContext.TOP_LEVEL_NODE;
        } else if (parentCtx == ParserRuleContext.ANNOT_ATTACH_POINTS_LIST) {
            endContext(); // end annot attach points list
            endContext(); // end annot declaration
            nextToken = this.tokenReader.peek(nextLookahead);
            if (nextToken.kind == SyntaxKind.EOF_TOKEN) {
                return ParserRuleContext.EOF;
            }
            return ParserRuleContext.TOP_LEVEL_NODE;
        } else {
            throw new IllegalStateException();
        }
    }

    private ParserRuleContext getNextRuleForDot() {
        ParserRuleContext parentCtx = getParentContext();
        if (parentCtx == ParserRuleContext.IMPORT_DECL) {
            return ParserRuleContext.IMPORT_MODULE_NAME;
        }
        return ParserRuleContext.FIELD_OR_FUNC_NAME;
    }

    /**
     * Get the next parser context to visit after a {@link ParserRuleContext#QUESTION_MARK}.
     *
     * @return Next parser context
     */
    private ParserRuleContext getNextRuleForQuestionMark() {
        ParserRuleContext parentCtx = getParentContext();
        switch (parentCtx) {
            case OPTIONAL_TYPE_DESCRIPTOR:
                endContext();
                return ParserRuleContext.TYPEDESC_RHS;
            default:
                return ParserRuleContext.SEMICOLON;
        }
    }

    /**
     * Get the next parser context to visit after a {@link ParserRuleContext#OPEN_BRACKET}.
     *
     * @return Next parser context
     */
    private ParserRuleContext getNextRuleForOpenBracket() {
        ParserRuleContext parentCtx = getParentContext();
        switch (parentCtx) {
            case ARRAY_TYPE_DESCRIPTOR:
                return ParserRuleContext.ARRAY_LENGTH;
            case LIST_CONSTRUCTOR:
                return ParserRuleContext.LIST_CONSTRUCTOR_RHS;
            case TABLE_CONSTRUCTOR:
                return ParserRuleContext.ROW_LIST_RHS;
            default:
                return ParserRuleContext.EXPRESSION;
        }
    }

    /**
     * Get the next parser context to visit after a {@link ParserRuleContext#CLOSE_BRACKET}.
     *
     * @return Next parser context
     */
    private ParserRuleContext getNextRuleForCloseBracket() {
        ParserRuleContext parentCtx = getParentContext();
        switch (parentCtx) {
            case ARRAY_TYPE_DESCRIPTOR:
                endContext(); // End array type descriptor context
                return ParserRuleContext.TYPEDESC_RHS;
            case COMPUTED_FIELD_NAME:
                endContext(); // end computed-field-name
                return ParserRuleContext.COLON;
            case LIST_CONSTRUCTOR:
            case TABLE_CONSTRUCTOR:
                endContext();
                return getNextRuleForExpr();
            default:
                return getNextRuleForExpr();
        }
    }

    /**
     * Get the next parser context to visit after a {@link ParserRuleContext#DECIMAL_INTEGER_LITERAL}.
     *
     * @return Next parser context
     */
    private ParserRuleContext getNextRuleForDecimalIntegerLiteral() {
        ParserRuleContext parentCtx = getParentContext();
        switch (parentCtx) {
            case ARRAY_TYPE_DESCRIPTOR:
            default:
                return ParserRuleContext.CLOSE_BRACKET;
        }
    }

    private ParserRuleContext getNextRuleForExpr() {
        ParserRuleContext parentCtx;
        parentCtx = getParentContext();
        if (parentCtx == ParserRuleContext.CONSTANT_EXPRESSION) {
            endContext();
            return getNextRuleForConstExpr();
        }
        return ParserRuleContext.EXPRESSION_RHS;
    }

    private ParserRuleContext getNextRuleForConstExpr() {
        ParserRuleContext parentCtx = getParentContext();
        switch (parentCtx) {
            case XML_NAMESPACE_DECLARATION:
                return ParserRuleContext.XML_NAMESPACE_PREFIX_DECL;
            default:
                throw new IllegalStateException();
        }
    }

    private ParserRuleContext getNextRuleForLt() {
        ParserRuleContext parentCtx = getParentContext();
        switch (parentCtx) {
            case TYPE_CAST_EXPRESSION:
                return ParserRuleContext.TYPE_CAST_PARAM;
            default:
                return ParserRuleContext.TYPE_DESC_IN_ANGLE_BRACKETS;
        }
    }

    private ParserRuleContext getNextRuleForGt(int nextLookahead) {
        ParserRuleContext parentCtx = getParentContext();
        if (parentCtx == ParserRuleContext.TYPE_DESC_IN_STREAM_TYPE_DESC) {
            // Since type-desc in a stream-type can have alternate endings,
            // we haven't end the context. So if its '>', then end the ctx here.
            endContext();
            return ParserRuleContext.TYPEDESC_RHS;
        }

        if (isInTypeDescContext()) {
            return ParserRuleContext.TYPEDESC_RHS;
        }

        if (parentCtx == ParserRuleContext.ROW_TYPE_PARAM) {
            endContext(); //end row type param ctx
            return ParserRuleContext.TABLE_TYPE_DESC_RHS;
        }
        // Type cast expression:
        endContext();
        return ParserRuleContext.EXPRESSION;
    }

    /**
     * Check whether the given context is a statement.
     * 
     * @param ctx Parser context to check
     * @return <code>true</code> if the given context is a statement. <code>false</code> otherwise
     */
    private boolean isStatement(ParserRuleContext parentCtx) {
        switch (parentCtx) {
            case STATEMENT:
            case STATEMENT_WITHOUT_ANNOTS:
            case VAR_DECL_STMT:
            case ASSIGNMENT_STMT:
            case ASSIGNMENT_OR_VAR_DECL_STMT:
            case IF_BLOCK:
            case BLOCK_STMT:
            case WHILE_BLOCK:
            case CALL_STMT:
            case PANIC_STMT:
            case CONTINUE_STATEMENT:
            case BREAK_STATEMENT:
            case RETURN_STMT:
            case COMPOUND_ASSIGNMENT_STMT:
            case LOCAL_TYPE_DEFINITION_STMT:
            case STMT_START_WITH_IDENTIFIER:
            case EXPRESSION_STATEMENT:
            case LOCK_STMT:
            case FORK_STMT:
            case FOREACH_STMT:
                return true;
            default:
                return false;
        }
    }

    /**
     * Check whether the given context is an expression.
     * 
     * @param ctx Parser context to check
     * @return <code>true</code> if the given context is an expression. <code>false</code> otherwise
     */
    private boolean isExpression(ParserRuleContext ctx) {
        return ctx == ParserRuleContext.EXPRESSION || ctx == ParserRuleContext.TERMINAL_EXPRESSION;
    }

    /**
     * Check whether the given token refers to a binary operator.
     * 
     * @param token Token to check
     * @return <code>true</code> if the given token refers to a binary operator. <code>false</code> otherwise
     */
    private boolean isBinaryOperator(STToken token) {
        switch (token.kind) {
            case PLUS_TOKEN:
            case MINUS_TOKEN:
            case SLASH_TOKEN:
            case ASTERISK_TOKEN:
            case GT_TOKEN:
            case LT_TOKEN:
            case DOUBLE_EQUAL_TOKEN:
            case TRIPPLE_EQUAL_TOKEN:
            case LT_EQUAL_TOKEN:
            case GT_EQUAL_TOKEN:
            case NOT_EQUAL_TOKEN:
            case NOT_DOUBLE_EQUAL_TOKEN:
            case BITWISE_AND_TOKEN:
            case BITWISE_XOR_TOKEN:
            case PIPE_TOKEN:
            case LOGICAL_AND_TOKEN:
            case LOGICAL_OR_TOKEN:
                return true;

            // Treat these also as binary operators.
            case RIGHT_ARROW_TOKEN:
                return true;
            default:
                return false;
        }
    }

    private boolean isParameter(ParserRuleContext ctx) {
        switch (ctx) {
            case REQUIRED_PARAM:
            case DEFAULTABLE_PARAM:
            case REST_PARAM:
            case PARAM_LIST:
                return true;
            default:
                return false;
        }
    }

    /**
     * Get the expected token kind at the given parser rule context. If the parser rule is a terminal,
     * then the corresponding terminal token kind is returned. If the parser rule is a production,
     * then {@link SyntaxKind#NONE} is returned.
     * 
     * @param ctx Parser rule context
     * @return Token kind expected at the given parser rule
     */
    @Override
    protected SyntaxKind getExpectedTokenKind(ParserRuleContext ctx) {
        switch (ctx) {
            case ASSIGN_OP:
                return SyntaxKind.EQUAL_TOKEN;
            case BINARY_OPERATOR:
                return SyntaxKind.PLUS_TOKEN;
            case CLOSE_BRACE:
                return SyntaxKind.CLOSE_BRACE_TOKEN;
            case CLOSE_PARENTHESIS:
                return SyntaxKind.CLOSE_PAREN_TOKEN;
            case COMMA:
                return SyntaxKind.COMMA_TOKEN;
            case EXTERNAL_KEYWORD:
                return SyntaxKind.EXTERNAL_KEYWORD;
            case FUNCTION_KEYWORD:
                return SyntaxKind.FUNCTION_KEYWORD;
            case FUNC_NAME:
                return SyntaxKind.IDENTIFIER_TOKEN;
            case OPEN_BRACE:
                return SyntaxKind.OPEN_BRACE_TOKEN;
            case OPEN_PARENTHESIS:
            case ARG_LIST_START:
                return SyntaxKind.OPEN_PAREN_TOKEN;
            case RETURNS_KEYWORD:
                return SyntaxKind.RETURNS_KEYWORD;
            case SEMICOLON:
                return SyntaxKind.SEMICOLON_TOKEN;
            case VARIABLE_NAME:
            case STATEMENT_START_IDENTIFIER:
                return SyntaxKind.IDENTIFIER_TOKEN;
            case PUBLIC_KEYWORD:
                return SyntaxKind.PUBLIC_KEYWORD;
            case ASSIGNMENT_STMT:
                return SyntaxKind.IDENTIFIER_TOKEN;
            case EXPRESSION_RHS:
                return SyntaxKind.PLUS_TOKEN;
            case EXPRESSION:
            case TERMINAL_EXPRESSION:
                return SyntaxKind.IDENTIFIER_TOKEN;
            case EXTERNAL_FUNC_BODY:
                return SyntaxKind.EQUAL_TOKEN;
            case FUNC_TYPE_OR_DEF_SIGNATURE_RHS:
            case FUNC_BODY_BLOCK:
                return SyntaxKind.OPEN_BRACE_TOKEN;
            case FUNC_DEF:
            case FUNC_DEF_OR_FUNC_TYPE:
            case FUNC_TYPE_DESC:
                return SyntaxKind.FUNCTION_KEYWORD;
            case VAR_DECL_STMT_RHS:
                return SyntaxKind.SEMICOLON_TOKEN;
            case SIMPLE_TYPE_DESCRIPTOR:
            case REQUIRED_PARAM:
            case VAR_DECL_STMT:
            case ASSIGNMENT_OR_VAR_DECL_STMT:
            case DEFAULTABLE_PARAM:
            case REST_PARAM:
                return SyntaxKind.TYPE_DESC;
            case ASTERISK:
            case INFERRED_TYPE_DESC:
                return SyntaxKind.ASTERISK_TOKEN;
            case CLOSED_RECORD_BODY_END:
                return SyntaxKind.CLOSE_BRACE_PIPE_TOKEN;
            case CLOSED_RECORD_BODY_START:
                return SyntaxKind.OPEN_BRACE_PIPE_TOKEN;
            case ELLIPSIS:
                return SyntaxKind.ELLIPSIS_TOKEN;
            case QUESTION_MARK:
                return SyntaxKind.QUESTION_MARK_TOKEN;
            case RECORD_BODY_START:
                return SyntaxKind.OPEN_BRACE_PIPE_TOKEN;
            case RECORD_FIELD:
            case RECORD_KEYWORD:
                return SyntaxKind.RECORD_KEYWORD;
            case TYPE_KEYWORD:
                return SyntaxKind.TYPE_KEYWORD;
            case TYPE_NAME:
                return SyntaxKind.IDENTIFIER_TOKEN;
            case TYPE_REFERENCE:
                return SyntaxKind.IDENTIFIER_TOKEN;
            case RECORD_BODY_END:
                return SyntaxKind.CLOSE_BRACE_TOKEN;
            case OBJECT_KEYWORD:
                return SyntaxKind.OBJECT_KEYWORD;
            case PRIVATE_KEYWORD:
                return SyntaxKind.PRIVATE_KEYWORD;
            case REMOTE_KEYWORD:
                return SyntaxKind.REMOTE_KEYWORD;
            case OBJECT_FIELD_RHS:
                return SyntaxKind.SEMICOLON_TOKEN;
            case ABSTRACT_KEYWORD:
                return SyntaxKind.ABSTRACT_KEYWORD;
            case CLIENT_KEYWORD:
                return SyntaxKind.CLIENT_KEYWORD;
            case OBJECT_TYPE_FIRST_QUALIFIER:
            case OBJECT_TYPE_SECOND_QUALIFIER:
                return SyntaxKind.OBJECT_KEYWORD;
            case CLOSE_BRACKET:
                return SyntaxKind.CLOSE_BRACKET_TOKEN;
            case DOT:
                return SyntaxKind.DOT_TOKEN;
            case FIELD_OR_FUNC_NAME:
                return SyntaxKind.IDENTIFIER_TOKEN;
            case OPEN_BRACKET:
                return SyntaxKind.OPEN_BRACKET_TOKEN;
            case IF_KEYWORD:
                return SyntaxKind.IF_KEYWORD;
            case ELSE_KEYWORD:
                return SyntaxKind.ELSE_KEYWORD;
            case WHILE_KEYWORD:
                return SyntaxKind.WHILE_KEYWORD;
            case CHECKING_KEYWORD:
                return SyntaxKind.CHECK_KEYWORD;
            case AS_KEYWORD:
                return SyntaxKind.AS_KEYWORD;
            case BOOLEAN_LITERAL:
                return SyntaxKind.TRUE_KEYWORD;
            case IMPORT_KEYWORD:
                return SyntaxKind.IMPORT_KEYWORD;
            case IMPORT_MODULE_NAME:
            case IMPORT_ORG_OR_MODULE_NAME:
            case IMPORT_PREFIX:
            case VARIABLE_REF:
            case BASIC_LITERAL: // return var-ref for any kind of terminal expression
            case SERVICE_NAME:
            case IDENTIFIER:
            case QUALIFIED_IDENTIFIER:
            case NAMESPACE_PREFIX:
                return SyntaxKind.IDENTIFIER_TOKEN;
            case VERSION_NUMBER:
            case MAJOR_VERSION:
            case MINOR_VERSION:
            case PATCH_VERSION:
                return SyntaxKind.DECIMAL_INTEGER_LITERAL;
            case SLASH:
                return SyntaxKind.SLASH_TOKEN;
            case VERSION_KEYWORD:
                return SyntaxKind.VERSION_KEYWORD;
            case IMPORT_DECL_RHS:
                return SyntaxKind.SEMICOLON_TOKEN;
            case IMPORT_SUB_VERSION:
                return SyntaxKind.SEMICOLON_TOKEN;
            case COLON:
                return SyntaxKind.COLON_TOKEN;
            case MAPPING_FIELD_NAME:
            case MAPPING_FIELD:
                return SyntaxKind.IDENTIFIER_TOKEN;
            case PANIC_KEYWORD:
                return SyntaxKind.PANIC_KEYWORD;
            case STRING_LITERAL:
                return SyntaxKind.STRING_LITERAL;
            case ON_KEYWORD:
                return SyntaxKind.ON_KEYWORD;
            case RESOURCE_KEYWORD:
                return SyntaxKind.RESOURCE_KEYWORD;
            case RETURN_KEYWORD:
                return SyntaxKind.RETURN_KEYWORD;
            case SERVICE_KEYWORD:
                return SyntaxKind.SERVICE_KEYWORD;
            case BREAK_KEYWORD:
                return SyntaxKind.BREAK_KEYWORD;
            case LISTENER_KEYWORD:
                return SyntaxKind.CONST_KEYWORD;
            case CONTINUE_KEYWORD:
                return SyntaxKind.CONTINUE_KEYWORD;
            case CONST_KEYWORD:
                return SyntaxKind.CONST_KEYWORD;
            case FINAL_KEYWORD:
                return SyntaxKind.FINAL_KEYWORD;
            case CONST_DECL_TYPE:
                return SyntaxKind.IDENTIFIER_TOKEN;
            case NIL_TYPE_DESCRIPTOR:
                return SyntaxKind.NIL_TYPE_DESC;
            case TYPEOF_KEYWORD:
                return SyntaxKind.TYPEOF_KEYWORD;
            case OPTIONAL_TYPE_DESCRIPTOR:
                return SyntaxKind.OPTIONAL_TYPE_DESC;
            case UNARY_OPERATOR:
                return SyntaxKind.PLUS_TOKEN;
            case ARRAY_TYPE_DESCRIPTOR:
                return SyntaxKind.ARRAY_TYPE_DESC;
            case AT:
                return SyntaxKind.AT_TOKEN;
            case FIELD_DESCRIPTOR_RHS:
                return SyntaxKind.SEMICOLON_TOKEN;
            case AFTER_PARAMETER_TYPE:
                return SyntaxKind.IDENTIFIER_TOKEN;
            case CONST_DECL_RHS:
                return SyntaxKind.EQUAL_TOKEN;
            case IS_KEYWORD:
                return SyntaxKind.IS_KEYWORD;
            case OBJECT_MEMBER_WITHOUT_METADATA:
            case RECORD_FIELD_WITHOUT_METADATA:
            case PARAMETER_WITHOUT_ANNOTS:
            case TYPE_DESCRIPTOR:
                return SyntaxKind.TYPE_DESC;
            case TYPEOF_EXPRESSION:
                return SyntaxKind.TYPEOF_KEYWORD;
            case RIGHT_ARROW:
                return SyntaxKind.RIGHT_ARROW_TOKEN;
            case STMT_START_WITH_EXPR_RHS:
                return SyntaxKind.EQUAL_TOKEN;
            case COMPOUND_BINARY_OPERATOR:
                return SyntaxKind.PLUS_TOKEN;
            case UNARY_EXPRESSION:
                return SyntaxKind.PLUS_TOKEN;
            case MAP_KEYWORD:
                return SyntaxKind.MAP_KEYWORD;
            case FUTURE_KEYWORD:
                return SyntaxKind.FUTURE_KEYWORD;
            case TYPEDESC_KEYWORD:
                return SyntaxKind.TYPEDESC_KEYWORD;
            case GT:
                return SyntaxKind.GT_TOKEN;
            case LT:
                return SyntaxKind.LT_TOKEN;
            case NULL_KEYWORD:
                return SyntaxKind.NULL_KEYWORD;
            case LOCK_KEYWORD:
                return SyntaxKind.LOCK_KEYWORD;
            case ANNOTATION_KEYWORD:
                return SyntaxKind.ANNOTATION_KEYWORD;
            case ANNOT_DECL_OPTIONAL_TYPE:
                return SyntaxKind.IDENTIFIER_TOKEN;
            case ANNOT_DECL_RHS:
                return SyntaxKind.ON_KEYWORD;
            case ARRAY_LENGTH:
                return SyntaxKind.DECIMAL_INTEGER_LITERAL;
            case ATTACH_POINT_IDENT:
            case IDENT_AFTER_OBJECT_IDENT:
            case SINGLE_KEYWORD_ATTACH_POINT_IDENT:
                return SyntaxKind.TYPE_KEYWORD;
            case FIELD_IDENT:
                return SyntaxKind.FIELD_KEYWORD;
            case FUNCTION_IDENT:
                return SyntaxKind.FUNCTION_KEYWORD;
            case HEX_INTEGER_LITERAL:
                return SyntaxKind.HEX_INTEGER_LITERAL;
            case RECORD_FIELD_OR_RECORD_END:
                return SyntaxKind.CLOSE_BRACE_TOKEN;
            case SOURCE_KEYWORD:
                return SyntaxKind.SOURCE_KEYWORD;
            case ATTACH_POINT_END:
                return SyntaxKind.SEMICOLON_TOKEN;
            case CONSTANT_EXPRESSION:
                return SyntaxKind.STRING_LITERAL;
            case CONSTANT_EXPRESSION_START:
            case OBJECT_IDENT:
                return SyntaxKind.OBJECT_KEYWORD;
            case RECORD_IDENT:
                return SyntaxKind.RECORD_KEYWORD;
            case RESOURCE_IDENT:
                return SyntaxKind.RESOURCE_KEYWORD;
            case XMLNS_KEYWORD:
            case XML_NAMESPACE_DECLARATION:
                return SyntaxKind.XMLNS_KEYWORD;
            case XML_NAMESPACE_PREFIX_DECL:
                return SyntaxKind.SEMICOLON_TOKEN;
            case NAMED_WORKER_DECL:
            case WORKER_KEYWORD:
                return SyntaxKind.WORKER_KEYWORD;
            case WORKER_NAME:
            case NAMED_WORKERS:
            case ANNOTATION_TAG:
                return SyntaxKind.IDENTIFIER_TOKEN;
            case NIL_LITERAL:
                return SyntaxKind.OPEN_PAREN_TOKEN;
            case FORK_KEYWORD:
                return SyntaxKind.FORK_KEYWORD;
            case DECIMAL_FLOATING_POINT_LITERAL:
                return SyntaxKind.DECIMAL_FLOATING_POINT_LITERAL;
            case HEX_FLOATING_POINT_LITERAL:
                return SyntaxKind.HEX_FLOATING_POINT_LITERAL;
            case PARAMETERIZED_TYPE:
                return SyntaxKind.MAP_KEYWORD;
            case TRAP_KEYWORD:
                return SyntaxKind.TRAP_KEYWORD;
            case FOREACH_KEYWORD:
                return SyntaxKind.FOREACH_KEYWORD;
            case IN_KEYWORD:
                return SyntaxKind.IN_KEYWORD;
            case PIPE:
                return SyntaxKind.PIPE_TOKEN;
            case TABLE_KEYWORD:
                return SyntaxKind.TABLE_KEYWORD;
            case KEY_KEYWORD:
                return SyntaxKind.KEY_KEYWORD;
            case ERROR_KEYWORD:
                return SyntaxKind.ERROR_KEYWORD;
            case STREAM_KEYWORD:
                return SyntaxKind.STREAM_KEYWORD;
            case LET_KEYWORD:
                return SyntaxKind.LET_KEYWORD;
            case TEMPLATE_END:
            case TEMPLATE_START:
                return SyntaxKind.BACKTICK_TOKEN;
            case LT_TOKEN:
                return SyntaxKind.LT_TOKEN;
            case GT_TOKEN:
                return SyntaxKind.GT_TOKEN;
            case INTERPOLATION_START_TOKEN:
                return SyntaxKind.INTERPOLATION_START_TOKEN;
            case XML_KEYWORD:
                return SyntaxKind.XML_KEYWORD;
            case XML_NAME:
                return SyntaxKind.IDENTIFIER_TOKEN;
            case STRING_KEYWORD:
                return SyntaxKind.STRING_KEYWORD;
            case SELECT_KEYWORD:
                return SyntaxKind.SELECT_KEYWORD;
            case WHERE_KEYWORD:
                return SyntaxKind.WHERE_KEYWORD;
            case FROM_KEYWORD:
                return SyntaxKind.FROM_KEYWORD;

            // TODO:
            case COMP_UNIT:
            case TOP_LEVEL_NODE:
            case TOP_LEVEL_NODE_WITHOUT_METADATA:
            case TOP_LEVEL_NODE_WITHOUT_MODIFIER:
            case ANNOTATIONS:
            case PARAM_LIST:
            case PARAMETER_NAME_RHS:
            case STATEMENT:
            case STATEMENT_WITHOUT_ANNOTS:
            case FIELD_OR_REST_DESCIPTOR_RHS:
            case MODULE_TYPE_DEFINITION:
            case RECORD_TYPE_DESCRIPTOR:
            case EOF:
            case FUNC_CALL:
            case NAMED_OR_POSITIONAL_ARG_RHS:
            case OBJECT_FUNC_OR_FIELD:
            case OBJECT_FUNC_OR_FIELD_WITHOUT_VISIBILITY:
            case OBJECT_MEMBER:
            case OBJECT_METHOD_START:
            case OBJECT_TYPE_DESCRIPTOR:
            case OBJECT_TYPE_DESCRIPTOR_START:
            case AFTER_IMPORT_MODULE_NAME:
            case ASSIGNMENT_OR_VAR_DECL_STMT_RHS:
            case BLOCK_STMT:
            case CALL_STMT:
            case CALL_STMT_START:
            case DECIMAL_INTEGER_LITERAL:
            case ELSE_BLOCK:
            case ELSE_BODY:
            case IF_BLOCK:
            case IMPORT_DECL:
            case IMPORT_PREFIX_DECL:
            case MAJOR_MINOR_VERSION_END:
            case WHILE_BLOCK:
            case ACCESS_EXPRESSION:
            case IMPORT_VERSION_DECL:
            case MAPPING_CONSTRUCTOR:
            case PANIC_STMT:
            case SPECIFIC_FIELD_RHS:
            case COMPUTED_FIELD_NAME:
            case LISTENERS_LIST:
            case RESOURCE_DEF:
            case RETURN_STMT:
            case RETURN_STMT_RHS:
            case SERVICE_DECL:
            case OPTIONAL_SERVICE_NAME:
            case BREAK_STATEMENT:
            case CONTINUE_STATEMENT:
            case LISTENER_DECL:
            case CONSTANT_DECL:
            case ANNOT_REFERENCE:
            case DOC_STRING:
            case COMPOUND_ASSIGNMENT_STMT:
            case PARAMETER_START:
            case STMT_START_WITH_IDENTIFIER:
            case LOCAL_TYPE_DEFINITION_STMT:
            case LOCK_STMT:
            case FORK_STMT:
            case ANNOTATION_DECL:
            case ANNOT_ATTACH_POINTS_LIST:
            case ANNOT_OPTIONAL_ATTACH_POINTS:
            case EXPRESSION_STATEMENT:
            case EXPRESSION_STATEMENT_START:
            case RECORD_FIELD_START:
            case ATTACH_POINT:
            case DEFAULT_WORKER:
            case DEFAULT_WORKER_INIT:
            case TRAP_EXPRESSION:
            case LIST_CONSTRUCTOR:
            case FOREACH_STMT:
            case TYPE_CAST_EXPRESSION:
            case TABLE_CONSTRUCTOR:
            case KEY_SPECIFIER:
            case LET_EXPR_LET_VAR_DECL:
            case LET_CLAUSE_LET_VAR_DECL:
            case LET_EXPRESSION:
            case TABLE_CONSTRUCTOR_OR_QUERY_EXPRESSION:
            case TABLE_CONSTRUCTOR_OR_QUERY_START:
            case TABLE_CONSTRUCTOR_OR_QUERY_RHS:
            case QUERY_EXPRESSION_RHS:
            default:
                break;
        }

        return SyntaxKind.NONE;
    }

    /**
     * Check whether a token kind is a basic literal.
     * 
     * @param kind Token kind to check
     * @return <code>true</code> if the given token kind belongs to a basic literal.<code>false</code> otherwise
     */
    private boolean isBasicLiteral(SyntaxKind kind) {
        switch (kind) {
            case DECIMAL_INTEGER_LITERAL:
            case HEX_INTEGER_LITERAL:
            case STRING_LITERAL:
            case TRUE_KEYWORD:
            case FALSE_KEYWORD:
            case NULL_KEYWORD:
            case DECIMAL_FLOATING_POINT_LITERAL:
            case HEX_FLOATING_POINT_LITERAL:
                return true;
            default:
                return false;
        }
    }

    /**
     * Check whether the given token refers to a unary operator.
     *
     * @param token Token to check
     * @return <code>true</code> if the given token refers to a unary operator. <code>false</code> otherwise
     */
    private boolean isUnaryOperator(STToken token) {
        switch (token.kind) {
            case PLUS_TOKEN:
            case MINUS_TOKEN:
            case NEGATION_TOKEN:
            case EXCLAMATION_MARK_TOKEN:
                return true;
            default:
                return false;
        }
    }

    private boolean isSingleKeywordAttachPointIdent(SyntaxKind tokenKind) {
        switch (tokenKind) {
            case ANNOTATION_KEYWORD:
            case EXTERNAL_KEYWORD:
            case VAR_KEYWORD:
            case CONST_KEYWORD:
            case LISTENER_KEYWORD:
            case WORKER_KEYWORD:
            case TYPE_KEYWORD:
            case FUNCTION_KEYWORD:
            case PARAMETER_KEYWORD:
            case RETURN_KEYWORD:
            case SERVICE_KEYWORD:
            case FIELD_KEYWORD:
                return true;
            default:
                return false;
        }
    }

    /**
     * Check whether the given token is a parameterized type keyword.
     *
     * @param tokenKind Token to check
     * @return <code>true</code> if the given token is a parameterized type keyword. <code>false</code> otherwise
     */
    public boolean isParameterizedTypeToken(SyntaxKind tokenKind) {
        switch (tokenKind) {
            case MAP_KEYWORD:
            case FUTURE_KEYWORD:
            case TYPEDESC_KEYWORD:
                return true;
            default:
                return false;
        }
    }

    public ParserRuleContext findBestPath(ParserRuleContext context) {
        // We reach here to break ambiguity. Hence increase the lookahead limit
        // to get better results. Since this is an erroneous scenario, the overhead
        // of increasing the lookahead is acceptable.
        int prevLookahead = lookaheadLimit;
        lookaheadLimit = (int) (lookaheadLimit * 1.5);
        ParserRuleContext[] alternatives;
        switch (context) {
            case STATEMENT:
                alternatives = STATEMENTS;
                break;
            case TOP_LEVEL_NODE:
                alternatives = TOP_LEVEL_NODE;
                break;
            case OBJECT_MEMBER:
                alternatives = OBJECT_MEMBER_START;
                break;
            default:
                throw new IllegalStateException();
        }

        Result result = seekInAlternativesPaths(1, 0, 0, alternatives, true);
        lookaheadLimit = prevLookahead;
        return result.ctx;
    }
}<|MERGE_RESOLUTION|>--- conflicted
+++ resolved
@@ -212,15 +212,9 @@
             ParserRuleContext.TYPEOF_EXPRESSION, ParserRuleContext.TRAP_EXPRESSION, ParserRuleContext.UNARY_EXPRESSION,
             ParserRuleContext.CHECKING_KEYWORD, ParserRuleContext.LIST_CONSTRUCTOR,
             ParserRuleContext.TYPE_CAST_EXPRESSION, ParserRuleContext.OPEN_PARENTHESIS,
-<<<<<<< HEAD
             ParserRuleContext.TABLE_CONSTRUCTOR_OR_QUERY_EXPRESSION, ParserRuleContext.LET_EXPRESSION,
             ParserRuleContext.TEMPLATE_START, ParserRuleContext.XML_KEYWORD, ParserRuleContext.STRING_KEYWORD,
-            ParserRuleContext.ANON_FUNC_EXPRESSION, ParserRuleContext.ERROR_KEYWORD };
-=======
-            ParserRuleContext.TABLE_CONSTRUCTOR, ParserRuleContext.LET_EXPRESSION, ParserRuleContext.TEMPLATE_START,
-            ParserRuleContext.XML_KEYWORD, ParserRuleContext.STRING_KEYWORD, ParserRuleContext.ANON_FUNC_EXPRESSION,
-            ParserRuleContext.ERROR_KEYWORD, ParserRuleContext.NEW_KEYWORD };
->>>>>>> 5a7eacfe
+            ParserRuleContext.ANON_FUNC_EXPRESSION, ParserRuleContext.ERROR_KEYWORD, ParserRuleContext.NEW_KEYWORD };
 
     private static final ParserRuleContext[] MAPPING_FIELD_START = { ParserRuleContext.MAPPING_FIELD_NAME,
             ParserRuleContext.STRING_LITERAL, ParserRuleContext.COMPUTED_FIELD_NAME, ParserRuleContext.ELLIPSIS };
@@ -333,7 +327,12 @@
             { ParserRuleContext.END_OF_TYPE_DESC, ParserRuleContext.ARRAY_TYPE_DESCRIPTOR,
                     ParserRuleContext.OPTIONAL_TYPE_DESCRIPTOR, ParserRuleContext.PIPE };
 
-<<<<<<< HEAD
+    private static final ParserRuleContext[] TABLE_TYPE_DESC_RHS =
+            { ParserRuleContext.KEY_KEYWORD, ParserRuleContext.TYPEDESC_RHS };
+
+    private static final ParserRuleContext[] NEW_KEYWORD_RHS =
+            { ParserRuleContext.TYPE_DESC_IN_NEW_EXPR, ParserRuleContext.EXPRESSION_RHS };
+
     private static final ParserRuleContext[] TABLE_CONSTRUCTOR_OR_QUERY_START =
             { ParserRuleContext.TABLE_KEYWORD, ParserRuleContext.STREAM_KEYWORD, ParserRuleContext.QUERY_EXPRESSION };
 
@@ -342,15 +341,7 @@
 
     private static final ParserRuleContext[] QUERY_EXPRESSION_RHS =
             { ParserRuleContext.SELECT_CLAUSE, ParserRuleContext.WHERE_CLAUSE, ParserRuleContext.FROM_CLAUSE,
-            ParserRuleContext.LET_CLAUSE };
-=======
-    private static final ParserRuleContext[] TABLE_TYPE_DESC_RHS =
-            { ParserRuleContext.KEY_KEYWORD, ParserRuleContext.TYPEDESC_RHS };
-
-    private static final ParserRuleContext[] NEW_KEYWORD_RHS =
-            { ParserRuleContext.TYPE_DESC_IN_NEW_EXPR, ParserRuleContext.EXPRESSION_RHS };
-
->>>>>>> 5a7eacfe
+                    ParserRuleContext.LET_CLAUSE };
 
     public BallerinaParserErrorHandler(AbstractTokenReader tokenReader) {
         super(tokenReader);
@@ -1130,7 +1121,18 @@
                 case INFERRED_TYPE_DESC:
                     hasMatch = nextToken.kind == SyntaxKind.ASTERISK_TOKEN;
                     break;
-<<<<<<< HEAD
+                case KEY_CONSTRAINTS_RHS:
+                    return seekInAlternativesPaths(lookahead, currentDepth, matchingRulesCount, KEY_CONSTRAINTS_RHS,
+                            isEntryPoint);
+                case TABLE_TYPE_DESC_RHS:
+                    return seekInAlternativesPaths(lookahead, currentDepth, matchingRulesCount, TABLE_TYPE_DESC_RHS,
+                            isEntryPoint);
+                case NEW_KEYWORD:
+                    hasMatch = nextToken.kind == SyntaxKind.NEW_KEYWORD;
+                    break;
+                case NEW_KEYWORD_RHS:
+                    return seekInAlternativesPaths(lookahead, currentDepth,
+                            matchingRulesCount, NEW_KEYWORD_RHS, isEntryPoint);
                 case SELECT_KEYWORD:
                     hasMatch = nextToken.kind == SyntaxKind.SELECT_KEYWORD;
                     break;
@@ -1149,20 +1151,6 @@
                 case QUERY_EXPRESSION_RHS:
                     return seekInAlternativesPaths(lookahead, currentDepth, matchingRulesCount, QUERY_EXPRESSION_RHS,
                             isEntryPoint);
-=======
-                case KEY_CONSTRAINTS_RHS:
-                    return seekInAlternativesPaths(lookahead, currentDepth, matchingRulesCount, KEY_CONSTRAINTS_RHS,
-                            isEntryPoint);
-                case TABLE_TYPE_DESC_RHS:
-                    return seekInAlternativesPaths(lookahead, currentDepth, matchingRulesCount, TABLE_TYPE_DESC_RHS,
-                            isEntryPoint);
-                case NEW_KEYWORD:
-                    hasMatch = nextToken.kind == SyntaxKind.NEW_KEYWORD;
-                    break;
-                case NEW_KEYWORD_RHS:
-                    return seekInAlternativesPaths(lookahead, currentDepth,
-                            matchingRulesCount, NEW_KEYWORD_RHS, isEntryPoint);
->>>>>>> 5a7eacfe
 
                 case COMP_UNIT:
                 case FUNC_DEF_OR_FUNC_TYPE:
@@ -1233,16 +1221,13 @@
                 case LET_EXPRESSION:
                 case END_OF_TYPE_DESC:
                 case VAR_DECL_STARTED_WITH_DENTIFIER:
-<<<<<<< HEAD
+                case ROW_TYPE_PARAM:
                 case SELECT_CLAUSE:
                 case WHERE_CLAUSE:
                 case FROM_CLAUSE:
                 case LET_CLAUSE:
                 case QUERY_EXPRESSION:
                 case TABLE_CONSTRUCTOR_OR_QUERY_EXPRESSION:
-=======
-                case ROW_TYPE_PARAM:
->>>>>>> 5a7eacfe
 
                     // start a context, so that we know where to fall back, and continue
                     // having the qualified-identifier as the next rule.
@@ -1406,13 +1391,13 @@
                 return seekInAlternativesPaths(lookahead, currentDepth, currentMatches, next, isEntryPoint);
             case LET_CLAUSE_LET_VAR_DECL:
                 next = new ParserRuleContext[] { ParserRuleContext.COMMA, ParserRuleContext.BINARY_OPERATOR,
-                    ParserRuleContext.DOT, ParserRuleContext.OPEN_BRACKET, ParserRuleContext.QUERY_EXPRESSION_RHS,
-                    ParserRuleContext.ARG_LIST_START };
+                        ParserRuleContext.DOT, ParserRuleContext.OPEN_BRACKET, ParserRuleContext.QUERY_EXPRESSION_RHS,
+                        ParserRuleContext.ARG_LIST_START };
                 return seekInAlternativesPaths(lookahead, currentDepth, currentMatches, next, isEntryPoint);
             case QUERY_EXPRESSION:
                 next = new ParserRuleContext[] { ParserRuleContext.BINARY_OPERATOR, ParserRuleContext.DOT,
-                    ParserRuleContext.OPEN_BRACKET, ParserRuleContext.QUERY_EXPRESSION_RHS,
-                    ParserRuleContext.ARG_LIST_START };
+                        ParserRuleContext.OPEN_BRACKET, ParserRuleContext.QUERY_EXPRESSION_RHS,
+                        ParserRuleContext.ARG_LIST_START };
                 return seekInAlternativesPaths(lookahead, currentDepth, currentMatches, next, isEntryPoint);
             default:
                 if (isParameter(parentCtx)) {
@@ -1517,14 +1502,10 @@
             case LIST_CONSTRUCTOR:
             case TYPE_CAST_EXPRESSION:
             case KEY_SPECIFIER:
-<<<<<<< HEAD
             case LET_EXPR_LET_VAR_DECL:
             case LET_CLAUSE_LET_VAR_DECL:
+            case ROW_TYPE_PARAM:
             case TABLE_CONSTRUCTOR_OR_QUERY_EXPRESSION:
-=======
-            case LET_VAR_DECL:
-            case ROW_TYPE_PARAM:
->>>>>>> 5a7eacfe
 
                 // Contexts that expect a type
             case TYPE_DESC_IN_ANNOTATION_DECL:
@@ -1609,16 +1590,12 @@
                     return ParserRuleContext.EXPRESSION_RHS;
                 } else if (parentCtx == ParserRuleContext.KEY_SPECIFIER) {
                     endContext(); // end key-specifier
-<<<<<<< HEAD
-                    return ParserRuleContext.TABLE_CONSTRUCTOR_OR_QUERY_RHS;
-=======
                     if (isInTypeDescContext()) {
                         return ParserRuleContext.TYPEDESC_RHS;
                     }
-                    return ParserRuleContext.OPEN_BRACKET; //table-constructor ctx
+                    return ParserRuleContext.TABLE_CONSTRUCTOR_OR_QUERY_RHS;
                 } else if (isInTypeDescContext()) {
                     return ParserRuleContext.TYPEDESC_RHS;
->>>>>>> 5a7eacfe
                 }
                 return ParserRuleContext.EXPRESSION_RHS;
             case EXPRESSION:
@@ -2056,7 +2033,10 @@
                 return ParserRuleContext.TYPEDESC_RHS;
             case INFERRED_TYPE_DESC:
                 return ParserRuleContext.GT;
-<<<<<<< HEAD
+            case ROW_TYPE_PARAM:
+                return ParserRuleContext.LT;
+            case PARENTHESISED_TYPE_DESC_START:
+                return ParserRuleContext.TYPE_DESC_IN_PARENTHESIS;
             case SELECT_CLAUSE:
                 return ParserRuleContext.SELECT_KEYWORD;
             case SELECT_KEYWORD:
@@ -2091,12 +2071,6 @@
                 return ParserRuleContext.FROM_CLAUSE;
             case TABLE_CONSTRUCTOR_OR_QUERY_EXPRESSION:
                 return ParserRuleContext.TABLE_CONSTRUCTOR_OR_QUERY_START;
-=======
-            case ROW_TYPE_PARAM:
-                return ParserRuleContext.LT;
-            case PARENTHESISED_TYPE_DESC_START:
-                return ParserRuleContext.TYPE_DESC_IN_PARENTHESIS;
->>>>>>> 5a7eacfe
 
             case FUNC_TYPE_OR_DEF_SIGNATURE_RHS:
             case OBJECT_FUNC_OR_FIELD:
@@ -2223,9 +2197,9 @@
             case ARG_LIST:
             case LET_EXPR_LET_VAR_DECL:
             case LET_CLAUSE_LET_VAR_DECL:
-            case TABLE_CONSTRUCTOR_OR_QUERY_EXPRESSION:
             case TABLE_CONSTRUCTOR:
             case QUERY_EXPRESSION:
+            case TABLE_CONSTRUCTOR_OR_QUERY_EXPRESSION:
                 return true;
             default:
                 return isStatement(ctx);
