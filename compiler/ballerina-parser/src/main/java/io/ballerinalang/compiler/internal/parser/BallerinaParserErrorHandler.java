/*
 * Copyright (c) 2020, WSO2 Inc. (http://www.wso2.org) All Rights Reserved.
 *
 * WSO2 Inc. licenses this file to you under the Apache License,
 * Version 2.0 (the "License"); you may not use this file except
 * in compliance with the License.
 * You may obtain a copy of the License at
 *
 *   http://www.apache.org/licenses/LICENSE-2.0
 *
 * Unless required by applicable law or agreed to in writing,
 * software distributed under the License is distributed on an
 * "AS IS" BASIS, WITHOUT WARRANTIES OR CONDITIONS OF ANY
 * KIND, either express or implied.  See the License for the
 * specific language governing permissions and limitations
 * under the License.
 */
package io.ballerinalang.compiler.internal.parser;

import io.ballerinalang.compiler.internal.parser.tree.STToken;
import io.ballerinalang.compiler.syntax.tree.SyntaxKind;

import java.util.ArrayDeque;

/**
 * <p>
 * Responsible for recovering from a parser error.
 *
 * When an unexpected token is reached, error handler will try inserting/removing a token from the current head, and see
 * how far the parser can successfully progress. After fixing the current head and trying to progress, if it encounters
 * more errors, then it will try to fix those as well. All possible combinations of insertions and deletions will be
 * tried out for such errors. Once all possible paths are discovered, pick the optimal combination that leads to the
 * best recovery. Finally, apply the best solution and continue the parsing.
 * </p>
 * e.g.:
 * If the best combination of fixes was <code>[insert, insert, remove, remove]</code>, then apply only the first
 * fix and continue.
 * <ul>
 * <li>
 * If the fix was a ‘remove’ - then consume the token stream once, and continue from the same rule again.
 * </li>
 * <li>
 * If the fix was an ‘insert’ - then insert the missing node, and continue from the next rule, without consuming the
 * token stream.
 * </li>
 * </ul>
 *
 * @since 1.2.0
 */
public class BallerinaParserErrorHandler extends AbstractParserErrorHandler {

    /**
     * Two or more rules which's left side of the production is same (has alternative paths).
     * eg : FUNC_BODIES --> FUNC_BODY_BLOCK
     * FUNC_BODIES --> EXTERNAL_FUNC_BODY
     */
    private static final ParserRuleContext[] FUNC_BODIES =
            { ParserRuleContext.FUNC_BODY_BLOCK, ParserRuleContext.EXTERNAL_FUNC_BODY };

    // We add named-worker-decl also as a statement. This is because we let having a named-worker
    // in all places a statement can be added during parsing, but then validates it based on the
    // context after the parsing the node is complete. This is to provide bertter error messages.
    private static final ParserRuleContext[] STATEMENTS = { ParserRuleContext.CLOSE_BRACE,
            ParserRuleContext.ASSIGNMENT_STMT, ParserRuleContext.VAR_DECL_STMT, ParserRuleContext.IF_BLOCK,
            ParserRuleContext.WHILE_BLOCK, ParserRuleContext.CALL_STMT, ParserRuleContext.PANIC_STMT,
            ParserRuleContext.CONTINUE_STATEMENT, ParserRuleContext.BREAK_STATEMENT, ParserRuleContext.RETURN_STMT,
            ParserRuleContext.COMPOUND_ASSIGNMENT_STMT, ParserRuleContext.LOCAL_TYPE_DEFINITION_STMT,
            ParserRuleContext.EXPRESSION_STATEMENT, ParserRuleContext.LOCK_STMT, ParserRuleContext.BLOCK_STMT,
            ParserRuleContext.NAMED_WORKER_DECL, ParserRuleContext.FORK_STMT, ParserRuleContext.FOREACH_STMT };

    private static final ParserRuleContext[] VAR_DECL_RHS =
            { ParserRuleContext.SEMICOLON, ParserRuleContext.ASSIGN_OP };

    private static final ParserRuleContext[] PARAMETER_RHS = { ParserRuleContext.COMMA, ParserRuleContext.ASSIGN_OP };

    private static final ParserRuleContext[] TOP_LEVEL_NODE = { ParserRuleContext.DOC_STRING,
            ParserRuleContext.ANNOTATIONS, ParserRuleContext.PUBLIC_KEYWORD, ParserRuleContext.FUNC_DEFINITION,
            ParserRuleContext.MODULE_TYPE_DEFINITION, ParserRuleContext.IMPORT_DECL, ParserRuleContext.LISTENER_DECL,
            ParserRuleContext.CONSTANT_DECL, ParserRuleContext.VAR_DECL_STMT, ParserRuleContext.SERVICE_DECL,
            ParserRuleContext.ANNOTATION_DECL, ParserRuleContext.XML_NAMESPACE_DECLARATION, ParserRuleContext.EOF };

    private static final ParserRuleContext[] TOP_LEVEL_NODE_WITHOUT_METADATA = new ParserRuleContext[] {
            ParserRuleContext.PUBLIC_KEYWORD, ParserRuleContext.FUNC_DEFINITION,
            ParserRuleContext.MODULE_TYPE_DEFINITION, ParserRuleContext.IMPORT_DECL, ParserRuleContext.SERVICE_DECL,
            ParserRuleContext.LISTENER_DECL, ParserRuleContext.CONSTANT_DECL, ParserRuleContext.VAR_DECL_STMT,
            ParserRuleContext.ANNOTATION_DECL, ParserRuleContext.XML_NAMESPACE_DECLARATION, ParserRuleContext.EOF };

    private static final ParserRuleContext[] TOP_LEVEL_NODE_WITHOUT_MODIFIER = { ParserRuleContext.FUNC_DEFINITION,
            ParserRuleContext.MODULE_TYPE_DEFINITION, ParserRuleContext.IMPORT_DECL, ParserRuleContext.SERVICE_DECL,
            ParserRuleContext.LISTENER_DECL, ParserRuleContext.CONSTANT_DECL, ParserRuleContext.ANNOTATION_DECL,
            ParserRuleContext.VAR_DECL_STMT, ParserRuleContext.XML_NAMESPACE_DECLARATION, ParserRuleContext.EOF };

    private static final ParserRuleContext[] TYPE_OR_VAR_NAME =
            { ParserRuleContext.VARIABLE_NAME, ParserRuleContext.SIMPLE_TYPE_DESCRIPTOR };

    private static final ParserRuleContext[] ASSIGNMENT_OR_VAR_DECL_SECOND_TOKEN =
            { ParserRuleContext.ASSIGN_OP, ParserRuleContext.VARIABLE_NAME };

    private static final ParserRuleContext[] FIELD_DESCRIPTOR_RHS =
            { ParserRuleContext.SEMICOLON, ParserRuleContext.QUESTION_MARK, ParserRuleContext.ASSIGN_OP };

    private static final ParserRuleContext[] FIELD_OR_REST_DESCIPTOR_RHS =
            { ParserRuleContext.ELLIPSIS, ParserRuleContext.VARIABLE_NAME };

    private static final ParserRuleContext[] RECORD_BODY_START =
            { ParserRuleContext.CLOSED_RECORD_BODY_START, ParserRuleContext.OPEN_BRACE };

    private static final ParserRuleContext[] RECORD_BODY_END =
            { ParserRuleContext.CLOSED_RECORD_BODY_END, ParserRuleContext.CLOSE_BRACE };

    // Give object the higher priority over records, since record body is a subset of object body.
    // Array, optional and union type descriptors are not added to the list since they are left recursive.
    private static final ParserRuleContext[] TYPE_DESCRIPTORS =
            { ParserRuleContext.SIMPLE_TYPE_DESCRIPTOR, ParserRuleContext.OBJECT_TYPE_DESCRIPTOR,
                    ParserRuleContext.RECORD_TYPE_DESCRIPTOR, ParserRuleContext.NIL_TYPE_DESCRIPTOR,
                    ParserRuleContext.PARAMETERIZED_TYPE_DESCRIPTOR, ParserRuleContext.ERROR_TYPE_DESCRIPTOR,
                    ParserRuleContext.STREAM_TYPE_DESCRIPTOR};

    private static final ParserRuleContext[] RECORD_FIELD_OR_RECORD_END =
            { ParserRuleContext.RECORD_FIELD, ParserRuleContext.RECORD_BODY_END };

    private static final ParserRuleContext[] RECORD_FIELD_START =
            { ParserRuleContext.ANNOTATIONS, ParserRuleContext.ASTERISK, ParserRuleContext.TYPE_DESCRIPTOR };

    private static final ParserRuleContext[] RECORD_FIELD_WITHOUT_METADATA =
            { ParserRuleContext.ASTERISK, ParserRuleContext.TYPE_DESCRIPTOR };

    private static final ParserRuleContext[] ARG_START =
            { ParserRuleContext.VARIABLE_NAME, ParserRuleContext.ELLIPSIS, ParserRuleContext.EXPRESSION };

    private static final ParserRuleContext[] NAMED_OR_POSITIONAL_ARG_RHS =
            { ParserRuleContext.COMMA, ParserRuleContext.ASSIGN_OP };

    private static final ParserRuleContext[] PARAM_LIST =
            { ParserRuleContext.CLOSE_PARENTHESIS, ParserRuleContext.REQUIRED_PARAM };

    private static final ParserRuleContext[] OBJECT_FIELD_RHS =
            { ParserRuleContext.SEMICOLON, ParserRuleContext.ASSIGN_OP };

    private static final ParserRuleContext[] OBJECT_MEMBER_START =
            { ParserRuleContext.DOC_STRING, ParserRuleContext.ANNOTATIONS, ParserRuleContext.ASTERISK,
                    ParserRuleContext.OBJECT_FUNC_OR_FIELD, ParserRuleContext.CLOSE_BRACE };

    private static final ParserRuleContext[] OBJECT_MEMBER_WITHOUT_METADATA =
            { ParserRuleContext.ASTERISK, ParserRuleContext.OBJECT_FUNC_OR_FIELD, ParserRuleContext.CLOSE_BRACE };

    private static final ParserRuleContext[] OBJECT_FUNC_OR_FIELD = { ParserRuleContext.PUBLIC_KEYWORD,
            ParserRuleContext.PRIVATE_KEYWORD, ParserRuleContext.OBJECT_FUNC_OR_FIELD_WITHOUT_VISIBILITY };

    private static final ParserRuleContext[] OBJECT_FUNC_OR_FIELD_WITHOUT_VISIBILITY =
            { ParserRuleContext.TYPE_DESCRIPTOR, ParserRuleContext.OBJECT_METHOD_START };

    private static final ParserRuleContext[] OBJECT_METHOD_START =
            { ParserRuleContext.REMOTE_KEYWORD, ParserRuleContext.FUNCTION_KEYWORD };

    private static final ParserRuleContext[] OBJECT_TYPE_DESCRIPTOR_START =
            { ParserRuleContext.OBJECT_TYPE_FIRST_QUALIFIER, ParserRuleContext.OBJECT_KEYWORD };

    private static final ParserRuleContext[] ELSE_BODY = { ParserRuleContext.IF_BLOCK, ParserRuleContext.OPEN_BRACE };

    private static final ParserRuleContext[] ELSE_BLOCK =
            { ParserRuleContext.ELSE_KEYWORD, ParserRuleContext.STATEMENT };

    private static final ParserRuleContext[] CALL_STATEMENT =
            { ParserRuleContext.CHECKING_KEYWORD, ParserRuleContext.VARIABLE_NAME };

    private static final ParserRuleContext[] IMPORT_PREFIX_DECL =
            { ParserRuleContext.AS_KEYWORD, ParserRuleContext.SEMICOLON };

    private static final ParserRuleContext[] IMPORT_VERSION =
            { ParserRuleContext.VERSION_KEYWORD, ParserRuleContext.AS_KEYWORD, ParserRuleContext.SEMICOLON };

    private static final ParserRuleContext[] IMPORT_DECL_RHS = { ParserRuleContext.SLASH, ParserRuleContext.DOT,
            ParserRuleContext.VERSION_KEYWORD, ParserRuleContext.AS_KEYWORD, ParserRuleContext.SEMICOLON };

    private static final ParserRuleContext[] AFTER_IMPORT_MODULE_NAME = { ParserRuleContext.DOT,
            ParserRuleContext.VERSION_KEYWORD, ParserRuleContext.AS_KEYWORD, ParserRuleContext.SEMICOLON };

    private static final ParserRuleContext[] MAJOR_MINOR_VERSION_END =
            { ParserRuleContext.DOT, ParserRuleContext.AS_KEYWORD, ParserRuleContext.SEMICOLON };

    private static final ParserRuleContext[] RETURN_RHS = { ParserRuleContext.SEMICOLON, ParserRuleContext.EXPRESSION };

    private static final ParserRuleContext[] EXPRESSION_START = { ParserRuleContext.BASIC_LITERAL,
            ParserRuleContext.NIL_LITERAL, ParserRuleContext.VARIABLE_REF, ParserRuleContext.ACCESS_EXPRESSION,
            ParserRuleContext.TYPEOF_EXPRESSION, ParserRuleContext.TRAP_EXPRESSION, ParserRuleContext.UNARY_EXPRESSION,
            ParserRuleContext.TYPE_TEST_EXPRESSION, ParserRuleContext.CHECKING_KEYWORD,
            ParserRuleContext.LIST_CONSTRUCTOR, ParserRuleContext.TYPE_CAST_EXPRESSION,
            ParserRuleContext.OPEN_PARENTHESIS, ParserRuleContext.TABLE_CONSTRUCTOR, ParserRuleContext.LET_EXPRESSION,
            ParserRuleContext.TEMPLATE_START, ParserRuleContext.XML_KEYWORD };

    private static final ParserRuleContext[] MAPPING_FIELD_START = { ParserRuleContext.MAPPING_FIELD_NAME,
            ParserRuleContext.STRING_LITERAL, ParserRuleContext.COMPUTED_FIELD_NAME, ParserRuleContext.ELLIPSIS };

    private static final ParserRuleContext[] SPECIFIC_FIELD_RHS =
            { ParserRuleContext.COLON, ParserRuleContext.COMMA, ParserRuleContext.CLOSE_PARENTHESIS };

    private static final ParserRuleContext[] OPTIONAL_SERVICE_NAME =
            { ParserRuleContext.SERVICE_NAME, ParserRuleContext.ON_KEYWORD };

    private static final ParserRuleContext[] RESOURCE_DEF_START =
            { ParserRuleContext.RESOURCE_KEYWORD, ParserRuleContext.FUNC_DEFINITION, ParserRuleContext.CLOSE_BRACE };

    private static final ParserRuleContext[] CONST_DECL_RHS =
            { ParserRuleContext.STATEMENT_START_IDENTIFIER, ParserRuleContext.ASSIGN_OP };

    private static final ParserRuleContext[] ARRAY_LENGTH =
            { ParserRuleContext.CLOSE_BRACKET, ParserRuleContext.DECIMAL_INTEGER_LITERAL,
                    ParserRuleContext.HEX_INTEGER_LITERAL, ParserRuleContext.ASTERISK, ParserRuleContext.VARIABLE_REF };

    private static final ParserRuleContext[] PARAMETER =
            { ParserRuleContext.ANNOTATIONS, ParserRuleContext.PUBLIC_KEYWORD, ParserRuleContext.TYPE_DESCRIPTOR };

    private static final ParserRuleContext[] PARAMETER_WITHOUT_ANNOTS =
            { ParserRuleContext.PUBLIC_KEYWORD, ParserRuleContext.TYPE_DESCRIPTOR };

    private static final ParserRuleContext[] STMT_START_WITH_EXPR_RHS = { ParserRuleContext.ASSIGN_OP,
            ParserRuleContext.RIGHT_ARROW, ParserRuleContext.COMPOUND_BINARY_OPERATOR, ParserRuleContext.SEMICOLON };

    private static final ParserRuleContext[] STMT_START_WITH_IDENTIFIER =
            { ParserRuleContext.ASSIGN_OP, ParserRuleContext.VARIABLE_NAME, ParserRuleContext.EXPRESSION_RHS,
                    ParserRuleContext.TYPEDESC_RHS};

    private static final ParserRuleContext[] EXPRESSION_STATEMENT_START =
            { ParserRuleContext.VARIABLE_REF, ParserRuleContext.CHECKING_KEYWORD, ParserRuleContext.OPEN_PARENTHESIS };

    private static final ParserRuleContext[] ANNOT_DECL_OPTIONAL_TYPE =
            { ParserRuleContext.TYPE_DESCRIPTOR, ParserRuleContext.ANNOTATION_TAG };

    private static final ParserRuleContext[] CONST_DECL_TYPE =
            { ParserRuleContext.TYPE_DESCRIPTOR, ParserRuleContext.VARIABLE_NAME };

    private static final ParserRuleContext[] ANNOT_DECL_RHS =
            { ParserRuleContext.ANNOTATION_TAG, ParserRuleContext.ON_KEYWORD, ParserRuleContext.SEMICOLON };

    private static final ParserRuleContext[] ANNOT_OPTIONAL_ATTACH_POINTS =
            { ParserRuleContext.ON_KEYWORD, ParserRuleContext.SEMICOLON };

    private static final ParserRuleContext[] ATTACH_POINT =
            { ParserRuleContext.SOURCE_KEYWORD, ParserRuleContext.ATTACH_POINT_IDENT };

    private static final ParserRuleContext[] ATTACH_POINT_IDENT = { ParserRuleContext.SINGLE_KEYWORD_ATTACH_POINT_IDENT,
            ParserRuleContext.OBJECT_IDENT, ParserRuleContext.RESOURCE_IDENT, ParserRuleContext.RECORD_IDENT };

    private static final ParserRuleContext[] ATTACH_POINT_END =
            { ParserRuleContext.COMMA, ParserRuleContext.SEMICOLON };

    private static final ParserRuleContext[] XML_NAMESPACE_PREFIX_DECL =
            { ParserRuleContext.AS_KEYWORD, ParserRuleContext.SEMICOLON };

    private static final ParserRuleContext[] CONSTANT_EXPRESSION =
            { ParserRuleContext.BASIC_LITERAL, ParserRuleContext.VARIABLE_REF };
    // ParserRuleContext.PIPE is to detect union type descriptor
    private static final ParserRuleContext[] TYPEDESC_RHS =
            { ParserRuleContext.NON_RECURSIVE_TYPE, ParserRuleContext.ARRAY_TYPE_DESCRIPTOR,
                    ParserRuleContext.OPTIONAL_TYPE_DESCRIPTOR, ParserRuleContext.PIPE };

    private static final ParserRuleContext[] LIST_CONSTRUCTOR_RHS =
            { ParserRuleContext.CLOSE_BRACKET, ParserRuleContext.EXPRESSION };

    private static final ParserRuleContext[] TYPE_CAST_PARAM =
            { ParserRuleContext.TYPE_DESCRIPTOR, ParserRuleContext.ANNOTATIONS };

    private static final ParserRuleContext[] TYPE_CAST_PARAM_RHS =
            { ParserRuleContext.TYPE_DESCRIPTOR, ParserRuleContext.GT };

    private static final ParserRuleContext[] TABLE_KEYWORD_RHS =
            { ParserRuleContext.KEY_SPECIFIER, ParserRuleContext.OPEN_BRACKET };

    private static final ParserRuleContext[] ROW_LIST_RHS =
            { ParserRuleContext.CLOSE_BRACKET, ParserRuleContext.MAPPING_CONSTRUCTOR };

    private static final ParserRuleContext[] TABLE_ROW_END =
            { ParserRuleContext.COMMA, ParserRuleContext.CLOSE_BRACKET };

    private static final ParserRuleContext[] KEY_SPECIFIER_RHS =
            { ParserRuleContext.CLOSE_PARENTHESIS, ParserRuleContext.VARIABLE_NAME };

    private static final ParserRuleContext[] TABLE_KEY_RHS =
            { ParserRuleContext.COMMA, ParserRuleContext.CLOSE_PARENTHESIS };

    private static final ParserRuleContext[] ERROR_TYPE_PARAMS =
            { ParserRuleContext.ASTERISK, ParserRuleContext.TYPE_DESCRIPTOR };

    private static final ParserRuleContext[] LET_VAR_DECL_START =
            { ParserRuleContext.TYPE_DESCRIPTOR, ParserRuleContext.ANNOTATIONS };

<<<<<<< HEAD
    private static final ParserRuleContext[] STREAM_TYPE_PARAMS =
            { ParserRuleContext.COMMA, ParserRuleContext.GT };

    /**
     * Limit for the distance to travel, to determine a successful lookahead.
     */
    private int lookaheadLimit = 5;

    public BallerinaParserErrorHandler(AbstractTokenReader tokenReader, BallerinaParser parser) {
        this.tokenReader = tokenReader;
        this.parser = parser;
        this.errorListener = new BallerinaParserErrorListener();
    }

    public void startContext(ParserRuleContext context) {
        this.ctxStack.push(context);
    }

    public void endContext() {
        this.ctxStack.pop();
    }

    public void switchContext(ParserRuleContext context) {
        this.ctxStack.pop();
        this.ctxStack.push(context);
    }

    public void reportInvalidNode(STToken startingToken, String message) {
        this.errorListener.reportInvalidNodeError(startingToken, message);
    }

    public void reportMissingTokenError(String message) {
        STToken currentToken = this.tokenReader.head();
        this.errorListener.reportMissingTokenError(currentToken, message);
    }

    private ParserRuleContext getParentContext() {
        return this.ctxStack.peek();
    }

    /*
     * -------------- Error recovering --------------
     */

    /**
     * Recover from current context. Returns the action needs to be taken with respect
     * to the next token, in order to recover. This method will search for the most
     * optimal action, that will result the parser to proceed the farthest distance.
     *
     * @param nextToken Next token of the input where the error occurred
     * @param currentCtx Current parser context
     * @param args Arguments that requires to continue parsing from the given parser context
     * @return The action needs to be taken for the next token, in order to recover
     */
    public Solution recover(ParserRuleContext currentCtx, STToken nextToken, Object... args) {
        // Assumption: always comes here after a peek()

        if (nextToken.kind == SyntaxKind.EOF_TOKEN) {
            SyntaxKind expectedTokenKind = getExpectedTokenKind(currentCtx);
            Solution fix = new Solution(Action.INSERT, currentCtx, expectedTokenKind, currentCtx.toString());
            applyFix(currentCtx, fix, args);
            return fix;
        }

        Result bestMatch = seekMatch(currentCtx);
        if (bestMatch.matches > 0) {
            Solution sol = bestMatch.solution;
            applyFix(currentCtx, sol, args);
            return sol;
        } else {
            // Fail safe. This means we can't find a path to recover.
            removeInvalidToken();
            Solution sol = new Solution(Action.REMOVE, currentCtx, nextToken.kind, nextToken.toString());
            sol.recoveredNode = this.parser.resumeParsing(currentCtx, args);
            return sol;
        }
    }

    /**
     * Remove the invalid token. This method assumes that the next immediate token
     * of the token input stream is the culprit.
     */
    public void removeInvalidToken() {
        STToken invalidToken = this.tokenReader.read();
        // This means no match is found for the current token.
        // Then consume it and return an error node
        this.errorListener.reportInvalidToken(invalidToken);

        // TODO: add this error node to the tree
    }

    /**
     * Apply the fix to the current context.
     *
     * @param currentCtx Current context
     * @param fix Fix to apply
     * @param args Arguments that requires to continue parsing from the given parser context
     */
    private void applyFix(ParserRuleContext currentCtx, Solution fix, Object... args) {
        if (fix.action == Action.REMOVE) {
            removeInvalidToken();
            fix.recoveredNode = this.parser.resumeParsing(currentCtx, args);
        } else {
            fix.recoveredNode = handleMissingToken(currentCtx, fix);
        }
    }
=======
    private static final ParserRuleContext[] TEMPLATE_MEMBER = { ParserRuleContext.TEMPLATE_STRING,
            ParserRuleContext.INTERPOLATION_START_TOKEN, ParserRuleContext.TEMPLATE_END };
>>>>>>> d3a95f17

    private static final ParserRuleContext[] TEMPLATE_STRING_RHS =
            { ParserRuleContext.INTERPOLATION_START_TOKEN, ParserRuleContext.TEMPLATE_END };

    public BallerinaParserErrorHandler(AbstractTokenReader tokenReader) {
        super(tokenReader);
    }

    @Override
    protected boolean isProductionWithAlternatives(ParserRuleContext currentCtx) {
        switch (currentCtx) {
            case TOP_LEVEL_NODE:
            case TOP_LEVEL_NODE_WITHOUT_MODIFIER:
            case TOP_LEVEL_NODE_WITHOUT_METADATA:
            case STATEMENT:
            case STATEMENT_WITHOUT_ANNOTS:
            case FUNC_BODY:
            case VAR_DECL_STMT_RHS:
            case EXPRESSION_RHS:
            case PARAMETER_RHS:
            case ASSIGNMENT_OR_VAR_DECL_STMT:
            case AFTER_PARAMETER_TYPE:
            case FIELD_DESCRIPTOR_RHS:
            case RECORD_BODY_START:
            case RECORD_BODY_END:
            case TYPE_DESCRIPTOR:
            case NAMED_OR_POSITIONAL_ARG_RHS:
            case OBJECT_FIELD_RHS:
            case OBJECT_FUNC_OR_FIELD_WITHOUT_VISIBILITY:
            case OBJECT_MEMBER:
            case OBJECT_TYPE_FIRST_QUALIFIER:
            case OBJECT_TYPE_SECOND_QUALIFIER:
            case ELSE_BODY:
            case IMPORT_DECL_RHS:
            case IMPORT_SUB_VERSION:
            case VERSION_NUMBER:
            case IMPORT_VERSION_DECL:
            case IMPORT_PREFIX_DECL:
            case MAPPING_FIELD:
            case SPECIFIC_FIELD_RHS:
            case RESOURCE_DEF:
            case PARAMETER_WITHOUT_ANNOTS:
            case PARAMETER:
            case STMT_START_WITH_IDENTIFIER:
            case STMT_START_WITH_EXPR_RHS:
            case RECORD_FIELD_OR_RECORD_END:
            case CONST_DECL_TYPE:
            case CONST_DECL_RHS:
            case ANNOT_OPTIONAL_ATTACH_POINTS:
            case XML_NAMESPACE_PREFIX_DECL:
            case ANNOT_DECL_OPTIONAL_TYPE:
            case ANNOT_DECL_RHS:
            case LIST_CONSTRUCTOR_RHS:
            case TYPE_CAST_PARAM:
            case TYPE_CAST_PARAM_RHS:
            case TABLE_KEYWORD_RHS:
            case ROW_LIST_RHS:
            case TABLE_ROW_END:
            case KEY_SPECIFIER_RHS:
            case TABLE_KEY_RHS:
            case ARRAY_LENGTH:
            case TYPEDESC_RHS:
            case ERROR_TYPE_PARAMS:
            case LET_VAR_DECL_START:
            case STREAM_TYPE_PARAMS:
                return true;
            default:
                return false;
        }
    }

    /**
     * TODO: This is a duplicate method. Same as {@link BallerinaParser#isEndOfBlock}.
     *
     * @param token
     * @return
     */
    private boolean isEndOfBlock(STToken token) {
        ParserRuleContext enclosingContext = getParentContext();
        switch (enclosingContext) {
            case OBJECT_TYPE_DESCRIPTOR:
            case SERVICE_DECL:
                switch (token.kind) {
                    case CLOSE_BRACE_TOKEN:
                    case EOF_TOKEN:
                    case CLOSE_BRACE_PIPE_TOKEN:
                    case TYPE_KEYWORD:
                        return true;
                    default:
                        return false;
                }
            case BLOCK_STMT:
                switch (token.kind) {
                    case CLOSE_BRACE_TOKEN:
                    case EOF_TOKEN:
                    case CLOSE_BRACE_PIPE_TOKEN:
                    case ELSE_KEYWORD:
                        return true;
                    default:
                        return false;
                }
            default:
                switch (token.kind) {
                    case CLOSE_BRACE_TOKEN:
                    case EOF_TOKEN:
                    case CLOSE_BRACE_PIPE_TOKEN:
                    case TYPE_KEYWORD:
                    case RESOURCE_KEYWORD:
                        return true;
                    default:
                        return false;
                }
        }
    }

    private boolean isEndOfObjectTypeNode(int nextLookahead) {
        STToken nextToken = this.tokenReader.peek(nextLookahead);
        switch (nextToken.kind) {
            case CLOSE_BRACE_TOKEN:
            case EOF_TOKEN:
            case CLOSE_BRACE_PIPE_TOKEN:
            case TYPE_KEYWORD:
            case SERVICE_KEYWORD:
                return true;
            default:
                STToken nextNextToken = this.tokenReader.peek(nextLookahead + 1);
                switch (nextNextToken.kind) {
                    case CLOSE_BRACE_TOKEN:
                    case EOF_TOKEN:
                    case CLOSE_BRACE_PIPE_TOKEN:
                    case TYPE_KEYWORD:
                    case SERVICE_KEYWORD:
                        return true;
                    default:
                        return false;
                }
        }
    }

    private boolean isEndOfParametersList(STToken token) {
        switch (token.kind) {
            case OPEN_BRACE_TOKEN:
            case CLOSE_BRACE_TOKEN:
            case CLOSE_PAREN_TOKEN:
            case CLOSE_BRACKET_TOKEN:
            case SEMICOLON_TOKEN:
            case PUBLIC_KEYWORD:
            case FUNCTION_KEYWORD:
            case EOF_TOKEN:
            case RETURNS_KEYWORD:
                return true;
            default:
                return false;
        }
    }

    private boolean isEndOfParameter(STToken token) {
        switch (token.kind) {
            case OPEN_BRACE_TOKEN:
            case CLOSE_BRACE_TOKEN:
            case CLOSE_PAREN_TOKEN:
            case CLOSE_BRACKET_TOKEN:
            case SEMICOLON_TOKEN:
            case COMMA_TOKEN:
            case PUBLIC_KEYWORD:
            case FUNCTION_KEYWORD:
            case EOF_TOKEN:
            case RETURNS_KEYWORD:
                return true;
            default:
                return false;
        }
    }

    /**
     * Search for a solution.
     * Terminals are directly matched and Non-terminals which have alternative productions are seekInAlternativesPaths()
     *
     * @param currentCtx Current context
     * @param lookahead Position of the next token to consider, relative to the position of the original error.
     * @param currentDepth Amount of distance traveled so far.
     * @return Recovery result
     */
    @Override
    protected Result seekMatch(ParserRuleContext currentCtx, int lookahead, int currentDepth, boolean isEntryPoint) {
        boolean hasMatch;
        boolean skipRule;
        int matchingRulesCount = 0;

        while (currentDepth < lookaheadLimit) {
            hasMatch = true;
            skipRule = false;

            STToken nextToken = this.tokenReader.peek(lookahead);
            switch (currentCtx) {
                case EOF:
                    hasMatch = nextToken.kind == SyntaxKind.EOF_TOKEN;
                    break;
                case PUBLIC_KEYWORD:
                    hasMatch = nextToken.kind == SyntaxKind.PUBLIC_KEYWORD;
                    break;
                case PRIVATE_KEYWORD:
                    hasMatch = nextToken.kind == SyntaxKind.PRIVATE_KEYWORD;
                    break;
                case REMOTE_KEYWORD:
                    hasMatch = nextToken.kind == SyntaxKind.REMOTE_KEYWORD;
                    break;
                case TOP_LEVEL_NODE:
                    return seekInAlternativesPaths(lookahead, currentDepth, matchingRulesCount, TOP_LEVEL_NODE,
                            isEntryPoint);
                case TOP_LEVEL_NODE_WITHOUT_MODIFIER:
                    return seekInAlternativesPaths(lookahead, currentDepth, matchingRulesCount,
                            TOP_LEVEL_NODE_WITHOUT_MODIFIER, isEntryPoint);
                case TOP_LEVEL_NODE_WITHOUT_METADATA:
                    return seekInAlternativesPaths(lookahead, currentDepth, matchingRulesCount,
                            TOP_LEVEL_NODE_WITHOUT_METADATA, isEntryPoint);
                case FUNCTION_KEYWORD:
                    hasMatch = nextToken.kind == SyntaxKind.FUNCTION_KEYWORD;
                    break;
                case FUNC_NAME:
                case VARIABLE_NAME:
                case TYPE_NAME:
                case FIELD_OR_FUNC_NAME:
                case IMPORT_ORG_OR_MODULE_NAME:
                case IMPORT_MODULE_NAME:
                case IMPORT_PREFIX:
                case MAPPING_FIELD_NAME:
                case SERVICE_NAME:
                case QUALIFIED_IDENTIFIER:
                case IDENTIFIER:
                case ANNOTATION_TAG:
                case NAMESPACE_PREFIX:
                case WORKER_NAME:
                    hasMatch = nextToken.kind == SyntaxKind.IDENTIFIER_TOKEN;
                    break;
                case OPEN_PARENTHESIS:
                    hasMatch = nextToken.kind == SyntaxKind.OPEN_PAREN_TOKEN;
                    break;
                case CLOSE_PARENTHESIS:
                    hasMatch = nextToken.kind == SyntaxKind.CLOSE_PAREN_TOKEN;
                    break;
                case RETURNS_KEYWORD:
                    hasMatch = nextToken.kind == SyntaxKind.RETURNS_KEYWORD;
                    if (!hasMatch) {
                        // If there are no matches in the optional rule, then continue from the
                        // next immediate rule without changing the state
                        skipRule = true;
                    }
                    break;
                case SIMPLE_TYPE_DESCRIPTOR:
                    hasMatch = BallerinaParser.isSimpleType(nextToken.kind) ||
                            nextToken.kind == SyntaxKind.IDENTIFIER_TOKEN;
                    break;
                case FUNC_BODY:
                    return seekInAlternativesPaths(lookahead, currentDepth, matchingRulesCount, FUNC_BODIES,
                            isEntryPoint);
                case OPEN_BRACE:
                    hasMatch = nextToken.kind == SyntaxKind.OPEN_BRACE_TOKEN;
                    break;
                case CLOSE_BRACE:
                    hasMatch = nextToken.kind == SyntaxKind.CLOSE_BRACE_TOKEN;
                    break;
                case ASSIGN_OP:
                    hasMatch = nextToken.kind == SyntaxKind.EQUAL_TOKEN;
                    break;
                case EXTERNAL_KEYWORD:
                    hasMatch = nextToken.kind == SyntaxKind.EXTERNAL_KEYWORD;
                    break;
                case SEMICOLON:
                    hasMatch = nextToken.kind == SyntaxKind.SEMICOLON_TOKEN;
                    break;
                case STATEMENT:
                case STATEMENT_WITHOUT_ANNOTS:
                    if (isEndOfBlock(nextToken)) {
                        // If we reach end of statements, then skip processing statements anymore,
                        // and move on to the next rule. This is done to avoid getting stuck on
                        // processing statements forever.
                        skipRule = true;
                        break;
                    }
                    return seekInStatements(currentCtx, nextToken, lookahead, currentDepth, matchingRulesCount,
                            isEntryPoint);
                case BINARY_OPERATOR:
                    hasMatch = isBinaryOperator(nextToken);
                    break;
                case EXPRESSION:
                case TERMINAL_EXPRESSION:
                    return seekInAlternativesPaths(lookahead, currentDepth, matchingRulesCount, EXPRESSION_START,
                            isEntryPoint);
                case VAR_DECL_STMT_RHS:
                    return seekInAlternativesPaths(lookahead, currentDepth, matchingRulesCount, VAR_DECL_RHS,
                            isEntryPoint);
                case EXPRESSION_RHS:
                    return seekMatchInExpressionRhs(nextToken, lookahead, currentDepth, matchingRulesCount,
                            isEntryPoint);
                case COMMA:
                    hasMatch = nextToken.kind == SyntaxKind.COMMA_TOKEN;
                    break;
                case PARAM_LIST:
                    return seekInAlternativesPaths(lookahead, currentDepth, matchingRulesCount, PARAM_LIST,
                            isEntryPoint);
                case PARAMETER_RHS:
                    ParserRuleContext parentCtx = getParentContext();
                    switch (parentCtx) {
                        case REQUIRED_PARAM:
                            return seekInAlternativesPaths(lookahead, currentDepth, matchingRulesCount, PARAMETER_RHS,
                                    isEntryPoint);
                        case DEFAULTABLE_PARAM:
                        case REST_PARAM:
                            skipRule = true;
                            break;
                        default:
                            throw new IllegalStateException();
                    }
                    break;
                case STATEMENT_START_IDENTIFIER:
                    return seekInAlternativesPaths(lookahead, currentDepth, matchingRulesCount, TYPE_OR_VAR_NAME,
                            isEntryPoint);
                case ASSIGNMENT_OR_VAR_DECL_STMT_RHS:
                    return seekInAlternativesPaths(lookahead, currentDepth, matchingRulesCount,
                            ASSIGNMENT_OR_VAR_DECL_SECOND_TOKEN, isEntryPoint);

                case CLOSED_RECORD_BODY_END:
                    hasMatch = nextToken.kind == SyntaxKind.CLOSE_BRACE_PIPE_TOKEN;
                    break;
                case CLOSED_RECORD_BODY_START:
                    hasMatch = nextToken.kind == SyntaxKind.OPEN_BRACE_PIPE_TOKEN;
                    break;
                case ELLIPSIS:
                    hasMatch = nextToken.kind == SyntaxKind.ELLIPSIS_TOKEN;
                    break;
                case QUESTION_MARK:
                    hasMatch = nextToken.kind == SyntaxKind.QUESTION_MARK_TOKEN;
                    break;
                case RECORD_KEYWORD:
                    hasMatch = nextToken.kind == SyntaxKind.RECORD_KEYWORD;
                    break;
                case TYPE_KEYWORD:
                    hasMatch = nextToken.kind == SyntaxKind.TYPE_KEYWORD;
                    break;
                case FIELD_DESCRIPTOR_RHS:
                    return seekInAlternativesPaths(lookahead, currentDepth, matchingRulesCount, FIELD_DESCRIPTOR_RHS,
                            isEntryPoint);
                case FIELD_OR_REST_DESCIPTOR_RHS:
                    return seekInAlternativesPaths(lookahead, currentDepth, matchingRulesCount,
                            FIELD_OR_REST_DESCIPTOR_RHS, isEntryPoint);
                case RECORD_BODY_END:
                    return seekInAlternativesPaths(lookahead, currentDepth, matchingRulesCount, RECORD_BODY_END,
                            isEntryPoint);
                case RECORD_BODY_START:
                    return seekInAlternativesPaths(lookahead, currentDepth, matchingRulesCount, RECORD_BODY_START,
                            isEntryPoint);
                case TYPE_DESCRIPTOR:
                    return seekInAlternativesPaths(lookahead, currentDepth, matchingRulesCount, TYPE_DESCRIPTORS,
                            isEntryPoint);
                case RECORD_FIELD_OR_RECORD_END:
                    return seekInAlternativesPaths(lookahead, currentDepth, matchingRulesCount,
                            RECORD_FIELD_OR_RECORD_END, isEntryPoint);
                case RECORD_FIELD_START:
                    return seekInAlternativesPaths(lookahead, currentDepth, matchingRulesCount, RECORD_FIELD_START,
                            isEntryPoint);
                case RECORD_FIELD_WITHOUT_METADATA:
                    return seekInAlternativesPaths(lookahead, currentDepth, matchingRulesCount,
                            RECORD_FIELD_WITHOUT_METADATA, isEntryPoint);
                case ARG:
                    return seekInAlternativesPaths(lookahead, currentDepth, matchingRulesCount, ARG_START,
                            isEntryPoint);
                case NAMED_OR_POSITIONAL_ARG_RHS:
                    return seekInAlternativesPaths(lookahead, currentDepth, matchingRulesCount,
                            NAMED_OR_POSITIONAL_ARG_RHS, isEntryPoint);
                case OBJECT_MEMBER:
                    return seekInAlternativesPaths(lookahead, currentDepth, matchingRulesCount, OBJECT_MEMBER_START,
                            isEntryPoint);
                case OBJECT_MEMBER_WITHOUT_METADATA:
                    return seekInAlternativesPaths(lookahead, currentDepth, matchingRulesCount,
                            OBJECT_MEMBER_WITHOUT_METADATA, isEntryPoint);
                case OBJECT_FIELD_RHS:
                    return seekInAlternativesPaths(lookahead, currentDepth, matchingRulesCount, OBJECT_FIELD_RHS,
                            isEntryPoint);
                case OBJECT_METHOD_START:
                    return seekInAlternativesPaths(lookahead, currentDepth, matchingRulesCount, OBJECT_METHOD_START,
                            isEntryPoint);
                case OBJECT_KEYWORD:
                    hasMatch = nextToken.kind == SyntaxKind.OBJECT_KEYWORD;
                    break;
                case OBJECT_FUNC_OR_FIELD:
                    return seekInAlternativesPaths(lookahead, currentDepth, matchingRulesCount, OBJECT_FUNC_OR_FIELD,
                            isEntryPoint);
                case OBJECT_FUNC_OR_FIELD_WITHOUT_VISIBILITY:
                    return seekInAlternativesPaths(lookahead, currentDepth, matchingRulesCount,
                            OBJECT_FUNC_OR_FIELD_WITHOUT_VISIBILITY, isEntryPoint);
                case OBJECT_TYPE_DESCRIPTOR_START:
                    return seekInAlternativesPaths(lookahead, currentDepth, matchingRulesCount,
                            OBJECT_TYPE_DESCRIPTOR_START, isEntryPoint);
                case OBJECT_TYPE_FIRST_QUALIFIER:
                case OBJECT_TYPE_SECOND_QUALIFIER:
                    // If currentDepth == 0 means its the very next token after the error. If that erroneous
                    // token is a correct match, then that means we have reached here because of a duplicate
                    // modifier. Therefore treat it as a mismatch.
                    if (currentDepth == 0) {
                        hasMatch = false;
                        break;
                    }

                    hasMatch = nextToken.kind == SyntaxKind.ABSTRACT_KEYWORD ||
                            nextToken.kind == SyntaxKind.CLIENT_KEYWORD;
                    break;
                case ABSTRACT_KEYWORD:
                    hasMatch = nextToken.kind == SyntaxKind.ABSTRACT_KEYWORD;
                    break;
                case CLIENT_KEYWORD:
                    hasMatch = nextToken.kind == SyntaxKind.CLIENT_KEYWORD;
                    break;
                case OPEN_BRACKET:
                    hasMatch = nextToken.kind == SyntaxKind.OPEN_BRACKET_TOKEN;
                    break;
                case CLOSE_BRACKET:
                    hasMatch = nextToken.kind == SyntaxKind.CLOSE_BRACKET_TOKEN;
                    break;
                case DOT:
                    hasMatch = nextToken.kind == SyntaxKind.DOT_TOKEN;
                    break;
                case IF_KEYWORD:
                    hasMatch = nextToken.kind == SyntaxKind.IF_KEYWORD;
                    break;
                case ELSE_KEYWORD:
                    hasMatch = nextToken.kind == SyntaxKind.ELSE_KEYWORD;
                    break;
                case ELSE_BLOCK:
                    return seekInAlternativesPaths(lookahead, currentDepth, matchingRulesCount, ELSE_BLOCK,
                            isEntryPoint);
                case ELSE_BODY:
                    return seekInAlternativesPaths(lookahead, currentDepth, matchingRulesCount, ELSE_BODY,
                            isEntryPoint);
                case WHILE_KEYWORD:
                    hasMatch = nextToken.kind == SyntaxKind.WHILE_KEYWORD;
                    break;
                case CHECKING_KEYWORD:
                    hasMatch = nextToken.kind == SyntaxKind.CHECK_KEYWORD ||
                            nextToken.kind == SyntaxKind.CHECKPANIC_KEYWORD;
                    break;
                case CALL_STMT_START:
                    return seekInAlternativesPaths(lookahead, currentDepth, matchingRulesCount, CALL_STATEMENT,
                            isEntryPoint);
                case PANIC_KEYWORD:
                    hasMatch = nextToken.kind == SyntaxKind.PANIC_KEYWORD;
                    break;
                case AS_KEYWORD:
                    hasMatch = nextToken.kind == SyntaxKind.AS_KEYWORD;
                    break;
                case LOCK_KEYWORD:
                    hasMatch = nextToken.kind == SyntaxKind.LOCK_KEYWORD;
                    break;
                case BOOLEAN_LITERAL:
                    hasMatch = nextToken.kind == SyntaxKind.TRUE_KEYWORD || nextToken.kind == SyntaxKind.FALSE_KEYWORD;
                    break;
                case DECIMAL_INTEGER_LITERAL:
                case MAJOR_VERSION:
                case MINOR_VERSION:
                case PATCH_VERSION:
                    hasMatch = nextToken.kind == SyntaxKind.DECIMAL_INTEGER_LITERAL;
                    break;
                case IMPORT_KEYWORD:
                    hasMatch = nextToken.kind == SyntaxKind.IMPORT_KEYWORD;
                    break;
                case SLASH:
                    hasMatch = nextToken.kind == SyntaxKind.SLASH_TOKEN;
                    break;
                case VERSION_KEYWORD:
                    hasMatch = nextToken.kind == SyntaxKind.VERSION_KEYWORD;
                    break;
                case CONTINUE_KEYWORD:
                    hasMatch = nextToken.kind == SyntaxKind.CONTINUE_KEYWORD;
                    break;
                case BREAK_KEYWORD:
                    hasMatch = nextToken.kind == SyntaxKind.BREAK_KEYWORD;
                    break;
                case IMPORT_PREFIX_DECL:
                    return seekInAlternativesPaths(lookahead, currentDepth, matchingRulesCount, IMPORT_PREFIX_DECL,
                            isEntryPoint);
                case IMPORT_VERSION_DECL:
                    return seekInAlternativesPaths(lookahead, currentDepth, matchingRulesCount, IMPORT_VERSION,
                            isEntryPoint);
                case IMPORT_DECL_RHS:
                    return seekInAlternativesPaths(lookahead, currentDepth, matchingRulesCount, IMPORT_DECL_RHS,
                            isEntryPoint);
                case AFTER_IMPORT_MODULE_NAME:
                    return seekInAlternativesPaths(lookahead, currentDepth, matchingRulesCount,
                            AFTER_IMPORT_MODULE_NAME, isEntryPoint);
                case MAJOR_MINOR_VERSION_END:
                    return seekInAlternativesPaths(lookahead, currentDepth, matchingRulesCount, MAJOR_MINOR_VERSION_END,
                            isEntryPoint);
                case RETURN_KEYWORD:
                    hasMatch = nextToken.kind == SyntaxKind.RETURN_KEYWORD;
                    break;
                case RETURN_STMT_RHS:
                    return seekInAlternativesPaths(lookahead, currentDepth, matchingRulesCount, RETURN_RHS,
                            isEntryPoint);
                case ACCESS_EXPRESSION:
                    return seekInAccessExpression(currentCtx, lookahead, currentDepth, matchingRulesCount,
                            isEntryPoint);
                case BASIC_LITERAL:
                    hasMatch = isBasicLiteral(nextToken.kind);
                    break;
                case COLON:
                    hasMatch = nextToken.kind == SyntaxKind.COLON_TOKEN;
                    break;
                case STRING_LITERAL:
                    hasMatch = nextToken.kind == SyntaxKind.STRING_LITERAL;
                    break;
                case MAPPING_FIELD:
                    return seekInAlternativesPaths(lookahead, currentDepth, matchingRulesCount, MAPPING_FIELD_START,
                            isEntryPoint);
                case SPECIFIC_FIELD_RHS:
                    return seekInAlternativesPaths(lookahead, currentDepth, matchingRulesCount, SPECIFIC_FIELD_RHS,
                            isEntryPoint);
                case SERVICE_KEYWORD:
                    hasMatch = nextToken.kind == SyntaxKind.SERVICE_KEYWORD;
                    break;
                case ON_KEYWORD:
                    hasMatch = nextToken.kind == SyntaxKind.ON_KEYWORD;
                    break;
                case OPTIONAL_SERVICE_NAME:
                    return seekInAlternativesPaths(lookahead, currentDepth, matchingRulesCount, OPTIONAL_SERVICE_NAME,
                            isEntryPoint);
                case RESOURCE_DEF:
                    return seekInAlternativesPaths(lookahead, currentDepth, matchingRulesCount, RESOURCE_DEF_START,
                            isEntryPoint);
                case RESOURCE_KEYWORD:
                    hasMatch = nextToken.kind == SyntaxKind.RESOURCE_KEYWORD;
                    break;
                case LISTENER_KEYWORD:
                    hasMatch = nextToken.kind == SyntaxKind.LISTENER_KEYWORD;
                    break;
                case CONST_KEYWORD:
                    hasMatch = nextToken.kind == SyntaxKind.CONST_KEYWORD;
                    break;
                case FINAL_KEYWORD:
                    hasMatch = nextToken.kind == SyntaxKind.FINAL_KEYWORD;
                    break;
                case CONST_DECL_TYPE:
                    return seekInAlternativesPaths(lookahead, currentDepth, matchingRulesCount, CONST_DECL_TYPE,
                            isEntryPoint);
                case CONST_DECL_RHS:
                    return seekInAlternativesPaths(lookahead, currentDepth, matchingRulesCount, CONST_DECL_RHS,
                            isEntryPoint);
                case TYPEOF_KEYWORD:
                    hasMatch = nextToken.kind == SyntaxKind.TYPEOF_KEYWORD;
                    break;
                case UNARY_OPERATOR:
                    hasMatch = isUnaryOperator(nextToken);
                    break;
                case ARRAY_LENGTH:
                    return seekInAlternativesPaths(lookahead, currentDepth, matchingRulesCount, ARRAY_LENGTH,
                            isEntryPoint);
                case HEX_INTEGER_LITERAL:
                    hasMatch = nextToken.kind == SyntaxKind.HEX_INTEGER_LITERAL;
                    break;
                case AT:
                    hasMatch = nextToken.kind == SyntaxKind.AT_TOKEN;
                    break;
                case PARAMETER:
                    return seekInAlternativesPaths(lookahead, currentDepth, matchingRulesCount, PARAMETER,
                            isEntryPoint);
                case PARAMETER_WITHOUT_ANNOTS:
                    return seekInAlternativesPaths(lookahead, currentDepth, matchingRulesCount,
                            PARAMETER_WITHOUT_ANNOTS, isEntryPoint);
                case IS_KEYWORD:
                    hasMatch = nextToken.kind == SyntaxKind.IS_KEYWORD;
                    break;
                case TYPE_TEST_EXPRESSION:
                    return seekInIsExpression(currentCtx, lookahead, currentDepth, matchingRulesCount, isEntryPoint);
                case STMT_START_WITH_EXPR_RHS:
                    return seekInAlternativesPaths(lookahead, currentDepth, matchingRulesCount,
                            STMT_START_WITH_EXPR_RHS, isEntryPoint);
                case RIGHT_ARROW:
                    hasMatch = nextToken.kind == SyntaxKind.RIGHT_ARROW_TOKEN;
                    break;
                case STMT_START_WITH_IDENTIFIER:
                    return seekInAlternativesPaths(lookahead, currentDepth, matchingRulesCount,
                            STMT_START_WITH_IDENTIFIER, isEntryPoint);
                case EXPRESSION_STATEMENT_START:
                    return seekInAlternativesPaths(lookahead, currentDepth, matchingRulesCount,
                            EXPRESSION_STATEMENT_START, isEntryPoint);
                case PARAMETERIZED_TYPE:
                    hasMatch = isParameterizedTypeToken(nextToken.kind);
                    break;
                case LT:
                    hasMatch = nextToken.kind == SyntaxKind.LT_TOKEN;
                    break;
                case GT:
                    hasMatch = nextToken.kind == SyntaxKind.GT_TOKEN;
                    break;
                case NULL_KEYWORD:
                    hasMatch = nextToken.kind == SyntaxKind.NULL_KEYWORD;
                    break;
                case ANNOTATION_KEYWORD:
                    hasMatch = nextToken.kind == SyntaxKind.ANNOTATION_KEYWORD;
                    break;
                case FIELD_IDENT:
                    hasMatch = nextToken.kind == SyntaxKind.FIELD_KEYWORD;
                    break;
                case FUNCTION_IDENT:
                    hasMatch = nextToken.kind == SyntaxKind.FUNCTION_KEYWORD;
                    break;
                case IDENT_AFTER_OBJECT_IDENT:
                    hasMatch = nextToken.kind == SyntaxKind.TYPE_KEYWORD ||
                            nextToken.kind == SyntaxKind.FUNCTION_KEYWORD || nextToken.kind == SyntaxKind.FIELD_KEYWORD;
                    break;
                case SOURCE_KEYWORD:
                    hasMatch = nextToken.kind == SyntaxKind.SOURCE_KEYWORD;
                    break;
                case ANNOT_DECL_OPTIONAL_TYPE:
                    return seekInAlternativesPaths(lookahead, currentDepth, matchingRulesCount,
                            ANNOT_DECL_OPTIONAL_TYPE, isEntryPoint);
                case ANNOT_DECL_RHS:
                    return seekInAlternativesPaths(lookahead, currentDepth, matchingRulesCount, ANNOT_DECL_RHS,
                            isEntryPoint);
                case ANNOT_OPTIONAL_ATTACH_POINTS:
                    return seekInAlternativesPaths(lookahead, currentDepth, matchingRulesCount,
                            ANNOT_OPTIONAL_ATTACH_POINTS, isEntryPoint);
                case ATTACH_POINT:
                    return seekInAlternativesPaths(lookahead, currentDepth, matchingRulesCount, ATTACH_POINT,
                            isEntryPoint);
                case ATTACH_POINT_IDENT:
                    return seekInAlternativesPaths(lookahead, currentDepth, matchingRulesCount, ATTACH_POINT_IDENT,
                            isEntryPoint);
                case SINGLE_KEYWORD_ATTACH_POINT_IDENT:
                    hasMatch = isSingleKeywordAttachPointIdent(nextToken.kind);
                    break;
                case OBJECT_IDENT:
                    hasMatch = nextToken.kind == SyntaxKind.OBJECT_KEYWORD;
                    break;
                case RECORD_IDENT:
                    hasMatch = nextToken.kind == SyntaxKind.RECORD_KEYWORD;
                    break;
                case RESOURCE_IDENT:
                    hasMatch = nextToken.kind == SyntaxKind.RESOURCE_KEYWORD;
                    break;
                case ATTACH_POINT_END:
                    return seekInAlternativesPaths(lookahead, currentDepth, matchingRulesCount, ATTACH_POINT_END,
                            isEntryPoint);
                case XML_NAMESPACE_PREFIX_DECL:
                    return seekInAlternativesPaths(lookahead, currentDepth, matchingRulesCount,
                            XML_NAMESPACE_PREFIX_DECL, isEntryPoint);
                case CONSTANT_EXPRESSION_START:
                    return seekInAlternativesPaths(lookahead, currentDepth, matchingRulesCount, CONSTANT_EXPRESSION,
                            isEntryPoint);
                case XMLNS_KEYWORD:
                    hasMatch = nextToken.kind == SyntaxKind.XMLNS_KEYWORD;
                    break;
                case WORKER_KEYWORD:
                    hasMatch = nextToken.kind == SyntaxKind.WORKER_KEYWORD;
                    break;
                case FORK_KEYWORD:
                    hasMatch = nextToken.kind == SyntaxKind.FORK_KEYWORD;
                    break;
                case DECIMAL_FLOATING_POINT_LITERAL:
                    hasMatch = nextToken.kind == SyntaxKind.DECIMAL_FLOATING_POINT_LITERAL;
                    break;
                case HEX_FLOATING_POINT_LITERAL:
                    hasMatch = nextToken.kind == SyntaxKind.HEX_FLOATING_POINT_LITERAL;
                    break;
                case TYPEDESC_RHS:
                    return seekInAlternativesPaths(lookahead, currentDepth, matchingRulesCount, TYPEDESC_RHS,
                            isEntryPoint);
                case TRAP_KEYWORD:
                    hasMatch = nextToken.kind == SyntaxKind.TRAP_KEYWORD;
                    break;
                case LIST_CONSTRUCTOR_RHS:
                    return seekInAlternativesPaths(lookahead, currentDepth, matchingRulesCount, LIST_CONSTRUCTOR_RHS,
                            isEntryPoint);
                case FOREACH_KEYWORD:
                    hasMatch = nextToken.kind == SyntaxKind.FOREACH_KEYWORD;
                    break;
                case IN_KEYWORD:
                    hasMatch = nextToken.kind == SyntaxKind.IN_KEYWORD;
                    break;
                case TYPE_CAST_PARAM:
                    return seekInAlternativesPaths(lookahead, currentDepth, matchingRulesCount, TYPE_CAST_PARAM,
                            isEntryPoint);
                case TYPE_CAST_PARAM_RHS:
                    return seekInAlternativesPaths(lookahead, currentDepth, matchingRulesCount, TYPE_CAST_PARAM_RHS,
                            isEntryPoint);
                case PIPE:
                    hasMatch = nextToken.kind == SyntaxKind.PIPE_TOKEN;
                    break;
                case TABLE_KEYWORD:
                    hasMatch = nextToken.kind == SyntaxKind.TABLE_KEYWORD;
                    break;
                case KEY_KEYWORD:
                    hasMatch = nextToken.kind == SyntaxKind.KEY_KEYWORD;
                    break;
                case TABLE_KEYWORD_RHS:
                    return seekInAlternativesPaths(lookahead, currentDepth, matchingRulesCount, TABLE_KEYWORD_RHS,
                            isEntryPoint);
                case ROW_LIST_RHS:
                    return seekInAlternativesPaths(lookahead, currentDepth, matchingRulesCount, ROW_LIST_RHS,
                            isEntryPoint);
                case TABLE_ROW_END:
                    return seekInAlternativesPaths(lookahead, currentDepth, matchingRulesCount, TABLE_ROW_END,
                            isEntryPoint);
                case KEY_SPECIFIER_RHS:
                    return seekInAlternativesPaths(lookahead, currentDepth, matchingRulesCount, KEY_SPECIFIER_RHS,
                            isEntryPoint);
                case TABLE_KEY_RHS:
                    return seekInAlternativesPaths(lookahead, currentDepth, matchingRulesCount, TABLE_KEY_RHS,
                            isEntryPoint);
                case ERROR_KEYWORD:
                    hasMatch = nextToken.kind == SyntaxKind.ERROR_KEYWORD;
                    break;
                case ERROR_TYPE_PARAMS:
                    return seekInAlternativesPaths(lookahead, currentDepth, matchingRulesCount, ERROR_TYPE_PARAMS,
                            isEntryPoint);
                case LET_KEYWORD:
                    hasMatch = nextToken.kind == SyntaxKind.LET_KEYWORD;
                    break;
                case LET_VAR_DECL_START:
                    return seekInAlternativesPaths(lookahead, currentDepth, matchingRulesCount, LET_VAR_DECL_START,
                            isEntryPoint);
<<<<<<< HEAD
                case STREAM_KEYWORD:
                    hasMatch = nextToken.kind == SyntaxKind.STREAM_KEYWORD;
                    break;
                case STREAM_TYPE_PARAMS:
                    return seekInAlternativesPaths(lookahead, currentDepth, matchingRulesCount, STREAM_TYPE_PARAMS,
                            isEntryPoint);
=======
                case TEMPLATE_START:
                case TEMPLATE_END:
                    hasMatch = nextToken.kind == SyntaxKind.BACKTICK_TOKEN;
                    break;
                case TEMPLATE_MEMBER:
                    return seekInAlternativesPaths(lookahead, currentDepth, matchingRulesCount, TEMPLATE_MEMBER,
                            isEntryPoint);
                case TEMPLATE_STRING_RHS:
                    return seekInAlternativesPaths(lookahead, currentDepth, matchingRulesCount, TEMPLATE_STRING_RHS,
                            isEntryPoint);
                case XML_KEYWORD:
                    hasMatch = nextToken.kind == SyntaxKind.XML_KEYWORD;
                    break;

>>>>>>> d3a95f17
                // Productions (Non-terminals which doesn't have alternative paths)
                case COMP_UNIT:
                case FUNC_DEFINITION:
                case RETURN_TYPE_DESCRIPTOR:
                case EXTERNAL_FUNC_BODY:
                case FUNC_BODY_BLOCK:
                case ASSIGNMENT_STMT:
                case VAR_DECL_STMT:
                case REQUIRED_PARAM:
                case AFTER_PARAMETER_TYPE:
                case DEFAULTABLE_PARAM:
                case REST_PARAM:
                case MODULE_TYPE_DEFINITION:
                case ARG_LIST:
                case ASTERISK:
                case FUNC_CALL:
                case RECORD_TYPE_DESCRIPTOR:
                case OBJECT_TYPE_DESCRIPTOR:
                case ASSIGNMENT_OR_VAR_DECL_STMT:
                case CALL_STMT:
                case IF_BLOCK:
                case BLOCK_STMT:
                case WHILE_BLOCK:
                case VERSION_NUMBER:
                case IMPORT_DECL:
                case IMPORT_SUB_VERSION:
                case MAPPING_CONSTRUCTOR:
                case PANIC_STMT:
                case COMPUTED_FIELD_NAME:
                case RETURN_STMT:
                case LISTENERS_LIST:
                case SERVICE_DECL:
                case BREAK_STATEMENT:
                case CONTINUE_STATEMENT:
                case LISTENER_DECL:
                case CONSTANT_DECL:
                case NIL_TYPE_DESCRIPTOR:
                case OPTIONAL_TYPE_DESCRIPTOR:
                case ARRAY_TYPE_DESCRIPTOR:
                case LOCAL_TYPE_DEFINITION_STMT:
                case ANNOTATIONS:
                case DOC_STRING:
                case ANNOTATION_DECL:
                case ANNOT_ATTACH_POINTS_LIST:
                case COMPOUND_ASSIGNMENT_STMT:
                case COMPOUND_BINARY_OPERATOR:
                case EXPRESSION_STATEMENT:
                case RECORD_FIELD:
                case TYPEOF_EXPRESSION:
                case UNARY_EXPRESSION:
                case CONSTANT_EXPRESSION:
                case XML_NAMESPACE_DECLARATION:
                case DEFAULT_WORKER_INIT:
                case DEFAULT_WORKER:
                case NAMED_WORKERS:
                case NAMED_WORKER_DECL:
                case TEMPLATE_BODY:
                case NIL_LITERAL:
                case LOCK_STMT:
                case PARAMETERIZED_TYPE_DESCRIPTOR:
                case NON_RECURSIVE_TYPE:
                case FORK_STMT:
                case TRAP_EXPRESSION:
                case LIST_CONSTRUCTOR:
                case FOREACH_STMT:
                case TYPE_CAST_EXPRESSION:
                case TABLE_CONSTRUCTOR:
                case KEY_SPECIFIER:
                case ERROR_TYPE_DESCRIPTOR:
                case LET_VAR_DECL:
                case LET_EXPRESSION:
<<<<<<< HEAD
                case STREAM_TYPE_DESCRIPTOR:
=======

                    // start a context, so that we know where to fall back, and continue
                    // having the qualified-identifier as the next rule.
                case VARIABLE_REF:
                case TYPE_REFERENCE:
                case ANNOT_REFERENCE:
>>>>>>> d3a95f17
                default:
                    // Stay at the same place
                    skipRule = true;
                    hasMatch = true;
                    break;
            }

            if (!hasMatch) {
                return fixAndContinue(currentCtx, lookahead, currentDepth, matchingRulesCount, isEntryPoint);
            }

            currentCtx = getNextRule(currentCtx, lookahead + 1);
            if (!skipRule) {
                // Try the next token with the next rule
                currentDepth++;
                matchingRulesCount++;
                lookahead++;
                isEntryPoint = false;
            }
        }

        Result result = new Result(new ArrayDeque<>(), matchingRulesCount, currentCtx);
        result.solution = new Solution(Action.KEEP, currentCtx, SyntaxKind.NONE, currentCtx.toString());
        return result;
    }

    /**
     * Search for matching token sequences within different kinds of statements and returns the most optimal solution.
     * 
     * @param currentCtx Current context
     * @param nextToken Next token in the token stream
     * @param lookahead Position of the next token to consider, relative to the position of the original error
     * @param currentDepth Amount of distance traveled so far
     * @param currentMatches Matching tokens found so far
     * @param fixes Fixes made so far
     * @return Recovery result
     */
    private Result seekInStatements(ParserRuleContext currentCtx, STToken nextToken, int lookahead, int currentDepth,
                                    int currentMatches, boolean isEntryPoint) {
        if (nextToken.kind == SyntaxKind.SEMICOLON_TOKEN) {
            // Semicolon at the start of a statement is a special case. This is equivalent to an empty
            // statement. So assume the fix for this is a REMOVE operation and continue from the next token.
            Result result = seekMatchInSubTree(ParserRuleContext.STATEMENT, lookahead + 1, currentDepth, isEntryPoint);
            result.fixes.push(new Solution(Action.REMOVE, currentCtx, nextToken.kind, nextToken.toString()));
            return getFinalResult(currentMatches, result);
        }

        return seekInAlternativesPaths(lookahead, currentDepth, currentMatches, STATEMENTS, isEntryPoint);
    }

    /**
     * Search for matching token sequences within access expressions and returns the most optimal solution.
     * Access expression can be one of: method-call, field-access, member-access.
     * 
     * @param currentCtx Current context
     * @param lookahead Position of the next token to consider, relative to the position of the original error
     * @param currentDepth Amount of distance traveled so far
     * @param currentMatches Matching tokens found so far
     * @param fixes Fixes made so far
     * @param isEntryPoint
     * @return Recovery result
     */
    private Result seekInAccessExpression(ParserRuleContext currentCtx, int lookahead, int currentDepth,
                                          int currentMatches, boolean isEntryPoint) {
        STToken nextToken = this.tokenReader.peek(lookahead);
        currentDepth++;
        if (nextToken.kind != SyntaxKind.IDENTIFIER_TOKEN) {
            Result fixedPathResult = fixAndContinue(currentCtx, lookahead, currentDepth);
            return getFinalResult(currentMatches, fixedPathResult);
        }

        ParserRuleContext nextContext;
        STToken nextNextToken = this.tokenReader.peek(lookahead + 1);
        switch (nextNextToken.kind) {
            case OPEN_PAREN_TOKEN:
                nextContext = ParserRuleContext.OPEN_PARENTHESIS;
                break;
            case DOT_TOKEN:
                nextContext = ParserRuleContext.DOT;
                break;
            case OPEN_BRACKET_TOKEN:
                nextContext = ParserRuleContext.OPEN_BRACKET;
                break;
            default:
                nextContext = getNextRuleForExpr();
                break;
        }

        currentMatches++;
        lookahead++;
        Result result = seekMatch(nextContext, lookahead, currentDepth, isEntryPoint);
        result.ctx = currentCtx;
        return getFinalResult(currentMatches, result);
    }

    /**
     * Search for a match in rhs of an expression. RHS of an expression can be the end
     * of the expression or the rhs of a binary expression.
     * 
     * @param nextToken
     * @param lookahead Position of the next token to consider, relative to the position of the original error
     * @param currentDepth Amount of distance traveled so far
     * @param currentMatches Matching tokens found so far
     * @param isEntryPoint
     * @return Recovery result
     */
    private Result seekMatchInExpressionRhs(STToken nextToken, int lookahead, int currentDepth, int currentMatches,
                                            boolean isEntryPoint) {
        ParserRuleContext parentCtx = getParentContext();

        // Expression in a parameter-rhs can be terminated by a comma or a the closing parenthesis.
        if (isParameter(parentCtx) || parentCtx == ParserRuleContext.ARG) {
            ParserRuleContext[] next = { ParserRuleContext.BINARY_OPERATOR, ParserRuleContext.DOT,
                    ParserRuleContext.OPEN_BRACKET, ParserRuleContext.COMMA, ParserRuleContext.CLOSE_PARENTHESIS };
            return seekInAlternativesPaths(lookahead, currentDepth, currentMatches, next, isEntryPoint);
        }

        if (parentCtx == ParserRuleContext.MAPPING_CONSTRUCTOR) {
            ParserRuleContext[] next = { ParserRuleContext.BINARY_OPERATOR, ParserRuleContext.DOT,
                    ParserRuleContext.OPEN_BRACKET, ParserRuleContext.COMMA, ParserRuleContext.CLOSE_BRACE };
            return seekInAlternativesPaths(lookahead, currentDepth, currentMatches, next, isEntryPoint);
        }

        if (parentCtx == ParserRuleContext.COMPUTED_FIELD_NAME) {
            // Here we give high priority to the comma. Therefore order of the below array matters.
            ParserRuleContext[] next = { ParserRuleContext.CLOSE_BRACKET, ParserRuleContext.BINARY_OPERATOR,
                    ParserRuleContext.DOT, ParserRuleContext.OPEN_BRACKET };
            return seekInAlternativesPaths(lookahead, currentDepth, currentMatches, next, isEntryPoint);
        }

        if (parentCtx == ParserRuleContext.LISTENERS_LIST) {
            ParserRuleContext[] next = { ParserRuleContext.COMMA, ParserRuleContext.BINARY_OPERATOR,
                    ParserRuleContext.DOT, ParserRuleContext.OPEN_BRACKET, ParserRuleContext.OPEN_BRACE };
            return seekInAlternativesPaths(lookahead, currentDepth, currentMatches, next, isEntryPoint);
        }

        if (parentCtx == ParserRuleContext.LIST_CONSTRUCTOR) {
            ParserRuleContext[] next = { ParserRuleContext.COMMA, ParserRuleContext.BINARY_OPERATOR,
                    ParserRuleContext.DOT, ParserRuleContext.OPEN_BRACKET, ParserRuleContext.CLOSE_BRACKET };
            return seekInAlternativesPaths(lookahead, currentDepth, currentMatches, next, isEntryPoint);
        }

        if (parentCtx == ParserRuleContext.LET_VAR_DECL) {
            ParserRuleContext[] next = { ParserRuleContext.COMMA, ParserRuleContext.BINARY_OPERATOR,
                    ParserRuleContext.DOT, ParserRuleContext.OPEN_BRACKET, ParserRuleContext.IN_KEYWORD };
            return seekInAlternativesPaths(lookahead, currentDepth, currentMatches, next, isEntryPoint);
        }

        ParserRuleContext nextContext;
        if (parentCtx == ParserRuleContext.IF_BLOCK || parentCtx == ParserRuleContext.WHILE_BLOCK ||
                parentCtx == ParserRuleContext.FOREACH_STMT) {
            nextContext = ParserRuleContext.BLOCK_STMT;
        } else if (isStatement(parentCtx) || parentCtx == ParserRuleContext.RECORD_FIELD ||
                parentCtx == ParserRuleContext.OBJECT_MEMBER || parentCtx == ParserRuleContext.LISTENER_DECL ||
                parentCtx == ParserRuleContext.CONSTANT_DECL) {
            nextContext = ParserRuleContext.SEMICOLON;
        } else if (parentCtx == ParserRuleContext.ANNOTATIONS) {
            nextContext = ParserRuleContext.TOP_LEVEL_NODE;
        } else if (parentCtx == ParserRuleContext.ARRAY_TYPE_DESCRIPTOR) {
            nextContext = ParserRuleContext.CLOSE_BRACKET;
        } else if (parentCtx == ParserRuleContext.INTERPOLATION) {
            nextContext = ParserRuleContext.CLOSE_BRACE;
        } else {
            throw new IllegalStateException();
        }

        ParserRuleContext[] alternatives = { ParserRuleContext.BINARY_OPERATOR, ParserRuleContext.IS_KEYWORD,
                ParserRuleContext.DOT, ParserRuleContext.OPEN_BRACKET, ParserRuleContext.OPEN_PARENTHESIS,
                ParserRuleContext.IS_KEYWORD, nextContext };
        return seekInAlternativesPaths(lookahead, currentDepth, currentMatches, alternatives, isEntryPoint);
    }

    /**
     * Get the next parser rule/context given the current parser context.
     * 
     * @param currentCtx Current parser context
     * @param nextLookahead Position of the next token to consider, relative to the position of the original error
     * @return Next parser context
     */
    @Override
    protected ParserRuleContext getNextRule(ParserRuleContext currentCtx, int nextLookahead) {
        // If this is a production, then push the context to the stack.
        // We can do this within the same switch-case that follows after this one.
        // But doing it separately for the sake of readability/maintainability.
        switch (currentCtx) {
            case COMP_UNIT:
            case FUNC_DEFINITION:
            case RETURN_TYPE_DESCRIPTOR:
            case EXTERNAL_FUNC_BODY:
            case FUNC_BODY_BLOCK:
            case STATEMENT:
            case STATEMENT_WITHOUT_ANNOTS:
            case VAR_DECL_STMT:
            case ASSIGNMENT_STMT:
            case REQUIRED_PARAM:
            case DEFAULTABLE_PARAM:
            case REST_PARAM:
            case MODULE_TYPE_DEFINITION:
            case RECORD_FIELD:
            case RECORD_TYPE_DESCRIPTOR:
            case OBJECT_TYPE_DESCRIPTOR:
            case ARG:
            case ARG_LIST:
            case OBJECT_FUNC_OR_FIELD:
            case IF_BLOCK:
            case BLOCK_STMT:
            case WHILE_BLOCK:
            case PANIC_STMT:
            case CALL_STMT:
            case IMPORT_DECL:
            case CONTINUE_STATEMENT:
            case BREAK_STATEMENT:
            case RETURN_STMT:
            case COMPUTED_FIELD_NAME:
            case LISTENERS_LIST:
            case SERVICE_DECL:
            case LISTENER_DECL:
            case CONSTANT_DECL:
            case NIL_TYPE_DESCRIPTOR:
            case COMPOUND_ASSIGNMENT_STMT:
            case OPTIONAL_TYPE_DESCRIPTOR:
            case ARRAY_TYPE_DESCRIPTOR:
            case ANNOTATIONS:
            case VARIABLE_REF:
            case TYPE_REFERENCE:
            case ANNOT_REFERENCE:
            case MAPPING_CONSTRUCTOR:
            case LOCAL_TYPE_DEFINITION_STMT:
            case EXPRESSION_STATEMENT:
            case NIL_LITERAL:
            case LOCK_STMT:
            case ANNOTATION_DECL:
            case ANNOT_ATTACH_POINTS_LIST:
            case XML_NAMESPACE_DECLARATION:
            case CONSTANT_EXPRESSION:
            case NAMED_WORKER_DECL:
            case FORK_STMT:
            case FOREACH_STMT:
            case PARAMETERIZED_TYPE_DESCRIPTOR:
            case LIST_CONSTRUCTOR:
            case TYPE_CAST_EXPRESSION:
            case TABLE_CONSTRUCTOR:
            case KEY_SPECIFIER:
            case ERROR_TYPE_DESCRIPTOR:
            case LET_VAR_DECL:
<<<<<<< HEAD
            case STREAM_TYPE_DESCRIPTOR:
=======
//            case TEMPLATE_EXPR:
//            case XML_TEMPLATE_EXPR:
>>>>>>> d3a95f17
                startContext(currentCtx);
                break;
            default:
                break;
        }

        ParserRuleContext parentCtx;
        STToken nextToken;
        switch (currentCtx) {
            case EOF:
                return ParserRuleContext.EOF;
            case COMP_UNIT:
                return ParserRuleContext.TOP_LEVEL_NODE;
            case PUBLIC_KEYWORD:
                parentCtx = getParentContext();
                if (parentCtx == ParserRuleContext.OBJECT_TYPE_DESCRIPTOR) {
                    return ParserRuleContext.OBJECT_FUNC_OR_FIELD;
                } else if (isParameter(parentCtx)) {
                    return ParserRuleContext.TYPE_DESCRIPTOR;
                }
                return ParserRuleContext.TOP_LEVEL_NODE_WITHOUT_MODIFIER;
            case PRIVATE_KEYWORD:
                return ParserRuleContext.OBJECT_FUNC_OR_FIELD;
            case FUNC_DEFINITION:
                return ParserRuleContext.FUNCTION_KEYWORD;
            case RETURN_TYPE_DESCRIPTOR:
                return ParserRuleContext.RETURNS_KEYWORD;
            case EXTERNAL_FUNC_BODY:
                return ParserRuleContext.ASSIGN_OP;
            case FUNC_BODY_BLOCK:
                return ParserRuleContext.OPEN_BRACE;
            case STATEMENT:
            case STATEMENT_WITHOUT_ANNOTS:
                // We reach here only if an end of a block is reached.
                endContext(); // end statement
                return ParserRuleContext.CLOSE_BRACE;
            case ASSIGN_OP:
                return getNextRuleForEqualOp();
            case COMPOUND_BINARY_OPERATOR:
                return ParserRuleContext.ASSIGN_OP;
            case CLOSE_BRACE:
                return getNextRuleForCloseBrace(nextLookahead);
            case CLOSE_PARENTHESIS:
                parentCtx = getParentContext();
                if (isParameter(parentCtx)) {
                    endContext(); // end parameter
                    endContext(); // end parameter-list
                }
                if (parentCtx == ParserRuleContext.NIL_TYPE_DESCRIPTOR) {
                    endContext();
                    // After parsing nil type descriptor all the other parsing is same as next rule of simple type
                    return ParserRuleContext.TYPEDESC_RHS;
                }
                if (parentCtx == ParserRuleContext.NIL_LITERAL) {
                    endContext();
                    return ParserRuleContext.EXPRESSION_RHS;
                }
                if (parentCtx == ParserRuleContext.KEY_SPECIFIER) {
                    endContext(); // end key-specifier
                    // For now key-specifier ctx is only referred inside table-constructor ctx
                    return ParserRuleContext.OPEN_BRACKET;
                }
                // endContext(); // end func signature
                return ParserRuleContext.FUNC_BODY;
            case EXPRESSION:
            case BASIC_LITERAL:
            case TERMINAL_EXPRESSION:
                return getNextRuleForExpr();
            case EXTERNAL_KEYWORD:
                return ParserRuleContext.SEMICOLON;
            case FUNCTION_KEYWORD:
                return ParserRuleContext.FUNC_NAME;
            case FUNC_NAME:
                return ParserRuleContext.OPEN_PARENTHESIS;
            case OPEN_BRACE:
                // If an error occurs in the function definition signature, then only search
                // within the function signature. Do not search within the function body.
                // This is done to avoid the parser misinterpreting tokens in the signature
                // as part of the body, and vice-versa.
                // return ParserRuleContext.CLOSE_BRACE;

                parentCtx = getParentContext();
                if (parentCtx == ParserRuleContext.LISTENERS_LIST) {
                    endContext();
                }

                if (isEndOfBlock(this.tokenReader.peek(nextLookahead))) {
                    return ParserRuleContext.CLOSE_BRACE;
                }

                if (parentCtx == ParserRuleContext.MAPPING_CONSTRUCTOR) {
                    return ParserRuleContext.MAPPING_FIELD;
                }

                if (parentCtx == ParserRuleContext.FORK_STMT) {
                    return ParserRuleContext.NAMED_WORKER_DECL;
                }

                return ParserRuleContext.STATEMENT;
            case OPEN_PARENTHESIS:
                parentCtx = getParentContext();
                if (parentCtx == ParserRuleContext.EXPRESSION_STATEMENT) {
                    return ParserRuleContext.EXPRESSION_STATEMENT_START;
                } else if (isExpressionContext(parentCtx)) {
                    return ParserRuleContext.EXPRESSION;
                } else if (parentCtx == ParserRuleContext.FUNC_DEFINITION) {
                    return ParserRuleContext.PARAM_LIST;
                } else if (parentCtx == ParserRuleContext.NIL_TYPE_DESCRIPTOR ||
                        parentCtx == ParserRuleContext.NIL_LITERAL) {
                    return ParserRuleContext.CLOSE_PARENTHESIS;
                } else if (parentCtx == ParserRuleContext.KEY_SPECIFIER) {
                    return ParserRuleContext.KEY_SPECIFIER_RHS;
                }
                return ParserRuleContext.ARG;
            case RETURNS_KEYWORD:
                if (this.tokenReader.peek(nextLookahead).kind != SyntaxKind.RETURNS_KEYWORD) {
                    // If there are no matches in the optional rule, then continue from the
                    // next immediate rule without changing the state
                    return ParserRuleContext.FUNC_BODY;
                }
                return ParserRuleContext.TYPE_DESCRIPTOR;
            case SEMICOLON:
                return getNextRuleForSemicolon(nextLookahead);
            case SIMPLE_TYPE_DESCRIPTOR:
                return ParserRuleContext.TYPEDESC_RHS;
            case VARIABLE_NAME:
            case PARAMETER_RHS:
                return getNextRuleForVarName(nextLookahead);
            case TOP_LEVEL_NODE_WITHOUT_MODIFIER:
                return ParserRuleContext.FUNC_DEFINITION;
            case FUNC_BODY:
                return ParserRuleContext.TOP_LEVEL_NODE;
            case REQUIRED_PARAM:
            case DEFAULTABLE_PARAM:
            case REST_PARAM:
                nextToken = this.tokenReader.peek(nextLookahead);
                if (isEndOfParametersList(nextToken)) {
                    endContext();
                    return ParserRuleContext.CLOSE_PARENTHESIS;
                }
                return ParserRuleContext.TYPE_DESCRIPTOR;
            case ASSIGNMENT_STMT:
                return ParserRuleContext.VARIABLE_NAME;
            case COMPOUND_ASSIGNMENT_STMT:
                return ParserRuleContext.VARIABLE_NAME;
            case VAR_DECL_STMT:
                return ParserRuleContext.TYPE_DESCRIPTOR;
            case EXPRESSION_RHS:
                return ParserRuleContext.BINARY_OPERATOR;
            case BINARY_OPERATOR:
                return ParserRuleContext.EXPRESSION;
            case COMMA:
                return getNextRuleForComma();
            case AFTER_PARAMETER_TYPE:
                return getNextRuleForParamType();
            case MODULE_TYPE_DEFINITION:
                return ParserRuleContext.TYPE_KEYWORD;
            case CLOSED_RECORD_BODY_END:
                endContext();
                nextToken = this.tokenReader.peek(nextLookahead);
                if (nextToken.kind == SyntaxKind.EOF_TOKEN) {
                    return ParserRuleContext.EOF;
                }
                return ParserRuleContext.TYPEDESC_RHS;
            case CLOSED_RECORD_BODY_START:
                return ParserRuleContext.RECORD_FIELD_OR_RECORD_END;
            case ELLIPSIS:
                parentCtx = getParentContext();
                if (parentCtx == ParserRuleContext.MAPPING_CONSTRUCTOR || parentCtx == ParserRuleContext.ARG) {
                    return ParserRuleContext.EXPRESSION;
                }
                return ParserRuleContext.VARIABLE_NAME;
            case QUESTION_MARK:
                return getNextRuleForQuestionMark();
            case RECORD_KEYWORD:
                return ParserRuleContext.RECORD_BODY_START;
            case TYPE_KEYWORD:
                return ParserRuleContext.TYPE_NAME;
            case RECORD_TYPE_DESCRIPTOR:
                return ParserRuleContext.RECORD_KEYWORD;
            case ASTERISK:
                parentCtx = getParentContext();
                if (parentCtx == ParserRuleContext.ARRAY_TYPE_DESCRIPTOR) {
                    return ParserRuleContext.CLOSE_BRACKET;
                }
                if (parentCtx == ParserRuleContext.ERROR_TYPE_DESCRIPTOR) {
                    return ParserRuleContext.GT;
                }
                return ParserRuleContext.TYPE_REFERENCE;
            case TYPE_NAME:
                return ParserRuleContext.TYPE_DESCRIPTOR;
            case OBJECT_KEYWORD:
                return ParserRuleContext.OPEN_BRACE;
            case REMOTE_KEYWORD:
                return ParserRuleContext.FUNCTION_KEYWORD;
            case OBJECT_TYPE_DESCRIPTOR:
                return ParserRuleContext.OBJECT_TYPE_DESCRIPTOR_START;
            case OBJECT_TYPE_FIRST_QUALIFIER:
            case OBJECT_TYPE_SECOND_QUALIFIER:
                return ParserRuleContext.OBJECT_KEYWORD;
            case ABSTRACT_KEYWORD:
            case CLIENT_KEYWORD:
                return ParserRuleContext.OBJECT_KEYWORD;
            case OPEN_BRACKET:
                return getNextRuleForOpenBracket();
            case CLOSE_BRACKET:
                return getNextRuleForCloseBracket();
            case FIELD_OR_FUNC_NAME:
                return ParserRuleContext.EXPRESSION_RHS;
            case DOT:
                return getNextRuleForDot();
            case IF_KEYWORD:
                return ParserRuleContext.EXPRESSION;
            case ELSE_KEYWORD:
                return ParserRuleContext.ELSE_BODY;
            case BLOCK_STMT:
                return ParserRuleContext.OPEN_BRACE;
            case IF_BLOCK:
                return ParserRuleContext.IF_KEYWORD;
            case WHILE_BLOCK:
                return ParserRuleContext.WHILE_KEYWORD;
            case WHILE_KEYWORD:
                return ParserRuleContext.EXPRESSION;
            case CHECKING_KEYWORD:
                return ParserRuleContext.EXPRESSION;
            case CALL_STMT:
                return ParserRuleContext.CALL_STMT_START;
            case PANIC_STMT:
                return ParserRuleContext.PANIC_KEYWORD;
            case PANIC_KEYWORD:
                return ParserRuleContext.EXPRESSION;
            case FUNC_CALL:
                // TODO: check this again
                return ParserRuleContext.IMPORT_PREFIX;
            case IMPORT_KEYWORD:
                return ParserRuleContext.IMPORT_ORG_OR_MODULE_NAME;
            case IMPORT_PREFIX:
            case NAMESPACE_PREFIX:
                return ParserRuleContext.SEMICOLON;
            case VERSION_NUMBER:
            case VERSION_KEYWORD:
                return ParserRuleContext.MAJOR_VERSION;
            case SLASH:
                return ParserRuleContext.IMPORT_MODULE_NAME;
            case IMPORT_ORG_OR_MODULE_NAME:
                return ParserRuleContext.IMPORT_DECL_RHS;
            case IMPORT_MODULE_NAME:
                return ParserRuleContext.AFTER_IMPORT_MODULE_NAME;
            case AS_KEYWORD:
                parentCtx = getParentContext();
                if (parentCtx == ParserRuleContext.IMPORT_DECL) {
                    return ParserRuleContext.IMPORT_PREFIX;
                } else if (parentCtx == ParserRuleContext.XML_NAMESPACE_DECLARATION) {
                    return ParserRuleContext.NAMESPACE_PREFIX;
                }
                throw new IllegalStateException();
            case MAJOR_VERSION:
            case MINOR_VERSION:
            case IMPORT_SUB_VERSION:
                return ParserRuleContext.MAJOR_MINOR_VERSION_END;
            case PATCH_VERSION:
                return ParserRuleContext.IMPORT_PREFIX_DECL;
            case IMPORT_DECL:
                return ParserRuleContext.IMPORT_KEYWORD;
            case CONTINUE_STATEMENT:
                return ParserRuleContext.CONTINUE_KEYWORD;
            case BREAK_STATEMENT:
                return ParserRuleContext.BREAK_KEYWORD;
            case CONTINUE_KEYWORD:
            case BREAK_KEYWORD:
                return ParserRuleContext.SEMICOLON;
            case RETURN_STMT:
                return ParserRuleContext.RETURN_KEYWORD;
            case RETURN_KEYWORD:
                return ParserRuleContext.RETURN_STMT_RHS;
            case ACCESS_EXPRESSION:
                return ParserRuleContext.VARIABLE_REF;
            // case BASIC_LITERAL:
            // case STRING_LITERAL:
            case MAPPING_FIELD_NAME:
                return ParserRuleContext.SPECIFIC_FIELD_RHS;
            case COLON:
                parentCtx = getParentContext();
                if (parentCtx == ParserRuleContext.MAPPING_CONSTRUCTOR) {
                    return ParserRuleContext.EXPRESSION;
                }

                return ParserRuleContext.IDENTIFIER;
            case STRING_LITERAL:
                // We assume string literal is specifically used only in the mapping constructor key.
                return ParserRuleContext.COLON;
            case COMPUTED_FIELD_NAME:
                return ParserRuleContext.OPEN_BRACKET;
            case LISTENERS_LIST:
                return ParserRuleContext.EXPRESSION;
            case ON_KEYWORD:
                parentCtx = getParentContext();
                if (parentCtx == ParserRuleContext.ANNOTATION_DECL) {
                    return ParserRuleContext.ANNOT_ATTACH_POINTS_LIST;
                }
                return ParserRuleContext.LISTENERS_LIST;
            case RESOURCE_KEYWORD:
                return ParserRuleContext.FUNC_DEFINITION;
            case SERVICE_DECL:
                return ParserRuleContext.SERVICE_KEYWORD;
            case SERVICE_KEYWORD:
                return ParserRuleContext.OPTIONAL_SERVICE_NAME;
            case SERVICE_NAME:
                return ParserRuleContext.ON_KEYWORD;
            case LISTENER_KEYWORD:
                return ParserRuleContext.TYPE_DESCRIPTOR;
            case LISTENER_DECL:
                return ParserRuleContext.LISTENER_KEYWORD;
            case FINAL_KEYWORD:
                return ParserRuleContext.TYPE_DESCRIPTOR;
            case CONSTANT_DECL:
                return ParserRuleContext.CONST_KEYWORD;
            case CONST_KEYWORD:
                return ParserRuleContext.CONST_DECL_TYPE;
            case CONST_DECL_TYPE:
                return ParserRuleContext.CONST_DECL_RHS;
            case NIL_TYPE_DESCRIPTOR:
                return ParserRuleContext.OPEN_PARENTHESIS;
            case TYPEOF_EXPRESSION:
                return ParserRuleContext.TYPEOF_KEYWORD;
            case TYPEOF_KEYWORD:
                return ParserRuleContext.EXPRESSION;
            case OPTIONAL_TYPE_DESCRIPTOR:
                return ParserRuleContext.QUESTION_MARK;
            case UNARY_EXPRESSION:
                return ParserRuleContext.UNARY_OPERATOR;
            case UNARY_OPERATOR:
                return ParserRuleContext.EXPRESSION;
            case ARRAY_TYPE_DESCRIPTOR:
                return ParserRuleContext.OPEN_BRACKET;
            case ARRAY_LENGTH:
                return ParserRuleContext.CLOSE_BRACKET;
            case AT:
                return ParserRuleContext.ANNOT_REFERENCE;
            case DOC_STRING:
                return ParserRuleContext.ANNOTATIONS;
            case ANNOTATIONS:
                return ParserRuleContext.AT;
            case MAPPING_CONSTRUCTOR:
                return ParserRuleContext.OPEN_BRACE;
            case VARIABLE_REF:
            case TYPE_REFERENCE:
            case ANNOT_REFERENCE:
                return ParserRuleContext.QUALIFIED_IDENTIFIER;
            case QUALIFIED_IDENTIFIER:
                nextToken = this.tokenReader.peek(nextLookahead);
                if (nextToken.kind == SyntaxKind.COLON_TOKEN) {
                    return ParserRuleContext.COLON;
                }
                // Else this is a simple identifier. Hence fall through.
            case IDENTIFIER:
                parentCtx = getParentContext();
                switch (parentCtx) {
                    case VARIABLE_REF:
                        endContext();
                        return getNextRuleForExpr();
                    case TYPE_REFERENCE:
                        endContext();
                        return ParserRuleContext.SEMICOLON;
                    case ANNOT_REFERENCE:
                        endContext();
                        return ParserRuleContext.MAPPING_CONSTRUCTOR;
                    case ANNOTATION_DECL:
                        return ParserRuleContext.ANNOT_OPTIONAL_ATTACH_POINTS;
                    default:
                        throw new IllegalStateException();
                }
            case IS_KEYWORD:
                return ParserRuleContext.TYPE_DESCRIPTOR;
            case NULL_KEYWORD:
                return ParserRuleContext.EXPRESSION_RHS;
            case NIL_LITERAL:
                return ParserRuleContext.OPEN_PARENTHESIS;
            case TYPE_TEST_EXPRESSION:
                return ParserRuleContext.EXPRESSION_RHS;
            case LOCAL_TYPE_DEFINITION_STMT:
                return ParserRuleContext.TYPE_KEYWORD;
            case RIGHT_ARROW:
                return ParserRuleContext.EXPRESSION;
            case DECIMAL_INTEGER_LITERAL:
            case HEX_INTEGER_LITERAL:
            case STATEMENT_START_IDENTIFIER:
                return getNextRuleForDecimalIntegerLiteral();
            case EXPRESSION_STATEMENT:
                return ParserRuleContext.EXPRESSION_STATEMENT_START;
            case MAP_KEYWORD:
            case FUTURE_KEYWORD:
            case LOCK_STMT:
                return ParserRuleContext.LOCK_KEYWORD;
            case LOCK_KEYWORD:
                return ParserRuleContext.BLOCK_STMT;
            case RECORD_FIELD:
                return ParserRuleContext.RECORD_FIELD_START;
            case ANNOTATION_TAG:
                return ParserRuleContext.ANNOT_OPTIONAL_ATTACH_POINTS;
            case ANNOTATION_KEYWORD:
                return ParserRuleContext.ANNOT_DECL_OPTIONAL_TYPE;
            case ANNOT_ATTACH_POINTS_LIST:
                return ParserRuleContext.ATTACH_POINT;
            case FIELD_IDENT:
            case FUNCTION_IDENT:
            case IDENT_AFTER_OBJECT_IDENT:
            case SINGLE_KEYWORD_ATTACH_POINT_IDENT:
            case ATTACH_POINT:
                return ParserRuleContext.ATTACH_POINT_END;
            case RECORD_FIELD_OR_RECORD_END:
                return ParserRuleContext.RECORD_BODY_END;
            case SOURCE_KEYWORD:
                return ParserRuleContext.ATTACH_POINT_IDENT;
            case OBJECT_IDENT:
                return ParserRuleContext.IDENT_AFTER_OBJECT_IDENT;
            case RECORD_IDENT:
                return ParserRuleContext.FIELD_IDENT;
            case RESOURCE_IDENT:
                return ParserRuleContext.FUNCTION_IDENT;
            case ANNOTATION_DECL:
                return ParserRuleContext.ANNOTATION_KEYWORD;
            case XML_NAMESPACE_DECLARATION:
                return ParserRuleContext.XMLNS_KEYWORD;
            case XMLNS_KEYWORD:
                return ParserRuleContext.CONSTANT_EXPRESSION;
            case CONSTANT_EXPRESSION:
                return ParserRuleContext.CONSTANT_EXPRESSION_START;
            case XML_NAMESPACE_PREFIX_DECL:
                return ParserRuleContext.SEMICOLON;
            case NAMED_WORKER_DECL:
                return ParserRuleContext.WORKER_KEYWORD;
            case WORKER_KEYWORD:
                return ParserRuleContext.WORKER_NAME;
            case WORKER_NAME:
                return ParserRuleContext.RETURN_TYPE_DESCRIPTOR;
            case FORK_STMT:
                return ParserRuleContext.FORK_KEYWORD;
            case FORK_KEYWORD:
                return ParserRuleContext.OPEN_BRACE;
            case TRAP_EXPRESSION:
                return ParserRuleContext.TRAP_KEYWORD;
            case TRAP_KEYWORD:
                return ParserRuleContext.EXPRESSION;
            case LIST_CONSTRUCTOR:
                return ParserRuleContext.OPEN_BRACKET;
            case FOREACH_STMT:
                return ParserRuleContext.FOREACH_KEYWORD;
            case FOREACH_KEYWORD:
                return ParserRuleContext.TYPE_DESCRIPTOR;
            case IN_KEYWORD:
                parentCtx = getParentContext();
                if (parentCtx == ParserRuleContext.LET_VAR_DECL) {
                    endContext(); // end let-var-decl
                }
                return ParserRuleContext.EXPRESSION;
            case TYPE_CAST_EXPRESSION:
                return ParserRuleContext.LT;
            case PIPE:
                return ParserRuleContext.TYPE_DESCRIPTOR;
            case TABLE_CONSTRUCTOR:
                return ParserRuleContext.TABLE_KEYWORD;
            case TABLE_KEYWORD:
                return ParserRuleContext.TABLE_KEYWORD_RHS;
            case KEY_SPECIFIER:
                return ParserRuleContext.KEY_KEYWORD;
            case KEY_KEYWORD:
                return ParserRuleContext.OPEN_PARENTHESIS;
            case ERROR_TYPE_DESCRIPTOR:
                return ParserRuleContext.ERROR_KEYWORD;
            case ERROR_KEYWORD:
                return ParserRuleContext.LT;
            case LET_EXPRESSION:
                return ParserRuleContext.LET_KEYWORD;
            case LET_KEYWORD:
                return ParserRuleContext.LET_VAR_DECL;
            case LET_VAR_DECL:
                return ParserRuleContext.LET_VAR_DECL_START;
            case STREAM_TYPE_DESCRIPTOR:
                return ParserRuleContext.STREAM_KEYWORD;
            case STREAM_KEYWORD:
                return ParserRuleContext.LT;
            case NON_RECURSIVE_TYPE:
                return getNextRuleForTypeDescriptor();
            case PARAMETERIZED_TYPE_DESCRIPTOR:
                return ParserRuleContext.PARAMETERIZED_TYPE;
            case PARAMETERIZED_TYPE:
                endContext();
                return ParserRuleContext.LT;
            case LT:
                parentCtx = getParentContext();
                if (parentCtx == ParserRuleContext.TYPE_CAST_EXPRESSION) {
                    return ParserRuleContext.TYPE_CAST_PARAM;
                }
                if (parentCtx == ParserRuleContext.ERROR_TYPE_DESCRIPTOR) {
                    return ParserRuleContext.ERROR_TYPE_PARAMS;
                }
                return ParserRuleContext.TYPE_DESCRIPTOR;
            case GT:
                parentCtx = getParentContext();
                switch (parentCtx) {
                    case PARAMETERIZED_TYPE_DESCRIPTOR:
                    case ERROR_TYPE_DESCRIPTOR:
                    case STREAM_TYPE_DESCRIPTOR:
                        endContext();
                        return ParserRuleContext.TYPEDESC_RHS;
                    default: // TYPE_CAST_EXPRESSION:
                        endContext();
                        return ParserRuleContext.EXPRESSION;
                }
<<<<<<< HEAD
=======

                throw new IllegalStateException();
            case TEMPLATE_END:
                return ParserRuleContext.EXPRESSION_RHS;
            case TEMPLATE_START:
                return ParserRuleContext.TEMPLATE_BODY;
            case TEMPLATE_BODY:
                return ParserRuleContext.TEMPLATE_MEMBER;
            case TEMPLATE_STRING:
                return ParserRuleContext.TEMPLATE_STRING_RHS;
            case INTERPOLATION_START_TOKEN:
                return ParserRuleContext.EXPRESSION;
            case XML_KEYWORD:
                return ParserRuleContext.TEMPLATE_START;
>>>>>>> d3a95f17

            case OBJECT_FUNC_OR_FIELD:
            case OBJECT_METHOD_START:
            case OBJECT_FUNC_OR_FIELD_WITHOUT_VISIBILITY:
            case OBJECT_FIELD_RHS:
            case PARAM_LIST:
            case ARG:
            case ARG_LIST:
            case ASSIGNMENT_OR_VAR_DECL_STMT:
            case ASSIGNMENT_OR_VAR_DECL_STMT_RHS:
            case BOOLEAN_LITERAL:
            case CALL_STMT_START:
            case ELSE_BLOCK:
            case ELSE_BODY:
            case FIELD_DESCRIPTOR_RHS:
            case FIELD_OR_REST_DESCIPTOR_RHS:
            case IMPORT_PREFIX_DECL:
            case NAMED_OR_POSITIONAL_ARG_RHS:
            case OBJECT_MEMBER:
            case OBJECT_TYPE_DESCRIPTOR_START:
            case RECORD_BODY_END:
            case RECORD_BODY_START:
            case TOP_LEVEL_NODE_WITHOUT_METADATA:
            case TYPE_DESCRIPTOR:
            case VAR_DECL_STMT_RHS:
            case AFTER_IMPORT_MODULE_NAME:
            case IMPORT_DECL_RHS:
            case IMPORT_VERSION_DECL:
            case MAJOR_MINOR_VERSION_END:
            case MAPPING_FIELD:
            case SPECIFIC_FIELD_RHS:
            case RETURN_STMT_RHS:
            case OPTIONAL_SERVICE_NAME:
            case RESOURCE_DEF:
            case CONST_DECL_RHS:
            case OBJECT_MEMBER_WITHOUT_METADATA:
            case TOP_LEVEL_NODE:
            case PARAMETER:
            case PARAMETER_WITHOUT_ANNOTS:
            case RECORD_FIELD_WITHOUT_METADATA:
            case STMT_START_WITH_IDENTIFIER:
            case STMT_START_WITH_EXPR_RHS:
            case EXPRESSION_STATEMENT_START:
            case RECORD_FIELD_START:
            case ANNOT_DECL_OPTIONAL_TYPE:
            case ANNOT_DECL_RHS:
            case ANNOT_OPTIONAL_ATTACH_POINTS:
            case ATTACH_POINT_IDENT:
            case ATTACH_POINT_END:
            case CONSTANT_EXPRESSION_START:
            case DEFAULT_WORKER:
            case DEFAULT_WORKER_INIT:
            case NAMED_WORKERS:
            case LIST_CONSTRUCTOR_RHS:
            case TYPE_CAST_PARAM:
            case TYPE_CAST_PARAM_RHS:
            case TABLE_KEYWORD_RHS:
            case ROW_LIST_RHS:
            case TABLE_ROW_END:
            case KEY_SPECIFIER_RHS:
            case TABLE_KEY_RHS:
            case LET_VAR_DECL_START:
            default:
                throw new IllegalStateException("cannot find the next rule for: " + currentCtx);
        }
    }

    private boolean isExpressionContext(ParserRuleContext ctx) {
        switch (ctx) {
            case LISTENERS_LIST:
            case MAPPING_CONSTRUCTOR:
            case COMPUTED_FIELD_NAME:
            case LIST_CONSTRUCTOR:
            case INTERPOLATION:
                return true;
            default:
                return isStatement(ctx);
        }
    }

    /**
     * Get the next parser context to visit after a {@link ParserRuleContext#AFTER_PARAMETER_TYPE}.
     * 
     * @return Next parser context
     */
    private ParserRuleContext getNextRuleForParamType() {
        ParserRuleContext parentCtx;
        parentCtx = getParentContext();
        if (parentCtx == ParserRuleContext.REQUIRED_PARAM || parentCtx == ParserRuleContext.DEFAULTABLE_PARAM) {
            return ParserRuleContext.VARIABLE_NAME;
        } else if (parentCtx == ParserRuleContext.REST_PARAM) {
            return ParserRuleContext.ELLIPSIS;
        } else {
            throw new IllegalStateException();
        }
    }

    /**
     * Get the next parser context to visit after a {@link ParserRuleContext#COMMA}.
     * 
     * @return Next parser context
     */
    private ParserRuleContext getNextRuleForComma() {
        ParserRuleContext parentCtx = getParentContext();
        switch (parentCtx) {
            case PARAM_LIST:
            case REQUIRED_PARAM:
            case DEFAULTABLE_PARAM:
            case REST_PARAM:
                endContext();
                return parentCtx;
            case ARG:
                return parentCtx;
            case MAPPING_CONSTRUCTOR:
                return ParserRuleContext.MAPPING_FIELD;
            case LISTENERS_LIST:
            case LIST_CONSTRUCTOR:
                return ParserRuleContext.EXPRESSION;
            case ANNOT_ATTACH_POINTS_LIST:
                return ParserRuleContext.ATTACH_POINT;
            case TABLE_CONSTRUCTOR:
                return ParserRuleContext.MAPPING_CONSTRUCTOR;
            case KEY_SPECIFIER:
                return ParserRuleContext.VARIABLE_NAME;
            case LET_VAR_DECL:
                return ParserRuleContext.LET_VAR_DECL_START;
            case STREAM_TYPE_DESCRIPTOR:
                return ParserRuleContext.TYPE_DESCRIPTOR;
            default:
                throw new IllegalStateException();
        }
    }

    /**
     * Get the next parser context to visit after a type descriptor.
     *
     * @return Next parser context
     */
    private ParserRuleContext getNextRuleForTypeDescriptor() {
        ParserRuleContext parentCtx = getParentContext();
        switch (parentCtx) {
            case RECORD_FIELD:
            case OBJECT_MEMBER:
            case LISTENER_DECL:
            case CONSTANT_DECL:
            case LET_VAR_DECL:
                return ParserRuleContext.VARIABLE_NAME;
            case MODULE_TYPE_DEFINITION:
                return ParserRuleContext.SEMICOLON;
            case RETURN_TYPE_DESCRIPTOR:
                endContext();
                parentCtx = getParentContext();
                if (parentCtx == ParserRuleContext.NAMED_WORKER_DECL) {
                    return ParserRuleContext.BLOCK_STMT;
                } else if (parentCtx == ParserRuleContext.FUNC_DEFINITION) {
                    return ParserRuleContext.FUNC_BODY;
                }
                throw new IllegalStateException();
            case OPTIONAL_TYPE_DESCRIPTOR:
                return ParserRuleContext.QUESTION_MARK;
            case ARRAY_TYPE_DESCRIPTOR:
                return ParserRuleContext.OPEN_BRACKET;
            case TYPE_TEST_EXPRESSION:
                endContext();
                return getNextRuleForExpr();
            case ANNOTATION_DECL:
                return ParserRuleContext.IDENTIFIER;
            case PARAMETERIZED_TYPE_DESCRIPTOR:
            case TYPE_CAST_EXPRESSION:
            case ERROR_TYPE_DESCRIPTOR:
                return ParserRuleContext.GT;
            case STREAM_TYPE_DESCRIPTOR:
                return ParserRuleContext.STREAM_TYPE_PARAMS;
            default:
                if (isStatement(parentCtx) || isParameter(parentCtx)) {
                    return ParserRuleContext.VARIABLE_NAME;
                } else if (isExpressionContext(parentCtx)) {
                    return getNextRuleForExpr();
                }
        }
        throw new IllegalStateException(parentCtx.toString());
    }

    /**
     * Get the next parser context to visit after a {@link ParserRuleContext#ASSIGN_OP}.
     * 
     * @return Next parser context
     */
    private ParserRuleContext getNextRuleForEqualOp() {
        ParserRuleContext parentCtx = getParentContext();
        switch (parentCtx) {
            case EXTERNAL_FUNC_BODY:
                return ParserRuleContext.EXTERNAL_KEYWORD;
            case REQUIRED_PARAM:
            case DEFAULTABLE_PARAM:
            case RECORD_FIELD:
            case ARG:
            case OBJECT_MEMBER:
            case LISTENER_DECL:
            case CONSTANT_DECL:
            case LET_VAR_DECL:
                return ParserRuleContext.EXPRESSION;
            default:
                if (parentCtx == ParserRuleContext.STMT_START_WITH_IDENTIFIER) {
                    switchContext(ParserRuleContext.ASSIGNMENT_OR_VAR_DECL_STMT);
                    return ParserRuleContext.EXPRESSION;
                }

                if (isStatement(parentCtx)) {
                    return ParserRuleContext.EXPRESSION;
                }
                throw new IllegalStateException("equal op cannot exist in a " + parentCtx);
        }
    }

    /**
     * Get the next parser context to visit after a {@link ParserRuleContext#CLOSE_BRACE}.
     *
     * @param nextLookahead Position of the next token to consider, relative to the position of the original error
     * @return Next parser context
     */
    private ParserRuleContext getNextRuleForCloseBrace(int nextLookahead) {
        ParserRuleContext parentCtx = getParentContext();
        switch (parentCtx) {
            case FUNC_BODY_BLOCK:
                endContext(); // end body block
                endContext();
                STToken nextToken = this.tokenReader.peek(nextLookahead);
                if (nextToken.kind == SyntaxKind.EOF_TOKEN) {
                    return ParserRuleContext.EOF;
                }

                parentCtx = getParentContext();
                if (parentCtx == ParserRuleContext.SERVICE_DECL) {
                    return ParserRuleContext.RESOURCE_DEF;
                } else if (parentCtx == ParserRuleContext.OBJECT_TYPE_DESCRIPTOR) {
                    return ParserRuleContext.OBJECT_MEMBER;
                } else {
                    return ParserRuleContext.TOP_LEVEL_NODE;
                }
            case SERVICE_DECL:
                endContext();
                nextToken = this.tokenReader.peek(nextLookahead);
                if (nextToken.kind == SyntaxKind.EOF_TOKEN) {
                    return ParserRuleContext.EOF;
                }
                return ParserRuleContext.TOP_LEVEL_NODE;
            case OBJECT_MEMBER:
                endContext(); // end object member
                // fall through
            case RECORD_TYPE_DESCRIPTOR:
            case OBJECT_TYPE_DESCRIPTOR:
                endContext(); // end record/object type def
                return ParserRuleContext.TYPEDESC_RHS;
            case BLOCK_STMT:
                endContext(); // end block stmt
                parentCtx = getParentContext();
                if (parentCtx == ParserRuleContext.IF_BLOCK) {
                    endContext(); // end if-block
                    return ParserRuleContext.ELSE_BLOCK;
                } else if (parentCtx == ParserRuleContext.WHILE_BLOCK) {
                    endContext(); // end while-block
                    return ParserRuleContext.STATEMENT;
                } else if (parentCtx == ParserRuleContext.NAMED_WORKER_DECL) {
                    endContext(); // end named-worker
                    parentCtx = getParentContext();
                    if (parentCtx == ParserRuleContext.FORK_STMT) {
                        nextToken = this.tokenReader.peek(nextLookahead);
                        switch (nextToken.kind) {
                            case CLOSE_BRACE_TOKEN:
                                return ParserRuleContext.CLOSE_BRACE;
                            default:
                                return ParserRuleContext.STATEMENT;
                        }
                    } else {
                        return ParserRuleContext.STATEMENT;
                    }
                } else if (parentCtx == ParserRuleContext.LOCK_STMT) {
                    endContext();
                    return ParserRuleContext.STATEMENT;
                } else if (parentCtx == ParserRuleContext.FOREACH_STMT) {
                    endContext();
                    return ParserRuleContext.STATEMENT;
                }
                return ParserRuleContext.STATEMENT;
            case MAPPING_CONSTRUCTOR:
                endContext(); // end mapping constructor
                parentCtx = getParentContext();
                if (parentCtx == ParserRuleContext.TABLE_CONSTRUCTOR) {
                    return ParserRuleContext.TABLE_ROW_END;
                }

                if (parentCtx != ParserRuleContext.ANNOTATIONS) {
                    return getNextRuleForExpr();
                }

                nextToken = this.tokenReader.peek(nextLookahead);
                if (nextToken.kind == SyntaxKind.AT_TOKEN) {
                    return ParserRuleContext.AT;
                }

                endContext(); // end annotations
                parentCtx = getParentContext();
                switch (parentCtx) {
                    case COMP_UNIT:
                        return ParserRuleContext.TOP_LEVEL_NODE_WITHOUT_METADATA;
                    case RETURN_TYPE_DESCRIPTOR:
                    case LET_VAR_DECL:
                        return ParserRuleContext.TYPE_DESCRIPTOR;
                    case RECORD_FIELD:
                        return ParserRuleContext.RECORD_FIELD_WITHOUT_METADATA;
                    case OBJECT_MEMBER:
                        return ParserRuleContext.OBJECT_MEMBER_WITHOUT_METADATA;
                    case SERVICE_DECL:
                        return ParserRuleContext.RESOURCE_DEF;
                    case FUNC_BODY_BLOCK:
                        return ParserRuleContext.STATEMENT_WITHOUT_ANNOTS;
                    case EXTERNAL_FUNC_BODY:
                        return ParserRuleContext.EXTERNAL_KEYWORD;
                    case TYPE_CAST_EXPRESSION:
                        return ParserRuleContext.TYPE_CAST_PARAM_RHS;
                    default:
                        if (isParameter(parentCtx)) {
                            return ParserRuleContext.REQUIRED_PARAM;
                        }
                        throw new IllegalStateException("annotation is ending inside a " + parentCtx);
                }
            case FORK_STMT:
                endContext(); // end fork-statement
                return ParserRuleContext.STATEMENT;
            case INTERPOLATION:
                endContext();
                return ParserRuleContext.TEMPLATE_MEMBER;
            default:
                throw new IllegalStateException("found close-brace in: " + parentCtx);
        }
    }

    /**
     * Get the next parser context to visit after a variable/parameter name.
     * 
     * @param nextLookahead Position of the next token to consider, relative to the position of the original error
     * @return Next parser context
     */
    private ParserRuleContext getNextRuleForVarName(int nextLookahead) {
        STToken nextToken = this.tokenReader.peek(nextLookahead);
        ParserRuleContext parentCtx = getParentContext();
        if (parentCtx == ParserRuleContext.REQUIRED_PARAM) {
            if (isEndOfParametersList(nextToken)) {
                return ParserRuleContext.CLOSE_PARENTHESIS;
            } else if (isEndOfParameter(nextToken)) {
                return ParserRuleContext.COMMA;
            } else {
                // Currently processing a required param, but now switch
                // to a defaultable param
                switchContext(ParserRuleContext.DEFAULTABLE_PARAM);
                if (isCompoundBinaryOperator(nextToken.kind)) {
                    return ParserRuleContext.COMPOUND_BINARY_OPERATOR;
                } else {
                    return ParserRuleContext.ASSIGN_OP;
                }
            }
        } else if (parentCtx == ParserRuleContext.DEFAULTABLE_PARAM) {
            if (isEndOfParametersList(nextToken)) {
                return ParserRuleContext.CLOSE_PARENTHESIS;
            } else {
                return ParserRuleContext.ASSIGN_OP;
            }
        } else if (parentCtx == ParserRuleContext.FOREACH_STMT) {
            return ParserRuleContext.IN_KEYWORD;
        } else if (isStatement(parentCtx) || parentCtx == ParserRuleContext.LISTENER_DECL ||
                parentCtx == ParserRuleContext.CONSTANT_DECL) {
            return ParserRuleContext.VAR_DECL_STMT_RHS;
        } else if (parentCtx == ParserRuleContext.RECORD_FIELD) {
            return ParserRuleContext.FIELD_DESCRIPTOR_RHS;
        } else if (parentCtx == ParserRuleContext.ARG) {
            return ParserRuleContext.NAMED_OR_POSITIONAL_ARG_RHS;
        } else if (parentCtx == ParserRuleContext.OBJECT_MEMBER) {
            return ParserRuleContext.OBJECT_FIELD_RHS;
        } else if (parentCtx == ParserRuleContext.ARRAY_TYPE_DESCRIPTOR) {
            return ParserRuleContext.CLOSE_BRACKET;
        } else if (parentCtx == ParserRuleContext.KEY_SPECIFIER) {
            return ParserRuleContext.TABLE_KEY_RHS;
        } else if (parentCtx == ParserRuleContext.LET_VAR_DECL) {
            return ParserRuleContext.ASSIGN_OP;
        } else {
            throw new IllegalStateException();
        }
    }

    /**
     * Check whether the given token kind is a compound binary operator.
     * 
     * @param kind STToken kind
     * @return <code>true</code> if the token kind refers to a binary operator. <code>false</code> otherwise
     */
    private boolean isCompoundBinaryOperator(SyntaxKind kind) {
        switch (kind) {
            case PLUS_TOKEN:
            case MINUS_TOKEN:
            case SLASH_TOKEN:
            case ASTERISK_TOKEN:
                return true;
            default:
                return false;
        }
    }

    /**
     * Get the next parser context to visit after a {@link ParserRuleContext#SEMICOLON}.
     *
     * @param nextLookahead Position of the next token to consider, relative to the position of the original error
     * @return Next parser context
     */
    private ParserRuleContext getNextRuleForSemicolon(int nextLookahead) {
        STToken nextToken;
        ParserRuleContext parentCtx = getParentContext();
        if (parentCtx == ParserRuleContext.EXTERNAL_FUNC_BODY) {
            endContext(); // end external func-body
            endContext(); // func def
            nextToken = this.tokenReader.peek(nextLookahead);
            if (nextToken.kind == SyntaxKind.EOF_TOKEN) {
                return ParserRuleContext.EOF;
            }
            return ParserRuleContext.TOP_LEVEL_NODE;
        } else if (isExpression(parentCtx)) {
            // A semicolon after an expression also means its an end of a statement/field, Hence pop the ctx.
            endContext(); // end statement
            if (isEndOfBlock(this.tokenReader.peek(nextLookahead))) {
                return ParserRuleContext.CLOSE_BRACE;
            }
            return ParserRuleContext.STATEMENT;
        } else if (parentCtx == ParserRuleContext.VAR_DECL_STMT) {
            endContext(); // end var-decl
            parentCtx = getParentContext();
            if (parentCtx == ParserRuleContext.COMP_UNIT) {
                return ParserRuleContext.TOP_LEVEL_NODE;
            }
            return ParserRuleContext.STATEMENT;
        } else if (isStatement(parentCtx)) {
            endContext(); // end statement
            if (isEndOfBlock(this.tokenReader.peek(nextLookahead))) {
                return ParserRuleContext.CLOSE_BRACE;
            }
            return ParserRuleContext.STATEMENT;
        } else if (parentCtx == ParserRuleContext.RECORD_FIELD) {
            endContext(); // end record field
            if (isEndOfBlock(this.tokenReader.peek(nextLookahead))) {
                return ParserRuleContext.RECORD_BODY_END;
            }
            return ParserRuleContext.RECORD_FIELD_OR_RECORD_END;
        } else if (parentCtx == ParserRuleContext.MODULE_TYPE_DEFINITION ||
                parentCtx == ParserRuleContext.LISTENER_DECL || parentCtx == ParserRuleContext.CONSTANT_DECL ||
                parentCtx == ParserRuleContext.ANNOTATION_DECL ||
                parentCtx == ParserRuleContext.XML_NAMESPACE_DECLARATION) {
            endContext(); // end declaration
            nextToken = this.tokenReader.peek(nextLookahead);
            if (nextToken.kind == SyntaxKind.EOF_TOKEN) {
                return ParserRuleContext.EOF;
            }
            return ParserRuleContext.TOP_LEVEL_NODE;
        } else if (parentCtx == ParserRuleContext.OBJECT_MEMBER) {
            if (isEndOfObjectTypeNode(nextLookahead)) {
                endContext(); // end object member
                return ParserRuleContext.CLOSE_BRACE;
            }
            return ParserRuleContext.OBJECT_MEMBER;
        } else if (parentCtx == ParserRuleContext.IMPORT_DECL) {
            endContext(); // end object member
            nextToken = this.tokenReader.peek(nextLookahead);
            if (nextToken.kind == SyntaxKind.EOF_TOKEN) {
                return ParserRuleContext.EOF;
            }
            return ParserRuleContext.TOP_LEVEL_NODE;
        } else if (parentCtx == ParserRuleContext.ANNOT_ATTACH_POINTS_LIST) {
            endContext(); // end annot attach points list
            endContext(); // end annot declaration
            nextToken = this.tokenReader.peek(nextLookahead);
            if (nextToken.kind == SyntaxKind.EOF_TOKEN) {
                return ParserRuleContext.EOF;
            }
            return ParserRuleContext.TOP_LEVEL_NODE;
        } else {
            throw new IllegalStateException();
        }
    }

    private ParserRuleContext getNextRuleForDot() {
        ParserRuleContext parentCtx = getParentContext();
        if (parentCtx == ParserRuleContext.IMPORT_DECL) {
            return ParserRuleContext.IMPORT_MODULE_NAME;
        }
        return ParserRuleContext.FIELD_OR_FUNC_NAME;
    }

    /**
     * Get the next parser context to visit after a {@link ParserRuleContext#QUESTION_MARK}.
     *
     * @return Next parser context
     */
    private ParserRuleContext getNextRuleForQuestionMark() {
        ParserRuleContext parentCtx = getParentContext();
        switch (parentCtx) {
            case OPTIONAL_TYPE_DESCRIPTOR:
                endContext();
                return ParserRuleContext.TYPEDESC_RHS;
            default:
                return ParserRuleContext.SEMICOLON;
        }
    }

    /**
     * Get the next parser context to visit after a {@link ParserRuleContext#OPEN_BRACKET}.
     *
     * @return Next parser context
     */
    private ParserRuleContext getNextRuleForOpenBracket() {
        ParserRuleContext parentCtx = getParentContext();
        switch (parentCtx) {
            case ARRAY_TYPE_DESCRIPTOR:
                return ParserRuleContext.ARRAY_LENGTH;
            case LIST_CONSTRUCTOR:
                return ParserRuleContext.LIST_CONSTRUCTOR_RHS;
            case TABLE_CONSTRUCTOR:
                return ParserRuleContext.ROW_LIST_RHS;
            default:
                return ParserRuleContext.EXPRESSION;
        }
    }

    /**
     * Get the next parser context to visit after a {@link ParserRuleContext#CLOSE_BRACKET}.
     *
     * @return Next parser context
     */
    private ParserRuleContext getNextRuleForCloseBracket() {
        ParserRuleContext parentCtx = getParentContext();
        switch (parentCtx) {
            case ARRAY_TYPE_DESCRIPTOR:
                endContext(); // End array type descriptor context
                return ParserRuleContext.TYPEDESC_RHS;
            case COMPUTED_FIELD_NAME:
                endContext(); // end computed-field-name
                return ParserRuleContext.COLON;
            case LIST_CONSTRUCTOR:
            case TABLE_CONSTRUCTOR:
                endContext();
                return getNextRuleForExpr();
            default:
                return getNextRuleForExpr();
        }
    }

    /**
     * Get the next parser context to visit after a {@link ParserRuleContext#DECIMAL_INTEGER_LITERAL}.
     *
     * @return Next parser context
     */
    private ParserRuleContext getNextRuleForDecimalIntegerLiteral() {
        ParserRuleContext parentCtx = getParentContext();
        switch (parentCtx) {
            case ARRAY_TYPE_DESCRIPTOR:
            default:
                return ParserRuleContext.CLOSE_BRACKET;
        }
    }

    private ParserRuleContext getNextRuleForExpr() {
        ParserRuleContext parentCtx;
        parentCtx = getParentContext();
        if (parentCtx == ParserRuleContext.CONSTANT_EXPRESSION) {
            endContext();
            return getNextRuleForConstExpr();
        }
        return ParserRuleContext.EXPRESSION_RHS;
    }

    private ParserRuleContext getNextRuleForConstExpr() {
        ParserRuleContext parentCtx = getParentContext();
        switch (parentCtx) {
            case XML_NAMESPACE_DECLARATION:
                return ParserRuleContext.XML_NAMESPACE_PREFIX_DECL;
            default:
                throw new IllegalStateException();
        }
    }

    /**
     * Check whether the given context is a statement.
     * 
     * @param ctx Parser context to check
     * @return <code>true</code> if the given context is a statement. <code>false</code> otherwise
     */
    private boolean isStatement(ParserRuleContext parentCtx) {
        switch (parentCtx) {
            case STATEMENT:
            case STATEMENT_WITHOUT_ANNOTS:
            case VAR_DECL_STMT:
            case ASSIGNMENT_STMT:
            case ASSIGNMENT_OR_VAR_DECL_STMT:
            case IF_BLOCK:
            case BLOCK_STMT:
            case WHILE_BLOCK:
            case CALL_STMT:
            case PANIC_STMT:
            case CONTINUE_STATEMENT:
            case BREAK_STATEMENT:
            case RETURN_STMT:
            case COMPOUND_ASSIGNMENT_STMT:
            case LOCAL_TYPE_DEFINITION_STMT:
            case STMT_START_WITH_IDENTIFIER:
            case EXPRESSION_STATEMENT:
            case LOCK_STMT:
            case FORK_STMT:
            case FOREACH_STMT:
                return true;
            default:
                return false;
        }
    }

    /**
     * Check whether the given context is an expression.
     * 
     * @param ctx Parser context to check
     * @return <code>true</code> if the given context is an expression. <code>false</code> otherwise
     */
    private boolean isExpression(ParserRuleContext ctx) {
        return ctx == ParserRuleContext.EXPRESSION || ctx == ParserRuleContext.TERMINAL_EXPRESSION;
    }

    /**
     * Check whether the given token refers to a binary operator.
     * 
     * @param token Token to check
     * @return <code>true</code> if the given token refers to a binary operator. <code>false</code> otherwise
     */
    private boolean isBinaryOperator(STToken token) {
        switch (token.kind) {
            case PLUS_TOKEN:
            case MINUS_TOKEN:
            case SLASH_TOKEN:
            case ASTERISK_TOKEN:
            case GT_TOKEN:
            case LT_TOKEN:
            case EQUAL_GT_TOKEN:
            case DOUBLE_EQUAL_TOKEN:
            case TRIPPLE_EQUAL_TOKEN:
            case LT_EQUAL_TOKEN:
            case GT_EQUAL_TOKEN:
            case NOT_EQUAL_TOKEN:
            case NOT_DOUBLE_EQUAL_TOKEN:
            case BITWISE_AND_TOKEN:
            case BITWISE_XOR_TOKEN:
            case PIPE_TOKEN:
            case LOGICAL_AND_TOKEN:
            case LOGICAL_OR_TOKEN:
                return true;

            // Treat these also as binary operators.
            case RIGHT_ARROW_TOKEN:
                return true;
            default:
                return false;
        }
    }

    private boolean isParameter(ParserRuleContext ctx) {
        switch (ctx) {
            case REQUIRED_PARAM:
            case DEFAULTABLE_PARAM:
            case REST_PARAM:
                return true;
            default:
                return false;
        }
    }

    /**
     * Get the expected token kind at the given parser rule context. If the parser rule is a terminal,
     * then the corresponding terminal token kind is returned. If the parser rule is a production,
     * then {@link SyntaxKind#NONE} is returned.
     * 
     * @param ctx Parser rule context
     * @return Token kind expected at the given parser rule
     */
    @Override
    protected SyntaxKind getExpectedTokenKind(ParserRuleContext ctx) {
        switch (ctx) {
            case ASSIGN_OP:
                return SyntaxKind.EQUAL_TOKEN;
            case BINARY_OPERATOR:
                return SyntaxKind.PLUS_TOKEN;
            case CLOSE_BRACE:
                return SyntaxKind.CLOSE_BRACE_TOKEN;
            case CLOSE_PARENTHESIS:
                return SyntaxKind.CLOSE_PAREN_TOKEN;
            case COMMA:
                return SyntaxKind.COMMA_TOKEN;
            case EXTERNAL_KEYWORD:
                return SyntaxKind.EXTERNAL_KEYWORD;
            case FUNCTION_KEYWORD:
                return SyntaxKind.FUNCTION_KEYWORD;
            case FUNC_NAME:
                return SyntaxKind.IDENTIFIER_TOKEN;
            case OPEN_BRACE:
                return SyntaxKind.OPEN_BRACE_TOKEN;
            case OPEN_PARENTHESIS:
                return SyntaxKind.OPEN_PAREN_TOKEN;
            case RETURN_TYPE_DESCRIPTOR:
            case RETURNS_KEYWORD:
                return SyntaxKind.RETURNS_KEYWORD;
            case SEMICOLON:
                return SyntaxKind.SEMICOLON_TOKEN;
            case VARIABLE_NAME:
            case STATEMENT_START_IDENTIFIER:
                return SyntaxKind.IDENTIFIER_TOKEN;
            case PUBLIC_KEYWORD:
                return SyntaxKind.PUBLIC_KEYWORD;
            case ASSIGNMENT_STMT:
                return SyntaxKind.IDENTIFIER_TOKEN;
            case EXPRESSION_RHS:
                return SyntaxKind.PLUS_TOKEN;
            case EXPRESSION:
            case TERMINAL_EXPRESSION:
                return SyntaxKind.IDENTIFIER_TOKEN;
            case EXTERNAL_FUNC_BODY:
                return SyntaxKind.EQUAL_TOKEN;
            case FUNC_BODY:
            case FUNC_BODY_BLOCK:
                return SyntaxKind.OPEN_BRACE_TOKEN;
            case FUNC_DEFINITION:
                return SyntaxKind.FUNCTION_KEYWORD;
            case VAR_DECL_STMT_RHS:
                return SyntaxKind.SEMICOLON_TOKEN;
            case SIMPLE_TYPE_DESCRIPTOR:
            case REQUIRED_PARAM:
            case VAR_DECL_STMT:
            case ASSIGNMENT_OR_VAR_DECL_STMT:
            case DEFAULTABLE_PARAM:
            case REST_PARAM:
                return SyntaxKind.TYPE_DESC;
            case ASTERISK:
                return SyntaxKind.ASTERISK_TOKEN;
            case CLOSED_RECORD_BODY_END:
                return SyntaxKind.CLOSE_BRACE_PIPE_TOKEN;
            case CLOSED_RECORD_BODY_START:
                return SyntaxKind.OPEN_BRACE_PIPE_TOKEN;
            case ELLIPSIS:
                return SyntaxKind.ELLIPSIS_TOKEN;
            case QUESTION_MARK:
                return SyntaxKind.QUESTION_MARK_TOKEN;
            case RECORD_BODY_START:
                return SyntaxKind.OPEN_BRACE_PIPE_TOKEN;
            case RECORD_FIELD:
            case RECORD_KEYWORD:
                return SyntaxKind.RECORD_KEYWORD;
            case TYPE_KEYWORD:
                return SyntaxKind.TYPE_KEYWORD;
            case TYPE_NAME:
                return SyntaxKind.IDENTIFIER_TOKEN;
            case TYPE_REFERENCE:
                return SyntaxKind.IDENTIFIER_TOKEN;
            case RECORD_BODY_END:
                return SyntaxKind.CLOSE_BRACE_TOKEN;
            case OBJECT_KEYWORD:
                return SyntaxKind.OBJECT_KEYWORD;
            case PRIVATE_KEYWORD:
                return SyntaxKind.PRIVATE_KEYWORD;
            case REMOTE_KEYWORD:
                return SyntaxKind.REMOTE_KEYWORD;
            case OBJECT_FIELD_RHS:
                return SyntaxKind.SEMICOLON_TOKEN;
            case ABSTRACT_KEYWORD:
                return SyntaxKind.ABSTRACT_KEYWORD;
            case CLIENT_KEYWORD:
                return SyntaxKind.CLIENT_KEYWORD;
            case OBJECT_TYPE_FIRST_QUALIFIER:
            case OBJECT_TYPE_SECOND_QUALIFIER:
                return SyntaxKind.OBJECT_KEYWORD;
            case CLOSE_BRACKET:
                return SyntaxKind.CLOSE_BRACKET_TOKEN;
            case DOT:
                return SyntaxKind.DOT_TOKEN;
            case FIELD_OR_FUNC_NAME:
                return SyntaxKind.IDENTIFIER_TOKEN;
            case OPEN_BRACKET:
                return SyntaxKind.OPEN_BRACKET_TOKEN;
            case IF_KEYWORD:
                return SyntaxKind.IF_KEYWORD;
            case ELSE_KEYWORD:
                return SyntaxKind.ELSE_KEYWORD;
            case WHILE_KEYWORD:
                return SyntaxKind.WHILE_KEYWORD;
            case CHECKING_KEYWORD:
                return SyntaxKind.CHECK_KEYWORD;
            case AS_KEYWORD:
                return SyntaxKind.AS_KEYWORD;
            case BOOLEAN_LITERAL:
                return SyntaxKind.TRUE_KEYWORD;
            case IMPORT_KEYWORD:
                return SyntaxKind.IMPORT_KEYWORD;
            case IMPORT_MODULE_NAME:
            case IMPORT_ORG_OR_MODULE_NAME:
            case IMPORT_PREFIX:
            case VARIABLE_REF:
            case BASIC_LITERAL: // return var-ref for any kind of terminal expression
            case SERVICE_NAME:
            case IDENTIFIER:
            case QUALIFIED_IDENTIFIER:
            case NAMESPACE_PREFIX:
                return SyntaxKind.IDENTIFIER_TOKEN;
            case VERSION_NUMBER:
            case MAJOR_VERSION:
            case MINOR_VERSION:
            case PATCH_VERSION:
                return SyntaxKind.DECIMAL_INTEGER_LITERAL;
            case SLASH:
                return SyntaxKind.SLASH_TOKEN;
            case VERSION_KEYWORD:
                return SyntaxKind.VERSION_KEYWORD;
            case IMPORT_DECL_RHS:
                return SyntaxKind.SEMICOLON_TOKEN;
            case IMPORT_SUB_VERSION:
                return SyntaxKind.SEMICOLON_TOKEN;
            case COLON:
                return SyntaxKind.COLON_TOKEN;
            case MAPPING_FIELD_NAME:
            case MAPPING_FIELD:
                return SyntaxKind.IDENTIFIER_TOKEN;
            case PANIC_KEYWORD:
                return SyntaxKind.PANIC_KEYWORD;
            case STRING_LITERAL:
                return SyntaxKind.STRING_LITERAL;
            case ON_KEYWORD:
                return SyntaxKind.ON_KEYWORD;
            case RESOURCE_KEYWORD:
                return SyntaxKind.RESOURCE_KEYWORD;
            case RETURN_KEYWORD:
                return SyntaxKind.RETURN_KEYWORD;
            case SERVICE_KEYWORD:
                return SyntaxKind.SERVICE_KEYWORD;
            case BREAK_KEYWORD:
                return SyntaxKind.BREAK_KEYWORD;
            case LISTENER_KEYWORD:
                return SyntaxKind.CONST_KEYWORD;
            case CONTINUE_KEYWORD:
                return SyntaxKind.CONTINUE_KEYWORD;
            case CONST_KEYWORD:
                return SyntaxKind.CONST_KEYWORD;
            case FINAL_KEYWORD:
                return SyntaxKind.FINAL_KEYWORD;
            case CONST_DECL_TYPE:
                return SyntaxKind.IDENTIFIER_TOKEN;
            case NIL_TYPE_DESCRIPTOR:
                return SyntaxKind.NIL_TYPE_DESC;
            case TYPEOF_KEYWORD:
                return SyntaxKind.TYPEOF_KEYWORD;
            case OPTIONAL_TYPE_DESCRIPTOR:
                return SyntaxKind.OPTIONAL_TYPE_DESC;
            case UNARY_OPERATOR:
                return SyntaxKind.PLUS_TOKEN;
            case ARRAY_TYPE_DESCRIPTOR:
                return SyntaxKind.ARRAY_TYPE_DESC;
            case AT:
                return SyntaxKind.AT_TOKEN;
            case FIELD_DESCRIPTOR_RHS:
                return SyntaxKind.SEMICOLON_TOKEN;
            case AFTER_PARAMETER_TYPE:
                return SyntaxKind.IDENTIFIER_TOKEN;
            case CONST_DECL_RHS:
                return SyntaxKind.EQUAL_TOKEN;
            case IS_KEYWORD:
                return SyntaxKind.IS_KEYWORD;
            case OBJECT_MEMBER_WITHOUT_METADATA:
            case RECORD_FIELD_WITHOUT_METADATA:
            case PARAMETER_WITHOUT_ANNOTS:
            case TYPE_DESCRIPTOR:
                return SyntaxKind.TYPE_DESC;
            case TYPEOF_EXPRESSION:
                return SyntaxKind.TYPEOF_KEYWORD;
            case RIGHT_ARROW:
                return SyntaxKind.RIGHT_ARROW_TOKEN;
            case STMT_START_WITH_EXPR_RHS:
                return SyntaxKind.EQUAL_TOKEN;
            case COMPOUND_BINARY_OPERATOR:
                return SyntaxKind.PLUS_TOKEN;
            case UNARY_EXPRESSION:
                return SyntaxKind.PLUS_TOKEN;
            case MAP_KEYWORD:
                return SyntaxKind.MAP_KEYWORD;
            case FUTURE_KEYWORD:
                return SyntaxKind.FUTURE_KEYWORD;
            case TYPEDESC_KEYWORD:
                return SyntaxKind.TYPEDESC_KEYWORD;
            case GT:
                return SyntaxKind.GT_TOKEN;
            case LT:
                return SyntaxKind.LT_TOKEN;
            case NULL_KEYWORD:
                return SyntaxKind.NULL_KEYWORD;
            case LOCK_KEYWORD:
                return SyntaxKind.LOCK_KEYWORD;
            case ANNOTATION_KEYWORD:
                return SyntaxKind.ANNOTATION_KEYWORD;
            case ANNOT_DECL_OPTIONAL_TYPE:
                return SyntaxKind.IDENTIFIER_TOKEN;
            case ANNOT_DECL_RHS:
                return SyntaxKind.ON_KEYWORD;
            case ARRAY_LENGTH:
                return SyntaxKind.DECIMAL_INTEGER_LITERAL;
            case ATTACH_POINT_IDENT:
            case IDENT_AFTER_OBJECT_IDENT:
            case SINGLE_KEYWORD_ATTACH_POINT_IDENT:
                return SyntaxKind.TYPE_KEYWORD;
            case FIELD_IDENT:
                return SyntaxKind.FIELD_KEYWORD;
            case FUNCTION_IDENT:
                return SyntaxKind.FUNCTION_KEYWORD;
            case HEX_INTEGER_LITERAL:
                return SyntaxKind.HEX_INTEGER_LITERAL;
            case RECORD_FIELD_OR_RECORD_END:
                return SyntaxKind.CLOSE_BRACE_TOKEN;
            case SOURCE_KEYWORD:
                return SyntaxKind.SOURCE_KEYWORD;
            case ATTACH_POINT_END:
                return SyntaxKind.SEMICOLON_TOKEN;
            case CONSTANT_EXPRESSION:
                return SyntaxKind.STRING_LITERAL;
            case CONSTANT_EXPRESSION_START:
            case OBJECT_IDENT:
                return SyntaxKind.OBJECT_KEYWORD;
            case RECORD_IDENT:
                return SyntaxKind.RECORD_KEYWORD;
            case RESOURCE_IDENT:
                return SyntaxKind.RESOURCE_KEYWORD;
            case XMLNS_KEYWORD:
            case XML_NAMESPACE_DECLARATION:
                return SyntaxKind.XMLNS_KEYWORD;
            case XML_NAMESPACE_PREFIX_DECL:
                return SyntaxKind.SEMICOLON_TOKEN;
            case NAMED_WORKER_DECL:
            case WORKER_KEYWORD:
                return SyntaxKind.WORKER_KEYWORD;
            case WORKER_NAME:
            case NAMED_WORKERS:
            case ANNOTATION_TAG:
                return SyntaxKind.IDENTIFIER_TOKEN;
            case NIL_LITERAL:
                return SyntaxKind.OPEN_PAREN_TOKEN;
            case FORK_KEYWORD:
                return SyntaxKind.FORK_KEYWORD;
            case DECIMAL_FLOATING_POINT_LITERAL:
                return SyntaxKind.DECIMAL_FLOATING_POINT_LITERAL;
            case HEX_FLOATING_POINT_LITERAL:
                return SyntaxKind.HEX_FLOATING_POINT_LITERAL;
            case PARAMETERIZED_TYPE:
                return SyntaxKind.MAP_KEYWORD;
            case TRAP_KEYWORD:
                return SyntaxKind.TRAP_KEYWORD;
            case FOREACH_KEYWORD:
                return SyntaxKind.FOREACH_KEYWORD;
            case IN_KEYWORD:
                return SyntaxKind.IN_KEYWORD;
            case PIPE:
                return SyntaxKind.PIPE_TOKEN;
            case TABLE_KEYWORD:
                return SyntaxKind.TABLE_KEYWORD;
            case KEY_KEYWORD:
                return SyntaxKind.KEY_KEYWORD;
            case ERROR_KEYWORD:
                return SyntaxKind.ERROR_KEYWORD;
            case STREAM_KEYWORD:
                return SyntaxKind.STREAM_KEYWORD;
            case LET_KEYWORD:
                return SyntaxKind.LET_KEYWORD;
            case TEMPLATE_END:
            case TEMPLATE_START:
                return SyntaxKind.BACKTICK_TOKEN;
            case LT_TOKEN:
                return SyntaxKind.LT_TOKEN;
            case GT_TOKEN:
                return SyntaxKind.GT_TOKEN;
            case INTERPOLATION_START_TOKEN:
                return SyntaxKind.INTERPOLATION_START_TOKEN;
            case XML_KEYWORD:
                return SyntaxKind.XML_KEYWORD;
            case XML_NAME:
                return SyntaxKind.IDENTIFIER_TOKEN;

            // TODO:
            case COMP_UNIT:
            case TOP_LEVEL_NODE:
            case TOP_LEVEL_NODE_WITHOUT_METADATA:
            case TOP_LEVEL_NODE_WITHOUT_MODIFIER:
            case ANNOTATIONS:
            case PARAM_LIST:
            case PARAMETER_RHS:
            case STATEMENT:
            case STATEMENT_WITHOUT_ANNOTS:
            case FIELD_OR_REST_DESCIPTOR_RHS:
            case MODULE_TYPE_DEFINITION:
            case RECORD_TYPE_DESCRIPTOR:
            case ARG:
            case ARG_LIST:
            case EOF:
            case FUNC_CALL:
            case NAMED_OR_POSITIONAL_ARG_RHS:
            case OBJECT_FUNC_OR_FIELD:
            case OBJECT_FUNC_OR_FIELD_WITHOUT_VISIBILITY:
            case OBJECT_MEMBER:
            case OBJECT_METHOD_START:
            case OBJECT_TYPE_DESCRIPTOR:
            case OBJECT_TYPE_DESCRIPTOR_START:
            case AFTER_IMPORT_MODULE_NAME:
            case ASSIGNMENT_OR_VAR_DECL_STMT_RHS:
            case BLOCK_STMT:
            case CALL_STMT:
            case CALL_STMT_START:
            case DECIMAL_INTEGER_LITERAL:
            case ELSE_BLOCK:
            case ELSE_BODY:
            case IF_BLOCK:
            case IMPORT_DECL:
            case IMPORT_PREFIX_DECL:
            case MAJOR_MINOR_VERSION_END:
            case WHILE_BLOCK:
            case ACCESS_EXPRESSION:
            case IMPORT_VERSION_DECL:
            case MAPPING_CONSTRUCTOR:
            case PANIC_STMT:
            case SPECIFIC_FIELD_RHS:
            case COMPUTED_FIELD_NAME:
            case LISTENERS_LIST:
            case RESOURCE_DEF:
            case RETURN_STMT:
            case RETURN_STMT_RHS:
            case SERVICE_DECL:
            case OPTIONAL_SERVICE_NAME:
            case BREAK_STATEMENT:
            case CONTINUE_STATEMENT:
            case LISTENER_DECL:
            case CONSTANT_DECL:
            case ANNOT_REFERENCE:
            case DOC_STRING:
            case COMPOUND_ASSIGNMENT_STMT:
            case PARAMETER:
            case STMT_START_WITH_IDENTIFIER:
            case TYPE_TEST_EXPRESSION:
            case LOCAL_TYPE_DEFINITION_STMT:
            case LOCK_STMT:
            case FORK_STMT:
            case ANNOTATION_DECL:
            case ANNOT_ATTACH_POINTS_LIST:
            case ANNOT_OPTIONAL_ATTACH_POINTS:
            case EXPRESSION_STATEMENT:
            case EXPRESSION_STATEMENT_START:
            case RECORD_FIELD_START:
            case ATTACH_POINT:
            case DEFAULT_WORKER:
            case DEFAULT_WORKER_INIT:
            case TRAP_EXPRESSION:
            case LIST_CONSTRUCTOR:
            case FOREACH_STMT:
            case TYPE_CAST_EXPRESSION:
            case TABLE_CONSTRUCTOR:
            case KEY_SPECIFIER:
            case LET_VAR_DECL:
            case LET_EXPRESSION:
            default:
                break;
        }

        return SyntaxKind.NONE;
    }

    /**
     * Check whether a token kind is a basic literal.
     * 
     * @param kind Token kind to check
     * @return <code>true</code> if the given token kind belongs to a basic literal.<code>false</code> otherwise
     */
    private boolean isBasicLiteral(SyntaxKind kind) {
        switch (kind) {
            case DECIMAL_INTEGER_LITERAL:
            case HEX_INTEGER_LITERAL:
            case STRING_LITERAL:
            case TRUE_KEYWORD:
            case FALSE_KEYWORD:
            case NULL_KEYWORD:
            case DECIMAL_FLOATING_POINT_LITERAL:
            case HEX_FLOATING_POINT_LITERAL:
                return true;
            default:
                return false;
        }
    }

    /**
     * Check whether the given token refers to a unary operator.
     *
     * @param token Token to check
     * @return <code>true</code> if the given token refers to a unary operator. <code>false</code> otherwise
     */
    private boolean isUnaryOperator(STToken token) {
        switch (token.kind) {
            case PLUS_TOKEN:
            case MINUS_TOKEN:
            case NEGATION_TOKEN:
            case EXCLAMATION_MARK_TOKEN:
                return true;
            default:
                return false;
        }
    }

    private boolean isSingleKeywordAttachPointIdent(SyntaxKind tokenKind) {
        switch (tokenKind) {
            case ANNOTATION_KEYWORD:
            case EXTERNAL_KEYWORD:
            case VAR_KEYWORD:
            case CONST_KEYWORD:
            case LISTENER_KEYWORD:
            case WORKER_KEYWORD:
            case TYPE_KEYWORD:
            case FUNCTION_KEYWORD:
            case PARAMETER_KEYWORD:
            case RETURN_KEYWORD:
            case SERVICE_KEYWORD:
            case FIELD_KEYWORD:
                return true;
            default:
                return false;
        }
    }

    /**
     * Search for matching token sequences within is expression and returns the most optimal solution.
     *
     * @param currentCtx Current context
     * @param lookahead Position of the next token to consider, relative to the position of the original error
     * @param currentDepth Amount of distance traveled so far
     * @param currentMatches Matching tokens found so far
     * @param isEntryPoint
     * @return Recovery result
     */
    private Result seekInIsExpression(ParserRuleContext currentCtx, int lookahead, int currentDepth, int currentMatches,
                                      boolean isEntryPoint) {
        STToken nextToken = this.tokenReader.peek(lookahead);
        currentDepth++;
        if (nextToken.kind != SyntaxKind.IDENTIFIER_TOKEN) {
            Result fixedPathResult = fixAndContinue(currentCtx, lookahead, currentDepth);
            return getFinalResult(currentMatches, fixedPathResult);
        }

        ParserRuleContext nextContext;
        STToken nextNextToken = this.tokenReader.peek(lookahead + 1);
        switch (nextNextToken.kind) {
            case IS_KEYWORD:
                startContext(ParserRuleContext.TYPE_TEST_EXPRESSION);
                nextContext = ParserRuleContext.IS_KEYWORD;
                break;
            default:
                nextContext = getNextRuleForExpr();
                break;
        }

        currentMatches++;
        lookahead++;
        Result result = seekMatch(nextContext, lookahead, currentDepth, isEntryPoint);
        result.ctx = currentCtx;
        return getFinalResult(currentMatches, result);
    }

    /**
     * Check whether the given token is a parameterized type keyword.
     *
     * @param tokenKind Token to check
     * @return <code>true</code> if the given token is a parameterized type keyword. <code>false</code> otherwise
     */
    public boolean isParameterizedTypeToken(SyntaxKind tokenKind) {
        switch (tokenKind) {
            case MAP_KEYWORD:
            case FUTURE_KEYWORD:
            case TYPEDESC_KEYWORD:
                return true;
            default:
                return false;
        }
    }

    public ParserRuleContext findBestPath(ParserRuleContext context) {
        // We reach here to break ambiguity. Hence increase the lookahead limit
        // to get better results. Since this is an erroneous scenario, the overhead
        // of increasing the lookahead is acceptable.
        int prevLookahead = lookaheadLimit;
        lookaheadLimit = (int) (lookaheadLimit * 1.5);
        ParserRuleContext[] alternatives;
        switch (context) {
            case STATEMENT:
                alternatives = STATEMENTS;
                break;
            case TOP_LEVEL_NODE:
                alternatives = TOP_LEVEL_NODE;
                break;
            case OBJECT_MEMBER:
                alternatives = OBJECT_MEMBER_START;
                break;
            default:
                throw new IllegalStateException();
        }

        Result result = seekInAlternativesPaths(1, 0, 0, alternatives, true);
        lookaheadLimit = prevLookahead;
        return result.ctx;
    }
}<|MERGE_RESOLUTION|>--- conflicted
+++ resolved
@@ -285,117 +285,11 @@
     private static final ParserRuleContext[] LET_VAR_DECL_START =
             { ParserRuleContext.TYPE_DESCRIPTOR, ParserRuleContext.ANNOTATIONS };
 
-<<<<<<< HEAD
     private static final ParserRuleContext[] STREAM_TYPE_PARAMS =
             { ParserRuleContext.COMMA, ParserRuleContext.GT };
 
-    /**
-     * Limit for the distance to travel, to determine a successful lookahead.
-     */
-    private int lookaheadLimit = 5;
-
-    public BallerinaParserErrorHandler(AbstractTokenReader tokenReader, BallerinaParser parser) {
-        this.tokenReader = tokenReader;
-        this.parser = parser;
-        this.errorListener = new BallerinaParserErrorListener();
-    }
-
-    public void startContext(ParserRuleContext context) {
-        this.ctxStack.push(context);
-    }
-
-    public void endContext() {
-        this.ctxStack.pop();
-    }
-
-    public void switchContext(ParserRuleContext context) {
-        this.ctxStack.pop();
-        this.ctxStack.push(context);
-    }
-
-    public void reportInvalidNode(STToken startingToken, String message) {
-        this.errorListener.reportInvalidNodeError(startingToken, message);
-    }
-
-    public void reportMissingTokenError(String message) {
-        STToken currentToken = this.tokenReader.head();
-        this.errorListener.reportMissingTokenError(currentToken, message);
-    }
-
-    private ParserRuleContext getParentContext() {
-        return this.ctxStack.peek();
-    }
-
-    /*
-     * -------------- Error recovering --------------
-     */
-
-    /**
-     * Recover from current context. Returns the action needs to be taken with respect
-     * to the next token, in order to recover. This method will search for the most
-     * optimal action, that will result the parser to proceed the farthest distance.
-     *
-     * @param nextToken Next token of the input where the error occurred
-     * @param currentCtx Current parser context
-     * @param args Arguments that requires to continue parsing from the given parser context
-     * @return The action needs to be taken for the next token, in order to recover
-     */
-    public Solution recover(ParserRuleContext currentCtx, STToken nextToken, Object... args) {
-        // Assumption: always comes here after a peek()
-
-        if (nextToken.kind == SyntaxKind.EOF_TOKEN) {
-            SyntaxKind expectedTokenKind = getExpectedTokenKind(currentCtx);
-            Solution fix = new Solution(Action.INSERT, currentCtx, expectedTokenKind, currentCtx.toString());
-            applyFix(currentCtx, fix, args);
-            return fix;
-        }
-
-        Result bestMatch = seekMatch(currentCtx);
-        if (bestMatch.matches > 0) {
-            Solution sol = bestMatch.solution;
-            applyFix(currentCtx, sol, args);
-            return sol;
-        } else {
-            // Fail safe. This means we can't find a path to recover.
-            removeInvalidToken();
-            Solution sol = new Solution(Action.REMOVE, currentCtx, nextToken.kind, nextToken.toString());
-            sol.recoveredNode = this.parser.resumeParsing(currentCtx, args);
-            return sol;
-        }
-    }
-
-    /**
-     * Remove the invalid token. This method assumes that the next immediate token
-     * of the token input stream is the culprit.
-     */
-    public void removeInvalidToken() {
-        STToken invalidToken = this.tokenReader.read();
-        // This means no match is found for the current token.
-        // Then consume it and return an error node
-        this.errorListener.reportInvalidToken(invalidToken);
-
-        // TODO: add this error node to the tree
-    }
-
-    /**
-     * Apply the fix to the current context.
-     *
-     * @param currentCtx Current context
-     * @param fix Fix to apply
-     * @param args Arguments that requires to continue parsing from the given parser context
-     */
-    private void applyFix(ParserRuleContext currentCtx, Solution fix, Object... args) {
-        if (fix.action == Action.REMOVE) {
-            removeInvalidToken();
-            fix.recoveredNode = this.parser.resumeParsing(currentCtx, args);
-        } else {
-            fix.recoveredNode = handleMissingToken(currentCtx, fix);
-        }
-    }
-=======
     private static final ParserRuleContext[] TEMPLATE_MEMBER = { ParserRuleContext.TEMPLATE_STRING,
             ParserRuleContext.INTERPOLATION_START_TOKEN, ParserRuleContext.TEMPLATE_END };
->>>>>>> d3a95f17
 
     private static final ParserRuleContext[] TEMPLATE_STRING_RHS =
             { ParserRuleContext.INTERPOLATION_START_TOKEN, ParserRuleContext.TEMPLATE_END };
@@ -1116,14 +1010,12 @@
                 case LET_VAR_DECL_START:
                     return seekInAlternativesPaths(lookahead, currentDepth, matchingRulesCount, LET_VAR_DECL_START,
                             isEntryPoint);
-<<<<<<< HEAD
                 case STREAM_KEYWORD:
                     hasMatch = nextToken.kind == SyntaxKind.STREAM_KEYWORD;
                     break;
                 case STREAM_TYPE_PARAMS:
                     return seekInAlternativesPaths(lookahead, currentDepth, matchingRulesCount, STREAM_TYPE_PARAMS,
                             isEntryPoint);
-=======
                 case TEMPLATE_START:
                 case TEMPLATE_END:
                     hasMatch = nextToken.kind == SyntaxKind.BACKTICK_TOKEN;
@@ -1138,7 +1030,6 @@
                     hasMatch = nextToken.kind == SyntaxKind.XML_KEYWORD;
                     break;
 
->>>>>>> d3a95f17
                 // Productions (Non-terminals which doesn't have alternative paths)
                 case COMP_UNIT:
                 case FUNC_DEFINITION:
@@ -1210,16 +1101,13 @@
                 case ERROR_TYPE_DESCRIPTOR:
                 case LET_VAR_DECL:
                 case LET_EXPRESSION:
-<<<<<<< HEAD
                 case STREAM_TYPE_DESCRIPTOR:
-=======
 
                     // start a context, so that we know where to fall back, and continue
                     // having the qualified-identifier as the next rule.
                 case VARIABLE_REF:
                 case TYPE_REFERENCE:
                 case ANNOT_REFERENCE:
->>>>>>> d3a95f17
                 default:
                     // Stay at the same place
                     skipRule = true;
@@ -1465,12 +1353,9 @@
             case KEY_SPECIFIER:
             case ERROR_TYPE_DESCRIPTOR:
             case LET_VAR_DECL:
-<<<<<<< HEAD
             case STREAM_TYPE_DESCRIPTOR:
-=======
 //            case TEMPLATE_EXPR:
 //            case XML_TEMPLATE_EXPR:
->>>>>>> d3a95f17
                 startContext(currentCtx);
                 break;
             default:
@@ -1981,10 +1866,6 @@
                         endContext();
                         return ParserRuleContext.EXPRESSION;
                 }
-<<<<<<< HEAD
-=======
-
-                throw new IllegalStateException();
             case TEMPLATE_END:
                 return ParserRuleContext.EXPRESSION_RHS;
             case TEMPLATE_START:
@@ -1997,7 +1878,6 @@
                 return ParserRuleContext.EXPRESSION;
             case XML_KEYWORD:
                 return ParserRuleContext.TEMPLATE_START;
->>>>>>> d3a95f17
 
             case OBJECT_FUNC_OR_FIELD:
             case OBJECT_METHOD_START:
