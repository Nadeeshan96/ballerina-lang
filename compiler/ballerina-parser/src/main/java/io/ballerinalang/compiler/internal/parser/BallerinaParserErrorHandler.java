/*
 * Copyright (c) 2020, WSO2 Inc. (http://www.wso2.org) All Rights Reserved.
 *
 * WSO2 Inc. licenses this file to you under the Apache License,
 * Version 2.0 (the "License"); you may not use this file except
 * in compliance with the License.
 * You may obtain a copy of the License at
 *
 *   http://www.apache.org/licenses/LICENSE-2.0
 *
 * Unless required by applicable law or agreed to in writing,
 * software distributed under the License is distributed on an
 * "AS IS" BASIS, WITHOUT WARRANTIES OR CONDITIONS OF ANY
 * KIND, either express or implied.  See the License for the
 * specific language governing permissions and limitations
 * under the License.
 */
package io.ballerinalang.compiler.internal.parser;

import io.ballerinalang.compiler.internal.parser.tree.STToken;
import io.ballerinalang.compiler.syntax.tree.SyntaxKind;

import java.util.ArrayDeque;

/**
 * <p>
 * Responsible for recovering from a parser error.
 *
 * When an unexpected token is reached, error handler will try inserting/removing a token from the current head, and see
 * how far the parser can successfully progress. After fixing the current head and trying to progress, if it encounters
 * more errors, then it will try to fix those as well. All possible combinations of insertions and deletions will be
 * tried out for such errors. Once all possible paths are discovered, pick the optimal combination that leads to the
 * best recovery. Finally, apply the best solution and continue the parsing.
 * </p>
 * e.g.:
 * If the best combination of fixes was <code>[insert, insert, remove, remove]</code>, then apply only the first
 * fix and continue.
 * <ul>
 * <li>
 * If the fix was a ‘remove’ - then consume the token stream once, and continue from the same rule again.
 * </li>
 * <li>
 * If the fix was an ‘insert’ - then insert the missing node, and continue from the next rule, without consuming the
 * token stream.
 * </li>
 * </ul>
 *
 * @since 1.2.0
 */
public class BallerinaParserErrorHandler extends AbstractParserErrorHandler {

    /**
     * FUNC_DEF_OR_FUNC_TYPE --> When a func-def and func-type-desc are possible.
     * e.g: start of a module level construct that starts with 'function' keyword.
     */
    private static final ParserRuleContext[] FUNC_TYPE_OR_DEF_OPTIONAL_RETURNS =
            { ParserRuleContext.RETURNS_KEYWORD, ParserRuleContext.FUNC_BODY_OR_TYPE_DESC_RHS };

    private static final ParserRuleContext[] FUNC_BODY_OR_TYPE_DESC_RHS =
            { ParserRuleContext.FUNC_BODY, ParserRuleContext.AMBIGUOUS_FUNC_TYPE_DESC_RHS };

    /**
     * FUNC_DEF --> When only function definitions are possible. eg: resource function.
     */
    private static final ParserRuleContext[] FUNC_DEF_OPTIONAL_RETURNS =
            { ParserRuleContext.RETURNS_KEYWORD, ParserRuleContext.FUNC_BODY };

    private static final ParserRuleContext[] FUNC_BODY =
            { ParserRuleContext.FUNC_BODY_BLOCK, ParserRuleContext.EXTERNAL_FUNC_BODY };

    private static final ParserRuleContext[] OBJECT_FUNC_BODY =
            { ParserRuleContext.SEMICOLON, ParserRuleContext.EXTERNAL_FUNC_BODY };

    /**
     * ANNON_FUNC--> When a anonymous function is possible.
     */
    private static final ParserRuleContext[] ANNON_FUNC_OPTIONAL_RETURNS =
            { ParserRuleContext.RETURNS_KEYWORD, ParserRuleContext.ANON_FUNC_BODY };

    private static final ParserRuleContext[] ANON_FUNC_BODY =
            { ParserRuleContext.FUNC_BODY_BLOCK, ParserRuleContext.EXPLICIT_ANON_FUNC_EXPR_BODY_START };

    /**
     * FUNC_TYPE --> When a only function type is possible.
     */
    private static final ParserRuleContext[] FUNC_TYPE_OPTIONAL_RETURNS =
            { ParserRuleContext.RETURNS_KEYWORD, ParserRuleContext.FUNC_TYPE_DESC_END };

    private static final ParserRuleContext[] WORKER_NAME_RHS =
            { ParserRuleContext.RETURNS_KEYWORD, ParserRuleContext.BLOCK_STMT };

    // We add named-worker-decl also as a statement. This is because we let having a named-worker
    // in all places a statement can be added during parsing, but then validates it based on the
    // context after the parsing the node is complete. This is to provide better error messages.
    private static final ParserRuleContext[] STATEMENTS = { ParserRuleContext.CLOSE_BRACE,
            ParserRuleContext.ASSIGNMENT_STMT, ParserRuleContext.VAR_DECL_STMT, ParserRuleContext.IF_BLOCK,
            ParserRuleContext.WHILE_BLOCK, ParserRuleContext.CALL_STMT, ParserRuleContext.PANIC_STMT,
            ParserRuleContext.CONTINUE_STATEMENT, ParserRuleContext.BREAK_STATEMENT, ParserRuleContext.RETURN_STMT,
            ParserRuleContext.COMPOUND_ASSIGNMENT_STMT, ParserRuleContext.LOCAL_TYPE_DEFINITION_STMT,
            ParserRuleContext.EXPRESSION_STATEMENT, ParserRuleContext.LOCK_STMT, ParserRuleContext.BLOCK_STMT,
            ParserRuleContext.NAMED_WORKER_DECL, ParserRuleContext.FORK_STMT, ParserRuleContext.FOREACH_STMT };

    private static final ParserRuleContext[] VAR_DECL_RHS =
            { ParserRuleContext.ASSIGN_OP, ParserRuleContext.SEMICOLON };

    private static final ParserRuleContext[] TOP_LEVEL_NODE = { ParserRuleContext.DOC_STRING,
            ParserRuleContext.ANNOTATIONS, ParserRuleContext.PUBLIC_KEYWORD, ParserRuleContext.FUNC_DEF_OR_FUNC_TYPE,
            ParserRuleContext.MODULE_TYPE_DEFINITION, ParserRuleContext.IMPORT_DECL, ParserRuleContext.LISTENER_DECL,
            ParserRuleContext.CONSTANT_DECL, ParserRuleContext.VAR_DECL_STMT, ParserRuleContext.SERVICE_DECL,
            ParserRuleContext.ANNOTATION_DECL, ParserRuleContext.XML_NAMESPACE_DECLARATION, ParserRuleContext.EOF };

    private static final ParserRuleContext[] TOP_LEVEL_NODE_WITHOUT_METADATA = new ParserRuleContext[] {
            ParserRuleContext.PUBLIC_KEYWORD, ParserRuleContext.FUNC_DEF_OR_FUNC_TYPE,
            ParserRuleContext.MODULE_TYPE_DEFINITION, ParserRuleContext.IMPORT_DECL, ParserRuleContext.SERVICE_DECL,
            ParserRuleContext.LISTENER_DECL, ParserRuleContext.CONSTANT_DECL, ParserRuleContext.VAR_DECL_STMT,
            ParserRuleContext.ANNOTATION_DECL, ParserRuleContext.XML_NAMESPACE_DECLARATION, ParserRuleContext.EOF };

    private static final ParserRuleContext[] TOP_LEVEL_NODE_WITHOUT_MODIFIER =
            { ParserRuleContext.FUNC_DEF_OR_FUNC_TYPE, ParserRuleContext.MODULE_TYPE_DEFINITION,
                    ParserRuleContext.IMPORT_DECL, ParserRuleContext.SERVICE_DECL, ParserRuleContext.LISTENER_DECL,
                    ParserRuleContext.CONSTANT_DECL, ParserRuleContext.ANNOTATION_DECL, ParserRuleContext.VAR_DECL_STMT,
                    ParserRuleContext.XML_NAMESPACE_DECLARATION, ParserRuleContext.EOF };

    private static final ParserRuleContext[] TYPE_OR_VAR_NAME =
            { ParserRuleContext.VARIABLE_NAME, ParserRuleContext.TYPE_DESC_IN_TYPE_BINDING_PATTERN };

    private static final ParserRuleContext[] ASSIGNMENT_OR_VAR_DECL_SECOND_TOKEN =
            { ParserRuleContext.ASSIGN_OP, ParserRuleContext.VARIABLE_NAME };

    private static final ParserRuleContext[] FIELD_DESCRIPTOR_RHS =
            { ParserRuleContext.SEMICOLON, ParserRuleContext.QUESTION_MARK, ParserRuleContext.ASSIGN_OP };

    private static final ParserRuleContext[] FIELD_OR_REST_DESCIPTOR_RHS =
            { ParserRuleContext.ELLIPSIS, ParserRuleContext.VARIABLE_NAME };

    private static final ParserRuleContext[] RECORD_BODY_START =
            { ParserRuleContext.CLOSED_RECORD_BODY_START, ParserRuleContext.OPEN_BRACE };

    private static final ParserRuleContext[] RECORD_BODY_END =
            { ParserRuleContext.CLOSED_RECORD_BODY_END, ParserRuleContext.CLOSE_BRACE };

    // Give object the higher priority over records, since record body is a subset of object body.
    // Array, optional and union type descriptors are not added to the list since they are left recursive.
<<<<<<< HEAD
    private static final ParserRuleContext[] TYPE_DESCRIPTORS = { ParserRuleContext.SIMPLE_TYPE_DESCRIPTOR,
            ParserRuleContext.OBJECT_TYPE_DESCRIPTOR, ParserRuleContext.RECORD_TYPE_DESCRIPTOR,
            ParserRuleContext.NIL_TYPE_DESCRIPTOR, ParserRuleContext.PARAMETERIZED_TYPE,
            ParserRuleContext.ERROR_KEYWORD, ParserRuleContext.STREAM_KEYWORD, ParserRuleContext.TABLE_KEYWORD,
            ParserRuleContext.FUNC_TYPE_DESC, ParserRuleContext.PARENTHESISED_TYPE_DESC_START,
            ParserRuleContext.CONSTANT_EXPRESSION };
=======
    private static final ParserRuleContext[] TYPE_DESCRIPTORS =
            { ParserRuleContext.SIMPLE_TYPE_DESCRIPTOR, ParserRuleContext.OBJECT_TYPE_DESCRIPTOR,
                    ParserRuleContext.RECORD_TYPE_DESCRIPTOR, ParserRuleContext.NIL_TYPE_DESCRIPTOR,
                    ParserRuleContext.PARAMETERIZED_TYPE, ParserRuleContext.ERROR_KEYWORD,
                    ParserRuleContext.STREAM_KEYWORD, ParserRuleContext.TABLE_KEYWORD, ParserRuleContext.FUNC_TYPE_DESC,
                    ParserRuleContext.PARENTHESISED_TYPE_DESC_START, ParserRuleContext.TUPLE_TYPE_DESC_START };
>>>>>>> df73fd33

    private static final ParserRuleContext[] RECORD_FIELD_OR_RECORD_END =
            { ParserRuleContext.RECORD_BODY_END, ParserRuleContext.RECORD_FIELD };

    private static final ParserRuleContext[] RECORD_FIELD_START =
            { ParserRuleContext.ANNOTATIONS, ParserRuleContext.ASTERISK, ParserRuleContext.TYPE_DESC_IN_RECORD_FIELD };

    private static final ParserRuleContext[] RECORD_FIELD_WITHOUT_METADATA =
            { ParserRuleContext.ASTERISK, ParserRuleContext.TYPE_DESC_IN_RECORD_FIELD };

    private static final ParserRuleContext[] ARG_START_OR_ARG_LIST_END =
            { ParserRuleContext.ARG_LIST_END, ParserRuleContext.ARG_START };

    private static final ParserRuleContext[] ARG_START =
            { ParserRuleContext.VARIABLE_NAME, ParserRuleContext.ELLIPSIS, ParserRuleContext.EXPRESSION };

    private static final ParserRuleContext[] ARG_END = { ParserRuleContext.CLOSE_PARENTHESIS, ParserRuleContext.COMMA };

    private static final ParserRuleContext[] NAMED_OR_POSITIONAL_ARG_RHS =
            { ParserRuleContext.ARG_END, ParserRuleContext.ASSIGN_OP };

    private static final ParserRuleContext[] OBJECT_FIELD_RHS =
            { ParserRuleContext.SEMICOLON, ParserRuleContext.ASSIGN_OP };

    private static final ParserRuleContext[] OBJECT_MEMBER_START =
            { ParserRuleContext.DOC_STRING, ParserRuleContext.ANNOTATIONS, ParserRuleContext.ASTERISK,
                    ParserRuleContext.OBJECT_FUNC_OR_FIELD, ParserRuleContext.CLOSE_BRACE };

    private static final ParserRuleContext[] OBJECT_MEMBER_WITHOUT_METADATA =
            { ParserRuleContext.ASTERISK, ParserRuleContext.OBJECT_FUNC_OR_FIELD, ParserRuleContext.CLOSE_BRACE };

    private static final ParserRuleContext[] OBJECT_FUNC_OR_FIELD = { ParserRuleContext.PUBLIC_KEYWORD,
            ParserRuleContext.PRIVATE_KEYWORD, ParserRuleContext.OBJECT_FUNC_OR_FIELD_WITHOUT_VISIBILITY };

    private static final ParserRuleContext[] OBJECT_FUNC_OR_FIELD_WITHOUT_VISIBILITY =
            { ParserRuleContext.TYPE_DESC_BEFORE_IDENTIFIER, ParserRuleContext.OBJECT_METHOD_START };

    private static final ParserRuleContext[] OBJECT_METHOD_START =
            { ParserRuleContext.REMOTE_KEYWORD, ParserRuleContext.FUNCTION_KEYWORD };

    private static final ParserRuleContext[] OBJECT_TYPE_DESCRIPTOR_START =
            { ParserRuleContext.OBJECT_TYPE_FIRST_QUALIFIER, ParserRuleContext.OBJECT_KEYWORD };

    private static final ParserRuleContext[] ELSE_BODY = { ParserRuleContext.IF_BLOCK, ParserRuleContext.OPEN_BRACE };

    private static final ParserRuleContext[] ELSE_BLOCK =
            { ParserRuleContext.ELSE_KEYWORD, ParserRuleContext.STATEMENT };

    private static final ParserRuleContext[] CALL_STATEMENT =
            { ParserRuleContext.CHECKING_KEYWORD, ParserRuleContext.VARIABLE_NAME };

    private static final ParserRuleContext[] IMPORT_PREFIX_DECL =
            { ParserRuleContext.AS_KEYWORD, ParserRuleContext.SEMICOLON };

    private static final ParserRuleContext[] IMPORT_VERSION =
            { ParserRuleContext.VERSION_KEYWORD, ParserRuleContext.AS_KEYWORD, ParserRuleContext.SEMICOLON };

    private static final ParserRuleContext[] IMPORT_DECL_RHS = { ParserRuleContext.SLASH, ParserRuleContext.DOT,
            ParserRuleContext.VERSION_KEYWORD, ParserRuleContext.AS_KEYWORD, ParserRuleContext.SEMICOLON };

    private static final ParserRuleContext[] AFTER_IMPORT_MODULE_NAME = { ParserRuleContext.DOT,
            ParserRuleContext.VERSION_KEYWORD, ParserRuleContext.AS_KEYWORD, ParserRuleContext.SEMICOLON };

    private static final ParserRuleContext[] MAJOR_MINOR_VERSION_END =
            { ParserRuleContext.DOT, ParserRuleContext.AS_KEYWORD, ParserRuleContext.SEMICOLON };

    private static final ParserRuleContext[] RETURN_RHS = { ParserRuleContext.SEMICOLON, ParserRuleContext.EXPRESSION };

    private static final ParserRuleContext[] EXPRESSION_START = { ParserRuleContext.BASIC_LITERAL,
            ParserRuleContext.NIL_LITERAL, ParserRuleContext.VARIABLE_REF, ParserRuleContext.ACCESS_EXPRESSION,
            ParserRuleContext.TYPEOF_EXPRESSION, ParserRuleContext.TRAP_KEYWORD, ParserRuleContext.UNARY_EXPRESSION,
            ParserRuleContext.CHECKING_KEYWORD, ParserRuleContext.LIST_CONSTRUCTOR, ParserRuleContext.TYPE_CAST,
            ParserRuleContext.OPEN_PARENTHESIS, ParserRuleContext.TABLE_CONSTRUCTOR_OR_QUERY_EXPRESSION,
            ParserRuleContext.LET_EXPRESSION, ParserRuleContext.TEMPLATE_START, ParserRuleContext.XML_KEYWORD,
            ParserRuleContext.STRING_KEYWORD, ParserRuleContext.ANON_FUNC_EXPRESSION, ParserRuleContext.ERROR_KEYWORD,
            ParserRuleContext.NEW_KEYWORD, ParserRuleContext.START_KEYWORD, ParserRuleContext.FLUSH_KEYWORD };

    private static final ParserRuleContext[] FIRST_MAPPING_FIELD_START =
            { ParserRuleContext.MAPPING_FIELD, ParserRuleContext.CLOSE_BRACE };

    private static final ParserRuleContext[] MAPPING_FIELD_START = { ParserRuleContext.MAPPING_FIELD_NAME,
            ParserRuleContext.STRING_LITERAL, ParserRuleContext.COMPUTED_FIELD_NAME, ParserRuleContext.ELLIPSIS };

    private static final ParserRuleContext[] SPECIFIC_FIELD_RHS =
            { ParserRuleContext.COLON, ParserRuleContext.MAPPING_FIELD_END };

    private static final ParserRuleContext[] MAPPING_FIELD_END =
            { ParserRuleContext.CLOSE_BRACE, ParserRuleContext.COMMA };

    private static final ParserRuleContext[] OPTIONAL_SERVICE_NAME =
            { ParserRuleContext.SERVICE_NAME, ParserRuleContext.ON_KEYWORD };

    private static final ParserRuleContext[] RESOURCE_DEF_START =
            { ParserRuleContext.RESOURCE_KEYWORD, ParserRuleContext.FUNC_DEF, ParserRuleContext.CLOSE_BRACE };

    private static final ParserRuleContext[] CONST_DECL_RHS =
            { ParserRuleContext.STATEMENT_START_IDENTIFIER, ParserRuleContext.ASSIGN_OP };

    private static final ParserRuleContext[] ARRAY_LENGTH =
            { ParserRuleContext.CLOSE_BRACKET, ParserRuleContext.DECIMAL_INTEGER_LITERAL,
                    ParserRuleContext.HEX_INTEGER_LITERAL, ParserRuleContext.ASTERISK, ParserRuleContext.VARIABLE_REF };

    private static final ParserRuleContext[] PARAM_LIST =
            { ParserRuleContext.CLOSE_PARENTHESIS, ParserRuleContext.REQUIRED_PARAM };

    private static final ParserRuleContext[] PARAMETER_START =
            { ParserRuleContext.ANNOTATIONS, ParserRuleContext.PUBLIC_KEYWORD, ParserRuleContext.TYPE_DESC_IN_PARAM };

    private static final ParserRuleContext[] PARAMETER_WITHOUT_ANNOTS =
            { ParserRuleContext.PUBLIC_KEYWORD, ParserRuleContext.TYPE_DESC_IN_PARAM };

    private static final ParserRuleContext[] REQUIRED_PARAM_NAME_RHS =
            { ParserRuleContext.PARAM_END, ParserRuleContext.ASSIGN_OP };

    private static final ParserRuleContext[] PARAM_END =
            { ParserRuleContext.COMMA, ParserRuleContext.CLOSE_PARENTHESIS };

    private static final ParserRuleContext[] STMT_START_WITH_EXPR_RHS = { ParserRuleContext.ASSIGN_OP,
            ParserRuleContext.RIGHT_ARROW, ParserRuleContext.COMPOUND_BINARY_OPERATOR, ParserRuleContext.SEMICOLON };

    private static final ParserRuleContext[] STMT_START_WITH_IDENTIFIER =
            { ParserRuleContext.ASSIGN_OP, ParserRuleContext.VARIABLE_NAME, ParserRuleContext.EXPRESSION_RHS,
                    ParserRuleContext.VAR_DECL_STARTED_WITH_DENTIFIER };

    private static final ParserRuleContext[] EXPRESSION_STATEMENT_START =
            { ParserRuleContext.VARIABLE_REF, ParserRuleContext.CHECKING_KEYWORD, ParserRuleContext.OPEN_PARENTHESIS };

    private static final ParserRuleContext[] ANNOT_DECL_OPTIONAL_TYPE =
            { ParserRuleContext.TYPE_DESC_BEFORE_IDENTIFIER, ParserRuleContext.ANNOTATION_TAG };

    private static final ParserRuleContext[] CONST_DECL_TYPE =
            { ParserRuleContext.TYPE_DESC_BEFORE_IDENTIFIER, ParserRuleContext.VARIABLE_NAME };

    private static final ParserRuleContext[] ANNOT_DECL_RHS =
            { ParserRuleContext.ANNOTATION_TAG, ParserRuleContext.ON_KEYWORD, ParserRuleContext.SEMICOLON };

    private static final ParserRuleContext[] ANNOT_OPTIONAL_ATTACH_POINTS =
            { ParserRuleContext.ON_KEYWORD, ParserRuleContext.SEMICOLON };

    private static final ParserRuleContext[] ATTACH_POINT =
            { ParserRuleContext.SOURCE_KEYWORD, ParserRuleContext.ATTACH_POINT_IDENT };

    private static final ParserRuleContext[] ATTACH_POINT_IDENT = { ParserRuleContext.SINGLE_KEYWORD_ATTACH_POINT_IDENT,
            ParserRuleContext.OBJECT_IDENT, ParserRuleContext.RESOURCE_IDENT, ParserRuleContext.RECORD_IDENT };

    private static final ParserRuleContext[] ATTACH_POINT_END =
            { ParserRuleContext.COMMA, ParserRuleContext.SEMICOLON };

    private static final ParserRuleContext[] XML_NAMESPACE_PREFIX_DECL =
            { ParserRuleContext.AS_KEYWORD, ParserRuleContext.SEMICOLON };

    private static final ParserRuleContext[] CONSTANT_EXPRESSION =
            { ParserRuleContext.BASIC_LITERAL, ParserRuleContext.VARIABLE_REF, ParserRuleContext.PLUS_TOKEN,
              ParserRuleContext.MINUS_TOKEN, ParserRuleContext.NIL_LITERAL };

    private static final ParserRuleContext[] LIST_CONSTRUCTOR_RHS =
            { ParserRuleContext.CLOSE_BRACKET, ParserRuleContext.EXPRESSION };

    private static final ParserRuleContext[] TYPE_CAST_PARAM =
            { ParserRuleContext.TYPE_DESC_IN_ANGLE_BRACKETS, ParserRuleContext.ANNOTATIONS };

    private static final ParserRuleContext[] TYPE_CAST_PARAM_RHS =
            { ParserRuleContext.TYPE_DESC_IN_ANGLE_BRACKETS, ParserRuleContext.GT };

    private static final ParserRuleContext[] TABLE_KEYWORD_RHS =
            { ParserRuleContext.KEY_SPECIFIER, ParserRuleContext.TABLE_CONSTRUCTOR };

    private static final ParserRuleContext[] ROW_LIST_RHS =
            { ParserRuleContext.CLOSE_BRACKET, ParserRuleContext.MAPPING_CONSTRUCTOR };

    private static final ParserRuleContext[] TABLE_ROW_END =
            { ParserRuleContext.COMMA, ParserRuleContext.CLOSE_BRACKET };

    private static final ParserRuleContext[] KEY_SPECIFIER_RHS =
            { ParserRuleContext.CLOSE_PARENTHESIS, ParserRuleContext.VARIABLE_NAME };

    private static final ParserRuleContext[] TABLE_KEY_RHS =
            { ParserRuleContext.COMMA, ParserRuleContext.CLOSE_PARENTHESIS };

    private static final ParserRuleContext[] ERROR_TYPE_PARAMS =
            { ParserRuleContext.INFERRED_TYPE_DESC, ParserRuleContext.TYPE_DESC_IN_ANGLE_BRACKETS };

    private static final ParserRuleContext[] LET_VAR_DECL_START =
            { ParserRuleContext.TYPE_DESC_IN_TYPE_BINDING_PATTERN, ParserRuleContext.ANNOTATIONS };

    private static final ParserRuleContext[] STREAM_TYPE_FIRST_PARAM_RHS =
            { ParserRuleContext.COMMA, ParserRuleContext.GT };

    private static final ParserRuleContext[] TEMPLATE_MEMBER = { ParserRuleContext.TEMPLATE_STRING,
            ParserRuleContext.INTERPOLATION_START_TOKEN, ParserRuleContext.TEMPLATE_END };

    private static final ParserRuleContext[] TEMPLATE_STRING_RHS =
            { ParserRuleContext.INTERPOLATION_START_TOKEN, ParserRuleContext.TEMPLATE_END };

    private static final ParserRuleContext[] KEY_CONSTRAINTS_RHS =
            { ParserRuleContext.OPEN_PARENTHESIS, ParserRuleContext.LT };

    private static final ParserRuleContext[] FUNCTION_KEYWORD_RHS =
            { ParserRuleContext.FUNC_NAME, ParserRuleContext.OPEN_PARENTHESIS };

    private static final ParserRuleContext[] TYPEDESC_RHS = { ParserRuleContext.END_OF_TYPE_DESC,
            ParserRuleContext.ARRAY_TYPE_DESCRIPTOR, ParserRuleContext.OPTIONAL_TYPE_DESCRIPTOR, ParserRuleContext.PIPE,
            ParserRuleContext.BITWISE_AND_OPERATOR };

    private static final ParserRuleContext[] TABLE_TYPE_DESC_RHS =
            { ParserRuleContext.KEY_KEYWORD, ParserRuleContext.TYPEDESC_RHS };

    private static final ParserRuleContext[] NEW_KEYWORD_RHS =
            { ParserRuleContext.TYPE_DESC_IN_NEW_EXPR, ParserRuleContext.EXPRESSION_RHS };

    private static final ParserRuleContext[] TABLE_CONSTRUCTOR_OR_QUERY_START =
            { ParserRuleContext.TABLE_KEYWORD, ParserRuleContext.STREAM_KEYWORD, ParserRuleContext.QUERY_EXPRESSION };

    private static final ParserRuleContext[] TABLE_CONSTRUCTOR_OR_QUERY_RHS =
            { ParserRuleContext.TABLE_CONSTRUCTOR, ParserRuleContext.QUERY_EXPRESSION };

    private static final ParserRuleContext[] QUERY_EXPRESSION_RHS = { ParserRuleContext.SELECT_CLAUSE,
            ParserRuleContext.WHERE_CLAUSE, ParserRuleContext.FROM_CLAUSE, ParserRuleContext.LET_CLAUSE };

    private static final ParserRuleContext[] BRACED_EXPR_OR_ANON_FUNC_PARAM_RHS =
            { ParserRuleContext.CLOSE_PARENTHESIS, ParserRuleContext.COMMA };

    private static final ParserRuleContext[] ANNOTATION_REF_RHS =
            { ParserRuleContext.OPEN_PARENTHESIS, ParserRuleContext.ANNOTATION_END };

    private static final ParserRuleContext[] INFER_PARAM_END_OR_PARENTHESIS_END =
            { ParserRuleContext.CLOSE_PARENTHESIS, ParserRuleContext.EXPR_FUNC_BODY_START };

    private static final ParserRuleContext[] PEER_WORKER = { ParserRuleContext.FLUSH_WORKER_NAME,
            ParserRuleContext.DEFAULT_KEYWORD, ParserRuleContext.EXPRESSION_RHS };

<<<<<<< HEAD
=======
    private static final ParserRuleContext[] TYPE_DESC_IN_TUPLE_RHS =
            { ParserRuleContext.CLOSE_BRACKET, ParserRuleContext.COMMA };

    private static final ParserRuleContext[] LIST_CONSTRUCTOR_MEMBER_END =
            { ParserRuleContext.CLOSE_BRACKET, ParserRuleContext.COMMA };

    private static final ParserRuleContext[] NIL_OR_PARENTHESISED_TYPE_DESC_RHS =
            { ParserRuleContext.CLOSE_PARENTHESIS, ParserRuleContext.TYPE_DESCRIPTOR };
>>>>>>> df73fd33

    public BallerinaParserErrorHandler(AbstractTokenReader tokenReader) {
        super(tokenReader);
    }

    @Override
    protected boolean isProductionWithAlternatives(ParserRuleContext currentCtx) {
        switch (currentCtx) {
            case TOP_LEVEL_NODE:
            case TOP_LEVEL_NODE_WITHOUT_MODIFIER:
            case TOP_LEVEL_NODE_WITHOUT_METADATA:
            case STATEMENT:
            case STATEMENT_WITHOUT_ANNOTS:
            case FUNC_BODY_OR_TYPE_DESC_RHS:
            case VAR_DECL_STMT_RHS:
            case EXPRESSION_RHS:
            case PARAMETER_NAME_RHS:
            case ASSIGNMENT_OR_VAR_DECL_STMT:
            case AFTER_PARAMETER_TYPE:
            case FIELD_DESCRIPTOR_RHS:
            case RECORD_BODY_START:
            case RECORD_BODY_END:
            case TYPE_DESCRIPTOR:
            case NAMED_OR_POSITIONAL_ARG_RHS:
            case OBJECT_FIELD_RHS:
            case OBJECT_FUNC_OR_FIELD_WITHOUT_VISIBILITY:
            case OBJECT_MEMBER:
            case OBJECT_TYPE_FIRST_QUALIFIER:
            case OBJECT_TYPE_SECOND_QUALIFIER:
            case ELSE_BODY:
            case IMPORT_DECL_RHS:
            case IMPORT_SUB_VERSION:
            case VERSION_NUMBER:
            case IMPORT_VERSION_DECL:
            case IMPORT_PREFIX_DECL:
            case MAPPING_FIELD:
            case FIRST_MAPPING_FIELD:
            case SPECIFIC_FIELD_RHS:
            case RESOURCE_DEF:
            case PARAMETER_WITHOUT_ANNOTS:
            case PARAMETER_START:
            case STMT_START_WITH_IDENTIFIER:
            case STMT_START_WITH_EXPR_RHS:
            case RECORD_FIELD_OR_RECORD_END:
            case CONST_DECL_TYPE:
            case CONST_DECL_RHS:
            case ANNOT_OPTIONAL_ATTACH_POINTS:
            case XML_NAMESPACE_PREFIX_DECL:
            case ANNOT_DECL_OPTIONAL_TYPE:
            case ANNOT_DECL_RHS:
            case TABLE_KEYWORD_RHS:
            case ARRAY_LENGTH:
            case TYPEDESC_RHS:
            case ERROR_TYPE_PARAMS:
            case STREAM_TYPE_FIRST_PARAM_RHS:
            case KEY_CONSTRAINTS_RHS:
            case TABLE_TYPE_DESC_RHS:
            case FUNC_BODY:
            case FUNC_OPTIONAL_RETURNS:
            case TERMINAL_EXPRESSION:
            case TABLE_CONSTRUCTOR_OR_QUERY_START:
            case TABLE_CONSTRUCTOR_OR_QUERY_RHS:
            case QUERY_EXPRESSION_RHS:
            case ANON_FUNC_BODY:
                return true;
            default:
                return false;
        }
    }

    private boolean isEndOfObjectTypeNode(int nextLookahead) {
        STToken nextToken = this.tokenReader.peek(nextLookahead);
        switch (nextToken.kind) {
            case CLOSE_BRACE_TOKEN:
            case EOF_TOKEN:
            case CLOSE_BRACE_PIPE_TOKEN:
            case TYPE_KEYWORD:
            case SERVICE_KEYWORD:
                return true;
            default:
                STToken nextNextToken = this.tokenReader.peek(nextLookahead + 1);
                switch (nextNextToken.kind) {
                    case CLOSE_BRACE_TOKEN:
                    case EOF_TOKEN:
                    case CLOSE_BRACE_PIPE_TOKEN:
                    case TYPE_KEYWORD:
                    case SERVICE_KEYWORD:
                        return true;
                    default:
                        return false;
                }
        }
    }

    /**
     * Search for a solution.
     * Terminals are directly matched and Non-terminals which have alternative productions are seekInAlternativesPaths()
     *
     * @param currentCtx Current context
     * @param lookahead Position of the next token to consider, relative to the position of the original error.
     * @param currentDepth Amount of distance traveled so far.
     * @return Recovery result
     */
    @Override
    protected Result seekMatch(ParserRuleContext currentCtx, int lookahead, int currentDepth, boolean isEntryPoint) {
        boolean hasMatch;
        boolean skipRule;
        int matchingRulesCount = 0;

        while (currentDepth < lookaheadLimit) {
            hasMatch = true;
            skipRule = false;
            STToken nextToken = this.tokenReader.peek(lookahead);

            switch (currentCtx) {
                case EOF:
                    hasMatch = nextToken.kind == SyntaxKind.EOF_TOKEN;
                    break;
                case PUBLIC_KEYWORD:
                    hasMatch = nextToken.kind == SyntaxKind.PUBLIC_KEYWORD;
                    break;
                case PRIVATE_KEYWORD:
                    hasMatch = nextToken.kind == SyntaxKind.PRIVATE_KEYWORD;
                    break;
                case REMOTE_KEYWORD:
                    hasMatch = nextToken.kind == SyntaxKind.REMOTE_KEYWORD;
                    break;
                case TOP_LEVEL_NODE:
                    return seekInAlternativesPaths(lookahead, currentDepth, matchingRulesCount, TOP_LEVEL_NODE,
                            isEntryPoint);
                case TOP_LEVEL_NODE_WITHOUT_MODIFIER:
                    return seekInAlternativesPaths(lookahead, currentDepth, matchingRulesCount,
                            TOP_LEVEL_NODE_WITHOUT_MODIFIER, isEntryPoint);
                case TOP_LEVEL_NODE_WITHOUT_METADATA:
                    return seekInAlternativesPaths(lookahead, currentDepth, matchingRulesCount,
                            TOP_LEVEL_NODE_WITHOUT_METADATA, isEntryPoint);
                case FUNCTION_KEYWORD:
                    hasMatch = nextToken.kind == SyntaxKind.FUNCTION_KEYWORD;
                    break;
                case FUNC_NAME:
                case VARIABLE_NAME:
                case TYPE_NAME:
                case FIELD_OR_FUNC_NAME:
                case IMPORT_ORG_OR_MODULE_NAME:
                case IMPORT_MODULE_NAME:
                case IMPORT_PREFIX:
                case MAPPING_FIELD_NAME:
                case SERVICE_NAME:
                case QUALIFIED_IDENTIFIER:
                case IDENTIFIER:
                case ANNOTATION_TAG:
                case NAMESPACE_PREFIX:
                case WORKER_NAME:
                case IMPLICIT_ANON_FUNC_PARAM:
                case FLUSH_WORKER_NAME:
                    hasMatch = nextToken.kind == SyntaxKind.IDENTIFIER_TOKEN;
                    break;
                case OPEN_PARENTHESIS:
                case PARENTHESISED_TYPE_DESC_START:
                    hasMatch = nextToken.kind == SyntaxKind.OPEN_PAREN_TOKEN;
                    break;
                case CLOSE_PARENTHESIS:
                    hasMatch = nextToken.kind == SyntaxKind.CLOSE_PAREN_TOKEN;
                    break;
                case FUNC_OPTIONAL_RETURNS:
                    ParserRuleContext parentCtx = getParentContext();
                    ParserRuleContext[] alternatives;
                    if (parentCtx == ParserRuleContext.FUNC_DEF) {
                        alternatives = FUNC_DEF_OPTIONAL_RETURNS;
                    } else if (parentCtx == ParserRuleContext.ANON_FUNC_EXPRESSION) {
                        alternatives = ANNON_FUNC_OPTIONAL_RETURNS;
                    } else if (parentCtx == ParserRuleContext.FUNC_TYPE_DESC) {
                        alternatives = FUNC_TYPE_OPTIONAL_RETURNS;
                    } else {
                        alternatives = FUNC_TYPE_OR_DEF_OPTIONAL_RETURNS;
                    }
                    return seekInAlternativesPaths(lookahead, currentDepth, matchingRulesCount, alternatives,
                            isEntryPoint);
                case FUNC_BODY_OR_TYPE_DESC_RHS:
                    return seekInAlternativesPaths(lookahead, currentDepth, matchingRulesCount,
                            FUNC_BODY_OR_TYPE_DESC_RHS, isEntryPoint);
                case ANON_FUNC_BODY:
                    return seekInAlternativesPaths(lookahead, currentDepth, matchingRulesCount, ANON_FUNC_BODY,
                            isEntryPoint);
                case RETURNS_KEYWORD:
                    hasMatch = nextToken.kind == SyntaxKind.RETURNS_KEYWORD;
                    break;
                case SIMPLE_TYPE_DESCRIPTOR:
                    hasMatch = BallerinaParser.isSimpleType(nextToken.kind) ||
                            nextToken.kind == SyntaxKind.IDENTIFIER_TOKEN;
                    break;
                case FUNC_BODY:
                case OBJECT_FUNC_BODY:
                    if (getGrandParentContext() == ParserRuleContext.OBJECT_MEMBER) {
                        return seekInAlternativesPaths(lookahead, currentDepth, matchingRulesCount, OBJECT_FUNC_BODY,
                                isEntryPoint);
                    }
                    return seekInAlternativesPaths(lookahead, currentDepth, matchingRulesCount, FUNC_BODY,
                            isEntryPoint);
                case OPEN_BRACE:
                    hasMatch = nextToken.kind == SyntaxKind.OPEN_BRACE_TOKEN;
                    break;
                case CLOSE_BRACE:
                    hasMatch = nextToken.kind == SyntaxKind.CLOSE_BRACE_TOKEN;
                    break;
                case ASSIGN_OP:
                    hasMatch = nextToken.kind == SyntaxKind.EQUAL_TOKEN;
                    break;
                case EXTERNAL_KEYWORD:
                    hasMatch = nextToken.kind == SyntaxKind.EXTERNAL_KEYWORD;
                    break;
                case SEMICOLON:
                    hasMatch = nextToken.kind == SyntaxKind.SEMICOLON_TOKEN;
                    break;
                case STATEMENT:
                case STATEMENT_WITHOUT_ANNOTS:
                    return seekInStatements(currentCtx, nextToken, lookahead, currentDepth, matchingRulesCount,
                            isEntryPoint);
                case BINARY_OPERATOR:
                    hasMatch = isBinaryOperator(nextToken);
                    break;
                case EXPRESSION:
                case TERMINAL_EXPRESSION:
                    return seekInAlternativesPaths(lookahead, currentDepth, matchingRulesCount, EXPRESSION_START,
                            isEntryPoint);
                case VAR_DECL_STMT_RHS:
                    return seekInAlternativesPaths(lookahead, currentDepth, matchingRulesCount, VAR_DECL_RHS,
                            isEntryPoint);
                case EXPRESSION_RHS:
                    return seekMatchInExpressionRhs(nextToken, lookahead, currentDepth, matchingRulesCount,
                            isEntryPoint);
                case COMMA:
                    hasMatch = nextToken.kind == SyntaxKind.COMMA_TOKEN;
                    break;
                case PARAM_LIST:
                    return seekInAlternativesPaths(lookahead, currentDepth, matchingRulesCount, PARAM_LIST,
                            isEntryPoint);
                case REQUIRED_PARAM_NAME_RHS:
                    return seekInAlternativesPaths(lookahead, currentDepth, matchingRulesCount, REQUIRED_PARAM_NAME_RHS,
                            isEntryPoint);
                case STATEMENT_START_IDENTIFIER:
                    return seekInAlternativesPaths(lookahead, currentDepth, matchingRulesCount, TYPE_OR_VAR_NAME,
                            isEntryPoint);
                case ASSIGNMENT_OR_VAR_DECL_STMT_RHS:
                    return seekInAlternativesPaths(lookahead, currentDepth, matchingRulesCount,
                            ASSIGNMENT_OR_VAR_DECL_SECOND_TOKEN, isEntryPoint);

                case CLOSED_RECORD_BODY_END:
                    hasMatch = nextToken.kind == SyntaxKind.CLOSE_BRACE_PIPE_TOKEN;
                    break;
                case CLOSED_RECORD_BODY_START:
                    hasMatch = nextToken.kind == SyntaxKind.OPEN_BRACE_PIPE_TOKEN;
                    break;
                case ELLIPSIS:
                    hasMatch = nextToken.kind == SyntaxKind.ELLIPSIS_TOKEN;
                    break;
                case QUESTION_MARK:
                    hasMatch = nextToken.kind == SyntaxKind.QUESTION_MARK_TOKEN;
                    break;
                case RECORD_KEYWORD:
                    hasMatch = nextToken.kind == SyntaxKind.RECORD_KEYWORD;
                    break;
                case TYPE_KEYWORD:
                    hasMatch = nextToken.kind == SyntaxKind.TYPE_KEYWORD;
                    break;
                case FIELD_DESCRIPTOR_RHS:
                    return seekInAlternativesPaths(lookahead, currentDepth, matchingRulesCount, FIELD_DESCRIPTOR_RHS,
                            isEntryPoint);
                case FIELD_OR_REST_DESCIPTOR_RHS:
                    return seekInAlternativesPaths(lookahead, currentDepth, matchingRulesCount,
                            FIELD_OR_REST_DESCIPTOR_RHS, isEntryPoint);
                case RECORD_BODY_END:
                    return seekInAlternativesPaths(lookahead, currentDepth, matchingRulesCount, RECORD_BODY_END,
                            isEntryPoint);
                case RECORD_BODY_START:
                    return seekInAlternativesPaths(lookahead, currentDepth, matchingRulesCount, RECORD_BODY_START,
                            isEntryPoint);
                case TYPE_DESCRIPTOR:
                    return seekInAlternativesPaths(lookahead, currentDepth, matchingRulesCount, TYPE_DESCRIPTORS,
                            isEntryPoint);
                case RECORD_FIELD_OR_RECORD_END:
                    return seekInAlternativesPaths(lookahead, currentDepth, matchingRulesCount,
                            RECORD_FIELD_OR_RECORD_END, isEntryPoint);
                case RECORD_FIELD_START:
                    return seekInAlternativesPaths(lookahead, currentDepth, matchingRulesCount, RECORD_FIELD_START,
                            isEntryPoint);
                case RECORD_FIELD_WITHOUT_METADATA:
                    return seekInAlternativesPaths(lookahead, currentDepth, matchingRulesCount,
                            RECORD_FIELD_WITHOUT_METADATA, isEntryPoint);
                case ARG_START:
                    return seekInAlternativesPaths(lookahead, currentDepth, matchingRulesCount, ARG_START,
                            isEntryPoint);
                case ARG_LIST_START:
                    hasMatch = nextToken.kind == SyntaxKind.OPEN_PAREN_TOKEN;
                    break;
                case ARG_LIST_END:
                    hasMatch = nextToken.kind == SyntaxKind.CLOSE_PAREN_TOKEN;
                    break;
                case ARG_START_OR_ARG_LIST_END:
                    return seekInAlternativesPaths(lookahead, currentDepth, matchingRulesCount,
                            ARG_START_OR_ARG_LIST_END, isEntryPoint);
                case NAMED_OR_POSITIONAL_ARG_RHS:
                    return seekInAlternativesPaths(lookahead, currentDepth, matchingRulesCount,
                            NAMED_OR_POSITIONAL_ARG_RHS, isEntryPoint);
                case ARG_END:
                    return seekInAlternativesPaths(lookahead, currentDepth, matchingRulesCount, ARG_END, isEntryPoint);
                case OBJECT_MEMBER_START:
                    return seekInAlternativesPaths(lookahead, currentDepth, matchingRulesCount, OBJECT_MEMBER_START,
                            isEntryPoint);
                case OBJECT_MEMBER_WITHOUT_METADATA:
                    return seekInAlternativesPaths(lookahead, currentDepth, matchingRulesCount,
                            OBJECT_MEMBER_WITHOUT_METADATA, isEntryPoint);
                case OBJECT_FIELD_RHS:
                    return seekInAlternativesPaths(lookahead, currentDepth, matchingRulesCount, OBJECT_FIELD_RHS,
                            isEntryPoint);
                case OBJECT_METHOD_START:
                    return seekInAlternativesPaths(lookahead, currentDepth, matchingRulesCount, OBJECT_METHOD_START,
                            isEntryPoint);
                case OBJECT_KEYWORD:
                    hasMatch = nextToken.kind == SyntaxKind.OBJECT_KEYWORD;
                    break;
                case OBJECT_FUNC_OR_FIELD:
                    return seekInAlternativesPaths(lookahead, currentDepth, matchingRulesCount, OBJECT_FUNC_OR_FIELD,
                            isEntryPoint);
                case OBJECT_FUNC_OR_FIELD_WITHOUT_VISIBILITY:
                    return seekInAlternativesPaths(lookahead, currentDepth, matchingRulesCount,
                            OBJECT_FUNC_OR_FIELD_WITHOUT_VISIBILITY, isEntryPoint);
                case OBJECT_TYPE_DESCRIPTOR_START:
                    return seekInAlternativesPaths(lookahead, currentDepth, matchingRulesCount,
                            OBJECT_TYPE_DESCRIPTOR_START, isEntryPoint);
                case OBJECT_TYPE_FIRST_QUALIFIER:
                case OBJECT_TYPE_SECOND_QUALIFIER:
                    // If currentDepth == 0 means its the very next token after the error. If that erroneous
                    // token is a correct match, then that means we have reached here because of a duplicate
                    // modifier. Therefore treat it as a mismatch.
                    if (currentDepth == 0) {
                        hasMatch = false;
                        break;
                    }

                    hasMatch = nextToken.kind == SyntaxKind.ABSTRACT_KEYWORD ||
                            nextToken.kind == SyntaxKind.CLIENT_KEYWORD;
                    break;
                case ABSTRACT_KEYWORD:
                    hasMatch = nextToken.kind == SyntaxKind.ABSTRACT_KEYWORD;
                    break;
                case CLIENT_KEYWORD:
                    hasMatch = nextToken.kind == SyntaxKind.CLIENT_KEYWORD;
                    break;
                case OPEN_BRACKET:
                case TUPLE_TYPE_DESC_START:
                    hasMatch = nextToken.kind == SyntaxKind.OPEN_BRACKET_TOKEN;
                    break;
                case CLOSE_BRACKET:
                    hasMatch = nextToken.kind == SyntaxKind.CLOSE_BRACKET_TOKEN;
                    break;
                case DOT:
                    hasMatch = nextToken.kind == SyntaxKind.DOT_TOKEN;
                    break;
                case IF_KEYWORD:
                    hasMatch = nextToken.kind == SyntaxKind.IF_KEYWORD;
                    break;
                case ELSE_KEYWORD:
                    hasMatch = nextToken.kind == SyntaxKind.ELSE_KEYWORD;
                    break;
                case ELSE_BLOCK:
                    return seekInAlternativesPaths(lookahead, currentDepth, matchingRulesCount, ELSE_BLOCK,
                            isEntryPoint);
                case ELSE_BODY:
                    return seekInAlternativesPaths(lookahead, currentDepth, matchingRulesCount, ELSE_BODY,
                            isEntryPoint);
                case WHILE_KEYWORD:
                    hasMatch = nextToken.kind == SyntaxKind.WHILE_KEYWORD;
                    break;
                case CHECKING_KEYWORD:
                    hasMatch = nextToken.kind == SyntaxKind.CHECK_KEYWORD ||
                            nextToken.kind == SyntaxKind.CHECKPANIC_KEYWORD;
                    break;
                case CALL_STMT_START:
                    return seekInAlternativesPaths(lookahead, currentDepth, matchingRulesCount, CALL_STATEMENT,
                            isEntryPoint);
                case PANIC_KEYWORD:
                    hasMatch = nextToken.kind == SyntaxKind.PANIC_KEYWORD;
                    break;
                case AS_KEYWORD:
                    hasMatch = nextToken.kind == SyntaxKind.AS_KEYWORD;
                    break;
                case LOCK_KEYWORD:
                    hasMatch = nextToken.kind == SyntaxKind.LOCK_KEYWORD;
                    break;
                case BOOLEAN_LITERAL:
                    hasMatch = nextToken.kind == SyntaxKind.TRUE_KEYWORD || nextToken.kind == SyntaxKind.FALSE_KEYWORD;
                    break;
                case DECIMAL_INTEGER_LITERAL:
                case MAJOR_VERSION:
                case MINOR_VERSION:
                case PATCH_VERSION:
                    hasMatch = nextToken.kind == SyntaxKind.DECIMAL_INTEGER_LITERAL;
                    break;
                case IMPORT_KEYWORD:
                    hasMatch = nextToken.kind == SyntaxKind.IMPORT_KEYWORD;
                    break;
                case SLASH:
                    hasMatch = nextToken.kind == SyntaxKind.SLASH_TOKEN;
                    break;
                case VERSION_KEYWORD:
                    hasMatch = nextToken.kind == SyntaxKind.VERSION_KEYWORD;
                    break;
                case CONTINUE_KEYWORD:
                    hasMatch = nextToken.kind == SyntaxKind.CONTINUE_KEYWORD;
                    break;
                case BREAK_KEYWORD:
                    hasMatch = nextToken.kind == SyntaxKind.BREAK_KEYWORD;
                    break;
                case IMPORT_PREFIX_DECL:
                    return seekInAlternativesPaths(lookahead, currentDepth, matchingRulesCount, IMPORT_PREFIX_DECL,
                            isEntryPoint);
                case IMPORT_VERSION_DECL:
                    return seekInAlternativesPaths(lookahead, currentDepth, matchingRulesCount, IMPORT_VERSION,
                            isEntryPoint);
                case IMPORT_DECL_RHS:
                    return seekInAlternativesPaths(lookahead, currentDepth, matchingRulesCount, IMPORT_DECL_RHS,
                            isEntryPoint);
                case AFTER_IMPORT_MODULE_NAME:
                    return seekInAlternativesPaths(lookahead, currentDepth, matchingRulesCount,
                            AFTER_IMPORT_MODULE_NAME, isEntryPoint);
                case MAJOR_MINOR_VERSION_END:
                    return seekInAlternativesPaths(lookahead, currentDepth, matchingRulesCount, MAJOR_MINOR_VERSION_END,
                            isEntryPoint);
                case RETURN_KEYWORD:
                    hasMatch = nextToken.kind == SyntaxKind.RETURN_KEYWORD;
                    break;
                case RETURN_STMT_RHS:
                    return seekInAlternativesPaths(lookahead, currentDepth, matchingRulesCount, RETURN_RHS,
                            isEntryPoint);
                case ACCESS_EXPRESSION:
                    return seekInAccessExpression(currentCtx, lookahead, currentDepth, matchingRulesCount,
                            isEntryPoint);
                case BASIC_LITERAL:
                    hasMatch = isBasicLiteral(nextToken.kind);
                    break;
                case COLON:
                    hasMatch = nextToken.kind == SyntaxKind.COLON_TOKEN;
                    break;
                case STRING_LITERAL:
                    hasMatch = nextToken.kind == SyntaxKind.STRING_LITERAL;
                    break;
                case FIRST_MAPPING_FIELD:
                    return seekInAlternativesPaths(lookahead, currentDepth, matchingRulesCount,
                            FIRST_MAPPING_FIELD_START, isEntryPoint);
                case MAPPING_FIELD:
                    return seekInAlternativesPaths(lookahead, currentDepth, matchingRulesCount, MAPPING_FIELD_START,
                            isEntryPoint);
                case SPECIFIC_FIELD_RHS:
                    return seekInAlternativesPaths(lookahead, currentDepth, matchingRulesCount, SPECIFIC_FIELD_RHS,
                            isEntryPoint);
                case MAPPING_FIELD_END:
                    return seekInAlternativesPaths(lookahead, currentDepth, matchingRulesCount, MAPPING_FIELD_END,
                            isEntryPoint);
                case SERVICE_KEYWORD:
                    hasMatch = nextToken.kind == SyntaxKind.SERVICE_KEYWORD;
                    break;
                case ON_KEYWORD:
                    hasMatch = nextToken.kind == SyntaxKind.ON_KEYWORD;
                    break;
                case OPTIONAL_SERVICE_NAME:
                    return seekInAlternativesPaths(lookahead, currentDepth, matchingRulesCount, OPTIONAL_SERVICE_NAME,
                            isEntryPoint);
                case RESOURCE_DEF:
                    return seekInAlternativesPaths(lookahead, currentDepth, matchingRulesCount, RESOURCE_DEF_START,
                            isEntryPoint);
                case RESOURCE_KEYWORD:
                    hasMatch = nextToken.kind == SyntaxKind.RESOURCE_KEYWORD;
                    break;
                case LISTENER_KEYWORD:
                    hasMatch = nextToken.kind == SyntaxKind.LISTENER_KEYWORD;
                    break;
                case CONST_KEYWORD:
                    hasMatch = nextToken.kind == SyntaxKind.CONST_KEYWORD;
                    break;
                case FINAL_KEYWORD:
                    hasMatch = nextToken.kind == SyntaxKind.FINAL_KEYWORD;
                    break;
                case CONST_DECL_TYPE:
                    return seekInAlternativesPaths(lookahead, currentDepth, matchingRulesCount, CONST_DECL_TYPE,
                            isEntryPoint);
                case CONST_DECL_RHS:
                    return seekInAlternativesPaths(lookahead, currentDepth, matchingRulesCount, CONST_DECL_RHS,
                            isEntryPoint);
                case TYPEOF_KEYWORD:
                    hasMatch = nextToken.kind == SyntaxKind.TYPEOF_KEYWORD;
                    break;
                case UNARY_OPERATOR:
                    hasMatch = isUnaryOperator(nextToken);
                    break;
                case ARRAY_LENGTH:
                    return seekInAlternativesPaths(lookahead, currentDepth, matchingRulesCount, ARRAY_LENGTH,
                            isEntryPoint);
                case HEX_INTEGER_LITERAL:
                    hasMatch = nextToken.kind == SyntaxKind.HEX_INTEGER_LITERAL;
                    break;
                case AT:
                    hasMatch = nextToken.kind == SyntaxKind.AT_TOKEN;
                    break;
                case PARAMETER_START:
                    return seekInAlternativesPaths(lookahead, currentDepth, matchingRulesCount, PARAMETER_START,
                            isEntryPoint);
                case PARAMETER_WITHOUT_ANNOTS:
                    return seekInAlternativesPaths(lookahead, currentDepth, matchingRulesCount,
                            PARAMETER_WITHOUT_ANNOTS, isEntryPoint);
                case IS_KEYWORD:
                    hasMatch = nextToken.kind == SyntaxKind.IS_KEYWORD;
                    break;
                case STMT_START_WITH_EXPR_RHS:
                    return seekInAlternativesPaths(lookahead, currentDepth, matchingRulesCount,
                            STMT_START_WITH_EXPR_RHS, isEntryPoint);
                case RIGHT_ARROW:
                    hasMatch = nextToken.kind == SyntaxKind.RIGHT_ARROW_TOKEN;
                    break;
                case STMT_START_WITH_IDENTIFIER:
                    return seekInAlternativesPaths(lookahead, currentDepth, matchingRulesCount,
                            STMT_START_WITH_IDENTIFIER, isEntryPoint);
                case EXPRESSION_STATEMENT_START:
                    return seekInAlternativesPaths(lookahead, currentDepth, matchingRulesCount,
                            EXPRESSION_STATEMENT_START, isEntryPoint);
                case PARAMETERIZED_TYPE:
                    hasMatch = isParameterizedTypeToken(nextToken.kind);
                    break;
                case LT:
                    hasMatch = nextToken.kind == SyntaxKind.LT_TOKEN;
                    break;
                case GT:
                    hasMatch = nextToken.kind == SyntaxKind.GT_TOKEN;
                    break;
                case NULL_KEYWORD:
                    hasMatch = nextToken.kind == SyntaxKind.NULL_KEYWORD;
                    break;
                case ANNOTATION_KEYWORD:
                    hasMatch = nextToken.kind == SyntaxKind.ANNOTATION_KEYWORD;
                    break;
                case FIELD_IDENT:
                    hasMatch = nextToken.kind == SyntaxKind.FIELD_KEYWORD;
                    break;
                case FUNCTION_IDENT:
                    hasMatch = nextToken.kind == SyntaxKind.FUNCTION_KEYWORD;
                    break;
                case IDENT_AFTER_OBJECT_IDENT:
                    hasMatch = nextToken.kind == SyntaxKind.TYPE_KEYWORD ||
                            nextToken.kind == SyntaxKind.FUNCTION_KEYWORD || nextToken.kind == SyntaxKind.FIELD_KEYWORD;
                    break;
                case SOURCE_KEYWORD:
                    hasMatch = nextToken.kind == SyntaxKind.SOURCE_KEYWORD;
                    break;
                case ANNOT_DECL_OPTIONAL_TYPE:
                    return seekInAlternativesPaths(lookahead, currentDepth, matchingRulesCount,
                            ANNOT_DECL_OPTIONAL_TYPE, isEntryPoint);
                case ANNOT_DECL_RHS:
                    return seekInAlternativesPaths(lookahead, currentDepth, matchingRulesCount, ANNOT_DECL_RHS,
                            isEntryPoint);
                case ANNOT_OPTIONAL_ATTACH_POINTS:
                    return seekInAlternativesPaths(lookahead, currentDepth, matchingRulesCount,
                            ANNOT_OPTIONAL_ATTACH_POINTS, isEntryPoint);
                case ATTACH_POINT:
                    return seekInAlternativesPaths(lookahead, currentDepth, matchingRulesCount, ATTACH_POINT,
                            isEntryPoint);
                case ATTACH_POINT_IDENT:
                    return seekInAlternativesPaths(lookahead, currentDepth, matchingRulesCount, ATTACH_POINT_IDENT,
                            isEntryPoint);
                case SINGLE_KEYWORD_ATTACH_POINT_IDENT:
                    hasMatch = isSingleKeywordAttachPointIdent(nextToken.kind);
                    break;
                case OBJECT_IDENT:
                    hasMatch = nextToken.kind == SyntaxKind.OBJECT_KEYWORD;
                    break;
                case RECORD_IDENT:
                    hasMatch = nextToken.kind == SyntaxKind.RECORD_KEYWORD;
                    break;
                case RESOURCE_IDENT:
                    hasMatch = nextToken.kind == SyntaxKind.RESOURCE_KEYWORD;
                    break;
                case ATTACH_POINT_END:
                    return seekInAlternativesPaths(lookahead, currentDepth, matchingRulesCount, ATTACH_POINT_END,
                            isEntryPoint);
                case XML_NAMESPACE_PREFIX_DECL:
                    return seekInAlternativesPaths(lookahead, currentDepth, matchingRulesCount,
                            XML_NAMESPACE_PREFIX_DECL, isEntryPoint);
                case CONSTANT_EXPRESSION_START:
                    return seekInAlternativesPaths(lookahead, currentDepth, matchingRulesCount, CONSTANT_EXPRESSION,
                            isEntryPoint);
                case XMLNS_KEYWORD:
                    hasMatch = nextToken.kind == SyntaxKind.XMLNS_KEYWORD;
                    break;
                case WORKER_KEYWORD:
                    hasMatch = nextToken.kind == SyntaxKind.WORKER_KEYWORD;
                    break;
                case FORK_KEYWORD:
                    hasMatch = nextToken.kind == SyntaxKind.FORK_KEYWORD;
                    break;
                case DECIMAL_FLOATING_POINT_LITERAL:
                    hasMatch = nextToken.kind == SyntaxKind.DECIMAL_FLOATING_POINT_LITERAL;
                    break;
                case HEX_FLOATING_POINT_LITERAL:
                    hasMatch = nextToken.kind == SyntaxKind.HEX_FLOATING_POINT_LITERAL;
                    break;
                case TYPEDESC_RHS:
                    return seekInAlternativesPaths(lookahead, currentDepth, matchingRulesCount, TYPEDESC_RHS,
                            isEntryPoint);
                case TRAP_KEYWORD:
                    hasMatch = nextToken.kind == SyntaxKind.TRAP_KEYWORD;
                    break;
                case LIST_CONSTRUCTOR_FIRST_MEMBER:
                    return seekInAlternativesPaths(lookahead, currentDepth, matchingRulesCount, LIST_CONSTRUCTOR_RHS,
                            isEntryPoint);
                case FOREACH_KEYWORD:
                    hasMatch = nextToken.kind == SyntaxKind.FOREACH_KEYWORD;
                    break;
                case IN_KEYWORD:
                    hasMatch = nextToken.kind == SyntaxKind.IN_KEYWORD;
                    break;
                case TYPE_CAST_PARAM:
                    return seekInAlternativesPaths(lookahead, currentDepth, matchingRulesCount, TYPE_CAST_PARAM,
                            isEntryPoint);
                case TYPE_CAST_PARAM_RHS:
                    return seekInAlternativesPaths(lookahead, currentDepth, matchingRulesCount, TYPE_CAST_PARAM_RHS,
                            isEntryPoint);
                case PIPE:
                    hasMatch = nextToken.kind == SyntaxKind.PIPE_TOKEN;
                    break;
                case TABLE_KEYWORD:
                    hasMatch = nextToken.kind == SyntaxKind.TABLE_KEYWORD;
                    break;
                case KEY_KEYWORD:
                    hasMatch = nextToken.kind == SyntaxKind.KEY_KEYWORD;
                    break;
                case TABLE_KEYWORD_RHS:
                    return seekInAlternativesPaths(lookahead, currentDepth, matchingRulesCount, TABLE_KEYWORD_RHS,
                            isEntryPoint);
                case ROW_LIST_RHS:
                    return seekInAlternativesPaths(lookahead, currentDepth, matchingRulesCount, ROW_LIST_RHS,
                            isEntryPoint);
                case TABLE_ROW_END:
                    return seekInAlternativesPaths(lookahead, currentDepth, matchingRulesCount, TABLE_ROW_END,
                            isEntryPoint);
                case KEY_SPECIFIER_RHS:
                    return seekInAlternativesPaths(lookahead, currentDepth, matchingRulesCount, KEY_SPECIFIER_RHS,
                            isEntryPoint);
                case TABLE_KEY_RHS:
                    return seekInAlternativesPaths(lookahead, currentDepth, matchingRulesCount, TABLE_KEY_RHS,
                            isEntryPoint);
                case ERROR_KEYWORD:
                    hasMatch = nextToken.kind == SyntaxKind.ERROR_KEYWORD;
                    break;
                case ERROR_TYPE_PARAMS:
                    return seekInAlternativesPaths(lookahead, currentDepth, matchingRulesCount, ERROR_TYPE_PARAMS,
                            isEntryPoint);
                case LET_KEYWORD:
                    hasMatch = nextToken.kind == SyntaxKind.LET_KEYWORD;
                    break;
                case LET_VAR_DECL_START:
                    return seekInAlternativesPaths(lookahead, currentDepth, matchingRulesCount, LET_VAR_DECL_START,
                            isEntryPoint);
                case STREAM_KEYWORD:
                    hasMatch = nextToken.kind == SyntaxKind.STREAM_KEYWORD;
                    break;
                case STREAM_TYPE_FIRST_PARAM_RHS:
                    return seekInAlternativesPaths(lookahead, currentDepth, matchingRulesCount,
                            STREAM_TYPE_FIRST_PARAM_RHS, isEntryPoint);
                case TEMPLATE_START:
                case TEMPLATE_END:
                    hasMatch = nextToken.kind == SyntaxKind.BACKTICK_TOKEN;
                    break;
                case TEMPLATE_MEMBER:
                    return seekInAlternativesPaths(lookahead, currentDepth, matchingRulesCount, TEMPLATE_MEMBER,
                            isEntryPoint);
                case TEMPLATE_STRING_RHS:
                    return seekInAlternativesPaths(lookahead, currentDepth, matchingRulesCount, TEMPLATE_STRING_RHS,
                            isEntryPoint);
                case XML_KEYWORD:
                    hasMatch = nextToken.kind == SyntaxKind.XML_KEYWORD;
                    break;
                case STRING_KEYWORD:
                    hasMatch = nextToken.kind == SyntaxKind.XML_KEYWORD;
                    break;
                case FUNCTION_KEYWORD_RHS:
                    return seekInAlternativesPaths(lookahead, currentDepth, matchingRulesCount, FUNCTION_KEYWORD_RHS,
                            isEntryPoint);
                case WORKER_NAME_RHS:
                    return seekInAlternativesPaths(lookahead, currentDepth, matchingRulesCount, WORKER_NAME_RHS,
                            isEntryPoint);
                case ASTERISK:
                case INFERRED_TYPE_DESC:
                    hasMatch = nextToken.kind == SyntaxKind.ASTERISK_TOKEN;
                    break;
                case KEY_CONSTRAINTS_RHS:
                    return seekInAlternativesPaths(lookahead, currentDepth, matchingRulesCount, KEY_CONSTRAINTS_RHS,
                            isEntryPoint);
                case TABLE_TYPE_DESC_RHS:
                    return seekInAlternativesPaths(lookahead, currentDepth, matchingRulesCount, TABLE_TYPE_DESC_RHS,
                            isEntryPoint);
                case NEW_KEYWORD:
                    hasMatch = nextToken.kind == SyntaxKind.NEW_KEYWORD;
                    break;
                case NEW_KEYWORD_RHS:
                    return seekInAlternativesPaths(lookahead, currentDepth, matchingRulesCount, NEW_KEYWORD_RHS,
                            isEntryPoint);
                case SELECT_KEYWORD:
                    hasMatch = nextToken.kind == SyntaxKind.SELECT_KEYWORD;
                    break;
                case WHERE_KEYWORD:
                    hasMatch = nextToken.kind == SyntaxKind.WHERE_KEYWORD;
                    break;
                case FROM_KEYWORD:
                    hasMatch = nextToken.kind == SyntaxKind.FROM_KEYWORD;
                    break;
                case TABLE_CONSTRUCTOR_OR_QUERY_START:
                    return seekInAlternativesPaths(lookahead, currentDepth, matchingRulesCount,
                            TABLE_CONSTRUCTOR_OR_QUERY_START, isEntryPoint);
                case TABLE_CONSTRUCTOR_OR_QUERY_RHS:
                    return seekInAlternativesPaths(lookahead, currentDepth, matchingRulesCount,
                            TABLE_CONSTRUCTOR_OR_QUERY_RHS, isEntryPoint);
                case QUERY_EXPRESSION_RHS:
                    return seekInAlternativesPaths(lookahead, currentDepth, matchingRulesCount, QUERY_EXPRESSION_RHS,
                            isEntryPoint);
                case BITWISE_AND_OPERATOR:
                    hasMatch = nextToken.kind == SyntaxKind.BITWISE_AND_TOKEN;
                    break;
                case EXPR_FUNC_BODY_START:
                    hasMatch = nextToken.kind == SyntaxKind.RIGHT_DOUBLE_ARROW;
                    break;
                case BRACED_EXPR_OR_ANON_FUNC_PARAM_RHS:
                case ANON_FUNC_PARAM_RHS:
                    return seekInAlternativesPaths(lookahead, currentDepth, matchingRulesCount,
                            BRACED_EXPR_OR_ANON_FUNC_PARAM_RHS, isEntryPoint);
                case PARAM_END:
                    return seekInAlternativesPaths(lookahead, currentDepth, matchingRulesCount, PARAM_END,
                            isEntryPoint);
                case ANNOTATION_REF_RHS:
                    return seekInAlternativesPaths(lookahead, currentDepth, matchingRulesCount, ANNOTATION_REF_RHS,
                            isEntryPoint);
                case INFER_PARAM_END_OR_PARENTHESIS_END:
                    return seekInAlternativesPaths(lookahead, currentDepth, matchingRulesCount,
                            INFER_PARAM_END_OR_PARENTHESIS_END, isEntryPoint);
                case START_KEYWORD:
                    hasMatch = nextToken.kind == SyntaxKind.START_KEYWORD;
                    break;
                case PEER_WORKER:
                    return seekInAlternativesPaths(lookahead, currentDepth, matchingRulesCount, PEER_WORKER,
                            isEntryPoint);
                case FLUSH_KEYWORD:
                    hasMatch = nextToken.kind == SyntaxKind.FLUSH_KEYWORD;
                    break;
                case DEFAULT_KEYWORD:
                    hasMatch = nextToken.kind == SyntaxKind.DEFAULT_KEYWORD;
                    break;
<<<<<<< HEAD
                case PLUS_TOKEN:
                    hasMatch = nextToken.kind == SyntaxKind.PLUS_TOKEN;
                    break;
                case MINUS_TOKEN:
                    hasMatch = nextToken.kind == SyntaxKind.MINUS_TOKEN;
                    break;
                case SIGNED_INT_OR_FLOAT_RHS:
                    hasMatch = isIntOrFloat(nextToken);
                    break;
=======
                case TYPE_DESC_IN_TUPLE_RHS:
                    return seekInAlternativesPaths(lookahead, currentDepth, matchingRulesCount, TYPE_DESC_IN_TUPLE_RHS,
                            isEntryPoint);
                case LIST_CONSTRUCTOR_MEMBER_END:
                    return seekInAlternativesPaths(lookahead, currentDepth, matchingRulesCount,
                            LIST_CONSTRUCTOR_MEMBER_END, isEntryPoint);
                case NIL_OR_PARENTHESISED_TYPE_DESC_RHS:
                    return seekInAlternativesPaths(lookahead, currentDepth, matchingRulesCount,
                            NIL_OR_PARENTHESISED_TYPE_DESC_RHS, isEntryPoint);

>>>>>>> df73fd33
                case COMP_UNIT:
                case FUNC_DEF_OR_FUNC_TYPE:
                case FUNC_DEF:
                case ANON_FUNC_EXPRESSION:
                case EXTERNAL_FUNC_BODY:
                case FUNC_BODY_BLOCK:
                case ASSIGNMENT_STMT:
                case VAR_DECL_STMT:
                case REQUIRED_PARAM:
                case AFTER_PARAMETER_TYPE:
                case DEFAULTABLE_PARAM:
                case REST_PARAM:
                case MODULE_TYPE_DEFINITION:
                case FUNC_CALL:
                case RECORD_TYPE_DESCRIPTOR:
                case OBJECT_TYPE_DESCRIPTOR:
                case ASSIGNMENT_OR_VAR_DECL_STMT:
                case CALL_STMT:
                case IF_BLOCK:
                case BLOCK_STMT:
                case WHILE_BLOCK:
                case VERSION_NUMBER:
                case IMPORT_DECL:
                case IMPORT_SUB_VERSION:
                case MAPPING_CONSTRUCTOR:
                case PANIC_STMT:
                case COMPUTED_FIELD_NAME:
                case RETURN_STMT:
                case LISTENERS_LIST:
                case SERVICE_DECL:
                case BREAK_STATEMENT:
                case CONTINUE_STATEMENT:
                case LISTENER_DECL:
                case CONSTANT_DECL:
                case NIL_TYPE_DESCRIPTOR:
                case OPTIONAL_TYPE_DESCRIPTOR:
                case ARRAY_TYPE_DESCRIPTOR:
                case LOCAL_TYPE_DEFINITION_STMT:
                case ANNOTATIONS:
                case DOC_STRING:
                case ANNOTATION_DECL:
                case ANNOT_ATTACH_POINTS_LIST:
                case COMPOUND_ASSIGNMENT_STMT:
                case COMPOUND_BINARY_OPERATOR:
                case EXPRESSION_STATEMENT:
                case RECORD_FIELD:
                case TYPEOF_EXPRESSION:
                case UNARY_EXPRESSION:
                case CONSTANT_EXPRESSION:
                case XML_NAMESPACE_DECLARATION:
                case DEFAULT_WORKER_INIT:
                case DEFAULT_WORKER:
                case NAMED_WORKERS:
                case NAMED_WORKER_DECL:
                case TEMPLATE_BODY:
                case NIL_LITERAL:
                case LOCK_STMT:
                case FORK_STMT:
                case LIST_CONSTRUCTOR:
                case FOREACH_STMT:
                case TYPE_CAST:
                case TABLE_CONSTRUCTOR:
                case KEY_SPECIFIER:
                case LET_EXPR_LET_VAR_DECL:
                case LET_CLAUSE_LET_VAR_DECL:
                case LET_EXPRESSION:
                case END_OF_TYPE_DESC:
                case VAR_DECL_STARTED_WITH_DENTIFIER:
                case ROW_TYPE_PARAM:
                case SELECT_CLAUSE:
                case WHERE_CLAUSE:
                case FROM_CLAUSE:
                case LET_CLAUSE:
                case QUERY_EXPRESSION:
                case TABLE_CONSTRUCTOR_OR_QUERY_EXPRESSION:

                    // start a context, so that we know where to fall back, and continue
                    // having the qualified-identifier as the next rule.
                case VARIABLE_REF:
                case TYPE_REFERENCE:
                case ANNOT_REFERENCE:

                    // Contexts that expect a type
                case TYPE_DESC_IN_ANNOTATION_DECL:
                case TYPE_DESC_BEFORE_IDENTIFIER:
                case TYPE_DESC_IN_RECORD_FIELD:
                case TYPE_DESC_IN_PARAM:
                case TYPE_DESC_IN_TYPE_BINDING_PATTERN:
                case TYPE_DESC_IN_TYPE_DEF:
                case TYPE_DESC_IN_ANGLE_BRACKETS:
                case TYPE_DESC_IN_RETURN_TYPE_DESC:
                case TYPE_DESC_IN_EXPRESSION:
                case TYPE_DESC_IN_STREAM_TYPE_DESC:
                case TYPE_DESC_IN_PARENTHESIS:
                case TYPE_DESC_IN_NEW_EXPR:
                default:
                    // Stay at the same place
                    skipRule = true;
                    hasMatch = true;
                    break;
            }

            if (!hasMatch) {
                return fixAndContinue(currentCtx, lookahead, currentDepth, matchingRulesCount, isEntryPoint);
            }

            currentCtx = getNextRule(currentCtx, lookahead + 1);
            if (!skipRule) {
                // Try the next token with the next rule
                currentDepth++;
                matchingRulesCount++;
                lookahead++;
                isEntryPoint = false;
            }
        }

        Result result = new Result(new ArrayDeque<>(), matchingRulesCount);
        result.solution = new Solution(Action.KEEP, currentCtx, SyntaxKind.NONE, currentCtx.toString());
        return result;
    }

    /**
     * Search for matching token sequences within different kinds of statements and returns the most optimal solution.
     * 
     * @param currentCtx Current context
     * @param nextToken Next token in the token stream
     * @param lookahead Position of the next token to consider, relative to the position of the original error
     * @param currentDepth Amount of distance traveled so far
     * @param currentMatches Matching tokens found so far
     * @param fixes Fixes made so far
     * @return Recovery result
     */
    private Result seekInStatements(ParserRuleContext currentCtx, STToken nextToken, int lookahead, int currentDepth,
                                    int currentMatches, boolean isEntryPoint) {
        if (nextToken.kind == SyntaxKind.SEMICOLON_TOKEN) {
            // Semicolon at the start of a statement is a special case. This is equivalent to an empty
            // statement. So assume the fix for this is a REMOVE operation and continue from the next token.
            Result result = seekMatchInSubTree(ParserRuleContext.STATEMENT, lookahead + 1, currentDepth, isEntryPoint);
            result.fixes.push(new Solution(Action.REMOVE, currentCtx, nextToken.kind, nextToken.toString()));
            return getFinalResult(currentMatches, result);
        }

        return seekInAlternativesPaths(lookahead, currentDepth, currentMatches, STATEMENTS, isEntryPoint);
    }

    /**
     * Search for matching token sequences within access expressions and returns the most optimal solution.
     * Access expression can be one of: method-call, field-access, member-access.
     * 
     * @param currentCtx Current context
     * @param lookahead Position of the next token to consider, relative to the position of the original error
     * @param currentDepth Amount of distance traveled so far
     * @param currentMatches Matching tokens found so far
     * @param fixes Fixes made so far
     * @param isEntryPoint
     * @return Recovery result
     */
    private Result seekInAccessExpression(ParserRuleContext currentCtx, int lookahead, int currentDepth,
                                          int currentMatches, boolean isEntryPoint) {
        STToken nextToken = this.tokenReader.peek(lookahead);
        currentDepth++;
        if (nextToken.kind != SyntaxKind.IDENTIFIER_TOKEN) {
            Result fixedPathResult = fixAndContinue(currentCtx, lookahead, currentDepth);
            return getFinalResult(currentMatches, fixedPathResult);
        }

        ParserRuleContext nextContext;
        STToken nextNextToken = this.tokenReader.peek(lookahead + 1);
        switch (nextNextToken.kind) {
            case OPEN_PAREN_TOKEN:
                nextContext = ParserRuleContext.OPEN_PARENTHESIS;
                break;
            case DOT_TOKEN:
                nextContext = ParserRuleContext.DOT;
                break;
            case OPEN_BRACKET_TOKEN:
                nextContext = ParserRuleContext.OPEN_BRACKET;
                break;
            default:
                nextContext = getNextRuleForExpr();
                break;
        }

        currentMatches++;
        lookahead++;
        Result result = seekMatch(nextContext, lookahead, currentDepth, isEntryPoint);
        return getFinalResult(currentMatches, result);
    }

    /**
     * Search for a match in rhs of an expression. RHS of an expression can be the end
     * of the expression or the rhs of a binary expression.
     * 
     * @param nextToken
     * @param lookahead Position of the next token to consider, relative to the position of the original error
     * @param currentDepth Amount of distance traveled so far
     * @param currentMatches Matching tokens found so far
     * @param isEntryPoint
     * @return Recovery result
     */
    private Result seekMatchInExpressionRhs(STToken nextToken, int lookahead, int currentDepth, int currentMatches,
                                            boolean isEntryPoint) {
        ParserRuleContext parentCtx = getParentContext();
        ParserRuleContext[] next;
        switch (parentCtx) {
            case ARG_LIST:
                next = new ParserRuleContext[] { ParserRuleContext.BINARY_OPERATOR, ParserRuleContext.DOT,
                        ParserRuleContext.OPEN_BRACKET, ParserRuleContext.COMMA, ParserRuleContext.ARG_LIST_START,
                        ParserRuleContext.ARG_LIST_END };
                return seekInAlternativesPaths(lookahead, currentDepth, currentMatches, next, isEntryPoint);
            case MAPPING_CONSTRUCTOR:
                next = new ParserRuleContext[] { ParserRuleContext.BINARY_OPERATOR, ParserRuleContext.DOT,
                        ParserRuleContext.OPEN_BRACKET, ParserRuleContext.COMMA, ParserRuleContext.CLOSE_BRACE,
                        ParserRuleContext.ARG_LIST_START };
                return seekInAlternativesPaths(lookahead, currentDepth, currentMatches, next, isEntryPoint);
            case COMPUTED_FIELD_NAME:
                // Here we give high priority to the comma. Therefore order of the below array matters.
                next = new ParserRuleContext[] { ParserRuleContext.CLOSE_BRACKET, ParserRuleContext.BINARY_OPERATOR,
                        ParserRuleContext.DOT, ParserRuleContext.OPEN_BRACKET, ParserRuleContext.ARG_LIST_START };
                return seekInAlternativesPaths(lookahead, currentDepth, currentMatches, next, isEntryPoint);
            case LISTENERS_LIST:
                next = new ParserRuleContext[] { ParserRuleContext.COMMA, ParserRuleContext.BINARY_OPERATOR,
                        ParserRuleContext.DOT, ParserRuleContext.OPEN_BRACKET, ParserRuleContext.OPEN_BRACE,
                        ParserRuleContext.ARG_LIST_START };
                return seekInAlternativesPaths(lookahead, currentDepth, currentMatches, next, isEntryPoint);
            case LIST_CONSTRUCTOR:
                next = new ParserRuleContext[] { ParserRuleContext.COMMA, ParserRuleContext.BINARY_OPERATOR,
                        ParserRuleContext.DOT, ParserRuleContext.OPEN_BRACKET, ParserRuleContext.CLOSE_BRACKET,
                        ParserRuleContext.ARG_LIST_START };
                return seekInAlternativesPaths(lookahead, currentDepth, currentMatches, next, isEntryPoint);
            case LET_EXPR_LET_VAR_DECL:
                next = new ParserRuleContext[] { ParserRuleContext.COMMA, ParserRuleContext.BINARY_OPERATOR,
                        ParserRuleContext.DOT, ParserRuleContext.OPEN_BRACKET, ParserRuleContext.IN_KEYWORD,
                        ParserRuleContext.ARG_LIST_START };
                return seekInAlternativesPaths(lookahead, currentDepth, currentMatches, next, isEntryPoint);
            case LET_CLAUSE_LET_VAR_DECL:
                next = new ParserRuleContext[] { ParserRuleContext.COMMA, ParserRuleContext.BINARY_OPERATOR,
                        ParserRuleContext.DOT, ParserRuleContext.OPEN_BRACKET, ParserRuleContext.QUERY_EXPRESSION_RHS,
                        ParserRuleContext.ARG_LIST_START };
                return seekInAlternativesPaths(lookahead, currentDepth, currentMatches, next, isEntryPoint);
            case QUERY_EXPRESSION:
                next = new ParserRuleContext[] { ParserRuleContext.BINARY_OPERATOR, ParserRuleContext.DOT,
                        ParserRuleContext.OPEN_BRACKET, ParserRuleContext.QUERY_EXPRESSION_RHS,
                        ParserRuleContext.ARG_LIST_START };
                return seekInAlternativesPaths(lookahead, currentDepth, currentMatches, next, isEntryPoint);
            default:
                if (isParameter(parentCtx)) {
                    next = new ParserRuleContext[] { ParserRuleContext.CLOSE_PARENTHESIS,
                            ParserRuleContext.BINARY_OPERATOR, ParserRuleContext.DOT, ParserRuleContext.OPEN_BRACKET,
                            ParserRuleContext.COMMA, ParserRuleContext.ARG_LIST_START };
                    return seekInAlternativesPaths(lookahead, currentDepth, currentMatches, next, isEntryPoint);
                }
                break;
        }

        ParserRuleContext nextContext;
        if (parentCtx == ParserRuleContext.IF_BLOCK || parentCtx == ParserRuleContext.WHILE_BLOCK ||
                parentCtx == ParserRuleContext.FOREACH_STMT) {
            nextContext = ParserRuleContext.BLOCK_STMT;
        } else if (isStatement(parentCtx) || parentCtx == ParserRuleContext.RECORD_FIELD ||
                parentCtx == ParserRuleContext.OBJECT_MEMBER || parentCtx == ParserRuleContext.LISTENER_DECL ||
                parentCtx == ParserRuleContext.CONSTANT_DECL) {
            nextContext = ParserRuleContext.SEMICOLON;
        } else if (parentCtx == ParserRuleContext.ANNOTATIONS) {
            nextContext = ParserRuleContext.ANNOTATION_END;
        } else if (parentCtx == ParserRuleContext.ARRAY_TYPE_DESCRIPTOR) {
            nextContext = ParserRuleContext.CLOSE_BRACKET;
        } else if (parentCtx == ParserRuleContext.INTERPOLATION) {
            nextContext = ParserRuleContext.CLOSE_BRACE;
        } else if (parentCtx == ParserRuleContext.BRACED_EXPR_OR_ANON_FUNC_PARAMS) {
            nextContext = ParserRuleContext.CLOSE_PARENTHESIS;
        } else if (parentCtx == ParserRuleContext.FUNC_DEF) {
            // expression bodied func in module level
            nextContext = ParserRuleContext.SEMICOLON;
        } else {
            throw new IllegalStateException(parentCtx.toString());
        }

        ParserRuleContext[] alternatives = { ParserRuleContext.BINARY_OPERATOR, ParserRuleContext.IS_KEYWORD,
                ParserRuleContext.DOT, ParserRuleContext.OPEN_BRACKET, ParserRuleContext.ARG_LIST_START, nextContext };
        return seekInAlternativesPaths(lookahead, currentDepth, currentMatches, alternatives, isEntryPoint);
    }

    /**
     * Get the next parser rule/context given the current parser context.
     * 
     * @param currentCtx Current parser context
     * @param nextLookahead Position of the next token to consider, relative to the position of the original error
     * @return Next parser context
     */
    @Override
    protected ParserRuleContext getNextRule(ParserRuleContext currentCtx, int nextLookahead) {
        // If this is a production, then push the context to the stack.
        // We can do this within the same switch-case that follows after this one.
        // But doing it separately for the sake of readability/maintainability.
        switch (currentCtx) {
            case COMP_UNIT:
            case FUNC_DEF_OR_FUNC_TYPE:
            case ANON_FUNC_EXPRESSION:
            case FUNC_DEF:
            case FUNC_TYPE_DESC:
            case EXTERNAL_FUNC_BODY:
            case FUNC_BODY_BLOCK:
            case STATEMENT:
            case STATEMENT_WITHOUT_ANNOTS:
            case VAR_DECL_STMT:
            case ASSIGNMENT_STMT:
            case REQUIRED_PARAM:
            case DEFAULTABLE_PARAM:
            case REST_PARAM:
            case MODULE_TYPE_DEFINITION:
            case RECORD_FIELD:
            case RECORD_TYPE_DESCRIPTOR:
            case OBJECT_TYPE_DESCRIPTOR:
            case ARG_LIST:
            case OBJECT_FUNC_OR_FIELD:
            case IF_BLOCK:
            case BLOCK_STMT:
            case WHILE_BLOCK:
            case PANIC_STMT:
            case CALL_STMT:
            case IMPORT_DECL:
            case CONTINUE_STATEMENT:
            case BREAK_STATEMENT:
            case RETURN_STMT:
            case COMPUTED_FIELD_NAME:
            case LISTENERS_LIST:
            case SERVICE_DECL:
            case LISTENER_DECL:
            case CONSTANT_DECL:
            case NIL_TYPE_DESCRIPTOR:
            case COMPOUND_ASSIGNMENT_STMT:
            case OPTIONAL_TYPE_DESCRIPTOR:
            case ARRAY_TYPE_DESCRIPTOR:
            case ANNOTATIONS:
            case VARIABLE_REF:
            case TYPE_REFERENCE:
            case ANNOT_REFERENCE:
            case MAPPING_CONSTRUCTOR:
            case LOCAL_TYPE_DEFINITION_STMT:
            case EXPRESSION_STATEMENT:
            case NIL_LITERAL:
            case LOCK_STMT:
            case ANNOTATION_DECL:
            case ANNOT_ATTACH_POINTS_LIST:
            case XML_NAMESPACE_DECLARATION:
            case CONSTANT_EXPRESSION:
            case NAMED_WORKER_DECL:
            case FORK_STMT:
            case FOREACH_STMT:
            case LIST_CONSTRUCTOR:
            case TYPE_CAST:
            case KEY_SPECIFIER:
            case LET_EXPR_LET_VAR_DECL:
            case LET_CLAUSE_LET_VAR_DECL:
            case ROW_TYPE_PARAM:
            case TABLE_CONSTRUCTOR_OR_QUERY_EXPRESSION:
            case OBJECT_MEMBER:

                // Contexts that expect a type
            case TYPE_DESC_IN_ANNOTATION_DECL:
            case TYPE_DESC_BEFORE_IDENTIFIER:
            case TYPE_DESC_IN_RECORD_FIELD:
            case TYPE_DESC_IN_PARAM:
            case TYPE_DESC_IN_TYPE_BINDING_PATTERN:
            case TYPE_DESC_IN_TYPE_DEF:
            case TYPE_DESC_IN_ANGLE_BRACKETS:
            case TYPE_DESC_IN_RETURN_TYPE_DESC:
            case TYPE_DESC_IN_EXPRESSION:
            case TYPE_DESC_IN_STREAM_TYPE_DESC:
            case TYPE_DESC_IN_PARENTHESIS:
            case TYPE_DESC_IN_NEW_EXPR:
            case TYPE_DESC_IN_TUPLE:
                startContext(currentCtx);
                break;
            default:
                break;
        }

        switch (currentCtx) {
            case TABLE_CONSTRUCTOR:
            case QUERY_EXPRESSION:
                switchContext(currentCtx);
                break;
            default:
                break;
        }

        ParserRuleContext parentCtx;
        STToken nextToken;
        switch (currentCtx) {
            case EOF:
                return ParserRuleContext.EOF;
            case COMP_UNIT:
                return ParserRuleContext.TOP_LEVEL_NODE;
            case PUBLIC_KEYWORD:
                parentCtx = getParentContext();
                if (parentCtx == ParserRuleContext.OBJECT_TYPE_DESCRIPTOR ||
                        parentCtx == ParserRuleContext.OBJECT_MEMBER) {
                    return ParserRuleContext.OBJECT_FUNC_OR_FIELD_WITHOUT_VISIBILITY;
                } else if (isParameter(parentCtx)) {
                    return ParserRuleContext.TYPE_DESC_IN_PARAM;
                }
                return ParserRuleContext.TOP_LEVEL_NODE_WITHOUT_MODIFIER;
            case PRIVATE_KEYWORD:
                return ParserRuleContext.OBJECT_FUNC_OR_FIELD_WITHOUT_VISIBILITY;
            case FUNC_DEF:
            case FUNC_DEF_OR_FUNC_TYPE:
            case FUNC_TYPE_DESC:
            case ANON_FUNC_EXPRESSION:
                return ParserRuleContext.FUNCTION_KEYWORD;
            case EXTERNAL_FUNC_BODY:
                return ParserRuleContext.ASSIGN_OP;
            case FUNC_BODY_BLOCK:
                return ParserRuleContext.OPEN_BRACE;
            case STATEMENT:
            case STATEMENT_WITHOUT_ANNOTS:
                // We reach here only if an end of a block is reached.
                endContext(); // end statement
                return ParserRuleContext.CLOSE_BRACE;
            case ASSIGN_OP:
                return getNextRuleForEqualOp();
            case COMPOUND_BINARY_OPERATOR:
                return ParserRuleContext.ASSIGN_OP;
            case CLOSE_BRACE:
                return getNextRuleForCloseBrace(nextLookahead);
            case CLOSE_PARENTHESIS:
                return getNextRuleForCloseParenthsis();
            case EXPRESSION:
            case BASIC_LITERAL:
            case TERMINAL_EXPRESSION:
                return getNextRuleForExpr();
            case EXTERNAL_KEYWORD:
                return ParserRuleContext.SEMICOLON;
            case FUNCTION_KEYWORD:
                return ParserRuleContext.FUNCTION_KEYWORD_RHS;
            case FUNC_NAME:
                return ParserRuleContext.OPEN_PARENTHESIS;
            case OPEN_BRACE:
                return getNextRuleForOpenBrace(nextLookahead);
            case OPEN_PARENTHESIS:
                return getNextRuleForOpenParenthesis();
            case RETURNS_KEYWORD:
                return ParserRuleContext.TYPE_DESC_IN_RETURN_TYPE_DESC;
            case SEMICOLON:
                return getNextRuleForSemicolon(nextLookahead);
            case SIMPLE_TYPE_DESCRIPTOR:
                return ParserRuleContext.TYPEDESC_RHS;
            case VARIABLE_NAME:
            case PARAMETER_NAME_RHS:
                return getNextRuleForVarName();
            case TOP_LEVEL_NODE_WITHOUT_MODIFIER:
                return ParserRuleContext.FUNC_DEF_OR_FUNC_TYPE;
            case REQUIRED_PARAM:
            case DEFAULTABLE_PARAM:
            case REST_PARAM:
                return ParserRuleContext.TYPE_DESC_IN_PARAM;
            case ASSIGNMENT_STMT:
                return ParserRuleContext.VARIABLE_NAME;
            case COMPOUND_ASSIGNMENT_STMT:
                return ParserRuleContext.VARIABLE_NAME;
            case VAR_DECL_STMT:
                return ParserRuleContext.TYPE_DESC_IN_TYPE_BINDING_PATTERN;
            case EXPRESSION_RHS:
                return ParserRuleContext.BINARY_OPERATOR;
            case BINARY_OPERATOR:
                return ParserRuleContext.EXPRESSION;
            case COMMA:
                return getNextRuleForComma();
            case AFTER_PARAMETER_TYPE:
                return getNextRuleForParamType();
            case MODULE_TYPE_DEFINITION:
                return ParserRuleContext.TYPE_KEYWORD;
            case CLOSED_RECORD_BODY_END:
                endContext();
                nextToken = this.tokenReader.peek(nextLookahead);
                if (nextToken.kind == SyntaxKind.EOF_TOKEN) {
                    return ParserRuleContext.EOF;
                }
                return ParserRuleContext.TYPEDESC_RHS;
            case CLOSED_RECORD_BODY_START:
                return ParserRuleContext.RECORD_FIELD_OR_RECORD_END;
            case ELLIPSIS:
                parentCtx = getParentContext();
                if (parentCtx == ParserRuleContext.MAPPING_CONSTRUCTOR || parentCtx == ParserRuleContext.ARG_LIST) {
                    return ParserRuleContext.EXPRESSION;
                }
                return ParserRuleContext.VARIABLE_NAME;
            case QUESTION_MARK:
                return getNextRuleForQuestionMark();
            case RECORD_KEYWORD:
                return ParserRuleContext.RECORD_BODY_START;
            case TYPE_KEYWORD:
                return ParserRuleContext.TYPE_NAME;
            case RECORD_TYPE_DESCRIPTOR:
                return ParserRuleContext.RECORD_KEYWORD;
            case ASTERISK:
                parentCtx = getParentContext();
                if (parentCtx == ParserRuleContext.ARRAY_TYPE_DESCRIPTOR) {
                    return ParserRuleContext.CLOSE_BRACKET;
                }
                return ParserRuleContext.TYPE_REFERENCE;
            case TYPE_NAME:
                return ParserRuleContext.TYPE_DESC_IN_TYPE_DEF;
            case OBJECT_KEYWORD:
                return ParserRuleContext.OPEN_BRACE;
            case REMOTE_KEYWORD:
                return ParserRuleContext.FUNCTION_KEYWORD;
            case OBJECT_TYPE_DESCRIPTOR:
                return ParserRuleContext.OBJECT_TYPE_DESCRIPTOR_START;
            case OBJECT_TYPE_FIRST_QUALIFIER:
            case OBJECT_TYPE_SECOND_QUALIFIER:
                return ParserRuleContext.OBJECT_KEYWORD;
            case ABSTRACT_KEYWORD:
            case CLIENT_KEYWORD:
                return ParserRuleContext.OBJECT_KEYWORD;
            case OPEN_BRACKET:
                return getNextRuleForOpenBracket();
            case CLOSE_BRACKET:
                return getNextRuleForCloseBracket();
            case FIELD_OR_FUNC_NAME:
                return ParserRuleContext.EXPRESSION_RHS;
            case DOT:
                return getNextRuleForDot();
            case IF_KEYWORD:
                return ParserRuleContext.EXPRESSION;
            case ELSE_KEYWORD:
                return ParserRuleContext.ELSE_BODY;
            case BLOCK_STMT:
                return ParserRuleContext.OPEN_BRACE;
            case IF_BLOCK:
                return ParserRuleContext.IF_KEYWORD;
            case WHILE_BLOCK:
                return ParserRuleContext.WHILE_KEYWORD;
            case WHILE_KEYWORD:
                return ParserRuleContext.EXPRESSION;
            case CHECKING_KEYWORD:
                return ParserRuleContext.EXPRESSION;
            case CALL_STMT:
                return ParserRuleContext.CALL_STMT_START;
            case PANIC_STMT:
                return ParserRuleContext.PANIC_KEYWORD;
            case PANIC_KEYWORD:
                return ParserRuleContext.EXPRESSION;
            case FUNC_CALL:
                // TODO: check this again
                return ParserRuleContext.IMPORT_PREFIX;
            case IMPORT_KEYWORD:
                return ParserRuleContext.IMPORT_ORG_OR_MODULE_NAME;
            case IMPORT_PREFIX:
            case NAMESPACE_PREFIX:
                return ParserRuleContext.SEMICOLON;
            case VERSION_NUMBER:
            case VERSION_KEYWORD:
                return ParserRuleContext.MAJOR_VERSION;
            case SLASH:
                return ParserRuleContext.IMPORT_MODULE_NAME;
            case IMPORT_ORG_OR_MODULE_NAME:
                return ParserRuleContext.IMPORT_DECL_RHS;
            case IMPORT_MODULE_NAME:
                return ParserRuleContext.AFTER_IMPORT_MODULE_NAME;
            case AS_KEYWORD:
                parentCtx = getParentContext();
                if (parentCtx == ParserRuleContext.IMPORT_DECL) {
                    return ParserRuleContext.IMPORT_PREFIX;
                } else if (parentCtx == ParserRuleContext.XML_NAMESPACE_DECLARATION) {
                    return ParserRuleContext.NAMESPACE_PREFIX;
                }
                throw new IllegalStateException();
            case MAJOR_VERSION:
            case MINOR_VERSION:
            case IMPORT_SUB_VERSION:
                return ParserRuleContext.MAJOR_MINOR_VERSION_END;
            case PATCH_VERSION:
                return ParserRuleContext.IMPORT_PREFIX_DECL;
            case IMPORT_DECL:
                return ParserRuleContext.IMPORT_KEYWORD;
            case CONTINUE_STATEMENT:
                return ParserRuleContext.CONTINUE_KEYWORD;
            case BREAK_STATEMENT:
                return ParserRuleContext.BREAK_KEYWORD;
            case CONTINUE_KEYWORD:
            case BREAK_KEYWORD:
                return ParserRuleContext.SEMICOLON;
            case RETURN_STMT:
                return ParserRuleContext.RETURN_KEYWORD;
            case RETURN_KEYWORD:
                return ParserRuleContext.RETURN_STMT_RHS;
            case ACCESS_EXPRESSION:
                return ParserRuleContext.VARIABLE_REF;
            case MAPPING_FIELD_NAME:
                return ParserRuleContext.SPECIFIC_FIELD_RHS;
            case COLON:
                parentCtx = getParentContext();
                if (parentCtx == ParserRuleContext.MAPPING_CONSTRUCTOR) {
                    return ParserRuleContext.EXPRESSION;
                }

                return ParserRuleContext.IDENTIFIER;
            case STRING_LITERAL:
                // We assume string literal is specifically used only in the mapping constructor key.
                return ParserRuleContext.COLON;
            case COMPUTED_FIELD_NAME:
                return ParserRuleContext.OPEN_BRACKET;
            case LISTENERS_LIST:
                return ParserRuleContext.EXPRESSION;
            case ON_KEYWORD:
                parentCtx = getParentContext();
                if (parentCtx == ParserRuleContext.ANNOTATION_DECL) {
                    return ParserRuleContext.ANNOT_ATTACH_POINTS_LIST;
                }
                return ParserRuleContext.LISTENERS_LIST;
            case RESOURCE_KEYWORD:
                return ParserRuleContext.FUNC_DEF;
            case SERVICE_DECL:
                return ParserRuleContext.SERVICE_KEYWORD;
            case SERVICE_KEYWORD:
                return ParserRuleContext.OPTIONAL_SERVICE_NAME;
            case SERVICE_NAME:
                return ParserRuleContext.ON_KEYWORD;
            case LISTENER_KEYWORD:
                return ParserRuleContext.TYPE_DESC_BEFORE_IDENTIFIER;
            case LISTENER_DECL:
                return ParserRuleContext.LISTENER_KEYWORD;
            case FINAL_KEYWORD:
                // Assume the final keyword is only used in var-decl.
                return ParserRuleContext.TYPE_DESC_IN_TYPE_BINDING_PATTERN;
            case CONSTANT_DECL:
                return ParserRuleContext.CONST_KEYWORD;
            case CONST_KEYWORD:
                return ParserRuleContext.CONST_DECL_TYPE;
            case CONST_DECL_TYPE:
                return ParserRuleContext.CONST_DECL_RHS;
            case NIL_TYPE_DESCRIPTOR:
                return ParserRuleContext.OPEN_PARENTHESIS;
            case TYPEOF_EXPRESSION:
                return ParserRuleContext.TYPEOF_KEYWORD;
            case TYPEOF_KEYWORD:
                return ParserRuleContext.EXPRESSION;
            case OPTIONAL_TYPE_DESCRIPTOR:
                return ParserRuleContext.QUESTION_MARK;
            case UNARY_EXPRESSION:
                return ParserRuleContext.UNARY_OPERATOR;
            case UNARY_OPERATOR:
                return ParserRuleContext.EXPRESSION;
            case ARRAY_TYPE_DESCRIPTOR:
                return ParserRuleContext.OPEN_BRACKET;
            case ARRAY_LENGTH:
                return ParserRuleContext.CLOSE_BRACKET;
            case AT:
                return ParserRuleContext.ANNOT_REFERENCE;
            case DOC_STRING:
                return ParserRuleContext.ANNOTATIONS;
            case ANNOTATIONS:
                return ParserRuleContext.AT;
            case MAPPING_CONSTRUCTOR:
                return ParserRuleContext.OPEN_BRACE;
            case VARIABLE_REF:
            case TYPE_REFERENCE:
            case ANNOT_REFERENCE:
                return ParserRuleContext.QUALIFIED_IDENTIFIER;
            case QUALIFIED_IDENTIFIER:
                nextToken = this.tokenReader.peek(nextLookahead);
                if (nextToken.kind == SyntaxKind.COLON_TOKEN) {
                    return ParserRuleContext.COLON;
                }
                // Else this is a simple identifier. Hence fall through.
            case IDENTIFIER:
                parentCtx = getParentContext();
                switch (parentCtx) {
                    case VARIABLE_REF:
                        endContext();
                        return getNextRuleForExpr();
                    case TYPE_REFERENCE:
                        endContext();
                        return ParserRuleContext.SEMICOLON;
                    case ANNOT_REFERENCE:
                        endContext();
                        return ParserRuleContext.ANNOTATION_REF_RHS;
                    case ANNOTATION_DECL:
                        return ParserRuleContext.ANNOT_OPTIONAL_ATTACH_POINTS;
                    default:
                        throw new IllegalStateException(parentCtx.toString());
                }
            case IS_KEYWORD:
                return ParserRuleContext.TYPE_DESC_IN_EXPRESSION;
            case NULL_KEYWORD:
                return ParserRuleContext.EXPRESSION_RHS;
            case NIL_LITERAL:
                return ParserRuleContext.OPEN_PARENTHESIS;
            case LOCAL_TYPE_DEFINITION_STMT:
                return ParserRuleContext.TYPE_KEYWORD;
            case RIGHT_ARROW:
                return ParserRuleContext.EXPRESSION;
            case DECIMAL_INTEGER_LITERAL:
            case HEX_INTEGER_LITERAL:
            case STATEMENT_START_IDENTIFIER:
                return getNextRuleForDecimalIntegerLiteral();
            case EXPRESSION_STATEMENT:
                return ParserRuleContext.EXPRESSION_STATEMENT_START;
            case MAP_KEYWORD:
            case FUTURE_KEYWORD:
            case LOCK_STMT:
                return ParserRuleContext.LOCK_KEYWORD;
            case LOCK_KEYWORD:
                return ParserRuleContext.BLOCK_STMT;
            case RECORD_FIELD:
                return ParserRuleContext.RECORD_FIELD_START;
            case ANNOTATION_TAG:
                return ParserRuleContext.ANNOT_OPTIONAL_ATTACH_POINTS;
            case ANNOTATION_KEYWORD:
                return ParserRuleContext.ANNOT_DECL_OPTIONAL_TYPE;
            case ANNOT_ATTACH_POINTS_LIST:
                return ParserRuleContext.ATTACH_POINT;
            case FIELD_IDENT:
            case FUNCTION_IDENT:
            case IDENT_AFTER_OBJECT_IDENT:
            case SINGLE_KEYWORD_ATTACH_POINT_IDENT:
            case ATTACH_POINT:
                return ParserRuleContext.ATTACH_POINT_END;
            case RECORD_FIELD_OR_RECORD_END:
                return ParserRuleContext.RECORD_BODY_END;
            case SOURCE_KEYWORD:
                return ParserRuleContext.ATTACH_POINT_IDENT;
            case OBJECT_IDENT:
                return ParserRuleContext.IDENT_AFTER_OBJECT_IDENT;
            case RECORD_IDENT:
                return ParserRuleContext.FIELD_IDENT;
            case RESOURCE_IDENT:
                return ParserRuleContext.FUNCTION_IDENT;
            case ANNOTATION_DECL:
                return ParserRuleContext.ANNOTATION_KEYWORD;
            case XML_NAMESPACE_DECLARATION:
                return ParserRuleContext.XMLNS_KEYWORD;
            case XMLNS_KEYWORD:
                return ParserRuleContext.CONSTANT_EXPRESSION;
            case CONSTANT_EXPRESSION:
                return ParserRuleContext.CONSTANT_EXPRESSION_START;
            case XML_NAMESPACE_PREFIX_DECL:
                return ParserRuleContext.SEMICOLON;
            case NAMED_WORKER_DECL:
                return ParserRuleContext.WORKER_KEYWORD;
            case WORKER_KEYWORD:
                return ParserRuleContext.WORKER_NAME;
            case WORKER_NAME:
                return ParserRuleContext.WORKER_NAME_RHS;
            case FORK_STMT:
                return ParserRuleContext.FORK_KEYWORD;
            case FORK_KEYWORD:
                return ParserRuleContext.OPEN_BRACE;
            case TRAP_KEYWORD:
                return ParserRuleContext.EXPRESSION;
            case LIST_CONSTRUCTOR:
                return ParserRuleContext.OPEN_BRACKET;
            case FOREACH_STMT:
                return ParserRuleContext.FOREACH_KEYWORD;
            case FOREACH_KEYWORD:
                return ParserRuleContext.TYPE_DESC_IN_TYPE_BINDING_PATTERN;
            case IN_KEYWORD:
                parentCtx = getParentContext();
                if (parentCtx == ParserRuleContext.LET_EXPR_LET_VAR_DECL) {
                    endContext(); // end let-expr-let-var-decl
                }
                return ParserRuleContext.EXPRESSION;
            case TYPE_CAST:
                return ParserRuleContext.LT;
            case PIPE:
                return ParserRuleContext.TYPE_DESCRIPTOR;
            case TABLE_CONSTRUCTOR:
                return ParserRuleContext.OPEN_BRACKET;
            case TABLE_KEYWORD:
                if (isInTypeDescContext()) {
                    return ParserRuleContext.ROW_TYPE_PARAM;
                }
                return ParserRuleContext.TABLE_KEYWORD_RHS;
            case KEY_SPECIFIER:
                return ParserRuleContext.KEY_KEYWORD;
            case KEY_KEYWORD:
                if (isInTypeDescContext()) {
                    return ParserRuleContext.KEY_CONSTRAINTS_RHS;
                }
                return ParserRuleContext.OPEN_PARENTHESIS;
            case ERROR_KEYWORD:
                if (isInTypeDescContext()) {
                    return ParserRuleContext.ERROR_TYPE_PARAM_START;
                }
                return ParserRuleContext.ARG_LIST_START;
            case ERROR_TYPE_PARAM_START:
                return ParserRuleContext.ERROR_TYPE_PARAMS;
            case LET_EXPRESSION:
                return ParserRuleContext.LET_KEYWORD;
            case LET_KEYWORD:
                parentCtx = getParentContext();
                if (parentCtx == ParserRuleContext.QUERY_EXPRESSION) {
                    return ParserRuleContext.LET_CLAUSE_LET_VAR_DECL;
                } else if (parentCtx == ParserRuleContext.LET_CLAUSE_LET_VAR_DECL) {
                    endContext(); // end let-clause-let-var-decl
                    return ParserRuleContext.LET_CLAUSE_LET_VAR_DECL;
                }
                return ParserRuleContext.LET_EXPR_LET_VAR_DECL;
            case LET_EXPR_LET_VAR_DECL:
            case LET_CLAUSE_LET_VAR_DECL:
                return ParserRuleContext.LET_VAR_DECL_START;
            case STREAM_KEYWORD:
                parentCtx = getParentContext();
                if (parentCtx == ParserRuleContext.TABLE_CONSTRUCTOR_OR_QUERY_EXPRESSION) {
                    return ParserRuleContext.QUERY_EXPRESSION;
                }
                return ParserRuleContext.LT;
            case END_OF_TYPE_DESC:
                return getNextRuleForTypeDescriptor();
            case PARAMETERIZED_TYPE:
                return ParserRuleContext.LT;
            case NEW_KEYWORD:
                return ParserRuleContext.NEW_KEYWORD_RHS;
            case LT:
                return getNextRuleForLt();
            case GT:
                return getNextRuleForGt(nextLookahead);
            case TEMPLATE_END:
                return ParserRuleContext.EXPRESSION_RHS;
            case TEMPLATE_START:
                return ParserRuleContext.TEMPLATE_BODY;
            case TEMPLATE_BODY:
                return ParserRuleContext.TEMPLATE_MEMBER;
            case TEMPLATE_STRING:
                return ParserRuleContext.TEMPLATE_STRING_RHS;
            case INTERPOLATION_START_TOKEN:
                return ParserRuleContext.EXPRESSION;
            case XML_KEYWORD:
            case STRING_KEYWORD:
                return ParserRuleContext.TEMPLATE_START;
            case ARG_LIST_START:
                return ParserRuleContext.ARG_LIST;
            case ARG_LIST_END:
                endContext();
                return ParserRuleContext.EXPRESSION_RHS;
            case ARG_LIST:
                return ParserRuleContext.ARG_START_OR_ARG_LIST_END;
            case TYPE_DESC_IN_ANNOTATION_DECL:
            case TYPE_DESC_BEFORE_IDENTIFIER:
            case TYPE_DESC_IN_RECORD_FIELD:
            case TYPE_DESC_IN_PARAM:
            case TYPE_DESC_IN_TYPE_BINDING_PATTERN:
            case TYPE_DESC_IN_TYPE_DEF:
            case TYPE_DESC_IN_ANGLE_BRACKETS:
            case TYPE_DESC_IN_RETURN_TYPE_DESC:
            case TYPE_DESC_IN_EXPRESSION:
            case TYPE_DESC_IN_STREAM_TYPE_DESC:
            case TYPE_DESC_IN_PARENTHESIS:
            case TYPE_DESC_IN_NEW_EXPR:
            case TYPE_DESC_IN_TUPLE:
                return ParserRuleContext.TYPE_DESCRIPTOR;
            case VAR_DECL_STARTED_WITH_DENTIFIER:
                // We come here trying to recover statement started with identifier,
                // and trying to match it against a var-decl. Since this wasn't a var-decl
                // originally, a context for type hasn't started yet. Therefore start a
                // a context manually here.
                startContext(ParserRuleContext.TYPE_DESC_IN_TYPE_BINDING_PATTERN);
                return ParserRuleContext.TYPEDESC_RHS;
            case INFERRED_TYPE_DESC:
                return ParserRuleContext.GT;
            case ROW_TYPE_PARAM:
                return ParserRuleContext.LT;
            case PARENTHESISED_TYPE_DESC_START:
                return ParserRuleContext.TYPE_DESC_IN_PARENTHESIS;
            case SELECT_CLAUSE:
                return ParserRuleContext.SELECT_KEYWORD;
            case SELECT_KEYWORD:
                parentCtx = getParentContext();
                if (parentCtx == ParserRuleContext.QUERY_EXPRESSION) {
                    endContext(); // end query-expression
                }
                if (parentCtx == ParserRuleContext.LET_CLAUSE_LET_VAR_DECL) {
                    endContext(); // end let-clause-let-var-decl
                    endContext(); // end query-expression
                }
                return ParserRuleContext.EXPRESSION;
            case WHERE_CLAUSE:
                return ParserRuleContext.WHERE_KEYWORD;
            case WHERE_KEYWORD:
                parentCtx = getParentContext();
                if (parentCtx == ParserRuleContext.LET_CLAUSE_LET_VAR_DECL) {
                    endContext(); // end let-clause-let-var-decl
                }
                return ParserRuleContext.EXPRESSION;
            case FROM_CLAUSE:
                return ParserRuleContext.FROM_KEYWORD;
            case FROM_KEYWORD:
                parentCtx = getParentContext();
                if (parentCtx == ParserRuleContext.LET_CLAUSE_LET_VAR_DECL) {
                    endContext(); // end let-clause-let-var-decl
                }
                return ParserRuleContext.TYPE_DESC_IN_TYPE_BINDING_PATTERN;
            case LET_CLAUSE:
                return ParserRuleContext.LET_KEYWORD;
            case QUERY_EXPRESSION:
                return ParserRuleContext.FROM_CLAUSE;
            case TABLE_CONSTRUCTOR_OR_QUERY_EXPRESSION:
                return ParserRuleContext.TABLE_CONSTRUCTOR_OR_QUERY_START;
            case BITWISE_AND_OPERATOR:
                return ParserRuleContext.TYPE_DESCRIPTOR;
            case EXPR_FUNC_BODY_START:
                return ParserRuleContext.EXPRESSION;
            case AMBIGUOUS_FUNC_TYPE_DESC_RHS:
                endContext();
                // We come here trying to recover statement/object-member started with identifier,
                // and trying to match it against a var-decl. Since this wasn't a var-decl
                // originally, a context for type hasn't started yet. Therefore start a
                // a context manually here.
                startContext(ParserRuleContext.VAR_DECL_STMT);
                startContext(ParserRuleContext.TYPE_DESC_IN_TYPE_BINDING_PATTERN);
                return ParserRuleContext.TYPEDESC_RHS;
            case FUNC_TYPE_DESC_END:
                endContext();
                return ParserRuleContext.TYPEDESC_RHS;
            case IMPLICIT_ANON_FUNC_PARAM:
                return ParserRuleContext.BRACED_EXPR_OR_ANON_FUNC_PARAM_RHS;
            case EXPLICIT_ANON_FUNC_EXPR_BODY_START:
                endContext(); // end explicit anon-func
                return ParserRuleContext.EXPR_FUNC_BODY_START;
            case OBJECT_MEMBER:
                return ParserRuleContext.OBJECT_MEMBER_START;
            case ANNOTATION_END:
                return getNextRuleForAnnotationEnd(nextLookahead);
            case START_KEYWORD:
                return ParserRuleContext.EXPRESSION;
            case FLUSH_KEYWORD:
                return ParserRuleContext.PEER_WORKER;
            case FLUSH_WORKER_NAME:
            case DEFAULT_KEYWORD:
                return ParserRuleContext.EXPRESSION_RHS;
<<<<<<< HEAD
            case PLUS_TOKEN:
            case MINUS_TOKEN:
                return ParserRuleContext.SIGNED_INT_OR_FLOAT_RHS;
            case SIGNED_INT_OR_FLOAT_RHS:
                return getNextRuleForExpr();
=======
            case TUPLE_TYPE_DESC_START:
                return ParserRuleContext.TYPE_DESC_IN_TUPLE;
            case TYPE_DESC_IN_TUPLE_RHS:
                return ParserRuleContext.OPEN_BRACKET;
>>>>>>> df73fd33

            case FUNC_BODY_OR_TYPE_DESC_RHS:
            case OBJECT_FUNC_OR_FIELD:
            case OBJECT_METHOD_START:
            case OBJECT_FUNC_OR_FIELD_WITHOUT_VISIBILITY:
            case OBJECT_FIELD_RHS:
            case PARAM_LIST:
            case ASSIGNMENT_OR_VAR_DECL_STMT:
            case ASSIGNMENT_OR_VAR_DECL_STMT_RHS:
            case BOOLEAN_LITERAL:
            case CALL_STMT_START:
            case ELSE_BLOCK:
            case ELSE_BODY:
            case FIELD_DESCRIPTOR_RHS:
            case FIELD_OR_REST_DESCIPTOR_RHS:
            case IMPORT_PREFIX_DECL:
            case NAMED_OR_POSITIONAL_ARG_RHS:
            case OBJECT_TYPE_DESCRIPTOR_START:
            case RECORD_BODY_END:
            case RECORD_BODY_START:
            case TOP_LEVEL_NODE_WITHOUT_METADATA:
            case TYPE_DESCRIPTOR:
            case VAR_DECL_STMT_RHS:
            case AFTER_IMPORT_MODULE_NAME:
            case IMPORT_DECL_RHS:
            case IMPORT_VERSION_DECL:
            case MAJOR_MINOR_VERSION_END:
            case MAPPING_FIELD:
            case SPECIFIC_FIELD_RHS:
            case RETURN_STMT_RHS:
            case OPTIONAL_SERVICE_NAME:
            case RESOURCE_DEF:
            case CONST_DECL_RHS:
            case OBJECT_MEMBER_WITHOUT_METADATA:
            case TOP_LEVEL_NODE:
            case PARAMETER_START:
            case PARAMETER_WITHOUT_ANNOTS:
            case RECORD_FIELD_WITHOUT_METADATA:
            case STMT_START_WITH_IDENTIFIER:
            case STMT_START_WITH_EXPR_RHS:
            case EXPRESSION_STATEMENT_START:
            case RECORD_FIELD_START:
            case ANNOT_DECL_OPTIONAL_TYPE:
            case ANNOT_DECL_RHS:
            case ANNOT_OPTIONAL_ATTACH_POINTS:
            case ATTACH_POINT_IDENT:
            case ATTACH_POINT_END:
            case CONSTANT_EXPRESSION_START:
            case DEFAULT_WORKER:
            case DEFAULT_WORKER_INIT:
            case NAMED_WORKERS:
            case LIST_CONSTRUCTOR_FIRST_MEMBER:
            case TYPE_CAST_PARAM:
            case TYPE_CAST_PARAM_RHS:
            case TABLE_KEYWORD_RHS:
            case ROW_LIST_RHS:
            case TABLE_ROW_END:
            case KEY_SPECIFIER_RHS:
            case TABLE_KEY_RHS:
            case LET_VAR_DECL_START:
            case TABLE_CONSTRUCTOR_OR_QUERY_START:
            case TABLE_CONSTRUCTOR_OR_QUERY_RHS:
            case QUERY_EXPRESSION_RHS:
            default:
                throw new IllegalStateException("cannot find the next rule for: " + currentCtx);
        }
    }

    private ParserRuleContext getNextRuleForCloseParenthsis() {
        ParserRuleContext parentCtx;
        parentCtx = getParentContext();
        if (parentCtx == ParserRuleContext.PARAM_LIST) {
            endContext(); // end parameters
            return ParserRuleContext.FUNC_OPTIONAL_RETURNS;
        } else if (isParameter(parentCtx)) {
            endContext(); // end parameters
            endContext(); // end parameter
            return ParserRuleContext.FUNC_OPTIONAL_RETURNS;
        } else if (parentCtx == ParserRuleContext.NIL_TYPE_DESCRIPTOR) {
            endContext();
            // After parsing nil type descriptor all the other parsing is same as next rule of simple type
            return ParserRuleContext.TYPEDESC_RHS;
        } else if (parentCtx == ParserRuleContext.NIL_LITERAL) {
            endContext();
            return getNextRuleForExpr();
        } else if (parentCtx == ParserRuleContext.KEY_SPECIFIER) {
            endContext(); // end key-specifier
            if (isInTypeDescContext()) {
                return ParserRuleContext.TYPEDESC_RHS;
            }
            return ParserRuleContext.TABLE_CONSTRUCTOR_OR_QUERY_RHS;
        } else if (isInTypeDescContext()) {
            return ParserRuleContext.TYPEDESC_RHS;
        } else if (parentCtx == ParserRuleContext.BRACED_EXPR_OR_ANON_FUNC_PARAMS) {
            endContext(); // end infered-param/parenthesised-expr context
            return ParserRuleContext.INFER_PARAM_END_OR_PARENTHESIS_END;
        }
        return ParserRuleContext.EXPRESSION_RHS;
    }

    private ParserRuleContext getNextRuleForOpenParenthesis() {
        ParserRuleContext parentCtx = getParentContext();
        if (parentCtx == ParserRuleContext.EXPRESSION_STATEMENT) {
            return ParserRuleContext.EXPRESSION_STATEMENT_START;
        } else if (isExpressionContext(parentCtx) || parentCtx == ParserRuleContext.ARRAY_TYPE_DESCRIPTOR) {
            return ParserRuleContext.EXPRESSION;
        } else if (parentCtx == ParserRuleContext.FUNC_DEF_OR_FUNC_TYPE ||
                parentCtx == ParserRuleContext.FUNC_TYPE_DESC || parentCtx == ParserRuleContext.FUNC_DEF ||
                parentCtx == ParserRuleContext.ANON_FUNC_EXPRESSION) {
            // TODO: find a better way
            startContext(ParserRuleContext.PARAM_LIST);
            return ParserRuleContext.PARAM_LIST;
        } else if (parentCtx == ParserRuleContext.NIL_TYPE_DESCRIPTOR || parentCtx == ParserRuleContext.NIL_LITERAL) {
            return ParserRuleContext.CLOSE_PARENTHESIS;
        } else if (parentCtx == ParserRuleContext.KEY_SPECIFIER) {
            return ParserRuleContext.KEY_SPECIFIER_RHS;
        } else if (isInTypeDescContext()) {
            // if the parent context is table type desc then we are in key specifier context.hence start context
            startContext(ParserRuleContext.KEY_SPECIFIER);
            return ParserRuleContext.KEY_SPECIFIER_RHS;
        } else if (isParameter(parentCtx)) {
            return ParserRuleContext.EXPRESSION;
        }
        return ParserRuleContext.EXPRESSION;
    }

    private ParserRuleContext getNextRuleForOpenBrace(int nextLookahead) {
        ParserRuleContext parentCtx = getParentContext();
        if (parentCtx == ParserRuleContext.LISTENERS_LIST) {
            endContext();
        }

        switch (parentCtx) {
            case OBJECT_TYPE_DESCRIPTOR:
                return ParserRuleContext.OBJECT_MEMBER;
            case RECORD_TYPE_DESCRIPTOR:
                return ParserRuleContext.RECORD_FIELD;
            case MAPPING_CONSTRUCTOR:
                return ParserRuleContext.FIRST_MAPPING_FIELD;
            case FORK_STMT:
                return ParserRuleContext.NAMED_WORKER_DECL;
            default:
                return ParserRuleContext.STATEMENT;
        }
    }

    private boolean isExpressionContext(ParserRuleContext ctx) {
        switch (ctx) {
            case LISTENERS_LIST:
            case MAPPING_CONSTRUCTOR:
            case COMPUTED_FIELD_NAME:
            case LIST_CONSTRUCTOR:
            case INTERPOLATION:
            case ARG_LIST:
            case LET_EXPR_LET_VAR_DECL:
            case LET_CLAUSE_LET_VAR_DECL:
            case TABLE_CONSTRUCTOR:
            case QUERY_EXPRESSION:
            case TABLE_CONSTRUCTOR_OR_QUERY_EXPRESSION:
                return true;
            default:
                return isStatement(ctx);
        }
    }

    /**
     * Get the next parser context to visit after a {@link ParserRuleContext#AFTER_PARAMETER_TYPE}.
     * 
     * @return Next parser context
     */
    private ParserRuleContext getNextRuleForParamType() {
        ParserRuleContext parentCtx;
        parentCtx = getParentContext();
        if (parentCtx == ParserRuleContext.REQUIRED_PARAM || parentCtx == ParserRuleContext.DEFAULTABLE_PARAM) {
            return ParserRuleContext.VARIABLE_NAME;
        } else if (parentCtx == ParserRuleContext.REST_PARAM) {
            return ParserRuleContext.ELLIPSIS;
        } else {
            throw new IllegalStateException();
        }
    }

    /**
     * Get the next parser context to visit after a {@link ParserRuleContext#COMMA}.
     * 
     * @return Next parser context
     */
    private ParserRuleContext getNextRuleForComma() {
        ParserRuleContext parentCtx = getParentContext();
        switch (parentCtx) {
            case PARAM_LIST:
            case REQUIRED_PARAM:
            case DEFAULTABLE_PARAM:
            case REST_PARAM:
                endContext();
                return parentCtx;
            case ARG_LIST:
                return ParserRuleContext.ARG_START;
            case MAPPING_CONSTRUCTOR:
                return ParserRuleContext.MAPPING_FIELD;
            case LISTENERS_LIST:
            case LIST_CONSTRUCTOR:
                return ParserRuleContext.EXPRESSION;
            case ANNOT_ATTACH_POINTS_LIST:
                return ParserRuleContext.ATTACH_POINT;
            case TABLE_CONSTRUCTOR:
                return ParserRuleContext.MAPPING_CONSTRUCTOR;
            case KEY_SPECIFIER:
                return ParserRuleContext.VARIABLE_NAME;
            case LET_EXPR_LET_VAR_DECL:
            case LET_CLAUSE_LET_VAR_DECL:
                return ParserRuleContext.LET_VAR_DECL_START;
            case TYPE_DESC_IN_STREAM_TYPE_DESC:
                return ParserRuleContext.TYPE_DESCRIPTOR;
            case BRACED_EXPR_OR_ANON_FUNC_PARAMS:
                return ParserRuleContext.IMPLICIT_ANON_FUNC_PARAM;
            case TYPE_DESC_IN_TUPLE:
                return ParserRuleContext.TYPE_DESCRIPTOR;
            default:
                throw new IllegalStateException(parentCtx.toString());
        }
    }

    /**
     * Get the next parser context to visit after a type descriptor.
     *
     * @return Next parser context
     */
    private ParserRuleContext getNextRuleForTypeDescriptor() {
        ParserRuleContext parentCtx = getParentContext();
        switch (parentCtx) {
            // Contexts that expect a type
            case TYPE_DESC_IN_ANNOTATION_DECL:
                endContext();
                if (isInTypeDescContext()) {
                    return ParserRuleContext.TYPEDESC_RHS;
                }
                return ParserRuleContext.ANNOTATION_TAG;
            case TYPE_DESC_BEFORE_IDENTIFIER:
            case TYPE_DESC_IN_RECORD_FIELD:
            case TYPE_DESC_IN_TYPE_BINDING_PATTERN: // TODO: Update this once the typed-binding-patterns added.
                endContext();
                if (isInTypeDescContext()) {
                    return ParserRuleContext.TYPEDESC_RHS;
                }
                return ParserRuleContext.VARIABLE_NAME;
            case TYPE_DESC_IN_PARAM:
                endContext();
                if (isInTypeDescContext()) {
                    return ParserRuleContext.TYPEDESC_RHS;
                }
                return ParserRuleContext.AFTER_PARAMETER_TYPE;
            case TYPE_DESC_IN_TYPE_DEF:
                endContext();
                if (isInTypeDescContext()) {
                    return ParserRuleContext.TYPEDESC_RHS;
                }
                return ParserRuleContext.SEMICOLON;
            case TYPE_DESC_IN_ANGLE_BRACKETS:
                endContext();
                if (isInTypeDescContext()) {
                    return ParserRuleContext.TYPEDESC_RHS;
                }
                return ParserRuleContext.GT;
            case TYPE_DESC_IN_RETURN_TYPE_DESC:
                endContext();
                if (isInTypeDescContext()) {
                    return ParserRuleContext.TYPEDESC_RHS;
                }

                parentCtx = getParentContext();
                switch (parentCtx) {
                    case FUNC_TYPE_DESC:
                        endContext();
                        return ParserRuleContext.TYPEDESC_RHS;
                    case FUNC_DEF_OR_FUNC_TYPE:
                        return ParserRuleContext.FUNC_BODY_OR_TYPE_DESC_RHS;
                    case FUNC_DEF:
                        return ParserRuleContext.FUNC_BODY;
                    case ANON_FUNC_EXPRESSION:
                        return ParserRuleContext.ANON_FUNC_BODY;
                    case NAMED_WORKER_DECL:
                        return ParserRuleContext.BLOCK_STMT;
                    default:
                        throw new IllegalStateException(parentCtx.toString());
                }
            case TYPE_DESC_IN_EXPRESSION:
                endContext();
                if (isInTypeDescContext()) {
                    return ParserRuleContext.TYPEDESC_RHS;
                }
                return ParserRuleContext.EXPRESSION_RHS;
            case COMP_UNIT:
                /*
                 * Fact 1:
                 * ------
                 * FUNC_DEF_OR_FUNC_TYPE is only possible for module level construct or object member
                 * that starts with 'function' keyword. However, until the end of func-signature,
                 * we don't know whether this is a func-def or a function type.
                 * Hence a var-decl-stmt context is not started until this point.
                 *
                 * Fact 2:
                 * ------
                 * We reach here for END_OF_TYPE_DESC context. That means we are going to end the
                 * func-type-desc.
                 */
                startContext(ParserRuleContext.VAR_DECL_STMT);
                return ParserRuleContext.VARIABLE_NAME; // TODO add typed-binding-patters
            case OBJECT_MEMBER:
                return ParserRuleContext.VARIABLE_NAME;
            case ANNOTATION_DECL:
                return ParserRuleContext.IDENTIFIER;
            case TYPE_DESC_IN_STREAM_TYPE_DESC:
                return ParserRuleContext.STREAM_TYPE_FIRST_PARAM_RHS;
            case TYPE_DESC_IN_PARENTHESIS:
                endContext();
                if (isInTypeDescContext()) {
                    return ParserRuleContext.TYPEDESC_RHS;
                }
                return ParserRuleContext.CLOSE_PARENTHESIS;
            case TYPE_DESC_IN_NEW_EXPR:
                endContext();
                if (isInTypeDescContext()) {
                    return ParserRuleContext.TYPEDESC_RHS;
                }
                return ParserRuleContext.ARG_LIST_START;
            case TYPE_DESC_IN_TUPLE:
                return ParserRuleContext.TYPE_DESC_IN_TUPLE_RHS;
            default:
                // If none of the above that means we reach here via, anonymous-func-or-func-type context.
                // Then the rhs of this is definitely an expression-rhs
                return ParserRuleContext.EXPRESSION_RHS;
        }
    }

    private boolean isInTypeDescContext() {
        switch (getParentContext()) {
            case TYPE_DESC_IN_ANNOTATION_DECL:
            case TYPE_DESC_BEFORE_IDENTIFIER:
            case TYPE_DESC_IN_RECORD_FIELD:
            case TYPE_DESC_IN_PARAM:
            case TYPE_DESC_IN_TYPE_BINDING_PATTERN:
            case TYPE_DESC_IN_TYPE_DEF:
            case TYPE_DESC_IN_ANGLE_BRACKETS:
            case TYPE_DESC_IN_RETURN_TYPE_DESC:
            case TYPE_DESC_IN_EXPRESSION:
            case TYPE_DESC_IN_STREAM_TYPE_DESC:
            case TYPE_DESC_IN_PARENTHESIS:
            case TYPE_DESC_IN_NEW_EXPR:
            case TYPE_DESC_IN_TUPLE:
                return true;
            default:
                return false;
        }
    }

    /**
     * Get the next parser context to visit after a {@link ParserRuleContext#ASSIGN_OP}.
     * 
     * @return Next parser context
     */
    private ParserRuleContext getNextRuleForEqualOp() {
        ParserRuleContext parentCtx = getParentContext();
        switch (parentCtx) {
            case EXTERNAL_FUNC_BODY:
                return ParserRuleContext.EXTERNAL_KEYWORD;
            case REQUIRED_PARAM:
            case DEFAULTABLE_PARAM:
            case RECORD_FIELD:
            case ARG_LIST:
            case OBJECT_MEMBER:
            case LISTENER_DECL:
            case CONSTANT_DECL:
            case LET_EXPR_LET_VAR_DECL:
            case LET_CLAUSE_LET_VAR_DECL:
                return ParserRuleContext.EXPRESSION;
            default:
                if (parentCtx == ParserRuleContext.STMT_START_WITH_IDENTIFIER) {
                    switchContext(ParserRuleContext.ASSIGNMENT_OR_VAR_DECL_STMT);
                    return ParserRuleContext.EXPRESSION;
                }

                if (isStatement(parentCtx)) {
                    return ParserRuleContext.EXPRESSION;
                }
                throw new IllegalStateException("equal op cannot exist in a " + parentCtx);
        }
    }

    /**
     * Get the next parser context to visit after a {@link ParserRuleContext#CLOSE_BRACE}.
     *
     * @param nextLookahead Position of the next token to consider, relative to the position of the original error
     * @return Next parser context
     */
    private ParserRuleContext getNextRuleForCloseBrace(int nextLookahead) {
        ParserRuleContext parentCtx = getParentContext();
        switch (parentCtx) {
            case FUNC_BODY_BLOCK:
                endContext(); // end body block
                STToken nextToken = this.tokenReader.peek(nextLookahead);
                if (nextToken.kind == SyntaxKind.EOF_TOKEN) {
                    return ParserRuleContext.EOF;
                }

                parentCtx = getParentContext();
                switch (parentCtx) {
                    case SERVICE_DECL:
                        return ParserRuleContext.RESOURCE_DEF;
                    case OBJECT_MEMBER:
                        return ParserRuleContext.OBJECT_MEMBER_START;
                    case COMP_UNIT:
                        return ParserRuleContext.TOP_LEVEL_NODE;
                    case FUNC_DEF:
                    case FUNC_DEF_OR_FUNC_TYPE:
                        endContext(); // end func-def
                        return ParserRuleContext.TOP_LEVEL_NODE;
                    case ANON_FUNC_EXPRESSION:
                    default:
                        // Anonynous func
                        endContext(); // end anon-func
                        return ParserRuleContext.EXPRESSION_RHS;
                }
            case SERVICE_DECL:
                endContext();
                nextToken = this.tokenReader.peek(nextLookahead);
                if (nextToken.kind == SyntaxKind.EOF_TOKEN) {
                    return ParserRuleContext.EOF;
                }
                return ParserRuleContext.TOP_LEVEL_NODE;
            case OBJECT_MEMBER:
                endContext(); // end object member
                // fall through
            case RECORD_TYPE_DESCRIPTOR:
            case OBJECT_TYPE_DESCRIPTOR:
                endContext(); // end record/object type def
                return ParserRuleContext.TYPEDESC_RHS;
            case BLOCK_STMT:
                endContext(); // end block stmt
                parentCtx = getParentContext();
                if (parentCtx == ParserRuleContext.IF_BLOCK) {
                    endContext(); // end if-block
                    return ParserRuleContext.ELSE_BLOCK;
                } else if (parentCtx == ParserRuleContext.WHILE_BLOCK) {
                    endContext(); // end while-block
                    return ParserRuleContext.STATEMENT;
                } else if (parentCtx == ParserRuleContext.NAMED_WORKER_DECL) {
                    endContext(); // end named-worker
                    parentCtx = getParentContext();
                    if (parentCtx == ParserRuleContext.FORK_STMT) {
                        nextToken = this.tokenReader.peek(nextLookahead);
                        switch (nextToken.kind) {
                            case CLOSE_BRACE_TOKEN:
                                return ParserRuleContext.CLOSE_BRACE;
                            default:
                                return ParserRuleContext.STATEMENT;
                        }
                    } else {
                        return ParserRuleContext.STATEMENT;
                    }
                } else if (parentCtx == ParserRuleContext.LOCK_STMT) {
                    endContext();
                    return ParserRuleContext.STATEMENT;
                } else if (parentCtx == ParserRuleContext.FOREACH_STMT) {
                    endContext();
                    return ParserRuleContext.STATEMENT;
                }
                return ParserRuleContext.STATEMENT;
            case MAPPING_CONSTRUCTOR:
                endContext(); // end mapping constructor
                parentCtx = getParentContext();
                if (parentCtx == ParserRuleContext.TABLE_CONSTRUCTOR) {
                    return ParserRuleContext.TABLE_ROW_END;
                }

                if (parentCtx == ParserRuleContext.ANNOTATIONS) {
                    return ParserRuleContext.ANNOTATION_END;
                }

                return getNextRuleForExpr();
            case FORK_STMT:
                endContext(); // end fork-statement
                return ParserRuleContext.STATEMENT;
            case INTERPOLATION:
                endContext();
                return ParserRuleContext.TEMPLATE_MEMBER;
            default:
                throw new IllegalStateException("found close-brace in: " + parentCtx);
        }
    }

    private ParserRuleContext getNextRuleForAnnotationEnd(int nextLookahead) {
        ParserRuleContext parentCtx;
        STToken nextToken;
        nextToken = this.tokenReader.peek(nextLookahead);
        if (nextToken.kind == SyntaxKind.AT_TOKEN) {
            return ParserRuleContext.AT;
        }

        endContext(); // end annotations
        parentCtx = getParentContext();
        switch (parentCtx) {
            case COMP_UNIT:
                return ParserRuleContext.TOP_LEVEL_NODE_WITHOUT_METADATA;
            case FUNC_DEF:
            case FUNC_TYPE_DESC:
            case FUNC_DEF_OR_FUNC_TYPE:
            case ANON_FUNC_EXPRESSION:
                return ParserRuleContext.TYPE_DESC_IN_RETURN_TYPE_DESC;
            case LET_EXPR_LET_VAR_DECL:
            case LET_CLAUSE_LET_VAR_DECL:
                return ParserRuleContext.TYPE_DESC_IN_TYPE_BINDING_PATTERN;
            case RECORD_FIELD:
                return ParserRuleContext.RECORD_FIELD_WITHOUT_METADATA;
            case OBJECT_MEMBER:
                return ParserRuleContext.OBJECT_MEMBER_WITHOUT_METADATA;
            case SERVICE_DECL:
                return ParserRuleContext.RESOURCE_DEF;
            case FUNC_BODY_BLOCK:
                return ParserRuleContext.STATEMENT_WITHOUT_ANNOTS;
            case EXTERNAL_FUNC_BODY:
                return ParserRuleContext.EXTERNAL_KEYWORD;
            case TYPE_CAST:
                return ParserRuleContext.TYPE_CAST_PARAM_RHS;
            default:
                if (isParameter(parentCtx)) {
                    return ParserRuleContext.REQUIRED_PARAM;
                }
                throw new IllegalStateException("annotation is ending inside a " + parentCtx);
        }
    }

    /**
     * Get the next parser context to visit after a variable/parameter name.
     * 
     * @return Next parser context
     */
    private ParserRuleContext getNextRuleForVarName() {
        ParserRuleContext parentCtx = getParentContext();
        if (parentCtx == ParserRuleContext.REQUIRED_PARAM || parentCtx == ParserRuleContext.PARAM_LIST) {
            return ParserRuleContext.REQUIRED_PARAM_NAME_RHS;
        } else if (parentCtx == ParserRuleContext.DEFAULTABLE_PARAM) {
            return ParserRuleContext.ASSIGN_OP;
        } else if (parentCtx == ParserRuleContext.REST_PARAM) {
            return ParserRuleContext.PARAM_END;
        } else if (parentCtx == ParserRuleContext.FOREACH_STMT) {
            return ParserRuleContext.IN_KEYWORD;
        } else if (isStatement(parentCtx) || parentCtx == ParserRuleContext.LISTENER_DECL ||
                parentCtx == ParserRuleContext.CONSTANT_DECL) {
            return ParserRuleContext.VAR_DECL_STMT_RHS;
        } else if (parentCtx == ParserRuleContext.RECORD_FIELD) {
            return ParserRuleContext.FIELD_DESCRIPTOR_RHS;
        } else if (parentCtx == ParserRuleContext.ARG_LIST) {
            return ParserRuleContext.NAMED_OR_POSITIONAL_ARG_RHS;
        } else if (parentCtx == ParserRuleContext.OBJECT_MEMBER) {
            return ParserRuleContext.OBJECT_FIELD_RHS;
        } else if (parentCtx == ParserRuleContext.ARRAY_TYPE_DESCRIPTOR) {
            return ParserRuleContext.CLOSE_BRACKET;
        } else if (parentCtx == ParserRuleContext.KEY_SPECIFIER) {
            return ParserRuleContext.TABLE_KEY_RHS;
        } else if (parentCtx == ParserRuleContext.LET_EXPR_LET_VAR_DECL ||
                parentCtx == ParserRuleContext.LET_CLAUSE_LET_VAR_DECL) {
            return ParserRuleContext.ASSIGN_OP;
        } else if (parentCtx == ParserRuleContext.ANNOTATION_DECL) {
            return ParserRuleContext.ANNOT_OPTIONAL_ATTACH_POINTS;
        } else if (parentCtx == ParserRuleContext.QUERY_EXPRESSION) {
            return ParserRuleContext.IN_KEYWORD;
        } else {
            throw new IllegalStateException(parentCtx.toString());
        }
    }

    /**
     * Get the next parser context to visit after a {@link ParserRuleContext#SEMICOLON}.
     *
     * @param nextLookahead Position of the next token to consider, relative to the position of the original error
     * @return Next parser context
     */
    private ParserRuleContext getNextRuleForSemicolon(int nextLookahead) {
        STToken nextToken;
        ParserRuleContext parentCtx = getParentContext();
        if (parentCtx == ParserRuleContext.EXTERNAL_FUNC_BODY) {
            endContext(); // end external func-body
            endContext(); // end func-def
            nextToken = this.tokenReader.peek(nextLookahead);
            if (nextToken.kind == SyntaxKind.EOF_TOKEN) {
                return ParserRuleContext.EOF;
            }
            return ParserRuleContext.TOP_LEVEL_NODE;
        } else if (isExpression(parentCtx)) {
            // A semicolon after an expression also means its an end of a statement/field, Hence pop the ctx.
            endContext(); // end statement
            return ParserRuleContext.STATEMENT;
        } else if (parentCtx == ParserRuleContext.VAR_DECL_STMT) {
            endContext(); // end var-decl
            parentCtx = getParentContext();
            if (parentCtx == ParserRuleContext.COMP_UNIT) {
                return ParserRuleContext.TOP_LEVEL_NODE;
            }
            return ParserRuleContext.STATEMENT;
        } else if (isStatement(parentCtx)) {
            endContext(); // end statement
            return ParserRuleContext.STATEMENT;
        } else if (parentCtx == ParserRuleContext.RECORD_FIELD) {
            endContext(); // end record field
            return ParserRuleContext.RECORD_FIELD_OR_RECORD_END;
        } else if (parentCtx == ParserRuleContext.MODULE_TYPE_DEFINITION ||
                parentCtx == ParserRuleContext.LISTENER_DECL || parentCtx == ParserRuleContext.CONSTANT_DECL ||
                parentCtx == ParserRuleContext.ANNOTATION_DECL ||
                parentCtx == ParserRuleContext.XML_NAMESPACE_DECLARATION) {
            endContext(); // end declaration
            nextToken = this.tokenReader.peek(nextLookahead);
            if (nextToken.kind == SyntaxKind.EOF_TOKEN) {
                return ParserRuleContext.EOF;
            }
            return ParserRuleContext.TOP_LEVEL_NODE;
        } else if (parentCtx == ParserRuleContext.OBJECT_MEMBER) {
            if (isEndOfObjectTypeNode(nextLookahead)) {
                endContext(); // end object member
                return ParserRuleContext.CLOSE_BRACE;
            }
            return ParserRuleContext.OBJECT_MEMBER_START;
        } else if (parentCtx == ParserRuleContext.IMPORT_DECL) {
            endContext(); // end object member
            nextToken = this.tokenReader.peek(nextLookahead);
            if (nextToken.kind == SyntaxKind.EOF_TOKEN) {
                return ParserRuleContext.EOF;
            }
            return ParserRuleContext.TOP_LEVEL_NODE;
        } else if (parentCtx == ParserRuleContext.ANNOT_ATTACH_POINTS_LIST) {
            endContext(); // end annot attach points list
            endContext(); // end annot declaration
            nextToken = this.tokenReader.peek(nextLookahead);
            if (nextToken.kind == SyntaxKind.EOF_TOKEN) {
                return ParserRuleContext.EOF;
            }
            return ParserRuleContext.TOP_LEVEL_NODE;
        } else if (parentCtx == ParserRuleContext.FUNC_DEF || parentCtx == ParserRuleContext.FUNC_DEF_OR_FUNC_TYPE) {
            endContext(); // end func-def
            nextToken = this.tokenReader.peek(nextLookahead);
            if (nextToken.kind == SyntaxKind.EOF_TOKEN) {
                return ParserRuleContext.EOF;
            }
            return ParserRuleContext.TOP_LEVEL_NODE;
        } else {
            throw new IllegalStateException(parentCtx.toString());
        }
    }

    private ParserRuleContext getNextRuleForDot() {
        ParserRuleContext parentCtx = getParentContext();
        if (parentCtx == ParserRuleContext.IMPORT_DECL) {
            return ParserRuleContext.IMPORT_MODULE_NAME;
        }
        return ParserRuleContext.FIELD_OR_FUNC_NAME;
    }

    /**
     * Get the next parser context to visit after a {@link ParserRuleContext#QUESTION_MARK}.
     *
     * @return Next parser context
     */
    private ParserRuleContext getNextRuleForQuestionMark() {
        ParserRuleContext parentCtx = getParentContext();
        switch (parentCtx) {
            case OPTIONAL_TYPE_DESCRIPTOR:
                endContext();
                return ParserRuleContext.TYPEDESC_RHS;
            default:
                return ParserRuleContext.SEMICOLON;
        }
    }

    /**
     * Get the next parser context to visit after a {@link ParserRuleContext#OPEN_BRACKET}.
     *
     * @return Next parser context
     */
    private ParserRuleContext getNextRuleForOpenBracket() {
        ParserRuleContext parentCtx = getParentContext();
        switch (parentCtx) {
            case ARRAY_TYPE_DESCRIPTOR:
                return ParserRuleContext.ARRAY_LENGTH;
            case LIST_CONSTRUCTOR:
                return ParserRuleContext.LIST_CONSTRUCTOR_FIRST_MEMBER;
            case TABLE_CONSTRUCTOR:
                return ParserRuleContext.ROW_LIST_RHS;
            default:
                if (isInTypeDescContext()) {
                    return ParserRuleContext.TYPE_DESC_IN_TUPLE;
                }
                return ParserRuleContext.EXPRESSION;
        }
    }

    /**
     * Get the next parser context to visit after a {@link ParserRuleContext#CLOSE_BRACKET}.
     *
     * @return Next parser context
     */
    private ParserRuleContext getNextRuleForCloseBracket() {
        ParserRuleContext parentCtx = getParentContext();
        switch (parentCtx) {
            case ARRAY_TYPE_DESCRIPTOR:
            case TYPE_DESC_IN_TUPLE:
                endContext(); // End array/tuple type descriptor context
                return ParserRuleContext.TYPEDESC_RHS;
            case COMPUTED_FIELD_NAME:
                endContext(); // end computed-field-name
                return ParserRuleContext.COLON;
            case LIST_CONSTRUCTOR:
            case TABLE_CONSTRUCTOR:
                endContext();
                return getNextRuleForExpr();
            default:
                return getNextRuleForExpr();
        }
    }

    /**
     * Get the next parser context to visit after a {@link ParserRuleContext#DECIMAL_INTEGER_LITERAL}.
     *
     * @return Next parser context
     */
    private ParserRuleContext getNextRuleForDecimalIntegerLiteral() {
        ParserRuleContext parentCtx = getParentContext();
        switch (parentCtx) {
            case CONSTANT_EXPRESSION:
                endContext();
                return getNextRuleForConstExpr();
            case ARRAY_TYPE_DESCRIPTOR:
            default:
                return ParserRuleContext.CLOSE_BRACKET;
        }
    }

    private ParserRuleContext getNextRuleForExpr() {
        ParserRuleContext parentCtx;
        parentCtx = getParentContext();
        if (parentCtx == ParserRuleContext.CONSTANT_EXPRESSION) {
            endContext();
            return getNextRuleForConstExpr();
        }
        return ParserRuleContext.EXPRESSION_RHS;
    }

    private ParserRuleContext getNextRuleForConstExpr() {
        ParserRuleContext parentCtx = getParentContext();
        switch (parentCtx) {
            case XML_NAMESPACE_DECLARATION:
                return ParserRuleContext.XML_NAMESPACE_PREFIX_DECL;
            default:
<<<<<<< HEAD
                if (isInTypeDescContext()) {
                    return ParserRuleContext.TYPEDESC_RHS;
                }
                throw new IllegalStateException();
=======
                throw new IllegalStateException(parentCtx.toString());
>>>>>>> df73fd33
        }
    }

    private ParserRuleContext getNextRuleForLt() {
        ParserRuleContext parentCtx = getParentContext();
        switch (parentCtx) {
            case TYPE_CAST:
                return ParserRuleContext.TYPE_CAST_PARAM;
            default:
                return ParserRuleContext.TYPE_DESC_IN_ANGLE_BRACKETS;
        }
    }

    private ParserRuleContext getNextRuleForGt(int nextLookahead) {
        ParserRuleContext parentCtx = getParentContext();
        if (parentCtx == ParserRuleContext.TYPE_DESC_IN_STREAM_TYPE_DESC) {
            // Since type-desc in a stream-type can have alternate endings,
            // we haven't end the context. So if its '>', then end the ctx here.
            endContext();
            return ParserRuleContext.TYPEDESC_RHS;
        }

        if (isInTypeDescContext()) {
            return ParserRuleContext.TYPEDESC_RHS;
        }

        if (parentCtx == ParserRuleContext.ROW_TYPE_PARAM) {
            endContext(); // end row type param ctx
            return ParserRuleContext.TABLE_TYPE_DESC_RHS;
        }
        // Type cast expression:
        endContext();
        return ParserRuleContext.EXPRESSION;
    }

    /**
     * Check whether the given context is a statement.
     * 
     * @param ctx Parser context to check
     * @return <code>true</code> if the given context is a statement. <code>false</code> otherwise
     */
    private boolean isStatement(ParserRuleContext parentCtx) {
        switch (parentCtx) {
            case STATEMENT:
            case STATEMENT_WITHOUT_ANNOTS:
            case VAR_DECL_STMT:
            case ASSIGNMENT_STMT:
            case ASSIGNMENT_OR_VAR_DECL_STMT:
            case IF_BLOCK:
            case BLOCK_STMT:
            case WHILE_BLOCK:
            case CALL_STMT:
            case PANIC_STMT:
            case CONTINUE_STATEMENT:
            case BREAK_STATEMENT:
            case RETURN_STMT:
            case COMPOUND_ASSIGNMENT_STMT:
            case LOCAL_TYPE_DEFINITION_STMT:
            case STMT_START_WITH_IDENTIFIER:
            case EXPRESSION_STATEMENT:
            case LOCK_STMT:
            case FORK_STMT:
            case FOREACH_STMT:
                return true;
            default:
                return false;
        }
    }

    /**
     * Check whether the given context is an expression.
     * 
     * @param ctx Parser context to check
     * @return <code>true</code> if the given context is an expression. <code>false</code> otherwise
     */
    private boolean isExpression(ParserRuleContext ctx) {
        return ctx == ParserRuleContext.EXPRESSION || ctx == ParserRuleContext.TERMINAL_EXPRESSION;
    }

    /**
     * Check whether the given token refers to a binary operator.
     * 
     * @param token Token to check
     * @return <code>true</code> if the given token refers to a binary operator. <code>false</code> otherwise
     */
    private boolean isBinaryOperator(STToken token) {
        switch (token.kind) {
            case PLUS_TOKEN:
            case MINUS_TOKEN:
            case SLASH_TOKEN:
            case ASTERISK_TOKEN:
            case GT_TOKEN:
            case LT_TOKEN:
            case DOUBLE_EQUAL_TOKEN:
            case TRIPPLE_EQUAL_TOKEN:
            case LT_EQUAL_TOKEN:
            case GT_EQUAL_TOKEN:
            case NOT_EQUAL_TOKEN:
            case NOT_DOUBLE_EQUAL_TOKEN:
            case BITWISE_AND_TOKEN:
            case BITWISE_XOR_TOKEN:
            case PIPE_TOKEN:
            case LOGICAL_AND_TOKEN:
            case LOGICAL_OR_TOKEN:
                return true;

            // Treat these also as binary operators.
            case RIGHT_ARROW_TOKEN:
            case RIGHT_DOUBLE_ARROW:
                return true;
            default:
                return false;
        }
    }

    private boolean isParameter(ParserRuleContext ctx) {
        switch (ctx) {
            case REQUIRED_PARAM:
            case DEFAULTABLE_PARAM:
            case REST_PARAM:
            case PARAM_LIST:
                return true;
            default:
                return false;
        }
    }

    private boolean isIntOrFloat(STToken token) {
        switch (token.kind) {
            case DECIMAL_INTEGER_LITERAL:
            case HEX_INTEGER_LITERAL:
            case DECIMAL_FLOATING_POINT_LITERAL:
            case HEX_FLOATING_POINT_LITERAL:
                return true;
            default:
                return false;
        }
    }

    /**
     * Get the expected token kind at the given parser rule context. If the parser rule is a terminal,
     * then the corresponding terminal token kind is returned. If the parser rule is a production,
     * then {@link SyntaxKind#NONE} is returned.
     * 
     * @param ctx Parser rule context
     * @return Token kind expected at the given parser rule
     */
    @Override
    protected SyntaxKind getExpectedTokenKind(ParserRuleContext ctx) {
        switch (ctx) {
            case ASSIGN_OP:
                return SyntaxKind.EQUAL_TOKEN;
            case BINARY_OPERATOR:
                return SyntaxKind.PLUS_TOKEN;
            case CLOSE_BRACE:
                return SyntaxKind.CLOSE_BRACE_TOKEN;
            case CLOSE_PARENTHESIS:
            case ARG_LIST_END:
                return SyntaxKind.CLOSE_PAREN_TOKEN;
            case COMMA:
                return SyntaxKind.COMMA_TOKEN;
            case EXTERNAL_KEYWORD:
                return SyntaxKind.EXTERNAL_KEYWORD;
            case FUNCTION_KEYWORD:
                return SyntaxKind.FUNCTION_KEYWORD;
            case FUNC_NAME:
                return SyntaxKind.IDENTIFIER_TOKEN;
            case OPEN_BRACE:
                return SyntaxKind.OPEN_BRACE_TOKEN;
            case OPEN_PARENTHESIS:
            case ARG_LIST_START:
                return SyntaxKind.OPEN_PAREN_TOKEN;
            case RETURNS_KEYWORD:
                return SyntaxKind.RETURNS_KEYWORD;
            case SEMICOLON:
                return SyntaxKind.SEMICOLON_TOKEN;
            case VARIABLE_NAME:
            case STATEMENT_START_IDENTIFIER:
                return SyntaxKind.IDENTIFIER_TOKEN;
            case PUBLIC_KEYWORD:
                return SyntaxKind.PUBLIC_KEYWORD;
            case ASSIGNMENT_STMT:
                return SyntaxKind.IDENTIFIER_TOKEN;
            case EXPRESSION_RHS:
                return SyntaxKind.PLUS_TOKEN;
            case EXPRESSION:
            case TERMINAL_EXPRESSION:
                return SyntaxKind.IDENTIFIER_TOKEN;
            case EXTERNAL_FUNC_BODY:
                return SyntaxKind.EQUAL_TOKEN;
            case FUNC_BODY_OR_TYPE_DESC_RHS:
            case FUNC_BODY_BLOCK:
                return SyntaxKind.OPEN_BRACE_TOKEN;
            case FUNC_DEF:
            case FUNC_DEF_OR_FUNC_TYPE:
            case FUNC_TYPE_DESC:
                return SyntaxKind.FUNCTION_KEYWORD;
            case VAR_DECL_STMT_RHS:
                return SyntaxKind.SEMICOLON_TOKEN;
            case SIMPLE_TYPE_DESCRIPTOR:
            case REQUIRED_PARAM:
            case VAR_DECL_STMT:
            case ASSIGNMENT_OR_VAR_DECL_STMT:
            case DEFAULTABLE_PARAM:
            case REST_PARAM:
                return SyntaxKind.TYPE_DESC;
            case ASTERISK:
            case INFERRED_TYPE_DESC:
                return SyntaxKind.ASTERISK_TOKEN;
            case CLOSED_RECORD_BODY_END:
                return SyntaxKind.CLOSE_BRACE_PIPE_TOKEN;
            case CLOSED_RECORD_BODY_START:
                return SyntaxKind.OPEN_BRACE_PIPE_TOKEN;
            case ELLIPSIS:
                return SyntaxKind.ELLIPSIS_TOKEN;
            case QUESTION_MARK:
                return SyntaxKind.QUESTION_MARK_TOKEN;
            case RECORD_BODY_START:
                return SyntaxKind.OPEN_BRACE_PIPE_TOKEN;
            case RECORD_FIELD:
            case RECORD_KEYWORD:
                return SyntaxKind.RECORD_KEYWORD;
            case TYPE_KEYWORD:
                return SyntaxKind.TYPE_KEYWORD;
            case TYPE_NAME:
                return SyntaxKind.IDENTIFIER_TOKEN;
            case TYPE_REFERENCE:
                return SyntaxKind.IDENTIFIER_TOKEN;
            case RECORD_BODY_END:
                return SyntaxKind.CLOSE_BRACE_TOKEN;
            case OBJECT_KEYWORD:
                return SyntaxKind.OBJECT_KEYWORD;
            case PRIVATE_KEYWORD:
                return SyntaxKind.PRIVATE_KEYWORD;
            case REMOTE_KEYWORD:
                return SyntaxKind.REMOTE_KEYWORD;
            case OBJECT_FIELD_RHS:
                return SyntaxKind.SEMICOLON_TOKEN;
            case ABSTRACT_KEYWORD:
                return SyntaxKind.ABSTRACT_KEYWORD;
            case CLIENT_KEYWORD:
                return SyntaxKind.CLIENT_KEYWORD;
            case OBJECT_TYPE_FIRST_QUALIFIER:
            case OBJECT_TYPE_SECOND_QUALIFIER:
                return SyntaxKind.OBJECT_KEYWORD;
            case CLOSE_BRACKET:
                return SyntaxKind.CLOSE_BRACKET_TOKEN;
            case DOT:
                return SyntaxKind.DOT_TOKEN;
            case FIELD_OR_FUNC_NAME:
                return SyntaxKind.IDENTIFIER_TOKEN;
            case OPEN_BRACKET:
            case TUPLE_TYPE_DESC_START:
                return SyntaxKind.OPEN_BRACKET_TOKEN;
            case IF_KEYWORD:
                return SyntaxKind.IF_KEYWORD;
            case ELSE_KEYWORD:
                return SyntaxKind.ELSE_KEYWORD;
            case WHILE_KEYWORD:
                return SyntaxKind.WHILE_KEYWORD;
            case CHECKING_KEYWORD:
                return SyntaxKind.CHECK_KEYWORD;
            case AS_KEYWORD:
                return SyntaxKind.AS_KEYWORD;
            case BOOLEAN_LITERAL:
                return SyntaxKind.TRUE_KEYWORD;
            case IMPORT_KEYWORD:
                return SyntaxKind.IMPORT_KEYWORD;
            case IMPORT_MODULE_NAME:
            case IMPORT_ORG_OR_MODULE_NAME:
            case IMPORT_PREFIX:
            case VARIABLE_REF:
            case BASIC_LITERAL: // return var-ref for any kind of terminal expression
            case SERVICE_NAME:
            case IDENTIFIER:
            case QUALIFIED_IDENTIFIER:
            case NAMESPACE_PREFIX:
            case IMPLICIT_ANON_FUNC_PARAM:
                return SyntaxKind.IDENTIFIER_TOKEN;
            case VERSION_NUMBER:
            case MAJOR_VERSION:
            case MINOR_VERSION:
            case PATCH_VERSION:
                return SyntaxKind.DECIMAL_INTEGER_LITERAL;
            case SLASH:
                return SyntaxKind.SLASH_TOKEN;
            case VERSION_KEYWORD:
                return SyntaxKind.VERSION_KEYWORD;
            case IMPORT_DECL_RHS:
                return SyntaxKind.SEMICOLON_TOKEN;
            case IMPORT_SUB_VERSION:
                return SyntaxKind.SEMICOLON_TOKEN;
            case COLON:
                return SyntaxKind.COLON_TOKEN;
            case MAPPING_FIELD_NAME:
            case MAPPING_FIELD:
                return SyntaxKind.IDENTIFIER_TOKEN;
            case PANIC_KEYWORD:
                return SyntaxKind.PANIC_KEYWORD;
            case STRING_LITERAL:
                return SyntaxKind.STRING_LITERAL;
            case ON_KEYWORD:
                return SyntaxKind.ON_KEYWORD;
            case RESOURCE_KEYWORD:
                return SyntaxKind.RESOURCE_KEYWORD;
            case RETURN_KEYWORD:
                return SyntaxKind.RETURN_KEYWORD;
            case SERVICE_KEYWORD:
                return SyntaxKind.SERVICE_KEYWORD;
            case BREAK_KEYWORD:
                return SyntaxKind.BREAK_KEYWORD;
            case LISTENER_KEYWORD:
                return SyntaxKind.CONST_KEYWORD;
            case CONTINUE_KEYWORD:
                return SyntaxKind.CONTINUE_KEYWORD;
            case CONST_KEYWORD:
                return SyntaxKind.CONST_KEYWORD;
            case FINAL_KEYWORD:
                return SyntaxKind.FINAL_KEYWORD;
            case CONST_DECL_TYPE:
                return SyntaxKind.IDENTIFIER_TOKEN;
            case NIL_TYPE_DESCRIPTOR:
                return SyntaxKind.NIL_TYPE_DESC;
            case TYPEOF_KEYWORD:
                return SyntaxKind.TYPEOF_KEYWORD;
            case OPTIONAL_TYPE_DESCRIPTOR:
                return SyntaxKind.OPTIONAL_TYPE_DESC;
            case UNARY_OPERATOR:
                return SyntaxKind.PLUS_TOKEN;
            case ARRAY_TYPE_DESCRIPTOR:
                return SyntaxKind.ARRAY_TYPE_DESC;
            case AT:
                return SyntaxKind.AT_TOKEN;
            case FIELD_DESCRIPTOR_RHS:
                return SyntaxKind.SEMICOLON_TOKEN;
            case AFTER_PARAMETER_TYPE:
                return SyntaxKind.IDENTIFIER_TOKEN;
            case CONST_DECL_RHS:
                return SyntaxKind.EQUAL_TOKEN;
            case IS_KEYWORD:
                return SyntaxKind.IS_KEYWORD;
            case OBJECT_MEMBER_WITHOUT_METADATA:
            case RECORD_FIELD_WITHOUT_METADATA:
            case PARAMETER_WITHOUT_ANNOTS:
            case TYPE_DESCRIPTOR:
                return SyntaxKind.TYPE_DESC;
            case TYPEOF_EXPRESSION:
                return SyntaxKind.TYPEOF_KEYWORD;
            case RIGHT_ARROW:
                return SyntaxKind.RIGHT_ARROW_TOKEN;
            case STMT_START_WITH_EXPR_RHS:
                return SyntaxKind.EQUAL_TOKEN;
            case COMPOUND_BINARY_OPERATOR:
                return SyntaxKind.PLUS_TOKEN;
            case UNARY_EXPRESSION:
                return SyntaxKind.PLUS_TOKEN;
            case MAP_KEYWORD:
                return SyntaxKind.MAP_KEYWORD;
            case FUTURE_KEYWORD:
                return SyntaxKind.FUTURE_KEYWORD;
            case TYPEDESC_KEYWORD:
                return SyntaxKind.TYPEDESC_KEYWORD;
            case GT:
                return SyntaxKind.GT_TOKEN;
            case LT:
                return SyntaxKind.LT_TOKEN;
            case NULL_KEYWORD:
                return SyntaxKind.NULL_KEYWORD;
            case LOCK_KEYWORD:
                return SyntaxKind.LOCK_KEYWORD;
            case ANNOTATION_KEYWORD:
                return SyntaxKind.ANNOTATION_KEYWORD;
            case ANNOT_DECL_OPTIONAL_TYPE:
                return SyntaxKind.IDENTIFIER_TOKEN;
            case ANNOT_DECL_RHS:
                return SyntaxKind.ON_KEYWORD;
            case ARRAY_LENGTH:
                return SyntaxKind.DECIMAL_INTEGER_LITERAL;
            case ATTACH_POINT_IDENT:
            case IDENT_AFTER_OBJECT_IDENT:
            case SINGLE_KEYWORD_ATTACH_POINT_IDENT:
                return SyntaxKind.TYPE_KEYWORD;
            case FIELD_IDENT:
                return SyntaxKind.FIELD_KEYWORD;
            case FUNCTION_IDENT:
                return SyntaxKind.FUNCTION_KEYWORD;
            case HEX_INTEGER_LITERAL:
                return SyntaxKind.HEX_INTEGER_LITERAL;
            case RECORD_FIELD_OR_RECORD_END:
                return SyntaxKind.CLOSE_BRACE_TOKEN;
            case SOURCE_KEYWORD:
                return SyntaxKind.SOURCE_KEYWORD;
            case ATTACH_POINT_END:
                return SyntaxKind.SEMICOLON_TOKEN;
            case CONSTANT_EXPRESSION:
                return SyntaxKind.STRING_LITERAL;
            case CONSTANT_EXPRESSION_START:
            case OBJECT_IDENT:
                return SyntaxKind.OBJECT_KEYWORD;
            case RECORD_IDENT:
                return SyntaxKind.RECORD_KEYWORD;
            case RESOURCE_IDENT:
                return SyntaxKind.RESOURCE_KEYWORD;
            case XMLNS_KEYWORD:
            case XML_NAMESPACE_DECLARATION:
                return SyntaxKind.XMLNS_KEYWORD;
            case XML_NAMESPACE_PREFIX_DECL:
                return SyntaxKind.SEMICOLON_TOKEN;
            case NAMED_WORKER_DECL:
            case WORKER_KEYWORD:
                return SyntaxKind.WORKER_KEYWORD;
            case WORKER_NAME:
            case NAMED_WORKERS:
            case ANNOTATION_TAG:
                return SyntaxKind.IDENTIFIER_TOKEN;
            case NIL_LITERAL:
                return SyntaxKind.OPEN_PAREN_TOKEN;
            case FORK_KEYWORD:
                return SyntaxKind.FORK_KEYWORD;
            case DECIMAL_FLOATING_POINT_LITERAL:
                return SyntaxKind.DECIMAL_FLOATING_POINT_LITERAL;
            case HEX_FLOATING_POINT_LITERAL:
                return SyntaxKind.HEX_FLOATING_POINT_LITERAL;
            case PARAMETERIZED_TYPE:
                return SyntaxKind.MAP_KEYWORD;
            case TRAP_KEYWORD:
                return SyntaxKind.TRAP_KEYWORD;
            case FOREACH_KEYWORD:
                return SyntaxKind.FOREACH_KEYWORD;
            case IN_KEYWORD:
                return SyntaxKind.IN_KEYWORD;
            case PIPE:
                return SyntaxKind.PIPE_TOKEN;
            case TABLE_KEYWORD:
                return SyntaxKind.TABLE_KEYWORD;
            case KEY_KEYWORD:
                return SyntaxKind.KEY_KEYWORD;
            case ERROR_KEYWORD:
                return SyntaxKind.ERROR_KEYWORD;
            case STREAM_KEYWORD:
                return SyntaxKind.STREAM_KEYWORD;
            case LET_KEYWORD:
                return SyntaxKind.LET_KEYWORD;
            case TEMPLATE_END:
            case TEMPLATE_START:
                return SyntaxKind.BACKTICK_TOKEN;
            case LT_TOKEN:
                return SyntaxKind.LT_TOKEN;
            case GT_TOKEN:
                return SyntaxKind.GT_TOKEN;
            case INTERPOLATION_START_TOKEN:
                return SyntaxKind.INTERPOLATION_START_TOKEN;
            case XML_KEYWORD:
                return SyntaxKind.XML_KEYWORD;
            case XML_NAME:
                return SyntaxKind.IDENTIFIER_TOKEN;
            case STRING_KEYWORD:
                return SyntaxKind.STRING_KEYWORD;
            case SELECT_KEYWORD:
                return SyntaxKind.SELECT_KEYWORD;
            case WHERE_KEYWORD:
                return SyntaxKind.WHERE_KEYWORD;
            case FROM_KEYWORD:
                return SyntaxKind.FROM_KEYWORD;
            case EXPR_FUNC_BODY_START:
                return SyntaxKind.RIGHT_DOUBLE_ARROW;
            case STATEMENT:
            case STATEMENT_WITHOUT_ANNOTS:
                return SyntaxKind.CLOSE_BRACE_TOKEN;
            case START_KEYWORD:
                return SyntaxKind.START_KEYWORD;
            case FLUSH_KEYWORD:
                return SyntaxKind.FLUSH_KEYWORD;
            case DEFAULT_KEYWORD:
            case PEER_WORKER:
                return SyntaxKind.DEFAULT_KEYWORD;
            case DECIMAL_INTEGER_LITERAL:
                return SyntaxKind.DECIMAL_INTEGER_LITERAL;

            // TODO:
            case COMP_UNIT:
            case TOP_LEVEL_NODE:
            case TOP_LEVEL_NODE_WITHOUT_METADATA:
            case TOP_LEVEL_NODE_WITHOUT_MODIFIER:
            case ANNOTATIONS:
            case PARAM_LIST:
            case PARAMETER_NAME_RHS:
            case FIELD_OR_REST_DESCIPTOR_RHS:
            case MODULE_TYPE_DEFINITION:
            case RECORD_TYPE_DESCRIPTOR:
            case EOF:
            case FUNC_CALL:
            case NAMED_OR_POSITIONAL_ARG_RHS:
            case OBJECT_FUNC_OR_FIELD:
            case OBJECT_FUNC_OR_FIELD_WITHOUT_VISIBILITY:
            case OBJECT_MEMBER:
            case OBJECT_METHOD_START:
            case OBJECT_TYPE_DESCRIPTOR:
            case OBJECT_TYPE_DESCRIPTOR_START:
            case AFTER_IMPORT_MODULE_NAME:
            case ASSIGNMENT_OR_VAR_DECL_STMT_RHS:
            case BLOCK_STMT:
            case CALL_STMT:
            case CALL_STMT_START:
            case ELSE_BLOCK:
            case ELSE_BODY:
            case IF_BLOCK:
            case IMPORT_DECL:
            case IMPORT_PREFIX_DECL:
            case MAJOR_MINOR_VERSION_END:
            case WHILE_BLOCK:
            case ACCESS_EXPRESSION:
            case IMPORT_VERSION_DECL:
            case MAPPING_CONSTRUCTOR:
            case PANIC_STMT:
            case SPECIFIC_FIELD_RHS:
            case COMPUTED_FIELD_NAME:
            case LISTENERS_LIST:
            case RESOURCE_DEF:
            case RETURN_STMT:
            case RETURN_STMT_RHS:
            case SERVICE_DECL:
            case OPTIONAL_SERVICE_NAME:
            case BREAK_STATEMENT:
            case CONTINUE_STATEMENT:
            case LISTENER_DECL:
            case CONSTANT_DECL:
            case ANNOT_REFERENCE:
            case DOC_STRING:
            case COMPOUND_ASSIGNMENT_STMT:
            case PARAMETER_START:
            case STMT_START_WITH_IDENTIFIER:
            case LOCAL_TYPE_DEFINITION_STMT:
            case LOCK_STMT:
            case FORK_STMT:
            case ANNOTATION_DECL:
            case ANNOT_ATTACH_POINTS_LIST:
            case ANNOT_OPTIONAL_ATTACH_POINTS:
            case EXPRESSION_STATEMENT:
            case EXPRESSION_STATEMENT_START:
            case RECORD_FIELD_START:
            case ATTACH_POINT:
            case DEFAULT_WORKER:
            case DEFAULT_WORKER_INIT:
            case LIST_CONSTRUCTOR:
            case FOREACH_STMT:
            case TYPE_CAST:
            case TABLE_CONSTRUCTOR:
            case KEY_SPECIFIER:
            case LET_EXPR_LET_VAR_DECL:
            case LET_CLAUSE_LET_VAR_DECL:
            case LET_EXPRESSION:
            case TABLE_CONSTRUCTOR_OR_QUERY_EXPRESSION:
            case TABLE_CONSTRUCTOR_OR_QUERY_START:
            case TABLE_CONSTRUCTOR_OR_QUERY_RHS:
            case QUERY_EXPRESSION_RHS:
            default:
                break;
        }

        return SyntaxKind.NONE;
    }

    /**
     * Check whether a token kind is a basic literal.
     * 
     * @param kind Token kind to check
     * @return <code>true</code> if the given token kind belongs to a basic literal.<code>false</code> otherwise
     */
    private boolean isBasicLiteral(SyntaxKind kind) {
        switch (kind) {
            case DECIMAL_INTEGER_LITERAL:
            case HEX_INTEGER_LITERAL:
            case STRING_LITERAL:
            case TRUE_KEYWORD:
            case FALSE_KEYWORD:
            case NULL_KEYWORD:
            case DECIMAL_FLOATING_POINT_LITERAL:
            case HEX_FLOATING_POINT_LITERAL:
                return true;
            default:
                return false;
        }
    }

    /**
     * Check whether the given token refers to a unary operator.
     *
     * @param token Token to check
     * @return <code>true</code> if the given token refers to a unary operator. <code>false</code> otherwise
     */
    private boolean isUnaryOperator(STToken token) {
        switch (token.kind) {
            case PLUS_TOKEN:
            case MINUS_TOKEN:
            case NEGATION_TOKEN:
            case EXCLAMATION_MARK_TOKEN:
                return true;
            default:
                return false;
        }
    }

    private boolean isSingleKeywordAttachPointIdent(SyntaxKind tokenKind) {
        switch (tokenKind) {
            case ANNOTATION_KEYWORD:
            case EXTERNAL_KEYWORD:
            case VAR_KEYWORD:
            case CONST_KEYWORD:
            case LISTENER_KEYWORD:
            case WORKER_KEYWORD:
            case TYPE_KEYWORD:
            case FUNCTION_KEYWORD:
            case PARAMETER_KEYWORD:
            case RETURN_KEYWORD:
            case SERVICE_KEYWORD:
            case FIELD_KEYWORD:
                return true;
            default:
                return false;
        }
    }

    /**
     * Check whether the given token is a parameterized type keyword.
     *
     * @param tokenKind Token to check
     * @return <code>true</code> if the given token is a parameterized type keyword. <code>false</code> otherwise
     */
    public boolean isParameterizedTypeToken(SyntaxKind tokenKind) {
        switch (tokenKind) {
            case MAP_KEYWORD:
            case FUTURE_KEYWORD:
            case TYPEDESC_KEYWORD:
                return true;
            default:
                return false;
        }
    }
}<|MERGE_RESOLUTION|>--- conflicted
+++ resolved
@@ -141,21 +141,12 @@
 
     // Give object the higher priority over records, since record body is a subset of object body.
     // Array, optional and union type descriptors are not added to the list since they are left recursive.
-<<<<<<< HEAD
     private static final ParserRuleContext[] TYPE_DESCRIPTORS = { ParserRuleContext.SIMPLE_TYPE_DESCRIPTOR,
             ParserRuleContext.OBJECT_TYPE_DESCRIPTOR, ParserRuleContext.RECORD_TYPE_DESCRIPTOR,
             ParserRuleContext.NIL_TYPE_DESCRIPTOR, ParserRuleContext.PARAMETERIZED_TYPE,
             ParserRuleContext.ERROR_KEYWORD, ParserRuleContext.STREAM_KEYWORD, ParserRuleContext.TABLE_KEYWORD,
             ParserRuleContext.FUNC_TYPE_DESC, ParserRuleContext.PARENTHESISED_TYPE_DESC_START,
-            ParserRuleContext.CONSTANT_EXPRESSION };
-=======
-    private static final ParserRuleContext[] TYPE_DESCRIPTORS =
-            { ParserRuleContext.SIMPLE_TYPE_DESCRIPTOR, ParserRuleContext.OBJECT_TYPE_DESCRIPTOR,
-                    ParserRuleContext.RECORD_TYPE_DESCRIPTOR, ParserRuleContext.NIL_TYPE_DESCRIPTOR,
-                    ParserRuleContext.PARAMETERIZED_TYPE, ParserRuleContext.ERROR_KEYWORD,
-                    ParserRuleContext.STREAM_KEYWORD, ParserRuleContext.TABLE_KEYWORD, ParserRuleContext.FUNC_TYPE_DESC,
-                    ParserRuleContext.PARENTHESISED_TYPE_DESC_START, ParserRuleContext.TUPLE_TYPE_DESC_START };
->>>>>>> df73fd33
+            ParserRuleContext.CONSTANT_EXPRESSION, ParserRuleContext.TUPLE_TYPE_DESC_START };
 
     private static final ParserRuleContext[] RECORD_FIELD_OR_RECORD_END =
             { ParserRuleContext.RECORD_BODY_END, ParserRuleContext.RECORD_FIELD };
@@ -387,8 +378,6 @@
     private static final ParserRuleContext[] PEER_WORKER = { ParserRuleContext.FLUSH_WORKER_NAME,
             ParserRuleContext.DEFAULT_KEYWORD, ParserRuleContext.EXPRESSION_RHS };
 
-<<<<<<< HEAD
-=======
     private static final ParserRuleContext[] TYPE_DESC_IN_TUPLE_RHS =
             { ParserRuleContext.CLOSE_BRACKET, ParserRuleContext.COMMA };
 
@@ -397,7 +386,6 @@
 
     private static final ParserRuleContext[] NIL_OR_PARENTHESISED_TYPE_DESC_RHS =
             { ParserRuleContext.CLOSE_PARENTHESIS, ParserRuleContext.TYPE_DESCRIPTOR };
->>>>>>> df73fd33
 
     public BallerinaParserErrorHandler(AbstractTokenReader tokenReader) {
         super(tokenReader);
@@ -1152,7 +1140,6 @@
                 case DEFAULT_KEYWORD:
                     hasMatch = nextToken.kind == SyntaxKind.DEFAULT_KEYWORD;
                     break;
-<<<<<<< HEAD
                 case PLUS_TOKEN:
                     hasMatch = nextToken.kind == SyntaxKind.PLUS_TOKEN;
                     break;
@@ -1162,7 +1149,6 @@
                 case SIGNED_INT_OR_FLOAT_RHS:
                     hasMatch = isIntOrFloat(nextToken);
                     break;
-=======
                 case TYPE_DESC_IN_TUPLE_RHS:
                     return seekInAlternativesPaths(lookahead, currentDepth, matchingRulesCount, TYPE_DESC_IN_TUPLE_RHS,
                             isEntryPoint);
@@ -1173,7 +1159,6 @@
                     return seekInAlternativesPaths(lookahead, currentDepth, matchingRulesCount,
                             NIL_OR_PARENTHESISED_TYPE_DESC_RHS, isEntryPoint);
 
->>>>>>> df73fd33
                 case COMP_UNIT:
                 case FUNC_DEF_OR_FUNC_TYPE:
                 case FUNC_DEF:
@@ -2106,18 +2091,15 @@
             case FLUSH_WORKER_NAME:
             case DEFAULT_KEYWORD:
                 return ParserRuleContext.EXPRESSION_RHS;
-<<<<<<< HEAD
             case PLUS_TOKEN:
             case MINUS_TOKEN:
                 return ParserRuleContext.SIGNED_INT_OR_FLOAT_RHS;
             case SIGNED_INT_OR_FLOAT_RHS:
                 return getNextRuleForExpr();
-=======
             case TUPLE_TYPE_DESC_START:
                 return ParserRuleContext.TYPE_DESC_IN_TUPLE;
             case TYPE_DESC_IN_TUPLE_RHS:
                 return ParserRuleContext.OPEN_BRACKET;
->>>>>>> df73fd33
 
             case FUNC_BODY_OR_TYPE_DESC_RHS:
             case OBJECT_FUNC_OR_FIELD:
@@ -2870,14 +2852,10 @@
             case XML_NAMESPACE_DECLARATION:
                 return ParserRuleContext.XML_NAMESPACE_PREFIX_DECL;
             default:
-<<<<<<< HEAD
                 if (isInTypeDescContext()) {
                     return ParserRuleContext.TYPEDESC_RHS;
                 }
-                throw new IllegalStateException();
-=======
                 throw new IllegalStateException(parentCtx.toString());
->>>>>>> df73fd33
         }
     }
 
