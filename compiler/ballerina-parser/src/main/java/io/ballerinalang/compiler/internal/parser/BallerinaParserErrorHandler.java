/*
 * Copyright (c) 2020, WSO2 Inc. (http://www.wso2.org) All Rights Reserved.
 *
 * WSO2 Inc. licenses this file to you under the Apache License,
 * Version 2.0 (the "License"); you may not use this file except
 * in compliance with the License.
 * You may obtain a copy of the License at
 *
 *   http://www.apache.org/licenses/LICENSE-2.0
 *
 * Unless required by applicable law or agreed to in writing,
 * software distributed under the License is distributed on an
 * "AS IS" BASIS, WITHOUT WARRANTIES OR CONDITIONS OF ANY
 * KIND, either express or implied.  See the License for the
 * specific language governing permissions and limitations
 * under the License.
 */
package io.ballerinalang.compiler.internal.parser;

import io.ballerinalang.compiler.internal.parser.tree.STNode;
import io.ballerinalang.compiler.internal.parser.tree.STNodeFactory;
import io.ballerinalang.compiler.internal.parser.tree.STToken;
import io.ballerinalang.compiler.internal.parser.tree.SyntaxKind;

import java.util.ArrayDeque;
import java.util.ArrayList;
import java.util.List;

/**
 * <p>
 * Responsible for recovering from a parser error.
 * 
 * When an unexpected token is reached, error handler will try inserting/removing a token from the current head, and see
 * how far the parser can successfully progress. After fixing the current head and trying to progress, if it encounters
 * more errors, then it will try to fix those as well. All possible combinations of insertions and deletions will be
 * tried out for such errors. Once all possible paths are discovered, pick the optimal combination that leads to the
 * best recovery. Finally, apply the best solution and continue the parsing.
 * </p>
 * e.g.:
 * If the best combination of fixes was <code>[insert, insert, remove, remove]</code>, then apply only the first
 * fix and continue.
 * <ul>
 * <li>
 * If the fix was a ‘remove’ - then consume the token stream once, and continue from the same rule again.
 * </li>
 * <li>
 * If the fix was an ‘insert’ - then insert the missing node, and continue from the next rule, without consuming the
 * token stream.
 * </li>
 * </ul>
 * 
 * @since 1.2.0
 */
public class BallerinaParserErrorHandler {

    private final AbstractTokenReader tokenReader;
    private final BallerinaParserErrorListener errorListener;
    private final BallerinaParser parser;

    private ArrayDeque<ParserRuleContext> ctxStack = new ArrayDeque<>();

    private static final ParserRuleContext[] FUNC_BODIES =
            { ParserRuleContext.FUNC_BODY_BLOCK, ParserRuleContext.EXTERNAL_FUNC_BODY };

<<<<<<< HEAD
    private static final ParserRuleContext[] STATEMENTS = { ParserRuleContext.ASSIGNMENT_STMT,
            ParserRuleContext.VAR_DECL_STMT, ParserRuleContext.IF_BLOCK, ParserRuleContext.WHILE_BLOCK,
            ParserRuleContext.CALL_STMT, ParserRuleContext.CLOSE_BRACE, ParserRuleContext.PANIC_STMT,
            ParserRuleContext.COMPOUND_ASSIGNMENT_STMT};
=======
    private static final ParserRuleContext[] STATEMENTS =
            { ParserRuleContext.ASSIGNMENT_STMT, ParserRuleContext.VAR_DECL_STMT, ParserRuleContext.IF_BLOCK,
                    ParserRuleContext.WHILE_BLOCK, ParserRuleContext.CALL_STMT, ParserRuleContext.CLOSE_BRACE,
                    ParserRuleContext.PANIC_STMT, ParserRuleContext.RETURN_STMT };
>>>>>>> 8c45394b

    private static final ParserRuleContext[] VAR_DECL_RHS =
            { ParserRuleContext.SEMICOLON, ParserRuleContext.ASSIGN_OP };

    private static final ParserRuleContext[] PARAMETER_RHS = { ParserRuleContext.COMMA, ParserRuleContext.ASSIGN_OP };

    private static final ParserRuleContext[] TOP_LEVEL_NODE_THAT_SUPPORTS_MODIFIER =
            { ParserRuleContext.FUNC_DEFINITION, ParserRuleContext.MODULE_TYPE_DEFINITION };

    private static final ParserRuleContext[] TOP_LEVEL_NODE =
            new ParserRuleContext[] { ParserRuleContext.PUBLIC_KEYWORD, ParserRuleContext.FUNC_DEFINITION,
                    ParserRuleContext.MODULE_TYPE_DEFINITION, ParserRuleContext.IMPORT_DECL, ParserRuleContext.EOF };

    private static final ParserRuleContext[] TYPE_OR_VAR_NAME =
            { ParserRuleContext.SIMPLE_TYPE_DESCRIPTOR, ParserRuleContext.VARIABLE_NAME };

    private static final ParserRuleContext[] ASSIGNMENT_OR_VAR_DECL_SECOND_TOKEN =
            { ParserRuleContext.ASSIGN_OP, ParserRuleContext.VARIABLE_NAME };

    private static final ParserRuleContext[] FIELD_DESCRIPTOR_RHS =
            { ParserRuleContext.SEMICOLON, ParserRuleContext.QUESTION_MARK, ParserRuleContext.ASSIGN_OP };

    private static final ParserRuleContext[] FIELD_OR_REST_DESCIPTOR_RHS =
            { ParserRuleContext.ELLIPSIS, ParserRuleContext.VARIABLE_NAME };

    private static final ParserRuleContext[] RECORD_BODY_START =
            { ParserRuleContext.CLOSED_RECORD_BODY_START, ParserRuleContext.OPEN_BRACE };

    private static final ParserRuleContext[] RECORD_BODY_END =
            { ParserRuleContext.CLOSED_RECORD_BODY_END, ParserRuleContext.CLOSE_BRACE };

    private static final ParserRuleContext[] TYPE_DESCRIPTORS = { ParserRuleContext.SIMPLE_TYPE_DESCRIPTOR,
            ParserRuleContext.RECORD_TYPE_DESCRIPTOR, ParserRuleContext.OBJECT_TYPE_DESCRIPTOR };

    private static final ParserRuleContext[] RECORD_FIELD =
            { ParserRuleContext.ASTERISK, ParserRuleContext.TYPE_DESCRIPTOR };

    private static final ParserRuleContext[] ARG_START =
            { ParserRuleContext.VARIABLE_NAME, ParserRuleContext.ELLIPSIS, ParserRuleContext.EXPRESSION };

    private static final ParserRuleContext[] NAMED_OR_POSITIONAL_ARG_RHS =
            { ParserRuleContext.COMMA, ParserRuleContext.ASSIGN_OP };

    private static final ParserRuleContext[] PARAM_LIST =
            { ParserRuleContext.CLOSE_PARENTHESIS, ParserRuleContext.REQUIRED_PARAM };

    private static final ParserRuleContext[] OBJECT_FIELD_RHS =
            { ParserRuleContext.SEMICOLON, ParserRuleContext.ASSIGN_OP };

    private static final ParserRuleContext[] OBJECT_MEMBER_START =
            { ParserRuleContext.ASTERISK, ParserRuleContext.OBJECT_FUNC_OR_FIELD, ParserRuleContext.CLOSE_BRACE };

    private static final ParserRuleContext[] OBJECT_FUNC_OR_FIELD = { ParserRuleContext.PUBLIC_KEYWORD,
            ParserRuleContext.PRIVATE_KEYWORD, ParserRuleContext.OBJECT_FUNC_OR_FIELD_WITHOUT_VISIBILITY };

    private static final ParserRuleContext[] OBJECT_FUNC_OR_FIELD_WITHOUT_VISIBILITY =
            { ParserRuleContext.TYPE_DESCRIPTOR, ParserRuleContext.OBJECT_METHOD_START };

    private static final ParserRuleContext[] OBJECT_METHOD_START =
            { ParserRuleContext.REMOTE_KEYWORD, ParserRuleContext.FUNCTION_KEYWORD };

    private static final ParserRuleContext[] OBJECT_TYPE_DESCRIPTOR_START =
            { ParserRuleContext.OBJECT_TYPE_FIRST_QUALIFIER, ParserRuleContext.OBJECT_KEYWORD };

    private static final ParserRuleContext[] ELSE_BODY = { ParserRuleContext.IF_BLOCK, ParserRuleContext.OPEN_BRACE };

    private static final ParserRuleContext[] ELSE_BLOCK =
            { ParserRuleContext.ELSE_KEYWORD, ParserRuleContext.STATEMENT };

    private static final ParserRuleContext[] CALL_STATEMENT =
            { ParserRuleContext.CHECKING_KEYWORD, ParserRuleContext.VARIABLE_NAME };

    private static final ParserRuleContext[] IMPORT_PREFIX_DECL =
            { ParserRuleContext.AS_KEYWORD, ParserRuleContext.SEMICOLON };

    private static final ParserRuleContext[] IMPORT_VERSION =
            { ParserRuleContext.VERSION_KEYWORD, ParserRuleContext.AS_KEYWORD, ParserRuleContext.SEMICOLON };

    private static final ParserRuleContext[] IMPORT_DECL_RHS = { ParserRuleContext.SLASH, ParserRuleContext.DOT,
            ParserRuleContext.VERSION_KEYWORD, ParserRuleContext.AS_KEYWORD, ParserRuleContext.SEMICOLON };

    private static final ParserRuleContext[] AFTER_IMPORT_MODULE_NAME = { ParserRuleContext.DOT,
            ParserRuleContext.VERSION_KEYWORD, ParserRuleContext.AS_KEYWORD, ParserRuleContext.SEMICOLON };

    private static final ParserRuleContext[] MAJOR_MINOR_VERSION_END =
            { ParserRuleContext.DOT, ParserRuleContext.AS_KEYWORD, ParserRuleContext.SEMICOLON };

<<<<<<< HEAD
    private static final ParserRuleContext[] COMPOUND_ASSIGNMENT_STATEMENT =
            { ParserRuleContext.COMPOUND_BINARY_OPERATOR, ParserRuleContext.ASSIGN_OP };
=======
    private static final ParserRuleContext[] RETURN_RHS = { ParserRuleContext.SEMICOLON, ParserRuleContext.EXPRESSION };

    private static final ParserRuleContext[] EXPRESSIONS =
            { ParserRuleContext.BASIC_LITERAL, ParserRuleContext.VARIABLE_REF, ParserRuleContext.ACCESS_EXPRESSION };

    private static final ParserRuleContext[] MAPPING_FIELD_START = { ParserRuleContext.MAPPING_FIELD_NAME,
            ParserRuleContext.STRING_LITERAL, ParserRuleContext.COMPUTED_FIELD_NAME, ParserRuleContext.ELLIPSIS };

    private static final ParserRuleContext[] SPECIFIC_FIELD_RHS =
            { ParserRuleContext.COLON, ParserRuleContext.COMMA, ParserRuleContext.CLOSE_PARENTHESIS };
>>>>>>> 8c45394b

    /**
     * Limit for the distance to travel, to determine a successful lookahead.
     */
    private static final int LOOKAHEAD_LIMIT = 5;

    public BallerinaParserErrorHandler(AbstractTokenReader tokenReader, BallerinaParser parser) {
        this.tokenReader = tokenReader;
        this.parser = parser;
        this.errorListener = new BallerinaParserErrorListener();
    }

    public void startContext(ParserRuleContext context) {
        this.ctxStack.push(context);
    }

    public void endContext() {
        this.ctxStack.pop();
    }

    public void switchContext(ParserRuleContext context) {
        this.ctxStack.pop();
        this.ctxStack.push(context);
    }

    public void reportInvalidNode(STToken startingToken, String message) {
        this.errorListener.reportInvalidNodeError(startingToken, message);
    }

    public void reportMissingTokenError(String message) {
        STToken currentToken = this.tokenReader.head();
        this.errorListener.reportMissingTokenError(currentToken, message);
    }

    private ParserRuleContext getParentContext() {
        return this.ctxStack.peek();
    }

    /*
     * -------------- Error recovering --------------
     */

    /**
     * Recover from current context. Returns the action needs to be taken with respect
     * to the next token, in order to recover. This method will search for the most
     * optimal action, that will result the parser to proceed the farthest distance.
     * 
     * @param nextToken Next token of the input where the error occurred
     * @param currentCtx Current parser context
     * @param parsedNodes Parsed that requires to continue parsing the given parser context
     * @return The action needs to be taken for the next token, in order to recover
     */
    public Solution recover(ParserRuleContext currentCtx, STToken nextToken, STNode... parsedNodes) {
        // Assumption: always comes here after a peek()

        if (nextToken.kind == SyntaxKind.EOF_TOKEN) {
            SyntaxKind expectedTokenKind = getExpectedTokenKind(currentCtx);
            Solution fix = new Solution(Action.INSERT, currentCtx, expectedTokenKind, currentCtx.toString());
            applyFix(currentCtx, fix, parsedNodes);
            return fix;
        }

        Result bestMatch = seekMatch(currentCtx);
        if (bestMatch.matches > 0) {
            Solution sol = bestMatch.fixes.pop();
            applyFix(currentCtx, sol, parsedNodes);
            return sol;
        } else {
            // Fail safe. This means we can't find a path to recover.
            removeInvalidToken();
            Solution sol = new Solution(Action.REMOVE, currentCtx, nextToken.kind, nextToken.toString());
            sol.recoveredNode = this.parser.resumeParsing(currentCtx, parsedNodes);
            return sol;
        }
    }

    /**
     * Remove the invalid token. This method assumes that the next immediate token
     * of the token input stream is the culprit.
     */
    public void removeInvalidToken() {
        STToken invalidToken = this.tokenReader.read();
        // This means no match is found for the current token.
        // Then consume it and return an error node
        this.errorListener.reportInvalidToken(invalidToken);

        // TODO: add this error node to the tree
    }

    /**
     * Apply the fix to the current context.
     * 
     * @param currentCtx Current context
     * @param fix Fix to apply
     */
    private void applyFix(ParserRuleContext currentCtx, Solution fix, STNode... parsedNodes) {
        if (fix.action == Action.REMOVE) {
            removeInvalidToken();
            fix.recoveredNode = this.parser.resumeParsing(currentCtx, parsedNodes);
        } else {
            fix.recoveredNode = handleMissingToken(currentCtx, fix);
        }
    }

    /**
     * Handle a missing token scenario.
     * 
     * @param currentCtx Current context
     * @param fix Solution to recover from the missing token
     */
    private STNode handleMissingToken(ParserRuleContext currentCtx, Solution fix) {
        // If the original issues was at a production where there are alternatives,
        // then do not report any errors. Parser will try to re-parse the best-matching
        // alternative again. Errors will be reported at the next try.
        if (!isProductionWithAlternatives(currentCtx)) {
            reportMissingTokenError("missing " + fix.ctx);
        }

        return STNodeFactory.createMissingToken(fix.tokenKind);
    }

    /**
     * Get a snapshot of the current context stack.
     * 
     * @return Snapshot of the current context stack
     */
    private ArrayDeque<ParserRuleContext> getCtxStackSnapshot() {
        // Using ArraDeque#clone() here since it has better performance, than manually
        // creating a clone. ArraDeque#clone() method internally copies the value array
        // and avoids all the checks that is there when calling add()/addAll() methods.
        // Therefore has better performance.
        return this.ctxStack.clone();
    }

    private boolean isProductionWithAlternatives(ParserRuleContext currentCtx) {
        switch (currentCtx) {
            case TOP_LEVEL_NODE_THAT_SUPPORTS_MODIFIER:
            case TOP_LEVEL_NODE:
            case STATEMENT:
            case FUNC_BODY:
            case VAR_DECL_STMT_RHS:
            case EXPRESSION_RHS:
            case PARAMETER_RHS:
            case ASSIGNMENT_OR_VAR_DECL_STMT:
            case AFTER_PARAMETER_TYPE:
            case FIELD_DESCRIPTOR_RHS:
            case RECORD_BODY_START:
            case RECORD_BODY_END:
            case TYPE_DESCRIPTOR:
            case NAMED_OR_POSITIONAL_ARG_RHS:
            case OBJECT_FIELD_RHS:
            case OBJECT_FUNC_OR_FIELD_WITHOUT_VISIBILITY:
            case OBJECT_MEMBER:
            case OBJECT_TYPE_FIRST_QUALIFIER:
            case OBJECT_TYPE_SECOND_QUALIFIER:
            case ELSE_BODY:
            case IMPORT_DECL_RHS:
            case IMPORT_SUB_VERSION:
            case VERSION_NUMBER:
            case IMPORT_VERSION_DECL:
            case IMPORT_PREFIX_DECL:
            case MAPPING_FIELD:
            case SPECIFIC_FIELD_RHS:
                return true;
            default:
                return false;
        }
    }

    /*
     * seekMatch methods
     */

    /**
     * Start a fresh search for a way to recover with the next immediate token (peek(1), and the current context).
     * 
     * @param currentCtx Current parser context
     * @return Recovery result
     */
    private Result seekMatch(ParserRuleContext currentCtx) {
        return seekMatchInSubTree(currentCtx, 1, 0);
    }

    /**
     * Search for a solution in a sub-tree/sub-path. This will take a snapshot of the current context stack
     * and will operate on top of it, so that the original state of the parser will not be disturbed. On return
     * the previous state of the parser contexts will be restored.
     * 
     * @param currentCtx Current context
     * @param lookahead Position of the next token to consider, from the position of the original error.
     * @param currentDepth Amount of distance traveled so far.
     * @return Recovery result
     */
    private Result seekMatchInSubTree(ParserRuleContext currentCtx, int lookahead, int currentDepth) {
        ArrayDeque<ParserRuleContext> tempCtxStack = this.ctxStack;
        this.ctxStack = getCtxStackSnapshot();
        Result result = seekMatch(currentCtx, lookahead, currentDepth);
        this.ctxStack = tempCtxStack;
        return result;
    }

    /**
     * TODO: This is a duplicate method. Same as {@link BallerinaParser#isEndOfBlock}.
     * 
     * @param token
     * @return
     */
    private boolean isEndOfBlock(STToken token) {
        ParserRuleContext enclosingContext = getParentContext();
        switch (enclosingContext) {
            case OBJECT_TYPE_DESCRIPTOR:
                switch (token.kind) {
                    case CLOSE_BRACE_TOKEN:
                    case EOF_TOKEN:
                    case CLOSE_BRACE_PIPE_TOKEN:
                    case TYPE_KEYWORD:
                        return true;
                    default:
                        return false;
                }
            case BLOCK_STMT:
                switch (token.kind) {
                    case CLOSE_BRACE_TOKEN:
                    case EOF_TOKEN:
                    case CLOSE_BRACE_PIPE_TOKEN:
                    case TYPE_KEYWORD:
                    case PUBLIC_KEYWORD:
                    case FUNCTION_KEYWORD:
                    case ELSE_KEYWORD:
                        return true;
                    default:
                        return false;
                }
            default:
                switch (token.kind) {
                    case CLOSE_BRACE_TOKEN:
                    case EOF_TOKEN:
                    case CLOSE_BRACE_PIPE_TOKEN:
                    case TYPE_KEYWORD:
                    case PUBLIC_KEYWORD:
                    case FUNCTION_KEYWORD:
                        return true;
                    default:
                        return false;
                }
        }
    }

    private boolean isEndOfObjectTypeNode(int nextLookahead) {
        STToken nextToken = this.tokenReader.peek(nextLookahead);
        switch (nextToken.kind) {
            case CLOSE_BRACE_TOKEN:
            case EOF_TOKEN:
            case CLOSE_BRACE_PIPE_TOKEN:
            case TYPE_KEYWORD:
                return true;
            default:
                STToken nextNextToken = this.tokenReader.peek(nextLookahead + 1);
                switch (nextNextToken.kind) {
                    case CLOSE_BRACE_TOKEN:
                    case EOF_TOKEN:
                    case CLOSE_BRACE_PIPE_TOKEN:
                    case TYPE_KEYWORD:
                        return true;
                    default:
                        return false;
                }
        }
    }

    /**
     * TODO: This is a duplicate method. Same as {@link BallerinaParser#isEndOfExpression}.
     * 
     * @param token
     * @return
     */
    private boolean isEndOfExpression(STToken token) {
        switch (token.kind) {
            case OPEN_BRACE_TOKEN:
            case CLOSE_BRACE_TOKEN:
            case CLOSE_PAREN_TOKEN:
            case CLOSE_BRACKET_TOKEN:
            case PUBLIC_KEYWORD:
            case FUNCTION_KEYWORD:
            case EOF_TOKEN:
            case SEMICOLON_TOKEN:
            case COMMA_TOKEN:
                return true;
            default:
                return false;
        }
    }

    private boolean isEndOfParametersList(STToken token) {
        switch (token.kind) {
            case OPEN_BRACE_TOKEN:
            case CLOSE_BRACE_TOKEN:
            case CLOSE_PAREN_TOKEN:
            case CLOSE_BRACKET_TOKEN:
            case SEMICOLON_TOKEN:
            case PUBLIC_KEYWORD:
            case FUNCTION_KEYWORD:
            case EOF_TOKEN:
            case RETURNS_KEYWORD:
                return true;
            default:
                return false;
        }
    }

    private boolean isEndOfParameter(STToken token) {
        switch (token.kind) {
            case OPEN_BRACE_TOKEN:
            case CLOSE_BRACE_TOKEN:
            case CLOSE_PAREN_TOKEN:
            case CLOSE_BRACKET_TOKEN:
            case SEMICOLON_TOKEN:
            case COMMA_TOKEN:
            case PUBLIC_KEYWORD:
            case FUNCTION_KEYWORD:
            case EOF_TOKEN:
            case RETURNS_KEYWORD:
                return true;
            default:
                return false;
        }
    }

    /**
     * Search for a solution.
     * 
     * @param currentCtx Current context
     * @param lookahead Position of the next token to consider, relative to the position of the original error.
     * @param currentDepth Amount of distance traveled so far.
     * @return Recovery result
     */
    private Result seekMatch(ParserRuleContext currentCtx, int lookahead, int currentDepth) {
        boolean hasMatch;
        boolean skipRule;
        int matchingRulesCount = 0;

        while (currentDepth < LOOKAHEAD_LIMIT) {
            hasMatch = true;
            skipRule = false;

            STToken nextToken = this.tokenReader.peek(lookahead);
            switch (currentCtx) {
                case EOF:
                    hasMatch = nextToken.kind == SyntaxKind.EOF_TOKEN;
                    break;
                case PUBLIC_KEYWORD:
                    hasMatch = nextToken.kind == SyntaxKind.PUBLIC_KEYWORD;
                    break;
                case PRIVATE_KEYWORD:
                    hasMatch = nextToken.kind == SyntaxKind.PRIVATE_KEYWORD;
                    break;
                case REMOTE_KEYWORD:
                    hasMatch = nextToken.kind == SyntaxKind.REMOTE_KEYWORD;
                    break;
                case TOP_LEVEL_NODE_THAT_SUPPORTS_MODIFIER:
                    return seekInAlternativesPaths(lookahead, currentDepth, matchingRulesCount,
                            TOP_LEVEL_NODE_THAT_SUPPORTS_MODIFIER);
                case TOP_LEVEL_NODE:
                    return seekInAlternativesPaths(lookahead, currentDepth, matchingRulesCount, TOP_LEVEL_NODE);
                case FUNCTION_KEYWORD:
                    hasMatch = nextToken.kind == SyntaxKind.FUNCTION_KEYWORD;
                    break;
                case FUNC_NAME:
                case VARIABLE_NAME:
                case TYPE_NAME:
                case TYPE_REFERENCE:
                case FIELD_OR_FUNC_NAME:
                case IMPORT_ORG_OR_MODULE_NAME:
                case IMPORT_MODULE_NAME:
                case IMPORT_PREFIX:
                case VARIABLE_REF:
                case MAPPING_FIELD_NAME:
                    hasMatch = nextToken.kind == SyntaxKind.IDENTIFIER_TOKEN;
                    break;
                case OPEN_PARENTHESIS:
                    hasMatch = nextToken.kind == SyntaxKind.OPEN_PAREN_TOKEN;
                    break;
                case CLOSE_PARENTHESIS:
                    hasMatch = nextToken.kind == SyntaxKind.CLOSE_PAREN_TOKEN;
                    break;
                case RETURNS_KEYWORD:
                    hasMatch = nextToken.kind == SyntaxKind.RETURNS_KEYWORD;
                    if (!hasMatch) {
                        // If there are no matches in the optional rule, then continue from the
                        // next immediate rule without changing the state
                        skipRule = true;
                    }
                    break;
                case SIMPLE_TYPE_DESCRIPTOR:
                    hasMatch =
                            nextToken.kind == SyntaxKind.SIMPLE_TYPE || nextToken.kind == SyntaxKind.IDENTIFIER_TOKEN;
                    break;
                case FUNC_BODY:
                    return seekInFuncBodies(lookahead, currentDepth, matchingRulesCount);
                case OPEN_BRACE:
                    hasMatch = nextToken.kind == SyntaxKind.OPEN_BRACE_TOKEN;
                    break;
                case CLOSE_BRACE:
                    hasMatch = nextToken.kind == SyntaxKind.CLOSE_BRACE_TOKEN;
                    break;
                case ASSIGN_OP:
                    hasMatch = nextToken.kind == SyntaxKind.EQUAL_TOKEN;
                    break;
                case ANNOTATION_ATTACHMENT:
                case EXTERNAL_KEYWORD:
                    hasMatch = nextToken.kind == SyntaxKind.EXTERNAL_KEYWORD;
                    break;
                case SEMICOLON:
                    hasMatch = nextToken.kind == SyntaxKind.SEMICOLON_TOKEN;
                    break;
                case STATEMENT:
                    if (isEndOfBlock(nextToken)) {
                        // If we reach end of statements, then skip processing statements anymore,
                        // and move on to the next rule. This is done to avoid getting stuck on
                        // processing statements forever.
                        skipRule = true;
                        break;
                    }
                    return seekInStatements(currentCtx, nextToken, lookahead, currentDepth, matchingRulesCount);
                case BINARY_OPERATOR:
                    hasMatch = isBinaryOperator(nextToken);
                    break;
                case EXPRESSION:
                    return seekInAlternativesPaths(lookahead, currentDepth, matchingRulesCount, EXPRESSIONS);
                case VAR_DECL_STMT_RHS:
                    return seekInAlternativesPaths(lookahead, currentDepth, matchingRulesCount, VAR_DECL_RHS);
                case EXPRESSION_RHS:
                    return seekMatchInExpressionRhs(nextToken, lookahead, currentDepth, matchingRulesCount);
                case COMMA:
                    hasMatch = nextToken.kind == SyntaxKind.COMMA_TOKEN;
                    break;
                case PARAM_LIST:
                    return seekInAlternativesPaths(lookahead, currentDepth, matchingRulesCount, PARAM_LIST);
                case PARAMETER_RHS:
                    ParserRuleContext parentCtx = getParentContext();
                    switch (parentCtx) {
                        case REQUIRED_PARAM:
                            return seekInAlternativesPaths(lookahead, currentDepth, matchingRulesCount, PARAMETER_RHS);
                        case DEFAULTABLE_PARAM:
                        case REST_PARAM:
                            skipRule = true;
                            break;
                        default:
                            throw new IllegalStateException();
                    }
                    break;
                case STATEMENT_START_IDENTIFIER:
                    return seekInAlternativesPaths(lookahead, currentDepth, matchingRulesCount, TYPE_OR_VAR_NAME);
                case ASSIGNMENT_OR_VAR_DECL_STMT_RHS:
                    return seekInAlternativesPaths(lookahead, currentDepth, matchingRulesCount,
                            ASSIGNMENT_OR_VAR_DECL_SECOND_TOKEN);

                case CLOSED_RECORD_BODY_END:
                    hasMatch = nextToken.kind == SyntaxKind.CLOSE_BRACE_PIPE_TOKEN;
                    break;
                case CLOSED_RECORD_BODY_START:
                    hasMatch = nextToken.kind == SyntaxKind.OPEN_BRACE_PIPE_TOKEN;
                    break;
                case ELLIPSIS:
                    hasMatch = nextToken.kind == SyntaxKind.ELLIPSIS_TOKEN;
                    break;
                case QUESTION_MARK:
                    hasMatch = nextToken.kind == SyntaxKind.QUESTION_MARK_TOKEN;
                    break;
                case RECORD_KEYWORD:
                    hasMatch = nextToken.kind == SyntaxKind.RECORD_KEYWORD;
                    break;
                case TYPE_KEYWORD:
                    hasMatch = nextToken.kind == SyntaxKind.TYPE_KEYWORD;
                    break;
                case FIELD_DESCRIPTOR_RHS:
                    return seekInAlternativesPaths(lookahead, currentDepth, matchingRulesCount, FIELD_DESCRIPTOR_RHS);
                case FIELD_OR_REST_DESCIPTOR_RHS:
                    return seekInAlternativesPaths(lookahead, currentDepth, matchingRulesCount,
                            FIELD_OR_REST_DESCIPTOR_RHS);
                case RECORD_BODY_END:
                    return seekInAlternativesPaths(lookahead, currentDepth, matchingRulesCount, RECORD_BODY_END);
                case RECORD_BODY_START:
                    return seekInAlternativesPaths(lookahead, currentDepth, matchingRulesCount, RECORD_BODY_START);
                case TYPE_DESCRIPTOR:
                    return seekInAlternativesPaths(lookahead, currentDepth, matchingRulesCount, TYPE_DESCRIPTORS);
                case RECORD_FIELD:
                    return seekInAlternativesPaths(lookahead, currentDepth, matchingRulesCount, RECORD_FIELD);
                case ARG:
                    return seekInAlternativesPaths(lookahead, currentDepth, matchingRulesCount, ARG_START);
                case NAMED_OR_POSITIONAL_ARG_RHS:
                    return seekInAlternativesPaths(lookahead, currentDepth, matchingRulesCount,
                            NAMED_OR_POSITIONAL_ARG_RHS);
                case OBJECT_MEMBER:
                    return seekInAlternativesPaths(lookahead, currentDepth, matchingRulesCount, OBJECT_MEMBER_START);
                case OBJECT_FIELD_RHS:
                    return seekInAlternativesPaths(lookahead, currentDepth, matchingRulesCount, OBJECT_FIELD_RHS);
                case OBJECT_METHOD_START:
                    return seekInAlternativesPaths(lookahead, currentDepth, matchingRulesCount, OBJECT_METHOD_START);
                case OBJECT_KEYWORD:
                    hasMatch = nextToken.kind == SyntaxKind.OBJECT_KEYWORD;
                    break;
                case OBJECT_FUNC_OR_FIELD:
                    return seekInAlternativesPaths(lookahead, currentDepth, matchingRulesCount, OBJECT_FUNC_OR_FIELD);
                case OBJECT_FUNC_OR_FIELD_WITHOUT_VISIBILITY:
                    return seekInAlternativesPaths(lookahead, currentDepth, matchingRulesCount,
                            OBJECT_FUNC_OR_FIELD_WITHOUT_VISIBILITY);
                case OBJECT_TYPE_DESCRIPTOR_START:
                    return seekInAlternativesPaths(lookahead, currentDepth, matchingRulesCount,
                            OBJECT_TYPE_DESCRIPTOR_START);
                case OBJECT_TYPE_FIRST_QUALIFIER:
                case OBJECT_TYPE_SECOND_QUALIFIER:
                    // If currentDepth == 0 means its the very next token after the error. If that erroneous
                    // token is a correct match, then that means we have reached here because of a duplicate
                    // modifier. Therefore treat it as a mismatch.
                    if (currentDepth == 0) {
                        hasMatch = false;
                        break;
                    }

                    hasMatch = nextToken.kind == SyntaxKind.ABSTRACT_KEYWORD ||
                            nextToken.kind == SyntaxKind.CLIENT_KEYWORD;
                    break;
                case ABSTRACT_KEYWORD:
                    hasMatch = nextToken.kind == SyntaxKind.ABSTRACT_KEYWORD;
                    break;
                case CLIENT_KEYWORD:
                    hasMatch = nextToken.kind == SyntaxKind.CLIENT_KEYWORD;
                    break;
                case OPEN_BRACKET:
                    hasMatch = nextToken.kind == SyntaxKind.OPEN_BRACKET_TOKEN;
                    break;
                case CLOSE_BRACKET:
                    hasMatch = nextToken.kind == SyntaxKind.CLOSE_BRACKET_TOKEN;
                    break;
                case DOT:
                    hasMatch = nextToken.kind == SyntaxKind.DOT_TOKEN;
                    break;
                case IF_KEYWORD:
                    hasMatch = nextToken.kind == SyntaxKind.IF_KEYWORD;
                    break;
                case ELSE_KEYWORD:
                    hasMatch = nextToken.kind == SyntaxKind.ELSE_KEYWORD;
                    break;
                case ELSE_BLOCK:
                    return seekInAlternativesPaths(lookahead, currentDepth, matchingRulesCount, ELSE_BLOCK);
                case ELSE_BODY:
                    return seekInAlternativesPaths(lookahead, currentDepth, matchingRulesCount, ELSE_BODY);
                case WHILE_KEYWORD:
                    hasMatch = nextToken.kind == SyntaxKind.WHILE_KEYWORD;
                    break;
                case CHECKING_KEYWORD:
                    hasMatch = nextToken.kind == SyntaxKind.CHECK_KEYWORD ||
                            nextToken.kind == SyntaxKind.CHECKPANIC_KEYWORD;
                    break;
                case CALL_STMT_START:
                    return seekInAlternativesPaths(lookahead, currentDepth, matchingRulesCount, CALL_STATEMENT);
                case PANIC_KEYWORD:
                    hasMatch = nextToken.kind == SyntaxKind.PANIC_KEYWORD;
                    break;
                case AS_KEYWORD:
                    hasMatch = nextToken.kind == SyntaxKind.AS_KEYWORD;
                    break;
                case BOOLEAN_LITERAL:
                    hasMatch = nextToken.kind == SyntaxKind.TRUE_KEYWORD || nextToken.kind == SyntaxKind.FALSE_KEYWORD;
                    break;
                case DECIMAL_INTEGER_LITERAL:
                case MAJOR_VERSION:
                case MINOR_VERSION:
                case PATCH_VERSION:
                    hasMatch = nextToken.kind == SyntaxKind.DECIMAL_INTEGER_LITERAL;
                    break;
                case IMPORT_KEYWORD:
                    hasMatch = nextToken.kind == SyntaxKind.IMPORT_KEYWORD;
                    break;
                case SLASH:
                    hasMatch = nextToken.kind == SyntaxKind.SLASH_TOKEN;
                    break;
                case VERSION_KEYWORD:
                    hasMatch = nextToken.kind == SyntaxKind.VERSION_KEYWORD;
                    break;
                case IMPORT_PREFIX_DECL:
                    return seekInAlternativesPaths(lookahead, currentDepth, matchingRulesCount, IMPORT_PREFIX_DECL);
                case IMPORT_VERSION_DECL:
                    return seekInAlternativesPaths(lookahead, currentDepth, matchingRulesCount, IMPORT_VERSION);
                case IMPORT_DECL_RHS:
                    return seekInAlternativesPaths(lookahead, currentDepth, matchingRulesCount, IMPORT_DECL_RHS);
                case AFTER_IMPORT_MODULE_NAME:
                    return seekInAlternativesPaths(lookahead, currentDepth, matchingRulesCount,
                            AFTER_IMPORT_MODULE_NAME);
                case MAJOR_MINOR_VERSION_END:
                    return seekInAlternativesPaths(lookahead, currentDepth, matchingRulesCount,
                            MAJOR_MINOR_VERSION_END);
                case RETURN_KEYWORD:
                    hasMatch = nextToken.kind == SyntaxKind.RETURN_KEYWORD;
                    break;
                case RETURN_STMT_RHS:
                    return seekInAlternativesPaths(lookahead, currentDepth, matchingRulesCount, RETURN_RHS);

                case ACCESS_EXPRESSION:
                    return seekInAccessExpression(currentCtx, lookahead, currentDepth, matchingRulesCount);
                case BASIC_LITERAL:
                    hasMatch = isBasicLiteral(nextToken.kind);
                    break;
                case COLON:
                    hasMatch = nextToken.kind == SyntaxKind.COLON_TOKEN;
                    break;
                case STRING_LITERAL:
                    hasMatch = nextToken.kind == SyntaxKind.STRING_LITERAL;
                    break;
                case MAPPING_FIELD:
                    return seekInAlternativesPaths(lookahead, currentDepth, matchingRulesCount, MAPPING_FIELD_START);
                case SPECIFIC_FIELD_RHS:
                    return seekInAlternativesPaths(lookahead, currentDepth, matchingRulesCount, SPECIFIC_FIELD_RHS);
                // productions
                case COMP_UNIT:
                case FUNC_DEFINITION:
                case RETURN_TYPE_DESCRIPTOR:
                case EXTERNAL_FUNC_BODY:
                case FUNC_BODY_BLOCK:
                case ASSIGNMENT_STMT:
                case VAR_DECL_STMT:
                case REQUIRED_PARAM:
                case AFTER_PARAMETER_TYPE:
                case DEFAULTABLE_PARAM:
                case REST_PARAM:
                case MODULE_TYPE_DEFINITION:
                case ARG_LIST:
                case ASTERISK:
                case FUNC_CALL:
                case RECORD_TYPE_DESCRIPTOR:
                case OBJECT_TYPE_DESCRIPTOR:
                case ASSIGNMENT_OR_VAR_DECL_STMT:
                case CALL_STMT:
                case IF_BLOCK:
                case BLOCK_STMT:
                case WHILE_BLOCK:
                case VERSION_NUMBER:
                case IMPORT_DECL:
                case IMPORT_SUB_VERSION:
                case MAPPING_CONSTRUCTOR:
                case PANIC_STMT:
                case COMPUTED_FIELD_NAME:
                default:
                    // Stay at the same place
                    skipRule = true;
                    hasMatch = true;
                    break;
            }

            if (!hasMatch) {
                Result fixedPathResult = fixAndContinue(currentCtx, lookahead, currentDepth + 1);
                // Do not consider the current rule as match, since we had to fix it.
                // i.e: do not increment the match count by 1;
                return getFinalResult(matchingRulesCount, fixedPathResult);
            }

            currentCtx = getNextRule(currentCtx, lookahead + 1);
            if (!skipRule) {
                // Try the next token with the next rule
                currentDepth++;
                matchingRulesCount++;
                lookahead++;
            }

        }

        return new Result(new ArrayDeque<>(), matchingRulesCount);
    }

    /**
     * Search for matching token sequences within the function body signatures and returns the most optimal solution.
     * This will check whether the token stream best matches to a 'function-body-block' or a 'external-function-body'.
     * 
     * @param lookahead Position of the next token to consider, relative to the position of the original error
     * @param currentDepth Amount of distance traveled so far
     * @param currentMatches Matching tokens found so far
     * @param fixes Fixes made so far
     * @return Recovery result
     */
    private Result seekInFuncBodies(int lookahead, int currentDepth, int currentMatches) {
        return seekInAlternativesPaths(lookahead, currentDepth, currentMatches, FUNC_BODIES);
    }

    /**
     * Search for matching token sequences within different kinds of statements and returns the most optimal solution.
     * 
     * @param currentCtx Current context
     * @param nextToken Next token in the token stream
     * @param lookahead Position of the next token to consider, relative to the position of the original error
     * @param currentDepth Amount of distance traveled so far
     * @param currentMatches Matching tokens found so far
     * @param fixes Fixes made so far
     * @return Recovery result
     */
    private Result seekInStatements(ParserRuleContext currentCtx, STToken nextToken, int lookahead, int currentDepth,
                                    int currentMatches) {
        if (nextToken.kind == SyntaxKind.SEMICOLON_TOKEN) {
            // Semicolon at the start of a statement is a special case. This is equivalent to an empty
            // statement. So assume the fix for this is a REMOVE operation and continue from the next token.
            Result result = seekMatchInSubTree(ParserRuleContext.STATEMENT, lookahead + 1, currentDepth);
            result.fixes.push(new Solution(Action.REMOVE, currentCtx, nextToken.kind, nextToken.toString()));
            return getFinalResult(currentMatches, result);
        }

        return seekInAlternativesPaths(lookahead, currentDepth, currentMatches, STATEMENTS);
    }

    /**
     * Search for matching token sequences within access expressions and returns the most optimal solution.
     * Access expression can be one of: method-call, field-access, member-access.
     * 
     * @param currentCtx Current context
     * @param lookahead Position of the next token to consider, relative to the position of the original error
     * @param currentDepth Amount of distance traveled so far
     * @param currentMatches Matching tokens found so far
     * @param fixes Fixes made so far
     * @return Recovery result
     */
    private Result seekInAccessExpression(ParserRuleContext currentCtx, int lookahead, int currentDepth,
                                          int currentMatches) {
        STToken nextToken = this.tokenReader.peek(lookahead);
        currentDepth++;
        if (nextToken.kind != SyntaxKind.IDENTIFIER_TOKEN) {
            Result fixedPathResult = fixAndContinue(currentCtx, lookahead, currentDepth);
            return getFinalResult(currentMatches, fixedPathResult);
        }

        ParserRuleContext nextContext;
        STToken nextNextToken = this.tokenReader.peek(lookahead + 1);
        switch (nextNextToken.kind) {
            case OPEN_PAREN_TOKEN:
                nextContext = ParserRuleContext.OPEN_PARENTHESIS;
                break;
            case DOT_TOKEN:
                nextContext = ParserRuleContext.DOT;
                break;
            case OPEN_BRACKET_TOKEN:
                nextContext = ParserRuleContext.OPEN_BRACKET;
                break;
            default:
                nextContext = ParserRuleContext.EXPRESSION_RHS;
                break;
        }

        currentMatches++;
        lookahead++;
        Result result = seekMatch(nextContext, lookahead, currentDepth);
        return getFinalResult(currentMatches, result);
    }

    /**
     * Search for a match in rhs of an expression. RHS of an expression can be the end
     * of the expression or the rhs of a binary expression.
     * 
     * @param lookahead Position of the next token to consider, relative to the position of the original error
     * @param currentDepth Amount of distance traveled so far
     * @param currentMatches Matching tokens found so far
     * @return Recovery result
     */
    private Result seekMatchInExpressionRhs(STToken nextToken, int lookahead, int currentDepth, int currentMatches) {
        ParserRuleContext parentCtx = getParentContext();

        // Expression in a parameter-rhs can be terminated by a comma or a the closing parenthesis.
        if (isParameter(parentCtx) || parentCtx == ParserRuleContext.ARG) {
            ParserRuleContext[] next = { ParserRuleContext.BINARY_OPERATOR, ParserRuleContext.DOT,
                    ParserRuleContext.OPEN_BRACKET, ParserRuleContext.COMMA, ParserRuleContext.CLOSE_PARENTHESIS };
            return seekInAlternativesPaths(lookahead, currentDepth, currentMatches, next);
        }

        if (parentCtx == ParserRuleContext.MAPPING_CONSTRUCTOR) {
            ParserRuleContext[] next = { ParserRuleContext.BINARY_OPERATOR, ParserRuleContext.DOT,
                    ParserRuleContext.OPEN_BRACKET, ParserRuleContext.COMMA, ParserRuleContext.CLOSE_BRACE };
            return seekInAlternativesPaths(lookahead, currentDepth, currentMatches, next);
        }

        if (parentCtx == ParserRuleContext.COMPUTED_FIELD_NAME) {
            ParserRuleContext[] next = { ParserRuleContext.CLOSE_BRACKET, ParserRuleContext.BINARY_OPERATOR,
                    ParserRuleContext.DOT, ParserRuleContext.OPEN_BRACKET };
            return seekInAlternativesPaths(lookahead, currentDepth, currentMatches, next);
        }

        ParserRuleContext nextContext;
        if (parentCtx == ParserRuleContext.IF_BLOCK || parentCtx == ParserRuleContext.WHILE_BLOCK) {
            nextContext = ParserRuleContext.BLOCK_STMT;
        } else if (isStatement(parentCtx) || parentCtx == ParserRuleContext.RECORD_FIELD ||
                parentCtx == ParserRuleContext.OBJECT_MEMBER) {
            nextContext = ParserRuleContext.SEMICOLON;
        } else {
            throw new IllegalStateException();
        }

        ParserRuleContext[] alternatives = { ParserRuleContext.BINARY_OPERATOR, ParserRuleContext.DOT,
                ParserRuleContext.OPEN_BRACKET, ParserRuleContext.OPEN_PARENTHESIS, nextContext };
        return seekInAlternativesPaths(lookahead, currentDepth, currentMatches, alternatives);
    }

    /**
     * Search for matching token sequences within the given alternative paths, and find the most optimal solution.
     * 
     * @param lookahead Position of the next token to consider, relative to the position of the original error
     * @param currentDepth Amount of distance traveled so far
     * @param currentMatches Matching tokens found so far
     * @param fixes Fixes made so far
     * @return Recovery result
     */
    private Result seekInAlternativesPaths(int lookahead, int currentDepth, int currentMatches,
                                           ParserRuleContext[] alternativeRules) {

        @SuppressWarnings("unchecked")
        List<Result>[] results = new List[LOOKAHEAD_LIMIT];
        int bestMatchIndex = 0;

        // Visit all the alternative rules and get their results. Arrange them in way
        // such that results with the same number of matches are put together. This is
        // done so that we can easily pick the best, without iterating through them.
        for (ParserRuleContext rule : alternativeRules) {
            Result result = seekMatchInSubTree(rule, lookahead, currentDepth);
            List<Result> similarResutls = results[result.matches];
            if (similarResutls == null) {
                similarResutls = new ArrayList<>(LOOKAHEAD_LIMIT);
                results[result.matches] = similarResutls;
                if (bestMatchIndex < result.matches) {
                    bestMatchIndex = result.matches;
                }
            }
            similarResutls.add(result);
        }

        // This means there are no matches for any of the statements
        if (bestMatchIndex == 0) {
            return new Result(new ArrayDeque<>(), currentMatches);
        }

        // If there is only one 'best' match, then return it. If there are more than one
        // 'best' match, then we need to do a tie-break. For that, pick the path with the
        // lowest number of fixes. If it again results in more than one match, then return
        // the based on the precedence (order of occurrence).

        List<Result> bestMatches = results[bestMatchIndex];
        Result bestMatch = bestMatches.get(0);
        Result currentMatch;
        for (int i = 1; i < bestMatches.size(); i++) {
            currentMatch = bestMatches.get(i);

            // If a tie is found, give priority to the one that 'insert'.
            // If that is also a tie, then give priority to the order.
            int currentMatchFixesSize = currentMatch.fixes.size();
            int bestmatchFixesSize = bestMatch.fixes.size();
            if (currentMatchFixesSize == bestmatchFixesSize) {
                // If both are zero continue;
                if (bestmatchFixesSize == 0) {
                    continue;
                }
                Solution currentSol = bestMatch.fixes.peek();
                Solution foundSol = currentMatch.fixes.peek();
                if (currentSol.action == Action.REMOVE && foundSol.action == Action.INSERT) {
                    bestMatch = currentMatch;
                }
            }

            if (currentMatchFixesSize < bestmatchFixesSize) {
                bestMatch = currentMatch;
            }
        }

        return getFinalResult(currentMatches, bestMatch);
    }

    /**
     * Combine a given result with the current results, and get the final result.
     * 
     * @param currentMatches Matches found so far
     * @param bestMatch Result found in the sub-tree, that requires to be merged with the current results
     * @return Final result
     */
    private Result getFinalResult(int currentMatches, Result bestMatch) {
        bestMatch.matches += currentMatches;
        return bestMatch;
    }

    /**
     * <p>
     * Fix the error at the current position and continue forward to find the best path. This method
     * tries to fix the parser error using following steps:
     * <ol>
     * <li>
     * Insert a token and see how far the parser can proceed.
     * </li>
     * <li>
     * Delete a token and see how far the parser can proceed.
     * </li>
     * </ol>
     * 
     * Then decides the best action to perform (whether to insert or remove a token), using the result
     * of the above two steps, based on the following criteria:
     * <ol>
     * <li>
     * Pick the solution with the longest matching sequence.
     * </li>
     * <li>
     * If there's a tie, then check for the solution which requires the lowest number of 'fixes'.
     * </li>
     * <li>
     * If there's a tie, then give priority for the 'insertion' as that doesn't require removing
     * an input a user has given.
     * </li>
     * </ol>
     * </p>
     * 
     * @param currentCtx Current parser context
     * @param lookahead Position of the next token to consider, relative to the position of the original error
     * @param currentDepth Amount of distance traveled so far
     * @return Recovery result
     */
    private Result fixAndContinue(ParserRuleContext currentCtx, int lookahead, int currentDepth) {
        // NOTE: Below order is important. We have to visit the current context first, before
        // getting and visiting the nextContext. Because getting the next context is a stateful
        // operation, as it could update (push/pop) the current context stack.

        // Remove current token. That means continue with the NEXT token, with the CURRENT context
        Result deletionResult = seekMatchInSubTree(currentCtx, lookahead + 1, currentDepth);

        // Insert the missing token. That means continue the CURRENT token, with the NEXT context.
        // At this point 'lookahead' refers to the next token position, since there is a missing
        // token at the current position. Hence we don't need to increment the 'lookahead' when
        // calling 'getNextRule'.
        ParserRuleContext nextCtx = getNextRule(currentCtx, lookahead);
        Result insertionResult = seekMatchInSubTree(nextCtx, lookahead, currentDepth);

        Result fixedPathResult;
        Solution action;
        if (insertionResult.matches == 0 && deletionResult.matches == 0) {
            fixedPathResult = insertionResult;
        } else if (insertionResult.matches == deletionResult.matches) {
            if (insertionResult.fixes.size() <= deletionResult.fixes.size()) {
                action = new Solution(Action.INSERT, currentCtx, getExpectedTokenKind(currentCtx),
                        currentCtx.toString());
                insertionResult.fixes.push(action);
                fixedPathResult = insertionResult;
            } else {
                STToken token = this.tokenReader.peek(lookahead);
                action = new Solution(Action.REMOVE, currentCtx, token.kind, token.toString());
                deletionResult.fixes.push(action);
                fixedPathResult = deletionResult;
            }
        } else if (insertionResult.matches > deletionResult.matches) {
            action = new Solution(Action.INSERT, currentCtx, getExpectedTokenKind(currentCtx), currentCtx.toString());
            insertionResult.fixes.push(action);
            fixedPathResult = insertionResult;
        } else {
            STToken token = this.tokenReader.peek(lookahead);
            action = new Solution(Action.REMOVE, currentCtx, token.kind, token.toString());
            deletionResult.fixes.push(action);
            fixedPathResult = deletionResult;
        }
        return fixedPathResult;
    }

    /**
     * Get the next parser rule/context given the current parser context.
     * 
     * @param currentCtx Current parser context
     * @param nextLookahead Position of the next token to consider, relative to the position of the original error
     * @return Next parser context
     */
    private ParserRuleContext getNextRule(ParserRuleContext currentCtx, int nextLookahead) {
        // If this is a production, then push the context to the stack.
        // We can do this within the same switch-case that follows after this one.
        // But doing it separately for the sake of readability/maintainability.
        switch (currentCtx) {
            case COMP_UNIT:
            case FUNC_DEFINITION:
            case RETURN_TYPE_DESCRIPTOR:
            case EXTERNAL_FUNC_BODY:
            case FUNC_BODY_BLOCK:
            case STATEMENT:
            case VAR_DECL_STMT:
            case ASSIGNMENT_STMT:
            case REQUIRED_PARAM:
            case DEFAULTABLE_PARAM:
            case REST_PARAM:
            case MODULE_TYPE_DEFINITION:
            case RECORD_FIELD:
            case RECORD_TYPE_DESCRIPTOR:
            case OBJECT_TYPE_DESCRIPTOR:
            case ARG:
            case ARG_LIST:
            case OBJECT_FUNC_OR_FIELD:
            case IF_BLOCK:
            case BLOCK_STMT:
            case WHILE_BLOCK:
            case PANIC_STMT:
            case CALL_STMT:
            case IMPORT_DECL:
<<<<<<< HEAD
            case COMPOUND_ASSIGNMENT_STMT:
                // case EXPRESSION:
=======
            case RETURN_STMT:
            case COMPUTED_FIELD_NAME:
>>>>>>> 8c45394b
                startContext(currentCtx);
                break;
            default:
                break;
        }

        ParserRuleContext parentCtx;
        STToken nextToken;
        switch (currentCtx) {
            case EOF:
                return ParserRuleContext.EOF;
            case COMP_UNIT:
                return ParserRuleContext.TOP_LEVEL_NODE;
            case PUBLIC_KEYWORD:
                parentCtx = getParentContext();
                if (parentCtx == ParserRuleContext.OBJECT_TYPE_DESCRIPTOR) {
                    return ParserRuleContext.OBJECT_FUNC_OR_FIELD;
                }

                return ParserRuleContext.TOP_LEVEL_NODE_THAT_SUPPORTS_MODIFIER;
            case PRIVATE_KEYWORD:
                return ParserRuleContext.OBJECT_FUNC_OR_FIELD;
            case FUNC_DEFINITION:
                return ParserRuleContext.FUNCTION_KEYWORD;
            case RETURN_TYPE_DESCRIPTOR:
                return ParserRuleContext.RETURNS_KEYWORD;
            case EXTERNAL_FUNC_BODY:
                return ParserRuleContext.ASSIGN_OP;
            case FUNC_BODY_BLOCK:
                return ParserRuleContext.OPEN_BRACE;
            case STATEMENT:
                // We reach here only if an end of a block is reached.
                endContext(); // end statement
                return ParserRuleContext.CLOSE_BRACE;
            case ASSIGN_OP:
                return getNextRuleForEqualOp();
            case COMPOUND_BINARY_OPERATOR:
                return ParserRuleContext.ASSIGN_OP;
            case CLOSE_BRACE:
                return getNextRuleForCloseBrace(nextLookahead);
            case CLOSE_PARENTHESIS:
                parentCtx = getParentContext();
                if (isParameter(parentCtx)) {
                    endContext(); // end parameter
                    endContext(); // end parameter-list
                }
                // endContext(); // end func signature
                return ParserRuleContext.FUNC_BODY;
            case EXPRESSION:
                return ParserRuleContext.EXPRESSION_RHS;
            case EXTERNAL_KEYWORD:
                return ParserRuleContext.SEMICOLON;
            case FUNCTION_KEYWORD:
                return ParserRuleContext.FUNC_NAME;
            case FUNC_NAME:
                return ParserRuleContext.OPEN_PARENTHESIS;
            case OPEN_BRACE:
                // If an error occurs in the function definition signature, then only search
                // within the function signature. Do not search within the function body.
                // This is done to avoid the parser misinterpreting tokens in the signature
                // as part of the body, and vice-versa.
                // return ParserRuleContext.CLOSE_BRACE;

                // TODO:
                if (isEndOfBlock(this.tokenReader.peek(nextLookahead))) {
                    return ParserRuleContext.CLOSE_BRACE;
                }

                return ParserRuleContext.STATEMENT;
            case OPEN_PARENTHESIS:
                parentCtx = getParentContext();
                if (parentCtx == ParserRuleContext.FUNC_DEFINITION) {
                    return ParserRuleContext.PARAM_LIST;
                }
                return ParserRuleContext.ARG;
            case RETURNS_KEYWORD:
                if (this.tokenReader.peek(nextLookahead).kind != SyntaxKind.RETURNS_KEYWORD) {
                    // If there are no matches in the optional rule, then continue from the
                    // next immediate rule without changing the state
                    return ParserRuleContext.FUNC_BODY;
                }
                return ParserRuleContext.SIMPLE_TYPE_DESCRIPTOR;
            case SEMICOLON:
                return getNextRuleForSemicolon(nextLookahead);
            case SIMPLE_TYPE_DESCRIPTOR:
                return getNextRuleForSimpleTypeDesc();
            case VARIABLE_NAME:
            case PARAMETER_RHS:
                return getNextRuleForVarName(nextLookahead);
            case TOP_LEVEL_NODE_THAT_SUPPORTS_MODIFIER:
                return ParserRuleContext.FUNC_DEFINITION;
            case FUNC_BODY:
                return ParserRuleContext.TOP_LEVEL_NODE_THAT_SUPPORTS_MODIFIER;
            case REQUIRED_PARAM:
            case DEFAULTABLE_PARAM:
            case REST_PARAM:
                nextToken = this.tokenReader.peek(nextLookahead);
                if (isEndOfParametersList(nextToken)) {
                    endContext();
                    return ParserRuleContext.CLOSE_PARENTHESIS;
                }
                return ParserRuleContext.SIMPLE_TYPE_DESCRIPTOR;
            case ASSIGNMENT_STMT:
                return ParserRuleContext.VARIABLE_NAME;
            case COMPOUND_ASSIGNMENT_STMT:
                return ParserRuleContext.VARIABLE_NAME;
            case VAR_DECL_STMT:
                return ParserRuleContext.SIMPLE_TYPE_DESCRIPTOR;
            case EXPRESSION_RHS:
                return ParserRuleContext.BINARY_OPERATOR;
            case BINARY_OPERATOR:
                return ParserRuleContext.EXPRESSION;
            case COMMA:
                return getNextRuleForComma();
            case AFTER_PARAMETER_TYPE:
                return getNextRuleForParamType();
            case MODULE_TYPE_DEFINITION:
                return ParserRuleContext.TYPE_KEYWORD;
            case CLOSED_RECORD_BODY_END:
                nextToken = this.tokenReader.peek(nextLookahead);
                if (nextToken.kind == SyntaxKind.EOF_TOKEN) {
                    return ParserRuleContext.EOF;
                }
                return ParserRuleContext.TOP_LEVEL_NODE;
            case CLOSED_RECORD_BODY_START:
                startContext(ParserRuleContext.RECORD_FIELD);
                return ParserRuleContext.RECORD_FIELD;
            case ELLIPSIS:
                parentCtx = getParentContext();
                if (parentCtx == ParserRuleContext.MAPPING_CONSTRUCTOR || parentCtx == ParserRuleContext.ARG) {
                    return ParserRuleContext.EXPRESSION;
                }
                return ParserRuleContext.VARIABLE_NAME;
            case QUESTION_MARK:
                return ParserRuleContext.SEMICOLON;
            case RECORD_KEYWORD:
                return ParserRuleContext.RECORD_BODY_START;
            case TYPE_KEYWORD:
                return ParserRuleContext.TYPE_NAME;
            case RECORD_TYPE_DESCRIPTOR:
                return ParserRuleContext.RECORD_KEYWORD;
            case ASTERISK:
                return ParserRuleContext.TYPE_REFERENCE;
            case TYPE_REFERENCE:
                return ParserRuleContext.SEMICOLON;
            case TYPE_NAME:
                return ParserRuleContext.TYPE_DESCRIPTOR;
            case OBJECT_KEYWORD:
                return ParserRuleContext.OPEN_BRACE;
            case REMOTE_KEYWORD:
                return ParserRuleContext.FUNCTION_KEYWORD;
            case OBJECT_TYPE_DESCRIPTOR:
                return ParserRuleContext.OBJECT_TYPE_DESCRIPTOR_START;
            case OBJECT_TYPE_FIRST_QUALIFIER:
            case OBJECT_TYPE_SECOND_QUALIFIER:
                return ParserRuleContext.OBJECT_KEYWORD;
            case ABSTRACT_KEYWORD:
            case CLIENT_KEYWORD:
                return ParserRuleContext.OBJECT_KEYWORD;
            case OPEN_BRACKET:
                return ParserRuleContext.EXPRESSION;
            case CLOSE_BRACKET:
                parentCtx = getParentContext();
                if (parentCtx == ParserRuleContext.COMPUTED_FIELD_NAME) {
                    endContext(); // end computed-field-name
                }
                return ParserRuleContext.EXPRESSION_RHS;
            case FIELD_OR_FUNC_NAME:
                return ParserRuleContext.EXPRESSION_RHS;
            case DOT:
                return getNextRuleForDot();
            case IF_KEYWORD:
                return ParserRuleContext.EXPRESSION;
            case ELSE_KEYWORD:
                return ParserRuleContext.ELSE_BODY;
            case BLOCK_STMT:
                return ParserRuleContext.OPEN_BRACE;
            case IF_BLOCK:
                return ParserRuleContext.IF_KEYWORD;
            case WHILE_BLOCK:
                return ParserRuleContext.WHILE_KEYWORD;
            case WHILE_KEYWORD:
                return ParserRuleContext.EXPRESSION;
            case CHECKING_KEYWORD:
                return ParserRuleContext.EXPRESSION;
            case CALL_STMT:
                return ParserRuleContext.CALL_STMT_START;
            case PANIC_STMT:
                return ParserRuleContext.PANIC_KEYWORD;
            case PANIC_KEYWORD:
                return ParserRuleContext.EXPRESSION;
            case FUNC_CALL:
                return ParserRuleContext.IMPORT_PREFIX;
            case IMPORT_KEYWORD:
                return ParserRuleContext.IMPORT_ORG_OR_MODULE_NAME;
            case IMPORT_PREFIX:
                return ParserRuleContext.SEMICOLON;
            case VERSION_NUMBER:
            case VERSION_KEYWORD:
                return ParserRuleContext.MAJOR_VERSION;
            case SLASH:
                return ParserRuleContext.IMPORT_MODULE_NAME;
            case IMPORT_ORG_OR_MODULE_NAME:
                return ParserRuleContext.IMPORT_DECL_RHS;
            case IMPORT_MODULE_NAME:
                return ParserRuleContext.AFTER_IMPORT_MODULE_NAME;
            case AS_KEYWORD:
                return ParserRuleContext.IMPORT_PREFIX;
            case MAJOR_VERSION:
            case MINOR_VERSION:
            case IMPORT_SUB_VERSION:
                return ParserRuleContext.MAJOR_MINOR_VERSION_END;
            case PATCH_VERSION:
                return ParserRuleContext.IMPORT_PREFIX_DECL;
            case IMPORT_DECL:
                return ParserRuleContext.IMPORT_KEYWORD;
            case RETURN_STMT:
                return ParserRuleContext.RETURN_KEYWORD;
            case RETURN_KEYWORD:
                return ParserRuleContext.RETURN_STMT_RHS;
            case ACCESS_EXPRESSION:
                // return ParserRuleContext.ACCESS_EXPRESSION_RHS;
            case BASIC_LITERAL:
            case VARIABLE_REF:
                return ParserRuleContext.EXPRESSION_RHS;
            case MAPPING_FIELD_NAME:
                return ParserRuleContext.SPECIFIC_FIELD_RHS;
            case COLON:
                return ParserRuleContext.EXPRESSION;
            case STRING_LITERAL:
                // We assume string literal is specifically used in the mapping constructor key.
                return ParserRuleContext.COLON;
            case COMPUTED_FIELD_NAME:
                return ParserRuleContext.OPEN_BRACKET;

            case DECIMAL_INTEGER_LITERAL:
            case OBJECT_FUNC_OR_FIELD:
            case OBJECT_METHOD_START:
            case OBJECT_FUNC_OR_FIELD_WITHOUT_VISIBILITY:
            case OBJECT_FIELD_RHS:
            case PARAM_LIST:
            case ANNOTATION_ATTACHMENT:
            case ARG:
            case ARG_LIST:
            case ASSIGNMENT_OR_VAR_DECL_STMT:
            case ASSIGNMENT_OR_VAR_DECL_STMT_RHS:
            case BOOLEAN_LITERAL:
            case CALL_STMT_START:
            case ELSE_BLOCK:
            case ELSE_BODY:
            case FIELD_DESCRIPTOR_RHS:
            case FIELD_OR_REST_DESCIPTOR_RHS:
            case IMPORT_PREFIX_DECL:
            case NAMED_OR_POSITIONAL_ARG_RHS:
            case OBJECT_MEMBER:
            case OBJECT_TYPE_DESCRIPTOR_START:
            case RECORD_BODY_END:
            case RECORD_BODY_START:
            case RECORD_FIELD:
            case STATEMENT_START_IDENTIFIER:
            case TOP_LEVEL_NODE:
            case TYPE_DESCRIPTOR:
            case VAR_DECL_STMT_RHS:
            case AFTER_IMPORT_MODULE_NAME:
            case IMPORT_DECL_RHS:
            case IMPORT_VERSION_DECL:
            case MAJOR_MINOR_VERSION_END:
            case MAPPING_CONSTRUCTOR:
            case MAPPING_FIELD:
            case SPECIFIC_FIELD_RHS:
            default:
                throw new IllegalStateException("cannot find the next rule for: " + currentCtx);
        }
    }

    /**
     * Get the next parser context to visit after a {@link ParserRuleContext#AFTER_PARAMETER_TYPE}.
     * 
     * @return Next parser context
     */
    private ParserRuleContext getNextRuleForParamType() {
        ParserRuleContext parentCtx;
        parentCtx = getParentContext();
        if (parentCtx == ParserRuleContext.REQUIRED_PARAM || parentCtx == ParserRuleContext.DEFAULTABLE_PARAM) {
            return ParserRuleContext.VARIABLE_NAME;
        } else if (parentCtx == ParserRuleContext.REST_PARAM) {
            return ParserRuleContext.ELLIPSIS;
        } else {
            throw new IllegalStateException();
        }
    }

    /**
     * Get the next parser context to visit after a {@link ParserRuleContext#COMMA}.
     * 
     * @return Next parser context
     */
    private ParserRuleContext getNextRuleForComma() {
        ParserRuleContext parentCtx = getParentContext();
        switch (parentCtx) {
            case PARAM_LIST:
            case REQUIRED_PARAM:
            case DEFAULTABLE_PARAM:
            case REST_PARAM:
                endContext();
                return parentCtx;
            case ARG:
                return parentCtx;
            case MAPPING_CONSTRUCTOR:
                return ParserRuleContext.MAPPING_FIELD;
            default:
                throw new IllegalStateException();
        }
    }

    /**
     * Get the next parser context to visit after a {@link ParserRuleContext#SIMPLE_TYPE_DESCRIPTOR}.
     * 
     * @return Next parser context
     */
    private ParserRuleContext getNextRuleForSimpleTypeDesc() {
        ParserRuleContext parentCtx = getParentContext();
        if (isStatement(parentCtx) || isParameter(parentCtx) || parentCtx == ParserRuleContext.RECORD_FIELD) {
            return ParserRuleContext.VARIABLE_NAME;
        } else if (parentCtx == ParserRuleContext.RETURN_TYPE_DESCRIPTOR) {
            return ParserRuleContext.FUNC_BODY;
        } else if (parentCtx == ParserRuleContext.MODULE_TYPE_DEFINITION) {
            return ParserRuleContext.SEMICOLON;
        } else if (parentCtx == ParserRuleContext.OBJECT_MEMBER) {
            return ParserRuleContext.VARIABLE_NAME;
        }
        throw new IllegalStateException();
    }

    /**
     * Get the next parser context to visit after a {@link ParserRuleContext#ASSIGN_OP}.
     * 
     * @return Next parser context
     */
    private ParserRuleContext getNextRuleForEqualOp() {
        ParserRuleContext parentCtx = getParentContext();
        switch (parentCtx) {
            case EXTERNAL_FUNC_BODY:
                return ParserRuleContext.EXTERNAL_KEYWORD;
            case REQUIRED_PARAM:
            case DEFAULTABLE_PARAM:
            case RECORD_FIELD:
            case ARG:
            case OBJECT_MEMBER:
                return ParserRuleContext.EXPRESSION;
            default:
                if (isStatement(parentCtx)) {
                    return ParserRuleContext.EXPRESSION;
                }
                throw new IllegalStateException();
        }
    }

    /**
     * Get the next parser context to visit after a {@link ParserRuleContext#CLOSE_BRACE}.
     * 
     * @param nextLookahead Position of the next token to consider, relative to the position of the original error
     * @return Next parser context
     */
    private ParserRuleContext getNextRuleForCloseBrace(int nextLookahead) {
        ParserRuleContext parentCtx = getParentContext();
        switch (parentCtx) {
            case FUNC_BODY_BLOCK:
                endContext(); // end body block
                STToken nextToken = this.tokenReader.peek(nextLookahead);
                if (nextToken.kind == SyntaxKind.EOF_TOKEN) {
                    return ParserRuleContext.EOF;
                }
                return ParserRuleContext.TOP_LEVEL_NODE_THAT_SUPPORTS_MODIFIER;
            case OBJECT_MEMBER:
                endContext(); // end object member
                // fall through
            case RECORD_TYPE_DESCRIPTOR:
            case OBJECT_TYPE_DESCRIPTOR:
                endContext(); // end record/object type def
                parentCtx = getParentContext();
                if (parentCtx == ParserRuleContext.MODULE_TYPE_DEFINITION) {
                    return ParserRuleContext.SEMICOLON;
                }
                return ParserRuleContext.TOP_LEVEL_NODE_THAT_SUPPORTS_MODIFIER;
            case BLOCK_STMT:
                endContext(); // end block stmt
                parentCtx = getParentContext();
                if (parentCtx == ParserRuleContext.IF_BLOCK) {
                    endContext(); // end if-block
                    return ParserRuleContext.ELSE_BLOCK;
                } else if (parentCtx == ParserRuleContext.WHILE_BLOCK) {
                    endContext(); // end while-block
                    return ParserRuleContext.STATEMENT;
                }
                return ParserRuleContext.STATEMENT;
            case MAPPING_CONSTRUCTOR:
                endContext(); // end mapping constructor
                return ParserRuleContext.EXPRESSION_RHS;
            default:
                throw new IllegalStateException();
        }
    }

    /**
     * Get the next parser context to visit after a variable/parameter name.
     * 
     * @param nextLookahead Position of the next token to consider, relative to the position of the original error
     * @return Next parser context
     */
    private ParserRuleContext getNextRuleForVarName(int nextLookahead) {
        STToken nextToken = this.tokenReader.peek(nextLookahead);
        ParserRuleContext parentCtx = getParentContext();
        if (parentCtx == ParserRuleContext.REQUIRED_PARAM) {
            if (isEndOfParametersList(nextToken)) {
                return ParserRuleContext.CLOSE_PARENTHESIS;
            } else if (isEndOfParameter(nextToken)) {
                return ParserRuleContext.COMMA;
            } else {
                // Currently processing a required param, but now switch
                // to a defaultable param
                switchContext(ParserRuleContext.DEFAULTABLE_PARAM);
                return compoundOrNot(nextToken);
            }
        } else if (parentCtx == ParserRuleContext.DEFAULTABLE_PARAM) {
            if (isEndOfParametersList(nextToken)) {
                return ParserRuleContext.CLOSE_PARENTHESIS;
            } else {
                return compoundOrNot(nextToken);
            }
        } else if (isStatement(parentCtx)) {
            if (isEndOfExpression(nextToken)) { // end of expression can be treated as end of a statement too
                return ParserRuleContext.SEMICOLON;
            } else {
                return compoundOrNot(nextToken);
            }
        } else if (parentCtx == ParserRuleContext.RECORD_FIELD) {
            return ParserRuleContext.FIELD_DESCRIPTOR_RHS;
        } else if (parentCtx == ParserRuleContext.ARG) {
            return ParserRuleContext.NAMED_OR_POSITIONAL_ARG_RHS;
        } else if (parentCtx == ParserRuleContext.OBJECT_MEMBER) {
            return ParserRuleContext.OBJECT_FIELD_RHS;
        } else {
            throw new IllegalStateException();
        }
    }

    /**
     * Check whether the given token kind is a compound binary operator.
     * 
     * @param kind STToken kind
     * @return <code>true</code> if the token kind refers to a binary operator. <code>false</code> otherwise
     */
    private boolean isCompoundBinaryOperator(SyntaxKind kind) {
        switch (kind) {
            case PLUS_TOKEN:
            case MINUS_TOKEN:
            case SLASH_TOKEN:
            case ASTERISK_TOKEN:
                return true;
            default:
                return false;
        }
    }

    //return whether we choose a assignment op or a compund binary one
    private ParserRuleContext compoundOrNot(STToken token) {
        if (isCompoundBinaryOperator(token.kind)) {
            return ParserRuleContext.COMPOUND_BINARY_OPERATOR;        
        } else {
            return ParserRuleContext.ASSIGN_OP;
        }
    }

    /**
     * Get the next parser context to visit after a {@link ParserRuleContext#SEMICOLON}.
     * 
     * @param nextLookahead Position of the next token to consider, relative to the position of the original error
     * @return Next parser context
     */
    private ParserRuleContext getNextRuleForSemicolon(int nextLookahead) {
        STToken nextToken;
        ParserRuleContext parentCtx = getParentContext();
        if (parentCtx == ParserRuleContext.EXTERNAL_FUNC_BODY) {
            endContext(); // end external func
            nextToken = this.tokenReader.peek(nextLookahead);
            if (nextToken.kind == SyntaxKind.EOF_TOKEN) {
                return ParserRuleContext.EOF;
            }
            return ParserRuleContext.TOP_LEVEL_NODE;
        } else if (isExpression(parentCtx)) {
            // A semicolon after an expression also means its an end of a statement/field, Hence pop the ctx.
            endContext(); // end statement
            if (isEndOfBlock(this.tokenReader.peek(nextLookahead))) {
                return ParserRuleContext.CLOSE_BRACE;
            }
            return ParserRuleContext.STATEMENT;
        } else if (isStatement(parentCtx)) {
            endContext(); // end statement
            if (isEndOfBlock(this.tokenReader.peek(nextLookahead))) {
                return ParserRuleContext.CLOSE_BRACE;
            }
            return ParserRuleContext.STATEMENT;
        } else if (parentCtx == ParserRuleContext.RECORD_FIELD) {
            if (isEndOfBlock(this.tokenReader.peek(nextLookahead))) {
                endContext(); // end record field
                return ParserRuleContext.RECORD_BODY_END;
            }
            return ParserRuleContext.RECORD_FIELD;
        } else if (parentCtx == ParserRuleContext.MODULE_TYPE_DEFINITION) {
            nextToken = this.tokenReader.peek(nextLookahead);
            if (nextToken.kind == SyntaxKind.EOF_TOKEN) {
                return ParserRuleContext.EOF;
            }
            return ParserRuleContext.TOP_LEVEL_NODE;
        } else if (parentCtx == ParserRuleContext.OBJECT_MEMBER) {
            if (isEndOfObjectTypeNode(nextLookahead)) {
                endContext(); // end object member
                return ParserRuleContext.CLOSE_BRACE;
            }
            return ParserRuleContext.OBJECT_MEMBER;
        } else if (parentCtx == ParserRuleContext.IMPORT_DECL) {
            endContext(); // end object member
            nextToken = this.tokenReader.peek(nextLookahead);
            if (nextToken.kind == SyntaxKind.EOF_TOKEN) {
                return ParserRuleContext.EOF;
            }
            return ParserRuleContext.TOP_LEVEL_NODE;
        } else {
            throw new IllegalStateException();
        }
    }

    private ParserRuleContext getNextRuleForDot() {
        ParserRuleContext parentCtx = getParentContext();
        if (parentCtx == ParserRuleContext.IMPORT_DECL) {
            return ParserRuleContext.IMPORT_MODULE_NAME;
        }
        return ParserRuleContext.FIELD_OR_FUNC_NAME;
    }

    /**
     * Check whether the given context is a statement.
     * 
     * @param ctx Parser context to check
     * @return <code>true</code> if the given context is a statement. <code>false</code> otherwise
     */
    private boolean isStatement(ParserRuleContext parentCtx) {
        switch (parentCtx) {
            case STATEMENT:
            case VAR_DECL_STMT:
            case ASSIGNMENT_STMT:
            case ASSIGNMENT_OR_VAR_DECL_STMT:
            case IF_BLOCK:
            case BLOCK_STMT:
            case WHILE_BLOCK:
            case CALL_STMT:
            case PANIC_STMT:
<<<<<<< HEAD
            case COMPOUND_ASSIGNMENT_STMT:
=======
            case RETURN_STMT:
>>>>>>> 8c45394b
                return true;
            default:
                return false;
        }
    }

    /**
     * Check whether the given context is an expression.
     * 
     * @param ctx Parser context to check
     * @return <code>true</code> if the given context is an expression. <code>false</code> otherwise
     */
    private boolean isExpression(ParserRuleContext ctx) {
        return ctx == ParserRuleContext.EXPRESSION;
    }

    /**
     * Check whether the given token refers to a binary operator.
     * 
     * @param token Token to check
     * @return <code>true</code> if the given token refers to a binary operator. <code>false</code> otherwise
     */
    private boolean isBinaryOperator(STToken token) {
        switch (token.kind) {
            case PLUS_TOKEN:
            case MINUS_TOKEN:
            case SLASH_TOKEN:
            case ASTERISK_TOKEN:
            case GT_TOKEN:
            case LT_TOKEN:
            case EQUAL_GT_TOKEN:
            case DOUBLE_EQUAL_TOKEN:
            case TRIPPLE_EQUAL_TOKEN:
            case LT_EQUAL_TOKEN:
            case GT_EQUAL_TOKEN:
            case NOT_EQUAL_TOKEN:
            case NOT_DOUBLE_EQUAL_TOKEN:
            case BITWISE_AND_TOKEN:
            case BITWISE_XOR_TOKEN:
            case PIPE_TOKEN:
            case LOGICAL_AND_TOKEN:
            case LOGICAL_OR_TOKEN:
                return true;
            default:
                return false;
        }
    }

    private boolean isParameter(ParserRuleContext ctx) {
        switch (ctx) {
            case REQUIRED_PARAM:
            case DEFAULTABLE_PARAM:
            case REST_PARAM:
                return true;
            default:
                return false;
        }
    }

    /**
     * Get the expected token kind at the given parser rule context. If the parser rule is a terminal,
     * then the corresponding terminal token kind is returned. If the parser rule is a production,
     * then {@link SyntaxKind#NONE} is returned.
     * 
     * @param ctx Parser rule context
     * @return Token kind expected at the given parser rule
     */
    private SyntaxKind getExpectedTokenKind(ParserRuleContext ctx) {
        switch (ctx) {
            case ASSIGN_OP:
                return SyntaxKind.EQUAL_TOKEN;
            case BINARY_OPERATOR:
                return SyntaxKind.PLUS_TOKEN;
            case CLOSE_BRACE:
                return SyntaxKind.CLOSE_BRACE_TOKEN;
            case CLOSE_PARENTHESIS:
                return SyntaxKind.CLOSE_PAREN_TOKEN;
            case COMMA:
                return SyntaxKind.COMMA_TOKEN;
            case EXTERNAL_KEYWORD:
                return SyntaxKind.EXTERNAL_KEYWORD;
            case FUNCTION_KEYWORD:
                return SyntaxKind.FUNCTION_KEYWORD;
            case FUNC_NAME:
                return SyntaxKind.IDENTIFIER_TOKEN;
            case OPEN_BRACE:
                return SyntaxKind.OPEN_BRACE_TOKEN;
            case OPEN_PARENTHESIS:
                return SyntaxKind.OPEN_PAREN_TOKEN;
            case RETURN_TYPE_DESCRIPTOR:
            case RETURNS_KEYWORD:
                return SyntaxKind.RETURNS_KEYWORD;
            case SEMICOLON:
                return SyntaxKind.SEMICOLON_TOKEN;
            case VARIABLE_NAME:
            case STATEMENT_START_IDENTIFIER:
                return SyntaxKind.IDENTIFIER_TOKEN;
            case PUBLIC_KEYWORD:
                return SyntaxKind.PUBLIC_KEYWORD;
            case SIMPLE_TYPE_DESCRIPTOR:
                // TODO: return type token
                // return SyntaxKind.IDENTIFIER_TOKEN;
                return SyntaxKind.SIMPLE_TYPE;
            case ASSIGNMENT_STMT:
                return SyntaxKind.IDENTIFIER_TOKEN;
            case EXPRESSION_RHS:
                return SyntaxKind.PLUS_TOKEN;
            case EXPRESSION:
                return SyntaxKind.IDENTIFIER_TOKEN;
            case EXTERNAL_FUNC_BODY:
                return SyntaxKind.EQUAL_TOKEN;
            case FUNC_BODY:
            case FUNC_BODY_BLOCK:
                return SyntaxKind.OPEN_BRACE_TOKEN;
            case FUNC_DEFINITION:
                return SyntaxKind.FUNCTION_KEYWORD;
            case REQUIRED_PARAM:
                return SyntaxKind.SIMPLE_TYPE;
            case VAR_DECL_STMT:
                return SyntaxKind.SIMPLE_TYPE;
            case VAR_DECL_STMT_RHS:
                return SyntaxKind.SEMICOLON_TOKEN;
            case ASSIGNMENT_OR_VAR_DECL_STMT:
                return SyntaxKind.SIMPLE_TYPE;
            case DEFAULTABLE_PARAM:
                return SyntaxKind.SIMPLE_TYPE;
            case REST_PARAM:
                return SyntaxKind.SIMPLE_TYPE;
            case ASTERISK:
                return SyntaxKind.ASTERISK_TOKEN;
            case CLOSED_RECORD_BODY_END:
                return SyntaxKind.CLOSE_BRACE_PIPE_TOKEN;
            case CLOSED_RECORD_BODY_START:
                return SyntaxKind.OPEN_BRACE_PIPE_TOKEN;
            case ELLIPSIS:
                return SyntaxKind.ELLIPSIS_TOKEN;
            case QUESTION_MARK:
                return SyntaxKind.QUESTION_MARK_TOKEN;
            case RECORD_BODY_START:
                return SyntaxKind.OPEN_BRACE_PIPE_TOKEN;
            case RECORD_FIELD:
            case RECORD_KEYWORD:
                return SyntaxKind.RECORD_KEYWORD;
            case TYPE_KEYWORD:
                return SyntaxKind.TYPE_KEYWORD;
            case TYPE_NAME:
                return SyntaxKind.IDENTIFIER_TOKEN;
            case TYPE_REFERENCE:
                return SyntaxKind.IDENTIFIER_TOKEN;
            case RECORD_BODY_END:
                return SyntaxKind.CLOSE_BRACE_TOKEN;
            case OBJECT_KEYWORD:
                return SyntaxKind.OBJECT_KEYWORD;
            case PRIVATE_KEYWORD:
                return SyntaxKind.PRIVATE_KEYWORD;
            case REMOTE_KEYWORD:
                return SyntaxKind.REMOTE_KEYWORD;
            case OBJECT_FIELD_RHS:
                return SyntaxKind.SEMICOLON_TOKEN;
            case ABSTRACT_KEYWORD:
                return SyntaxKind.ABSTRACT_KEYWORD;
            case CLIENT_KEYWORD:
                return SyntaxKind.CLIENT_KEYWORD;
            case OBJECT_TYPE_FIRST_QUALIFIER:
            case OBJECT_TYPE_SECOND_QUALIFIER:
                return SyntaxKind.OBJECT_KEYWORD;
            case CLOSE_BRACKET:
                return SyntaxKind.CLOSE_BRACKET_TOKEN;
            case DOT:
                return SyntaxKind.DOT_TOKEN;
            case FIELD_OR_FUNC_NAME:
                return SyntaxKind.IDENTIFIER_TOKEN;
            case OPEN_BRACKET:
                return SyntaxKind.OPEN_BRACKET_TOKEN;
            case IF_KEYWORD:
                return SyntaxKind.IF_KEYWORD;
            case ELSE_KEYWORD:
                return SyntaxKind.ELSE_KEYWORD;
            case WHILE_KEYWORD:
                return SyntaxKind.WHILE_KEYWORD;
            case CHECKING_KEYWORD:
                return SyntaxKind.CHECK_KEYWORD;
            case AS_KEYWORD:
                return SyntaxKind.AS_KEYWORD;
            case BOOLEAN_LITERAL:
                return SyntaxKind.TRUE_KEYWORD;
            case IMPORT_KEYWORD:
                return SyntaxKind.IMPORT_KEYWORD;
            case IMPORT_MODULE_NAME:
            case IMPORT_ORG_OR_MODULE_NAME:
            case IMPORT_PREFIX:
            case VARIABLE_REF:
            case BASIC_LITERAL: // return var-ref for any kind of terminal expression
                return SyntaxKind.IDENTIFIER_TOKEN;
            case VERSION_NUMBER:
            case MAJOR_VERSION:
            case MINOR_VERSION:
            case PATCH_VERSION:
                return SyntaxKind.DECIMAL_INTEGER_LITERAL;
            case SLASH:
                return SyntaxKind.SLASH_TOKEN;
            case VERSION_KEYWORD:
                return SyntaxKind.VERSION_KEYWORD;
            case IMPORT_DECL_RHS:
                return SyntaxKind.SEMICOLON_TOKEN;
            case IMPORT_SUB_VERSION:
                return SyntaxKind.SEMICOLON_TOKEN;
            case COLON:
                return SyntaxKind.COLON_TOKEN;
            case MAPPING_FIELD_NAME:
            case MAPPING_FIELD:
                return SyntaxKind.IDENTIFIER_TOKEN;
            case PANIC_KEYWORD:
                return SyntaxKind.PANIC_KEYWORD;
            case STRING_LITERAL:
                return SyntaxKind.STRING_LITERAL;

            // TODO:
            case COMP_UNIT:
            case TOP_LEVEL_NODE:
            case TOP_LEVEL_NODE_THAT_SUPPORTS_MODIFIER:
            case ANNOTATION_ATTACHMENT:
            case PARAM_LIST:
            case PARAMETER_RHS:
            case STATEMENT:
            case AFTER_PARAMETER_TYPE:
            case FIELD_DESCRIPTOR_RHS:
            case FIELD_OR_REST_DESCIPTOR_RHS:
            case MODULE_TYPE_DEFINITION:
            case TYPE_DESCRIPTOR:
            case RECORD_TYPE_DESCRIPTOR:
            case ARG:
            case ARG_LIST:
            case EOF:
            case FUNC_CALL:
            case NAMED_OR_POSITIONAL_ARG_RHS:
            case OBJECT_FUNC_OR_FIELD:
            case OBJECT_FUNC_OR_FIELD_WITHOUT_VISIBILITY:
            case OBJECT_MEMBER:
            case OBJECT_METHOD_START:
            case OBJECT_TYPE_DESCRIPTOR:
            case OBJECT_TYPE_DESCRIPTOR_START:
            case AFTER_IMPORT_MODULE_NAME:
            case ASSIGNMENT_OR_VAR_DECL_STMT_RHS:
            case BLOCK_STMT:
            case CALL_STMT:
            case CALL_STMT_START:
            case DECIMAL_INTEGER_LITERAL:
            case ELSE_BLOCK:
            case ELSE_BODY:
            case IF_BLOCK:
            case IMPORT_DECL:
            case IMPORT_PREFIX_DECL:
            case MAJOR_MINOR_VERSION_END:
            case WHILE_BLOCK:
            case ACCESS_EXPRESSION:
            case IMPORT_VERSION_DECL:
            case MAPPING_CONSTRUCTOR:
            case PANIC_STMT:
            case SPECIFIC_FIELD_RHS:
            default:
                break;
        }

        return SyntaxKind.NONE;
    }

    /**
     * Check whether a token kind is a basic literal.
     * 
     * @param kind Token kind to check
     * @return <code>true</code> if the given token kind belongs to a basic literal.<code>false</code> otherwise
     */
    private boolean isBasicLiteral(SyntaxKind kind) {
        switch (kind) {
            case DECIMAL_INTEGER_LITERAL:
            case HEX_INTEGER_LITERAL:
            case STRING_LITERAL:
            case TRUE_KEYWORD:
            case FALSE_KEYWORD:
                return true;
            default:
                return false;
        }
    }

    /**
     * Represents a solution/fix for a parser error. A {@link Solution} consists of the parser context where the error
     * was encountered, the enclosing parser context at the same point, the token with the error, and the {@link Action}
     * required to recover from the error.
     * 
     * @since 1.2.0
     */
    public static class Solution {

        public ParserRuleContext ctx;
        public Action action;
        public String token;
        public SyntaxKind tokenKind;
        public STNode recoveredNode;

        public Solution(Action action, ParserRuleContext ctx, SyntaxKind tokenKind, String tokenText) {
            this.action = action;
            this.ctx = ctx;
            this.token = tokenText;
            this.tokenKind = tokenKind;
        }

        @Override
        public String toString() {
            return action.toString() + "'" + token + "'";
        }
    }

    /**
     * Represent a result of a token-sequence-search in a sub-tree. The result will contain the fixes required to
     * traverse in that sub-tree, and the number of matching tokens it found, without the fixed tokens.
     */
    private static class Result {
        private int matches;
        private ArrayDeque<Solution> fixes;

        public Result(ArrayDeque<Solution> fixes, int matches) {
            this.fixes = fixes;
            this.matches = matches;
        }
    }

    /**
     * Represents the actions that can be taken to recover from a parser error.
     * 
     * @since 1.2.0
     */
    enum Action {
        INSERT, REMOVE;
    }
}<|MERGE_RESOLUTION|>--- conflicted
+++ resolved
@@ -62,17 +62,10 @@
     private static final ParserRuleContext[] FUNC_BODIES =
             { ParserRuleContext.FUNC_BODY_BLOCK, ParserRuleContext.EXTERNAL_FUNC_BODY };
 
-<<<<<<< HEAD
-    private static final ParserRuleContext[] STATEMENTS = { ParserRuleContext.ASSIGNMENT_STMT,
-            ParserRuleContext.VAR_DECL_STMT, ParserRuleContext.IF_BLOCK, ParserRuleContext.WHILE_BLOCK,
-            ParserRuleContext.CALL_STMT, ParserRuleContext.CLOSE_BRACE, ParserRuleContext.PANIC_STMT,
-            ParserRuleContext.COMPOUND_ASSIGNMENT_STMT};
-=======
     private static final ParserRuleContext[] STATEMENTS =
             { ParserRuleContext.ASSIGNMENT_STMT, ParserRuleContext.VAR_DECL_STMT, ParserRuleContext.IF_BLOCK,
-                    ParserRuleContext.WHILE_BLOCK, ParserRuleContext.CALL_STMT, ParserRuleContext.CLOSE_BRACE,
-                    ParserRuleContext.PANIC_STMT, ParserRuleContext.RETURN_STMT };
->>>>>>> 8c45394b
+              ParserRuleContext.WHILE_BLOCK, ParserRuleContext.CALL_STMT, ParserRuleContext.CLOSE_BRACE,
+              ParserRuleContext.PANIC_STMT, ParserRuleContext.RETURN_STMT, ParserRuleContext.COMPOUND_ASSIGNMENT_STMT };
 
     private static final ParserRuleContext[] VAR_DECL_RHS =
             { ParserRuleContext.SEMICOLON, ParserRuleContext.ASSIGN_OP };
@@ -160,21 +153,19 @@
     private static final ParserRuleContext[] MAJOR_MINOR_VERSION_END =
             { ParserRuleContext.DOT, ParserRuleContext.AS_KEYWORD, ParserRuleContext.SEMICOLON };
 
-<<<<<<< HEAD
+    private static final ParserRuleContext[] RETURN_RHS = { ParserRuleContext.SEMICOLON, ParserRuleContext.EXPRESSION };
+
+    private static final ParserRuleContext[] EXPRESSIONS =
+            { ParserRuleContext.BASIC_LITERAL, ParserRuleContext.VARIABLE_REF, ParserRuleContext.ACCESS_EXPRESSION };
+
+    private static final ParserRuleContext[] MAPPING_FIELD_START = { ParserRuleContext.MAPPING_FIELD_NAME,
+            ParserRuleContext.STRING_LITERAL, ParserRuleContext.COMPUTED_FIELD_NAME, ParserRuleContext.ELLIPSIS };
+
+    private static final ParserRuleContext[] SPECIFIC_FIELD_RHS =
+            { ParserRuleContext.COLON, ParserRuleContext.COMMA, ParserRuleContext.CLOSE_PARENTHESIS };
+
     private static final ParserRuleContext[] COMPOUND_ASSIGNMENT_STATEMENT =
             { ParserRuleContext.COMPOUND_BINARY_OPERATOR, ParserRuleContext.ASSIGN_OP };
-=======
-    private static final ParserRuleContext[] RETURN_RHS = { ParserRuleContext.SEMICOLON, ParserRuleContext.EXPRESSION };
-
-    private static final ParserRuleContext[] EXPRESSIONS =
-            { ParserRuleContext.BASIC_LITERAL, ParserRuleContext.VARIABLE_REF, ParserRuleContext.ACCESS_EXPRESSION };
-
-    private static final ParserRuleContext[] MAPPING_FIELD_START = { ParserRuleContext.MAPPING_FIELD_NAME,
-            ParserRuleContext.STRING_LITERAL, ParserRuleContext.COMPUTED_FIELD_NAME, ParserRuleContext.ELLIPSIS };
-
-    private static final ParserRuleContext[] SPECIFIC_FIELD_RHS =
-            { ParserRuleContext.COLON, ParserRuleContext.COMMA, ParserRuleContext.CLOSE_PARENTHESIS };
->>>>>>> 8c45394b
 
     /**
      * Limit for the distance to travel, to determine a successful lookahead.
@@ -1170,13 +1161,10 @@
             case PANIC_STMT:
             case CALL_STMT:
             case IMPORT_DECL:
-<<<<<<< HEAD
+            case RETURN_STMT:
+            case COMPUTED_FIELD_NAME:
             case COMPOUND_ASSIGNMENT_STMT:
                 // case EXPRESSION:
-=======
-            case RETURN_STMT:
-            case COMPUTED_FIELD_NAME:
->>>>>>> 8c45394b
                 startContext(currentCtx);
                 break;
             default:
@@ -1735,11 +1723,8 @@
             case WHILE_BLOCK:
             case CALL_STMT:
             case PANIC_STMT:
-<<<<<<< HEAD
+            case RETURN_STMT:
             case COMPOUND_ASSIGNMENT_STMT:
-=======
-            case RETURN_STMT:
->>>>>>> 8c45394b
                 return true;
             default:
                 return false;
