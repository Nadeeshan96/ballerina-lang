/*
 * Copyright (c) 2020, WSO2 Inc. (http://www.wso2.org) All Rights Reserved.
 *
 * WSO2 Inc. licenses this file to you under the Apache License,
 * Version 2.0 (the "License"); you may not use this file except
 * in compliance with the License.
 * You may obtain a copy of the License at
 *
 *   http://www.apache.org/licenses/LICENSE-2.0
 *
 * Unless required by applicable law or agreed to in writing,
 * software distributed under the License is distributed on an
 * "AS IS" BASIS, WITHOUT WARRANTIES OR CONDITIONS OF ANY
 * KIND, either express or implied.  See the License for the
 * specific language governing permissions and limitations
 * under the License.
 */
package io.ballerinalang.compiler.internal.parser;

import io.ballerinalang.compiler.internal.parser.tree.STNode;
import io.ballerinalang.compiler.internal.parser.tree.STNodeFactory;
import io.ballerinalang.compiler.internal.parser.tree.STToken;
import io.ballerinalang.compiler.syntax.tree.SyntaxKind;

import java.util.ArrayDeque;
import java.util.ArrayList;
import java.util.List;

/**
 * <p>
 * Responsible for recovering from a parser error.
 *
 * When an unexpected token is reached, error handler will try inserting/removing a token from the current head, and see
 * how far the parser can successfully progress. After fixing the current head and trying to progress, if it encounters
 * more errors, then it will try to fix those as well. All possible combinations of insertions and deletions will be
 * tried out for such errors. Once all possible paths are discovered, pick the optimal combination that leads to the
 * best recovery. Finally, apply the best solution and continue the parsing.
 * </p>
 * e.g.:
 * If the best combination of fixes was <code>[insert, insert, remove, remove]</code>, then apply only the first
 * fix and continue.
 * <ul>
 * <li>
 * If the fix was a ‘remove’ - then consume the token stream once, and continue from the same rule again.
 * </li>
 * <li>
 * If the fix was an ‘insert’ - then insert the missing node, and continue from the next rule, without consuming the
 * token stream.
 * </li>
 * </ul>
 *
 * @since 1.2.0
 */
public class BallerinaParserErrorHandler {

    private final AbstractTokenReader tokenReader;
    private final BallerinaParserErrorListener errorListener;
    private final BallerinaParser parser;
    private ArrayDeque<ParserRuleContext> ctxStack = new ArrayDeque<>();

    /**
     * Two or more rules which's left side of the production is same (has alternative paths).
     * eg : FUNC_BODIES --> FUNC_BODY_BLOCK
     * FUNC_BODIES --> EXTERNAL_FUNC_BODY
     */

    private static final ParserRuleContext[] FUNC_BODIES =
            { ParserRuleContext.FUNC_BODY_BLOCK, ParserRuleContext.EXTERNAL_FUNC_BODY };

    // We add named-worker-decl also as a statement. This is because we let having a named-worker
    // in all places a statement can be added during parsing, but then validates it based on the
    // context after the parsing the node is complete. This is to provide bertter error messages.
    private static final ParserRuleContext[] STATEMENTS = { ParserRuleContext.CLOSE_BRACE,
            ParserRuleContext.ASSIGNMENT_STMT, ParserRuleContext.VAR_DECL_STMT, ParserRuleContext.IF_BLOCK,
            ParserRuleContext.WHILE_BLOCK, ParserRuleContext.CALL_STMT, ParserRuleContext.PANIC_STMT,
            ParserRuleContext.CONTINUE_STATEMENT, ParserRuleContext.BREAK_STATEMENT, ParserRuleContext.RETURN_STMT,
            ParserRuleContext.COMPOUND_ASSIGNMENT_STMT, ParserRuleContext.LOCAL_TYPE_DEFINITION_STMT,
            ParserRuleContext.EXPRESSION_STATEMENT, ParserRuleContext.NAMED_WORKER_DECL };

    private static final ParserRuleContext[] VAR_DECL_RHS =
            { ParserRuleContext.SEMICOLON, ParserRuleContext.ASSIGN_OP };

    private static final ParserRuleContext[] PARAMETER_RHS = { ParserRuleContext.COMMA, ParserRuleContext.ASSIGN_OP };

    private static final ParserRuleContext[] TOP_LEVEL_NODE = { ParserRuleContext.DOC_STRING,
            ParserRuleContext.ANNOTATIONS, ParserRuleContext.PUBLIC_KEYWORD, ParserRuleContext.FUNC_DEFINITION,
            ParserRuleContext.MODULE_TYPE_DEFINITION, ParserRuleContext.IMPORT_DECL, ParserRuleContext.SERVICE_DECL,
            ParserRuleContext.LISTENER_DECL, ParserRuleContext.CONSTANT_DECL, ParserRuleContext.VAR_DECL_STMT,
            ParserRuleContext.ANNOTATION_DECL, ParserRuleContext.XML_NAMESPACE_DECLARATION, ParserRuleContext.EOF };

    private static final ParserRuleContext[] TOP_LEVEL_NODE_WITHOUT_METADATA = new ParserRuleContext[] {
            ParserRuleContext.PUBLIC_KEYWORD, ParserRuleContext.FUNC_DEFINITION,
            ParserRuleContext.MODULE_TYPE_DEFINITION, ParserRuleContext.IMPORT_DECL, ParserRuleContext.SERVICE_DECL,
            ParserRuleContext.LISTENER_DECL, ParserRuleContext.CONSTANT_DECL, ParserRuleContext.VAR_DECL_STMT,
            ParserRuleContext.ANNOTATION_DECL, ParserRuleContext.XML_NAMESPACE_DECLARATION, ParserRuleContext.EOF };

    private static final ParserRuleContext[] TOP_LEVEL_NODE_WITHOUT_MODIFIER = { ParserRuleContext.FUNC_DEFINITION,
            ParserRuleContext.MODULE_TYPE_DEFINITION, ParserRuleContext.IMPORT_DECL, ParserRuleContext.SERVICE_DECL,
            ParserRuleContext.LISTENER_DECL, ParserRuleContext.CONSTANT_DECL, ParserRuleContext.ANNOTATION_DECL,
            ParserRuleContext.VAR_DECL_STMT, ParserRuleContext.XML_NAMESPACE_DECLARATION, ParserRuleContext.EOF };

    private static final ParserRuleContext[] TYPE_OR_VAR_NAME =
            { ParserRuleContext.SIMPLE_TYPE_DESCRIPTOR, ParserRuleContext.VARIABLE_NAME };

    private static final ParserRuleContext[] ASSIGNMENT_OR_VAR_DECL_SECOND_TOKEN =
            { ParserRuleContext.ASSIGN_OP, ParserRuleContext.VARIABLE_NAME };

    private static final ParserRuleContext[] FIELD_DESCRIPTOR_RHS =
            { ParserRuleContext.SEMICOLON, ParserRuleContext.QUESTION_MARK, ParserRuleContext.ASSIGN_OP };

    private static final ParserRuleContext[] FIELD_OR_REST_DESCIPTOR_RHS =
            { ParserRuleContext.ELLIPSIS, ParserRuleContext.VARIABLE_NAME };

    private static final ParserRuleContext[] RECORD_BODY_START =
            { ParserRuleContext.CLOSED_RECORD_BODY_START, ParserRuleContext.OPEN_BRACE };

    private static final ParserRuleContext[] RECORD_BODY_END =
            { ParserRuleContext.CLOSED_RECORD_BODY_END, ParserRuleContext.CLOSE_BRACE };

    // Give object the higher priority over records, since record body is a subset of object body.
    // TODO: add other type descriptors
    private static final ParserRuleContext[] TYPE_DESCRIPTORS =
            { ParserRuleContext.SIMPLE_TYPE_DESCRIPTOR, ParserRuleContext.OBJECT_TYPE_DESCRIPTOR,
                    ParserRuleContext.RECORD_TYPE_DESCRIPTOR, ParserRuleContext.NIL_TYPE_DESCRIPTOR };

    private static final ParserRuleContext[] RECORD_FIELD_OR_RECORD_END =
            { ParserRuleContext.RECORD_FIELD, ParserRuleContext.RECORD_BODY_END };

    private static final ParserRuleContext[] RECORD_FIELD_START =
            { ParserRuleContext.ANNOTATIONS, ParserRuleContext.ASTERISK, ParserRuleContext.TYPE_DESCRIPTOR };

    private static final ParserRuleContext[] RECORD_FIELD_WITHOUT_METADATA =
            { ParserRuleContext.ASTERISK, ParserRuleContext.TYPE_DESCRIPTOR };

    private static final ParserRuleContext[] ARG_START =
            { ParserRuleContext.VARIABLE_NAME, ParserRuleContext.ELLIPSIS, ParserRuleContext.EXPRESSION };

    private static final ParserRuleContext[] NAMED_OR_POSITIONAL_ARG_RHS =
            { ParserRuleContext.COMMA, ParserRuleContext.ASSIGN_OP };

    private static final ParserRuleContext[] PARAM_LIST =
            { ParserRuleContext.CLOSE_PARENTHESIS, ParserRuleContext.REQUIRED_PARAM };

    private static final ParserRuleContext[] OBJECT_FIELD_RHS =
            { ParserRuleContext.SEMICOLON, ParserRuleContext.ASSIGN_OP };

    private static final ParserRuleContext[] OBJECT_MEMBER_START =
            { ParserRuleContext.DOC_STRING, ParserRuleContext.ANNOTATIONS, ParserRuleContext.ASTERISK,
                    ParserRuleContext.OBJECT_FUNC_OR_FIELD, ParserRuleContext.CLOSE_BRACE };

    private static final ParserRuleContext[] OBJECT_MEMBER_WITHOUT_METADATA =
            { ParserRuleContext.ASTERISK, ParserRuleContext.OBJECT_FUNC_OR_FIELD, ParserRuleContext.CLOSE_BRACE };

    private static final ParserRuleContext[] OBJECT_FUNC_OR_FIELD = { ParserRuleContext.PUBLIC_KEYWORD,
            ParserRuleContext.PRIVATE_KEYWORD, ParserRuleContext.OBJECT_FUNC_OR_FIELD_WITHOUT_VISIBILITY };

    private static final ParserRuleContext[] OBJECT_FUNC_OR_FIELD_WITHOUT_VISIBILITY =
            { ParserRuleContext.TYPE_DESCRIPTOR, ParserRuleContext.OBJECT_METHOD_START };

    private static final ParserRuleContext[] OBJECT_METHOD_START =
            { ParserRuleContext.REMOTE_KEYWORD, ParserRuleContext.FUNCTION_KEYWORD };

    private static final ParserRuleContext[] OBJECT_TYPE_DESCRIPTOR_START =
            { ParserRuleContext.OBJECT_TYPE_FIRST_QUALIFIER, ParserRuleContext.OBJECT_KEYWORD };

    private static final ParserRuleContext[] ELSE_BODY = { ParserRuleContext.IF_BLOCK, ParserRuleContext.OPEN_BRACE };

    private static final ParserRuleContext[] ELSE_BLOCK =
            { ParserRuleContext.ELSE_KEYWORD, ParserRuleContext.STATEMENT };

    private static final ParserRuleContext[] CALL_STATEMENT =
            { ParserRuleContext.CHECKING_KEYWORD, ParserRuleContext.VARIABLE_NAME };

    private static final ParserRuleContext[] IMPORT_PREFIX_DECL =
            { ParserRuleContext.AS_KEYWORD, ParserRuleContext.SEMICOLON };

    private static final ParserRuleContext[] IMPORT_VERSION =
            { ParserRuleContext.VERSION_KEYWORD, ParserRuleContext.AS_KEYWORD, ParserRuleContext.SEMICOLON };

    private static final ParserRuleContext[] IMPORT_DECL_RHS = { ParserRuleContext.SLASH, ParserRuleContext.DOT,
            ParserRuleContext.VERSION_KEYWORD, ParserRuleContext.AS_KEYWORD, ParserRuleContext.SEMICOLON };

    private static final ParserRuleContext[] AFTER_IMPORT_MODULE_NAME = { ParserRuleContext.DOT,
            ParserRuleContext.VERSION_KEYWORD, ParserRuleContext.AS_KEYWORD, ParserRuleContext.SEMICOLON };

    private static final ParserRuleContext[] MAJOR_MINOR_VERSION_END =
            { ParserRuleContext.DOT, ParserRuleContext.AS_KEYWORD, ParserRuleContext.SEMICOLON };

    private static final ParserRuleContext[] RETURN_RHS = { ParserRuleContext.SEMICOLON, ParserRuleContext.EXPRESSION };

    private static final ParserRuleContext[] EXPRESSION_START = { ParserRuleContext.BASIC_LITERAL,
            ParserRuleContext.NIL_LITERAL, ParserRuleContext.VARIABLE_REF, ParserRuleContext.ACCESS_EXPRESSION,
            ParserRuleContext.TYPEOF_EXPRESSION, ParserRuleContext.UNARY_EXPRESSION,
            ParserRuleContext.TYPE_TEST_EXPRESSION, ParserRuleContext.CHECKING_KEYWORD,
            ParserRuleContext.OPEN_PARENTHESIS };

    private static final ParserRuleContext[] MAPPING_FIELD_START = { ParserRuleContext.MAPPING_FIELD_NAME,
            ParserRuleContext.STRING_LITERAL, ParserRuleContext.COMPUTED_FIELD_NAME, ParserRuleContext.ELLIPSIS };

    private static final ParserRuleContext[] SPECIFIC_FIELD_RHS =
            { ParserRuleContext.COLON, ParserRuleContext.COMMA, ParserRuleContext.CLOSE_PARENTHESIS };

    private static final ParserRuleContext[] OPTIONAL_SERVICE_NAME =
            { ParserRuleContext.SERVICE_NAME, ParserRuleContext.ON_KEYWORD };

    private static final ParserRuleContext[] RESOURCE_DEF_START =
            { ParserRuleContext.RESOURCE_KEYWORD, ParserRuleContext.FUNC_DEFINITION, ParserRuleContext.CLOSE_BRACE };

    private static final ParserRuleContext[] CONST_DECL_RHS =
            { ParserRuleContext.STATEMENT_START_IDENTIFIER, ParserRuleContext.ASSIGN_OP };

    private static final ParserRuleContext[] ARRAY_LENGTH =
            { ParserRuleContext.CLOSE_BRACKET, ParserRuleContext.DECIMAL_INTEGER_LITERAL,
                    ParserRuleContext.HEX_INTEGER_LITERAL, ParserRuleContext.ASTERISK, ParserRuleContext.VARIABLE_REF };

    private static final ParserRuleContext[] PARAMETER =
            { ParserRuleContext.ANNOTATIONS, ParserRuleContext.PUBLIC_KEYWORD, ParserRuleContext.TYPE_DESCRIPTOR };

    private static final ParserRuleContext[] PARAMETER_WITHOUT_ANNOTS =
            { ParserRuleContext.PUBLIC_KEYWORD, ParserRuleContext.TYPE_DESCRIPTOR };

    private static final ParserRuleContext[] STMT_START_WITH_EXPR_RHS = { ParserRuleContext.ASSIGN_OP,
            ParserRuleContext.RIGHT_ARROW, ParserRuleContext.COMPOUND_BINARY_OPERATOR, ParserRuleContext.SEMICOLON };

    private static final ParserRuleContext[] STMT_START_WITH_IDENTIFIER =
            { ParserRuleContext.ASSIGN_OP, ParserRuleContext.VARIABLE_NAME, ParserRuleContext.EXPRESSION_RHS };

    private static final ParserRuleContext[] EXPRESSION_STATEMENT_START =
            { ParserRuleContext.VARIABLE_REF, ParserRuleContext.CHECKING_KEYWORD, ParserRuleContext.OPEN_PARENTHESIS };

    private static final ParserRuleContext[] ANNOT_DECL_OPTIONAL_TYPE =
            { ParserRuleContext.TYPE_DESCRIPTOR, ParserRuleContext.ANNOTATION_TAG };

    private static final ParserRuleContext[] CONST_DECL_TYPE =
            { ParserRuleContext.TYPE_DESCRIPTOR, ParserRuleContext.VARIABLE_NAME };

    private static final ParserRuleContext[] ANNOT_DECL_RHS =
            { ParserRuleContext.ANNOTATION_TAG, ParserRuleContext.ANNOT_OPTIONAL_ATTACH_POINTS };

    private static final ParserRuleContext[] ANNOT_OPTIONAL_ATTACH_POINTS =
            { ParserRuleContext.SEMICOLON, ParserRuleContext.ON_KEYWORD };

    private static final ParserRuleContext[] ATTACH_POINT =
            { ParserRuleContext.SOURCE_KEYWORD, ParserRuleContext.ATTACH_POINT_IDENT };

    private static final ParserRuleContext[] ATTACH_POINT_IDENT = { ParserRuleContext.SINGLE_KEYWORD_ATTACH_POINT_IDENT,
            ParserRuleContext.OBJECT_IDENT, ParserRuleContext.RESOURCE_IDENT, ParserRuleContext.RECORD_IDENT };

    private static final ParserRuleContext[] ATTACH_POINT_END =
            { ParserRuleContext.COMMA, ParserRuleContext.SEMICOLON };

    private static final ParserRuleContext[] XML_NAMESPACE_PREFIX_DECL =
            { ParserRuleContext.AS_KEYWORD, ParserRuleContext.SEMICOLON };

    private static final ParserRuleContext[] CONSTANT_EXPRESSION =
            { ParserRuleContext.BASIC_LITERAL, ParserRuleContext.VARIABLE_REF };

    /**
     * Limit for the distance to travel, to determine a successful lookahead.
     */
    private int lookaheadLimit = 5;

    public BallerinaParserErrorHandler(AbstractTokenReader tokenReader, BallerinaParser parser) {
        this.tokenReader = tokenReader;
        this.parser = parser;
        this.errorListener = new BallerinaParserErrorListener();
    }

    public void startContext(ParserRuleContext context) {
        this.ctxStack.push(context);
    }

    public void endContext() {
        this.ctxStack.pop();
    }

    public void switchContext(ParserRuleContext context) {
        this.ctxStack.pop();
        this.ctxStack.push(context);
    }

    public void reportInvalidNode(STToken startingToken, String message) {
        this.errorListener.reportInvalidNodeError(startingToken, message);
    }

    public void reportMissingTokenError(String message) {
        STToken currentToken = this.tokenReader.head();
        this.errorListener.reportMissingTokenError(currentToken, message);
    }

    private ParserRuleContext getParentContext() {
        return this.ctxStack.peek();
    }

    /*
     * -------------- Error recovering --------------
     */

    /**
     * Recover from current context. Returns the action needs to be taken with respect
     * to the next token, in order to recover. This method will search for the most
     * optimal action, that will result the parser to proceed the farthest distance.
     *
     * @param nextToken Next token of the input where the error occurred
     * @param currentCtx Current parser context
     * @param args Arguments that requires to continue parsing from the given parser context
     * @return The action needs to be taken for the next token, in order to recover
     */
    public Solution recover(ParserRuleContext currentCtx, STToken nextToken, Object... args) {
        // Assumption: always comes here after a peek()

        if (nextToken.kind == SyntaxKind.EOF_TOKEN) {
            SyntaxKind expectedTokenKind = getExpectedTokenKind(currentCtx);
            Solution fix = new Solution(Action.INSERT, currentCtx, expectedTokenKind, currentCtx.toString());
            applyFix(currentCtx, fix, args);
            return fix;
        }

        Result bestMatch = seekMatch(currentCtx);
        if (bestMatch.matches > 0) {
            Solution sol = bestMatch.solution;
            applyFix(currentCtx, sol, args);
            return sol;
        } else {
            // Fail safe. This means we can't find a path to recover.
            removeInvalidToken();
            Solution sol = new Solution(Action.REMOVE, currentCtx, nextToken.kind, nextToken.toString());
            sol.recoveredNode = this.parser.resumeParsing(currentCtx, args);
            return sol;
        }
    }

    /**
     * Remove the invalid token. This method assumes that the next immediate token
     * of the token input stream is the culprit.
     */
    public void removeInvalidToken() {
        STToken invalidToken = this.tokenReader.read();
        // This means no match is found for the current token.
        // Then consume it and return an error node
        this.errorListener.reportInvalidToken(invalidToken);

        // TODO: add this error node to the tree
    }

    /**
     * Apply the fix to the current context.
     *
     * @param currentCtx Current context
     * @param fix Fix to apply
     * @param args Arguments that requires to continue parsing from the given parser context
     */
    private void applyFix(ParserRuleContext currentCtx, Solution fix, Object... args) {
        if (fix.action == Action.REMOVE) {
            removeInvalidToken();
            fix.recoveredNode = this.parser.resumeParsing(currentCtx, args);
        } else {
            fix.recoveredNode = handleMissingToken(currentCtx, fix);
        }
    }

    /**
     * Handle a missing token scenario.
     * 
     * @param currentCtx Current context
     * @param fix Solution to recover from the missing token
     */
    private STNode handleMissingToken(ParserRuleContext currentCtx, Solution fix) {
        // If the original issues was at a production where there are alternatives,
        // then do not report any errors. Parser will try to re-parse the best-matching
        // alternative again. Errors will be reported at the next try.
        if (!isProductionWithAlternatives(currentCtx)) {
            reportMissingTokenError("missing " + fix.ctx);
        }

        return STNodeFactory.createMissingToken(fix.tokenKind);
    }

    /**
     * Get a snapshot of the current context stack.
     * 
     * @return Snapshot of the current context stack
     */
    private ArrayDeque<ParserRuleContext> getCtxStackSnapshot() {
        // Using ArraDeque#clone() here since it has better performance, than manually
        // creating a clone. ArraDeque#clone() method internally copies the value array
        // and avoids all the checks that is there when calling add()/addAll() methods.
        // Therefore has better performance.
        return this.ctxStack.clone();
    }

    private boolean isProductionWithAlternatives(ParserRuleContext currentCtx) {
        switch (currentCtx) {
            case TOP_LEVEL_NODE:
            case TOP_LEVEL_NODE_WITHOUT_MODIFIER:
            case TOP_LEVEL_NODE_WITHOUT_METADATA:
            case STATEMENT:
            case STATEMENT_WITHOUT_ANNOTS:
            case FUNC_BODY:
            case VAR_DECL_STMT_RHS:
            case EXPRESSION_RHS:
            case PARAMETER_RHS:
            case ASSIGNMENT_OR_VAR_DECL_STMT:
            case AFTER_PARAMETER_TYPE:
            case FIELD_DESCRIPTOR_RHS:
            case RECORD_BODY_START:
            case RECORD_BODY_END:
            case TYPE_DESCRIPTOR:
            case NAMED_OR_POSITIONAL_ARG_RHS:
            case OBJECT_FIELD_RHS:
            case OBJECT_FUNC_OR_FIELD_WITHOUT_VISIBILITY:
            case OBJECT_MEMBER:
            case OBJECT_TYPE_FIRST_QUALIFIER:
            case OBJECT_TYPE_SECOND_QUALIFIER:
            case ELSE_BODY:
            case IMPORT_DECL_RHS:
            case IMPORT_SUB_VERSION:
            case VERSION_NUMBER:
            case IMPORT_VERSION_DECL:
            case IMPORT_PREFIX_DECL:
            case MAPPING_FIELD:
            case SPECIFIC_FIELD_RHS:
            case RESOURCE_DEF:
            case PARAMETER_WITHOUT_ANNOTS:
            case PARAMETER:
            case STMT_START_WITH_IDENTIFIER:
            case STMT_START_WITH_EXPR_RHS:
            case RECORD_FIELD_OR_RECORD_END:
            case CONST_DECL_TYPE:
            case CONST_DECL_RHS:
            case ANNOT_OPTIONAL_ATTACH_POINTS:
            case ATTACH_POINT_END:
            case XML_NAMESPACE_PREFIX_DECL:
                return true;
            default:
                return false;
        }
    }

    /*
     * seekMatch methods
     */

    /**
     * Start a fresh search for a way to recover with the next immediate token (peek(1), and the current context).
     * 
     * @param currentCtx Current parser context
     * @return Recovery result
     */
    private Result seekMatch(ParserRuleContext currentCtx) {
        return seekMatchInSubTree(currentCtx, 1, 0, true);
    }

    /**
     * Search for a solution in a sub-tree/sub-path. This will take a snapshot of the current context stack
     * and will operate on top of it, so that the original state of the parser will not be disturbed. On return
     * the previous state of the parser contexts will be restored.
     * 
     * @param currentCtx Current context
     * @param lookahead Position of the next token to consider, from the position of the original error.
     * @param currentDepth Amount of distance traveled so far.
     * @return Recovery result
     */
    private Result seekMatchInSubTree(ParserRuleContext currentCtx, int lookahead, int currentDepth,
                                      boolean isEntryPoint) {
        ArrayDeque<ParserRuleContext> tempCtxStack = this.ctxStack;
        this.ctxStack = getCtxStackSnapshot();
        Result result = seekMatch(currentCtx, lookahead, currentDepth, isEntryPoint);
        result.ctx = currentCtx;
        this.ctxStack = tempCtxStack;
        return result;
    }

    /**
     * TODO: This is a duplicate method. Same as {@link BallerinaParser#isEndOfBlock}.
     *
     * @param token
     * @return
     */
    private boolean isEndOfBlock(STToken token) {
        ParserRuleContext enclosingContext = getParentContext();
        switch (enclosingContext) {
            case OBJECT_TYPE_DESCRIPTOR:
            case SERVICE_DECL:
                switch (token.kind) {
                    case CLOSE_BRACE_TOKEN:
                    case EOF_TOKEN:
                    case CLOSE_BRACE_PIPE_TOKEN:
                    case TYPE_KEYWORD:
                        return true;
                    default:
                        return false;
                }
            case BLOCK_STMT:
                switch (token.kind) {
                    case CLOSE_BRACE_TOKEN:
                    case EOF_TOKEN:
                    case CLOSE_BRACE_PIPE_TOKEN:
                    case ELSE_KEYWORD:
                        return true;
                    default:
                        return false;
                }
            default:
                switch (token.kind) {
                    case CLOSE_BRACE_TOKEN:
                    case EOF_TOKEN:
                    case CLOSE_BRACE_PIPE_TOKEN:
                    case TYPE_KEYWORD:
                    case RESOURCE_KEYWORD:
                        return true;
                    default:
                        return false;
                }
        }
    }

    private boolean isEndOfObjectTypeNode(int nextLookahead) {
        STToken nextToken = this.tokenReader.peek(nextLookahead);
        switch (nextToken.kind) {
            case CLOSE_BRACE_TOKEN:
            case EOF_TOKEN:
            case CLOSE_BRACE_PIPE_TOKEN:
            case TYPE_KEYWORD:
            case SERVICE_KEYWORD:
                return true;
            default:
                STToken nextNextToken = this.tokenReader.peek(nextLookahead + 1);
                switch (nextNextToken.kind) {
                    case CLOSE_BRACE_TOKEN:
                    case EOF_TOKEN:
                    case CLOSE_BRACE_PIPE_TOKEN:
                    case TYPE_KEYWORD:
                    case SERVICE_KEYWORD:
                        return true;
                    default:
                        return false;
                }
        }
    }

    private boolean isEndOfParametersList(STToken token) {
        switch (token.kind) {
            case OPEN_BRACE_TOKEN:
            case CLOSE_BRACE_TOKEN:
            case CLOSE_PAREN_TOKEN:
            case CLOSE_BRACKET_TOKEN:
            case SEMICOLON_TOKEN:
            case PUBLIC_KEYWORD:
            case FUNCTION_KEYWORD:
            case EOF_TOKEN:
            case RETURNS_KEYWORD:
                return true;
            default:
                return false;
        }
    }

    private boolean isEndOfParameter(STToken token) {
        switch (token.kind) {
            case OPEN_BRACE_TOKEN:
            case CLOSE_BRACE_TOKEN:
            case CLOSE_PAREN_TOKEN:
            case CLOSE_BRACKET_TOKEN:
            case SEMICOLON_TOKEN:
            case COMMA_TOKEN:
            case PUBLIC_KEYWORD:
            case FUNCTION_KEYWORD:
            case EOF_TOKEN:
            case RETURNS_KEYWORD:
                return true;
            default:
                return false;
        }
    }

    /**
     * Search for a solution.
     * Terminals are directly matched and Non-terminals which have alternative productions are seekInAlternativesPaths()
     *
     * @param currentCtx Current context
     * @param lookahead Position of the next token to consider, relative to the position of the original error.
     * @param currentDepth Amount of distance traveled so far.
     * @return Recovery result
     */
    private Result seekMatch(ParserRuleContext currentCtx, int lookahead, int currentDepth, boolean isEntryPoint) {
        boolean hasMatch;
        boolean skipRule;
        int matchingRulesCount = 0;

        // boolean isEntryPoint = true;

        while (currentDepth < lookaheadLimit) {
            hasMatch = true;
            skipRule = false;

            STToken nextToken = this.tokenReader.peek(lookahead);
            switch (currentCtx) {
                case EOF:
                    hasMatch = nextToken.kind == SyntaxKind.EOF_TOKEN;
                    break;
                case PUBLIC_KEYWORD:
                    hasMatch = nextToken.kind == SyntaxKind.PUBLIC_KEYWORD;
                    break;
                case PRIVATE_KEYWORD:
                    hasMatch = nextToken.kind == SyntaxKind.PRIVATE_KEYWORD;
                    break;
                case REMOTE_KEYWORD:
                    hasMatch = nextToken.kind == SyntaxKind.REMOTE_KEYWORD;
                    break;
                case TOP_LEVEL_NODE:
                    return seekInAlternativesPaths(lookahead, currentDepth, matchingRulesCount, TOP_LEVEL_NODE,
                            isEntryPoint);
                case TOP_LEVEL_NODE_WITHOUT_MODIFIER:
                    return seekInAlternativesPaths(lookahead, currentDepth, matchingRulesCount,
                            TOP_LEVEL_NODE_WITHOUT_MODIFIER, isEntryPoint);
                case TOP_LEVEL_NODE_WITHOUT_METADATA:
                    return seekInAlternativesPaths(lookahead, currentDepth, matchingRulesCount,
                            TOP_LEVEL_NODE_WITHOUT_METADATA, isEntryPoint);
                case FUNCTION_KEYWORD:
                    hasMatch = nextToken.kind == SyntaxKind.FUNCTION_KEYWORD;
                    break;
                case FUNC_NAME:
                case VARIABLE_NAME:
                case TYPE_NAME:
                case FIELD_OR_FUNC_NAME:
                case IMPORT_ORG_OR_MODULE_NAME:
                case IMPORT_MODULE_NAME:
                case IMPORT_PREFIX:
                case MAPPING_FIELD_NAME:
                case SERVICE_NAME:
                case QUALIFIED_IDENTIFIER:
                case IDENTIFIER:
                case ANNOTATION_TAG:
                case NAMESPACE_PREFIX:
                case WORKER_NAME:
                    hasMatch = nextToken.kind == SyntaxKind.IDENTIFIER_TOKEN;
                    break;
                case OPEN_PARENTHESIS:
                    hasMatch = nextToken.kind == SyntaxKind.OPEN_PAREN_TOKEN;
                    break;
                case CLOSE_PARENTHESIS:
                    hasMatch = nextToken.kind == SyntaxKind.CLOSE_PAREN_TOKEN;
                    break;
                case RETURNS_KEYWORD:
                    hasMatch = nextToken.kind == SyntaxKind.RETURNS_KEYWORD;
                    if (!hasMatch) {
                        // If there are no matches in the optional rule, then continue from the
                        // next immediate rule without changing the state
                        skipRule = true;
                    }
                    break;
                case SIMPLE_TYPE_DESCRIPTOR:
                    hasMatch = isTypeToken(nextToken.kind);
                    break;
                case FUNC_BODY:
                    return seekInFuncBodies(lookahead, currentDepth, matchingRulesCount, isEntryPoint);
                case OPEN_BRACE:
                    hasMatch = nextToken.kind == SyntaxKind.OPEN_BRACE_TOKEN;
                    break;
                case CLOSE_BRACE:
                    hasMatch = nextToken.kind == SyntaxKind.CLOSE_BRACE_TOKEN;
                    break;
                case ASSIGN_OP:
                    hasMatch = nextToken.kind == SyntaxKind.EQUAL_TOKEN;
                    break;
                case EXTERNAL_KEYWORD:
                    hasMatch = nextToken.kind == SyntaxKind.EXTERNAL_KEYWORD;
                    break;
                case SEMICOLON:
                    hasMatch = nextToken.kind == SyntaxKind.SEMICOLON_TOKEN;
                    break;
                case STATEMENT:
                case STATEMENT_WITHOUT_ANNOTS:
                    if (isEndOfBlock(nextToken)) {
                        // If we reach end of statements, then skip processing statements anymore,
                        // and move on to the next rule. This is done to avoid getting stuck on
                        // processing statements forever.
                        skipRule = true;
                        break;
                    }
                    return seekInStatements(currentCtx, nextToken, lookahead, currentDepth, matchingRulesCount,
                            isEntryPoint);
                case BINARY_OPERATOR:
                    hasMatch = isBinaryOperator(nextToken);
                    break;
                case EXPRESSION:
                case TERMINAL_EXPRESSION:
                    return seekInAlternativesPaths(lookahead, currentDepth, matchingRulesCount, EXPRESSION_START,
                            isEntryPoint);
                case VAR_DECL_STMT_RHS:
                    return seekInAlternativesPaths(lookahead, currentDepth, matchingRulesCount, VAR_DECL_RHS,
                            isEntryPoint);
                case EXPRESSION_RHS:
                    return seekMatchInExpressionRhs(nextToken, lookahead, currentDepth, matchingRulesCount,
                            isEntryPoint);
                case COMMA:
                    hasMatch = nextToken.kind == SyntaxKind.COMMA_TOKEN;
                    break;
                case PARAM_LIST:
                    return seekInAlternativesPaths(lookahead, currentDepth, matchingRulesCount, PARAM_LIST,
                            isEntryPoint);
                case PARAMETER_RHS:
                    ParserRuleContext parentCtx = getParentContext();
                    switch (parentCtx) {
                        case REQUIRED_PARAM:
                            return seekInAlternativesPaths(lookahead, currentDepth, matchingRulesCount, PARAMETER_RHS,
                                    isEntryPoint);
                        case DEFAULTABLE_PARAM:
                        case REST_PARAM:
                            skipRule = true;
                            break;
                        default:
                            throw new IllegalStateException();
                    }
                    break;
                case STATEMENT_START_IDENTIFIER:
                    return seekInAlternativesPaths(lookahead, currentDepth, matchingRulesCount, TYPE_OR_VAR_NAME,
                            isEntryPoint);
                case ASSIGNMENT_OR_VAR_DECL_STMT_RHS:
                    return seekInAlternativesPaths(lookahead, currentDepth, matchingRulesCount,
                            ASSIGNMENT_OR_VAR_DECL_SECOND_TOKEN, isEntryPoint);

                case CLOSED_RECORD_BODY_END:
                    hasMatch = nextToken.kind == SyntaxKind.CLOSE_BRACE_PIPE_TOKEN;
                    break;
                case CLOSED_RECORD_BODY_START:
                    hasMatch = nextToken.kind == SyntaxKind.OPEN_BRACE_PIPE_TOKEN;
                    break;
                case ELLIPSIS:
                    hasMatch = nextToken.kind == SyntaxKind.ELLIPSIS_TOKEN;
                    break;
                case QUESTION_MARK:
                    hasMatch = nextToken.kind == SyntaxKind.QUESTION_MARK_TOKEN;
                    break;
                case RECORD_KEYWORD:
                    hasMatch = nextToken.kind == SyntaxKind.RECORD_KEYWORD;
                    break;
                case TYPE_KEYWORD:
                    hasMatch = nextToken.kind == SyntaxKind.TYPE_KEYWORD;
                    break;
                case FIELD_DESCRIPTOR_RHS:
                    return seekInAlternativesPaths(lookahead, currentDepth, matchingRulesCount, FIELD_DESCRIPTOR_RHS,
                            isEntryPoint);
                case FIELD_OR_REST_DESCIPTOR_RHS:
                    return seekInAlternativesPaths(lookahead, currentDepth, matchingRulesCount,
                            FIELD_OR_REST_DESCIPTOR_RHS, isEntryPoint);
                case RECORD_BODY_END:
                    return seekInAlternativesPaths(lookahead, currentDepth, matchingRulesCount, RECORD_BODY_END,
                            isEntryPoint);
                case RECORD_BODY_START:
                    return seekInAlternativesPaths(lookahead, currentDepth, matchingRulesCount, RECORD_BODY_START,
                            isEntryPoint);
                case TYPE_DESCRIPTOR:
                    return seekInAlternativesPaths(lookahead, currentDepth, matchingRulesCount, TYPE_DESCRIPTORS,
                            isEntryPoint);
                case RECORD_FIELD_OR_RECORD_END:
                    return seekInAlternativesPaths(lookahead, currentDepth, matchingRulesCount,
                            RECORD_FIELD_OR_RECORD_END, isEntryPoint);
                case RECORD_FIELD_START:
                    return seekInAlternativesPaths(lookahead, currentDepth, matchingRulesCount, RECORD_FIELD_START,
                            isEntryPoint);
                case RECORD_FIELD_WITHOUT_METADATA:
                    return seekInAlternativesPaths(lookahead, currentDepth, matchingRulesCount,
                            RECORD_FIELD_WITHOUT_METADATA, isEntryPoint);
                case ARG:
                    return seekInAlternativesPaths(lookahead, currentDepth, matchingRulesCount, ARG_START,
                            isEntryPoint);
                case NAMED_OR_POSITIONAL_ARG_RHS:
                    return seekInAlternativesPaths(lookahead, currentDepth, matchingRulesCount,
                            NAMED_OR_POSITIONAL_ARG_RHS, isEntryPoint);
                case OBJECT_MEMBER:
                    return seekInAlternativesPaths(lookahead, currentDepth, matchingRulesCount, OBJECT_MEMBER_START,
                            isEntryPoint);
                case OBJECT_MEMBER_WITHOUT_METADATA:
                    return seekInAlternativesPaths(lookahead, currentDepth, matchingRulesCount,
                            OBJECT_MEMBER_WITHOUT_METADATA, isEntryPoint);
                case OBJECT_FIELD_RHS:
                    return seekInAlternativesPaths(lookahead, currentDepth, matchingRulesCount, OBJECT_FIELD_RHS,
                            isEntryPoint);
                case OBJECT_METHOD_START:
                    return seekInAlternativesPaths(lookahead, currentDepth, matchingRulesCount, OBJECT_METHOD_START,
                            isEntryPoint);
                case OBJECT_KEYWORD:
                    hasMatch = nextToken.kind == SyntaxKind.OBJECT_KEYWORD;
                    break;
                case OBJECT_FUNC_OR_FIELD:
                    return seekInAlternativesPaths(lookahead, currentDepth, matchingRulesCount, OBJECT_FUNC_OR_FIELD,
                            isEntryPoint);
                case OBJECT_FUNC_OR_FIELD_WITHOUT_VISIBILITY:
                    return seekInAlternativesPaths(lookahead, currentDepth, matchingRulesCount,
                            OBJECT_FUNC_OR_FIELD_WITHOUT_VISIBILITY, isEntryPoint);
                case OBJECT_TYPE_DESCRIPTOR_START:
                    return seekInAlternativesPaths(lookahead, currentDepth, matchingRulesCount,
                            OBJECT_TYPE_DESCRIPTOR_START, isEntryPoint);
                case OBJECT_TYPE_FIRST_QUALIFIER:
                case OBJECT_TYPE_SECOND_QUALIFIER:
                    // If currentDepth == 0 means its the very next token after the error. If that erroneous
                    // token is a correct match, then that means we have reached here because of a duplicate
                    // modifier. Therefore treat it as a mismatch.
                    if (currentDepth == 0) {
                        hasMatch = false;
                        break;
                    }

                    hasMatch = nextToken.kind == SyntaxKind.ABSTRACT_KEYWORD ||
                            nextToken.kind == SyntaxKind.CLIENT_KEYWORD;
                    break;
                case ABSTRACT_KEYWORD:
                    hasMatch = nextToken.kind == SyntaxKind.ABSTRACT_KEYWORD;
                    break;
                case CLIENT_KEYWORD:
                    hasMatch = nextToken.kind == SyntaxKind.CLIENT_KEYWORD;
                    break;
                case OPEN_BRACKET:
                    hasMatch = nextToken.kind == SyntaxKind.OPEN_BRACKET_TOKEN;
                    break;
                case CLOSE_BRACKET:
                    hasMatch = nextToken.kind == SyntaxKind.CLOSE_BRACKET_TOKEN;
                    break;
                case DOT:
                    hasMatch = nextToken.kind == SyntaxKind.DOT_TOKEN;
                    break;
                case IF_KEYWORD:
                    hasMatch = nextToken.kind == SyntaxKind.IF_KEYWORD;
                    break;
                case ELSE_KEYWORD:
                    hasMatch = nextToken.kind == SyntaxKind.ELSE_KEYWORD;
                    break;
                case ELSE_BLOCK:
                    return seekInAlternativesPaths(lookahead, currentDepth, matchingRulesCount, ELSE_BLOCK,
                            isEntryPoint);
                case ELSE_BODY:
                    return seekInAlternativesPaths(lookahead, currentDepth, matchingRulesCount, ELSE_BODY,
                            isEntryPoint);
                case WHILE_KEYWORD:
                    hasMatch = nextToken.kind == SyntaxKind.WHILE_KEYWORD;
                    break;
                case CHECKING_KEYWORD:
                    hasMatch = nextToken.kind == SyntaxKind.CHECK_KEYWORD ||
                            nextToken.kind == SyntaxKind.CHECKPANIC_KEYWORD;
                    break;
                case CALL_STMT_START:
                    return seekInAlternativesPaths(lookahead, currentDepth, matchingRulesCount, CALL_STATEMENT,
                            isEntryPoint);
                case PANIC_KEYWORD:
                    hasMatch = nextToken.kind == SyntaxKind.PANIC_KEYWORD;
                    break;
                case AS_KEYWORD:
                    hasMatch = nextToken.kind == SyntaxKind.AS_KEYWORD;
                    break;
                case BOOLEAN_LITERAL:
                    hasMatch = nextToken.kind == SyntaxKind.TRUE_KEYWORD || nextToken.kind == SyntaxKind.FALSE_KEYWORD;
                    break;
                case DECIMAL_INTEGER_LITERAL:
                case MAJOR_VERSION:
                case MINOR_VERSION:
                case PATCH_VERSION:
                    hasMatch = nextToken.kind == SyntaxKind.DECIMAL_INTEGER_LITERAL;
                    break;
                case IMPORT_KEYWORD:
                    hasMatch = nextToken.kind == SyntaxKind.IMPORT_KEYWORD;
                    break;
                case SLASH:
                    hasMatch = nextToken.kind == SyntaxKind.SLASH_TOKEN;
                    break;
                case VERSION_KEYWORD:
                    hasMatch = nextToken.kind == SyntaxKind.VERSION_KEYWORD;
                    break;
                case CONTINUE_KEYWORD:
                    hasMatch = nextToken.kind == SyntaxKind.CONTINUE_KEYWORD;
                    break;
                case BREAK_KEYWORD:
                    hasMatch = nextToken.kind == SyntaxKind.BREAK_KEYWORD;
                    break;
                case IMPORT_PREFIX_DECL:
                    return seekInAlternativesPaths(lookahead, currentDepth, matchingRulesCount, IMPORT_PREFIX_DECL,
                            isEntryPoint);
                case IMPORT_VERSION_DECL:
                    return seekInAlternativesPaths(lookahead, currentDepth, matchingRulesCount, IMPORT_VERSION,
                            isEntryPoint);
                case IMPORT_DECL_RHS:
                    return seekInAlternativesPaths(lookahead, currentDepth, matchingRulesCount, IMPORT_DECL_RHS,
                            isEntryPoint);
                case AFTER_IMPORT_MODULE_NAME:
                    return seekInAlternativesPaths(lookahead, currentDepth, matchingRulesCount,
                            AFTER_IMPORT_MODULE_NAME, isEntryPoint);
                case MAJOR_MINOR_VERSION_END:
                    return seekInAlternativesPaths(lookahead, currentDepth, matchingRulesCount, MAJOR_MINOR_VERSION_END,
                            isEntryPoint);
                case RETURN_KEYWORD:
                    hasMatch = nextToken.kind == SyntaxKind.RETURN_KEYWORD;
                    break;
                case RETURN_STMT_RHS:
                    return seekInAlternativesPaths(lookahead, currentDepth, matchingRulesCount, RETURN_RHS,
                            isEntryPoint);
                case ACCESS_EXPRESSION:
                    return seekInAccessExpression(currentCtx, lookahead, currentDepth, matchingRulesCount,
                            isEntryPoint);
                case BASIC_LITERAL:
                    hasMatch = isBasicLiteral(nextToken.kind);
                    break;
                case COLON:
                    hasMatch = nextToken.kind == SyntaxKind.COLON_TOKEN;
                    break;
                case STRING_LITERAL:
                    hasMatch = nextToken.kind == SyntaxKind.STRING_LITERAL;
                    break;
                case MAPPING_FIELD:
                    return seekInAlternativesPaths(lookahead, currentDepth, matchingRulesCount, MAPPING_FIELD_START,
                            isEntryPoint);
                case SPECIFIC_FIELD_RHS:
                    return seekInAlternativesPaths(lookahead, currentDepth, matchingRulesCount, SPECIFIC_FIELD_RHS,
                            isEntryPoint);
                case SERVICE_KEYWORD:
                    hasMatch = nextToken.kind == SyntaxKind.SERVICE_KEYWORD;
                    break;
                case ON_KEYWORD:
                    hasMatch = nextToken.kind == SyntaxKind.ON_KEYWORD;
                    break;
                case OPTIONAL_SERVICE_NAME:
                    return seekInAlternativesPaths(lookahead, currentDepth, matchingRulesCount, OPTIONAL_SERVICE_NAME,
                            isEntryPoint);
                case RESOURCE_DEF:
                    return seekInAlternativesPaths(lookahead, currentDepth, matchingRulesCount, RESOURCE_DEF_START,
                            isEntryPoint);
                case RESOURCE_KEYWORD:
                    hasMatch = nextToken.kind == SyntaxKind.RESOURCE_KEYWORD;
                    break;
                case LISTENER_KEYWORD:
                    hasMatch = nextToken.kind == SyntaxKind.LISTENER_KEYWORD;
                    break;
                case CONST_KEYWORD:
                    hasMatch = nextToken.kind == SyntaxKind.CONST_KEYWORD;
                    break;
                case FINAL_KEYWORD:
                    hasMatch = nextToken.kind == SyntaxKind.FINAL_KEYWORD;
                    break;
                case CONST_DECL_TYPE:
                    return seekInAlternativesPaths(lookahead, currentDepth, matchingRulesCount, CONST_DECL_TYPE,
                            isEntryPoint);
                case CONST_DECL_RHS:
                    return seekInAlternativesPaths(lookahead, currentDepth, matchingRulesCount, CONST_DECL_RHS,
                            isEntryPoint);
                case TYPEOF_KEYWORD:
                    hasMatch = nextToken.kind == SyntaxKind.TYPEOF_KEYWORD;
                    break;
                case UNARY_OPERATOR:
                    hasMatch = isUnaryOperator(nextToken);
                    break;
                case ARRAY_LENGTH:
                    return seekInAlternativesPaths(lookahead, currentDepth, matchingRulesCount, ARRAY_LENGTH,
                            isEntryPoint);
                case HEX_INTEGER_LITERAL:
                    hasMatch = nextToken.kind == SyntaxKind.HEX_INTEGER_LITERAL;
                    break;
                case AT:
                    hasMatch = nextToken.kind == SyntaxKind.AT_TOKEN;
                    break;
                case PARAMETER:
                    return seekInAlternativesPaths(lookahead, currentDepth, matchingRulesCount, PARAMETER,
                            isEntryPoint);
                case PARAMETER_WITHOUT_ANNOTS:
                    return seekInAlternativesPaths(lookahead, currentDepth, matchingRulesCount,
                            PARAMETER_WITHOUT_ANNOTS, isEntryPoint);
                case IS_KEYWORD:
                    hasMatch = nextToken.kind == SyntaxKind.IS_KEYWORD;
                    break;
<<<<<<< HEAD
                case IS_EXPRESSION:
                    return seekInIsExpression(currentCtx, lookahead, currentDepth, matchingRulesCount, isEntryPoint);
=======
                case TYPE_TEST_EXPRESSION:
                    return seekInIsExpression(currentCtx, lookahead, currentDepth, matchingRulesCount);
>>>>>>> 61ed6607
                case STMT_START_WITH_EXPR_RHS:
                    return seekInAlternativesPaths(lookahead, currentDepth, matchingRulesCount,
                            STMT_START_WITH_EXPR_RHS, isEntryPoint);
                case RIGHT_ARROW:
                    hasMatch = nextToken.kind == SyntaxKind.RIGHT_ARROW_TOKEN;
                    break;
                case STMT_START_WITH_IDENTIFIER:
                    return seekInAlternativesPaths(lookahead, currentDepth, matchingRulesCount,
                            STMT_START_WITH_IDENTIFIER, isEntryPoint);
                case EXPRESSION_STATEMENT_START:
                    return seekInAlternativesPaths(lookahead, currentDepth, matchingRulesCount,
<<<<<<< HEAD
                            EXPRESSION_STATEMENT_START, isEntryPoint);
                case ANNOTATION_KEYWORD:
                    hasMatch = nextToken.kind == SyntaxKind.ANNOTATION_KEYWORD;
                    break;
                case FIELD_IDENT:
                    hasMatch = nextToken.kind == SyntaxKind.FIELD_KEYWORD;
                    break;
                case FUNCTION_IDENT:
                    hasMatch = nextToken.kind == SyntaxKind.FUNCTION_KEYWORD;
                    break;
                case IDENT_AFTER_OBJECT_IDENT:
                    hasMatch = nextToken.kind == SyntaxKind.TYPE_KEYWORD ||
                            nextToken.kind == SyntaxKind.FUNCTION_KEYWORD || nextToken.kind == SyntaxKind.FIELD_KEYWORD;
                    break;
                case SOURCE_KEYWORD:
                    hasMatch = nextToken.kind == SyntaxKind.SOURCE_KEYWORD;
                    break;
                case ANNOT_DECL_OPTIONAL_TYPE:
                    return seekInAlternativesPaths(lookahead, currentDepth, matchingRulesCount,
                            ANNOT_DECL_OPTIONAL_TYPE, isEntryPoint);
                case ANNOT_DECL_RHS:
                    return seekInAlternativesPaths(lookahead, currentDepth, matchingRulesCount, ANNOT_DECL_RHS,
                            isEntryPoint);
                case ANNOT_OPTIONAL_ATTACH_POINTS:
                    return seekInAlternativesPaths(lookahead, currentDepth, matchingRulesCount,
                            ANNOT_OPTIONAL_ATTACH_POINTS, isEntryPoint);
                case ATTACH_POINT:
                    return seekInAlternativesPaths(lookahead, currentDepth, matchingRulesCount, ATTACH_POINT,
                            isEntryPoint);
                case ATTACH_POINT_IDENT:
                    return seekInAlternativesPaths(lookahead, currentDepth, matchingRulesCount, ATTACH_POINT_IDENT,
                            isEntryPoint);
                case SINGLE_KEYWORD_ATTACH_POINT_IDENT:
                    hasMatch = isSingleKeywordAttachPointIdent(nextToken.kind);
                    break;
                case OBJECT_IDENT:
                    hasMatch = nextToken.kind == SyntaxKind.OBJECT_KEYWORD;
                    break;
                case RECORD_IDENT:
                    hasMatch = nextToken.kind == SyntaxKind.RECORD_KEYWORD;
                    break;
                case RESOURCE_IDENT:
                    hasMatch = nextToken.kind == SyntaxKind.RESOURCE_KEYWORD;
                    break;
                case ATTACH_POINT_END:
                    return seekInAlternativesPaths(lookahead, currentDepth, matchingRulesCount, ATTACH_POINT_END,
                            isEntryPoint);
                case XML_NAMESPACE_PREFIX_DECL:
                    return seekInAlternativesPaths(lookahead, currentDepth, matchingRulesCount,
                            XML_NAMESPACE_PREFIX_DECL, isEntryPoint);
                case CONSTANT_EXPRESSION_START:
                    return seekInAlternativesPaths(lookahead, currentDepth, matchingRulesCount, CONSTANT_EXPRESSION,
                            isEntryPoint);
                case XMLNS_KEYWORD:
                    hasMatch = nextToken.kind == SyntaxKind.XMLNS_KEYWORD;
                    break;
                case WORKER_KEYWORD:
                    hasMatch = nextToken.kind == SyntaxKind.WORKER_KEYWORD;
=======
                            EXPRESSION_STATEMENT_START);
                case NULL_KEYWORD:
                    hasMatch = nextToken.kind == SyntaxKind.NULL_KEYWORD;
                    break;
>>>>>>> 61ed6607

                    // Productions (Non-terminals which doesn't have alternative paths)
                case COMP_UNIT:
                case FUNC_DEFINITION:
                case RETURN_TYPE_DESCRIPTOR:
                case EXTERNAL_FUNC_BODY:
                case FUNC_BODY_BLOCK:
                case ASSIGNMENT_STMT:
                case VAR_DECL_STMT:
                case REQUIRED_PARAM:
                case AFTER_PARAMETER_TYPE:
                case DEFAULTABLE_PARAM:
                case REST_PARAM:
                case MODULE_TYPE_DEFINITION:
                case ARG_LIST:
                case ASTERISK:
                case FUNC_CALL:
                case RECORD_TYPE_DESCRIPTOR:
                case OBJECT_TYPE_DESCRIPTOR:
                case ASSIGNMENT_OR_VAR_DECL_STMT:
                case CALL_STMT:
                case IF_BLOCK:
                case BLOCK_STMT:
                case WHILE_BLOCK:
                case VERSION_NUMBER:
                case IMPORT_DECL:
                case IMPORT_SUB_VERSION:
                case MAPPING_CONSTRUCTOR:
                case PANIC_STMT:
                case COMPUTED_FIELD_NAME:
                case RETURN_STMT:
                case LISTENERS_LIST:
                case SERVICE_DECL:
                case BREAK_STATEMENT:
                case CONTINUE_STATEMENT:
                case LISTENER_DECL:
                case CONSTANT_DECL:
                case NIL_TYPE_DESCRIPTOR:
                case OPTIONAL_TYPE_DESCRIPTOR:
                case ARRAY_TYPE_DESCRIPTOR:
                case LOCAL_TYPE_DEFINITION_STMT:
                case ANNOTATIONS:
                case DOC_STRING:
                case ANNOTATION_DECL:
                case ANNOT_ATTACH_POINTS_LIST:
                case COMPOUND_ASSIGNMENT_STMT:
                case COMPOUND_BINARY_OPERATOR:
                case EXPRESSION_STATEMENT:
                case RECORD_FIELD:
                case TYPEOF_EXPRESSION:
                case UNARY_EXPRESSION:
                case CONSTANT_EXPRESSION:
                case XML_NAMESPACE_DECLARATION:
                case DEFAULT_WORKER_INIT:
                case DEFAULT_WORKER:
                case NAMED_WORKERS:
                case NAMED_WORKER_DECL:

                    // start a context, so that we know where to fall back, and continue
                    // having the qualified-identifier as the next rule.
                case VARIABLE_REF:
                case TYPE_REFERENCE:
                case ANNOT_REFERENCE:
                case NIL_LITERAL:
                default:
                    // Stay at the same place
                    skipRule = true;
                    hasMatch = true;
                    break;
            }

            if (!hasMatch) {
                Result fixedPathResult = fixAndContinue(currentCtx, lookahead, currentDepth + 1);
                // Do not consider the current rule as match, since we had to fix it.
                // i.e: do not increment the match count by 1;

                if (isEntryPoint) {
                    fixedPathResult.solution = fixedPathResult.fixes.peek();
                } else {
                    fixedPathResult.solution = new Solution(Action.KEEP, currentCtx, getExpectedTokenKind(currentCtx),
                            currentCtx.toString());
                }
                return getFinalResult(matchingRulesCount, fixedPathResult);
            }

            currentCtx = getNextRule(currentCtx, lookahead + 1);
            if (!skipRule) {
                // Try the next token with the next rule
                currentDepth++;
                matchingRulesCount++;
                lookahead++;
                isEntryPoint = false;
            }

        }

        Result result = new Result(new ArrayDeque<>(), matchingRulesCount, currentCtx);
        result.solution =
                new Solution(Action.KEEP, currentCtx, getExpectedTokenKind(currentCtx), currentCtx.toString());
        return result;
    }

    private boolean isTypeToken(SyntaxKind tokenKind) {
        switch (tokenKind) {
            case SIMPLE_TYPE:
            case SERVICE_KEYWORD:
            case IDENTIFIER_TOKEN:
            case VAR_KEYWORD:
                return true;
            default:
                return false;
        }
    }

    /**
     * Search for matching token sequences within the function body signatures and returns the most optimal solution.
     * This will check whether the token stream best matches to a 'function-body-block' or a 'external-function-body'.
     * 
     * @param lookahead Position of the next token to consider, relative to the position of the original error
     * @param currentDepth Amount of distance traveled so far
     * @param currentMatches Matching tokens found so far
     * @param fixes Fixes made so far
     * @return Recovery result
     */
    private Result seekInFuncBodies(int lookahead, int currentDepth, int currentMatches, boolean isEntryPoint) {
        return seekInAlternativesPaths(lookahead, currentDepth, currentMatches, FUNC_BODIES, isEntryPoint);
    }

    /**
     * Search for matching token sequences within different kinds of statements and returns the most optimal solution.
     * 
     * @param currentCtx Current context
     * @param nextToken Next token in the token stream
     * @param lookahead Position of the next token to consider, relative to the position of the original error
     * @param currentDepth Amount of distance traveled so far
     * @param currentMatches Matching tokens found so far
     * @param fixes Fixes made so far
     * @return Recovery result
     */
    private Result seekInStatements(ParserRuleContext currentCtx, STToken nextToken, int lookahead, int currentDepth,
                                    int currentMatches, boolean isEntryPoint) {
        if (nextToken.kind == SyntaxKind.SEMICOLON_TOKEN) {
            // Semicolon at the start of a statement is a special case. This is equivalent to an empty
            // statement. So assume the fix for this is a REMOVE operation and continue from the next token.
            Result result = seekMatchInSubTree(ParserRuleContext.STATEMENT, lookahead + 1, currentDepth, isEntryPoint);
            result.fixes.push(new Solution(Action.REMOVE, currentCtx, nextToken.kind, nextToken.toString()));
            return getFinalResult(currentMatches, result);
        }

        return seekInAlternativesPaths(lookahead, currentDepth, currentMatches, STATEMENTS, isEntryPoint);
    }

    /**
     * Search for matching token sequences within access expressions and returns the most optimal solution.
     * Access expression can be one of: method-call, field-access, member-access.
     * 
     * @param currentCtx Current context
     * @param lookahead Position of the next token to consider, relative to the position of the original error
     * @param currentDepth Amount of distance traveled so far
     * @param currentMatches Matching tokens found so far
     * @param fixes Fixes made so far
     * @param isEntryPoint
     * @return Recovery result
     */
    private Result seekInAccessExpression(ParserRuleContext currentCtx, int lookahead, int currentDepth,
                                          int currentMatches, boolean isEntryPoint) {
        STToken nextToken = this.tokenReader.peek(lookahead);
        currentDepth++;
        if (nextToken.kind != SyntaxKind.IDENTIFIER_TOKEN) {
            Result fixedPathResult = fixAndContinue(currentCtx, lookahead, currentDepth);
            return getFinalResult(currentMatches, fixedPathResult);
        }

        ParserRuleContext nextContext;
        STToken nextNextToken = this.tokenReader.peek(lookahead + 1);
        switch (nextNextToken.kind) {
            case OPEN_PAREN_TOKEN:
                nextContext = ParserRuleContext.OPEN_PARENTHESIS;
                break;
            case DOT_TOKEN:
                nextContext = ParserRuleContext.DOT;
                break;
            case OPEN_BRACKET_TOKEN:
                nextContext = ParserRuleContext.OPEN_BRACKET;
                break;
            default:
                nextContext = getNextRuleForExpr();
                break;
        }

        currentMatches++;
        lookahead++;
        Result result = seekMatch(nextContext, lookahead, currentDepth, isEntryPoint);
        result.ctx = currentCtx;
        return getFinalResult(currentMatches, result);
    }

    /**
     * Search for a match in rhs of an expression. RHS of an expression can be the end
     * of the expression or the rhs of a binary expression.
     * 
     * @param nextToken
     * @param lookahead Position of the next token to consider, relative to the position of the original error
     * @param currentDepth Amount of distance traveled so far
     * @param currentMatches Matching tokens found so far
     * @param isEntryPoint
     * @return Recovery result
     */
    private Result seekMatchInExpressionRhs(STToken nextToken, int lookahead, int currentDepth, int currentMatches,
                                            boolean isEntryPoint) {
        ParserRuleContext parentCtx = getParentContext();

        // Expression in a parameter-rhs can be terminated by a comma or a the closing parenthesis.
        if (isParameter(parentCtx) || parentCtx == ParserRuleContext.ARG) {
            ParserRuleContext[] next = { ParserRuleContext.BINARY_OPERATOR, ParserRuleContext.DOT,
                    ParserRuleContext.OPEN_BRACKET, ParserRuleContext.COMMA, ParserRuleContext.CLOSE_PARENTHESIS };
            return seekInAlternativesPaths(lookahead, currentDepth, currentMatches, next, isEntryPoint);
        }

        if (parentCtx == ParserRuleContext.MAPPING_CONSTRUCTOR) {
            ParserRuleContext[] next = { ParserRuleContext.BINARY_OPERATOR, ParserRuleContext.DOT,
                    ParserRuleContext.OPEN_BRACKET, ParserRuleContext.COMMA, ParserRuleContext.CLOSE_BRACE };
            return seekInAlternativesPaths(lookahead, currentDepth, currentMatches, next, isEntryPoint);
        }

        if (parentCtx == ParserRuleContext.COMPUTED_FIELD_NAME) {
            // Here we give high priority to the comma. Therefore order of the below array matters.
            ParserRuleContext[] next = { ParserRuleContext.CLOSE_BRACKET, ParserRuleContext.BINARY_OPERATOR,
                    ParserRuleContext.DOT, ParserRuleContext.OPEN_BRACKET };
            return seekInAlternativesPaths(lookahead, currentDepth, currentMatches, next, isEntryPoint);
        }

        if (parentCtx == ParserRuleContext.LISTENERS_LIST) {
            ParserRuleContext[] next = { ParserRuleContext.COMMA, ParserRuleContext.BINARY_OPERATOR,
                    ParserRuleContext.DOT, ParserRuleContext.OPEN_BRACKET, ParserRuleContext.OPEN_BRACE };
            return seekInAlternativesPaths(lookahead, currentDepth, currentMatches, next, isEntryPoint);
        }

        ParserRuleContext nextContext;
        if (parentCtx == ParserRuleContext.IF_BLOCK || parentCtx == ParserRuleContext.WHILE_BLOCK) {
            nextContext = ParserRuleContext.BLOCK_STMT;
        } else if (isStatement(parentCtx) || parentCtx == ParserRuleContext.RECORD_FIELD ||
                parentCtx == ParserRuleContext.OBJECT_MEMBER || parentCtx == ParserRuleContext.LISTENER_DECL ||
                parentCtx == ParserRuleContext.CONSTANT_DECL) {
            nextContext = ParserRuleContext.SEMICOLON;
        } else if (parentCtx == ParserRuleContext.ANNOTATIONS) {
            nextContext = ParserRuleContext.TOP_LEVEL_NODE;
        } else if (parentCtx == ParserRuleContext.ARRAY_TYPE_DESCRIPTOR) {
            nextContext = ParserRuleContext.CLOSE_BRACKET;
        } else {
            throw new IllegalStateException();
        }

        ParserRuleContext[] alternatives =
                { ParserRuleContext.BINARY_OPERATOR, ParserRuleContext.DOT, ParserRuleContext.OPEN_BRACKET,
                        ParserRuleContext.OPEN_PARENTHESIS, ParserRuleContext.IS_KEYWORD, nextContext };
        return seekInAlternativesPaths(lookahead, currentDepth, currentMatches, alternatives, isEntryPoint);
    }

    /**
     * Search for matching token sequences within the given alternative paths, and find the most optimal solution.
     * 
     * @param lookahead Position of the next token to consider, relative to the position of the original error
     * @param currentDepth Amount of distance traveled so far
     * @param currentMatches Matching tokens found so far
     * @param fixes Fixes made so far
     * @return Recovery result
     */
    private Result seekInAlternativesPaths(int lookahead, int currentDepth, int currentMatches,
                                           ParserRuleContext[] alternativeRules, boolean isEntryPoint) {

        @SuppressWarnings("unchecked")
        List<Result>[] results = new List[lookaheadLimit];
        int bestMatchIndex = 0;

        // Visit all the alternative rules and get their results. Arrange them in way
        // such that results with the same number of matches are put together. This is
        // done so that we can easily pick the best, without iterating through them.
        for (ParserRuleContext rule : alternativeRules) {
            Result result = seekMatchInSubTree(rule, lookahead, currentDepth, isEntryPoint);
            List<Result> similarResutls = results[result.matches];
            if (similarResutls == null) {
                similarResutls = new ArrayList<>(lookaheadLimit);
                results[result.matches] = similarResutls;
                if (bestMatchIndex < result.matches) {
                    bestMatchIndex = result.matches;
                }
            }
            similarResutls.add(result);
        }

        // This means there are no matches for any of the statements
        if (bestMatchIndex == 0) {
            return new Result(new ArrayDeque<>(), currentMatches, alternativeRules[0]);
        }

        // If there is only one 'best' match, then return it. If there are more than one
        // 'best' match, then we need to do a tie-break. For that, pick the path with the
        // lowest number of fixes. If it again results in more than one match, then return
        // the based on the precedence (order of occurrence).

        List<Result> bestMatches = results[bestMatchIndex];
        Result bestMatch = bestMatches.get(0);
        Result currentMatch;
        for (int i = 1; i < bestMatches.size(); i++) {
            currentMatch = bestMatches.get(i);

            // If a tie is found, give priority to the one that 'insert'.
            // If that is also a tie, then give priority to the order.
            int currentMatchFixesSize = currentMatch.fixes.size();
            int bestmatchFixesSize = bestMatch.fixes.size();
            if (currentMatchFixesSize == bestmatchFixesSize) {
                // If both are zero continue;
                if (bestmatchFixesSize == 0) {
                    continue;
                }
                Solution currentSol = bestMatch.fixes.peek();
                Solution foundSol = currentMatch.fixes.peek();
                if (currentSol.action == Action.REMOVE && foundSol.action == Action.INSERT) {
                    bestMatch = currentMatch;
                }
            }

            if (currentMatchFixesSize < bestmatchFixesSize) {
                bestMatch = currentMatch;
            }
        }

        return getFinalResult(currentMatches, bestMatch);
    }

    /**
     * Combine a given result with the current results, and get the final result.
     * 
     * @param currentMatches Matches found so far
     * @param bestMatch Result found in the sub-tree, that requires to be merged with the current results
     * @return Final result
     */
    private Result getFinalResult(int currentMatches, Result bestMatch) {
        bestMatch.matches += currentMatches;
        return bestMatch;
    }

    /**
     * <p>
     * Fix the error at the current position and continue forward to find the best path. This method
     * tries to fix the parser error using following steps:
     * <ol>
     * <li>
     * Insert a token and see how far the parser can proceed.
     * </li>
     * <li>
     * Delete a token and see how far the parser can proceed.
     * </li>
     * </ol>
     * 
     * Then decides the best action to perform (whether to insert or remove a token), using the result
     * of the above two steps, based on the following criteria:
     * <ol>
     * <li>
     * Pick the solution with the longest matching sequence.
     * </li>
     * <li>
     * If there's a tie, then check for the solution which requires the lowest number of 'fixes'.
     * </li>
     * <li>
     * If there's a tie, then give priority for the 'insertion' as that doesn't require removing
     * an input a user has given.
     * </li>
     * </ol>
     * </p>
     * 
     * @param currentCtx Current parser context
     * @param lookahead Position of the next token to consider, relative to the position of the original error
     * @param currentDepth Amount of distance traveled so far
     * @return Recovery result
     */
    private Result fixAndContinue(ParserRuleContext currentCtx, int lookahead, int currentDepth) {
        // NOTE: Below order is important. We have to visit the current context first, before
        // getting and visiting the nextContext. Because getting the next context is a stateful
        // operation, as it could update (push/pop) the current context stack.

        // Remove current token. That means continue with the NEXT token, with the CURRENT context
        Result deletionResult = seekMatchInSubTree(currentCtx, lookahead + 1, currentDepth, false);

        // Insert the missing token. That means continue the CURRENT token, with the NEXT context.
        // At this point 'lookahead' refers to the next token position, since there is a missing
        // token at the current position. Hence we don't need to increment the 'lookahead' when
        // calling 'getNextRule'.
        ParserRuleContext nextCtx = getNextRule(currentCtx, lookahead);
        Result insertionResult = seekMatchInSubTree(nextCtx, lookahead, currentDepth, false);

        Result fixedPathResult;
        Solution action;
        if (insertionResult.matches == 0 && deletionResult.matches == 0) {
            fixedPathResult = insertionResult;
        } else if (insertionResult.matches == deletionResult.matches) {
            if (insertionResult.fixes.size() <= deletionResult.fixes.size()) {
                action = new Solution(Action.INSERT, currentCtx, getExpectedTokenKind(currentCtx),
                        currentCtx.toString());
                insertionResult.fixes.push(action);
                fixedPathResult = insertionResult;
            } else {
                STToken token = this.tokenReader.peek(lookahead);
                action = new Solution(Action.REMOVE, currentCtx, token.kind, token.toString());
                deletionResult.fixes.push(action);
                fixedPathResult = deletionResult;
            }
        } else if (insertionResult.matches > deletionResult.matches) {
            action = new Solution(Action.INSERT, currentCtx, getExpectedTokenKind(currentCtx), currentCtx.toString());
            insertionResult.fixes.push(action);
            fixedPathResult = insertionResult;
        } else {
            STToken token = this.tokenReader.peek(lookahead);
            action = new Solution(Action.REMOVE, currentCtx, token.kind, token.toString());
            deletionResult.fixes.push(action);
            fixedPathResult = deletionResult;
        }
        return fixedPathResult;
    }

    /**
     * Get the next parser rule/context given the current parser context.
     * 
     * @param currentCtx Current parser context
     * @param nextLookahead Position of the next token to consider, relative to the position of the original error
     * @return Next parser context
     */
    private ParserRuleContext getNextRule(ParserRuleContext currentCtx, int nextLookahead) {
        // If this is a production, then push the context to the stack.
        // We can do this within the same switch-case that follows after this one.
        // But doing it separately for the sake of readability/maintainability.
        switch (currentCtx) {
            case COMP_UNIT:
            case FUNC_DEFINITION:
            case RETURN_TYPE_DESCRIPTOR:
            case EXTERNAL_FUNC_BODY:
            case FUNC_BODY_BLOCK:
            case STATEMENT:
            case STATEMENT_WITHOUT_ANNOTS:
            case VAR_DECL_STMT:
            case ASSIGNMENT_STMT:
            case REQUIRED_PARAM:
            case DEFAULTABLE_PARAM:
            case REST_PARAM:
            case MODULE_TYPE_DEFINITION:
            case RECORD_FIELD:
            case RECORD_TYPE_DESCRIPTOR:
            case OBJECT_TYPE_DESCRIPTOR:
            case ARG:
            case ARG_LIST:
            case OBJECT_FUNC_OR_FIELD:
            case IF_BLOCK:
            case BLOCK_STMT:
            case WHILE_BLOCK:
            case PANIC_STMT:
            case CALL_STMT:
            case IMPORT_DECL:
            case CONTINUE_STATEMENT:
            case BREAK_STATEMENT:
            case RETURN_STMT:
            case COMPUTED_FIELD_NAME:
            case LISTENERS_LIST:
            case SERVICE_DECL:
            case LISTENER_DECL:
            case CONSTANT_DECL:
            case NIL_TYPE_DESCRIPTOR:
            case COMPOUND_ASSIGNMENT_STMT:
            case OPTIONAL_TYPE_DESCRIPTOR:
            case ARRAY_TYPE_DESCRIPTOR:
            case ANNOTATIONS:
            case VARIABLE_REF:
            case TYPE_REFERENCE:
            case ANNOT_REFERENCE:
            case MAPPING_CONSTRUCTOR:
            case LOCAL_TYPE_DEFINITION_STMT:
            case EXPRESSION_STATEMENT:
<<<<<<< HEAD
            case ANNOTATION_DECL:
            case ANNOT_ATTACH_POINTS_LIST:
            case XML_NAMESPACE_DECLARATION:
            case CONSTANT_EXPRESSION:
            case NAMED_WORKER_DECL:
=======
            case NIL_LITERAL:
>>>>>>> 61ed6607
                startContext(currentCtx);
                break;
            default:
                break;
        }

        ParserRuleContext parentCtx;
        STToken nextToken;
        switch (currentCtx) {
            case EOF:
                return ParserRuleContext.EOF;
            case COMP_UNIT:
                return ParserRuleContext.TOP_LEVEL_NODE;
            case PUBLIC_KEYWORD:
                parentCtx = getParentContext();
                if (parentCtx == ParserRuleContext.OBJECT_TYPE_DESCRIPTOR) {
                    return ParserRuleContext.OBJECT_FUNC_OR_FIELD;
                } else if (isParameter(parentCtx)) {
                    return ParserRuleContext.TYPE_DESCRIPTOR;
                }
                return ParserRuleContext.TOP_LEVEL_NODE_WITHOUT_MODIFIER;
            case PRIVATE_KEYWORD:
                return ParserRuleContext.OBJECT_FUNC_OR_FIELD;
            case FUNC_DEFINITION:
                return ParserRuleContext.FUNCTION_KEYWORD;
            case RETURN_TYPE_DESCRIPTOR:
                return ParserRuleContext.RETURNS_KEYWORD;
            case EXTERNAL_FUNC_BODY:
                return ParserRuleContext.ASSIGN_OP;
            case FUNC_BODY_BLOCK:
                return ParserRuleContext.OPEN_BRACE;
            case STATEMENT:
            case STATEMENT_WITHOUT_ANNOTS:
                // We reach here only if an end of a block is reached.
                endContext(); // end statement
                return ParserRuleContext.CLOSE_BRACE;
            case ASSIGN_OP:
                return getNextRuleForEqualOp();
            case COMPOUND_BINARY_OPERATOR:
                return ParserRuleContext.ASSIGN_OP;
            case CLOSE_BRACE:
                return getNextRuleForCloseBrace(nextLookahead);
            case CLOSE_PARENTHESIS:
                parentCtx = getParentContext();
                if (isParameter(parentCtx)) {
                    endContext(); // end parameter
                    endContext(); // end parameter-list
                }
                if (parentCtx == ParserRuleContext.NIL_TYPE_DESCRIPTOR) {
                    endContext();
                    // After parsing nil type descriptor all the other parsing is same as next rule of simple type
                    return getNextRuleForTypeDescriptor();
                }
                if (parentCtx == ParserRuleContext.NIL_LITERAL) {
                    endContext();
                    return ParserRuleContext.EXPRESSION_RHS;
                }
                // endContext(); // end func signature
                return ParserRuleContext.FUNC_BODY;
            case EXPRESSION:
            case BASIC_LITERAL:
            case TERMINAL_EXPRESSION:
                return getNextRuleForExpr();
            case EXTERNAL_KEYWORD:
                return ParserRuleContext.SEMICOLON;
            case FUNCTION_KEYWORD:
                return ParserRuleContext.FUNC_NAME;
            case FUNC_NAME:
                return ParserRuleContext.OPEN_PARENTHESIS;
            case OPEN_BRACE:
                // If an error occurs in the function definition signature, then only search
                // within the function signature. Do not search within the function body.
                // This is done to avoid the parser misinterpreting tokens in the signature
                // as part of the body, and vice-versa.
                // return ParserRuleContext.CLOSE_BRACE;

                parentCtx = getParentContext();
                if (parentCtx == ParserRuleContext.LISTENERS_LIST) {
                    endContext();
                }

                if (isEndOfBlock(this.tokenReader.peek(nextLookahead))) {
                    return ParserRuleContext.CLOSE_BRACE;
                }

                if (parentCtx == ParserRuleContext.MAPPING_CONSTRUCTOR) {
                    return ParserRuleContext.MAPPING_FIELD;
                }

                return ParserRuleContext.STATEMENT;
            case OPEN_PARENTHESIS:
                parentCtx = getParentContext();
                if (parentCtx == ParserRuleContext.EXPRESSION_STATEMENT) {
                    return ParserRuleContext.EXPRESSION_STATEMENT_START;
                } else if (isExpressionContext(parentCtx)) {
                    return ParserRuleContext.EXPRESSION;
                } else if (parentCtx == ParserRuleContext.FUNC_DEFINITION) {
                    return ParserRuleContext.PARAM_LIST;
                } else if (parentCtx == ParserRuleContext.NIL_TYPE_DESCRIPTOR ||
                        parentCtx == ParserRuleContext.NIL_LITERAL) {
                    return ParserRuleContext.CLOSE_PARENTHESIS;
                }
                return ParserRuleContext.ARG;
            case RETURNS_KEYWORD:
                if (this.tokenReader.peek(nextLookahead).kind != SyntaxKind.RETURNS_KEYWORD) {
                    // If there are no matches in the optional rule, then continue from the
                    // next immediate rule without changing the state
                    return ParserRuleContext.FUNC_BODY;
                }
                return ParserRuleContext.SIMPLE_TYPE_DESCRIPTOR;
            case SEMICOLON:
                return getNextRuleForSemicolon(nextLookahead);
            case SIMPLE_TYPE_DESCRIPTOR:
                return getNextRuleForTypeDescriptor();
            case VARIABLE_NAME:
            case PARAMETER_RHS:
                return getNextRuleForVarName(nextLookahead);
            case TOP_LEVEL_NODE_WITHOUT_MODIFIER:
                return ParserRuleContext.FUNC_DEFINITION;
            case FUNC_BODY:
                return ParserRuleContext.TOP_LEVEL_NODE;
            case REQUIRED_PARAM:
            case DEFAULTABLE_PARAM:
            case REST_PARAM:
                nextToken = this.tokenReader.peek(nextLookahead);
                if (isEndOfParametersList(nextToken)) {
                    endContext();
                    return ParserRuleContext.CLOSE_PARENTHESIS;
                }
                return ParserRuleContext.SIMPLE_TYPE_DESCRIPTOR;
            case ASSIGNMENT_STMT:
                return ParserRuleContext.VARIABLE_NAME;
            case COMPOUND_ASSIGNMENT_STMT:
                return ParserRuleContext.VARIABLE_NAME;
            case VAR_DECL_STMT:
                return ParserRuleContext.SIMPLE_TYPE_DESCRIPTOR;
            case EXPRESSION_RHS:
                return ParserRuleContext.BINARY_OPERATOR;
            case BINARY_OPERATOR:
                return ParserRuleContext.EXPRESSION;
            case COMMA:
                return getNextRuleForComma();
            case AFTER_PARAMETER_TYPE:
                return getNextRuleForParamType();
            case MODULE_TYPE_DEFINITION:
                return ParserRuleContext.TYPE_KEYWORD;
            case CLOSED_RECORD_BODY_END:
                endContext();
                nextToken = this.tokenReader.peek(nextLookahead);
                if (nextToken.kind == SyntaxKind.EOF_TOKEN) {
                    return ParserRuleContext.EOF;
                }
                return getNextRuleForTypeDescriptor();
            case CLOSED_RECORD_BODY_START:
                return ParserRuleContext.RECORD_FIELD_OR_RECORD_END;
            case ELLIPSIS:
                parentCtx = getParentContext();
                if (parentCtx == ParserRuleContext.MAPPING_CONSTRUCTOR || parentCtx == ParserRuleContext.ARG) {
                    return ParserRuleContext.EXPRESSION;
                }
                return ParserRuleContext.VARIABLE_NAME;
            case QUESTION_MARK:
                return getNextRuleForQuestionMark();
            case RECORD_KEYWORD:
                return ParserRuleContext.RECORD_BODY_START;
            case TYPE_KEYWORD:
                return ParserRuleContext.TYPE_NAME;
            case RECORD_TYPE_DESCRIPTOR:
                return ParserRuleContext.RECORD_KEYWORD;
            case ASTERISK:
                parentCtx = getParentContext();
                if (parentCtx == ParserRuleContext.ARRAY_TYPE_DESCRIPTOR) {
                    return ParserRuleContext.CLOSE_BRACKET;
                }
                return ParserRuleContext.TYPE_REFERENCE;
            case TYPE_NAME:
                return ParserRuleContext.TYPE_DESCRIPTOR;
            case OBJECT_KEYWORD:
                return ParserRuleContext.OPEN_BRACE;
            case REMOTE_KEYWORD:
                return ParserRuleContext.FUNCTION_KEYWORD;
            case OBJECT_TYPE_DESCRIPTOR:
                return ParserRuleContext.OBJECT_TYPE_DESCRIPTOR_START;
            case OBJECT_TYPE_FIRST_QUALIFIER:
            case OBJECT_TYPE_SECOND_QUALIFIER:
                return ParserRuleContext.OBJECT_KEYWORD;
            case ABSTRACT_KEYWORD:
            case CLIENT_KEYWORD:
                return ParserRuleContext.OBJECT_KEYWORD;
            case OPEN_BRACKET:
                return getNextRuleForOpenBracket();
            case CLOSE_BRACKET:
                return getNextRuleForCloseBracket(nextLookahead);
            case FIELD_OR_FUNC_NAME:
                return ParserRuleContext.EXPRESSION_RHS;
            case DOT:
                return getNextRuleForDot();
            case IF_KEYWORD:
                return ParserRuleContext.EXPRESSION;
            case ELSE_KEYWORD:
                return ParserRuleContext.ELSE_BODY;
            case BLOCK_STMT:
                return ParserRuleContext.OPEN_BRACE;
            case IF_BLOCK:
                return ParserRuleContext.IF_KEYWORD;
            case WHILE_BLOCK:
                return ParserRuleContext.WHILE_KEYWORD;
            case WHILE_KEYWORD:
                return ParserRuleContext.EXPRESSION;
            case CHECKING_KEYWORD:
                return ParserRuleContext.EXPRESSION;
            case CALL_STMT:
                return ParserRuleContext.CALL_STMT_START;
            case PANIC_STMT:
                return ParserRuleContext.PANIC_KEYWORD;
            case PANIC_KEYWORD:
                return ParserRuleContext.EXPRESSION;
            case FUNC_CALL:
                // TODO: check this again
                return ParserRuleContext.IMPORT_PREFIX;
            case IMPORT_KEYWORD:
                return ParserRuleContext.IMPORT_ORG_OR_MODULE_NAME;
            case IMPORT_PREFIX:
            case NAMESPACE_PREFIX:
                return ParserRuleContext.SEMICOLON;
            case VERSION_NUMBER:
            case VERSION_KEYWORD:
                return ParserRuleContext.MAJOR_VERSION;
            case SLASH:
                return ParserRuleContext.IMPORT_MODULE_NAME;
            case IMPORT_ORG_OR_MODULE_NAME:
                return ParserRuleContext.IMPORT_DECL_RHS;
            case IMPORT_MODULE_NAME:
                return ParserRuleContext.AFTER_IMPORT_MODULE_NAME;
            case AS_KEYWORD:
                parentCtx = getParentContext();
                if (parentCtx == ParserRuleContext.IMPORT_DECL) {
                    return ParserRuleContext.IMPORT_PREFIX;
                } else if (parentCtx == ParserRuleContext.XML_NAMESPACE_DECLARATION) {
                    return ParserRuleContext.NAMESPACE_PREFIX;
                }
                throw new IllegalStateException();
            case MAJOR_VERSION:
            case MINOR_VERSION:
            case IMPORT_SUB_VERSION:
                return ParserRuleContext.MAJOR_MINOR_VERSION_END;
            case PATCH_VERSION:
                return ParserRuleContext.IMPORT_PREFIX_DECL;
            case IMPORT_DECL:
                return ParserRuleContext.IMPORT_KEYWORD;
            case CONTINUE_STATEMENT:
                return ParserRuleContext.CONTINUE_KEYWORD;
            case BREAK_STATEMENT:
                return ParserRuleContext.BREAK_KEYWORD;
            case CONTINUE_KEYWORD:
            case BREAK_KEYWORD:
                return ParserRuleContext.SEMICOLON;
            case RETURN_STMT:
                return ParserRuleContext.RETURN_KEYWORD;
            case RETURN_KEYWORD:
                return ParserRuleContext.RETURN_STMT_RHS;
            case ACCESS_EXPRESSION:
                return ParserRuleContext.VARIABLE_REF;
            // case BASIC_LITERAL:
            // case STRING_LITERAL:
            case MAPPING_FIELD_NAME:
                return ParserRuleContext.SPECIFIC_FIELD_RHS;
            case COLON:
                parentCtx = getParentContext();
                if (parentCtx == ParserRuleContext.MAPPING_CONSTRUCTOR) {
                    return ParserRuleContext.EXPRESSION;
                }

                return ParserRuleContext.IDENTIFIER;
            case STRING_LITERAL:
                // We assume string literal is specifically used only in the mapping constructor key.
                return ParserRuleContext.COLON;
            case COMPUTED_FIELD_NAME:
                return ParserRuleContext.OPEN_BRACKET;
            case LISTENERS_LIST:
                return ParserRuleContext.EXPRESSION;
            case ON_KEYWORD:
                parentCtx = getParentContext();
                if (parentCtx == ParserRuleContext.ANNOTATION_DECL) {
                    return ParserRuleContext.ANNOT_ATTACH_POINTS_LIST;
                }
                return ParserRuleContext.LISTENERS_LIST;
            case RESOURCE_KEYWORD:
                return ParserRuleContext.FUNC_DEFINITION;
            case SERVICE_DECL:
                return ParserRuleContext.SERVICE_KEYWORD;
            case SERVICE_KEYWORD:
                return ParserRuleContext.OPTIONAL_SERVICE_NAME;
            case SERVICE_NAME:
                return ParserRuleContext.ON_KEYWORD;
            case LISTENER_KEYWORD:
                return ParserRuleContext.TYPE_DESCRIPTOR;
            case LISTENER_DECL:
                return ParserRuleContext.LISTENER_KEYWORD;
            case FINAL_KEYWORD:
                return ParserRuleContext.TYPE_DESCRIPTOR;
            case CONSTANT_DECL:
                return ParserRuleContext.CONST_KEYWORD;
            case CONST_KEYWORD:
                return ParserRuleContext.CONST_DECL_TYPE;
            case CONST_DECL_TYPE:
                return ParserRuleContext.CONST_DECL_RHS;
            case NIL_TYPE_DESCRIPTOR:
                return ParserRuleContext.OPEN_PARENTHESIS;
            case TYPEOF_EXPRESSION:
                return ParserRuleContext.TYPEOF_KEYWORD;
            case TYPEOF_KEYWORD:
                return ParserRuleContext.EXPRESSION;
            case OPTIONAL_TYPE_DESCRIPTOR:
                return ParserRuleContext.TYPE_DESCRIPTOR;
            case UNARY_EXPRESSION:
                return ParserRuleContext.UNARY_OPERATOR;
            case UNARY_OPERATOR:
                return ParserRuleContext.EXPRESSION;
            case ARRAY_TYPE_DESCRIPTOR:
                return ParserRuleContext.TYPE_DESCRIPTOR;
            case ARRAY_LENGTH:
                return ParserRuleContext.CLOSE_BRACKET;
            case AT:
                return ParserRuleContext.ANNOT_REFERENCE;
            case DOC_STRING:
                return ParserRuleContext.ANNOTATIONS;
            case ANNOTATIONS:
                return ParserRuleContext.AT;
            case MAPPING_CONSTRUCTOR:
                return ParserRuleContext.OPEN_BRACE;
            case VARIABLE_REF:
            case TYPE_REFERENCE:
            case ANNOT_REFERENCE:
                return ParserRuleContext.QUALIFIED_IDENTIFIER;
            case QUALIFIED_IDENTIFIER:
                nextToken = this.tokenReader.peek(nextLookahead);
                if (nextToken.kind == SyntaxKind.COLON_TOKEN) {
                    return ParserRuleContext.COLON;
                }
                // Else this is a simple identifier. Hence fall through.
            case IDENTIFIER:
                parentCtx = getParentContext();
                switch (parentCtx) {
                    case VARIABLE_REF:
                        endContext();
                        return getNextRuleForExpr();
                    case TYPE_REFERENCE:
                        endContext();
                        return ParserRuleContext.SEMICOLON;
                    case ANNOT_REFERENCE:
                        endContext();
                        return ParserRuleContext.MAPPING_CONSTRUCTOR;
                    case ANNOTATION_DECL:
                        return ParserRuleContext.ANNOT_OPTIONAL_ATTACH_POINTS;
                    default:
                        throw new IllegalStateException();
                }
            case IS_KEYWORD:
                return ParserRuleContext.TYPE_DESCRIPTOR;
<<<<<<< HEAD
            case IS_EXPRESSION:
                return getNextRuleForExpr();
=======
            case TYPE_TEST_EXPRESSION:
                return ParserRuleContext.EXPRESSION_RHS;
>>>>>>> 61ed6607
            case LOCAL_TYPE_DEFINITION_STMT:
                return ParserRuleContext.TYPE_KEYWORD;
            case RIGHT_ARROW:
                return ParserRuleContext.EXPRESSION;
            case DECIMAL_INTEGER_LITERAL:
            case HEX_INTEGER_LITERAL:
            case STATEMENT_START_IDENTIFIER:
                return getNextRuleForDecimalIntegerLiteral();
            case EXPRESSION_STATEMENT:
                return ParserRuleContext.EXPRESSION_STATEMENT_START;
<<<<<<< HEAD
            case RECORD_FIELD:
                return ParserRuleContext.RECORD_FIELD_START;
            case ANNOTATION_TAG:
                return ParserRuleContext.ANNOT_OPTIONAL_ATTACH_POINTS;
            case ANNOTATION_KEYWORD:
                return ParserRuleContext.ANNOT_DECL_OPTIONAL_TYPE;
            case ANNOT_ATTACH_POINTS_LIST:
                return ParserRuleContext.ATTACH_POINT;
            case FIELD_IDENT:
            case FUNCTION_IDENT:
            case IDENT_AFTER_OBJECT_IDENT:
            case SINGLE_KEYWORD_ATTACH_POINT_IDENT:
                return ParserRuleContext.COMMA;
            case RECORD_FIELD_OR_RECORD_END:
                return ParserRuleContext.RECORD_BODY_END;
            case SOURCE_KEYWORD:
                return ParserRuleContext.ATTACH_POINT_IDENT;
            case OBJECT_IDENT:
                return ParserRuleContext.IDENT_AFTER_OBJECT_IDENT;
            case RECORD_IDENT:
                return ParserRuleContext.FIELD_IDENT;
            case RESOURCE_IDENT:
                return ParserRuleContext.FUNCTION_IDENT;
            case ANNOTATION_DECL:
                return ParserRuleContext.ANNOTATION_KEYWORD;
            case XML_NAMESPACE_DECLARATION:
                return ParserRuleContext.XMLNS_KEYWORD;
            case XMLNS_KEYWORD:
                return ParserRuleContext.CONSTANT_EXPRESSION;
            case CONSTANT_EXPRESSION:
                return ParserRuleContext.CONSTANT_EXPRESSION_START;
            case XML_NAMESPACE_PREFIX_DECL:
                return ParserRuleContext.SEMICOLON;
            case NAMED_WORKER_DECL:
                return ParserRuleContext.WORKER_KEYWORD;
            case WORKER_KEYWORD:
                return ParserRuleContext.WORKER_NAME;
            case WORKER_NAME:
                return ParserRuleContext.RETURN_TYPE_DESCRIPTOR;
=======
            case NULL_KEYWORD:
                return ParserRuleContext.EXPRESSION_RHS;
            case NIL_LITERAL:
                return ParserRuleContext.OPEN_PARENTHESIS;
>>>>>>> 61ed6607

            case OBJECT_FUNC_OR_FIELD:
            case OBJECT_METHOD_START:
            case OBJECT_FUNC_OR_FIELD_WITHOUT_VISIBILITY:
            case OBJECT_FIELD_RHS:
            case PARAM_LIST:
            case ARG:
            case ARG_LIST:
            case ASSIGNMENT_OR_VAR_DECL_STMT:
            case ASSIGNMENT_OR_VAR_DECL_STMT_RHS:
            case BOOLEAN_LITERAL:
            case CALL_STMT_START:
            case ELSE_BLOCK:
            case ELSE_BODY:
            case FIELD_DESCRIPTOR_RHS:
            case FIELD_OR_REST_DESCIPTOR_RHS:
            case IMPORT_PREFIX_DECL:
            case NAMED_OR_POSITIONAL_ARG_RHS:
            case OBJECT_MEMBER:
            case OBJECT_TYPE_DESCRIPTOR_START:
            case RECORD_BODY_END:
            case RECORD_BODY_START:
            case TOP_LEVEL_NODE_WITHOUT_METADATA:
            case TYPE_DESCRIPTOR:
            case VAR_DECL_STMT_RHS:
            case AFTER_IMPORT_MODULE_NAME:
            case IMPORT_DECL_RHS:
            case IMPORT_VERSION_DECL:
            case MAJOR_MINOR_VERSION_END:
            case MAPPING_FIELD:
            case SPECIFIC_FIELD_RHS:
            case RETURN_STMT_RHS:
            case OPTIONAL_SERVICE_NAME:
            case RESOURCE_DEF:
            case CONST_DECL_RHS:
            case OBJECT_MEMBER_WITHOUT_METADATA:
            case TOP_LEVEL_NODE:
            case PARAMETER:
            case PARAMETER_WITHOUT_ANNOTS:
            case RECORD_FIELD_WITHOUT_METADATA:
            case STMT_START_WITH_IDENTIFIER:
            case STMT_START_WITH_EXPR_RHS:
            case EXPRESSION_STATEMENT_START:
            case RECORD_FIELD_START:
            case ANNOT_DECL_OPTIONAL_TYPE:
            case ANNOT_DECL_RHS:
            case ANNOT_OPTIONAL_ATTACH_POINTS:
            case ATTACH_POINT:
            case ATTACH_POINT_IDENT:
            case ATTACH_POINT_END:
            case CONSTANT_EXPRESSION_START:
            case DEFAULT_WORKER:
            case DEFAULT_WORKER_INIT:
            case NAMED_WORKERS:
            default:
                throw new IllegalStateException("cannot find the next rule for: " + currentCtx);
        }
    }

    private boolean isExpressionContext(ParserRuleContext ctx) {
        switch (ctx) {
            case LISTENERS_LIST:
            case MAPPING_CONSTRUCTOR:
            case COMPUTED_FIELD_NAME:
                return true;
            default:
                return isStatement(ctx);
        }
    }

    /**
     * Get the next parser context to visit after a {@link ParserRuleContext#AFTER_PARAMETER_TYPE}.
     * 
     * @return Next parser context
     */
    private ParserRuleContext getNextRuleForParamType() {
        ParserRuleContext parentCtx;
        parentCtx = getParentContext();
        if (parentCtx == ParserRuleContext.REQUIRED_PARAM || parentCtx == ParserRuleContext.DEFAULTABLE_PARAM) {
            return ParserRuleContext.VARIABLE_NAME;
        } else if (parentCtx == ParserRuleContext.REST_PARAM) {
            return ParserRuleContext.ELLIPSIS;
        } else {
            throw new IllegalStateException();
        }
    }

    /**
     * Get the next parser context to visit after a {@link ParserRuleContext#COMMA}.
     * 
     * @return Next parser context
     */
    private ParserRuleContext getNextRuleForComma() {
        ParserRuleContext parentCtx = getParentContext();
        switch (parentCtx) {
            case PARAM_LIST:
            case REQUIRED_PARAM:
            case DEFAULTABLE_PARAM:
            case REST_PARAM:
                endContext();
                return parentCtx;
            case ARG:
                return parentCtx;
            case MAPPING_CONSTRUCTOR:
                return ParserRuleContext.MAPPING_FIELD;
            case LISTENERS_LIST:
                return ParserRuleContext.EXPRESSION;
            case ANNOT_ATTACH_POINTS_LIST:
                return ParserRuleContext.ATTACH_POINT;
            default:
                throw new IllegalStateException();
        }
    }

    /**
     * Get the next parser context to visit after a type descriptor.
     *
     * @return Next parser context
     */
    private ParserRuleContext getNextRuleForTypeDescriptor() {
        ParserRuleContext parentCtx = getParentContext();
        switch (parentCtx) {
            case RECORD_FIELD:
            case OBJECT_MEMBER:
            case LISTENER_DECL:
            case CONSTANT_DECL:
                return ParserRuleContext.VARIABLE_NAME;
            case MODULE_TYPE_DEFINITION:
                return ParserRuleContext.SEMICOLON;
            case RETURN_TYPE_DESCRIPTOR:
                endContext();
                parentCtx = getParentContext();
                if (parentCtx == ParserRuleContext.NAMED_WORKER_DECL) {
                    return ParserRuleContext.BLOCK_STMT;
                } else if (parentCtx == ParserRuleContext.FUNC_DEFINITION) {
                    return ParserRuleContext.FUNC_BODY;
                }
                throw new IllegalStateException();
            case OPTIONAL_TYPE_DESCRIPTOR:
                return ParserRuleContext.QUESTION_MARK;
            case ARRAY_TYPE_DESCRIPTOR:
                return ParserRuleContext.OPEN_BRACKET;
            case TYPE_TEST_EXPRESSION:
                endContext();
                return getNextRuleForExpr();
            case ANNOTATION_DECL:
                return ParserRuleContext.IDENTIFIER;
            default:
                if (isStatement(parentCtx) || isParameter(parentCtx)) {
                    return ParserRuleContext.VARIABLE_NAME;
                }
        }
        throw new IllegalStateException();
    }

    /**
     * Get the next parser context to visit after a {@link ParserRuleContext#ASSIGN_OP}.
     * 
     * @return Next parser context
     */
    private ParserRuleContext getNextRuleForEqualOp() {
        ParserRuleContext parentCtx = getParentContext();
        switch (parentCtx) {
            case EXTERNAL_FUNC_BODY:
                return ParserRuleContext.EXTERNAL_KEYWORD;
            case REQUIRED_PARAM:
            case DEFAULTABLE_PARAM:
            case RECORD_FIELD:
            case ARG:
            case OBJECT_MEMBER:
            case LISTENER_DECL:
            case CONSTANT_DECL:
                return ParserRuleContext.EXPRESSION;
            default:
                if (parentCtx == ParserRuleContext.STMT_START_WITH_IDENTIFIER) {
                    switchContext(ParserRuleContext.ASSIGNMENT_OR_VAR_DECL_STMT);
                    return ParserRuleContext.EXPRESSION;
                }

                if (isStatement(parentCtx)) {
                    return ParserRuleContext.EXPRESSION;
                }
                throw new IllegalStateException("equal op cannot exist in a " + parentCtx);
        }
    }

    /**
     * Get the next parser context to visit after a {@link ParserRuleContext#CLOSE_BRACE}.
     *
     * @param nextLookahead Position of the next token to consider, relative to the position of the original error
     * @return Next parser context
     */
    private ParserRuleContext getNextRuleForCloseBrace(int nextLookahead) {
        ParserRuleContext parentCtx = getParentContext();
        switch (parentCtx) {
            case FUNC_BODY_BLOCK:
                endContext(); // end body block
                endContext();
                STToken nextToken = this.tokenReader.peek(nextLookahead);
                if (nextToken.kind == SyntaxKind.EOF_TOKEN) {
                    return ParserRuleContext.EOF;
                }

                parentCtx = getParentContext();
                if (parentCtx == ParserRuleContext.SERVICE_DECL) {
                    return ParserRuleContext.RESOURCE_DEF;
                } else if (parentCtx == ParserRuleContext.OBJECT_TYPE_DESCRIPTOR) {
                    return ParserRuleContext.OBJECT_MEMBER;
                } else {
                    return ParserRuleContext.TOP_LEVEL_NODE;
                }
            case SERVICE_DECL:
                endContext();
                nextToken = this.tokenReader.peek(nextLookahead);
                if (nextToken.kind == SyntaxKind.EOF_TOKEN) {
                    return ParserRuleContext.EOF;
                }
                return ParserRuleContext.TOP_LEVEL_NODE;
            case OBJECT_MEMBER:
                endContext(); // end object member
                // fall through
            case RECORD_TYPE_DESCRIPTOR:
            case OBJECT_TYPE_DESCRIPTOR:
                endContext(); // end record/object type def
                return getNextRuleForTypeDescriptor();
            case BLOCK_STMT:
                endContext(); // end block stmt
                parentCtx = getParentContext();
                if (parentCtx == ParserRuleContext.IF_BLOCK) {
                    endContext(); // end if-block
                    return ParserRuleContext.ELSE_BLOCK;
                } else if (parentCtx == ParserRuleContext.WHILE_BLOCK) {
                    endContext(); // end while-block
                    return ParserRuleContext.STATEMENT;
                } else if (parentCtx == ParserRuleContext.NAMED_WORKER_DECL) {
                    endContext(); // end named-worker
                    return ParserRuleContext.STATEMENT;
                }
                return ParserRuleContext.STATEMENT;
            case MAPPING_CONSTRUCTOR:
                endContext(); // end mapping constructor
                parentCtx = getParentContext();
                if (parentCtx != ParserRuleContext.ANNOTATIONS) {
                    return getNextRuleForExpr();
                }

                nextToken = this.tokenReader.peek(nextLookahead);
                if (nextToken.kind == SyntaxKind.AT_TOKEN) {
                    return ParserRuleContext.AT;
                }

                endContext(); // end annotations
                parentCtx = getParentContext();
                switch (parentCtx) {
                    case COMP_UNIT:
                        return ParserRuleContext.TOP_LEVEL_NODE_WITHOUT_METADATA;
                    case RETURN_TYPE_DESCRIPTOR:
                        return ParserRuleContext.TYPE_DESCRIPTOR;
                    case RECORD_FIELD:
                        return ParserRuleContext.RECORD_FIELD_WITHOUT_METADATA;
                    case OBJECT_MEMBER:
                        return ParserRuleContext.OBJECT_MEMBER_WITHOUT_METADATA;
                    case SERVICE_DECL:
                        return ParserRuleContext.RESOURCE_DEF;
                    case FUNC_BODY_BLOCK:
                        return ParserRuleContext.STATEMENT_WITHOUT_ANNOTS;
                    case EXTERNAL_FUNC_BODY:
                        return ParserRuleContext.EXTERNAL_KEYWORD;
                    default:
                        if (isParameter(parentCtx)) {
                            return ParserRuleContext.REQUIRED_PARAM;
                        }
                        throw new IllegalStateException("annotation is ending inside a " + parentCtx);
                }
            default:
                throw new IllegalStateException("found close-brace in: " + parentCtx);
        }
    }

    /**
     * Get the next parser context to visit after a variable/parameter name.
     * 
     * @param nextLookahead Position of the next token to consider, relative to the position of the original error
     * @return Next parser context
     */
    private ParserRuleContext getNextRuleForVarName(int nextLookahead) {
        STToken nextToken = this.tokenReader.peek(nextLookahead);
        ParserRuleContext parentCtx = getParentContext();
        if (parentCtx == ParserRuleContext.REQUIRED_PARAM) {
            if (isEndOfParametersList(nextToken)) {
                return ParserRuleContext.CLOSE_PARENTHESIS;
            } else if (isEndOfParameter(nextToken)) {
                return ParserRuleContext.COMMA;
            } else {
                // Currently processing a required param, but now switch
                // to a defaultable param
                switchContext(ParserRuleContext.DEFAULTABLE_PARAM);
                if (isCompoundBinaryOperator(nextToken.kind)) {
                    return ParserRuleContext.COMPOUND_BINARY_OPERATOR;
                } else {
                    return ParserRuleContext.ASSIGN_OP;
                }
            }
        } else if (parentCtx == ParserRuleContext.DEFAULTABLE_PARAM) {
            if (isEndOfParametersList(nextToken)) {
                return ParserRuleContext.CLOSE_PARENTHESIS;
            } else {
                return ParserRuleContext.ASSIGN_OP;
            }
        } else if (isStatement(parentCtx) || parentCtx == ParserRuleContext.LISTENER_DECL ||
                parentCtx == ParserRuleContext.CONSTANT_DECL) {
            return ParserRuleContext.VAR_DECL_STMT_RHS;
        } else if (parentCtx == ParserRuleContext.RECORD_FIELD) {
            return ParserRuleContext.FIELD_DESCRIPTOR_RHS;
        } else if (parentCtx == ParserRuleContext.ARG) {
            return ParserRuleContext.NAMED_OR_POSITIONAL_ARG_RHS;
        } else if (parentCtx == ParserRuleContext.OBJECT_MEMBER) {
            return ParserRuleContext.OBJECT_FIELD_RHS;
        } else if (parentCtx == ParserRuleContext.ARRAY_TYPE_DESCRIPTOR) {
            return ParserRuleContext.CLOSE_BRACKET;
        } else {
            throw new IllegalStateException();
        }
    }

    /**
     * Check whether the given token kind is a compound binary operator.
     * 
     * @param kind STToken kind
     * @return <code>true</code> if the token kind refers to a binary operator. <code>false</code> otherwise
     */
    private boolean isCompoundBinaryOperator(SyntaxKind kind) {
        switch (kind) {
            case PLUS_TOKEN:
            case MINUS_TOKEN:
            case SLASH_TOKEN:
            case ASTERISK_TOKEN:
                return true;
            default:
                return false;
        }
    }

    /**
     * Get the next parser context to visit after a {@link ParserRuleContext#SEMICOLON}.
     *
     * @param nextLookahead Position of the next token to consider, relative to the position of the original error
     * @return Next parser context
     */
    private ParserRuleContext getNextRuleForSemicolon(int nextLookahead) {
        STToken nextToken;
        ParserRuleContext parentCtx = getParentContext();
        if (parentCtx == ParserRuleContext.EXTERNAL_FUNC_BODY) {
            endContext(); // end external func-body
            endContext(); // func def
            nextToken = this.tokenReader.peek(nextLookahead);
            if (nextToken.kind == SyntaxKind.EOF_TOKEN) {
                return ParserRuleContext.EOF;
            }
            return ParserRuleContext.TOP_LEVEL_NODE;
        } else if (isExpression(parentCtx)) {
            // A semicolon after an expression also means its an end of a statement/field, Hence pop the ctx.
            endContext(); // end statement
            if (isEndOfBlock(this.tokenReader.peek(nextLookahead))) {
                return ParserRuleContext.CLOSE_BRACE;
            }
            return ParserRuleContext.STATEMENT;
        } else if (parentCtx == ParserRuleContext.VAR_DECL_STMT) {
            endContext(); // end var-decl
            parentCtx = getParentContext();
            if (parentCtx == ParserRuleContext.COMP_UNIT) {
                return ParserRuleContext.TOP_LEVEL_NODE;
            }
            return ParserRuleContext.STATEMENT;
        } else if (isStatement(parentCtx)) {
            endContext(); // end statement
            if (isEndOfBlock(this.tokenReader.peek(nextLookahead))) {
                return ParserRuleContext.CLOSE_BRACE;
            }
            return ParserRuleContext.STATEMENT;
        } else if (parentCtx == ParserRuleContext.RECORD_FIELD) {
            endContext(); // end record field
            if (isEndOfBlock(this.tokenReader.peek(nextLookahead))) {
                return ParserRuleContext.RECORD_BODY_END;
            }
            return ParserRuleContext.RECORD_FIELD_OR_RECORD_END;
        } else if (parentCtx == ParserRuleContext.MODULE_TYPE_DEFINITION ||
                parentCtx == ParserRuleContext.LISTENER_DECL || parentCtx == ParserRuleContext.CONSTANT_DECL ||
                parentCtx == ParserRuleContext.ANNOTATION_DECL ||
                parentCtx == ParserRuleContext.XML_NAMESPACE_DECLARATION) {
            endContext(); // end declaration
            nextToken = this.tokenReader.peek(nextLookahead);
            if (nextToken.kind == SyntaxKind.EOF_TOKEN) {
                return ParserRuleContext.EOF;
            }
            return ParserRuleContext.TOP_LEVEL_NODE;
        } else if (parentCtx == ParserRuleContext.OBJECT_MEMBER) {
            if (isEndOfObjectTypeNode(nextLookahead)) {
                endContext(); // end object member
                return ParserRuleContext.CLOSE_BRACE;
            }
            return ParserRuleContext.OBJECT_MEMBER;
        } else if (parentCtx == ParserRuleContext.IMPORT_DECL) {
            endContext(); // end object member
            nextToken = this.tokenReader.peek(nextLookahead);
            if (nextToken.kind == SyntaxKind.EOF_TOKEN) {
                return ParserRuleContext.EOF;
            }
            return ParserRuleContext.TOP_LEVEL_NODE;
        } else if (parentCtx == ParserRuleContext.ANNOT_ATTACH_POINTS_LIST) {
            endContext(); // end annot attach points list
            endContext(); // end annot declaration
            nextToken = this.tokenReader.peek(nextLookahead);
            if (nextToken.kind == SyntaxKind.EOF_TOKEN) {
                return ParserRuleContext.EOF;
            }
            return ParserRuleContext.TOP_LEVEL_NODE;
        } else {
            throw new IllegalStateException();
        }
    }

    private ParserRuleContext getNextRuleForDot() {
        ParserRuleContext parentCtx = getParentContext();
        if (parentCtx == ParserRuleContext.IMPORT_DECL) {
            return ParserRuleContext.IMPORT_MODULE_NAME;
        }
        return ParserRuleContext.FIELD_OR_FUNC_NAME;
    }

    /**
     * Get the next parser context to visit after a {@link ParserRuleContext#QUESTION_MARK}.
     *
     * @return Next parser context
     */
    private ParserRuleContext getNextRuleForQuestionMark() {
        ParserRuleContext parentCtx = getParentContext();
        switch (parentCtx) {
            case OPTIONAL_TYPE_DESCRIPTOR:
                endContext();
                parentCtx = getParentContext();
                switch (parentCtx) {
                    case MODULE_TYPE_DEFINITION:
                        return ParserRuleContext.SEMICOLON;
                    case RETURN_TYPE_DESCRIPTOR:
                        return ParserRuleContext.FUNC_BODY;
                    default:
                        return ParserRuleContext.VARIABLE_NAME;
                }

            default:
                return ParserRuleContext.SEMICOLON;
        }
    }

    /**
     * Get the next parser context to visit after a {@link ParserRuleContext#OPEN_BRACKET}.
     *
     * @return Next parser context
     */
    private ParserRuleContext getNextRuleForOpenBracket() {
        ParserRuleContext parentCtx = getParentContext();
        switch (parentCtx) {
            case ARRAY_TYPE_DESCRIPTOR:
                return ParserRuleContext.ARRAY_LENGTH;
            default:
                return ParserRuleContext.EXPRESSION;
        }
    }

    /**
     * Get the next parser context to visit after a {@link ParserRuleContext#CLOSE_BRACKET}.
     *
     * @return Next parser context
     */
    private ParserRuleContext getNextRuleForCloseBracket(int nextLookahead) {
        ParserRuleContext parentCtx = getParentContext();
        STToken nextToken = this.tokenReader.peek(nextLookahead);
        switch (parentCtx) {
            case ARRAY_TYPE_DESCRIPTOR:
                if (nextToken.kind == SyntaxKind.OPEN_BRACKET_TOKEN) {
                    return ParserRuleContext.OPEN_BRACKET;
                } else if (nextToken.kind == SyntaxKind.QUESTION_MARK_TOKEN) {
                    return ParserRuleContext.OPTIONAL_TYPE_DESCRIPTOR;
                } else {
                    endContext(); // End array type descriptor context
                    return getNextRuleForTypeDescriptor();
                }
            case COMPUTED_FIELD_NAME:
            default:
                endContext(); // end computed-field-name
                return getNextRuleForExpr();
        }
    }

    /**
     * Get the next parser context to visit after a {@link ParserRuleContext#DECIMAL_INTEGER_LITERAL}.
     *
     * @return Next parser context
     */
    private ParserRuleContext getNextRuleForDecimalIntegerLiteral() {
        ParserRuleContext parentCtx = getParentContext();
        switch (parentCtx) {
            case ARRAY_TYPE_DESCRIPTOR:
            default:
                return ParserRuleContext.CLOSE_BRACKET;
        }
    }

    private ParserRuleContext getNextRuleForExpr() {
        ParserRuleContext parentCtx;
        parentCtx = getParentContext();
        if (parentCtx == ParserRuleContext.CONSTANT_EXPRESSION) {
            endContext();
            return getNextRuleForConstExpr();
        }
        return ParserRuleContext.EXPRESSION_RHS;
    }

    private ParserRuleContext getNextRuleForConstExpr() {
        ParserRuleContext parentCtx = getParentContext();
        switch (parentCtx) {
            case XML_NAMESPACE_DECLARATION:
                return ParserRuleContext.XML_NAMESPACE_PREFIX_DECL;
            default:
                throw new IllegalStateException();
        }
    }

    /**
     * Check whether the given context is a statement.
     * 
     * @param ctx Parser context to check
     * @return <code>true</code> if the given context is a statement. <code>false</code> otherwise
     */
    private boolean isStatement(ParserRuleContext parentCtx) {
        switch (parentCtx) {
            case STATEMENT:
            case STATEMENT_WITHOUT_ANNOTS:
            case VAR_DECL_STMT:
            case ASSIGNMENT_STMT:
            case ASSIGNMENT_OR_VAR_DECL_STMT:
            case IF_BLOCK:
            case BLOCK_STMT:
            case WHILE_BLOCK:
            case CALL_STMT:
            case PANIC_STMT:
            case CONTINUE_STATEMENT:
            case BREAK_STATEMENT:
            case RETURN_STMT:
            case COMPOUND_ASSIGNMENT_STMT:
            case LOCAL_TYPE_DEFINITION_STMT:
            case STMT_START_WITH_IDENTIFIER:
            case EXPRESSION_STATEMENT:
                return true;
            default:
                return false;
        }
    }

    /**
     * Check whether the given context is an expression.
     * 
     * @param ctx Parser context to check
     * @return <code>true</code> if the given context is an expression. <code>false</code> otherwise
     */
    private boolean isExpression(ParserRuleContext ctx) {
        return ctx == ParserRuleContext.EXPRESSION || ctx == ParserRuleContext.TERMINAL_EXPRESSION;
    }

    /**
     * Check whether the given token refers to a binary operator.
     * 
     * @param token Token to check
     * @return <code>true</code> if the given token refers to a binary operator. <code>false</code> otherwise
     */
    private boolean isBinaryOperator(STToken token) {
        switch (token.kind) {
            case PLUS_TOKEN:
            case MINUS_TOKEN:
            case SLASH_TOKEN:
            case ASTERISK_TOKEN:
            case GT_TOKEN:
            case LT_TOKEN:
            case EQUAL_GT_TOKEN:
            case DOUBLE_EQUAL_TOKEN:
            case TRIPPLE_EQUAL_TOKEN:
            case LT_EQUAL_TOKEN:
            case GT_EQUAL_TOKEN:
            case NOT_EQUAL_TOKEN:
            case NOT_DOUBLE_EQUAL_TOKEN:
            case BITWISE_AND_TOKEN:
            case BITWISE_XOR_TOKEN:
            case PIPE_TOKEN:
            case LOGICAL_AND_TOKEN:
            case LOGICAL_OR_TOKEN:
                return true;

            // Treat these also as binary operators.
            case RIGHT_ARROW_TOKEN:
                return true;
            default:
                return false;
        }
    }

    private boolean isParameter(ParserRuleContext ctx) {
        switch (ctx) {
            case REQUIRED_PARAM:
            case DEFAULTABLE_PARAM:
            case REST_PARAM:
                return true;
            default:
                return false;
        }
    }

    /**
     * Get the expected token kind at the given parser rule context. If the parser rule is a terminal,
     * then the corresponding terminal token kind is returned. If the parser rule is a production,
     * then {@link SyntaxKind#NONE} is returned.
     * 
     * @param ctx Parser rule context
     * @return Token kind expected at the given parser rule
     */
    private SyntaxKind getExpectedTokenKind(ParserRuleContext ctx) {
        switch (ctx) {
            case ASSIGN_OP:
                return SyntaxKind.EQUAL_TOKEN;
            case BINARY_OPERATOR:
                return SyntaxKind.PLUS_TOKEN;
            case CLOSE_BRACE:
                return SyntaxKind.CLOSE_BRACE_TOKEN;
            case CLOSE_PARENTHESIS:
                return SyntaxKind.CLOSE_PAREN_TOKEN;
            case COMMA:
                return SyntaxKind.COMMA_TOKEN;
            case EXTERNAL_KEYWORD:
                return SyntaxKind.EXTERNAL_KEYWORD;
            case FUNCTION_KEYWORD:
                return SyntaxKind.FUNCTION_KEYWORD;
            case FUNC_NAME:
                return SyntaxKind.IDENTIFIER_TOKEN;
            case OPEN_BRACE:
                return SyntaxKind.OPEN_BRACE_TOKEN;
            case OPEN_PARENTHESIS:
                return SyntaxKind.OPEN_PAREN_TOKEN;
            case RETURN_TYPE_DESCRIPTOR:
            case RETURNS_KEYWORD:
                return SyntaxKind.RETURNS_KEYWORD;
            case SEMICOLON:
                return SyntaxKind.SEMICOLON_TOKEN;
            case VARIABLE_NAME:
            case STATEMENT_START_IDENTIFIER:
                return SyntaxKind.IDENTIFIER_TOKEN;
            case PUBLIC_KEYWORD:
                return SyntaxKind.PUBLIC_KEYWORD;
            case SIMPLE_TYPE_DESCRIPTOR:
                // TODO: return type token
                // return SyntaxKind.IDENTIFIER_TOKEN;
                return SyntaxKind.SIMPLE_TYPE;
            case ASSIGNMENT_STMT:
                return SyntaxKind.IDENTIFIER_TOKEN;
            case EXPRESSION_RHS:
                return SyntaxKind.PLUS_TOKEN;
            case EXPRESSION:
            case TERMINAL_EXPRESSION:
                return SyntaxKind.IDENTIFIER_TOKEN;
            case EXTERNAL_FUNC_BODY:
                return SyntaxKind.EQUAL_TOKEN;
            case FUNC_BODY:
            case FUNC_BODY_BLOCK:
                return SyntaxKind.OPEN_BRACE_TOKEN;
            case FUNC_DEFINITION:
                return SyntaxKind.FUNCTION_KEYWORD;
            case REQUIRED_PARAM:
                return SyntaxKind.SIMPLE_TYPE;
            case VAR_DECL_STMT:
                return SyntaxKind.SIMPLE_TYPE;
            case VAR_DECL_STMT_RHS:
                return SyntaxKind.SEMICOLON_TOKEN;
            case ASSIGNMENT_OR_VAR_DECL_STMT:
                return SyntaxKind.SIMPLE_TYPE;
            case DEFAULTABLE_PARAM:
                return SyntaxKind.SIMPLE_TYPE;
            case REST_PARAM:
                return SyntaxKind.SIMPLE_TYPE;
            case ASTERISK:
                return SyntaxKind.ASTERISK_TOKEN;
            case CLOSED_RECORD_BODY_END:
                return SyntaxKind.CLOSE_BRACE_PIPE_TOKEN;
            case CLOSED_RECORD_BODY_START:
                return SyntaxKind.OPEN_BRACE_PIPE_TOKEN;
            case ELLIPSIS:
                return SyntaxKind.ELLIPSIS_TOKEN;
            case QUESTION_MARK:
                return SyntaxKind.QUESTION_MARK_TOKEN;
            case RECORD_BODY_START:
                return SyntaxKind.OPEN_BRACE_PIPE_TOKEN;
            case RECORD_FIELD:
            case RECORD_KEYWORD:
                return SyntaxKind.RECORD_KEYWORD;
            case TYPE_KEYWORD:
                return SyntaxKind.TYPE_KEYWORD;
            case TYPE_NAME:
                return SyntaxKind.IDENTIFIER_TOKEN;
            case TYPE_REFERENCE:
                return SyntaxKind.IDENTIFIER_TOKEN;
            case RECORD_BODY_END:
                return SyntaxKind.CLOSE_BRACE_TOKEN;
            case OBJECT_KEYWORD:
                return SyntaxKind.OBJECT_KEYWORD;
            case PRIVATE_KEYWORD:
                return SyntaxKind.PRIVATE_KEYWORD;
            case REMOTE_KEYWORD:
                return SyntaxKind.REMOTE_KEYWORD;
            case OBJECT_FIELD_RHS:
                return SyntaxKind.SEMICOLON_TOKEN;
            case ABSTRACT_KEYWORD:
                return SyntaxKind.ABSTRACT_KEYWORD;
            case CLIENT_KEYWORD:
                return SyntaxKind.CLIENT_KEYWORD;
            case OBJECT_TYPE_FIRST_QUALIFIER:
            case OBJECT_TYPE_SECOND_QUALIFIER:
                return SyntaxKind.OBJECT_KEYWORD;
            case CLOSE_BRACKET:
                return SyntaxKind.CLOSE_BRACKET_TOKEN;
            case DOT:
                return SyntaxKind.DOT_TOKEN;
            case FIELD_OR_FUNC_NAME:
                return SyntaxKind.IDENTIFIER_TOKEN;
            case OPEN_BRACKET:
                return SyntaxKind.OPEN_BRACKET_TOKEN;
            case IF_KEYWORD:
                return SyntaxKind.IF_KEYWORD;
            case ELSE_KEYWORD:
                return SyntaxKind.ELSE_KEYWORD;
            case WHILE_KEYWORD:
                return SyntaxKind.WHILE_KEYWORD;
            case CHECKING_KEYWORD:
                return SyntaxKind.CHECK_KEYWORD;
            case AS_KEYWORD:
                return SyntaxKind.AS_KEYWORD;
            case BOOLEAN_LITERAL:
                return SyntaxKind.TRUE_KEYWORD;
            case IMPORT_KEYWORD:
                return SyntaxKind.IMPORT_KEYWORD;
            case IMPORT_MODULE_NAME:
            case IMPORT_ORG_OR_MODULE_NAME:
            case IMPORT_PREFIX:
            case VARIABLE_REF:
            case BASIC_LITERAL: // return var-ref for any kind of terminal expression
            case SERVICE_NAME:
            case IDENTIFIER:
            case QUALIFIED_IDENTIFIER:
            case NAMESPACE_PREFIX:
                return SyntaxKind.IDENTIFIER_TOKEN;
            case VERSION_NUMBER:
            case MAJOR_VERSION:
            case MINOR_VERSION:
            case PATCH_VERSION:
                return SyntaxKind.DECIMAL_INTEGER_LITERAL;
            case SLASH:
                return SyntaxKind.SLASH_TOKEN;
            case VERSION_KEYWORD:
                return SyntaxKind.VERSION_KEYWORD;
            case IMPORT_DECL_RHS:
                return SyntaxKind.SEMICOLON_TOKEN;
            case IMPORT_SUB_VERSION:
                return SyntaxKind.SEMICOLON_TOKEN;
            case COLON:
                return SyntaxKind.COLON_TOKEN;
            case MAPPING_FIELD_NAME:
            case MAPPING_FIELD:
                return SyntaxKind.IDENTIFIER_TOKEN;
            case PANIC_KEYWORD:
                return SyntaxKind.PANIC_KEYWORD;
            case STRING_LITERAL:
                return SyntaxKind.STRING_LITERAL;
            case ON_KEYWORD:
                return SyntaxKind.ON_KEYWORD;
            case RESOURCE_KEYWORD:
                return SyntaxKind.RESOURCE_KEYWORD;
            case RETURN_KEYWORD:
                return SyntaxKind.RETURN_KEYWORD;
            case SERVICE_KEYWORD:
                return SyntaxKind.SERVICE_KEYWORD;
            case BREAK_KEYWORD:
                return SyntaxKind.BREAK_KEYWORD;
            case LISTENER_KEYWORD:
                return SyntaxKind.CONST_KEYWORD;
            case CONTINUE_KEYWORD:
                return SyntaxKind.CONTINUE_KEYWORD;
            case CONST_KEYWORD:
                return SyntaxKind.CONST_KEYWORD;
            case FINAL_KEYWORD:
                return SyntaxKind.FINAL_KEYWORD;
            case CONST_DECL_TYPE:
                return SyntaxKind.IDENTIFIER_TOKEN;
            case NIL_TYPE_DESCRIPTOR:
                return SyntaxKind.NIL_TYPE;
            case TYPEOF_KEYWORD:
                return SyntaxKind.TYPEOF_KEYWORD;
            case OPTIONAL_TYPE_DESCRIPTOR:
                return SyntaxKind.OPTIONAL_TYPE;
            case UNARY_OPERATOR:
                return SyntaxKind.PLUS_TOKEN;
            case ARRAY_TYPE_DESCRIPTOR:
                return SyntaxKind.ARRAY_TYPE;
            case AT:
                return SyntaxKind.AT_TOKEN;
            case FIELD_DESCRIPTOR_RHS:
                return SyntaxKind.SEMICOLON_TOKEN;
            case AFTER_PARAMETER_TYPE:
                return SyntaxKind.IDENTIFIER_TOKEN;
            case CONST_DECL_RHS:
                return SyntaxKind.EQUAL_TOKEN;
            case IS_KEYWORD:
                return SyntaxKind.IS_KEYWORD;
            case TYPE_DESCRIPTOR:
                return SyntaxKind.SIMPLE_TYPE;
            case OBJECT_MEMBER_WITHOUT_METADATA:
            case RECORD_FIELD_WITHOUT_METADATA:
            case PARAMETER_WITHOUT_ANNOTS:
                return SyntaxKind.SIMPLE_TYPE;
            case TYPEOF_EXPRESSION:
                return SyntaxKind.TYPEOF_KEYWORD;
            case RIGHT_ARROW:
                return SyntaxKind.RIGHT_ARROW_TOKEN;
            case STMT_START_WITH_EXPR_RHS:
                return SyntaxKind.EQUAL_TOKEN;
            case COMPOUND_BINARY_OPERATOR:
                return SyntaxKind.PLUS_TOKEN;
            case UNARY_EXPRESSION:
                return SyntaxKind.PLUS_TOKEN;
<<<<<<< HEAD
            case ANNOTATION_KEYWORD:
                return SyntaxKind.ANNOTATION_KEYWORD;
            case ANNOT_DECL_OPTIONAL_TYPE:
                return SyntaxKind.IDENTIFIER_TOKEN;
            case ANNOT_DECL_RHS:
                return SyntaxKind.ON_KEYWORD;
            case ARRAY_LENGTH:
                return SyntaxKind.DECIMAL_INTEGER_LITERAL;
            case ATTACH_POINT_IDENT:
            case IDENT_AFTER_OBJECT_IDENT:
                return SyntaxKind.TYPE_KEYWORD;
            case FIELD_IDENT:
                return SyntaxKind.FIELD_KEYWORD;
            case FUNCTION_IDENT:
                return SyntaxKind.FUNCTION_KEYWORD;
            case HEX_INTEGER_LITERAL:
                return SyntaxKind.HEX_INTEGER_LITERAL;
            case RECORD_FIELD_OR_RECORD_END:
                return SyntaxKind.CLOSE_BRACE_TOKEN;
            case SOURCE_KEYWORD:
                return SyntaxKind.SOURCE_KEYWORD;
            case ATTACH_POINT_END:
                return SyntaxKind.SEMICOLON_TOKEN;
            case CONSTANT_EXPRESSION:
                return SyntaxKind.STRING_LITERAL;
            case CONSTANT_EXPRESSION_START:
            case OBJECT_IDENT:
                return SyntaxKind.OBJECT_KEYWORD;
            case RECORD_IDENT:
                return SyntaxKind.RECORD_KEYWORD;
            case RESOURCE_IDENT:
                return SyntaxKind.RESOURCE_KEYWORD;
            case SINGLE_KEYWORD_ATTACH_POINT_IDENT:
            case XMLNS_KEYWORD:
            case XML_NAMESPACE_DECLARATION:
                return SyntaxKind.XMLNS_KEYWORD;
            case XML_NAMESPACE_PREFIX_DECL:
                return SyntaxKind.SEMICOLON_TOKEN;
            case NAMED_WORKER_DECL:
            case WORKER_KEYWORD:
                return SyntaxKind.WORKER_KEYWORD;
            case WORKER_NAME:
                return SyntaxKind.IDENTIFIER_TOKEN;
=======
            case NULL_KEYWORD:
                return SyntaxKind.NULL_KEYWORD;
>>>>>>> 61ed6607

            // TODO:
            case COMP_UNIT:
            case TOP_LEVEL_NODE:
            case TOP_LEVEL_NODE_WITHOUT_METADATA:
            case TOP_LEVEL_NODE_WITHOUT_MODIFIER:
            case ANNOTATIONS:
            case PARAM_LIST:
            case PARAMETER_RHS:
            case STATEMENT:
            case STATEMENT_WITHOUT_ANNOTS:
            case FIELD_OR_REST_DESCIPTOR_RHS:
            case MODULE_TYPE_DEFINITION:
            case RECORD_TYPE_DESCRIPTOR:
            case ARG:
            case ARG_LIST:
            case EOF:
            case FUNC_CALL:
            case NAMED_OR_POSITIONAL_ARG_RHS:
            case OBJECT_FUNC_OR_FIELD:
            case OBJECT_FUNC_OR_FIELD_WITHOUT_VISIBILITY:
            case OBJECT_MEMBER:
            case OBJECT_METHOD_START:
            case OBJECT_TYPE_DESCRIPTOR:
            case OBJECT_TYPE_DESCRIPTOR_START:
            case AFTER_IMPORT_MODULE_NAME:
            case ASSIGNMENT_OR_VAR_DECL_STMT_RHS:
            case BLOCK_STMT:
            case CALL_STMT:
            case CALL_STMT_START:
            case DECIMAL_INTEGER_LITERAL:
            case ELSE_BLOCK:
            case ELSE_BODY:
            case IF_BLOCK:
            case IMPORT_DECL:
            case IMPORT_PREFIX_DECL:
            case MAJOR_MINOR_VERSION_END:
            case WHILE_BLOCK:
            case ACCESS_EXPRESSION:
            case IMPORT_VERSION_DECL:
            case MAPPING_CONSTRUCTOR:
            case PANIC_STMT:
            case SPECIFIC_FIELD_RHS:
            case COMPUTED_FIELD_NAME:
            case LISTENERS_LIST:
            case RESOURCE_DEF:
            case RETURN_STMT:
            case RETURN_STMT_RHS:
            case SERVICE_DECL:
            case OPTIONAL_SERVICE_NAME:
            case BREAK_STATEMENT:
            case CONTINUE_STATEMENT:
            case LISTENER_DECL:
            case CONSTANT_DECL:
            case ANNOT_REFERENCE:
            case DOC_STRING:
            case COMPOUND_ASSIGNMENT_STMT:
            case PARAMETER:
            case STMT_START_WITH_IDENTIFIER:
            case TYPE_TEST_EXPRESSION:
            case LOCAL_TYPE_DEFINITION_STMT:
            case ANNOTATION_DECL:
            case ANNOT_ATTACH_POINTS_LIST:
            case ANNOT_OPTIONAL_ATTACH_POINTS:
            case EXPRESSION_STATEMENT:
            case EXPRESSION_STATEMENT_START:
            case RECORD_FIELD_START:
            case ANNOTATION_TAG:
            case ATTACH_POINT:
            case DEFAULT_WORKER:
            case DEFAULT_WORKER_INIT:
            case NAMED_WORKERS:
            default:
                break;
        }

        return SyntaxKind.NONE;
    }

    /**
     * Check whether a token kind is a basic literal.
     * 
     * @param kind Token kind to check
     * @return <code>true</code> if the given token kind belongs to a basic literal.<code>false</code> otherwise
     */
    private boolean isBasicLiteral(SyntaxKind kind) {
        switch (kind) {
            case DECIMAL_INTEGER_LITERAL:
            case HEX_INTEGER_LITERAL:
            case STRING_LITERAL:
            case TRUE_KEYWORD:
            case FALSE_KEYWORD:
<<<<<<< HEAD
            case DECIMAL_FLOATING_POINT_LITERAL:
            case HEX_FLOATING_POINT_LITERAL:
=======
            case NULL_KEYWORD:
>>>>>>> 61ed6607
                return true;
            default:
                return false;
        }
    }

    /**
     * Check whether the given token refers to a unary operator.
     *
     * @param token Token to check
     * @return <code>true</code> if the given token refers to a unary operator. <code>false</code> otherwise
     */
    private boolean isUnaryOperator(STToken token) {
        switch (token.kind) {
            case PLUS_TOKEN:
            case MINUS_TOKEN:
            case NEGATION_TOKEN:
            case EXCLAMATION_MARK_TOKEN:
                return true;
            default:
                return false;
        }
    }

    private boolean isSingleKeywordAttachPointIdent(SyntaxKind tokenKind) {
        switch (tokenKind) {
            case ANNOTATION_KEYWORD:
            case EXTERNAL_KEYWORD:
            case VAR_KEYWORD:
            case CONST_KEYWORD:
            case LISTENER_KEYWORD:
            case WORKER_KEYWORD:
            case TYPE_KEYWORD:
            case FUNCTION_KEYWORD:
            case PARAMETER_KEYWORD:
            case RETURN_KEYWORD:
            case SERVICE_KEYWORD:
            case FIELD_KEYWORD:
                return true;
            default:
                return false;
        }
    }

    /**
     * Search for matching token sequences within is expression and returns the most optimal solution.
     *
     * @param currentCtx Current context
     * @param lookahead Position of the next token to consider, relative to the position of the original error
     * @param currentDepth Amount of distance traveled so far
     * @param currentMatches Matching tokens found so far
     * @param isEntryPoint
     * @return Recovery result
     */
    private Result seekInIsExpression(ParserRuleContext currentCtx, int lookahead, int currentDepth, int currentMatches,
                                      boolean isEntryPoint) {
        STToken nextToken = this.tokenReader.peek(lookahead);
        currentDepth++;
        if (nextToken.kind != SyntaxKind.IDENTIFIER_TOKEN) {
            Result fixedPathResult = fixAndContinue(currentCtx, lookahead, currentDepth);
            return getFinalResult(currentMatches, fixedPathResult);
        }

        ParserRuleContext nextContext;
        STToken nextNextToken = this.tokenReader.peek(lookahead + 1);
        switch (nextNextToken.kind) {
            case IS_KEYWORD:
                startContext(ParserRuleContext.TYPE_TEST_EXPRESSION);
                nextContext = ParserRuleContext.IS_KEYWORD;
                break;
            default:
                nextContext = getNextRuleForExpr();
                break;
        }

        currentMatches++;
        lookahead++;
        Result result = seekMatch(nextContext, lookahead, currentDepth, isEntryPoint);
        result.ctx = currentCtx;
        return getFinalResult(currentMatches, result);
    }

    public ParserRuleContext findBestPath(ParserRuleContext context) {
        // We reach here to break ambiguity. Hence increase the lookahead limit
        // to get better results. Since this is an erroneous scenario, the overhead
        // of increasing the lookahead is acceptable.
        int prevLookahead = lookaheadLimit;
        lookaheadLimit = (int) (lookaheadLimit * 1.5);
        ParserRuleContext[] alternatives;
        switch (context) {
            case STATEMENT:
                alternatives = STATEMENTS;
                break;
            case TOP_LEVEL_NODE:
                alternatives = TOP_LEVEL_NODE;
                break;
            case OBJECT_MEMBER:
                alternatives = OBJECT_MEMBER_START;
                break;
            default:
                throw new IllegalStateException();
        }

        Result result = seekInAlternativesPaths(1, 0, 0, alternatives, true);
        lookaheadLimit = prevLookahead;
        return result.ctx;
    }

    /**
     * Represents a solution/fix for a parser error. A {@link Solution} consists of the parser context where the error
     * was encountered, the enclosing parser context at the same point, the token with the error, and the {@link Action}
     * required to recover from the error.
     * 
     * @since 1.2.0
     */
    public static class Solution {

        public ParserRuleContext ctx;
        public Action action;
        public String tokenText;
        public SyntaxKind tokenKind;
        public STNode recoveredNode;

        public Solution(Action action, ParserRuleContext ctx, SyntaxKind tokenKind, String tokenText) {
            this.action = action;
            this.ctx = ctx;
            this.tokenText = tokenText;
            this.tokenKind = tokenKind;
        }

        @Override
        public String toString() {
            return action.toString() + "'" + tokenText + "'";
        }
    }

    /**
     * Represent a result of a token-sequence-search in a sub-tree. The result will contain the fixes required to
     * traverse in that sub-tree, and the number of matching tokens it found, without the fixed tokens.
     */
    public static class Result {

        private int matches;
        private ArrayDeque<Solution> fixes;

        /**
         * Represent the end solution to be applied to the next immediate token, to recover from the error.
         * If the solution is to insert/remove next immediate token, then this is equivalent to the
         * <code>fixes.peek()</code>. Else, if the solution is to insert/remove a token that is not the
         * immediate next token, then this will have a solution with {@link Action#KEEP} as the action.
         */
        private Solution solution;

        // Rule which produced this result
        private ParserRuleContext ctx;

        public Result(ArrayDeque<Solution> fixes, int matches, ParserRuleContext ctx) {
            this.fixes = fixes;
            this.matches = matches;
            this.ctx = ctx;
        }
    }

    /**
     * Represents the actions that can be taken to recover from a parser error.
     *
     * @since 1.2.0
     */
    enum Action {
        INSERT, REMOVE, KEEP;
    }
}<|MERGE_RESOLUTION|>--- conflicted
+++ resolved
@@ -188,11 +188,11 @@
 
     private static final ParserRuleContext[] RETURN_RHS = { ParserRuleContext.SEMICOLON, ParserRuleContext.EXPRESSION };
 
-    private static final ParserRuleContext[] EXPRESSION_START = { ParserRuleContext.BASIC_LITERAL,
-            ParserRuleContext.NIL_LITERAL, ParserRuleContext.VARIABLE_REF, ParserRuleContext.ACCESS_EXPRESSION,
-            ParserRuleContext.TYPEOF_EXPRESSION, ParserRuleContext.UNARY_EXPRESSION,
-            ParserRuleContext.TYPE_TEST_EXPRESSION, ParserRuleContext.CHECKING_KEYWORD,
-            ParserRuleContext.OPEN_PARENTHESIS };
+    private static final ParserRuleContext[] EXPRESSION_START =
+            { ParserRuleContext.BASIC_LITERAL, ParserRuleContext.NIL_LITERAL, ParserRuleContext.VARIABLE_REF,
+                    ParserRuleContext.ACCESS_EXPRESSION, ParserRuleContext.TYPEOF_EXPRESSION,
+                    ParserRuleContext.UNARY_EXPRESSION, ParserRuleContext.TYPE_TEST_EXPRESSION,
+                    ParserRuleContext.CHECKING_KEYWORD, ParserRuleContext.OPEN_PARENTHESIS };
 
     private static final ParserRuleContext[] MAPPING_FIELD_START = { ParserRuleContext.MAPPING_FIELD_NAME,
             ParserRuleContext.STRING_LITERAL, ParserRuleContext.COMPUTED_FIELD_NAME, ParserRuleContext.ELLIPSIS };
@@ -966,13 +966,8 @@
                 case IS_KEYWORD:
                     hasMatch = nextToken.kind == SyntaxKind.IS_KEYWORD;
                     break;
-<<<<<<< HEAD
-                case IS_EXPRESSION:
+                case TYPE_TEST_EXPRESSION:
                     return seekInIsExpression(currentCtx, lookahead, currentDepth, matchingRulesCount, isEntryPoint);
-=======
-                case TYPE_TEST_EXPRESSION:
-                    return seekInIsExpression(currentCtx, lookahead, currentDepth, matchingRulesCount);
->>>>>>> 61ed6607
                 case STMT_START_WITH_EXPR_RHS:
                     return seekInAlternativesPaths(lookahead, currentDepth, matchingRulesCount,
                             STMT_START_WITH_EXPR_RHS, isEntryPoint);
@@ -984,8 +979,10 @@
                             STMT_START_WITH_IDENTIFIER, isEntryPoint);
                 case EXPRESSION_STATEMENT_START:
                     return seekInAlternativesPaths(lookahead, currentDepth, matchingRulesCount,
-<<<<<<< HEAD
                             EXPRESSION_STATEMENT_START, isEntryPoint);
+                case NULL_KEYWORD:
+                    hasMatch = nextToken.kind == SyntaxKind.NULL_KEYWORD;
+                    break;
                 case ANNOTATION_KEYWORD:
                     hasMatch = nextToken.kind == SyntaxKind.ANNOTATION_KEYWORD;
                     break;
@@ -1043,12 +1040,6 @@
                     break;
                 case WORKER_KEYWORD:
                     hasMatch = nextToken.kind == SyntaxKind.WORKER_KEYWORD;
-=======
-                            EXPRESSION_STATEMENT_START);
-                case NULL_KEYWORD:
-                    hasMatch = nextToken.kind == SyntaxKind.NULL_KEYWORD;
-                    break;
->>>>>>> 61ed6607
 
                     // Productions (Non-terminals which doesn't have alternative paths)
                 case COMP_UNIT:
@@ -1526,15 +1517,12 @@
             case MAPPING_CONSTRUCTOR:
             case LOCAL_TYPE_DEFINITION_STMT:
             case EXPRESSION_STATEMENT:
-<<<<<<< HEAD
+            case NIL_LITERAL:
             case ANNOTATION_DECL:
             case ANNOT_ATTACH_POINTS_LIST:
             case XML_NAMESPACE_DECLARATION:
             case CONSTANT_EXPRESSION:
             case NAMED_WORKER_DECL:
-=======
-            case NIL_LITERAL:
->>>>>>> 61ed6607
                 startContext(currentCtx);
                 break;
             default:
@@ -1895,13 +1883,12 @@
                 }
             case IS_KEYWORD:
                 return ParserRuleContext.TYPE_DESCRIPTOR;
-<<<<<<< HEAD
-            case IS_EXPRESSION:
-                return getNextRuleForExpr();
-=======
+            case NULL_KEYWORD:
+                return ParserRuleContext.EXPRESSION_RHS;
+            case NIL_LITERAL:
+                return ParserRuleContext.OPEN_PARENTHESIS;
             case TYPE_TEST_EXPRESSION:
                 return ParserRuleContext.EXPRESSION_RHS;
->>>>>>> 61ed6607
             case LOCAL_TYPE_DEFINITION_STMT:
                 return ParserRuleContext.TYPE_KEYWORD;
             case RIGHT_ARROW:
@@ -1912,7 +1899,6 @@
                 return getNextRuleForDecimalIntegerLiteral();
             case EXPRESSION_STATEMENT:
                 return ParserRuleContext.EXPRESSION_STATEMENT_START;
-<<<<<<< HEAD
             case RECORD_FIELD:
                 return ParserRuleContext.RECORD_FIELD_START;
             case ANNOTATION_TAG:
@@ -1952,12 +1938,6 @@
                 return ParserRuleContext.WORKER_NAME;
             case WORKER_NAME:
                 return ParserRuleContext.RETURN_TYPE_DESCRIPTOR;
-=======
-            case NULL_KEYWORD:
-                return ParserRuleContext.EXPRESSION_RHS;
-            case NIL_LITERAL:
-                return ParserRuleContext.OPEN_PARENTHESIS;
->>>>>>> 61ed6607
 
             case OBJECT_FUNC_OR_FIELD:
             case OBJECT_METHOD_START:
@@ -2793,7 +2773,8 @@
                 return SyntaxKind.PLUS_TOKEN;
             case UNARY_EXPRESSION:
                 return SyntaxKind.PLUS_TOKEN;
-<<<<<<< HEAD
+            case NULL_KEYWORD:
+                return SyntaxKind.NULL_KEYWORD;
             case ANNOTATION_KEYWORD:
                 return SyntaxKind.ANNOTATION_KEYWORD;
             case ANNOT_DECL_OPTIONAL_TYPE:
@@ -2837,10 +2818,6 @@
                 return SyntaxKind.WORKER_KEYWORD;
             case WORKER_NAME:
                 return SyntaxKind.IDENTIFIER_TOKEN;
-=======
-            case NULL_KEYWORD:
-                return SyntaxKind.NULL_KEYWORD;
->>>>>>> 61ed6607
 
             // TODO:
             case COMP_UNIT:
@@ -2933,12 +2910,9 @@
             case STRING_LITERAL:
             case TRUE_KEYWORD:
             case FALSE_KEYWORD:
-<<<<<<< HEAD
+            case NULL_KEYWORD:
             case DECIMAL_FLOATING_POINT_LITERAL:
             case HEX_FLOATING_POINT_LITERAL:
-=======
-            case NULL_KEYWORD:
->>>>>>> 61ed6607
                 return true;
             default:
                 return false;
