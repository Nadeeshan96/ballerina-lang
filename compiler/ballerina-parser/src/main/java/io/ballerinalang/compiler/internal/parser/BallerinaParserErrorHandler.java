--- conflicted
+++ resolved
@@ -1358,12 +1358,7 @@
             case KEY_SPECIFIER:
             case ERROR_TYPE_DESCRIPTOR:
             case LET_VAR_DECL:
-<<<<<<< HEAD
             case STREAM_TYPE_DESCRIPTOR:
-//            case TEMPLATE_EXPR:
-//            case XML_TEMPLATE_EXPR:
-=======
->>>>>>> ed6d60a4
                 startContext(currentCtx);
                 break;
             default:
