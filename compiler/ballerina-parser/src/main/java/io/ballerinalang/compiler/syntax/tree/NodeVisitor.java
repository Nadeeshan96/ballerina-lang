/*
 *  Copyright (c) 2020, WSO2 Inc. (http://www.wso2.org) All Rights Reserved.
 *
 *  WSO2 Inc. licenses this file to you under the Apache License,
 *  Version 2.0 (the "License"); you may not use this file except
 *  in compliance with the License.
 *  You may obtain a copy of the License at
 *
 *    http://www.apache.org/licenses/LICENSE-2.0
 *
 *  Unless required by applicable law or agreed to in writing,
 *  software distributed under the License is distributed on an
 *  "AS IS" BASIS, WITHOUT WARRANTIES OR CONDITIONS OF ANY
 *  KIND, either express or implied.  See the License for the
 *  specific language governing permissions and limitations
 *  under the License.
 */
package io.ballerinalang.compiler.syntax.tree;


/**
 * The {@code NodeVisitor} visits each node in the syntax tree allowing
 * us to do something at each node.
 * <p>
 * This class separates tree nodes from various unrelated operations that needs
 * to be performed on the syntax tree nodes.
 * <p>
 * {@code NodeVisitor} is a abstract class that itself visits the complete
 * tree. Subclasses have the ability to override only the required visit methods.
 * <p>
 * There exists a visit method for each node in the Ballerina syntax tree.
 * These methods return void. If you are looking for a visitor that has visit
 * methods that returns something, see {@link NodeTransformer}.
 *
 * This is a generated class.
 *
 * @see NodeTransformer
 * @since 1.3.0
 */
public abstract class NodeVisitor {

    public void visit(ModulePart modulePart) {
        visitSyntaxNode(modulePart);
    }

    public void visit(FunctionDefinition functionDefinition) {
        visitSyntaxNode(functionDefinition);
    }

    public void visit(ImportDeclaration importDeclaration) {
        visitSyntaxNode(importDeclaration);
    }

    public void visit(ListenerDeclaration listenerDeclaration) {
        visitSyntaxNode(listenerDeclaration);
    }

    public void visit(TypeDefinitionNode typeDefinitionNode) {
        visitSyntaxNode(typeDefinitionNode);
    }

    public void visit(ServiceDeclaration serviceDeclaration) {
        visitSyntaxNode(serviceDeclaration);
    }

    public void visit(AssignmentStatement assignmentStatement) {
        visitSyntaxNode(assignmentStatement);
    }

    public void visit(CompoundAssignmentStatement compoundAssignmentStatement) {
        visitSyntaxNode(compoundAssignmentStatement);
    }

    public void visit(VariableDeclaration variableDeclaration) {
        visitSyntaxNode(variableDeclaration);
    }

    public void visit(BlockStatement blockStatement) {
        visitSyntaxNode(blockStatement);
    }

    public void visit(BreakStatement breakStatement) {
        visitSyntaxNode(breakStatement);
    }

    public void visit(CallStatement callStatement) {
        visitSyntaxNode(callStatement);
    }

    public void visit(ContinueStatement continueStatement) {
        visitSyntaxNode(continueStatement);
    }

    public void visit(ExternalFunctionBody externalFunctionBody) {
        visitSyntaxNode(externalFunctionBody);
    }

    public void visit(IfElseStatement ifElseStatement) {
        visitSyntaxNode(ifElseStatement);
    }

    public void visit(ElseBlock elseBlock) {
        visitSyntaxNode(elseBlock);
    }

    public void visit(WhileStatement whileStatement) {
        visitSyntaxNode(whileStatement);
    }

    public void visit(PanicStatement panicStatement) {
        visitSyntaxNode(panicStatement);
    }

    public void visit(ReturnStatement returnStatement) {
        visitSyntaxNode(returnStatement);
    }

    public void visit(BinaryExpression binaryExpression) {
        visitSyntaxNode(binaryExpression);
    }

    public void visit(BracedExpression bracedExpression) {
        visitSyntaxNode(bracedExpression);
    }

    public void visit(CheckExpression checkExpression) {
        visitSyntaxNode(checkExpression);
    }

    public void visit(FieldAccessExpression fieldAccessExpression) {
        visitSyntaxNode(fieldAccessExpression);
    }

    public void visit(FunctionCallExpression functionCallExpression) {
        visitSyntaxNode(functionCallExpression);
    }

    public void visit(MethodCallExpression methodCallExpression) {
        visitSyntaxNode(methodCallExpression);
    }

    public void visit(MappingConstructorExpression mappingConstructorExpression) {
        visitSyntaxNode(mappingConstructorExpression);
    }

    public void visit(MemberAccessExpression memberAccessExpression) {
        visitSyntaxNode(memberAccessExpression);
    }

    public void visit(TypeofExpression typeofExpression) {
        visitSyntaxNode(typeofExpression);
    }

    public void visit(UnaryExpression unaryExpression) {
        visitSyntaxNode(unaryExpression);
    }

    public void visit(ComputedNameField computedNameField) {
        visitSyntaxNode(computedNameField);
    }

    public void visit(ConstantDeclaration constantDeclaration) {
        visitSyntaxNode(constantDeclaration);
    }

    public void visit(DefaultableParameter defaultableParameter) {
        visitSyntaxNode(defaultableParameter);
    }

    public void visit(RequiredParameter requiredParameter) {
        visitSyntaxNode(requiredParameter);
    }

    public void visit(RestParameter restParameter) {
        visitSyntaxNode(restParameter);
    }

    public void visit(ExpressionListItem expressionListItem) {
        visitSyntaxNode(expressionListItem);
    }

    public void visit(ImportOrgName importOrgName) {
        visitSyntaxNode(importOrgName);
    }

    public void visit(ImportPrefix importPrefix) {
        visitSyntaxNode(importPrefix);
    }

    public void visit(ImportSubVersion importSubVersion) {
        visitSyntaxNode(importSubVersion);
    }

    public void visit(ImportVersion importVersion) {
        visitSyntaxNode(importVersion);
    }

    public void visit(SubModuleName subModuleName) {
        visitSyntaxNode(subModuleName);
    }

    public void visit(SpecificField specificField) {
        visitSyntaxNode(specificField);
    }

    public void visit(SpreadField spreadField) {
        visitSyntaxNode(spreadField);
    }

    public void visit(NamedArgument namedArgument) {
        visitSyntaxNode(namedArgument);
    }

    public void visit(PositionalArgument positionalArgument) {
        visitSyntaxNode(positionalArgument);
    }

    public void visit(RestArgument restArgument) {
        visitSyntaxNode(restArgument);
    }

    public void visit(ObjectTypeDescriptor objectTypeDescriptor) {
        visitSyntaxNode(objectTypeDescriptor);
    }

    public void visit(RecordTypeDescriptor recordTypeDescriptor) {
        visitSyntaxNode(recordTypeDescriptor);
    }

    public void visit(ReturnTypeDescriptor returnTypeDescriptor) {
        visitSyntaxNode(returnTypeDescriptor);
    }

    public void visit(NilTypeDescriptor nilTypeDescriptor) {
        visitSyntaxNode(nilTypeDescriptor);
    }

    public void visit(OptionalTypeDescriptor optionalTypeDescriptor) {
        visitSyntaxNode(optionalTypeDescriptor);
    }

    public void visit(ObjectField objectField) {
        visitSyntaxNode(objectField);
    }

    public void visit(RecordField recordField) {
        visitSyntaxNode(recordField);
    }

    public void visit(RecordFieldWithDefaultValue recordFieldWithDefaultValue) {
        visitSyntaxNode(recordFieldWithDefaultValue);
    }

    public void visit(RecordRestDescriptor recordRestDescriptor) {
        visitSyntaxNode(recordRestDescriptor);
    }

    public void visit(TypeReference typeReference) {
        visitSyntaxNode(typeReference);
    }

    public void visit(QualifiedIdentifier qualifiedIdentifier) {
        visitSyntaxNode(qualifiedIdentifier);
    }

    public void visit(ServiceBody serviceBody) {
        visitSyntaxNode(serviceBody);
    }

    public void visit(Annotation annotation) {
        visitSyntaxNode(annotation);
    }

    public void visit(Metadata metadata) {
        visitSyntaxNode(metadata);
    }

    public void visit(ModuleVariableDeclaration moduleVariableDeclaration) {
        visitSyntaxNode(moduleVariableDeclaration);
    }

    // Tokens

    public void visit(Token token) {
    }

    public void visit(EmptyToken emptyToken) {
    }

    // Misc

    public void visit(EmptyNode emptyNode) {
    }

    public void visit(Minutiae minutiae) {
    }

<<<<<<< HEAD
    public void visit(OptionalTypeDescriptor optionalTypeDescriptor) {
        visitSyntaxNode(optionalTypeDescriptor);
    }

    public void visit(ArrayTypeDescriptor arrayTypeDescriptor) {
        visitSyntaxNode(arrayTypeDescriptor);
    }

=======
>>>>>>> 310e16ab
    protected void visitSyntaxNode(Node node) {
        // TODO Find a better way to check for token
        if (node instanceof Token) {
            node.accept(this);
            return;
        }

        NonTerminalNode nonTerminalNode = (NonTerminalNode) node;
        for (Node child : nonTerminalNode.children()) {
            child.accept(this);
        }
    }
}
<|MERGE_RESOLUTION|>--- conflicted
+++ resolved
@@ -279,33 +279,27 @@
         visitSyntaxNode(moduleVariableDeclaration);
     }
 
-    // Tokens
-
-    public void visit(Token token) {
-    }
-
-    public void visit(EmptyToken emptyToken) {
-    }
-
-    // Misc
-
-    public void visit(EmptyNode emptyNode) {
-    }
-
-    public void visit(Minutiae minutiae) {
-    }
-
-<<<<<<< HEAD
-    public void visit(OptionalTypeDescriptor optionalTypeDescriptor) {
-        visitSyntaxNode(optionalTypeDescriptor);
-    }
-
     public void visit(ArrayTypeDescriptor arrayTypeDescriptor) {
         visitSyntaxNode(arrayTypeDescriptor);
     }
 
-=======
->>>>>>> 310e16ab
+    // Tokens
+
+    public void visit(Token token) {
+    }
+
+    public void visit(EmptyToken emptyToken) {
+    }
+
+    // Misc
+
+    public void visit(EmptyNode emptyNode) {
+    }
+
+    public void visit(Minutiae minutiae) {
+    }
+
+
     protected void visitSyntaxNode(Node node) {
         // TODO Find a better way to check for token
         if (node instanceof Token) {
