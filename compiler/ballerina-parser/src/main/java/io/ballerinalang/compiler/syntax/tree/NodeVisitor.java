--- conflicted
+++ resolved
@@ -451,7 +451,18 @@
         visitSyntaxNode(xMLProcessingInstruction);
     }
 
-<<<<<<< HEAD
+    public void visit(FunctionTypeDescriptorNode functionTypeDescriptorNode) {
+        visitSyntaxNode(functionTypeDescriptorNode);
+    }
+
+    public void visit(AnonymousFunctionExpressionNode anonymousFunctionExpressionNode) {
+        visitSyntaxNode(anonymousFunctionExpressionNode);
+    }
+
+    public void visit(FunctionSignatureNode functionSignatureNode) {
+        visitSyntaxNode(functionSignatureNode);
+    }
+
     public void visit(ExplicitNewExpression explicitNewExpression) {
         visitSyntaxNode(explicitNewExpression);
     }
@@ -462,18 +473,6 @@
 
     public void visit(ParenthesizedArgList parenthesizedArgList) {
         visitSyntaxNode(parenthesizedArgList);
-=======
-    public void visit(FunctionTypeDescriptorNode functionTypeDescriptorNode) {
-        visitSyntaxNode(functionTypeDescriptorNode);
-    }
-
-    public void visit(AnonymousFunctionExpressionNode anonymousFunctionExpressionNode) {
-        visitSyntaxNode(anonymousFunctionExpressionNode);
-    }
-
-    public void visit(FunctionSignatureNode functionSignatureNode) {
-        visitSyntaxNode(functionSignatureNode);
->>>>>>> 4de4c5bd
     }
 
     // Tokens
