--- conflicted
+++ resolved
@@ -463,7 +463,10 @@
         visitSyntaxNode(functionSignatureNode);
     }
 
-<<<<<<< HEAD
+    public void visit(TupleTypeDescriptorNode tupleTypeDescriptorNode) {
+        visitSyntaxNode(tupleTypeDescriptorNode);
+    }
+
     public void visit(ExplicitNewExpression explicitNewExpression) {
         visitSyntaxNode(explicitNewExpression);
     }
@@ -474,10 +477,6 @@
 
     public void visit(ParenthesizedArgList parenthesizedArgList) {
         visitSyntaxNode(parenthesizedArgList);
-=======
-    public void visit(TupleTypeDescriptorNode tupleTypeDescriptorNode) {
-        visitSyntaxNode(tupleTypeDescriptorNode);
->>>>>>> 02c42f53
     }
 
     // Tokens
