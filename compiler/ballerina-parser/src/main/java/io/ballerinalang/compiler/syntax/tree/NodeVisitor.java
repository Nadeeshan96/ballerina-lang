--- conflicted
+++ resolved
@@ -367,17 +367,8 @@
         visitSyntaxNode(typeCastParamNode);
     }
 
-<<<<<<< HEAD
-    public void visit(TableConstructorExpressionNode tableConstructorExpressionNode) {
-        visitSyntaxNode(tableConstructorExpressionNode);
-    }
-
-    public void visit(KeySpecifierNode keySpecifierNode) {
-        visitSyntaxNode(keySpecifierNode);
-=======
     public void visit(UnionTypeDescriptorNode unionTypeDescriptorNode) {
         visitSyntaxNode(unionTypeDescriptorNode);
->>>>>>> 1966dc56
     }
 
     // Tokens
