--- conflicted
+++ resolved
@@ -279,25 +279,20 @@
         visitSyntaxNode(metadataNode);
     }
 
-<<<<<<< HEAD
+    public void visit(ModuleVariableDeclarationNode moduleVariableDeclarationNode) {
+        visitSyntaxNode(moduleVariableDeclarationNode);
+    }
+
+    public void visit(IsExpressionNode isExpressionNode) {
+        visitSyntaxNode(isExpressionNode);
+    }
+
     public void visit(ArrayTypeDescriptor arrayTypeDescriptor) {
         visitSyntaxNode(arrayTypeDescriptor);
     }
 
     public void visit(ArrayDimension arrayDimension) {
         visitSyntaxNode(arrayDimension);
-    }
-
-    public void visit(IsExpression isExpression) {
-        visitSyntaxNode(isExpression);
-=======
-    public void visit(ModuleVariableDeclarationNode moduleVariableDeclarationNode) {
-        visitSyntaxNode(moduleVariableDeclarationNode);
-    }
-
-    public void visit(IsExpressionNode isExpressionNode) {
-        visitSyntaxNode(isExpressionNode);
->>>>>>> 33720f98
     }
 
     // Tokens
