/*
 *  Copyright (c) 2020, WSO2 Inc. (http://www.wso2.org) All Rights Reserved.
 *
 *  WSO2 Inc. licenses this file to you under the Apache License,
 *  Version 2.0 (the "License"); you may not use this file except
 *  in compliance with the License.
 *  You may obtain a copy of the License at
 *
 *    http://www.apache.org/licenses/LICENSE-2.0
 *
 *  Unless required by applicable law or agreed to in writing,
 *  software distributed under the License is distributed on an
 *  "AS IS" BASIS, WITHOUT WARRANTIES OR CONDITIONS OF ANY
 *  KIND, either express or implied.  See the License for the
 *  specific language governing permissions and limitations
 *  under the License.
 */
package io.ballerinalang.compiler.syntax.tree;


/**
 * The {@code NodeVisitor} visits each node in the syntax tree allowing
 * us to do something at each node.
 * <p>
 * This class separates tree nodes from various unrelated operations that needs
 * to be performed on the syntax tree nodes.
 * <p>
 * {@code NodeVisitor} is a abstract class that itself visits the complete
 * tree. Subclasses have the ability to override only the required visit methods.
 * <p>
 * There exists a visit method for each node in the Ballerina syntax tree.
 * These methods return void. If you are looking for a visitor that has visit
 * methods that returns something, see {@link NodeTransformer}.
 *
 * This is a generated class.
 *
 * @see NodeTransformer
 * @since 1.3.0
 */
public abstract class NodeVisitor {

    public void visit(ModulePartNode modulePartNode) {
        visitSyntaxNode(modulePartNode);
    }

    public void visit(FunctionDefinitionNode functionDefinitionNode) {
        visitSyntaxNode(functionDefinitionNode);
    }

    public void visit(ImportDeclarationNode importDeclarationNode) {
        visitSyntaxNode(importDeclarationNode);
    }

    public void visit(ListenerDeclarationNode listenerDeclarationNode) {
        visitSyntaxNode(listenerDeclarationNode);
    }

    public void visit(TypeDefinitionNode typeDefinitionNode) {
        visitSyntaxNode(typeDefinitionNode);
    }

    public void visit(ServiceDeclarationNode serviceDeclarationNode) {
        visitSyntaxNode(serviceDeclarationNode);
    }

    public void visit(AssignmentStatementNode assignmentStatementNode) {
        visitSyntaxNode(assignmentStatementNode);
    }

    public void visit(CompoundAssignmentStatementNode compoundAssignmentStatementNode) {
        visitSyntaxNode(compoundAssignmentStatementNode);
    }

    public void visit(VariableDeclarationNode variableDeclarationNode) {
        visitSyntaxNode(variableDeclarationNode);
    }

    public void visit(BlockStatementNode blockStatementNode) {
        visitSyntaxNode(blockStatementNode);
    }

    public void visit(BreakStatementNode breakStatementNode) {
        visitSyntaxNode(breakStatementNode);
    }

    public void visit(ExpressionStatementNode expressionStatementNode) {
        visitSyntaxNode(expressionStatementNode);
    }

    public void visit(ContinueStatementNode continueStatementNode) {
        visitSyntaxNode(continueStatementNode);
    }

    public void visit(ExternalFunctionBodyNode externalFunctionBodyNode) {
        visitSyntaxNode(externalFunctionBodyNode);
    }

    public void visit(IfElseStatementNode ifElseStatementNode) {
        visitSyntaxNode(ifElseStatementNode);
    }

    public void visit(ElseBlockNode elseBlockNode) {
        visitSyntaxNode(elseBlockNode);
    }

    public void visit(WhileStatementNode whileStatementNode) {
        visitSyntaxNode(whileStatementNode);
    }

    public void visit(PanicStatementNode panicStatementNode) {
        visitSyntaxNode(panicStatementNode);
    }

    public void visit(ReturnStatementNode returnStatementNode) {
        visitSyntaxNode(returnStatementNode);
    }

    public void visit(LocalTypeDefinitionStatementNode localTypeDefinitionStatementNode) {
        visitSyntaxNode(localTypeDefinitionStatementNode);
    }

    public void visit(LockStatementNode lockStatementNode) {
        visitSyntaxNode(lockStatementNode);
    }

    public void visit(ForkStatementNode forkStatementNode) {
        visitSyntaxNode(forkStatementNode);
    }

    public void visit(ForEachStatementNode forEachStatementNode) {
        visitSyntaxNode(forEachStatementNode);
    }

    public void visit(BinaryExpressionNode binaryExpressionNode) {
        visitSyntaxNode(binaryExpressionNode);
    }

    public void visit(BracedExpressionNode bracedExpressionNode) {
        visitSyntaxNode(bracedExpressionNode);
    }

    public void visit(CheckExpressionNode checkExpressionNode) {
        visitSyntaxNode(checkExpressionNode);
    }

    public void visit(FieldAccessExpressionNode fieldAccessExpressionNode) {
        visitSyntaxNode(fieldAccessExpressionNode);
    }

    public void visit(FunctionCallExpressionNode functionCallExpressionNode) {
        visitSyntaxNode(functionCallExpressionNode);
    }

    public void visit(MethodCallExpressionNode methodCallExpressionNode) {
        visitSyntaxNode(methodCallExpressionNode);
    }

    public void visit(MappingConstructorExpressionNode mappingConstructorExpressionNode) {
        visitSyntaxNode(mappingConstructorExpressionNode);
    }

    public void visit(IndexedExpressionNode indexedExpressionNode) {
        visitSyntaxNode(indexedExpressionNode);
    }

    public void visit(TypeofExpressionNode typeofExpressionNode) {
        visitSyntaxNode(typeofExpressionNode);
    }

    public void visit(UnaryExpressionNode unaryExpressionNode) {
        visitSyntaxNode(unaryExpressionNode);
    }

    public void visit(ComputedNameFieldNode computedNameFieldNode) {
        visitSyntaxNode(computedNameFieldNode);
    }

    public void visit(ConstantDeclarationNode constantDeclarationNode) {
        visitSyntaxNode(constantDeclarationNode);
    }

    public void visit(DefaultableParameterNode defaultableParameterNode) {
        visitSyntaxNode(defaultableParameterNode);
    }

    public void visit(RequiredParameterNode requiredParameterNode) {
        visitSyntaxNode(requiredParameterNode);
    }

    public void visit(RestParameterNode restParameterNode) {
        visitSyntaxNode(restParameterNode);
    }

    public void visit(ExpressionListItemNode expressionListItemNode) {
        visitSyntaxNode(expressionListItemNode);
    }

    public void visit(ImportOrgNameNode importOrgNameNode) {
        visitSyntaxNode(importOrgNameNode);
    }

    public void visit(ImportPrefixNode importPrefixNode) {
        visitSyntaxNode(importPrefixNode);
    }

    public void visit(ImportSubVersionNode importSubVersionNode) {
        visitSyntaxNode(importSubVersionNode);
    }

    public void visit(ImportVersionNode importVersionNode) {
        visitSyntaxNode(importVersionNode);
    }

    public void visit(SpecificFieldNode specificFieldNode) {
        visitSyntaxNode(specificFieldNode);
    }

    public void visit(SpreadFieldNode spreadFieldNode) {
        visitSyntaxNode(spreadFieldNode);
    }

    public void visit(NamedArgumentNode namedArgumentNode) {
        visitSyntaxNode(namedArgumentNode);
    }

    public void visit(PositionalArgumentNode positionalArgumentNode) {
        visitSyntaxNode(positionalArgumentNode);
    }

    public void visit(RestArgumentNode restArgumentNode) {
        visitSyntaxNode(restArgumentNode);
    }

    public void visit(ObjectTypeDescriptorNode objectTypeDescriptorNode) {
        visitSyntaxNode(objectTypeDescriptorNode);
    }

    public void visit(RecordTypeDescriptorNode recordTypeDescriptorNode) {
        visitSyntaxNode(recordTypeDescriptorNode);
    }

    public void visit(ReturnTypeDescriptorNode returnTypeDescriptorNode) {
        visitSyntaxNode(returnTypeDescriptorNode);
    }

    public void visit(NilTypeDescriptorNode nilTypeDescriptorNode) {
        visitSyntaxNode(nilTypeDescriptorNode);
    }

    public void visit(OptionalTypeDescriptorNode optionalTypeDescriptorNode) {
        visitSyntaxNode(optionalTypeDescriptorNode);
    }

    public void visit(ObjectFieldNode objectFieldNode) {
        visitSyntaxNode(objectFieldNode);
    }

    public void visit(RecordFieldNode recordFieldNode) {
        visitSyntaxNode(recordFieldNode);
    }

    public void visit(RecordFieldWithDefaultValueNode recordFieldWithDefaultValueNode) {
        visitSyntaxNode(recordFieldWithDefaultValueNode);
    }

    public void visit(RecordRestDescriptorNode recordRestDescriptorNode) {
        visitSyntaxNode(recordRestDescriptorNode);
    }

    public void visit(TypeReferenceNode typeReferenceNode) {
        visitSyntaxNode(typeReferenceNode);
    }

    public void visit(ServiceBodyNode serviceBodyNode) {
        visitSyntaxNode(serviceBodyNode);
    }

    public void visit(AnnotationNode annotationNode) {
        visitSyntaxNode(annotationNode);
    }

    public void visit(MetadataNode metadataNode) {
        visitSyntaxNode(metadataNode);
    }

    public void visit(ModuleVariableDeclarationNode moduleVariableDeclarationNode) {
        visitSyntaxNode(moduleVariableDeclarationNode);
    }

    public void visit(TypeTestExpressionNode typeTestExpressionNode) {
        visitSyntaxNode(typeTestExpressionNode);
    }

    public void visit(RemoteMethodCallActionNode remoteMethodCallActionNode) {
        visitSyntaxNode(remoteMethodCallActionNode);
    }

    public void visit(ParameterizedTypeDescriptorNode parameterizedTypeDescriptorNode) {
        visitSyntaxNode(parameterizedTypeDescriptorNode);
    }

    public void visit(NilLiteralNode nilLiteralNode) {
        visitSyntaxNode(nilLiteralNode);
    }

    public void visit(AnnotationDeclarationNode annotationDeclarationNode) {
        visitSyntaxNode(annotationDeclarationNode);
    }

    public void visit(AnnotationAttachPointNode annotationAttachPointNode) {
        visitSyntaxNode(annotationAttachPointNode);
    }

    public void visit(XMLNamespaceDeclarationNode xMLNamespaceDeclarationNode) {
        visitSyntaxNode(xMLNamespaceDeclarationNode);
    }

    public void visit(FunctionBodyBlockNode functionBodyBlockNode) {
        visitSyntaxNode(functionBodyBlockNode);
    }

    public void visit(NamedWorkerDeclarationNode namedWorkerDeclarationNode) {
        visitSyntaxNode(namedWorkerDeclarationNode);
    }

    public void visit(NamedWorkerDeclarator namedWorkerDeclarator) {
        visitSyntaxNode(namedWorkerDeclarator);
    }

    public void visit(DocumentationStringNode documentationStringNode) {
        visitSyntaxNode(documentationStringNode);
    }

    public void visit(BasicLiteralNode basicLiteralNode) {
        visitSyntaxNode(basicLiteralNode);
    }

    public void visit(SimpleNameReferenceNode simpleNameReferenceNode) {
        visitSyntaxNode(simpleNameReferenceNode);
    }

    public void visit(QualifiedNameReferenceNode qualifiedNameReferenceNode) {
        visitSyntaxNode(qualifiedNameReferenceNode);
    }

    public void visit(BuiltinSimpleNameReferenceNode builtinSimpleNameReferenceNode) {
        visitSyntaxNode(builtinSimpleNameReferenceNode);
    }

    public void visit(TrapExpressionNode trapExpressionNode) {
        visitSyntaxNode(trapExpressionNode);
    }

    public void visit(ListConstructorExpressionNode listConstructorExpressionNode) {
        visitSyntaxNode(listConstructorExpressionNode);
    }

    public void visit(TypeCastExpressionNode typeCastExpressionNode) {
        visitSyntaxNode(typeCastExpressionNode);
    }

    public void visit(TypeCastParamNode typeCastParamNode) {
        visitSyntaxNode(typeCastParamNode);
    }

    public void visit(UnionTypeDescriptorNode unionTypeDescriptorNode) {
        visitSyntaxNode(unionTypeDescriptorNode);
    }

    public void visit(TableConstructorExpressionNode tableConstructorExpressionNode) {
        visitSyntaxNode(tableConstructorExpressionNode);
    }

    public void visit(KeySpecifierNode keySpecifierNode) {
        visitSyntaxNode(keySpecifierNode);
    }

    public void visit(ErrorTypeDescriptorNode errorTypeDescriptorNode) {
        visitSyntaxNode(errorTypeDescriptorNode);
    }

    public void visit(ErrorTypeParamsNode errorTypeParamsNode) {
        visitSyntaxNode(errorTypeParamsNode);
    }

    public void visit(StreamTypeDescriptorNode streamTypeDescriptorNode) {
        visitSyntaxNode(streamTypeDescriptorNode);
    }

    public void visit(StreamTypeParamsNode streamTypeParamsNode) {
        visitSyntaxNode(streamTypeParamsNode);
    }

    public void visit(LetExpressionNode letExpressionNode) {
        visitSyntaxNode(letExpressionNode);
    }

    public void visit(LetVariableDeclarationNode letVariableDeclarationNode) {
        visitSyntaxNode(letVariableDeclarationNode);
    }

    public void visit(TemplateExpressionNode templateExpressionNode) {
        visitSyntaxNode(templateExpressionNode);
    }

    public void visit(XMLElementNode xMLElementNode) {
        visitSyntaxNode(xMLElementNode);
    }

    public void visit(XMLStartTagNode xMLStartTagNode) {
        visitSyntaxNode(xMLStartTagNode);
    }

    public void visit(XMLEndTagNode xMLEndTagNode) {
        visitSyntaxNode(xMLEndTagNode);
    }

    public void visit(XMLSimpleNameNode xMLSimpleNameNode) {
        visitSyntaxNode(xMLSimpleNameNode);
    }

    public void visit(XMLQualifiedNameNode xMLQualifiedNameNode) {
        visitSyntaxNode(xMLQualifiedNameNode);
    }

    public void visit(XMLEmptyElementNode xMLEmptyElementNode) {
        visitSyntaxNode(xMLEmptyElementNode);
    }

    public void visit(InterpolationNode interpolationNode) {
        visitSyntaxNode(interpolationNode);
    }

    public void visit(XMLTextNode xMLTextNode) {
        visitSyntaxNode(xMLTextNode);
    }

    public void visit(XMLAttributeNode xMLAttributeNode) {
        visitSyntaxNode(xMLAttributeNode);
    }

    public void visit(XMLAttributeValue xMLAttributeValue) {
        visitSyntaxNode(xMLAttributeValue);
    }

    public void visit(XMLComment xMLComment) {
        visitSyntaxNode(xMLComment);
    }

    public void visit(XMLProcessingInstruction xMLProcessingInstruction) {
        visitSyntaxNode(xMLProcessingInstruction);
    }

<<<<<<< HEAD
    public void visit(TableTypeDescriptorNode tableTypeDescriptorNode) {
        visitSyntaxNode(tableTypeDescriptorNode);
    }

    public void visit(TypeParameterNode typeParameterNode) {
        visitSyntaxNode(typeParameterNode);
    }

    public void visit(KeyTypeConstraintNode keyTypeConstraintNode) {
        visitSyntaxNode(keyTypeConstraintNode);
=======
    public void visit(FunctionTypeDescriptorNode functionTypeDescriptorNode) {
        visitSyntaxNode(functionTypeDescriptorNode);
    }

    public void visit(AnonymousFunctionExpressionNode anonymousFunctionExpressionNode) {
        visitSyntaxNode(anonymousFunctionExpressionNode);
    }

    public void visit(FunctionSignatureNode functionSignatureNode) {
        visitSyntaxNode(functionSignatureNode);
>>>>>>> fe3e529f
    }

    // Tokens

    public void visit(Token token) {
    }

    // Misc

    public void visit(Minutiae minutiae) {
    }

    protected void visitSyntaxNode(Node node) {
        // TODO Find a better way to check for token
        if (node instanceof Token) {
            node.accept(this);
            return;
        }

        NonTerminalNode nonTerminalNode = (NonTerminalNode) node;
        for (Node child : nonTerminalNode.children()) {
            child.accept(this);
        }
    }
}
<|MERGE_RESOLUTION|>--- conflicted
+++ resolved
@@ -451,7 +451,6 @@
         visitSyntaxNode(xMLProcessingInstruction);
     }
 
-<<<<<<< HEAD
     public void visit(TableTypeDescriptorNode tableTypeDescriptorNode) {
         visitSyntaxNode(tableTypeDescriptorNode);
     }
@@ -462,7 +461,8 @@
 
     public void visit(KeyTypeConstraintNode keyTypeConstraintNode) {
         visitSyntaxNode(keyTypeConstraintNode);
-=======
+    }
+
     public void visit(FunctionTypeDescriptorNode functionTypeDescriptorNode) {
         visitSyntaxNode(functionTypeDescriptorNode);
     }
@@ -473,7 +473,6 @@
 
     public void visit(FunctionSignatureNode functionSignatureNode) {
         visitSyntaxNode(functionSignatureNode);
->>>>>>> fe3e529f
     }
 
     // Tokens
