--- conflicted
+++ resolved
@@ -287,13 +287,12 @@
         visitSyntaxNode(isExpressionNode);
     }
 
-<<<<<<< HEAD
     public void visit(ArrayTypeDescriptorNode arrayTypeDescriptorNode) {
         visitSyntaxNode(arrayTypeDescriptorNode);
-=======
+    }
+
     public void visit(RemoteMethodCallActionNode remoteMethodCallActionNode) {
         visitSyntaxNode(remoteMethodCallActionNode);
->>>>>>> 5d102aeb
     }
 
     // Tokens
