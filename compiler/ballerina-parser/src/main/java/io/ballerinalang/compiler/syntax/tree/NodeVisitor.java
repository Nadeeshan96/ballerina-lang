/*
 *  Copyright (c) 2020, WSO2 Inc. (http://www.wso2.org) All Rights Reserved.
 *
 *  WSO2 Inc. licenses this file to you under the Apache License,
 *  Version 2.0 (the "License"); you may not use this file except
 *  in compliance with the License.
 *  You may obtain a copy of the License at
 *
 *    http://www.apache.org/licenses/LICENSE-2.0
 *
 *  Unless required by applicable law or agreed to in writing,
 *  software distributed under the License is distributed on an
 *  "AS IS" BASIS, WITHOUT WARRANTIES OR CONDITIONS OF ANY
 *  KIND, either express or implied.  See the License for the
 *  specific language governing permissions and limitations
 *  under the License.
 */
package io.ballerinalang.compiler.syntax.tree;


/**
 * The {@code NodeVisitor} visits each node in the syntax tree allowing
 * us to do something at each node.
 * <p>
 * This class separates tree nodes from various unrelated operations that needs
 * to be performed on the syntax tree nodes.
 * <p>
 * {@code NodeVisitor} is a abstract class that itself visits the complete
 * tree. Subclasses have the ability to override only the required visit methods.
 * <p>
 * There exists a visit method for each node in the Ballerina syntax tree.
 * These methods return void. If you are looking for a visitor that has visit
 * methods that returns something, see {@link NodeTransformer}.
 *
 * This is a generated class.
 *
 * @see NodeTransformer
 * @since 2.0.0
 */
public abstract class NodeVisitor {

    public void visit(ModulePartNode modulePartNode) {
        visitSyntaxNode(modulePartNode);
    }

    public void visit(FunctionDefinitionNode functionDefinitionNode) {
        visitSyntaxNode(functionDefinitionNode);
    }

    public void visit(ImportDeclarationNode importDeclarationNode) {
        visitSyntaxNode(importDeclarationNode);
    }

    public void visit(ListenerDeclarationNode listenerDeclarationNode) {
        visitSyntaxNode(listenerDeclarationNode);
    }

    public void visit(TypeDefinitionNode typeDefinitionNode) {
        visitSyntaxNode(typeDefinitionNode);
    }

    public void visit(ServiceDeclarationNode serviceDeclarationNode) {
        visitSyntaxNode(serviceDeclarationNode);
    }

    public void visit(AssignmentStatementNode assignmentStatementNode) {
        visitSyntaxNode(assignmentStatementNode);
    }

    public void visit(CompoundAssignmentStatementNode compoundAssignmentStatementNode) {
        visitSyntaxNode(compoundAssignmentStatementNode);
    }

    public void visit(VariableDeclarationNode variableDeclarationNode) {
        visitSyntaxNode(variableDeclarationNode);
    }

    public void visit(BlockStatementNode blockStatementNode) {
        visitSyntaxNode(blockStatementNode);
    }

    public void visit(BreakStatementNode breakStatementNode) {
        visitSyntaxNode(breakStatementNode);
    }

    public void visit(ExpressionStatementNode expressionStatementNode) {
        visitSyntaxNode(expressionStatementNode);
    }

    public void visit(ContinueStatementNode continueStatementNode) {
        visitSyntaxNode(continueStatementNode);
    }

    public void visit(ExternalFunctionBodyNode externalFunctionBodyNode) {
        visitSyntaxNode(externalFunctionBodyNode);
    }

    public void visit(IfElseStatementNode ifElseStatementNode) {
        visitSyntaxNode(ifElseStatementNode);
    }

    public void visit(ElseBlockNode elseBlockNode) {
        visitSyntaxNode(elseBlockNode);
    }

    public void visit(WhileStatementNode whileStatementNode) {
        visitSyntaxNode(whileStatementNode);
    }

    public void visit(PanicStatementNode panicStatementNode) {
        visitSyntaxNode(panicStatementNode);
    }

    public void visit(ReturnStatementNode returnStatementNode) {
        visitSyntaxNode(returnStatementNode);
    }

    public void visit(LocalTypeDefinitionStatementNode localTypeDefinitionStatementNode) {
        visitSyntaxNode(localTypeDefinitionStatementNode);
    }

    public void visit(LockStatementNode lockStatementNode) {
        visitSyntaxNode(lockStatementNode);
    }

    public void visit(ForkStatementNode forkStatementNode) {
        visitSyntaxNode(forkStatementNode);
    }

    public void visit(ForEachStatementNode forEachStatementNode) {
        visitSyntaxNode(forEachStatementNode);
    }

    public void visit(BinaryExpressionNode binaryExpressionNode) {
        visitSyntaxNode(binaryExpressionNode);
    }

    public void visit(BracedExpressionNode bracedExpressionNode) {
        visitSyntaxNode(bracedExpressionNode);
    }

    public void visit(CheckExpressionNode checkExpressionNode) {
        visitSyntaxNode(checkExpressionNode);
    }

    public void visit(FieldAccessExpressionNode fieldAccessExpressionNode) {
        visitSyntaxNode(fieldAccessExpressionNode);
    }

    public void visit(FunctionCallExpressionNode functionCallExpressionNode) {
        visitSyntaxNode(functionCallExpressionNode);
    }

    public void visit(MethodCallExpressionNode methodCallExpressionNode) {
        visitSyntaxNode(methodCallExpressionNode);
    }

    public void visit(MappingConstructorExpressionNode mappingConstructorExpressionNode) {
        visitSyntaxNode(mappingConstructorExpressionNode);
    }

    public void visit(IndexedExpressionNode indexedExpressionNode) {
        visitSyntaxNode(indexedExpressionNode);
    }

    public void visit(TypeofExpressionNode typeofExpressionNode) {
        visitSyntaxNode(typeofExpressionNode);
    }

    public void visit(UnaryExpressionNode unaryExpressionNode) {
        visitSyntaxNode(unaryExpressionNode);
    }

    public void visit(ComputedNameFieldNode computedNameFieldNode) {
        visitSyntaxNode(computedNameFieldNode);
    }

    public void visit(ConstantDeclarationNode constantDeclarationNode) {
        visitSyntaxNode(constantDeclarationNode);
    }

    public void visit(DefaultableParameterNode defaultableParameterNode) {
        visitSyntaxNode(defaultableParameterNode);
    }

    public void visit(RequiredParameterNode requiredParameterNode) {
        visitSyntaxNode(requiredParameterNode);
    }

    public void visit(RestParameterNode restParameterNode) {
        visitSyntaxNode(restParameterNode);
    }

    public void visit(ExpressionListItemNode expressionListItemNode) {
        visitSyntaxNode(expressionListItemNode);
    }

    public void visit(ImportOrgNameNode importOrgNameNode) {
        visitSyntaxNode(importOrgNameNode);
    }

    public void visit(ImportPrefixNode importPrefixNode) {
        visitSyntaxNode(importPrefixNode);
    }

    public void visit(ImportSubVersionNode importSubVersionNode) {
        visitSyntaxNode(importSubVersionNode);
    }

    public void visit(ImportVersionNode importVersionNode) {
        visitSyntaxNode(importVersionNode);
    }

    public void visit(SpecificFieldNode specificFieldNode) {
        visitSyntaxNode(specificFieldNode);
    }

    public void visit(SpreadFieldNode spreadFieldNode) {
        visitSyntaxNode(spreadFieldNode);
    }

    public void visit(NamedArgumentNode namedArgumentNode) {
        visitSyntaxNode(namedArgumentNode);
    }

    public void visit(PositionalArgumentNode positionalArgumentNode) {
        visitSyntaxNode(positionalArgumentNode);
    }

    public void visit(RestArgumentNode restArgumentNode) {
        visitSyntaxNode(restArgumentNode);
    }

    public void visit(ObjectTypeDescriptorNode objectTypeDescriptorNode) {
        visitSyntaxNode(objectTypeDescriptorNode);
    }

    public void visit(RecordTypeDescriptorNode recordTypeDescriptorNode) {
        visitSyntaxNode(recordTypeDescriptorNode);
    }

    public void visit(ReturnTypeDescriptorNode returnTypeDescriptorNode) {
        visitSyntaxNode(returnTypeDescriptorNode);
    }

    public void visit(NilTypeDescriptorNode nilTypeDescriptorNode) {
        visitSyntaxNode(nilTypeDescriptorNode);
    }

    public void visit(OptionalTypeDescriptorNode optionalTypeDescriptorNode) {
        visitSyntaxNode(optionalTypeDescriptorNode);
    }

    public void visit(ObjectFieldNode objectFieldNode) {
        visitSyntaxNode(objectFieldNode);
    }

    public void visit(RecordFieldNode recordFieldNode) {
        visitSyntaxNode(recordFieldNode);
    }

    public void visit(RecordFieldWithDefaultValueNode recordFieldWithDefaultValueNode) {
        visitSyntaxNode(recordFieldWithDefaultValueNode);
    }

    public void visit(RecordRestDescriptorNode recordRestDescriptorNode) {
        visitSyntaxNode(recordRestDescriptorNode);
    }

    public void visit(TypeReferenceNode typeReferenceNode) {
        visitSyntaxNode(typeReferenceNode);
    }

    public void visit(ServiceBodyNode serviceBodyNode) {
        visitSyntaxNode(serviceBodyNode);
    }

    public void visit(AnnotationNode annotationNode) {
        visitSyntaxNode(annotationNode);
    }

    public void visit(MetadataNode metadataNode) {
        visitSyntaxNode(metadataNode);
    }

    public void visit(ModuleVariableDeclarationNode moduleVariableDeclarationNode) {
        visitSyntaxNode(moduleVariableDeclarationNode);
    }

    public void visit(TypeTestExpressionNode typeTestExpressionNode) {
        visitSyntaxNode(typeTestExpressionNode);
    }

    public void visit(RemoteMethodCallActionNode remoteMethodCallActionNode) {
        visitSyntaxNode(remoteMethodCallActionNode);
    }

    public void visit(ParameterizedTypeDescriptorNode parameterizedTypeDescriptorNode) {
        visitSyntaxNode(parameterizedTypeDescriptorNode);
    }

    public void visit(NilLiteralNode nilLiteralNode) {
        visitSyntaxNode(nilLiteralNode);
    }

    public void visit(AnnotationDeclarationNode annotationDeclarationNode) {
        visitSyntaxNode(annotationDeclarationNode);
    }

    public void visit(AnnotationAttachPointNode annotationAttachPointNode) {
        visitSyntaxNode(annotationAttachPointNode);
    }

    public void visit(XMLNamespaceDeclarationNode xMLNamespaceDeclarationNode) {
        visitSyntaxNode(xMLNamespaceDeclarationNode);
    }

    public void visit(FunctionBodyBlockNode functionBodyBlockNode) {
        visitSyntaxNode(functionBodyBlockNode);
    }

    public void visit(NamedWorkerDeclarationNode namedWorkerDeclarationNode) {
        visitSyntaxNode(namedWorkerDeclarationNode);
    }

    public void visit(NamedWorkerDeclarator namedWorkerDeclarator) {
        visitSyntaxNode(namedWorkerDeclarator);
    }

    public void visit(DocumentationStringNode documentationStringNode) {
        visitSyntaxNode(documentationStringNode);
    }

    public void visit(BasicLiteralNode basicLiteralNode) {
        visitSyntaxNode(basicLiteralNode);
    }

    public void visit(SimpleNameReferenceNode simpleNameReferenceNode) {
        visitSyntaxNode(simpleNameReferenceNode);
    }

    public void visit(QualifiedNameReferenceNode qualifiedNameReferenceNode) {
        visitSyntaxNode(qualifiedNameReferenceNode);
    }

    public void visit(BuiltinSimpleNameReferenceNode builtinSimpleNameReferenceNode) {
        visitSyntaxNode(builtinSimpleNameReferenceNode);
    }

    public void visit(TrapExpressionNode trapExpressionNode) {
        visitSyntaxNode(trapExpressionNode);
    }

    public void visit(ListConstructorExpressionNode listConstructorExpressionNode) {
        visitSyntaxNode(listConstructorExpressionNode);
    }

    public void visit(TypeCastExpressionNode typeCastExpressionNode) {
        visitSyntaxNode(typeCastExpressionNode);
    }

    public void visit(TypeCastParamNode typeCastParamNode) {
        visitSyntaxNode(typeCastParamNode);
    }

    public void visit(UnionTypeDescriptorNode unionTypeDescriptorNode) {
        visitSyntaxNode(unionTypeDescriptorNode);
    }

    public void visit(TableConstructorExpressionNode tableConstructorExpressionNode) {
        visitSyntaxNode(tableConstructorExpressionNode);
    }

    public void visit(KeySpecifierNode keySpecifierNode) {
        visitSyntaxNode(keySpecifierNode);
    }

    public void visit(ErrorTypeDescriptorNode errorTypeDescriptorNode) {
        visitSyntaxNode(errorTypeDescriptorNode);
    }

    public void visit(ErrorTypeParamsNode errorTypeParamsNode) {
        visitSyntaxNode(errorTypeParamsNode);
    }

    public void visit(StreamTypeDescriptorNode streamTypeDescriptorNode) {
        visitSyntaxNode(streamTypeDescriptorNode);
    }

    public void visit(StreamTypeParamsNode streamTypeParamsNode) {
        visitSyntaxNode(streamTypeParamsNode);
    }

    public void visit(LetExpressionNode letExpressionNode) {
        visitSyntaxNode(letExpressionNode);
    }

    public void visit(LetVariableDeclarationNode letVariableDeclarationNode) {
        visitSyntaxNode(letVariableDeclarationNode);
    }

    public void visit(TemplateExpressionNode templateExpressionNode) {
        visitSyntaxNode(templateExpressionNode);
    }

    public void visit(XMLElementNode xMLElementNode) {
        visitSyntaxNode(xMLElementNode);
    }

    public void visit(XMLStartTagNode xMLStartTagNode) {
        visitSyntaxNode(xMLStartTagNode);
    }

    public void visit(XMLEndTagNode xMLEndTagNode) {
        visitSyntaxNode(xMLEndTagNode);
    }

    public void visit(XMLSimpleNameNode xMLSimpleNameNode) {
        visitSyntaxNode(xMLSimpleNameNode);
    }

    public void visit(XMLQualifiedNameNode xMLQualifiedNameNode) {
        visitSyntaxNode(xMLQualifiedNameNode);
    }

    public void visit(XMLEmptyElementNode xMLEmptyElementNode) {
        visitSyntaxNode(xMLEmptyElementNode);
    }

    public void visit(InterpolationNode interpolationNode) {
        visitSyntaxNode(interpolationNode);
    }

    public void visit(XMLTextNode xMLTextNode) {
        visitSyntaxNode(xMLTextNode);
    }

    public void visit(XMLAttributeNode xMLAttributeNode) {
        visitSyntaxNode(xMLAttributeNode);
    }

    public void visit(XMLAttributeValue xMLAttributeValue) {
        visitSyntaxNode(xMLAttributeValue);
    }

    public void visit(XMLComment xMLComment) {
        visitSyntaxNode(xMLComment);
    }

    public void visit(XMLProcessingInstruction xMLProcessingInstruction) {
        visitSyntaxNode(xMLProcessingInstruction);
    }

    public void visit(TableTypeDescriptorNode tableTypeDescriptorNode) {
        visitSyntaxNode(tableTypeDescriptorNode);
    }

    public void visit(TypeParameterNode typeParameterNode) {
        visitSyntaxNode(typeParameterNode);
    }

    public void visit(KeyTypeConstraintNode keyTypeConstraintNode) {
        visitSyntaxNode(keyTypeConstraintNode);
    }

    public void visit(FunctionTypeDescriptorNode functionTypeDescriptorNode) {
        visitSyntaxNode(functionTypeDescriptorNode);
    }

    public void visit(FunctionSignatureNode functionSignatureNode) {
        visitSyntaxNode(functionSignatureNode);
    }

    public void visit(ExplicitAnonymousFunctionExpressionNode explicitAnonymousFunctionExpressionNode) {
        visitSyntaxNode(explicitAnonymousFunctionExpressionNode);
    }

    public void visit(ExpressionFunctionBodyNode expressionFunctionBodyNode) {
        visitSyntaxNode(expressionFunctionBodyNode);
    }

    public void visit(TupleTypeDescriptorNode tupleTypeDescriptorNode) {
        visitSyntaxNode(tupleTypeDescriptorNode);
    }

    public void visit(ParenthesisedTypeDescriptorNode parenthesisedTypeDescriptorNode) {
        visitSyntaxNode(parenthesisedTypeDescriptorNode);
    }

    public void visit(ExplicitNewExpressionNode explicitNewExpressionNode) {
        visitSyntaxNode(explicitNewExpressionNode);
    }

    public void visit(ImplicitNewExpressionNode implicitNewExpressionNode) {
        visitSyntaxNode(implicitNewExpressionNode);
    }

    public void visit(ParenthesizedArgList parenthesizedArgList) {
        visitSyntaxNode(parenthesizedArgList);
    }

    public void visit(QueryConstructTypeNode queryConstructTypeNode) {
        visitSyntaxNode(queryConstructTypeNode);
    }

    public void visit(FromClauseNode fromClauseNode) {
        visitSyntaxNode(fromClauseNode);
    }

    public void visit(WhereClauseNode whereClauseNode) {
        visitSyntaxNode(whereClauseNode);
    }

    public void visit(LetClauseNode letClauseNode) {
        visitSyntaxNode(letClauseNode);
    }

    public void visit(QueryPipelineNode queryPipelineNode) {
        visitSyntaxNode(queryPipelineNode);
    }

    public void visit(SelectClauseNode selectClauseNode) {
        visitSyntaxNode(selectClauseNode);
    }

    public void visit(QueryExpressionNode queryExpressionNode) {
        visitSyntaxNode(queryExpressionNode);
    }

    public void visit(IntersectionTypeDescriptorNode intersectionTypeDescriptorNode) {
        visitSyntaxNode(intersectionTypeDescriptorNode);
    }

    public void visit(ImplicitAnonymousFunctionParameters implicitAnonymousFunctionParameters) {
        visitSyntaxNode(implicitAnonymousFunctionParameters);
    }

    public void visit(ImplicitAnonymousFunctionExpressionNode implicitAnonymousFunctionExpressionNode) {
        visitSyntaxNode(implicitAnonymousFunctionExpressionNode);
    }

    public void visit(StartActionNode startActionNode) {
        visitSyntaxNode(startActionNode);
    }

    public void visit(FlushActionNode flushActionNode) {
        visitSyntaxNode(flushActionNode);
    }

    public void visit(SingletonTypeDescriptorNode singletonTypeDescriptorNode) {
        visitSyntaxNode(singletonTypeDescriptorNode);
    }

    public void visit(FunctionDeclarationNode functionDeclarationNode) {
        visitSyntaxNode(functionDeclarationNode);
    }

    public void visit(TypedBindingPatternNode typedBindingPatternNode) {
        visitSyntaxNode(typedBindingPatternNode);
    }

    public void visit(CaptureBindingPatternNode captureBindingPatternNode) {
        visitSyntaxNode(captureBindingPatternNode);
    }

    public void visit(ListBindingPatternNode listBindingPatternNode) {
        visitSyntaxNode(listBindingPatternNode);
    }

    public void visit(RestBindingPatternNode restBindingPatternNode) {
        visitSyntaxNode(restBindingPatternNode);
    }

    public void visit(AsyncSendActionNode asyncSendActionNode) {
        visitSyntaxNode(asyncSendActionNode);
    }

    public void visit(SyncSendActionNode syncSendActionNode) {
        visitSyntaxNode(syncSendActionNode);
    }

    public void visit(ReceiveActionNode receiveActionNode) {
        visitSyntaxNode(receiveActionNode);
    }

    public void visit(ReceiveFieldsNode receiveFieldsNode) {
        visitSyntaxNode(receiveFieldsNode);
    }

    public void visit(RestDescriptorNode restDescriptorNode) {
        visitSyntaxNode(restDescriptorNode);
    }

    public void visit(DoubleGTTokenNode doubleGTTokenNode) {
        visitSyntaxNode(doubleGTTokenNode);
    }

    public void visit(TrippleGTTokenNode trippleGTTokenNode) {
        visitSyntaxNode(trippleGTTokenNode);
    }

    public void visit(WaitActionNode waitActionNode) {
        visitSyntaxNode(waitActionNode);
    }

    public void visit(WaitFieldsListNode waitFieldsListNode) {
        visitSyntaxNode(waitFieldsListNode);
    }

    public void visit(WaitFieldNode waitFieldNode) {
        visitSyntaxNode(waitFieldNode);
    }

    public void visit(AnnotAccessExpressionNode annotAccessExpressionNode) {
        visitSyntaxNode(annotAccessExpressionNode);
    }

    public void visit(QueryActionNode queryActionNode) {
        visitSyntaxNode(queryActionNode);
    }

    public void visit(OptionalFieldAccessExpressionNode optionalFieldAccessExpressionNode) {
        visitSyntaxNode(optionalFieldAccessExpressionNode);
    }

    public void visit(ConditionalExpressionNode conditionalExpressionNode) {
        visitSyntaxNode(conditionalExpressionNode);
    }

<<<<<<< HEAD
    public void visit(ByteArrayLiteralNode byteArrayLiteralNode) {
        visitSyntaxNode(byteArrayLiteralNode);
=======
    public void visit(EnumDeclarationNode enumDeclarationNode) {
        visitSyntaxNode(enumDeclarationNode);
    }

    public void visit(EnumMemberNode enumMemberNode) {
        visitSyntaxNode(enumMemberNode);
    }

    public void visit(ArrayTypeDescriptorNode arrayTypeDescriptorNode) {
        visitSyntaxNode(arrayTypeDescriptorNode);
    }

    public void visit(TransactionStatementNode transactionStatementNode) {
        visitSyntaxNode(transactionStatementNode);
    }

    public void visit(RollbackStatementNode rollbackStatementNode) {
        visitSyntaxNode(rollbackStatementNode);
    }

    public void visit(RetryStatementNode retryStatementNode) {
        visitSyntaxNode(retryStatementNode);
    }

    public void visit(CommitActionNode commitActionNode) {
        visitSyntaxNode(commitActionNode);
    }

    public void visit(TransactionalExpressionNode transactionalExpressionNode) {
        visitSyntaxNode(transactionalExpressionNode);
    }

    public void visit(ServiceConstructorExpressionNode serviceConstructorExpressionNode) {
        visitSyntaxNode(serviceConstructorExpressionNode);
>>>>>>> 0d7a306a
    }

    // Tokens

    public void visit(Token token) {
    }

    // Misc

    protected void visitSyntaxNode(Node node) {
        // TODO Find a better way to check for token
        if (node instanceof Token) {
            node.accept(this);
            return;
        }

        NonTerminalNode nonTerminalNode = (NonTerminalNode) node;
        for (Node child : nonTerminalNode.children()) {
            child.accept(this);
        }
    }
}
<|MERGE_RESOLUTION|>--- conflicted
+++ resolved
@@ -627,10 +627,6 @@
         visitSyntaxNode(conditionalExpressionNode);
     }
 
-<<<<<<< HEAD
-    public void visit(ByteArrayLiteralNode byteArrayLiteralNode) {
-        visitSyntaxNode(byteArrayLiteralNode);
-=======
     public void visit(EnumDeclarationNode enumDeclarationNode) {
         visitSyntaxNode(enumDeclarationNode);
     }
@@ -665,7 +661,6 @@
 
     public void visit(ServiceConstructorExpressionNode serviceConstructorExpressionNode) {
         visitSyntaxNode(serviceConstructorExpressionNode);
->>>>>>> 0d7a306a
     }
 
     // Tokens
