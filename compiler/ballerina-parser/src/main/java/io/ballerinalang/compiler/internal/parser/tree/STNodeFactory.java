--- conflicted
+++ resolved
@@ -2225,7 +2225,6 @@
                 endBacktick);
     }
 
-<<<<<<< HEAD
     public static STNode createClassDefinitionNode(
             STNode metadata,
             STNode visibilityQualifier,
@@ -2247,7 +2246,8 @@
                 members,
                 closeBrace,
                 semicolonToken);
-=======
+    }
+
     public static STNode createOrderByClauseNode(
             STNode orderKeyword,
             STNode byKeyword,
@@ -2266,6 +2266,5 @@
         return new STOrderKeyNode(
                 expression,
                 orderDirection);
->>>>>>> 1d54e2c6
     }
 }
