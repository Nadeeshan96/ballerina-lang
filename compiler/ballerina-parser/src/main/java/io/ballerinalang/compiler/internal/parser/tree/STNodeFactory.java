/*
 *  Copyright (c) 2020, WSO2 Inc. (http://www.wso2.org) All Rights Reserved.
 *
 *  WSO2 Inc. licenses this file to you under the Apache License,
 *  Version 2.0 (the "License"); you may not use this file except
 *  in compliance with the License.
 *  You may obtain a copy of the License at
 *
 *    http://www.apache.org/licenses/LICENSE-2.0
 *
 *  Unless required by applicable law or agreed to in writing,
 *  software distributed under the License is distributed on an
 *  "AS IS" BASIS, WITHOUT WARRANTIES OR CONDITIONS OF ANY
 *  KIND, either express or implied.  See the License for the
 *  specific language governing permissions and limitations
 *  under the License.
 */
package io.ballerinalang.compiler.internal.parser.tree;

import java.util.List;

/**
 * A factory that constructs internal tree nodes.
 * <p>
 * This class contains various helper methods that create internal tree nodes.
 * <p>
 * Note that {@code STNodeFactory} must be used to create {@code STNode} instances. This approach allows
 * us to manage {@code STNode} production in the future. We could load nodes from a cache or add debug logs etc.
 *
 * @since 1.3.0
 */
public class STNodeFactory {

    private STNodeFactory() {
    }

    public static STNode createModulePart(STNode imports, STNode members, STNode eofToken) {
        return new STModulePart(imports, members, eofToken);
    }

    // Module level declarations

    public static STNode createFunctionDefinition(STNode visibilityQualifier,
                                                  STNode functionKeyword,
                                                  STNode functionName,
                                                  STNode openParenToken,
                                                  STNode parameters,
                                                  STNode closeParenToken,
                                                  STNode returnTypeDesc,
                                                  STNode functionBody) {

        return new STFunctionDefinition(visibilityQualifier, functionKeyword, functionName,
                openParenToken, parameters, closeParenToken, returnTypeDesc, functionBody);
    }

    public static STNode createModuleTypeDefinition(STNode visibilityQualifier,
                                                    STNode typeKeyword,
                                                    STNode typeName,
                                                    STNode typeDescriptor,
                                                    STNode comma) {
        return new STModuleTypeDefinition(visibilityQualifier, typeKeyword, typeName, typeDescriptor, comma);
    }

    // Statements

    public static STNode createAssignmentStatement(SyntaxKind kind,
                                                   STNode lhsExpression,
                                                   STNode equalsToken,
                                                   STNode expr,
                                                   STNode semicolonToken) {
        return new STAssignmentStatement(kind, lhsExpression, equalsToken, expr, semicolonToken);
    }

    public static STNode createWhileStatement(STNode whileKeyword, STNode condition, STNode whileBody) {
        return new STWhileStatement(whileKeyword, condition, whileBody);
    }

    public static STNode createPanicStatement(STNode panicKeyword, STNode expression, STNode semicolonToken) {
        return new STPanicStatement(panicKeyword, expression, semicolonToken);
    }

    public static STNode createBlockStatement(STNode openBraceToken, STNode statements, STNode closeBraceToken) {
        return new STBlockStatement(openBraceToken, statements, closeBraceToken);
    }

    public static STNode createCallStatement(STNode expression, STNode semicolonToken) {
        return new STCallStatement(expression, semicolonToken);
    }

    public static STNode createElseBlock(STNode elseKeyword, STNode elseBody) {
        return new STElseBlock(elseKeyword, elseBody);
    }

    public static STNode createExternalFunctionBody(SyntaxKind kind,
                                                    STNode assign,
                                                    STNode annotation,
                                                    STNode externalKeyword,
                                                    STNode semicolon) {
        return new STExternalFuncBody(kind, assign, annotation, externalKeyword, semicolon);
    }

    public static STNode createIfElseStatement(STNode ifKeyword,
                                               STNode condition,
                                               STNode ifBody,
                                               STNode elseBody) {
        return new STIfElseStatement(ifKeyword, condition, ifBody, elseBody);
    }

    public static STNode createVariableDeclaration(SyntaxKind kind,
                                                   STNode typeName,
                                                   STNode variableName,
                                                   STNode equalsToken,
                                                   STNode initializer,
                                                   STNode semicolonToken) {
        return new STVariableDeclaration(kind, typeName, variableName, equalsToken, initializer, semicolonToken);
    }

<<<<<<< HEAD
    public static STNode createCompoundAssignmentStatement(STNode lhsExpression,
                                                   STNode compoundAssignmentOperator,
                                                   STNode expr,
                                                   STNode semicolonToken) {
        return new STCompoundAssignmentStatement(lhsExpression, compoundAssignmentOperator, expr, semicolonToken);
=======
    public static STNode createReturnStatement(SyntaxKind kind, STNode returnKeyword, STNode actionOrExpr, STNode semicolonToken) {
        return new STReturnStatement(kind, returnKeyword, actionOrExpr, semicolonToken);
>>>>>>> 8c45394b
    }

    // Expressions

    public static STNode createBinaryExpression(SyntaxKind kind,
                                                STNode lhsExpr,
                                                STNode operator,
                                                STNode rhsExpr) {
        return new STBinaryExpression(kind, lhsExpr, operator, rhsExpr);
    }

    public static STNode createBracedExpression(SyntaxKind kind,
                                                STNode openParen,
                                                STNode expr,
                                                STNode closeParen) {
        return new STBracedExpression(kind, openParen, expr, closeParen);
    }

    public static STNode createCheckExpression(STNode checkingKeyword, STNode rhsExpr) {
        return new STCheckExpression(checkingKeyword, rhsExpr);
    }

    public static STNode createFieldAccessExpression(STNode expression, STNode dotToken, STNode fieldName) {
        return new STFieldAccessExpression(expression, dotToken, fieldName);
    }

    public static STNode createFunctionCallExpression(STNode functionName,
                                                      STNode openParen,
                                                      STNode arguments,
                                                      STNode closeParen) {
        return new STFunctionCallExpression(functionName, openParen, arguments, closeParen);
    }

    public static STNode createMemberAccessExpression(STNode containerExpr,
                                                      STNode openBracket,
                                                      STNode keyExpression,
                                                      STNode closeBracket) {
        return new STMemberAccessExpression(containerExpr, openBracket, keyExpression, closeBracket);
    }

    public static STNode createMethodCallExpression(STNode expression,
                                                    STNode dotToken,
                                                    STNode methodName,
                                                    STNode openParen,
                                                    STNode arguments,
                                                    STNode closeParen) {
        return new STMethodCallExpression(expression, dotToken, methodName, openParen, arguments, closeParen);
    }

    // Misc

    public static STNode createRequiredParameter(SyntaxKind kind,
                                                 STNode leadingComma,
                                                 STNode accessModifier,
                                                 STNode type,
                                                 STNode paramName) {
        return new STRequiredParameter(kind, leadingComma, accessModifier, type, paramName);
    }

    public static STNode createDefaultableParameter(SyntaxKind kind,
                                                    STNode leadingComma,
                                                    STNode visibilityQualifier,
                                                    STNode type,
                                                    STNode paramName,
                                                    STNode equal,
                                                    STNode expr) {
        return new STDefaultableParameter(kind, leadingComma, visibilityQualifier, type, paramName, equal, expr);
    }

    public static STNode createRestParameter(SyntaxKind kind,
                                             STNode leadingComma,
                                             STNode type,
                                             STNode ellipsis,
                                             STNode paramName) {
        return new STRestParameter(kind, leadingComma, type, ellipsis, paramName);
    }

    public static STNode createPositionalArg(STNode leadingComma, STNode expression) {
        return new STPositionalArg(leadingComma, expression);
    }

    public static STNode createNamedArg(STNode leadingComma,
                                        STNode variableName,
                                        STNode equalsToken,
                                        STNode expression) {
        return new STNamedArg(leadingComma, variableName, equalsToken, expression);
    }

    public static STNode createRestArg(STNode leadingComma,
                                       STNode ellipsis,
                                       STNode expression) {
        return new STRestArg(leadingComma, ellipsis, expression);
    }

    public static STNode createObjectField(STNode visibilityQualifier,
                                           STNode type,
                                           STNode fieldName,
                                           STNode equalsToken,
                                           STNode expression,
                                           STNode semicolonToken) {
        return new STObjectField(visibilityQualifier, type, fieldName, equalsToken, expression, semicolonToken);
    }

    public static STNode createRecordField(STNode type,
                                           STNode fieldName,
                                           STNode questionMarkToken,
                                           STNode semicolonToken) {
        return new STRecordField(type, fieldName, questionMarkToken, semicolonToken);
    }

    public static STNode createRecordFieldWithDefaultValue(STNode type,
                                                           STNode fieldName,
                                                           STNode equalsToken,
                                                           STNode expression,
                                                           STNode semicolonToken) {
        return new STRecordFieldWithDefaultValue(type, fieldName, equalsToken, expression, semicolonToken);
    }

    public static STNode createRecordRestDescriptor(STNode type, STNode ellipsis, STNode semicolonToken) {
        return new STRecordRestDescriptor(type, ellipsis, semicolonToken);
    }

    public static STNode createObjectTypeDescriptor(STNode objectTypeQualifiers,
                                                    STNode objectKeyword,
                                                    STNode openBrace,
                                                    STNode members,
                                                    STNode closeBrace) {
        return new STObjectTypeDescriptor(objectTypeQualifiers, objectKeyword, openBrace, members, closeBrace);
    }

    public static STNode createRecordTypeDescriptor(STNode recordKeyword,
                                                    STNode bodyStartDelimiter,
                                                    STNode fields,
                                                    STNode bodyEndDelimiter) {
        return new STRecordTypeDescriptor(recordKeyword, bodyStartDelimiter, fields, bodyEndDelimiter);
    }

    public static STNode createReturnTypeDescriptor(STNode returnsKeyword,
                                                    STNode annotation,
                                                    STNode type) {
        return new STReturnTypeDescriptor(returnsKeyword, annotation, type);
    }

    public static STNode createTypeReference(STNode asterisk,
                                             STNode type,
                                             STNode semicolonToken) {
        return new STTypeReference(asterisk, type, semicolonToken);
    }

    public static STNode createQualifiedIdentifier(STNode modulePrefix, STNode colon, STNode identifier) {
        return new STQualifiedIdentifier(modulePrefix, colon, identifier);
    }

    public static STToken createIdentifier(String text, STNode leadingTrivia, STNode trailingTrivia) {
        return new STIdentifier(text, leadingTrivia, trailingTrivia);
    }

    public static STNode createNodeList(List<STNode> children) {
        return new STNodeList(children);
    }

    public static STNode createEmptyNode() {
        // TODO Seems like we can use a single instance of this node
        return new STEmptyNode();
    }

    public static STNode createMissingToken(SyntaxKind kind) {
        // TODO Seems like we can get these tokens from a cache
        return new STMissingToken(kind);
    }

    public static STToken createToken(SyntaxKind kind, STNode leadingTrivia, STNode trailingTrivia) {
        return new STToken(kind, leadingTrivia, trailingTrivia);
    }

    public static STToken createToken(SyntaxKind kind, int width, STNode leadingTrivia, STNode trailingTrivia) {
        return new STToken(kind, width, leadingTrivia, trailingTrivia);
    }

    public static STToken createTypeToken(SyntaxKind kind, String text, STNode leadingTrivia, STNode trailingTrivia) {
        return new STTypeToken(kind, text, leadingTrivia, trailingTrivia);
    }

    public static STToken createLiteralValueToken(SyntaxKind kind,
                                                  String text,
                                                  long value,
                                                  STNode leadingTrivia,
                                                  STNode trailingTrivia) {
        return new STLiteralValueToken(kind, text, value, leadingTrivia, trailingTrivia);
    }

    public static STNode createSyntaxTrivia(SyntaxKind kind, String text) {
        return new SyntaxTrivia(kind, text);
    }

    public static STNode createImportDecl(STNode importKeyword,
                                          STNode orgName,
                                          STNode moduleName,
                                          STNode version,
                                          STNode alias,
                                          STNode semicolon) {
        return new STImportDeclaration(importKeyword, orgName, moduleName, version, alias, semicolon);
    }

    public static STNode createOrgName(STNode identifier, STNode slashToken) {
        return new STImportOrgName(identifier, slashToken);
    }

    public static STNode createModuleNamePart(STNode dotToken, STNode identifier) {
        return new STSubModuleName(dotToken, identifier);
    }

    public static STNode createImportVersion(STNode versionKeyword, STNode versionNumber) {
        return new STImportVersion(versionKeyword, versionNumber);
    }

    public static STNode createVersionPart(STNode leadingDot, STNode versionNumber) {
        return new STImportSubVersion(leadingDot, versionNumber);
    }

    public static STNode createImportPrefix(STNode asKeyword, STNode prefix) {
        return new STImportPrefix(asKeyword, prefix);
    }

<<<<<<< HEAD
    public static STNode createCompoundAssignmentOperator(STNode binaryOperator,
                                                   STNode equalsToken) {
        return new STCompoundAssignmentOperator(binaryOperator, equalsToken);
    }
    
=======
    public static STNode createMappingConstructorExpr(STNode openBrace, STNode fields, STNode closeBrace) {
        return new STMappingConstructorExpression(openBrace, fields, closeBrace);
    }

    public static STNode createSpreadField(STNode leadingComma, STNode ellipsis, STNode expr) {
        return new STSpreadField(leadingComma, ellipsis, expr);
    }

    public static STNode createSpecificField(STNode leadingComma, STNode key, STNode colon, STNode valueExpr) {
        return new STSpecificField(leadingComma, key, colon, valueExpr);
    }

    public static STNode createComputedNameField(STNode leadingComma,
                                                 STNode openBracket,
                                                 STNode fieldNameExpr,
                                                 STNode closeBracket,
                                                 STNode colon,
                                                 STNode valueExpr) {
        return new STComputedNameField(leadingComma, openBracket, fieldNameExpr, closeBracket, colon, valueExpr);
    }
>>>>>>> 8c45394b
}<|MERGE_RESOLUTION|>--- conflicted
+++ resolved
@@ -115,16 +115,15 @@
         return new STVariableDeclaration(kind, typeName, variableName, equalsToken, initializer, semicolonToken);
     }
 
-<<<<<<< HEAD
+    public static STNode createReturnStatement(SyntaxKind kind, STNode returnKeyword, STNode actionOrExpr, STNode semicolonToken) {
+        return new STReturnStatement(kind, returnKeyword, actionOrExpr, semicolonToken);
+    }
+
     public static STNode createCompoundAssignmentStatement(STNode lhsExpression,
                                                    STNode compoundAssignmentOperator,
                                                    STNode expr,
                                                    STNode semicolonToken) {
         return new STCompoundAssignmentStatement(lhsExpression, compoundAssignmentOperator, expr, semicolonToken);
-=======
-    public static STNode createReturnStatement(SyntaxKind kind, STNode returnKeyword, STNode actionOrExpr, STNode semicolonToken) {
-        return new STReturnStatement(kind, returnKeyword, actionOrExpr, semicolonToken);
->>>>>>> 8c45394b
     }
 
     // Expressions
@@ -349,13 +348,6 @@
         return new STImportPrefix(asKeyword, prefix);
     }
 
-<<<<<<< HEAD
-    public static STNode createCompoundAssignmentOperator(STNode binaryOperator,
-                                                   STNode equalsToken) {
-        return new STCompoundAssignmentOperator(binaryOperator, equalsToken);
-    }
-    
-=======
     public static STNode createMappingConstructorExpr(STNode openBrace, STNode fields, STNode closeBrace) {
         return new STMappingConstructorExpression(openBrace, fields, closeBrace);
     }
@@ -376,5 +368,9 @@
                                                  STNode valueExpr) {
         return new STComputedNameField(leadingComma, openBracket, fieldNameExpr, closeBracket, colon, valueExpr);
     }
->>>>>>> 8c45394b
+
+    public static STNode createCompoundAssignmentOperator(STNode binaryOperator,
+                                                   STNode equalsToken) {
+        return new STCompoundAssignmentOperator(binaryOperator, equalsToken);
+    }
 }