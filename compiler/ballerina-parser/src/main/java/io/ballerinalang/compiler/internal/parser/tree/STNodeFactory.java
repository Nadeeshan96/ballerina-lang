--- conflicted
+++ resolved
@@ -1571,17 +1571,6 @@
                 peerWorker);
     }
 
-<<<<<<< HEAD
-    public static STNode createAsyncActionNode(
-            STNode expression,
-            STNode rightArrowToken,
-            STNode peerWorker) {
-
-        return new STAsyncActionNode(
-                expression,
-                rightArrowToken,
-                peerWorker);
-=======
     public static STNode createFunctionDeclarationNode(
             STNode metadata,
             STNode visibilityQualifier,
@@ -1597,6 +1586,16 @@
                 functionName,
                 functionSignature,
                 semicolon);
->>>>>>> df73fd33
+    }
+
+    public static STNode createAsyncActionNode(
+            STNode expression,
+            STNode rightArrowToken,
+            STNode peerWorker) {
+
+        return new STAsyncActionNode(
+                expression,
+                rightArrowToken,
+                peerWorker);
     }
 }
