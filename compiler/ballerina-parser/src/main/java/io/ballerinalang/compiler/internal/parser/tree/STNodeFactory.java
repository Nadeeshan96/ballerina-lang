/*
 *  Copyright (c) 2020, WSO2 Inc. (http://www.wso2.org) All Rights Reserved.
 *
 *  WSO2 Inc. licenses this file to you under the Apache License,
 *  Version 2.0 (the "License"); you may not use this file except
 *  in compliance with the License.
 *  You may obtain a copy of the License at
 *
 *    http://www.apache.org/licenses/LICENSE-2.0
 *
 *  Unless required by applicable law or agreed to in writing,
 *  software distributed under the License is distributed on an
 *  "AS IS" BASIS, WITHOUT WARRANTIES OR CONDITIONS OF ANY
 *  KIND, either express or implied.  See the License for the
 *  specific language governing permissions and limitations
 *  under the License.
 */
package io.ballerinalang.compiler.internal.parser.tree;

import io.ballerinalang.compiler.syntax.tree.SyntaxKind;

/**
 * A factory that constructs internal tree nodes.
 * <p>
 * This class contains various helper methods that create internal tree nodes.
 * <p>
 * Note that {@code STNodeFactory} must be used to create {@code STNode} instances. This approach allows
 * us to manage {@code STNode} production in the future. We could load nodes from a cache or add debug logs etc.
 *
 * This is a generated class.
 *
 * @since 2.0.0
 */
public class STNodeFactory extends STAbstractNodeFactory {

    private STNodeFactory() {
    }

    public static STNode createModulePartNode(
            STNode imports,
            STNode members,
            STNode eofToken) {

        return new STModulePartNode(
                imports,
                members,
                eofToken);
    }

    public static STNode createFunctionDefinitionNode(
            STNode metadata,
            STNode visibilityQualifier,
            STNode functionKeyword,
            STNode functionName,
            STNode functionSignature,
            STNode functionBody) {

        return new STFunctionDefinitionNode(
                metadata,
                visibilityQualifier,
                functionKeyword,
                functionName,
                functionSignature,
                functionBody);
    }

    public static STNode createImportDeclarationNode(
            STNode importKeyword,
            STNode orgName,
            STNode moduleName,
            STNode version,
            STNode prefix,
            STNode semicolon) {

        return new STImportDeclarationNode(
                importKeyword,
                orgName,
                moduleName,
                version,
                prefix,
                semicolon);
    }

    public static STNode createListenerDeclarationNode(
            STNode metadata,
            STNode visibilityQualifier,
            STNode listenerKeyword,
            STNode typeDescriptor,
            STNode variableName,
            STNode equalsToken,
            STNode initializer,
            STNode semicolonToken) {

        return new STListenerDeclarationNode(
                metadata,
                visibilityQualifier,
                listenerKeyword,
                typeDescriptor,
                variableName,
                equalsToken,
                initializer,
                semicolonToken);
    }

    public static STNode createTypeDefinitionNode(
            STNode metadata,
            STNode visibilityQualifier,
            STNode typeKeyword,
            STNode typeName,
            STNode typeDescriptor,
            STNode semicolonToken) {

        return new STTypeDefinitionNode(
                metadata,
                visibilityQualifier,
                typeKeyword,
                typeName,
                typeDescriptor,
                semicolonToken);
    }

    public static STNode createServiceDeclarationNode(
            STNode metadata,
            STNode serviceKeyword,
            STNode serviceName,
            STNode onKeyword,
            STNode expressions,
            STNode serviceBody) {

        return new STServiceDeclarationNode(
                metadata,
                serviceKeyword,
                serviceName,
                onKeyword,
                expressions,
                serviceBody);
    }

    public static STNode createAssignmentStatementNode(
            STNode varRef,
            STNode equalsToken,
            STNode expression,
            STNode semicolonToken) {

        return new STAssignmentStatementNode(
                varRef,
                equalsToken,
                expression,
                semicolonToken);
    }

    public static STNode createCompoundAssignmentStatementNode(
            STNode lhsExpression,
            STNode binaryOperator,
            STNode equalsToken,
            STNode rhsExpression,
            STNode semicolonToken) {

        return new STCompoundAssignmentStatementNode(
                lhsExpression,
                binaryOperator,
                equalsToken,
                rhsExpression,
                semicolonToken);
    }

    public static STNode createVariableDeclarationNode(
            STNode annotations,
            STNode finalKeyword,
            STNode typedBindingPattern,
            STNode equalsToken,
            STNode initializer,
            STNode semicolonToken) {

        return new STVariableDeclarationNode(
                annotations,
                finalKeyword,
                typedBindingPattern,
                equalsToken,
                initializer,
                semicolonToken);
    }

    public static STNode createBlockStatementNode(
            STNode openBraceToken,
            STNode statements,
            STNode closeBraceToken) {

        return new STBlockStatementNode(
                openBraceToken,
                statements,
                closeBraceToken);
    }

    public static STNode createBreakStatementNode(
            STNode breakToken,
            STNode semicolonToken) {

        return new STBreakStatementNode(
                breakToken,
                semicolonToken);
    }

    public static STNode createExpressionStatementNode(
            SyntaxKind kind,
            STNode expression,
            STNode semicolonToken) {

        return new STExpressionStatementNode(
                kind,
                expression,
                semicolonToken);
    }

    public static STNode createContinueStatementNode(
            STNode continueToken,
            STNode semicolonToken) {

        return new STContinueStatementNode(
                continueToken,
                semicolonToken);
    }

    public static STNode createExternalFunctionBodyNode(
            STNode equalsToken,
            STNode annotations,
            STNode externalKeyword,
            STNode semicolonToken) {

        return new STExternalFunctionBodyNode(
                equalsToken,
                annotations,
                externalKeyword,
                semicolonToken);
    }

    public static STNode createIfElseStatementNode(
            STNode ifKeyword,
            STNode condition,
            STNode ifBody,
            STNode elseBody) {

        return new STIfElseStatementNode(
                ifKeyword,
                condition,
                ifBody,
                elseBody);
    }

    public static STNode createElseBlockNode(
            STNode elseKeyword,
            STNode elseBody) {

        return new STElseBlockNode(
                elseKeyword,
                elseBody);
    }

    public static STNode createWhileStatementNode(
            STNode whileKeyword,
            STNode condition,
            STNode whileBody) {

        return new STWhileStatementNode(
                whileKeyword,
                condition,
                whileBody);
    }

    public static STNode createPanicStatementNode(
            STNode panicKeyword,
            STNode expression,
            STNode semicolonToken) {

        return new STPanicStatementNode(
                panicKeyword,
                expression,
                semicolonToken);
    }

    public static STNode createReturnStatementNode(
            STNode returnKeyword,
            STNode expression,
            STNode semicolonToken) {

        return new STReturnStatementNode(
                returnKeyword,
                expression,
                semicolonToken);
    }

    public static STNode createLocalTypeDefinitionStatementNode(
            STNode annotations,
            STNode typeKeyword,
            STNode typeName,
            STNode typeDescriptor,
            STNode semicolonToken) {

        return new STLocalTypeDefinitionStatementNode(
                annotations,
                typeKeyword,
                typeName,
                typeDescriptor,
                semicolonToken);
    }

    public static STNode createLockStatementNode(
            STNode lockKeyword,
            STNode blockStatement) {

        return new STLockStatementNode(
                lockKeyword,
                blockStatement);
    }

    public static STNode createForkStatementNode(
            STNode forkKeyword,
            STNode openBraceToken,
            STNode namedWorkerDeclarations,
            STNode closeBraceToken) {

        return new STForkStatementNode(
                forkKeyword,
                openBraceToken,
                namedWorkerDeclarations,
                closeBraceToken);
    }

    public static STNode createForEachStatementNode(
            STNode forEachKeyword,
            STNode typedBindingPattern,
            STNode inKeyword,
            STNode actionOrExpressionNode,
            STNode blockStatement) {

        return new STForEachStatementNode(
                forEachKeyword,
                typedBindingPattern,
                inKeyword,
                actionOrExpressionNode,
                blockStatement);
    }

    public static STNode createBinaryExpressionNode(
            SyntaxKind kind,
            STNode lhsExpr,
            STNode operator,
            STNode rhsExpr) {

        return new STBinaryExpressionNode(
                kind,
                lhsExpr,
                operator,
                rhsExpr);
    }

    public static STNode createBracedExpressionNode(
            SyntaxKind kind,
            STNode openParen,
            STNode expression,
            STNode closeParen) {

        return new STBracedExpressionNode(
                kind,
                openParen,
                expression,
                closeParen);
    }

    public static STNode createCheckExpressionNode(
            SyntaxKind kind,
            STNode checkKeyword,
            STNode expression) {

        return new STCheckExpressionNode(
                kind,
                checkKeyword,
                expression);
    }

    public static STNode createFieldAccessExpressionNode(
            STNode expression,
            STNode dotToken,
            STNode fieldName) {

        return new STFieldAccessExpressionNode(
                expression,
                dotToken,
                fieldName);
    }

    public static STNode createFunctionCallExpressionNode(
            STNode functionName,
            STNode openParenToken,
            STNode arguments,
            STNode closeParenToken) {

        return new STFunctionCallExpressionNode(
                functionName,
                openParenToken,
                arguments,
                closeParenToken);
    }

    public static STNode createMethodCallExpressionNode(
            STNode expression,
            STNode dotToken,
            STNode methodName,
            STNode openParenToken,
            STNode arguments,
            STNode closeParenToken) {

        return new STMethodCallExpressionNode(
                expression,
                dotToken,
                methodName,
                openParenToken,
                arguments,
                closeParenToken);
    }

    public static STNode createMappingConstructorExpressionNode(
            STNode openBrace,
            STNode fields,
            STNode closeBrace) {

        return new STMappingConstructorExpressionNode(
                openBrace,
                fields,
                closeBrace);
    }

    public static STNode createIndexedExpressionNode(
            STNode containerExpression,
            STNode openBracket,
            STNode keyExpression,
            STNode closeBracket) {

        return new STIndexedExpressionNode(
                containerExpression,
                openBracket,
                keyExpression,
                closeBracket);
    }

    public static STNode createTypeofExpressionNode(
            STNode typeofKeyword,
            STNode expression) {

        return new STTypeofExpressionNode(
                typeofKeyword,
                expression);
    }

    public static STNode createUnaryExpressionNode(
            STNode unaryOperator,
            STNode expression) {

        return new STUnaryExpressionNode(
                unaryOperator,
                expression);
    }

    public static STNode createComputedNameFieldNode(
            STNode leadingComma,
            STNode openBracket,
            STNode fieldNameExpr,
            STNode closeBracket,
            STNode colonToken,
            STNode valueExpr) {

        return new STComputedNameFieldNode(
                leadingComma,
                openBracket,
                fieldNameExpr,
                closeBracket,
                colonToken,
                valueExpr);
    }

    public static STNode createConstantDeclarationNode(
            STNode metadata,
            STNode visibilityQualifier,
            STNode constKeyword,
            STNode typeDescriptor,
            STNode variableName,
            STNode equalsToken,
            STNode initializer,
            STNode semicolonToken) {

        return new STConstantDeclarationNode(
                metadata,
                visibilityQualifier,
                constKeyword,
                typeDescriptor,
                variableName,
                equalsToken,
                initializer,
                semicolonToken);
    }

    public static STNode createDefaultableParameterNode(
            STNode leadingComma,
            STNode annotations,
            STNode visibilityQualifier,
            STNode typeName,
            STNode paramName,
            STNode equalsToken,
            STNode expression) {

        return new STDefaultableParameterNode(
                leadingComma,
                annotations,
                visibilityQualifier,
                typeName,
                paramName,
                equalsToken,
                expression);
    }

    public static STNode createRequiredParameterNode(
            STNode leadingComma,
            STNode annotations,
            STNode visibilityQualifier,
            STNode typeName,
            STNode paramName) {

        return new STRequiredParameterNode(
                leadingComma,
                annotations,
                visibilityQualifier,
                typeName,
                paramName);
    }

    public static STNode createRestParameterNode(
            STNode leadingComma,
            STNode annotations,
            STNode typeName,
            STNode ellipsisToken,
            STNode paramName) {

        return new STRestParameterNode(
                leadingComma,
                annotations,
                typeName,
                ellipsisToken,
                paramName);
    }

    public static STNode createExpressionListItemNode(
            STNode leadingComma,
            STNode expression) {

        return new STExpressionListItemNode(
                leadingComma,
                expression);
    }

    public static STNode createImportOrgNameNode(
            STNode orgName,
            STNode slashToken) {

        return new STImportOrgNameNode(
                orgName,
                slashToken);
    }

    public static STNode createImportPrefixNode(
            STNode asKeyword,
            STNode prefix) {

        return new STImportPrefixNode(
                asKeyword,
                prefix);
    }

    public static STNode createImportSubVersionNode(
            STNode leadingDot,
            STNode versionNumber) {

        return new STImportSubVersionNode(
                leadingDot,
                versionNumber);
    }

    public static STNode createImportVersionNode(
            STNode versionKeyword,
            STNode versionNumber) {

        return new STImportVersionNode(
                versionKeyword,
                versionNumber);
    }

    public static STNode createSpecificFieldNode(
            STNode leadingComma,
            STNode fieldName,
            STNode colon,
            STNode valueExpr) {

        return new STSpecificFieldNode(
                leadingComma,
                fieldName,
                colon,
                valueExpr);
    }

    public static STNode createSpreadFieldNode(
            STNode leadingComma,
            STNode ellipsis,
            STNode valueExpr) {

        return new STSpreadFieldNode(
                leadingComma,
                ellipsis,
                valueExpr);
    }

    public static STNode createNamedArgumentNode(
            STNode leadingComma,
            STNode argumentName,
            STNode equalsToken,
            STNode expression) {

        return new STNamedArgumentNode(
                leadingComma,
                argumentName,
                equalsToken,
                expression);
    }

    public static STNode createPositionalArgumentNode(
            STNode leadingComma,
            STNode expression) {

        return new STPositionalArgumentNode(
                leadingComma,
                expression);
    }

    public static STNode createRestArgumentNode(
            STNode leadingComma,
            STNode ellipsis,
            STNode expression) {

        return new STRestArgumentNode(
                leadingComma,
                ellipsis,
                expression);
    }

    public static STNode createObjectTypeDescriptorNode(
            STNode objectTypeQualifiers,
            STNode objectKeyword,
            STNode openBrace,
            STNode members,
            STNode closeBrace) {

        return new STObjectTypeDescriptorNode(
                objectTypeQualifiers,
                objectKeyword,
                openBrace,
                members,
                closeBrace);
    }

    public static STNode createRecordTypeDescriptorNode(
            STNode objectKeyword,
            STNode bodyStartDelimiter,
            STNode fields,
            STNode bodyEndDelimiter) {

        return new STRecordTypeDescriptorNode(
                objectKeyword,
                bodyStartDelimiter,
                fields,
                bodyEndDelimiter);
    }

    public static STNode createReturnTypeDescriptorNode(
            STNode returnsKeyword,
            STNode annotations,
            STNode type) {

        return new STReturnTypeDescriptorNode(
                returnsKeyword,
                annotations,
                type);
    }

    public static STNode createNilTypeDescriptorNode(
            STNode openParenToken,
            STNode closeParenToken) {

        return new STNilTypeDescriptorNode(
                openParenToken,
                closeParenToken);
    }

    public static STNode createOptionalTypeDescriptorNode(
            STNode typeDescriptor,
            STNode questionMarkToken) {

        return new STOptionalTypeDescriptorNode(
                typeDescriptor,
                questionMarkToken);
    }

    public static STNode createObjectFieldNode(
            STNode metadata,
            STNode visibilityQualifier,
            STNode typeName,
            STNode fieldName,
            STNode equalsToken,
            STNode expression,
            STNode semicolonToken) {

        return new STObjectFieldNode(
                metadata,
                visibilityQualifier,
                typeName,
                fieldName,
                equalsToken,
                expression,
                semicolonToken);
    }

    public static STNode createRecordFieldNode(
            STNode metadata,
            STNode typeName,
            STNode fieldName,
            STNode questionMarkToken,
            STNode semicolonToken) {

        return new STRecordFieldNode(
                metadata,
                typeName,
                fieldName,
                questionMarkToken,
                semicolonToken);
    }

    public static STNode createRecordFieldWithDefaultValueNode(
            STNode metadata,
            STNode typeName,
            STNode fieldName,
            STNode equalsToken,
            STNode expression,
            STNode semicolonToken) {

        return new STRecordFieldWithDefaultValueNode(
                metadata,
                typeName,
                fieldName,
                equalsToken,
                expression,
                semicolonToken);
    }

    public static STNode createRecordRestDescriptorNode(
            STNode typeName,
            STNode ellipsisToken,
            STNode semicolonToken) {

        return new STRecordRestDescriptorNode(
                typeName,
                ellipsisToken,
                semicolonToken);
    }

    public static STNode createTypeReferenceNode(
            STNode asteriskToken,
            STNode typeName,
            STNode semicolonToken) {

        return new STTypeReferenceNode(
                asteriskToken,
                typeName,
                semicolonToken);
    }

    public static STNode createServiceBodyNode(
            STNode openBraceToken,
            STNode resources,
            STNode closeBraceToken) {

        return new STServiceBodyNode(
                openBraceToken,
                resources,
                closeBraceToken);
    }

    public static STNode createAnnotationNode(
            STNode atToken,
            STNode annotReference,
            STNode annotValue) {

        return new STAnnotationNode(
                atToken,
                annotReference,
                annotValue);
    }

    public static STNode createMetadataNode(
            STNode documentationString,
            STNode annotations) {

        return new STMetadataNode(
                documentationString,
                annotations);
    }

    public static STNode createModuleVariableDeclarationNode(
            STNode metadata,
            STNode finalKeyword,
            STNode typedBindingPattern,
            STNode equalsToken,
            STNode initializer,
            STNode semicolonToken) {

        return new STModuleVariableDeclarationNode(
                metadata,
                finalKeyword,
                typedBindingPattern,
                equalsToken,
                initializer,
                semicolonToken);
    }

    public static STNode createTypeTestExpressionNode(
            STNode expression,
            STNode isKeyword,
            STNode typeDescriptor) {

        return new STTypeTestExpressionNode(
                expression,
                isKeyword,
                typeDescriptor);
    }

    public static STNode createRemoteMethodCallActionNode(
            STNode expression,
            STNode rightArrowToken,
            STNode methodName,
            STNode openParenToken,
            STNode arguments,
            STNode closeParenToken) {

        return new STRemoteMethodCallActionNode(
                expression,
                rightArrowToken,
                methodName,
                openParenToken,
                arguments,
                closeParenToken);
    }

    public static STNode createParameterizedTypeDescriptorNode(
            STNode parameterizedType,
            STNode ltToken,
            STNode typeNode,
            STNode gtToken) {

        return new STParameterizedTypeDescriptorNode(
                parameterizedType,
                ltToken,
                typeNode,
                gtToken);
    }

    public static STNode createNilLiteralNode(
            STNode openParenToken,
            STNode closeParenToken) {

        return new STNilLiteralNode(
                openParenToken,
                closeParenToken);
    }

    public static STNode createAnnotationDeclarationNode(
            STNode metadata,
            STNode visibilityQualifier,
            STNode constKeyword,
            STNode annotationKeyword,
            STNode typeDescriptor,
            STNode annotationTag,
            STNode onKeyword,
            STNode attachPoints,
            STNode semicolonToken) {

        return new STAnnotationDeclarationNode(
                metadata,
                visibilityQualifier,
                constKeyword,
                annotationKeyword,
                typeDescriptor,
                annotationTag,
                onKeyword,
                attachPoints,
                semicolonToken);
    }

    public static STNode createAnnotationAttachPointNode(
            STNode sourceKeyword,
            STNode firstIdent,
            STNode secondIdent) {

        return new STAnnotationAttachPointNode(
                sourceKeyword,
                firstIdent,
                secondIdent);
    }

    public static STNode createXMLNamespaceDeclarationNode(
            STNode xmlnsKeyword,
            STNode namespaceuri,
            STNode asKeyword,
            STNode namespacePrefix,
            STNode semicolonToken) {

        return new STXMLNamespaceDeclarationNode(
                xmlnsKeyword,
                namespaceuri,
                asKeyword,
                namespacePrefix,
                semicolonToken);
    }

    public static STNode createFunctionBodyBlockNode(
            STNode openBraceToken,
            STNode namedWorkerDeclarator,
            STNode statements,
            STNode closeBraceToken) {

        return new STFunctionBodyBlockNode(
                openBraceToken,
                namedWorkerDeclarator,
                statements,
                closeBraceToken);
    }

    public static STNode createNamedWorkerDeclarationNode(
            STNode annotations,
            STNode workerKeyword,
            STNode workerName,
            STNode returnTypeDesc,
            STNode workerBody) {

        return new STNamedWorkerDeclarationNode(
                annotations,
                workerKeyword,
                workerName,
                returnTypeDesc,
                workerBody);
    }

    public static STNode createNamedWorkerDeclarator(
            STNode workerInitStatements,
            STNode namedWorkerDeclarations) {

        return new STNamedWorkerDeclarator(
                workerInitStatements,
                namedWorkerDeclarations);
    }

    public static STNode createDocumentationStringNode(
            STNode documentationLines) {

        return new STDocumentationStringNode(
                documentationLines);
    }

    public static STNode createBasicLiteralNode(
            SyntaxKind kind,
            STNode literalToken) {

        return new STBasicLiteralNode(
                kind,
                literalToken);
    }

    public static STNode createSimpleNameReferenceNode(
            STNode name) {

        return new STSimpleNameReferenceNode(
                name);
    }

    public static STNode createQualifiedNameReferenceNode(
            STNode modulePrefix,
            STNode colon,
            STNode identifier) {

        return new STQualifiedNameReferenceNode(
                modulePrefix,
                colon,
                identifier);
    }

    public static STNode createBuiltinSimpleNameReferenceNode(
            SyntaxKind kind,
            STNode name) {

        return new STBuiltinSimpleNameReferenceNode(
                kind,
                name);
    }

    public static STNode createTrapExpressionNode(
            SyntaxKind kind,
            STNode trapKeyword,
            STNode expression) {

        return new STTrapExpressionNode(
                kind,
                trapKeyword,
                expression);
    }

    public static STNode createListConstructorExpressionNode(
            STNode openBracket,
            STNode expressions,
            STNode closeBracket) {

        return new STListConstructorExpressionNode(
                openBracket,
                expressions,
                closeBracket);
    }

    public static STNode createTypeCastExpressionNode(
            STNode ltToken,
            STNode typeCastParam,
            STNode gtToken,
            STNode expression) {

        return new STTypeCastExpressionNode(
                ltToken,
                typeCastParam,
                gtToken,
                expression);
    }

    public static STNode createTypeCastParamNode(
            STNode annotations,
            STNode type) {

        return new STTypeCastParamNode(
                annotations,
                type);
    }

    public static STNode createUnionTypeDescriptorNode(
            STNode leftTypeDesc,
            STNode pipeToken,
            STNode rightTypeDesc) {

        return new STUnionTypeDescriptorNode(
                leftTypeDesc,
                pipeToken,
                rightTypeDesc);
    }

    public static STNode createTableConstructorExpressionNode(
            STNode tableKeyword,
            STNode keySpecifier,
            STNode openBracket,
            STNode mappingConstructors,
            STNode closeBracket) {

        return new STTableConstructorExpressionNode(
                tableKeyword,
                keySpecifier,
                openBracket,
                mappingConstructors,
                closeBracket);
    }

    public static STNode createKeySpecifierNode(
            STNode keyKeyword,
            STNode openParenToken,
            STNode fieldNames,
            STNode closeParenToken) {

        return new STKeySpecifierNode(
                keyKeyword,
                openParenToken,
                fieldNames,
                closeParenToken);
    }

    public static STNode createErrorTypeDescriptorNode(
            STNode errorKeywordToken,
            STNode errorTypeParamsNode) {

        return new STErrorTypeDescriptorNode(
                errorKeywordToken,
                errorTypeParamsNode);
    }

    public static STNode createErrorTypeParamsNode(
            STNode ltToken,
            STNode parameter,
            STNode gtToken) {

        return new STErrorTypeParamsNode(
                ltToken,
                parameter,
                gtToken);
    }

    public static STNode createStreamTypeDescriptorNode(
            STNode streamKeywordToken,
            STNode streamTypeParamsNode) {

        return new STStreamTypeDescriptorNode(
                streamKeywordToken,
                streamTypeParamsNode);
    }

    public static STNode createStreamTypeParamsNode(
            STNode ltToken,
            STNode leftTypeDescNode,
            STNode commaToken,
            STNode rightTypeDescNode,
            STNode gtToken) {

        return new STStreamTypeParamsNode(
                ltToken,
                leftTypeDescNode,
                commaToken,
                rightTypeDescNode,
                gtToken);
    }

    public static STNode createLetExpressionNode(
            STNode letKeyword,
            STNode letVarDeclarations,
            STNode inKeyword,
            STNode expression) {

        return new STLetExpressionNode(
                letKeyword,
                letVarDeclarations,
                inKeyword,
                expression);
    }

    public static STNode createLetVariableDeclarationNode(
            STNode annotations,
            STNode typedBindingPattern,
            STNode equalsToken,
            STNode expression) {

        return new STLetVariableDeclarationNode(
                annotations,
                typedBindingPattern,
                equalsToken,
                expression);
    }

    public static STNode createTemplateExpressionNode(
            SyntaxKind kind,
            STNode type,
            STNode startBacktick,
            STNode content,
            STNode endBacktick) {

        return new STTemplateExpressionNode(
                kind,
                type,
                startBacktick,
                content,
                endBacktick);
    }

    public static STNode createXMLElementNode(
            STNode startTag,
            STNode content,
            STNode endTag) {

        return new STXMLElementNode(
                startTag,
                content,
                endTag);
    }

    public static STNode createXMLStartTagNode(
            STNode ltToken,
            STNode name,
            STNode attributes,
            STNode getToken) {

        return new STXMLStartTagNode(
                ltToken,
                name,
                attributes,
                getToken);
    }

    public static STNode createXMLEndTagNode(
            STNode ltToken,
            STNode slashToken,
            STNode name,
            STNode getToken) {

        return new STXMLEndTagNode(
                ltToken,
                slashToken,
                name,
                getToken);
    }

    public static STNode createXMLSimpleNameNode(
            STNode name) {

        return new STXMLSimpleNameNode(
                name);
    }

    public static STNode createXMLQualifiedNameNode(
            STNode prefix,
            STNode colon,
            STNode name) {

        return new STXMLQualifiedNameNode(
                prefix,
                colon,
                name);
    }

    public static STNode createXMLEmptyElementNode(
            STNode ltToken,
            STNode name,
            STNode attributes,
            STNode slashToken,
            STNode getToken) {

        return new STXMLEmptyElementNode(
                ltToken,
                name,
                attributes,
                slashToken,
                getToken);
    }

    public static STNode createInterpolationNode(
            STNode interpolationStartToken,
            STNode expression,
            STNode interpolationEndToken) {

        return new STInterpolationNode(
                interpolationStartToken,
                expression,
                interpolationEndToken);
    }

    public static STNode createXMLTextNode(
            STNode content) {

        return new STXMLTextNode(
                content);
    }

    public static STNode createXMLAttributeNode(
            STNode attributeName,
            STNode equalToken,
            STNode value) {

        return new STXMLAttributeNode(
                attributeName,
                equalToken,
                value);
    }

    public static STNode createXMLAttributeValue(
            STNode startQuote,
            STNode value,
            STNode endQuote) {

        return new STXMLAttributeValue(
                startQuote,
                value,
                endQuote);
    }

    public static STNode createXMLComment(
            STNode commentStart,
            STNode content,
            STNode commentEnd) {

        return new STXMLComment(
                commentStart,
                content,
                commentEnd);
    }

    public static STNode createXMLProcessingInstruction(
            STNode piStart,
            STNode target,
            STNode data,
            STNode piEnd) {

        return new STXMLProcessingInstruction(
                piStart,
                target,
                data,
                piEnd);
    }

    public static STNode createTableTypeDescriptorNode(
            STNode tableKeywordToken,
            STNode rowTypeParameterNode,
            STNode keyConstraintNode) {

        return new STTableTypeDescriptorNode(
                tableKeywordToken,
                rowTypeParameterNode,
                keyConstraintNode);
    }

    public static STNode createTypeParameterNode(
            STNode ltToken,
            STNode typeNode,
            STNode gtToken) {

        return new STTypeParameterNode(
                ltToken,
                typeNode,
                gtToken);
    }

    public static STNode createKeyTypeConstraintNode(
            STNode keyKeywordToken,
            STNode typeParameterNode) {

        return new STKeyTypeConstraintNode(
                keyKeywordToken,
                typeParameterNode);
    }

    public static STNode createFunctionTypeDescriptorNode(
            STNode functionKeyword,
            STNode functionSignature) {

        return new STFunctionTypeDescriptorNode(
                functionKeyword,
                functionSignature);
    }

    public static STNode createFunctionSignatureNode(
            STNode openParenToken,
            STNode parameters,
            STNode closeParenToken,
            STNode returnTypeDesc) {

        return new STFunctionSignatureNode(
                openParenToken,
                parameters,
                closeParenToken,
                returnTypeDesc);
    }

    public static STNode createExplicitAnonymousFunctionExpressionNode(
            STNode annotations,
            STNode functionKeyword,
            STNode functionSignature,
            STNode functionBody) {

        return new STExplicitAnonymousFunctionExpressionNode(
                annotations,
                functionKeyword,
                functionSignature,
                functionBody);
    }

    public static STNode createExpressionFunctionBodyNode(
            STNode rightDoubleArrow,
            STNode expression,
            STNode semicolon) {

        return new STExpressionFunctionBodyNode(
                rightDoubleArrow,
                expression,
                semicolon);
    }

    public static STNode createTupleTypeDescriptorNode(
            STNode openBracketToken,
            STNode memberTypeDesc,
            STNode closeBracketToken) {

        return new STTupleTypeDescriptorNode(
                openBracketToken,
                memberTypeDesc,
                closeBracketToken);
    }

    public static STNode createParenthesisedTypeDescriptorNode(
            STNode openParenToken,
            STNode typedesc,
            STNode closeParenToken) {

        return new STParenthesisedTypeDescriptorNode(
                openParenToken,
                typedesc,
                closeParenToken);
    }

    public static STNode createExplicitNewExpressionNode(
            STNode newKeyword,
            STNode typeDescriptor,
            STNode parenthesizedArgList) {

        return new STExplicitNewExpressionNode(
                newKeyword,
                typeDescriptor,
                parenthesizedArgList);
    }

    public static STNode createImplicitNewExpressionNode(
            STNode newKeyword,
            STNode parenthesizedArgList) {

        return new STImplicitNewExpressionNode(
                newKeyword,
                parenthesizedArgList);
    }

    public static STNode createParenthesizedArgList(
            STNode openParenToken,
            STNode arguments,
            STNode closeParenToken) {

        return new STParenthesizedArgList(
                openParenToken,
                arguments,
                closeParenToken);
    }

    public static STNode createQueryConstructTypeNode(
            STNode tableKeyword,
            STNode keySpecifier) {

        return new STQueryConstructTypeNode(
                tableKeyword,
                keySpecifier);
    }

    public static STNode createFromClauseNode(
            STNode fromKeyword,
            STNode typeName,
            STNode variableName,
            STNode inKeyword,
            STNode expression) {

        return new STFromClauseNode(
                fromKeyword,
                typeName,
                variableName,
                inKeyword,
                expression);
    }

    public static STNode createWhereClauseNode(
            STNode whereKeyword,
            STNode expression) {

        return new STWhereClauseNode(
                whereKeyword,
                expression);
    }

    public static STNode createLetClauseNode(
            STNode letKeyword,
            STNode letVarDeclarations) {

        return new STLetClauseNode(
                letKeyword,
                letVarDeclarations);
    }

    public static STNode createQueryPipelineNode(
            STNode fromClause,
            STNode intermediateClauses) {

        return new STQueryPipelineNode(
                fromClause,
                intermediateClauses);
    }

    public static STNode createSelectClauseNode(
            STNode selectKeyword,
            STNode expression) {

        return new STSelectClauseNode(
                selectKeyword,
                expression);
    }

    public static STNode createQueryExpressionNode(
            STNode queryConstructType,
            STNode queryPipeline,
            STNode selectClause) {

        return new STQueryExpressionNode(
                queryConstructType,
                queryPipeline,
                selectClause);
    }

    public static STNode createIntersectionTypeDescriptorNode(
            STNode leftTypeDesc,
            STNode bitwiseAndToken,
            STNode rightTypeDesc) {

        return new STIntersectionTypeDescriptorNode(
                leftTypeDesc,
                bitwiseAndToken,
                rightTypeDesc);
    }

    public static STNode createImplicitAnonymousFunctionParameters(
            STNode openParenToken,
            STNode parameters,
            STNode closeParenToken) {

        return new STImplicitAnonymousFunctionParameters(
                openParenToken,
                parameters,
                closeParenToken);
    }

    public static STNode createImplicitAnonymousFunctionExpressionNode(
            STNode params,
            STNode rightDoubleArrow,
            STNode expression) {

        return new STImplicitAnonymousFunctionExpressionNode(
                params,
                rightDoubleArrow,
                expression);
    }

    public static STNode createStartActionNode(
            STNode annotations,
            STNode startKeyword,
            STNode expression) {

        return new STStartActionNode(
                annotations,
                startKeyword,
                expression);
    }

    public static STNode createFlushActionNode(
            STNode flushKeyword,
            STNode peerWorker) {

        return new STFlushActionNode(
                flushKeyword,
                peerWorker);
    }

    public static STNode createSingletonTypeDescriptorNode(
            STNode simpleContExprNode) {

        return new STSingletonTypeDescriptorNode(
                simpleContExprNode);
    }

    public static STNode createFunctionDeclarationNode(
            STNode metadata,
            STNode visibilityQualifier,
            STNode functionKeyword,
            STNode functionName,
            STNode functionSignature,
            STNode semicolon) {

        return new STFunctionDeclarationNode(
                metadata,
                visibilityQualifier,
                functionKeyword,
                functionName,
                functionSignature,
                semicolon);
    }

    public static STNode createTypedBindingPatternNode(
            STNode typeDescriptor,
            STNode bindingPattern) {

        return new STTypedBindingPatternNode(
                typeDescriptor,
                bindingPattern);
    }

    public static STNode createCaptureBindingPatternNode(
            STNode variableName) {

        return new STCaptureBindingPatternNode(
                variableName);
    }

    public static STNode createListBindingPatternNode(
            STNode openBracket,
            STNode bindingPatterns,
            STNode restBindingPattern,
            STNode closeBracket) {

        return new STListBindingPatternNode(
                openBracket,
                bindingPatterns,
                restBindingPattern,
                closeBracket);
    }

    public static STNode createRestBindingPatternNode(
            STNode ellipsisToken,
            STNode variableName) {

        return new STRestBindingPatternNode(
                ellipsisToken,
                variableName);
    }

    public static STNode createAsyncSendActionNode(
            STNode expression,
            STNode rightArrowToken,
            STNode peerWorker) {

        return new STAsyncSendActionNode(
                expression,
                rightArrowToken,
                peerWorker);
    }

    public static STNode createSyncSendActionNode(
            STNode expression,
            STNode syncSendToken,
            STNode peerWorker) {

        return new STSyncSendActionNode(
                expression,
                syncSendToken,
                peerWorker);
    }

    public static STNode createReceiveActionNode(
            STNode leftArrow,
            STNode receiveWorkers) {

        return new STReceiveActionNode(
                leftArrow,
                receiveWorkers);
    }

    public static STNode createReceiveFieldsNode(
            STNode openBrace,
            STNode receiveFields,
            STNode closeBrace) {

        return new STReceiveFieldsNode(
                openBrace,
                receiveFields,
                closeBrace);
    }

    public static STNode createRestDescriptorNode(
            STNode typeDescriptor,
            STNode ellipsisToken) {

        return new STRestDescriptorNode(
                typeDescriptor,
                ellipsisToken);
    }

    public static STNode createDoubleGTTokenNode(
            STNode openGTToken,
            STNode endGTToken) {

        return new STDoubleGTTokenNode(
                openGTToken,
                endGTToken);
    }

    public static STNode createTrippleGTTokenNode(
            STNode openGTToken,
            STNode middleGTToken,
            STNode endGTToken) {

        return new STTrippleGTTokenNode(
                openGTToken,
                middleGTToken,
                endGTToken);
    }

    public static STNode createWaitActionNode(
            STNode waitKeyword,
            STNode waitFutureExpr) {

        return new STWaitActionNode(
                waitKeyword,
                waitFutureExpr);
    }

    public static STNode createWaitFieldsListNode(
            STNode openBrace,
            STNode waitFields,
            STNode closeBrace) {

        return new STWaitFieldsListNode(
                openBrace,
                waitFields,
                closeBrace);
    }

    public static STNode createWaitFieldNode(
            STNode fieldName,
            STNode colon,
            STNode waitFutureExpr) {

        return new STWaitFieldNode(
                fieldName,
                colon,
                waitFutureExpr);
    }

    public static STNode createAnnotAccessExpressionNode(
            STNode expression,
            STNode annotChainingToken,
            STNode annotTagReference) {

        return new STAnnotAccessExpressionNode(
                expression,
                annotChainingToken,
                annotTagReference);
    }

    public static STNode createQueryActionNode(
            STNode queryPipeline,
            STNode doKeyword,
            STNode blockStatement) {

        return new STQueryActionNode(
                queryPipeline,
                doKeyword,
                blockStatement);
    }

    public static STNode createOptionalFieldAccessExpressionNode(
            STNode expression,
            STNode optionalChainingToken,
            STNode fieldName) {

        return new STOptionalFieldAccessExpressionNode(
                expression,
                optionalChainingToken,
                fieldName);
    }

    public static STNode createConditionalExpressionNode(
            STNode lhsExpression,
            STNode questionMarkToken,
            STNode middleExpression,
            STNode colonToken,
            STNode endExpression) {

        return new STConditionalExpressionNode(
                lhsExpression,
                questionMarkToken,
                middleExpression,
                colonToken,
                endExpression);
    }

<<<<<<< HEAD
    public static STNode createByteArrayLiteralNode(
            STNode type,
            STNode startBacktick,
            STNode content,
            STNode endBacktick) {

        return new STByteArrayLiteralNode(
                type,
                startBacktick,
                content,
                endBacktick);
=======
    public static STNode createEnumDeclarationNode(
            STNode metadata,
            STNode qualifier,
            STNode enumKeywordToken,
            STNode identifier,
            STNode openBraceToken,
            STNode enumMemberList,
            STNode closeBraceToken) {

        return new STEnumDeclarationNode(
                metadata,
                qualifier,
                enumKeywordToken,
                identifier,
                openBraceToken,
                enumMemberList,
                closeBraceToken);
    }

    public static STNode createEnumMemberNode(
            STNode metadata,
            STNode identifier,
            STNode equalToken,
            STNode constExprNode) {

        return new STEnumMemberNode(
                metadata,
                identifier,
                equalToken,
                constExprNode);
    }

    public static STNode createArrayTypeDescriptorNode(
            STNode memberTypeDesc,
            STNode openBracket,
            STNode arrayLength,
            STNode closeBracket) {

        return new STArrayTypeDescriptorNode(
                memberTypeDesc,
                openBracket,
                arrayLength,
                closeBracket);
    }

    public static STNode createTransactionStatementNode(
            STNode transactionKeyword,
            STNode blockStatement) {

        return new STTransactionStatementNode(
                transactionKeyword,
                blockStatement);
    }

    public static STNode createRollbackStatementNode(
            STNode rollbackKeyword,
            STNode expression,
            STNode semicolon) {

        return new STRollbackStatementNode(
                rollbackKeyword,
                expression,
                semicolon);
    }

    public static STNode createRetryStatementNode(
            STNode retryKeyword,
            STNode typeParameter,
            STNode arguments,
            STNode retryBody) {

        return new STRetryStatementNode(
                retryKeyword,
                typeParameter,
                arguments,
                retryBody);
    }

    public static STNode createCommitActionNode(
            STNode commitKeyword) {

        return new STCommitActionNode(
                commitKeyword);
    }

    public static STNode createTransactionalExpressionNode(
            STNode transactionalKeyword) {

        return new STTransactionalExpressionNode(
                transactionalKeyword);
    }

    public static STNode createServiceConstructorExpressionNode(
            STNode annotations,
            STNode serviceKeyword,
            STNode serviceBody) {

        return new STServiceConstructorExpressionNode(
                annotations,
                serviceKeyword,
                serviceBody);
>>>>>>> 0d7a306a
    }
}
<|MERGE_RESOLUTION|>--- conflicted
+++ resolved
@@ -1775,19 +1775,6 @@
                 endExpression);
     }
 
-<<<<<<< HEAD
-    public static STNode createByteArrayLiteralNode(
-            STNode type,
-            STNode startBacktick,
-            STNode content,
-            STNode endBacktick) {
-
-        return new STByteArrayLiteralNode(
-                type,
-                startBacktick,
-                content,
-                endBacktick);
-=======
     public static STNode createEnumDeclarationNode(
             STNode metadata,
             STNode qualifier,
@@ -1889,6 +1876,5 @@
                 annotations,
                 serviceKeyword,
                 serviceBody);
->>>>>>> 0d7a306a
     }
 }
