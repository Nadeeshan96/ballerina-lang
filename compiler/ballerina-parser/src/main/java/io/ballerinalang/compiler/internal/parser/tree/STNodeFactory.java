--- conflicted
+++ resolved
@@ -2103,59 +2103,6 @@
                 typeDescriptor);
     }
 
-<<<<<<< HEAD
-    public static STNode createOnConflictClauseNode(
-            STNode onKeyword,
-            STNode conflictKeyword,
-            STNode expression) {
-
-        return new STOnConflictClauseNode(
-                onKeyword,
-                conflictKeyword,
-                expression);
-    }
-
-    public static STNode createLimitClauseNode(
-            STNode limitKeyword,
-            STNode expression) {
-
-        return new STLimitClauseNode(
-                limitKeyword,
-                expression);
-    }
-
-    public static STNode createJoinClauseNode(
-            STNode outerKeyword,
-            STNode joinKeyword,
-            STNode typedBindingPattern,
-            STNode inKeyword,
-            STNode expression,
-            STNode joinOnCondition) {
-
-        return new STJoinClauseNode(
-                outerKeyword,
-                joinKeyword,
-                typedBindingPattern,
-                inKeyword,
-                expression,
-                joinOnCondition);
-    }
-
-    public static STNode createOnClauseNode(
-            STNode onKeyword,
-            STNode lhsExpression,
-            STNode equalsKeyword,
-            STNode rhsExpression) {
-
-        return new STOnClauseNode(
-                onKeyword,
-                lhsExpression,
-                equalsKeyword,
-                rhsExpression);
-    }
-
-=======
->>>>>>> a67e0334
     public static STNode createListMatchPatternNode(
             STNode openBracket,
             STNode matchPatterns,
