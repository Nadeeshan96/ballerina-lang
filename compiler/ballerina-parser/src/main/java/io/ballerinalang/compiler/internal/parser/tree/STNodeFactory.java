--- conflicted
+++ resolved
@@ -378,11 +378,6 @@
         return new STComputedNameField(leadingComma, openBracket, fieldNameExpr, closeBracket, colon, valueExpr);
     }
 
-<<<<<<< HEAD
-    public static STNode createCompoundAssignmentOperator(STNode binaryOperator,
-                                                   STNode equalsToken) {
-        return new STCompoundAssignmentOperator(binaryOperator, equalsToken);
-=======
     public static STNode createServiceDecl(STNode serviceKeyword,
                                            STNode serviceName,
                                            STNode onKeyword,
@@ -419,6 +414,10 @@
                                                 STNode semicolonToken) {
         return new STConstantDeclaration(qualifier, constKeyword, typeDesc, variableName, equalsToken, initializer,
                 semicolonToken);
->>>>>>> 742d2791
+    }
+
+    public static STNode createCompoundAssignmentOperator(STNode binaryOperator,
+                                                   STNode equalsToken) {
+        return new STCompoundAssignmentOperator(binaryOperator, equalsToken);
     }
 }