--- conflicted
+++ resolved
@@ -2260,7 +2260,6 @@
                 backtickContent,
                 endBacktick);
     }
-<<<<<<< HEAD
 
     public static STNode createDocumentationLineNode(
             SyntaxKind kind,
@@ -2294,6 +2293,4 @@
                 ascendingKeyword,
                 descendingKeyword);
     }
-=======
->>>>>>> 618d9209
 }
