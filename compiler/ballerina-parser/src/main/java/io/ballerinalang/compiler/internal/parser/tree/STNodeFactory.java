--- conflicted
+++ resolved
@@ -2178,7 +2178,6 @@
                 matchPattern);
     }
 
-<<<<<<< HEAD
     public static STNode createFunctionalMatchPatternNode(
             STNode typeRef,
             STNode openParenthesisToken,
@@ -2212,7 +2211,8 @@
                 identifier,
                 equalToken,
                 matchPattern);
-=======
+    }
+
     public static STNode createParameterDocumentationLineNode(
             SyntaxKind kind,
             STNode hashToken,
@@ -2252,6 +2252,5 @@
                 kind,
                 hashToken,
                 documentElements);
->>>>>>> faa59588
     }
 }
