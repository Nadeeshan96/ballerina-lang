--- conflicted
+++ resolved
@@ -1671,7 +1671,6 @@
                 closeBrace);
     }
 
-<<<<<<< HEAD
     public static STNode createRestDescriptorNode(
             STNode typeDescriptor,
             STNode ellipsisToken) {
@@ -1679,7 +1678,8 @@
         return new STRestDescriptorNode(
                 typeDescriptor,
                 ellipsisToken);
-=======
+    }
+
     public static STNode createDoubleGTTokenNode(
             STNode openGTToken,
             STNode endGTToken) {
@@ -1698,6 +1698,5 @@
                 openGTToken,
                 middleGTToken,
                 endGTToken);
->>>>>>> a2be127a
     }
 }
