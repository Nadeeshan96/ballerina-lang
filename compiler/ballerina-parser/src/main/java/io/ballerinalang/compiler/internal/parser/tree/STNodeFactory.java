--- conflicted
+++ resolved
@@ -979,7 +979,42 @@
                 documentationLines);
     }
 
-<<<<<<< HEAD
+    public static STNode createBasicLiteralNode(
+            SyntaxKind kind,
+            STNode literalToken) {
+
+        return new STBasicLiteralNode(
+                kind,
+                literalToken);
+    }
+
+    public static STNode createSimpleNameReferenceNode(
+            STNode name) {
+
+        return new STSimpleNameReferenceNode(
+                name);
+    }
+
+    public static STNode createQualifiedNameReferenceNode(
+            STNode modulePrefix,
+            STNode colon,
+            STNode identifier) {
+
+        return new STQualifiedNameReferenceNode(
+                modulePrefix,
+                colon,
+                identifier);
+    }
+
+    public static STNode createBuiltinSimpleNameReferenceNode(
+            SyntaxKind kind,
+            STNode name) {
+
+        return new STBuiltinSimpleNameReferenceNode(
+                kind,
+                name);
+    }
+
     public static STNode createUnionTypeDescriptorNode(
             STNode leftTypeDesc,
             STNode pipeToken,
@@ -989,41 +1024,5 @@
                 leftTypeDesc,
                 pipeToken,
                 rightTypeDesc);
-=======
-    public static STNode createBasicLiteralNode(
-            SyntaxKind kind,
-            STNode literalToken) {
-
-        return new STBasicLiteralNode(
-                kind,
-                literalToken);
-    }
-
-    public static STNode createSimpleNameReferenceNode(
-            STNode name) {
-
-        return new STSimpleNameReferenceNode(
-                name);
-    }
-
-    public static STNode createQualifiedNameReferenceNode(
-            STNode modulePrefix,
-            STNode colon,
-            STNode identifier) {
-
-        return new STQualifiedNameReferenceNode(
-                modulePrefix,
-                colon,
-                identifier);
-    }
-
-    public static STNode createBuiltinSimpleNameReferenceNode(
-            SyntaxKind kind,
-            STNode name) {
-
-        return new STBuiltinSimpleNameReferenceNode(
-                kind,
-                name);
->>>>>>> cd2a1a5f
     }
 }
