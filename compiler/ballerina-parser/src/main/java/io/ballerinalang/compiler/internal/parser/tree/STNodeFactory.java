--- conflicted
+++ resolved
@@ -763,17 +763,6 @@
                 closeBraceToken);
     }
 
-<<<<<<< HEAD
-    public static STNode createIsExpression(
-            STNode expression,
-            STNode isKeyword,
-            STNode typeDescriptor) {
-
-        return new STIsExpression(
-                expression,
-                isKeyword,
-                typeDescriptor);
-=======
     public static STNode createAnnotation(
             STNode atToken,
             STNode annotReference,
@@ -811,6 +800,5 @@
                 equalsToken,
                 initializer,
                 semicolonToken);
->>>>>>> 310e16ab
     }
 }
