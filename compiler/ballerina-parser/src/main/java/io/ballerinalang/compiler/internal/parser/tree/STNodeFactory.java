/*
 *  Copyright (c) 2020, WSO2 Inc. (http://www.wso2.org) All Rights Reserved.
 *
 *  WSO2 Inc. licenses this file to you under the Apache License,
 *  Version 2.0 (the "License"); you may not use this file except
 *  in compliance with the License.
 *  You may obtain a copy of the License at
 *
 *    http://www.apache.org/licenses/LICENSE-2.0
 *
 *  Unless required by applicable law or agreed to in writing,
 *  software distributed under the License is distributed on an
 *  "AS IS" BASIS, WITHOUT WARRANTIES OR CONDITIONS OF ANY
 *  KIND, either express or implied.  See the License for the
 *  specific language governing permissions and limitations
 *  under the License.
 */
package io.ballerinalang.compiler.internal.parser.tree;

import io.ballerinalang.compiler.syntax.tree.SyntaxKind;

/**
 * A factory that constructs internal tree nodes.
 * <p>
 * This class contains various helper methods that create internal tree nodes.
 * <p>
 * Note that {@code STNodeFactory} must be used to create {@code STNode} instances. This approach allows
 * us to manage {@code STNode} production in the future. We could load nodes from a cache or add debug logs etc.
 *
 * This is a generated class.
 *
 * @since 1.3.0
 */
public class STNodeFactory extends STAbstractNodeFactory {

    private STNodeFactory() {
    }

    public static STNode createModulePartNode(
            STNode imports,
            STNode members,
            STNode eofToken) {

        return new STModulePartNode(
                imports,
                members,
                eofToken);
    }

    public static STNode createFunctionDefinitionNode(
            STNode metadata,
            STNode visibilityQualifier,
            STNode functionKeyword,
            STNode functionName,
            STNode openParenToken,
            STNode parameters,
            STNode closeParenToken,
            STNode returnTypeDesc,
            STNode functionBody) {

        return new STFunctionDefinitionNode(
                metadata,
                visibilityQualifier,
                functionKeyword,
                functionName,
                openParenToken,
                parameters,
                closeParenToken,
                returnTypeDesc,
                functionBody);
    }

    public static STNode createImportDeclarationNode(
            STNode importKeyword,
            STNode orgName,
            STNode moduleName,
            STNode version,
            STNode prefix,
            STNode semicolon) {

        return new STImportDeclarationNode(
                importKeyword,
                orgName,
                moduleName,
                version,
                prefix,
                semicolon);
    }

    public static STNode createListenerDeclarationNode(
            STNode metadata,
            STNode visibilityQualifier,
            STNode listenerKeyword,
            STNode typeDescriptor,
            STNode variableName,
            STNode equalsToken,
            STNode initializer,
            STNode semicolonToken) {

        return new STListenerDeclarationNode(
                metadata,
                visibilityQualifier,
                listenerKeyword,
                typeDescriptor,
                variableName,
                equalsToken,
                initializer,
                semicolonToken);
    }

    public static STNode createTypeDefinitionNode(
            STNode metadata,
            STNode visibilityQualifier,
            STNode typeKeyword,
            STNode typeName,
            STNode typeDescriptor,
            STNode semicolonToken) {

        return new STTypeDefinitionNode(
                metadata,
                visibilityQualifier,
                typeKeyword,
                typeName,
                typeDescriptor,
                semicolonToken);
    }

    public static STNode createServiceDeclarationNode(
            STNode metadata,
            STNode serviceKeyword,
            STNode serviceName,
            STNode onKeyword,
            STNode expressions,
            STNode serviceBody) {

        return new STServiceDeclarationNode(
                metadata,
                serviceKeyword,
                serviceName,
                onKeyword,
                expressions,
                serviceBody);
    }

    public static STNode createAssignmentStatementNode(
            STNode varRef,
            STNode equalsToken,
            STNode expression,
            STNode semicolonToken) {

        return new STAssignmentStatementNode(
                varRef,
                equalsToken,
                expression,
                semicolonToken);
    }

    public static STNode createCompoundAssignmentStatementNode(
            STNode lhsExpression,
            STNode binaryOperator,
            STNode equalsToken,
            STNode rhsExpression,
            STNode semicolonToken) {

        return new STCompoundAssignmentStatementNode(
                lhsExpression,
                binaryOperator,
                equalsToken,
                rhsExpression,
                semicolonToken);
    }

    public static STNode createVariableDeclarationNode(
            STNode annotations,
            STNode finalKeyword,
            STNode typeName,
            STNode variableName,
            STNode equalsToken,
            STNode initializer,
            STNode semicolonToken) {

        return new STVariableDeclarationNode(
                annotations,
                finalKeyword,
                typeName,
                variableName,
                equalsToken,
                initializer,
                semicolonToken);
    }

    public static STNode createBlockStatementNode(
            STNode openBraceToken,
            STNode statements,
            STNode closeBraceToken) {

        return new STBlockStatementNode(
                openBraceToken,
                statements,
                closeBraceToken);
    }

    public static STNode createBreakStatementNode(
            STNode breakToken,
            STNode semicolonToken) {

        return new STBreakStatementNode(
                breakToken,
                semicolonToken);
    }

    public static STNode createExpressionStatementNode(
            SyntaxKind kind,
            STNode expression,
            STNode semicolonToken) {

        return new STExpressionStatementNode(
                kind,
                expression,
                semicolonToken);
    }

    public static STNode createContinueStatementNode(
            STNode continueToken,
            STNode semicolonToken) {

        return new STContinueStatementNode(
                continueToken,
                semicolonToken);
    }

    public static STNode createExternalFunctionBodyNode(
            STNode equalsToken,
            STNode annotations,
            STNode externalKeyword,
            STNode semicolonToken) {

        return new STExternalFunctionBodyNode(
                equalsToken,
                annotations,
                externalKeyword,
                semicolonToken);
    }

    public static STNode createIfElseStatementNode(
            STNode ifKeyword,
            STNode condition,
            STNode ifBody,
            STNode elseBody) {

        return new STIfElseStatementNode(
                ifKeyword,
                condition,
                ifBody,
                elseBody);
    }

    public static STNode createElseBlockNode(
            STNode elseKeyword,
            STNode elseBody) {

        return new STElseBlockNode(
                elseKeyword,
                elseBody);
    }

    public static STNode createWhileStatementNode(
            STNode whileKeyword,
            STNode condition,
            STNode whileBody) {

        return new STWhileStatementNode(
                whileKeyword,
                condition,
                whileBody);
    }

    public static STNode createPanicStatementNode(
            STNode panicKeyword,
            STNode expression,
            STNode semicolonToken) {

        return new STPanicStatementNode(
                panicKeyword,
                expression,
                semicolonToken);
    }

    public static STNode createReturnStatementNode(
            STNode returnKeyword,
            STNode expression,
            STNode semicolonToken) {

        return new STReturnStatementNode(
                returnKeyword,
                expression,
                semicolonToken);
    }

    public static STNode createLocalTypeDefinitionStatementNode(
            STNode annotations,
            STNode typeKeyword,
            STNode typeName,
            STNode typeDescriptor,
            STNode semicolonToken) {

        return new STLocalTypeDefinitionStatementNode(
                annotations,
                typeKeyword,
                typeName,
                typeDescriptor,
                semicolonToken);
    }

    public static STNode createBinaryExpressionNode(
            SyntaxKind kind,
            STNode lhsExpr,
            STNode operator,
            STNode rhsExpr) {

        return new STBinaryExpressionNode(
                kind,
                lhsExpr,
                operator,
                rhsExpr);
    }

    public static STNode createBracedExpressionNode(
            SyntaxKind kind,
            STNode openParen,
            STNode expression,
            STNode closeParen) {

        return new STBracedExpressionNode(
                kind,
                openParen,
                expression,
                closeParen);
    }

    public static STNode createCheckExpressionNode(
            STNode checkKeyword,
            STNode expression) {

        return new STCheckExpressionNode(
                checkKeyword,
                expression);
    }

    public static STNode createFieldAccessExpressionNode(
            STNode expression,
            STNode dotToken,
            STNode fieldName) {

        return new STFieldAccessExpressionNode(
                expression,
                dotToken,
                fieldName);
    }

    public static STNode createFunctionCallExpressionNode(
            STNode functionName,
            STNode openParenToken,
            STNode arguments,
            STNode closeParenToken) {

        return new STFunctionCallExpressionNode(
                functionName,
                openParenToken,
                arguments,
                closeParenToken);
    }

    public static STNode createMethodCallExpressionNode(
            STNode expression,
            STNode dotToken,
            STNode methodName,
            STNode openParenToken,
            STNode arguments,
            STNode closeParenToken) {

        return new STMethodCallExpressionNode(
                expression,
                dotToken,
                methodName,
                openParenToken,
                arguments,
                closeParenToken);
    }

    public static STNode createMappingConstructorExpressionNode(
            STNode openBrace,
            STNode fields,
            STNode closeBrace) {

        return new STMappingConstructorExpressionNode(
                openBrace,
                fields,
                closeBrace);
    }

    public static STNode createMemberAccessExpressionNode(
            STNode containerExpression,
            STNode openBracket,
            STNode keyExpression,
            STNode closeBracket) {

        return new STMemberAccessExpressionNode(
                containerExpression,
                openBracket,
                keyExpression,
                closeBracket);
    }

    public static STNode createTypeofExpressionNode(
            STNode typeofKeyword,
            STNode expression) {

        return new STTypeofExpressionNode(
                typeofKeyword,
                expression);
    }

    public static STNode createUnaryExpressionNode(
            STNode unaryOperator,
            STNode expression) {

        return new STUnaryExpressionNode(
                unaryOperator,
                expression);
    }

    public static STNode createComputedNameFieldNode(
            STNode leadingComma,
            STNode openBracket,
            STNode fieldNameExpr,
            STNode closeBracket,
            STNode colonToken,
            STNode valueExpr) {

        return new STComputedNameFieldNode(
                leadingComma,
                openBracket,
                fieldNameExpr,
                closeBracket,
                colonToken,
                valueExpr);
    }

    public static STNode createConstantDeclarationNode(
            STNode metadata,
            STNode visibilityQualifier,
            STNode constKeyword,
            STNode typeDescriptor,
            STNode variableName,
            STNode equalsToken,
            STNode initializer,
            STNode semicolonToken) {

        return new STConstantDeclarationNode(
                metadata,
                visibilityQualifier,
                constKeyword,
                typeDescriptor,
                variableName,
                equalsToken,
                initializer,
                semicolonToken);
    }

    public static STNode createDefaultableParameterNode(
            STNode leadingComma,
            STNode annotations,
            STNode visibilityQualifier,
            STNode type,
            STNode paramName,
            STNode equalsToken,
            STNode expression) {

        return new STDefaultableParameterNode(
                leadingComma,
                annotations,
                visibilityQualifier,
                type,
                paramName,
                equalsToken,
                expression);
    }

    public static STNode createRequiredParameterNode(
            STNode leadingComma,
            STNode annotations,
            STNode visibilityQualifier,
            STNode type,
            STNode paramName) {

        return new STRequiredParameterNode(
                leadingComma,
                annotations,
                visibilityQualifier,
                type,
                paramName);
    }

    public static STNode createRestParameterNode(
            STNode leadingComma,
            STNode annotations,
            STNode type,
            STNode ellipsisToken,
            STNode paramName) {

        return new STRestParameterNode(
                leadingComma,
                annotations,
                type,
                ellipsisToken,
                paramName);
    }

    public static STNode createExpressionListItemNode(
            STNode leadingComma,
            STNode expression) {

        return new STExpressionListItemNode(
                leadingComma,
                expression);
    }

    public static STNode createImportOrgNameNode(
            STNode orgName,
            STNode slashToken) {

        return new STImportOrgNameNode(
                orgName,
                slashToken);
    }

    public static STNode createImportPrefixNode(
            STNode asKeyword,
            STNode prefix) {

        return new STImportPrefixNode(
                asKeyword,
                prefix);
    }

    public static STNode createImportSubVersionNode(
            STNode leadingDot,
            STNode versionNumber) {

        return new STImportSubVersionNode(
                leadingDot,
                versionNumber);
    }

    public static STNode createImportVersionNode(
            STNode versionKeyword,
            STNode versionNumber) {

        return new STImportVersionNode(
                versionKeyword,
                versionNumber);
    }

    public static STNode createSubModuleNameNode(
            STNode leadingDot,
            STNode moduleName) {

        return new STSubModuleNameNode(
                leadingDot,
                moduleName);
    }

    public static STNode createSpecificFieldNode(
            STNode leadingComma,
            STNode fieldName,
            STNode colon,
            STNode valueExpr) {

        return new STSpecificFieldNode(
                leadingComma,
                fieldName,
                colon,
                valueExpr);
    }

    public static STNode createSpreadFieldNode(
            STNode leadingComma,
            STNode ellipsis,
            STNode valueExpr) {

        return new STSpreadFieldNode(
                leadingComma,
                ellipsis,
                valueExpr);
    }

    public static STNode createNamedArgumentNode(
            STNode leadingComma,
            STNode argumentName,
            STNode equalsToken,
            STNode expression) {

        return new STNamedArgumentNode(
                leadingComma,
                argumentName,
                equalsToken,
                expression);
    }

    public static STNode createPositionalArgumentNode(
            STNode leadingComma,
            STNode expression) {

        return new STPositionalArgumentNode(
                leadingComma,
                expression);
    }

    public static STNode createRestArgumentNode(
            STNode leadingComma,
            STNode ellipsis,
            STNode expression) {

        return new STRestArgumentNode(
                leadingComma,
                ellipsis,
                expression);
    }

    public static STNode createObjectTypeDescriptorNode(
            STNode objectTypeQualifiers,
            STNode objectKeyword,
            STNode openBrace,
            STNode members,
            STNode closeBrace) {

        return new STObjectTypeDescriptorNode(
                objectTypeQualifiers,
                objectKeyword,
                openBrace,
                members,
                closeBrace);
    }

    public static STNode createRecordTypeDescriptorNode(
            STNode objectKeyword,
            STNode bodyStartDelimiter,
            STNode fields,
            STNode bodyEndDelimiter) {

        return new STRecordTypeDescriptorNode(
                objectKeyword,
                bodyStartDelimiter,
                fields,
                bodyEndDelimiter);
    }

    public static STNode createReturnTypeDescriptorNode(
            STNode returnsKeyword,
            STNode annotations,
            STNode type) {

        return new STReturnTypeDescriptorNode(
                returnsKeyword,
                annotations,
                type);
    }

    public static STNode createNilTypeDescriptorNode(
            STNode openParenToken,
            STNode closeParenToken) {

        return new STNilTypeDescriptorNode(
                openParenToken,
                closeParenToken);
    }

    public static STNode createOptionalTypeDescriptorNode(
            STNode typeDescriptor,
            STNode questionMarkToken) {

        return new STOptionalTypeDescriptorNode(
                typeDescriptor,
                questionMarkToken);
    }

    public static STNode createObjectFieldNode(
            STNode metadata,
            STNode visibilityQualifier,
            STNode type,
            STNode fieldName,
            STNode equalsToken,
            STNode expression,
            STNode semicolonToken) {

        return new STObjectFieldNode(
                metadata,
                visibilityQualifier,
                type,
                fieldName,
                equalsToken,
                expression,
                semicolonToken);
    }

    public static STNode createRecordFieldNode(
            STNode metadata,
            STNode type,
            STNode fieldName,
            STNode questionMarkToken,
            STNode semicolonToken) {

        return new STRecordFieldNode(
                metadata,
                type,
                fieldName,
                questionMarkToken,
                semicolonToken);
    }

    public static STNode createRecordFieldWithDefaultValueNode(
            STNode metadata,
            STNode type,
            STNode fieldName,
            STNode equalsToken,
            STNode expression,
            STNode semicolonToken) {

        return new STRecordFieldWithDefaultValueNode(
                metadata,
                type,
                fieldName,
                equalsToken,
                expression,
                semicolonToken);
    }

    public static STNode createRecordRestDescriptorNode(
            STNode type,
            STNode ellipsisToken,
            STNode semicolonToken) {

        return new STRecordRestDescriptorNode(
                type,
                ellipsisToken,
                semicolonToken);
    }

    public static STNode createTypeReferenceNode(
            STNode asteriskToken,
            STNode type,
            STNode semicolonToken) {

        return new STTypeReferenceNode(
                asteriskToken,
                type,
                semicolonToken);
    }

    public static STNode createQualifiedIdentifierNode(
            STNode modulePrefix,
            STNode colon,
            STNode identifier) {

        return new STQualifiedIdentifierNode(
                modulePrefix,
                colon,
                identifier);
    }

    public static STNode createServiceBodyNode(
            STNode openBraceToken,
            STNode resources,
            STNode closeBraceToken) {

        return new STServiceBodyNode(
                openBraceToken,
                resources,
                closeBraceToken);
    }

    public static STNode createAnnotationNode(
            STNode atToken,
            STNode annotReference,
            STNode annotValue) {

        return new STAnnotationNode(
                atToken,
                annotReference,
                annotValue);
    }

    public static STNode createMetadataNode(
            STNode documentationString,
            STNode annotations) {

        return new STMetadataNode(
                documentationString,
                annotations);
    }

    public static STNode createModuleVariableDeclarationNode(
            STNode metadata,
            STNode finalKeyword,
            STNode typeName,
            STNode variableName,
            STNode equalsToken,
            STNode initializer,
            STNode semicolonToken) {

        return new STModuleVariableDeclarationNode(
                metadata,
                finalKeyword,
                typeName,
                variableName,
                equalsToken,
                initializer,
                semicolonToken);
    }

    public static STNode createIsExpressionNode(
            STNode expression,
            STNode isKeyword,
            STNode typeDescriptor) {

        return new STIsExpressionNode(
                expression,
                isKeyword,
                typeDescriptor);
    }

<<<<<<< HEAD
    public static STNode createArrayTypeDescriptorNode(
            STNode typeDescriptorNode,
            STNode openBracketToken,
            STNode arrayLengthNode,
            STNode closeBracketToken) {

        return new STArrayTypeDescriptorNode(
                typeDescriptorNode,
                openBracketToken,
                arrayLengthNode,
                closeBracketToken);
=======
    public static STNode createRemoteMethodCallActionNode(
            STNode expression,
            STNode rightArrowToken,
            STNode methodName,
            STNode openParenToken,
            STNode arguments,
            STNode closeParenToken) {

        return new STRemoteMethodCallActionNode(
                expression,
                rightArrowToken,
                methodName,
                openParenToken,
                arguments,
                closeParenToken);
>>>>>>> 5d102aeb
    }
}
<|MERGE_RESOLUTION|>--- conflicted
+++ resolved
@@ -830,7 +830,6 @@
                 typeDescriptor);
     }
 
-<<<<<<< HEAD
     public static STNode createArrayTypeDescriptorNode(
             STNode typeDescriptorNode,
             STNode openBracketToken,
@@ -842,7 +841,8 @@
                 openBracketToken,
                 arrayLengthNode,
                 closeBracketToken);
-=======
+    }
+
     public static STNode createRemoteMethodCallActionNode(
             STNode expression,
             STNode rightArrowToken,
@@ -858,6 +858,5 @@
                 openParenToken,
                 arguments,
                 closeParenToken);
->>>>>>> 5d102aeb
     }
 }
