--- conflicted
+++ resolved
@@ -1304,36 +1304,6 @@
     }
 
     @Override
-<<<<<<< HEAD
-    public Node transform(ExplicitNewExpression explicitNewExpression) {
-        Token NewKeyword = modifyToken(explicitNewExpression.NewKeyword());
-        Node TypeDescriptor = modifyNode(explicitNewExpression.TypeDescriptor());
-        Node ParenthesizedArgList = modifyNode(explicitNewExpression.ParenthesizedArgList());
-        return explicitNewExpression.modify(
-                NewKeyword,
-                TypeDescriptor,
-                ParenthesizedArgList);
-    }
-
-    @Override
-    public Node transform(ImplicitNewExpression implicitNewExpression) {
-        Token NewKeyword = modifyToken(implicitNewExpression.NewKeyword());
-        Node ParenthesizedArgList = modifyNode(implicitNewExpression.ParenthesizedArgList().orElse(null));
-        return implicitNewExpression.modify(
-                NewKeyword,
-                ParenthesizedArgList);
-    }
-
-    @Override
-    public Node transform(ParenthesizedArgList parenthesizedArgList) {
-        Token openParenToken = modifyToken(parenthesizedArgList.openParenToken());
-        NodeList<FunctionArgumentNode> arguments = modifyNodeList(parenthesizedArgList.arguments());
-        Token closeParenToken = modifyToken(parenthesizedArgList.closeParenToken());
-        return parenthesizedArgList.modify(
-                openParenToken,
-                arguments,
-                closeParenToken);
-=======
     public Node transform(FunctionTypeDescriptorNode functionTypeDescriptorNode) {
         Token functionKeyword = modifyToken(functionTypeDescriptorNode.functionKeyword());
         FunctionSignatureNode functionSignature = modifyNode(functionTypeDescriptorNode.functionSignature());
@@ -1366,7 +1336,37 @@
                 parameters,
                 closeParenToken,
                 returnTypeDesc);
->>>>>>> 4de4c5bd
+    }
+
+    @Override
+    public Node transform(ExplicitNewExpression explicitNewExpression) {
+        Token NewKeyword = modifyToken(explicitNewExpression.NewKeyword());
+        Node TypeDescriptor = modifyNode(explicitNewExpression.TypeDescriptor());
+        Node ParenthesizedArgList = modifyNode(explicitNewExpression.ParenthesizedArgList());
+        return explicitNewExpression.modify(
+                NewKeyword,
+                TypeDescriptor,
+                ParenthesizedArgList);
+    }
+
+    @Override
+    public Node transform(ImplicitNewExpression implicitNewExpression) {
+        Token NewKeyword = modifyToken(implicitNewExpression.NewKeyword());
+        Node ParenthesizedArgList = modifyNode(implicitNewExpression.ParenthesizedArgList().orElse(null));
+        return implicitNewExpression.modify(
+                NewKeyword,
+                ParenthesizedArgList);
+    }
+
+    @Override
+    public Node transform(ParenthesizedArgList parenthesizedArgList) {
+        Token openParenToken = modifyToken(parenthesizedArgList.openParenToken());
+        NodeList<FunctionArgumentNode> arguments = modifyNodeList(parenthesizedArgList.arguments());
+        Token closeParenToken = modifyToken(parenthesizedArgList.closeParenToken());
+        return parenthesizedArgList.modify(
+                openParenToken,
+                arguments,
+                closeParenToken);
     }
 
     // Tokens
