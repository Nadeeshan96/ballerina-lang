--- conflicted
+++ resolved
@@ -852,7 +852,15 @@
     }
 
     @Override
-<<<<<<< HEAD
+    public Node transform(NilLiteralNode nilLiteralNode) {
+        Token openParenToken = modifyToken(nilLiteralNode.openParenToken());
+        Token closeParenToken = modifyToken(nilLiteralNode.closeParenToken());
+        return nilLiteralNode.modify(
+                openParenToken,
+                closeParenToken);
+    }
+
+    @Override
     public Node transform(AnnotationDeclarationNode annotationDeclarationNode) {
         MetadataNode metadata = modifyNode(annotationDeclarationNode.metadata());
         Token visibilityQualifier = modifyToken(annotationDeclarationNode.visibilityQualifier());
@@ -936,14 +944,6 @@
         return namedWorkersListNode.modify(
                 workerInitStatements,
                 namedWorkerDecl);
-=======
-    public Node transform(NilLiteralNode nilLiteralNode) {
-        Token openParenToken = modifyToken(nilLiteralNode.openParenToken());
-        Token closeParenToken = modifyToken(nilLiteralNode.closeParenToken());
-        return nilLiteralNode.modify(
-                openParenToken,
-                closeParenToken);
->>>>>>> 61ed6607
     }
 
     // Tokens
