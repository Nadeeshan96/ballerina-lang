--- conflicted
+++ resolved
@@ -1434,15 +1434,6 @@
     }
 
     @Override
-<<<<<<< HEAD
-    public Node transform(ImplicitAnonymousFunctionExpressionNode implicitAnonymousFunctionExpressionNode) {
-        Node params = modifyNode(implicitAnonymousFunctionExpressionNode.params());
-        Token rightDoubleArrow = modifyToken(implicitAnonymousFunctionExpressionNode.rightDoubleArrow());
-        ExpressionNode expression = modifyNode(implicitAnonymousFunctionExpressionNode.expression());
-        return implicitAnonymousFunctionExpressionNode.modify(
-                params,
-                rightDoubleArrow,
-=======
     public Node transform(ReadOnlyTypeDescriptorNode readOnlyTypeDescriptorNode) {
         Token readonlyKeyWordToken = modifyToken(readOnlyTypeDescriptorNode.readonlyKeyWordToken());
         Node typeParameterNode = modifyNode(readOnlyTypeDescriptorNode.typeParameterNode());
@@ -1508,12 +1499,21 @@
         ExpressionNode expression = modifyNode(selectClauseNode.expression());
         return selectClauseNode.modify(
                 selectKeyword,
->>>>>>> c5237504
                 expression);
     }
 
     @Override
-<<<<<<< HEAD
+    public Node transform(QueryExpressionNode queryExpressionNode) {
+        QueryConstructTypeNode queryConstructType = modifyNode(queryExpressionNode.queryConstructType());
+        QueryPipelineNode queryPipeline = modifyNode(queryExpressionNode.queryPipeline());
+        SelectClauseNode selectClause = modifyNode(queryExpressionNode.selectClause());
+        return queryExpressionNode.modify(
+                queryConstructType,
+                queryPipeline,
+                selectClause);
+    }
+
+    @Override
     public Node transform(ImplicitAnonymousFunctionParameters implicitAnonymousFunctionParameters) {
         Token openParenToken = modifyToken(implicitAnonymousFunctionParameters.openParenToken());
         SeparatedNodeList<SimpleNameReferenceNode> parameters = modifySeparatedNodeList(implicitAnonymousFunctionParameters.parameters());
@@ -1522,16 +1522,17 @@
                 openParenToken,
                 parameters,
                 closeParenToken);
-=======
-    public Node transform(QueryExpressionNode queryExpressionNode) {
-        QueryConstructTypeNode queryConstructType = modifyNode(queryExpressionNode.queryConstructType());
-        QueryPipelineNode queryPipeline = modifyNode(queryExpressionNode.queryPipeline());
-        SelectClauseNode selectClause = modifyNode(queryExpressionNode.selectClause());
-        return queryExpressionNode.modify(
-                queryConstructType,
-                queryPipeline,
-                selectClause);
->>>>>>> c5237504
+    }
+
+    @Override
+    public Node transform(ImplicitAnonymousFunctionExpressionNode implicitAnonymousFunctionExpressionNode) {
+        Node params = modifyNode(implicitAnonymousFunctionExpressionNode.params());
+        Token rightDoubleArrow = modifyToken(implicitAnonymousFunctionExpressionNode.rightDoubleArrow());
+        ExpressionNode expression = modifyNode(implicitAnonymousFunctionExpressionNode.expression());
+        return implicitAnonymousFunctionExpressionNode.modify(
+                params,
+                rightDoubleArrow,
+                expression);
     }
 
     // Tokens
