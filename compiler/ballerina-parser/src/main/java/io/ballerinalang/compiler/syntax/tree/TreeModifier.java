/*
 *  Copyright (c) 2020, WSO2 Inc. (http://www.wso2.org) All Rights Reserved.
 *
 *  WSO2 Inc. licenses this file to you under the Apache License,
 *  Version 2.0 (the "License"); you may not use this file except
 *  in compliance with the License.
 *  You may obtain a copy of the License at
 *
 *    http://www.apache.org/licenses/LICENSE-2.0
 *
 *  Unless required by applicable law or agreed to in writing,
 *  software distributed under the License is distributed on an
 *  "AS IS" BASIS, WITHOUT WARRANTIES OR CONDITIONS OF ANY
 *  KIND, either express or implied.  See the License for the
 *  specific language governing permissions and limitations
 *  under the License.
 */
package io.ballerinalang.compiler.syntax.tree;

import io.ballerinalang.compiler.internal.parser.tree.STNode;
import io.ballerinalang.compiler.internal.parser.tree.STNodeFactory;

import java.util.function.Function;

/**
 * Produces a new tree by doing a depth-first traversal of the tree.
 *
 * This is a generated class.
 *
 * @since 1.3.0
 */
public abstract class TreeModifier extends NodeTransformer<Node> {

    @Override
    public Node transform(ModulePartNode modulePartNode) {
        NodeList<ImportDeclarationNode> imports = modifyNodeList(modulePartNode.imports());
        NodeList<ModuleMemberDeclarationNode> members = modifyNodeList(modulePartNode.members());
        Token eofToken = modifyToken(modulePartNode.eofToken());
        return modulePartNode.modify(
                imports,
                members,
                eofToken);
    }

    @Override
    public Node transform(FunctionDefinitionNode functionDefinitionNode) {
        MetadataNode metadata = modifyNode(functionDefinitionNode.metadata());
        Token visibilityQualifier = modifyToken(functionDefinitionNode.visibilityQualifier().orElse(null));
        Token functionKeyword = modifyToken(functionDefinitionNode.functionKeyword());
        IdentifierToken functionName = modifyNode(functionDefinitionNode.functionName());
        Token openParenToken = modifyToken(functionDefinitionNode.openParenToken());
        NodeList<ParameterNode> parameters = modifyNodeList(functionDefinitionNode.parameters());
        Token closeParenToken = modifyToken(functionDefinitionNode.closeParenToken());
        Node returnTypeDesc = modifyNode(functionDefinitionNode.returnTypeDesc().orElse(null));
        Node functionBody = modifyNode(functionDefinitionNode.functionBody());
        return functionDefinitionNode.modify(
                metadata,
                visibilityQualifier,
                functionKeyword,
                functionName,
                openParenToken,
                parameters,
                closeParenToken,
                returnTypeDesc,
                functionBody);
    }

    @Override
    public Node transform(ImportDeclarationNode importDeclarationNode) {
        Token importKeyword = modifyToken(importDeclarationNode.importKeyword());
        Node orgName = modifyNode(importDeclarationNode.orgName().orElse(null));
        SeparatedNodeList<IdentifierToken> moduleName = modifySeparatedNodeList(importDeclarationNode.moduleName());
        Node version = modifyNode(importDeclarationNode.version().orElse(null));
        Node prefix = modifyNode(importDeclarationNode.prefix().orElse(null));
        Token semicolon = modifyToken(importDeclarationNode.semicolon());
        return importDeclarationNode.modify(
                importKeyword,
                orgName,
                moduleName,
                version,
                prefix,
                semicolon);
    }

    @Override
    public Node transform(ListenerDeclarationNode listenerDeclarationNode) {
        MetadataNode metadata = modifyNode(listenerDeclarationNode.metadata());
        Token visibilityQualifier = modifyToken(listenerDeclarationNode.visibilityQualifier().orElse(null));
        Token listenerKeyword = modifyToken(listenerDeclarationNode.listenerKeyword());
        Node typeDescriptor = modifyNode(listenerDeclarationNode.typeDescriptor());
        Token variableName = modifyToken(listenerDeclarationNode.variableName());
        Token equalsToken = modifyToken(listenerDeclarationNode.equalsToken());
        Node initializer = modifyNode(listenerDeclarationNode.initializer());
        Token semicolonToken = modifyToken(listenerDeclarationNode.semicolonToken());
        return listenerDeclarationNode.modify(
                metadata,
                visibilityQualifier,
                listenerKeyword,
                typeDescriptor,
                variableName,
                equalsToken,
                initializer,
                semicolonToken);
    }

    @Override
    public Node transform(TypeDefinitionNode typeDefinitionNode) {
        MetadataNode metadata = modifyNode(typeDefinitionNode.metadata());
        Token visibilityQualifier = modifyToken(typeDefinitionNode.visibilityQualifier().orElse(null));
        Token typeKeyword = modifyToken(typeDefinitionNode.typeKeyword());
        Token typeName = modifyToken(typeDefinitionNode.typeName());
        Node typeDescriptor = modifyNode(typeDefinitionNode.typeDescriptor());
        Token semicolonToken = modifyToken(typeDefinitionNode.semicolonToken());
        return typeDefinitionNode.modify(
                metadata,
                visibilityQualifier,
                typeKeyword,
                typeName,
                typeDescriptor,
                semicolonToken);
    }

    @Override
    public Node transform(ServiceDeclarationNode serviceDeclarationNode) {
        MetadataNode metadata = modifyNode(serviceDeclarationNode.metadata());
        Token serviceKeyword = modifyToken(serviceDeclarationNode.serviceKeyword());
        IdentifierToken serviceName = modifyNode(serviceDeclarationNode.serviceName());
        Token onKeyword = modifyToken(serviceDeclarationNode.onKeyword());
        NodeList<ExpressionNode> expressions = modifyNodeList(serviceDeclarationNode.expressions());
        Node serviceBody = modifyNode(serviceDeclarationNode.serviceBody());
        return serviceDeclarationNode.modify(
                metadata,
                serviceKeyword,
                serviceName,
                onKeyword,
                expressions,
                serviceBody);
    }

    @Override
    public Node transform(AssignmentStatementNode assignmentStatementNode) {
        Node varRef = modifyNode(assignmentStatementNode.varRef());
        Token equalsToken = modifyToken(assignmentStatementNode.equalsToken());
        ExpressionNode expression = modifyNode(assignmentStatementNode.expression());
        Token semicolonToken = modifyToken(assignmentStatementNode.semicolonToken());
        return assignmentStatementNode.modify(
                varRef,
                equalsToken,
                expression,
                semicolonToken);
    }

    @Override
    public Node transform(CompoundAssignmentStatementNode compoundAssignmentStatementNode) {
        ExpressionNode lhsExpression = modifyNode(compoundAssignmentStatementNode.lhsExpression());
        Token binaryOperator = modifyToken(compoundAssignmentStatementNode.binaryOperator());
        Token equalsToken = modifyToken(compoundAssignmentStatementNode.equalsToken());
        ExpressionNode rhsExpression = modifyNode(compoundAssignmentStatementNode.rhsExpression());
        Token semicolonToken = modifyToken(compoundAssignmentStatementNode.semicolonToken());
        return compoundAssignmentStatementNode.modify(
                lhsExpression,
                binaryOperator,
                equalsToken,
                rhsExpression,
                semicolonToken);
    }

    @Override
    public Node transform(VariableDeclarationNode variableDeclarationNode) {
        NodeList<AnnotationNode> annotations = modifyNodeList(variableDeclarationNode.annotations());
        Token finalKeyword = modifyToken(variableDeclarationNode.finalKeyword().orElse(null));
        Node typeName = modifyNode(variableDeclarationNode.typeName());
        Token variableName = modifyToken(variableDeclarationNode.variableName());
        Token equalsToken = modifyToken(variableDeclarationNode.equalsToken().orElse(null));
        ExpressionNode initializer = modifyNode(variableDeclarationNode.initializer().orElse(null));
        Token semicolonToken = modifyToken(variableDeclarationNode.semicolonToken());
        return variableDeclarationNode.modify(
                annotations,
                finalKeyword,
                typeName,
                variableName,
                equalsToken,
                initializer,
                semicolonToken);
    }

    @Override
    public Node transform(BlockStatementNode blockStatementNode) {
        Token openBraceToken = modifyToken(blockStatementNode.openBraceToken());
        NodeList<StatementNode> statements = modifyNodeList(blockStatementNode.statements());
        Token closeBraceToken = modifyToken(blockStatementNode.closeBraceToken());
        return blockStatementNode.modify(
                openBraceToken,
                statements,
                closeBraceToken);
    }

    @Override
    public Node transform(BreakStatementNode breakStatementNode) {
        Token breakToken = modifyToken(breakStatementNode.breakToken());
        Token semicolonToken = modifyToken(breakStatementNode.semicolonToken());
        return breakStatementNode.modify(
                breakToken,
                semicolonToken);
    }

    @Override
    public Node transform(ExpressionStatementNode expressionStatementNode) {
        ExpressionNode expression = modifyNode(expressionStatementNode.expression());
        Token semicolonToken = modifyToken(expressionStatementNode.semicolonToken());
        return expressionStatementNode.modify(
                expressionStatementNode.kind(),
                expression,
                semicolonToken);
    }

    @Override
    public Node transform(ContinueStatementNode continueStatementNode) {
        Token continueToken = modifyToken(continueStatementNode.continueToken());
        Token semicolonToken = modifyToken(continueStatementNode.semicolonToken());
        return continueStatementNode.modify(
                continueToken,
                semicolonToken);
    }

    @Override
    public Node transform(ExternalFunctionBodyNode externalFunctionBodyNode) {
        Token equalsToken = modifyToken(externalFunctionBodyNode.equalsToken());
        NodeList<AnnotationNode> annotations = modifyNodeList(externalFunctionBodyNode.annotations());
        Token externalKeyword = modifyToken(externalFunctionBodyNode.externalKeyword());
        Token semicolonToken = modifyToken(externalFunctionBodyNode.semicolonToken());
        return externalFunctionBodyNode.modify(
                equalsToken,
                annotations,
                externalKeyword,
                semicolonToken);
    }

    @Override
    public Node transform(IfElseStatementNode ifElseStatementNode) {
        Token ifKeyword = modifyToken(ifElseStatementNode.ifKeyword());
        ExpressionNode condition = modifyNode(ifElseStatementNode.condition());
        BlockStatementNode ifBody = modifyNode(ifElseStatementNode.ifBody());
        Node elseBody = modifyNode(ifElseStatementNode.elseBody().orElse(null));
        return ifElseStatementNode.modify(
                ifKeyword,
                condition,
                ifBody,
                elseBody);
    }

    @Override
    public Node transform(ElseBlockNode elseBlockNode) {
        Token elseKeyword = modifyToken(elseBlockNode.elseKeyword());
        StatementNode elseBody = modifyNode(elseBlockNode.elseBody());
        return elseBlockNode.modify(
                elseKeyword,
                elseBody);
    }

    @Override
    public Node transform(WhileStatementNode whileStatementNode) {
        Token whileKeyword = modifyToken(whileStatementNode.whileKeyword());
        ExpressionNode condition = modifyNode(whileStatementNode.condition());
        BlockStatementNode whileBody = modifyNode(whileStatementNode.whileBody());
        return whileStatementNode.modify(
                whileKeyword,
                condition,
                whileBody);
    }

    @Override
    public Node transform(PanicStatementNode panicStatementNode) {
        Token panicKeyword = modifyToken(panicStatementNode.panicKeyword());
        ExpressionNode expression = modifyNode(panicStatementNode.expression());
        Token semicolonToken = modifyToken(panicStatementNode.semicolonToken());
        return panicStatementNode.modify(
                panicKeyword,
                expression,
                semicolonToken);
    }

    @Override
    public Node transform(ReturnStatementNode returnStatementNode) {
        Token returnKeyword = modifyToken(returnStatementNode.returnKeyword());
        ExpressionNode expression = modifyNode(returnStatementNode.expression());
        Token semicolonToken = modifyToken(returnStatementNode.semicolonToken());
        return returnStatementNode.modify(
                returnKeyword,
                expression,
                semicolonToken);
    }

    @Override
    public Node transform(LocalTypeDefinitionStatementNode localTypeDefinitionStatementNode) {
        NodeList<AnnotationNode> annotations = modifyNodeList(localTypeDefinitionStatementNode.annotations());
        Token typeKeyword = modifyToken(localTypeDefinitionStatementNode.typeKeyword());
        Node typeName = modifyNode(localTypeDefinitionStatementNode.typeName());
        Node typeDescriptor = modifyNode(localTypeDefinitionStatementNode.typeDescriptor());
        Token semicolonToken = modifyToken(localTypeDefinitionStatementNode.semicolonToken());
        return localTypeDefinitionStatementNode.modify(
                annotations,
                typeKeyword,
                typeName,
                typeDescriptor,
                semicolonToken);
    }

    @Override
    public Node transform(LockStatementNode lockStatementNode) {
        Token lockKeyword = modifyToken(lockStatementNode.lockKeyword());
        StatementNode blockStatement = modifyNode(lockStatementNode.blockStatement());
        return lockStatementNode.modify(
                lockKeyword,
                blockStatement);
    }

    @Override
    public Node transform(ForkStatementNode forkStatementNode) {
        Token forkKeyword = modifyToken(forkStatementNode.forkKeyword());
        Token openBraceToken = modifyToken(forkStatementNode.openBraceToken());
        NodeList<NamedWorkerDeclarationNode> namedWorkerDeclarations = modifyNodeList(forkStatementNode.namedWorkerDeclarations());
        Token closeBraceToken = modifyToken(forkStatementNode.closeBraceToken());
        return forkStatementNode.modify(
                forkKeyword,
                openBraceToken,
                namedWorkerDeclarations,
                closeBraceToken);
    }

    @Override
    public Node transform(ForEachStatementNode forEachStatementNode) {
        Token forEachKeyword = modifyToken(forEachStatementNode.forEachKeyword());
        Node typeDescriptor = modifyNode(forEachStatementNode.typeDescriptor());
        Token variableName = modifyToken(forEachStatementNode.variableName());
        Token inKeyword = modifyToken(forEachStatementNode.inKeyword());
        Node ActionOrExpressionNode = modifyNode(forEachStatementNode.ActionOrExpressionNode());
        StatementNode blockStatement = modifyNode(forEachStatementNode.blockStatement());
        return forEachStatementNode.modify(
                forEachKeyword,
                typeDescriptor,
                variableName,
                inKeyword,
                ActionOrExpressionNode,
                blockStatement);
    }

    @Override
    public Node transform(BinaryExpressionNode binaryExpressionNode) {
        Node lhsExpr = modifyNode(binaryExpressionNode.lhsExpr());
        Token operator = modifyToken(binaryExpressionNode.operator());
        Node rhsExpr = modifyNode(binaryExpressionNode.rhsExpr());
        return binaryExpressionNode.modify(
                binaryExpressionNode.kind(),
                lhsExpr,
                operator,
                rhsExpr);
    }

    @Override
    public Node transform(BracedExpressionNode bracedExpressionNode) {
        Token openParen = modifyToken(bracedExpressionNode.openParen());
        ExpressionNode expression = modifyNode(bracedExpressionNode.expression());
        Token closeParen = modifyToken(bracedExpressionNode.closeParen());
        return bracedExpressionNode.modify(
                bracedExpressionNode.kind(),
                openParen,
                expression,
                closeParen);
    }

    @Override
    public Node transform(CheckExpressionNode checkExpressionNode) {
        Token checkKeyword = modifyToken(checkExpressionNode.checkKeyword());
        ExpressionNode expression = modifyNode(checkExpressionNode.expression());
        return checkExpressionNode.modify(
                checkExpressionNode.kind(),
                checkKeyword,
                expression);
    }

    @Override
    public Node transform(FieldAccessExpressionNode fieldAccessExpressionNode) {
        ExpressionNode expression = modifyNode(fieldAccessExpressionNode.expression());
        Token dotToken = modifyToken(fieldAccessExpressionNode.dotToken());
        Token fieldName = modifyToken(fieldAccessExpressionNode.fieldName());
        return fieldAccessExpressionNode.modify(
                expression,
                dotToken,
                fieldName);
    }

    @Override
    public Node transform(FunctionCallExpressionNode functionCallExpressionNode) {
        Node functionName = modifyNode(functionCallExpressionNode.functionName());
        Token openParenToken = modifyToken(functionCallExpressionNode.openParenToken());
        NodeList<FunctionArgumentNode> arguments = modifyNodeList(functionCallExpressionNode.arguments());
        Token closeParenToken = modifyToken(functionCallExpressionNode.closeParenToken());
        return functionCallExpressionNode.modify(
                functionName,
                openParenToken,
                arguments,
                closeParenToken);
    }

    @Override
    public Node transform(MethodCallExpressionNode methodCallExpressionNode) {
        ExpressionNode expression = modifyNode(methodCallExpressionNode.expression());
        Token dotToken = modifyToken(methodCallExpressionNode.dotToken());
        Token methodName = modifyToken(methodCallExpressionNode.methodName());
        Token openParenToken = modifyToken(methodCallExpressionNode.openParenToken());
        NodeList<FunctionArgumentNode> arguments = modifyNodeList(methodCallExpressionNode.arguments());
        Token closeParenToken = modifyToken(methodCallExpressionNode.closeParenToken());
        return methodCallExpressionNode.modify(
                expression,
                dotToken,
                methodName,
                openParenToken,
                arguments,
                closeParenToken);
    }

    @Override
    public Node transform(MappingConstructorExpressionNode mappingConstructorExpressionNode) {
        Token openBrace = modifyToken(mappingConstructorExpressionNode.openBrace());
        NodeList<MappingFieldNode> fields = modifyNodeList(mappingConstructorExpressionNode.fields());
        Token closeBrace = modifyToken(mappingConstructorExpressionNode.closeBrace());
        return mappingConstructorExpressionNode.modify(
                openBrace,
                fields,
                closeBrace);
    }

    @Override
    public Node transform(MemberAccessExpressionNode memberAccessExpressionNode) {
        ExpressionNode containerExpression = modifyNode(memberAccessExpressionNode.containerExpression());
        Token openBracket = modifyToken(memberAccessExpressionNode.openBracket());
        ExpressionNode keyExpression = modifyNode(memberAccessExpressionNode.keyExpression());
        Token closeBracket = modifyToken(memberAccessExpressionNode.closeBracket());
        return memberAccessExpressionNode.modify(
                containerExpression,
                openBracket,
                keyExpression,
                closeBracket);
    }

    @Override
    public Node transform(TypeofExpressionNode typeofExpressionNode) {
        Token typeofKeyword = modifyToken(typeofExpressionNode.typeofKeyword());
        ExpressionNode expression = modifyNode(typeofExpressionNode.expression());
        return typeofExpressionNode.modify(
                typeofKeyword,
                expression);
    }

    @Override
    public Node transform(UnaryExpressionNode unaryExpressionNode) {
        Token unaryOperator = modifyToken(unaryExpressionNode.unaryOperator());
        ExpressionNode expression = modifyNode(unaryExpressionNode.expression());
        return unaryExpressionNode.modify(
                unaryOperator,
                expression);
    }

    @Override
    public Node transform(ComputedNameFieldNode computedNameFieldNode) {
        Token leadingComma = modifyToken(computedNameFieldNode.leadingComma());
        Token openBracket = modifyToken(computedNameFieldNode.openBracket());
        ExpressionNode fieldNameExpr = modifyNode(computedNameFieldNode.fieldNameExpr());
        Token closeBracket = modifyToken(computedNameFieldNode.closeBracket());
        Token colonToken = modifyToken(computedNameFieldNode.colonToken());
        ExpressionNode valueExpr = modifyNode(computedNameFieldNode.valueExpr());
        return computedNameFieldNode.modify(
                leadingComma,
                openBracket,
                fieldNameExpr,
                closeBracket,
                colonToken,
                valueExpr);
    }

    @Override
    public Node transform(ConstantDeclarationNode constantDeclarationNode) {
        MetadataNode metadata = modifyNode(constantDeclarationNode.metadata());
        Token visibilityQualifier = modifyToken(constantDeclarationNode.visibilityQualifier());
        Token constKeyword = modifyToken(constantDeclarationNode.constKeyword());
        Node typeDescriptor = modifyNode(constantDeclarationNode.typeDescriptor());
        Token variableName = modifyToken(constantDeclarationNode.variableName());
        Token equalsToken = modifyToken(constantDeclarationNode.equalsToken());
        Node initializer = modifyNode(constantDeclarationNode.initializer());
        Token semicolonToken = modifyToken(constantDeclarationNode.semicolonToken());
        return constantDeclarationNode.modify(
                metadata,
                visibilityQualifier,
                constKeyword,
                typeDescriptor,
                variableName,
                equalsToken,
                initializer,
                semicolonToken);
    }

    @Override
    public Node transform(DefaultableParameterNode defaultableParameterNode) {
        Token leadingComma = modifyToken(defaultableParameterNode.leadingComma());
        NodeList<AnnotationNode> annotations = modifyNodeList(defaultableParameterNode.annotations());
        Token visibilityQualifier = modifyToken(defaultableParameterNode.visibilityQualifier().orElse(null));
        Node typeName = modifyNode(defaultableParameterNode.typeName());
        Token paramName = modifyToken(defaultableParameterNode.paramName());
        Token equalsToken = modifyToken(defaultableParameterNode.equalsToken());
        Node expression = modifyNode(defaultableParameterNode.expression());
        return defaultableParameterNode.modify(
                leadingComma,
                annotations,
                visibilityQualifier,
                typeName,
                paramName,
                equalsToken,
                expression);
    }

    @Override
    public Node transform(RequiredParameterNode requiredParameterNode) {
        Token leadingComma = modifyToken(requiredParameterNode.leadingComma());
        NodeList<AnnotationNode> annotations = modifyNodeList(requiredParameterNode.annotations());
        Token visibilityQualifier = modifyToken(requiredParameterNode.visibilityQualifier().orElse(null));
        Node typeName = modifyNode(requiredParameterNode.typeName());
        Token paramName = modifyToken(requiredParameterNode.paramName());
        return requiredParameterNode.modify(
                leadingComma,
                annotations,
                visibilityQualifier,
                typeName,
                paramName);
    }

    @Override
    public Node transform(RestParameterNode restParameterNode) {
        Token leadingComma = modifyToken(restParameterNode.leadingComma());
        NodeList<AnnotationNode> annotations = modifyNodeList(restParameterNode.annotations());
        Node typeName = modifyNode(restParameterNode.typeName());
        Token ellipsisToken = modifyToken(restParameterNode.ellipsisToken());
        Token paramName = modifyToken(restParameterNode.paramName());
        return restParameterNode.modify(
                leadingComma,
                annotations,
                typeName,
                ellipsisToken,
                paramName);
    }

    @Override
    public Node transform(ExpressionListItemNode expressionListItemNode) {
        Token leadingComma = modifyToken(expressionListItemNode.leadingComma());
        ExpressionNode expression = modifyNode(expressionListItemNode.expression());
        return expressionListItemNode.modify(
                leadingComma,
                expression);
    }

    @Override
    public Node transform(ImportOrgNameNode importOrgNameNode) {
        Token orgName = modifyToken(importOrgNameNode.orgName());
        Token slashToken = modifyToken(importOrgNameNode.slashToken());
        return importOrgNameNode.modify(
                orgName,
                slashToken);
    }

    @Override
    public Node transform(ImportPrefixNode importPrefixNode) {
        Token asKeyword = modifyToken(importPrefixNode.asKeyword());
        Token prefix = modifyToken(importPrefixNode.prefix());
        return importPrefixNode.modify(
                asKeyword,
                prefix);
    }

    @Override
    public Node transform(ImportSubVersionNode importSubVersionNode) {
        Token leadingDot = modifyToken(importSubVersionNode.leadingDot());
        Token versionNumber = modifyToken(importSubVersionNode.versionNumber());
        return importSubVersionNode.modify(
                leadingDot,
                versionNumber);
    }

    @Override
    public Node transform(ImportVersionNode importVersionNode) {
        Token versionKeyword = modifyToken(importVersionNode.versionKeyword());
        Node versionNumber = modifyNode(importVersionNode.versionNumber());
        return importVersionNode.modify(
                versionKeyword,
                versionNumber);
    }

    @Override
    public Node transform(SpecificFieldNode specificFieldNode) {
        Token leadingComma = modifyToken(specificFieldNode.leadingComma());
        Token fieldName = modifyToken(specificFieldNode.fieldName());
        Token colon = modifyToken(specificFieldNode.colon());
        ExpressionNode valueExpr = modifyNode(specificFieldNode.valueExpr());
        return specificFieldNode.modify(
                leadingComma,
                fieldName,
                colon,
                valueExpr);
    }

    @Override
    public Node transform(SpreadFieldNode spreadFieldNode) {
        Token leadingComma = modifyToken(spreadFieldNode.leadingComma());
        Token ellipsis = modifyToken(spreadFieldNode.ellipsis());
        ExpressionNode valueExpr = modifyNode(spreadFieldNode.valueExpr());
        return spreadFieldNode.modify(
                leadingComma,
                ellipsis,
                valueExpr);
    }

    @Override
    public Node transform(NamedArgumentNode namedArgumentNode) {
        Token leadingComma = modifyToken(namedArgumentNode.leadingComma());
        Token argumentName = modifyToken(namedArgumentNode.argumentName());
        Token equalsToken = modifyToken(namedArgumentNode.equalsToken());
        ExpressionNode expression = modifyNode(namedArgumentNode.expression());
        return namedArgumentNode.modify(
                leadingComma,
                argumentName,
                equalsToken,
                expression);
    }

    @Override
    public Node transform(PositionalArgumentNode positionalArgumentNode) {
        Token leadingComma = modifyToken(positionalArgumentNode.leadingComma());
        ExpressionNode expression = modifyNode(positionalArgumentNode.expression());
        return positionalArgumentNode.modify(
                leadingComma,
                expression);
    }

    @Override
    public Node transform(RestArgumentNode restArgumentNode) {
        Token leadingComma = modifyToken(restArgumentNode.leadingComma());
        Token ellipsis = modifyToken(restArgumentNode.ellipsis());
        ExpressionNode expression = modifyNode(restArgumentNode.expression());
        return restArgumentNode.modify(
                leadingComma,
                ellipsis,
                expression);
    }

    @Override
    public Node transform(ObjectTypeDescriptorNode objectTypeDescriptorNode) {
        NodeList<Token> objectTypeQualifiers = modifyNodeList(objectTypeDescriptorNode.objectTypeQualifiers());
        Token objectKeyword = modifyToken(objectTypeDescriptorNode.objectKeyword());
        Token openBrace = modifyToken(objectTypeDescriptorNode.openBrace());
        NodeList<Node> members = modifyNodeList(objectTypeDescriptorNode.members());
        Token closeBrace = modifyToken(objectTypeDescriptorNode.closeBrace());
        return objectTypeDescriptorNode.modify(
                objectTypeQualifiers,
                objectKeyword,
                openBrace,
                members,
                closeBrace);
    }

    @Override
    public Node transform(RecordTypeDescriptorNode recordTypeDescriptorNode) {
        Token objectKeyword = modifyToken(recordTypeDescriptorNode.objectKeyword());
        Token bodyStartDelimiter = modifyToken(recordTypeDescriptorNode.bodyStartDelimiter());
        NodeList<Node> fields = modifyNodeList(recordTypeDescriptorNode.fields());
        Token bodyEndDelimiter = modifyToken(recordTypeDescriptorNode.bodyEndDelimiter());
        return recordTypeDescriptorNode.modify(
                objectKeyword,
                bodyStartDelimiter,
                fields,
                bodyEndDelimiter);
    }

    @Override
    public Node transform(ReturnTypeDescriptorNode returnTypeDescriptorNode) {
        Token returnsKeyword = modifyToken(returnTypeDescriptorNode.returnsKeyword());
        NodeList<AnnotationNode> annotations = modifyNodeList(returnTypeDescriptorNode.annotations());
        Node type = modifyNode(returnTypeDescriptorNode.type());
        return returnTypeDescriptorNode.modify(
                returnsKeyword,
                annotations,
                type);
    }

    @Override
    public Node transform(NilTypeDescriptorNode nilTypeDescriptorNode) {
        Token openParenToken = modifyToken(nilTypeDescriptorNode.openParenToken());
        Token closeParenToken = modifyToken(nilTypeDescriptorNode.closeParenToken());
        return nilTypeDescriptorNode.modify(
                openParenToken,
                closeParenToken);
    }

    @Override
    public Node transform(OptionalTypeDescriptorNode optionalTypeDescriptorNode) {
        Node typeDescriptor = modifyNode(optionalTypeDescriptorNode.typeDescriptor());
        Token questionMarkToken = modifyToken(optionalTypeDescriptorNode.questionMarkToken());
        return optionalTypeDescriptorNode.modify(
                typeDescriptor,
                questionMarkToken);
    }

    @Override
    public Node transform(ObjectFieldNode objectFieldNode) {
        MetadataNode metadata = modifyNode(objectFieldNode.metadata());
        Token visibilityQualifier = modifyToken(objectFieldNode.visibilityQualifier());
        Node typeName = modifyNode(objectFieldNode.typeName());
        Token fieldName = modifyToken(objectFieldNode.fieldName());
        Token equalsToken = modifyToken(objectFieldNode.equalsToken());
        ExpressionNode expression = modifyNode(objectFieldNode.expression());
        Token semicolonToken = modifyToken(objectFieldNode.semicolonToken());
        return objectFieldNode.modify(
                metadata,
                visibilityQualifier,
                typeName,
                fieldName,
                equalsToken,
                expression,
                semicolonToken);
    }

    @Override
    public Node transform(RecordFieldNode recordFieldNode) {
        MetadataNode metadata = modifyNode(recordFieldNode.metadata());
        Node typeName = modifyNode(recordFieldNode.typeName());
        Token fieldName = modifyToken(recordFieldNode.fieldName());
        Token questionMarkToken = modifyToken(recordFieldNode.questionMarkToken().orElse(null));
        Token semicolonToken = modifyToken(recordFieldNode.semicolonToken());
        return recordFieldNode.modify(
                metadata,
                typeName,
                fieldName,
                questionMarkToken,
                semicolonToken);
    }

    @Override
    public Node transform(RecordFieldWithDefaultValueNode recordFieldWithDefaultValueNode) {
        MetadataNode metadata = modifyNode(recordFieldWithDefaultValueNode.metadata());
        Node typeName = modifyNode(recordFieldWithDefaultValueNode.typeName());
        Token fieldName = modifyToken(recordFieldWithDefaultValueNode.fieldName());
        Token equalsToken = modifyToken(recordFieldWithDefaultValueNode.equalsToken());
        ExpressionNode expression = modifyNode(recordFieldWithDefaultValueNode.expression());
        Token semicolonToken = modifyToken(recordFieldWithDefaultValueNode.semicolonToken());
        return recordFieldWithDefaultValueNode.modify(
                metadata,
                typeName,
                fieldName,
                equalsToken,
                expression,
                semicolonToken);
    }

    @Override
    public Node transform(RecordRestDescriptorNode recordRestDescriptorNode) {
        Node typeName = modifyNode(recordRestDescriptorNode.typeName());
        Token ellipsisToken = modifyToken(recordRestDescriptorNode.ellipsisToken());
        Token semicolonToken = modifyToken(recordRestDescriptorNode.semicolonToken());
        return recordRestDescriptorNode.modify(
                typeName,
                ellipsisToken,
                semicolonToken);
    }

    @Override
    public Node transform(TypeReferenceNode typeReferenceNode) {
        Token asteriskToken = modifyToken(typeReferenceNode.asteriskToken());
        Node typeName = modifyNode(typeReferenceNode.typeName());
        Token semicolonToken = modifyToken(typeReferenceNode.semicolonToken());
        return typeReferenceNode.modify(
                asteriskToken,
                typeName,
                semicolonToken);
    }

    @Override
    public Node transform(ServiceBodyNode serviceBodyNode) {
        Token openBraceToken = modifyToken(serviceBodyNode.openBraceToken());
        NodeList<Node> resources = modifyNodeList(serviceBodyNode.resources());
        Token closeBraceToken = modifyToken(serviceBodyNode.closeBraceToken());
        return serviceBodyNode.modify(
                openBraceToken,
                resources,
                closeBraceToken);
    }

    @Override
    public Node transform(AnnotationNode annotationNode) {
        Token atToken = modifyToken(annotationNode.atToken());
        Node annotReference = modifyNode(annotationNode.annotReference());
        MappingConstructorExpressionNode annotValue = modifyNode(annotationNode.annotValue().orElse(null));
        return annotationNode.modify(
                atToken,
                annotReference,
                annotValue);
    }

    @Override
    public Node transform(MetadataNode metadataNode) {
        Node documentationString = modifyNode(metadataNode.documentationString().orElse(null));
        NodeList<AnnotationNode> annotations = modifyNodeList(metadataNode.annotations());
        return metadataNode.modify(
                documentationString,
                annotations);
    }

    @Override
    public Node transform(ModuleVariableDeclarationNode moduleVariableDeclarationNode) {
        MetadataNode metadata = modifyNode(moduleVariableDeclarationNode.metadata());
        Token finalKeyword = modifyToken(moduleVariableDeclarationNode.finalKeyword().orElse(null));
        Node typeName = modifyNode(moduleVariableDeclarationNode.typeName());
        Token variableName = modifyToken(moduleVariableDeclarationNode.variableName());
        Token equalsToken = modifyToken(moduleVariableDeclarationNode.equalsToken());
        ExpressionNode initializer = modifyNode(moduleVariableDeclarationNode.initializer());
        Token semicolonToken = modifyToken(moduleVariableDeclarationNode.semicolonToken());
        return moduleVariableDeclarationNode.modify(
                metadata,
                finalKeyword,
                typeName,
                variableName,
                equalsToken,
                initializer,
                semicolonToken);
    }

    @Override
    public Node transform(TypeTestExpressionNode typeTestExpressionNode) {
        ExpressionNode expression = modifyNode(typeTestExpressionNode.expression());
        Token isKeyword = modifyToken(typeTestExpressionNode.isKeyword());
        Node typeDescriptor = modifyNode(typeTestExpressionNode.typeDescriptor());
        return typeTestExpressionNode.modify(
                expression,
                isKeyword,
                typeDescriptor);
    }

    @Override
    public Node transform(ArrayTypeDescriptorNode arrayTypeDescriptorNode) {
        Node typeDescriptorNode = modifyNode(arrayTypeDescriptorNode.typeDescriptorNode());
        Token openBracketToken = modifyToken(arrayTypeDescriptorNode.openBracketToken());
        Node arrayLengthNode = modifyNode(arrayTypeDescriptorNode.arrayLengthNode());
        Token closeBracketToken = modifyToken(arrayTypeDescriptorNode.closeBracketToken());
        return arrayTypeDescriptorNode.modify(
                typeDescriptorNode,
                openBracketToken,
                arrayLengthNode,
                closeBracketToken);
    }

    @Override
    public Node transform(RemoteMethodCallActionNode remoteMethodCallActionNode) {
        ExpressionNode expression = modifyNode(remoteMethodCallActionNode.expression());
        Token rightArrowToken = modifyToken(remoteMethodCallActionNode.rightArrowToken());
        Token methodName = modifyToken(remoteMethodCallActionNode.methodName());
        Token openParenToken = modifyToken(remoteMethodCallActionNode.openParenToken());
        NodeList<FunctionArgumentNode> arguments = modifyNodeList(remoteMethodCallActionNode.arguments());
        Token closeParenToken = modifyToken(remoteMethodCallActionNode.closeParenToken());
        return remoteMethodCallActionNode.modify(
                expression,
                rightArrowToken,
                methodName,
                openParenToken,
                arguments,
                closeParenToken);
    }

    @Override
    public Node transform(ParameterizedTypeDescriptorNode parameterizedTypeDescriptorNode) {
        Token parameterizedType = modifyToken(parameterizedTypeDescriptorNode.parameterizedType());
        Token ltToken = modifyToken(parameterizedTypeDescriptorNode.ltToken());
        Node typeNode = modifyNode(parameterizedTypeDescriptorNode.typeNode());
        Token gtToken = modifyToken(parameterizedTypeDescriptorNode.gtToken());
        return parameterizedTypeDescriptorNode.modify(
                parameterizedType,
                ltToken,
                typeNode,
                gtToken);
    }

    @Override
    public Node transform(NilLiteralNode nilLiteralNode) {
        Token openParenToken = modifyToken(nilLiteralNode.openParenToken());
        Token closeParenToken = modifyToken(nilLiteralNode.closeParenToken());
        return nilLiteralNode.modify(
                openParenToken,
                closeParenToken);
    }

    @Override
    public Node transform(AnnotationDeclarationNode annotationDeclarationNode) {
        MetadataNode metadata = modifyNode(annotationDeclarationNode.metadata());
        Token visibilityQualifier = modifyToken(annotationDeclarationNode.visibilityQualifier());
        Token constKeyword = modifyToken(annotationDeclarationNode.constKeyword());
        Token annotationKeyword = modifyToken(annotationDeclarationNode.annotationKeyword());
        Node typeDescriptor = modifyNode(annotationDeclarationNode.typeDescriptor());
        Token annotationTag = modifyToken(annotationDeclarationNode.annotationTag());
        Token onKeyword = modifyToken(annotationDeclarationNode.onKeyword());
        SeparatedNodeList<Node> attachPoints = modifySeparatedNodeList(annotationDeclarationNode.attachPoints());
        Token semicolonToken = modifyToken(annotationDeclarationNode.semicolonToken());
        return annotationDeclarationNode.modify(
                metadata,
                visibilityQualifier,
                constKeyword,
                annotationKeyword,
                typeDescriptor,
                annotationTag,
                onKeyword,
                attachPoints,
                semicolonToken);
    }

    @Override
    public Node transform(AnnotationAttachPointNode annotationAttachPointNode) {
        Token sourceKeyword = modifyToken(annotationAttachPointNode.sourceKeyword());
        Token firstIdent = modifyToken(annotationAttachPointNode.firstIdent());
        Token secondIdent = modifyToken(annotationAttachPointNode.secondIdent());
        return annotationAttachPointNode.modify(
                sourceKeyword,
                firstIdent,
                secondIdent);
    }

    @Override
    public Node transform(XMLNamespaceDeclarationNode xMLNamespaceDeclarationNode) {
        Token xmlnsKeyword = modifyToken(xMLNamespaceDeclarationNode.xmlnsKeyword());
        ExpressionNode namespaceuri = modifyNode(xMLNamespaceDeclarationNode.namespaceuri());
        Token asKeyword = modifyToken(xMLNamespaceDeclarationNode.asKeyword());
        IdentifierToken namespacePrefix = modifyNode(xMLNamespaceDeclarationNode.namespacePrefix());
        Token semicolonToken = modifyToken(xMLNamespaceDeclarationNode.semicolonToken());
        return xMLNamespaceDeclarationNode.modify(
                xmlnsKeyword,
                namespaceuri,
                asKeyword,
                namespacePrefix,
                semicolonToken);
    }

    @Override
    public Node transform(FunctionBodyBlockNode functionBodyBlockNode) {
        Token openBraceToken = modifyToken(functionBodyBlockNode.openBraceToken());
        NamedWorkerDeclarator namedWorkerDeclarator = modifyNode(functionBodyBlockNode.namedWorkerDeclarator().orElse(null));
        NodeList<StatementNode> statements = modifyNodeList(functionBodyBlockNode.statements());
        Token closeBraceToken = modifyToken(functionBodyBlockNode.closeBraceToken());
        return functionBodyBlockNode.modify(
                openBraceToken,
                namedWorkerDeclarator,
                statements,
                closeBraceToken);
    }

    @Override
    public Node transform(NamedWorkerDeclarationNode namedWorkerDeclarationNode) {
        NodeList<AnnotationNode> annotations = modifyNodeList(namedWorkerDeclarationNode.annotations());
        Token workerKeyword = modifyToken(namedWorkerDeclarationNode.workerKeyword());
        IdentifierToken workerName = modifyNode(namedWorkerDeclarationNode.workerName());
        Node returnTypeDesc = modifyNode(namedWorkerDeclarationNode.returnTypeDesc().orElse(null));
        BlockStatementNode workerBody = modifyNode(namedWorkerDeclarationNode.workerBody());
        return namedWorkerDeclarationNode.modify(
                annotations,
                workerKeyword,
                workerName,
                returnTypeDesc,
                workerBody);
    }

    @Override
    public Node transform(NamedWorkerDeclarator namedWorkerDeclarator) {
        NodeList<StatementNode> workerInitStatements = modifyNodeList(namedWorkerDeclarator.workerInitStatements());
        NodeList<NamedWorkerDeclarationNode> namedWorkerDeclarations = modifyNodeList(namedWorkerDeclarator.namedWorkerDeclarations());
        return namedWorkerDeclarator.modify(
                workerInitStatements,
                namedWorkerDeclarations);
    }

    @Override
    public Node transform(DocumentationStringNode documentationStringNode) {
        NodeList<Token> documentationLines = modifyNodeList(documentationStringNode.documentationLines());
        return documentationStringNode.modify(
                documentationLines);
    }

    @Override
    public Node transform(BasicLiteralNode basicLiteralNode) {
        Token literalToken = modifyToken(basicLiteralNode.literalToken());
        return basicLiteralNode.modify(
                basicLiteralNode.kind(),
                literalToken);
    }

    @Override
    public Node transform(SimpleNameReferenceNode simpleNameReferenceNode) {
        Token name = modifyToken(simpleNameReferenceNode.name());
        return simpleNameReferenceNode.modify(
                name);
    }

    @Override
    public Node transform(QualifiedNameReferenceNode qualifiedNameReferenceNode) {
        Token modulePrefix = modifyToken(qualifiedNameReferenceNode.modulePrefix());
        Node colon = modifyNode(qualifiedNameReferenceNode.colon());
        IdentifierToken identifier = modifyNode(qualifiedNameReferenceNode.identifier());
        return qualifiedNameReferenceNode.modify(
                modulePrefix,
                colon,
                identifier);
    }

    @Override
    public Node transform(BuiltinSimpleNameReferenceNode builtinSimpleNameReferenceNode) {
        Token name = modifyToken(builtinSimpleNameReferenceNode.name());
        return builtinSimpleNameReferenceNode.modify(
                builtinSimpleNameReferenceNode.kind(),
                name);
    }

    @Override
    public Node transform(TrapExpressionNode trapExpressionNode) {
        Token trapKeyword = modifyToken(trapExpressionNode.trapKeyword());
        ExpressionNode expression = modifyNode(trapExpressionNode.expression());
        return trapExpressionNode.modify(
                trapKeyword,
                expression);
    }

    @Override
    public Node transform(ListConstructorExpressionNode listConstructorExpressionNode) {
        Token openBracket = modifyToken(listConstructorExpressionNode.openBracket());
        SeparatedNodeList<Node> expressions = modifySeparatedNodeList(listConstructorExpressionNode.expressions());
        Token closeBracket = modifyToken(listConstructorExpressionNode.closeBracket());
        return listConstructorExpressionNode.modify(
                openBracket,
                expressions,
                closeBracket);
    }

    @Override
    public Node transform(TypeCastExpressionNode typeCastExpressionNode) {
        Token ltToken = modifyToken(typeCastExpressionNode.ltToken());
        TypeCastParamNode typeCastParam = modifyNode(typeCastExpressionNode.typeCastParam());
        Token gtToken = modifyToken(typeCastExpressionNode.gtToken());
        ExpressionNode expression = modifyNode(typeCastExpressionNode.expression());
        return typeCastExpressionNode.modify(
                ltToken,
                typeCastParam,
                gtToken,
                expression);
    }

    @Override
    public Node transform(TypeCastParamNode typeCastParamNode) {
        NodeList<AnnotationNode> annotations = modifyNodeList(typeCastParamNode.annotations());
        Node type = modifyNode(typeCastParamNode.type());
        return typeCastParamNode.modify(
                annotations,
                type);
    }

    @Override
<<<<<<< HEAD
    public Node transform(TableConstructorExpressionNode tableConstructorExpressionNode) {
        Token tableKeyword = modifyToken(tableConstructorExpressionNode.tableKeyword());
        KeySpecifierNode KeySpecifier = modifyNode(tableConstructorExpressionNode.KeySpecifier());
        Token openBracket = modifyToken(tableConstructorExpressionNode.openBracket());
        SeparatedNodeList<Node> mappingConstructors = modifySeparatedNodeList(tableConstructorExpressionNode.mappingConstructors());
        Token closeBracket = modifyToken(tableConstructorExpressionNode.closeBracket());
        return tableConstructorExpressionNode.modify(
                tableKeyword,
                KeySpecifier,
                openBracket,
                mappingConstructors,
                closeBracket);
    }

    @Override
    public Node transform(KeySpecifierNode keySpecifierNode) {
        Token keyKeyword = modifyToken(keySpecifierNode.keyKeyword());
        Token openParenToken = modifyToken(keySpecifierNode.openParenToken());
        SeparatedNodeList<Node> fieldNames = modifySeparatedNodeList(keySpecifierNode.fieldNames());
        Token closeParenToken = modifyToken(keySpecifierNode.closeParenToken());
        return keySpecifierNode.modify(
                keyKeyword,
                openParenToken,
                fieldNames,
                closeParenToken);
=======
    public Node transform(UnionTypeDescriptorNode unionTypeDescriptorNode) {
        Node leftTypeDesc = modifyNode(unionTypeDescriptorNode.leftTypeDesc());
        Token pipeToken = modifyToken(unionTypeDescriptorNode.pipeToken());
        Node rightTypeDesc = modifyNode(unionTypeDescriptorNode.rightTypeDesc());
        return unionTypeDescriptorNode.modify(
                leftTypeDesc,
                pipeToken,
                rightTypeDesc);
>>>>>>> 1966dc56
    }

    // Tokens

    @Override
    public Node transform(Token token) {
        return token;
    }

    @Override
    public Node transform(IdentifierToken identifier) {
        return identifier;
    }

    @Override
    protected Node transformSyntaxNode(Node node) {
        return node;
    }

    protected <T extends Node> NodeList<T> modifyNodeList(NodeList<T> nodeList) {
        return modifyGenericNodeList(nodeList, NodeList::new);
    }

    protected <T extends Node> SeparatedNodeList<T> modifySeparatedNodeList(SeparatedNodeList<T> nodeList) {
        return modifyGenericNodeList(nodeList, SeparatedNodeList::new);
    }

    private <T extends Node, N extends NodeList<T>> N modifyGenericNodeList(
            N nodeList,
            Function<NonTerminalNode, N> nodeListCreator) {
        if (nodeList.isEmpty()) {
            return nodeList;
        }

        boolean nodeModified = false;
        STNode[] newSTNodes = new STNode[nodeList.size()];
        for (int index = 0; index < nodeList.size(); index++) {
            T oldNode = nodeList.get(index);
            T newNode = modifyNode(oldNode);
            if (oldNode != newNode) {
                nodeModified = true;
            }
            newSTNodes[index] = newNode.internalNode();
        }

        if (!nodeModified) {
            return nodeList;
        }

        STNode stNodeList = STNodeFactory.createNodeList(java.util.Arrays.asList(newSTNodes));
        return nodeListCreator.apply(stNodeList.createUnlinkedFacade());
    }

    protected <T extends Token> T modifyToken(T token) {
        if (token == null) {
            return null;
        }
        // TODO
        return (T) token.apply(this);
    }

    protected <T extends Node> T modifyNode(T node) {
        if (node == null) {
            return null;
        }
        // TODO
        return (T) node.apply(this);
    }
}
<|MERGE_RESOLUTION|>--- conflicted
+++ resolved
@@ -1064,33 +1064,6 @@
     }
 
     @Override
-<<<<<<< HEAD
-    public Node transform(TableConstructorExpressionNode tableConstructorExpressionNode) {
-        Token tableKeyword = modifyToken(tableConstructorExpressionNode.tableKeyword());
-        KeySpecifierNode KeySpecifier = modifyNode(tableConstructorExpressionNode.KeySpecifier());
-        Token openBracket = modifyToken(tableConstructorExpressionNode.openBracket());
-        SeparatedNodeList<Node> mappingConstructors = modifySeparatedNodeList(tableConstructorExpressionNode.mappingConstructors());
-        Token closeBracket = modifyToken(tableConstructorExpressionNode.closeBracket());
-        return tableConstructorExpressionNode.modify(
-                tableKeyword,
-                KeySpecifier,
-                openBracket,
-                mappingConstructors,
-                closeBracket);
-    }
-
-    @Override
-    public Node transform(KeySpecifierNode keySpecifierNode) {
-        Token keyKeyword = modifyToken(keySpecifierNode.keyKeyword());
-        Token openParenToken = modifyToken(keySpecifierNode.openParenToken());
-        SeparatedNodeList<Node> fieldNames = modifySeparatedNodeList(keySpecifierNode.fieldNames());
-        Token closeParenToken = modifyToken(keySpecifierNode.closeParenToken());
-        return keySpecifierNode.modify(
-                keyKeyword,
-                openParenToken,
-                fieldNames,
-                closeParenToken);
-=======
     public Node transform(UnionTypeDescriptorNode unionTypeDescriptorNode) {
         Node leftTypeDesc = modifyNode(unionTypeDescriptorNode.leftTypeDesc());
         Token pipeToken = modifyToken(unionTypeDescriptorNode.pipeToken());
@@ -1099,7 +1072,6 @@
                 leftTypeDesc,
                 pipeToken,
                 rightTypeDesc);
->>>>>>> 1966dc56
     }
 
     // Tokens
