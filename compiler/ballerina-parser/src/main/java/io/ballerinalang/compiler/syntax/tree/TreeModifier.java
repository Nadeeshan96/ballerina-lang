--- conflicted
+++ resolved
@@ -1559,16 +1559,6 @@
     }
 
     @Override
-<<<<<<< HEAD
-    public Node transform(AsyncActionNode asyncActionNode) {
-        ExpressionNode expression = modifyNode(asyncActionNode.expression());
-        Token rightArrowToken = modifyToken(asyncActionNode.rightArrowToken());
-        Token peerWorker = modifyToken(asyncActionNode.peerWorker());
-        return asyncActionNode.modify(
-                expression,
-                rightArrowToken,
-                peerWorker);
-=======
     public FunctionDeclarationNode transform(FunctionDeclarationNode functionDeclarationNode) {
         MetadataNode metadata = modifyNode(functionDeclarationNode.metadata());
         Token visibilityQualifier = modifyToken(functionDeclarationNode.visibilityQualifier().orElse(null));
@@ -1583,7 +1573,17 @@
                 functionName,
                 functionSignature,
                 semicolon);
->>>>>>> df73fd33
+    }
+
+    @Override
+    public AsyncActionNode transform(AsyncActionNode asyncActionNode) {
+        ExpressionNode expression = modifyNode(asyncActionNode.expression());
+        Token rightArrowToken = modifyToken(asyncActionNode.rightArrowToken());
+        Token peerWorker = modifyToken(asyncActionNode.peerWorker());
+        return asyncActionNode.modify(
+                expression,
+                rightArrowToken,
+                peerWorker);
     }
 
     // Tokens
