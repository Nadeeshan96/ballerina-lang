/*
 *  Copyright (c) 2020, WSO2 Inc. (http://www.wso2.org) All Rights Reserved.
 *
 *  WSO2 Inc. licenses this file to you under the Apache License,
 *  Version 2.0 (the "License"); you may not use this file except
 *  in compliance with the License.
 *  You may obtain a copy of the License at
 *
 *    http://www.apache.org/licenses/LICENSE-2.0
 *
 *  Unless required by applicable law or agreed to in writing,
 *  software distributed under the License is distributed on an
 *  "AS IS" BASIS, WITHOUT WARRANTIES OR CONDITIONS OF ANY
 *  KIND, either express or implied.  See the License for the
 *  specific language governing permissions and limitations
 *  under the License.
 */
package io.ballerinalang.compiler.syntax.tree;

import io.ballerinalang.compiler.internal.parser.tree.STNode;
import io.ballerinalang.compiler.internal.parser.tree.STNodeFactory;

import java.util.function.Function;

/**
 * Produces a new tree by doing a depth-first traversal of the tree.
 *
 * This is a generated class.
 *
 * @since 1.3.0
 */
public abstract class TreeModifier extends NodeTransformer<Node> {

    @Override
    public ModulePartNode transform(ModulePartNode modulePartNode) {
        NodeList<ImportDeclarationNode> imports = modifyNodeList(modulePartNode.imports());
        NodeList<ModuleMemberDeclarationNode> members = modifyNodeList(modulePartNode.members());
        Token eofToken = modifyToken(modulePartNode.eofToken());
        return modulePartNode.modify(
                imports,
                members,
                eofToken);
    }

    @Override
    public FunctionDefinitionNode transform(FunctionDefinitionNode functionDefinitionNode) {
        MetadataNode metadata = modifyNode(functionDefinitionNode.metadata());
        Token visibilityQualifier = modifyToken(functionDefinitionNode.visibilityQualifier().orElse(null));
        Token functionKeyword = modifyToken(functionDefinitionNode.functionKeyword());
        IdentifierToken functionName = modifyNode(functionDefinitionNode.functionName());
        FunctionSignatureNode functionSignature = modifyNode(functionDefinitionNode.functionSignature());
        FunctionBodyNode functionBody = modifyNode(functionDefinitionNode.functionBody());
        return functionDefinitionNode.modify(
                metadata,
                visibilityQualifier,
                functionKeyword,
                functionName,
                functionSignature,
                functionBody);
    }

    @Override
    public ImportDeclarationNode transform(ImportDeclarationNode importDeclarationNode) {
        Token importKeyword = modifyToken(importDeclarationNode.importKeyword());
        Node orgName = modifyNode(importDeclarationNode.orgName().orElse(null));
        SeparatedNodeList<IdentifierToken> moduleName = modifySeparatedNodeList(importDeclarationNode.moduleName());
        Node version = modifyNode(importDeclarationNode.version().orElse(null));
        Node prefix = modifyNode(importDeclarationNode.prefix().orElse(null));
        Token semicolon = modifyToken(importDeclarationNode.semicolon());
        return importDeclarationNode.modify(
                importKeyword,
                orgName,
                moduleName,
                version,
                prefix,
                semicolon);
    }

    @Override
    public ListenerDeclarationNode transform(ListenerDeclarationNode listenerDeclarationNode) {
        MetadataNode metadata = modifyNode(listenerDeclarationNode.metadata());
        Token visibilityQualifier = modifyToken(listenerDeclarationNode.visibilityQualifier().orElse(null));
        Token listenerKeyword = modifyToken(listenerDeclarationNode.listenerKeyword());
        Node typeDescriptor = modifyNode(listenerDeclarationNode.typeDescriptor());
        Token variableName = modifyToken(listenerDeclarationNode.variableName());
        Token equalsToken = modifyToken(listenerDeclarationNode.equalsToken());
        Node initializer = modifyNode(listenerDeclarationNode.initializer());
        Token semicolonToken = modifyToken(listenerDeclarationNode.semicolonToken());
        return listenerDeclarationNode.modify(
                metadata,
                visibilityQualifier,
                listenerKeyword,
                typeDescriptor,
                variableName,
                equalsToken,
                initializer,
                semicolonToken);
    }

    @Override
    public TypeDefinitionNode transform(TypeDefinitionNode typeDefinitionNode) {
        MetadataNode metadata = modifyNode(typeDefinitionNode.metadata());
        Token visibilityQualifier = modifyToken(typeDefinitionNode.visibilityQualifier().orElse(null));
        Token typeKeyword = modifyToken(typeDefinitionNode.typeKeyword());
        Token typeName = modifyToken(typeDefinitionNode.typeName());
        Node typeDescriptor = modifyNode(typeDefinitionNode.typeDescriptor());
        Token semicolonToken = modifyToken(typeDefinitionNode.semicolonToken());
        return typeDefinitionNode.modify(
                metadata,
                visibilityQualifier,
                typeKeyword,
                typeName,
                typeDescriptor,
                semicolonToken);
    }

    @Override
    public ServiceDeclarationNode transform(ServiceDeclarationNode serviceDeclarationNode) {
        MetadataNode metadata = modifyNode(serviceDeclarationNode.metadata());
        Token serviceKeyword = modifyToken(serviceDeclarationNode.serviceKeyword());
        IdentifierToken serviceName = modifyNode(serviceDeclarationNode.serviceName());
        Token onKeyword = modifyToken(serviceDeclarationNode.onKeyword());
        NodeList<ExpressionNode> expressions = modifyNodeList(serviceDeclarationNode.expressions());
        Node serviceBody = modifyNode(serviceDeclarationNode.serviceBody());
        return serviceDeclarationNode.modify(
                metadata,
                serviceKeyword,
                serviceName,
                onKeyword,
                expressions,
                serviceBody);
    }

    @Override
    public AssignmentStatementNode transform(AssignmentStatementNode assignmentStatementNode) {
        Node varRef = modifyNode(assignmentStatementNode.varRef());
        Token equalsToken = modifyToken(assignmentStatementNode.equalsToken());
        ExpressionNode expression = modifyNode(assignmentStatementNode.expression());
        Token semicolonToken = modifyToken(assignmentStatementNode.semicolonToken());
        return assignmentStatementNode.modify(
                varRef,
                equalsToken,
                expression,
                semicolonToken);
    }

    @Override
    public CompoundAssignmentStatementNode transform(CompoundAssignmentStatementNode compoundAssignmentStatementNode) {
        ExpressionNode lhsExpression = modifyNode(compoundAssignmentStatementNode.lhsExpression());
        Token binaryOperator = modifyToken(compoundAssignmentStatementNode.binaryOperator());
        Token equalsToken = modifyToken(compoundAssignmentStatementNode.equalsToken());
        ExpressionNode rhsExpression = modifyNode(compoundAssignmentStatementNode.rhsExpression());
        Token semicolonToken = modifyToken(compoundAssignmentStatementNode.semicolonToken());
        return compoundAssignmentStatementNode.modify(
                lhsExpression,
                binaryOperator,
                equalsToken,
                rhsExpression,
                semicolonToken);
    }

    @Override
    public VariableDeclarationNode transform(VariableDeclarationNode variableDeclarationNode) {
        NodeList<AnnotationNode> annotations = modifyNodeList(variableDeclarationNode.annotations());
        Token finalKeyword = modifyToken(variableDeclarationNode.finalKeyword().orElse(null));
        Node typeName = modifyNode(variableDeclarationNode.typeName());
        Token variableName = modifyToken(variableDeclarationNode.variableName());
        Token equalsToken = modifyToken(variableDeclarationNode.equalsToken().orElse(null));
        ExpressionNode initializer = modifyNode(variableDeclarationNode.initializer().orElse(null));
        Token semicolonToken = modifyToken(variableDeclarationNode.semicolonToken());
        return variableDeclarationNode.modify(
                annotations,
                finalKeyword,
                typeName,
                variableName,
                equalsToken,
                initializer,
                semicolonToken);
    }

    @Override
    public BlockStatementNode transform(BlockStatementNode blockStatementNode) {
        Token openBraceToken = modifyToken(blockStatementNode.openBraceToken());
        NodeList<StatementNode> statements = modifyNodeList(blockStatementNode.statements());
        Token closeBraceToken = modifyToken(blockStatementNode.closeBraceToken());
        return blockStatementNode.modify(
                openBraceToken,
                statements,
                closeBraceToken);
    }

    @Override
    public BreakStatementNode transform(BreakStatementNode breakStatementNode) {
        Token breakToken = modifyToken(breakStatementNode.breakToken());
        Token semicolonToken = modifyToken(breakStatementNode.semicolonToken());
        return breakStatementNode.modify(
                breakToken,
                semicolonToken);
    }

    @Override
    public ExpressionStatementNode transform(ExpressionStatementNode expressionStatementNode) {
        ExpressionNode expression = modifyNode(expressionStatementNode.expression());
        Token semicolonToken = modifyToken(expressionStatementNode.semicolonToken());
        return expressionStatementNode.modify(
                expressionStatementNode.kind(),
                expression,
                semicolonToken);
    }

    @Override
    public ContinueStatementNode transform(ContinueStatementNode continueStatementNode) {
        Token continueToken = modifyToken(continueStatementNode.continueToken());
        Token semicolonToken = modifyToken(continueStatementNode.semicolonToken());
        return continueStatementNode.modify(
                continueToken,
                semicolonToken);
    }

    @Override
    public ExternalFunctionBodyNode transform(ExternalFunctionBodyNode externalFunctionBodyNode) {
        Token equalsToken = modifyToken(externalFunctionBodyNode.equalsToken());
        NodeList<AnnotationNode> annotations = modifyNodeList(externalFunctionBodyNode.annotations());
        Token externalKeyword = modifyToken(externalFunctionBodyNode.externalKeyword());
        Token semicolonToken = modifyToken(externalFunctionBodyNode.semicolonToken());
        return externalFunctionBodyNode.modify(
                equalsToken,
                annotations,
                externalKeyword,
                semicolonToken);
    }

    @Override
    public IfElseStatementNode transform(IfElseStatementNode ifElseStatementNode) {
        Token ifKeyword = modifyToken(ifElseStatementNode.ifKeyword());
        ExpressionNode condition = modifyNode(ifElseStatementNode.condition());
        BlockStatementNode ifBody = modifyNode(ifElseStatementNode.ifBody());
        Node elseBody = modifyNode(ifElseStatementNode.elseBody().orElse(null));
        return ifElseStatementNode.modify(
                ifKeyword,
                condition,
                ifBody,
                elseBody);
    }

    @Override
    public ElseBlockNode transform(ElseBlockNode elseBlockNode) {
        Token elseKeyword = modifyToken(elseBlockNode.elseKeyword());
        StatementNode elseBody = modifyNode(elseBlockNode.elseBody());
        return elseBlockNode.modify(
                elseKeyword,
                elseBody);
    }

    @Override
    public WhileStatementNode transform(WhileStatementNode whileStatementNode) {
        Token whileKeyword = modifyToken(whileStatementNode.whileKeyword());
        ExpressionNode condition = modifyNode(whileStatementNode.condition());
        BlockStatementNode whileBody = modifyNode(whileStatementNode.whileBody());
        return whileStatementNode.modify(
                whileKeyword,
                condition,
                whileBody);
    }

    @Override
    public PanicStatementNode transform(PanicStatementNode panicStatementNode) {
        Token panicKeyword = modifyToken(panicStatementNode.panicKeyword());
        ExpressionNode expression = modifyNode(panicStatementNode.expression());
        Token semicolonToken = modifyToken(panicStatementNode.semicolonToken());
        return panicStatementNode.modify(
                panicKeyword,
                expression,
                semicolonToken);
    }

    @Override
    public ReturnStatementNode transform(ReturnStatementNode returnStatementNode) {
        Token returnKeyword = modifyToken(returnStatementNode.returnKeyword());
        ExpressionNode expression = modifyNode(returnStatementNode.expression().orElse(null));
        Token semicolonToken = modifyToken(returnStatementNode.semicolonToken());
        return returnStatementNode.modify(
                returnKeyword,
                expression,
                semicolonToken);
    }

    @Override
    public LocalTypeDefinitionStatementNode transform(LocalTypeDefinitionStatementNode localTypeDefinitionStatementNode) {
        NodeList<AnnotationNode> annotations = modifyNodeList(localTypeDefinitionStatementNode.annotations());
        Token typeKeyword = modifyToken(localTypeDefinitionStatementNode.typeKeyword());
        Node typeName = modifyNode(localTypeDefinitionStatementNode.typeName());
        Node typeDescriptor = modifyNode(localTypeDefinitionStatementNode.typeDescriptor());
        Token semicolonToken = modifyToken(localTypeDefinitionStatementNode.semicolonToken());
        return localTypeDefinitionStatementNode.modify(
                annotations,
                typeKeyword,
                typeName,
                typeDescriptor,
                semicolonToken);
    }

    @Override
    public LockStatementNode transform(LockStatementNode lockStatementNode) {
        Token lockKeyword = modifyToken(lockStatementNode.lockKeyword());
        StatementNode blockStatement = modifyNode(lockStatementNode.blockStatement());
        return lockStatementNode.modify(
                lockKeyword,
                blockStatement);
    }

    @Override
    public ForkStatementNode transform(ForkStatementNode forkStatementNode) {
        Token forkKeyword = modifyToken(forkStatementNode.forkKeyword());
        Token openBraceToken = modifyToken(forkStatementNode.openBraceToken());
        NodeList<NamedWorkerDeclarationNode> namedWorkerDeclarations = modifyNodeList(forkStatementNode.namedWorkerDeclarations());
        Token closeBraceToken = modifyToken(forkStatementNode.closeBraceToken());
        return forkStatementNode.modify(
                forkKeyword,
                openBraceToken,
                namedWorkerDeclarations,
                closeBraceToken);
    }

    @Override
    public ForEachStatementNode transform(ForEachStatementNode forEachStatementNode) {
        Token forEachKeyword = modifyToken(forEachStatementNode.forEachKeyword());
        Node typeDescriptor = modifyNode(forEachStatementNode.typeDescriptor());
        Token variableName = modifyToken(forEachStatementNode.variableName());
        Token inKeyword = modifyToken(forEachStatementNode.inKeyword());
        Node actionOrExpressionNode = modifyNode(forEachStatementNode.actionOrExpressionNode());
        StatementNode blockStatement = modifyNode(forEachStatementNode.blockStatement());
        return forEachStatementNode.modify(
                forEachKeyword,
                typeDescriptor,
                variableName,
                inKeyword,
                actionOrExpressionNode,
                blockStatement);
    }

    @Override
    public BinaryExpressionNode transform(BinaryExpressionNode binaryExpressionNode) {
        Node lhsExpr = modifyNode(binaryExpressionNode.lhsExpr());
        Token operator = modifyToken(binaryExpressionNode.operator());
        Node rhsExpr = modifyNode(binaryExpressionNode.rhsExpr());
        return binaryExpressionNode.modify(
                binaryExpressionNode.kind(),
                lhsExpr,
                operator,
                rhsExpr);
    }

    @Override
    public BracedExpressionNode transform(BracedExpressionNode bracedExpressionNode) {
        Token openParen = modifyToken(bracedExpressionNode.openParen());
        ExpressionNode expression = modifyNode(bracedExpressionNode.expression());
        Token closeParen = modifyToken(bracedExpressionNode.closeParen());
        return bracedExpressionNode.modify(
                bracedExpressionNode.kind(),
                openParen,
                expression,
                closeParen);
    }

    @Override
    public CheckExpressionNode transform(CheckExpressionNode checkExpressionNode) {
        Token checkKeyword = modifyToken(checkExpressionNode.checkKeyword());
        ExpressionNode expression = modifyNode(checkExpressionNode.expression());
        return checkExpressionNode.modify(
                checkExpressionNode.kind(),
                checkKeyword,
                expression);
    }

    @Override
    public FieldAccessExpressionNode transform(FieldAccessExpressionNode fieldAccessExpressionNode) {
        ExpressionNode expression = modifyNode(fieldAccessExpressionNode.expression());
        Token dotToken = modifyToken(fieldAccessExpressionNode.dotToken());
        Token fieldName = modifyToken(fieldAccessExpressionNode.fieldName());
        return fieldAccessExpressionNode.modify(
                expression,
                dotToken,
                fieldName);
    }

    @Override
    public FunctionCallExpressionNode transform(FunctionCallExpressionNode functionCallExpressionNode) {
        Node functionName = modifyNode(functionCallExpressionNode.functionName());
        Token openParenToken = modifyToken(functionCallExpressionNode.openParenToken());
        NodeList<FunctionArgumentNode> arguments = modifyNodeList(functionCallExpressionNode.arguments());
        Token closeParenToken = modifyToken(functionCallExpressionNode.closeParenToken());
        return functionCallExpressionNode.modify(
                functionName,
                openParenToken,
                arguments,
                closeParenToken);
    }

    @Override
    public MethodCallExpressionNode transform(MethodCallExpressionNode methodCallExpressionNode) {
        ExpressionNode expression = modifyNode(methodCallExpressionNode.expression());
        Token dotToken = modifyToken(methodCallExpressionNode.dotToken());
        Token methodName = modifyToken(methodCallExpressionNode.methodName());
        Token openParenToken = modifyToken(methodCallExpressionNode.openParenToken());
        NodeList<FunctionArgumentNode> arguments = modifyNodeList(methodCallExpressionNode.arguments());
        Token closeParenToken = modifyToken(methodCallExpressionNode.closeParenToken());
        return methodCallExpressionNode.modify(
                expression,
                dotToken,
                methodName,
                openParenToken,
                arguments,
                closeParenToken);
    }

    @Override
    public MappingConstructorExpressionNode transform(MappingConstructorExpressionNode mappingConstructorExpressionNode) {
        Token openBrace = modifyToken(mappingConstructorExpressionNode.openBrace());
        NodeList<MappingFieldNode> fields = modifyNodeList(mappingConstructorExpressionNode.fields());
        Token closeBrace = modifyToken(mappingConstructorExpressionNode.closeBrace());
        return mappingConstructorExpressionNode.modify(
                openBrace,
                fields,
                closeBrace);
    }

    @Override
    public IndexedExpressionNode transform(IndexedExpressionNode indexedExpressionNode) {
        ExpressionNode containerExpression = modifyNode(indexedExpressionNode.containerExpression());
        Token openBracket = modifyToken(indexedExpressionNode.openBracket());
        ExpressionNode keyExpression = modifyNode(indexedExpressionNode.keyExpression());
        Token closeBracket = modifyToken(indexedExpressionNode.closeBracket());
        return indexedExpressionNode.modify(
                containerExpression,
                openBracket,
                keyExpression,
                closeBracket);
    }

    @Override
    public TypeofExpressionNode transform(TypeofExpressionNode typeofExpressionNode) {
        Token typeofKeyword = modifyToken(typeofExpressionNode.typeofKeyword());
        ExpressionNode expression = modifyNode(typeofExpressionNode.expression());
        return typeofExpressionNode.modify(
                typeofKeyword,
                expression);
    }

    @Override
    public UnaryExpressionNode transform(UnaryExpressionNode unaryExpressionNode) {
        Token unaryOperator = modifyToken(unaryExpressionNode.unaryOperator());
        ExpressionNode expression = modifyNode(unaryExpressionNode.expression());
        return unaryExpressionNode.modify(
                unaryOperator,
                expression);
    }

    @Override
    public ComputedNameFieldNode transform(ComputedNameFieldNode computedNameFieldNode) {
        Token leadingComma = modifyToken(computedNameFieldNode.leadingComma());
        Token openBracket = modifyToken(computedNameFieldNode.openBracket());
        ExpressionNode fieldNameExpr = modifyNode(computedNameFieldNode.fieldNameExpr());
        Token closeBracket = modifyToken(computedNameFieldNode.closeBracket());
        Token colonToken = modifyToken(computedNameFieldNode.colonToken());
        ExpressionNode valueExpr = modifyNode(computedNameFieldNode.valueExpr());
        return computedNameFieldNode.modify(
                leadingComma,
                openBracket,
                fieldNameExpr,
                closeBracket,
                colonToken,
                valueExpr);
    }

    @Override
    public ConstantDeclarationNode transform(ConstantDeclarationNode constantDeclarationNode) {
        MetadataNode metadata = modifyNode(constantDeclarationNode.metadata());
        Token visibilityQualifier = modifyToken(constantDeclarationNode.visibilityQualifier());
        Token constKeyword = modifyToken(constantDeclarationNode.constKeyword());
        Node typeDescriptor = modifyNode(constantDeclarationNode.typeDescriptor());
        Token variableName = modifyToken(constantDeclarationNode.variableName());
        Token equalsToken = modifyToken(constantDeclarationNode.equalsToken());
        Node initializer = modifyNode(constantDeclarationNode.initializer());
        Token semicolonToken = modifyToken(constantDeclarationNode.semicolonToken());
        return constantDeclarationNode.modify(
                metadata,
                visibilityQualifier,
                constKeyword,
                typeDescriptor,
                variableName,
                equalsToken,
                initializer,
                semicolonToken);
    }

    @Override
    public DefaultableParameterNode transform(DefaultableParameterNode defaultableParameterNode) {
        Token leadingComma = modifyToken(defaultableParameterNode.leadingComma());
        NodeList<AnnotationNode> annotations = modifyNodeList(defaultableParameterNode.annotations());
        Token visibilityQualifier = modifyToken(defaultableParameterNode.visibilityQualifier().orElse(null));
        Node typeName = modifyNode(defaultableParameterNode.typeName());
        Token paramName = modifyToken(defaultableParameterNode.paramName());
        Token equalsToken = modifyToken(defaultableParameterNode.equalsToken());
        Node expression = modifyNode(defaultableParameterNode.expression());
        return defaultableParameterNode.modify(
                leadingComma,
                annotations,
                visibilityQualifier,
                typeName,
                paramName,
                equalsToken,
                expression);
    }

    @Override
    public RequiredParameterNode transform(RequiredParameterNode requiredParameterNode) {
        Token leadingComma = modifyToken(requiredParameterNode.leadingComma());
        NodeList<AnnotationNode> annotations = modifyNodeList(requiredParameterNode.annotations());
        Token visibilityQualifier = modifyToken(requiredParameterNode.visibilityQualifier().orElse(null));
        Node typeName = modifyNode(requiredParameterNode.typeName());
        Token paramName = modifyToken(requiredParameterNode.paramName());
        return requiredParameterNode.modify(
                leadingComma,
                annotations,
                visibilityQualifier,
                typeName,
                paramName);
    }

    @Override
    public RestParameterNode transform(RestParameterNode restParameterNode) {
        Token leadingComma = modifyToken(restParameterNode.leadingComma());
        NodeList<AnnotationNode> annotations = modifyNodeList(restParameterNode.annotations());
        Node typeName = modifyNode(restParameterNode.typeName());
        Token ellipsisToken = modifyToken(restParameterNode.ellipsisToken());
        Token paramName = modifyToken(restParameterNode.paramName());
        return restParameterNode.modify(
                leadingComma,
                annotations,
                typeName,
                ellipsisToken,
                paramName);
    }

    @Override
    public ExpressionListItemNode transform(ExpressionListItemNode expressionListItemNode) {
        Token leadingComma = modifyToken(expressionListItemNode.leadingComma());
        ExpressionNode expression = modifyNode(expressionListItemNode.expression());
        return expressionListItemNode.modify(
                leadingComma,
                expression);
    }

    @Override
    public ImportOrgNameNode transform(ImportOrgNameNode importOrgNameNode) {
        Token orgName = modifyToken(importOrgNameNode.orgName());
        Token slashToken = modifyToken(importOrgNameNode.slashToken());
        return importOrgNameNode.modify(
                orgName,
                slashToken);
    }

    @Override
    public ImportPrefixNode transform(ImportPrefixNode importPrefixNode) {
        Token asKeyword = modifyToken(importPrefixNode.asKeyword());
        Token prefix = modifyToken(importPrefixNode.prefix());
        return importPrefixNode.modify(
                asKeyword,
                prefix);
    }

    @Override
    public ImportSubVersionNode transform(ImportSubVersionNode importSubVersionNode) {
        Token leadingDot = modifyToken(importSubVersionNode.leadingDot());
        Token versionNumber = modifyToken(importSubVersionNode.versionNumber());
        return importSubVersionNode.modify(
                leadingDot,
                versionNumber);
    }

    @Override
    public ImportVersionNode transform(ImportVersionNode importVersionNode) {
        Token versionKeyword = modifyToken(importVersionNode.versionKeyword());
        Node versionNumber = modifyNode(importVersionNode.versionNumber());
        return importVersionNode.modify(
                versionKeyword,
                versionNumber);
    }

    @Override
    public SpecificFieldNode transform(SpecificFieldNode specificFieldNode) {
        Token leadingComma = modifyToken(specificFieldNode.leadingComma());
        Token fieldName = modifyToken(specificFieldNode.fieldName());
        Token colon = modifyToken(specificFieldNode.colon());
        ExpressionNode valueExpr = modifyNode(specificFieldNode.valueExpr());
        return specificFieldNode.modify(
                leadingComma,
                fieldName,
                colon,
                valueExpr);
    }

    @Override
    public SpreadFieldNode transform(SpreadFieldNode spreadFieldNode) {
        Token leadingComma = modifyToken(spreadFieldNode.leadingComma());
        Token ellipsis = modifyToken(spreadFieldNode.ellipsis());
        ExpressionNode valueExpr = modifyNode(spreadFieldNode.valueExpr());
        return spreadFieldNode.modify(
                leadingComma,
                ellipsis,
                valueExpr);
    }

    @Override
    public NamedArgumentNode transform(NamedArgumentNode namedArgumentNode) {
        Token leadingComma = modifyToken(namedArgumentNode.leadingComma());
        SimpleNameReferenceNode argumentName = modifyNode(namedArgumentNode.argumentName());
        Token equalsToken = modifyToken(namedArgumentNode.equalsToken());
        ExpressionNode expression = modifyNode(namedArgumentNode.expression());
        return namedArgumentNode.modify(
                leadingComma,
                argumentName,
                equalsToken,
                expression);
    }

    @Override
    public PositionalArgumentNode transform(PositionalArgumentNode positionalArgumentNode) {
        Token leadingComma = modifyToken(positionalArgumentNode.leadingComma());
        ExpressionNode expression = modifyNode(positionalArgumentNode.expression());
        return positionalArgumentNode.modify(
                leadingComma,
                expression);
    }

    @Override
    public RestArgumentNode transform(RestArgumentNode restArgumentNode) {
        Token leadingComma = modifyToken(restArgumentNode.leadingComma());
        Token ellipsis = modifyToken(restArgumentNode.ellipsis());
        ExpressionNode expression = modifyNode(restArgumentNode.expression());
        return restArgumentNode.modify(
                leadingComma,
                ellipsis,
                expression);
    }

    @Override
    public ObjectTypeDescriptorNode transform(ObjectTypeDescriptorNode objectTypeDescriptorNode) {
        NodeList<Token> objectTypeQualifiers = modifyNodeList(objectTypeDescriptorNode.objectTypeQualifiers());
        Token objectKeyword = modifyToken(objectTypeDescriptorNode.objectKeyword());
        Token openBrace = modifyToken(objectTypeDescriptorNode.openBrace());
        NodeList<Node> members = modifyNodeList(objectTypeDescriptorNode.members());
        Token closeBrace = modifyToken(objectTypeDescriptorNode.closeBrace());
        return objectTypeDescriptorNode.modify(
                objectTypeQualifiers,
                objectKeyword,
                openBrace,
                members,
                closeBrace);
    }

    @Override
    public RecordTypeDescriptorNode transform(RecordTypeDescriptorNode recordTypeDescriptorNode) {
        Token objectKeyword = modifyToken(recordTypeDescriptorNode.objectKeyword());
        Token bodyStartDelimiter = modifyToken(recordTypeDescriptorNode.bodyStartDelimiter());
        NodeList<Node> fields = modifyNodeList(recordTypeDescriptorNode.fields());
        Token bodyEndDelimiter = modifyToken(recordTypeDescriptorNode.bodyEndDelimiter());
        return recordTypeDescriptorNode.modify(
                objectKeyword,
                bodyStartDelimiter,
                fields,
                bodyEndDelimiter);
    }

    @Override
    public ReturnTypeDescriptorNode transform(ReturnTypeDescriptorNode returnTypeDescriptorNode) {
        Token returnsKeyword = modifyToken(returnTypeDescriptorNode.returnsKeyword());
        NodeList<AnnotationNode> annotations = modifyNodeList(returnTypeDescriptorNode.annotations());
        Node type = modifyNode(returnTypeDescriptorNode.type());
        return returnTypeDescriptorNode.modify(
                returnsKeyword,
                annotations,
                type);
    }

    @Override
    public NilTypeDescriptorNode transform(NilTypeDescriptorNode nilTypeDescriptorNode) {
        Token openParenToken = modifyToken(nilTypeDescriptorNode.openParenToken());
        Token closeParenToken = modifyToken(nilTypeDescriptorNode.closeParenToken());
        return nilTypeDescriptorNode.modify(
                openParenToken,
                closeParenToken);
    }

    @Override
    public OptionalTypeDescriptorNode transform(OptionalTypeDescriptorNode optionalTypeDescriptorNode) {
        Node typeDescriptor = modifyNode(optionalTypeDescriptorNode.typeDescriptor());
        Token questionMarkToken = modifyToken(optionalTypeDescriptorNode.questionMarkToken());
        return optionalTypeDescriptorNode.modify(
                typeDescriptor,
                questionMarkToken);
    }

    @Override
    public ObjectFieldNode transform(ObjectFieldNode objectFieldNode) {
        MetadataNode metadata = modifyNode(objectFieldNode.metadata());
        Token visibilityQualifier = modifyToken(objectFieldNode.visibilityQualifier());
        Node typeName = modifyNode(objectFieldNode.typeName());
        Token fieldName = modifyToken(objectFieldNode.fieldName());
        Token equalsToken = modifyToken(objectFieldNode.equalsToken());
        ExpressionNode expression = modifyNode(objectFieldNode.expression());
        Token semicolonToken = modifyToken(objectFieldNode.semicolonToken());
        return objectFieldNode.modify(
                metadata,
                visibilityQualifier,
                typeName,
                fieldName,
                equalsToken,
                expression,
                semicolonToken);
    }

    @Override
    public RecordFieldNode transform(RecordFieldNode recordFieldNode) {
        MetadataNode metadata = modifyNode(recordFieldNode.metadata());
        Node typeName = modifyNode(recordFieldNode.typeName());
        Token fieldName = modifyToken(recordFieldNode.fieldName());
        Token questionMarkToken = modifyToken(recordFieldNode.questionMarkToken().orElse(null));
        Token semicolonToken = modifyToken(recordFieldNode.semicolonToken());
        return recordFieldNode.modify(
                metadata,
                typeName,
                fieldName,
                questionMarkToken,
                semicolonToken);
    }

    @Override
    public RecordFieldWithDefaultValueNode transform(RecordFieldWithDefaultValueNode recordFieldWithDefaultValueNode) {
        MetadataNode metadata = modifyNode(recordFieldWithDefaultValueNode.metadata());
        Node typeName = modifyNode(recordFieldWithDefaultValueNode.typeName());
        Token fieldName = modifyToken(recordFieldWithDefaultValueNode.fieldName());
        Token equalsToken = modifyToken(recordFieldWithDefaultValueNode.equalsToken());
        ExpressionNode expression = modifyNode(recordFieldWithDefaultValueNode.expression());
        Token semicolonToken = modifyToken(recordFieldWithDefaultValueNode.semicolonToken());
        return recordFieldWithDefaultValueNode.modify(
                metadata,
                typeName,
                fieldName,
                equalsToken,
                expression,
                semicolonToken);
    }

    @Override
    public RecordRestDescriptorNode transform(RecordRestDescriptorNode recordRestDescriptorNode) {
        Node typeName = modifyNode(recordRestDescriptorNode.typeName());
        Token ellipsisToken = modifyToken(recordRestDescriptorNode.ellipsisToken());
        Token semicolonToken = modifyToken(recordRestDescriptorNode.semicolonToken());
        return recordRestDescriptorNode.modify(
                typeName,
                ellipsisToken,
                semicolonToken);
    }

    @Override
    public TypeReferenceNode transform(TypeReferenceNode typeReferenceNode) {
        Token asteriskToken = modifyToken(typeReferenceNode.asteriskToken());
        Node typeName = modifyNode(typeReferenceNode.typeName());
        Token semicolonToken = modifyToken(typeReferenceNode.semicolonToken());
        return typeReferenceNode.modify(
                asteriskToken,
                typeName,
                semicolonToken);
    }

    @Override
    public ServiceBodyNode transform(ServiceBodyNode serviceBodyNode) {
        Token openBraceToken = modifyToken(serviceBodyNode.openBraceToken());
        NodeList<Node> resources = modifyNodeList(serviceBodyNode.resources());
        Token closeBraceToken = modifyToken(serviceBodyNode.closeBraceToken());
        return serviceBodyNode.modify(
                openBraceToken,
                resources,
                closeBraceToken);
    }

    @Override
    public AnnotationNode transform(AnnotationNode annotationNode) {
        Token atToken = modifyToken(annotationNode.atToken());
        Node annotReference = modifyNode(annotationNode.annotReference());
        MappingConstructorExpressionNode annotValue = modifyNode(annotationNode.annotValue().orElse(null));
        return annotationNode.modify(
                atToken,
                annotReference,
                annotValue);
    }

    @Override
    public MetadataNode transform(MetadataNode metadataNode) {
        Node documentationString = modifyNode(metadataNode.documentationString().orElse(null));
        NodeList<AnnotationNode> annotations = modifyNodeList(metadataNode.annotations());
        return metadataNode.modify(
                documentationString,
                annotations);
    }

    @Override
    public ModuleVariableDeclarationNode transform(ModuleVariableDeclarationNode moduleVariableDeclarationNode) {
        MetadataNode metadata = modifyNode(moduleVariableDeclarationNode.metadata());
        Token finalKeyword = modifyToken(moduleVariableDeclarationNode.finalKeyword().orElse(null));
        Node typeName = modifyNode(moduleVariableDeclarationNode.typeName());
        Token variableName = modifyToken(moduleVariableDeclarationNode.variableName());
        Token equalsToken = modifyToken(moduleVariableDeclarationNode.equalsToken());
        ExpressionNode initializer = modifyNode(moduleVariableDeclarationNode.initializer());
        Token semicolonToken = modifyToken(moduleVariableDeclarationNode.semicolonToken());
        return moduleVariableDeclarationNode.modify(
                metadata,
                finalKeyword,
                typeName,
                variableName,
                equalsToken,
                initializer,
                semicolonToken);
    }

    @Override
    public TypeTestExpressionNode transform(TypeTestExpressionNode typeTestExpressionNode) {
        ExpressionNode expression = modifyNode(typeTestExpressionNode.expression());
        Token isKeyword = modifyToken(typeTestExpressionNode.isKeyword());
        Node typeDescriptor = modifyNode(typeTestExpressionNode.typeDescriptor());
        return typeTestExpressionNode.modify(
                expression,
                isKeyword,
                typeDescriptor);
    }

    @Override
    public RemoteMethodCallActionNode transform(RemoteMethodCallActionNode remoteMethodCallActionNode) {
        ExpressionNode expression = modifyNode(remoteMethodCallActionNode.expression());
        Token rightArrowToken = modifyToken(remoteMethodCallActionNode.rightArrowToken());
        Token methodName = modifyToken(remoteMethodCallActionNode.methodName());
        Token openParenToken = modifyToken(remoteMethodCallActionNode.openParenToken());
        NodeList<FunctionArgumentNode> arguments = modifyNodeList(remoteMethodCallActionNode.arguments());
        Token closeParenToken = modifyToken(remoteMethodCallActionNode.closeParenToken());
        return remoteMethodCallActionNode.modify(
                expression,
                rightArrowToken,
                methodName,
                openParenToken,
                arguments,
                closeParenToken);
    }

    @Override
    public ParameterizedTypeDescriptorNode transform(ParameterizedTypeDescriptorNode parameterizedTypeDescriptorNode) {
        Token parameterizedType = modifyToken(parameterizedTypeDescriptorNode.parameterizedType());
        Token ltToken = modifyToken(parameterizedTypeDescriptorNode.ltToken());
        Node typeNode = modifyNode(parameterizedTypeDescriptorNode.typeNode());
        Token gtToken = modifyToken(parameterizedTypeDescriptorNode.gtToken());
        return parameterizedTypeDescriptorNode.modify(
                parameterizedType,
                ltToken,
                typeNode,
                gtToken);
    }

    @Override
    public NilLiteralNode transform(NilLiteralNode nilLiteralNode) {
        Token openParenToken = modifyToken(nilLiteralNode.openParenToken());
        Token closeParenToken = modifyToken(nilLiteralNode.closeParenToken());
        return nilLiteralNode.modify(
                openParenToken,
                closeParenToken);
    }

    @Override
    public AnnotationDeclarationNode transform(AnnotationDeclarationNode annotationDeclarationNode) {
        MetadataNode metadata = modifyNode(annotationDeclarationNode.metadata());
        Token visibilityQualifier = modifyToken(annotationDeclarationNode.visibilityQualifier());
        Token constKeyword = modifyToken(annotationDeclarationNode.constKeyword());
        Token annotationKeyword = modifyToken(annotationDeclarationNode.annotationKeyword());
        Node typeDescriptor = modifyNode(annotationDeclarationNode.typeDescriptor());
        Token annotationTag = modifyToken(annotationDeclarationNode.annotationTag());
        Token onKeyword = modifyToken(annotationDeclarationNode.onKeyword());
        SeparatedNodeList<Node> attachPoints = modifySeparatedNodeList(annotationDeclarationNode.attachPoints());
        Token semicolonToken = modifyToken(annotationDeclarationNode.semicolonToken());
        return annotationDeclarationNode.modify(
                metadata,
                visibilityQualifier,
                constKeyword,
                annotationKeyword,
                typeDescriptor,
                annotationTag,
                onKeyword,
                attachPoints,
                semicolonToken);
    }

    @Override
    public AnnotationAttachPointNode transform(AnnotationAttachPointNode annotationAttachPointNode) {
        Token sourceKeyword = modifyToken(annotationAttachPointNode.sourceKeyword());
        Token firstIdent = modifyToken(annotationAttachPointNode.firstIdent());
        Token secondIdent = modifyToken(annotationAttachPointNode.secondIdent());
        return annotationAttachPointNode.modify(
                sourceKeyword,
                firstIdent,
                secondIdent);
    }

    @Override
    public XMLNamespaceDeclarationNode transform(XMLNamespaceDeclarationNode xMLNamespaceDeclarationNode) {
        Token xmlnsKeyword = modifyToken(xMLNamespaceDeclarationNode.xmlnsKeyword());
        ExpressionNode namespaceuri = modifyNode(xMLNamespaceDeclarationNode.namespaceuri());
        Token asKeyword = modifyToken(xMLNamespaceDeclarationNode.asKeyword());
        IdentifierToken namespacePrefix = modifyNode(xMLNamespaceDeclarationNode.namespacePrefix());
        Token semicolonToken = modifyToken(xMLNamespaceDeclarationNode.semicolonToken());
        return xMLNamespaceDeclarationNode.modify(
                xmlnsKeyword,
                namespaceuri,
                asKeyword,
                namespacePrefix,
                semicolonToken);
    }

    @Override
    public FunctionBodyBlockNode transform(FunctionBodyBlockNode functionBodyBlockNode) {
        Token openBraceToken = modifyToken(functionBodyBlockNode.openBraceToken());
        NamedWorkerDeclarator namedWorkerDeclarator = modifyNode(functionBodyBlockNode.namedWorkerDeclarator().orElse(null));
        NodeList<StatementNode> statements = modifyNodeList(functionBodyBlockNode.statements());
        Token closeBraceToken = modifyToken(functionBodyBlockNode.closeBraceToken());
        return functionBodyBlockNode.modify(
                openBraceToken,
                namedWorkerDeclarator,
                statements,
                closeBraceToken);
    }

    @Override
    public NamedWorkerDeclarationNode transform(NamedWorkerDeclarationNode namedWorkerDeclarationNode) {
        NodeList<AnnotationNode> annotations = modifyNodeList(namedWorkerDeclarationNode.annotations());
        Token workerKeyword = modifyToken(namedWorkerDeclarationNode.workerKeyword());
        IdentifierToken workerName = modifyNode(namedWorkerDeclarationNode.workerName());
        Node returnTypeDesc = modifyNode(namedWorkerDeclarationNode.returnTypeDesc().orElse(null));
        BlockStatementNode workerBody = modifyNode(namedWorkerDeclarationNode.workerBody());
        return namedWorkerDeclarationNode.modify(
                annotations,
                workerKeyword,
                workerName,
                returnTypeDesc,
                workerBody);
    }

    @Override
    public NamedWorkerDeclarator transform(NamedWorkerDeclarator namedWorkerDeclarator) {
        NodeList<StatementNode> workerInitStatements = modifyNodeList(namedWorkerDeclarator.workerInitStatements());
        NodeList<NamedWorkerDeclarationNode> namedWorkerDeclarations = modifyNodeList(namedWorkerDeclarator.namedWorkerDeclarations());
        return namedWorkerDeclarator.modify(
                workerInitStatements,
                namedWorkerDeclarations);
    }

    @Override
    public DocumentationStringNode transform(DocumentationStringNode documentationStringNode) {
        NodeList<Token> documentationLines = modifyNodeList(documentationStringNode.documentationLines());
        return documentationStringNode.modify(
                documentationLines);
    }

    @Override
    public BasicLiteralNode transform(BasicLiteralNode basicLiteralNode) {
        Token literalToken = modifyToken(basicLiteralNode.literalToken());
        return basicLiteralNode.modify(
                basicLiteralNode.kind(),
                literalToken);
    }

    @Override
    public SimpleNameReferenceNode transform(SimpleNameReferenceNode simpleNameReferenceNode) {
        Token name = modifyToken(simpleNameReferenceNode.name());
        return simpleNameReferenceNode.modify(
                name);
    }

    @Override
    public QualifiedNameReferenceNode transform(QualifiedNameReferenceNode qualifiedNameReferenceNode) {
        Token modulePrefix = modifyToken(qualifiedNameReferenceNode.modulePrefix());
        Node colon = modifyNode(qualifiedNameReferenceNode.colon());
        IdentifierToken identifier = modifyNode(qualifiedNameReferenceNode.identifier());
        return qualifiedNameReferenceNode.modify(
                modulePrefix,
                colon,
                identifier);
    }

    @Override
    public BuiltinSimpleNameReferenceNode transform(BuiltinSimpleNameReferenceNode builtinSimpleNameReferenceNode) {
        Token name = modifyToken(builtinSimpleNameReferenceNode.name());
        return builtinSimpleNameReferenceNode.modify(
                builtinSimpleNameReferenceNode.kind(),
                name);
    }

    @Override
    public TrapExpressionNode transform(TrapExpressionNode trapExpressionNode) {
        Token trapKeyword = modifyToken(trapExpressionNode.trapKeyword());
        ExpressionNode expression = modifyNode(trapExpressionNode.expression());
        return trapExpressionNode.modify(
                trapExpressionNode.kind(),
                trapKeyword,
                expression);
    }

    @Override
    public ListConstructorExpressionNode transform(ListConstructorExpressionNode listConstructorExpressionNode) {
        Token openBracket = modifyToken(listConstructorExpressionNode.openBracket());
        SeparatedNodeList<Node> expressions = modifySeparatedNodeList(listConstructorExpressionNode.expressions());
        Token closeBracket = modifyToken(listConstructorExpressionNode.closeBracket());
        return listConstructorExpressionNode.modify(
                openBracket,
                expressions,
                closeBracket);
    }

    @Override
    public TypeCastExpressionNode transform(TypeCastExpressionNode typeCastExpressionNode) {
        Token ltToken = modifyToken(typeCastExpressionNode.ltToken());
        TypeCastParamNode typeCastParam = modifyNode(typeCastExpressionNode.typeCastParam());
        Token gtToken = modifyToken(typeCastExpressionNode.gtToken());
        ExpressionNode expression = modifyNode(typeCastExpressionNode.expression());
        return typeCastExpressionNode.modify(
                ltToken,
                typeCastParam,
                gtToken,
                expression);
    }

    @Override
    public TypeCastParamNode transform(TypeCastParamNode typeCastParamNode) {
        NodeList<AnnotationNode> annotations = modifyNodeList(typeCastParamNode.annotations());
        Node type = modifyNode(typeCastParamNode.type());
        return typeCastParamNode.modify(
                annotations,
                type);
    }

    @Override
    public UnionTypeDescriptorNode transform(UnionTypeDescriptorNode unionTypeDescriptorNode) {
        TypeDescriptorNode leftTypeDesc = modifyNode(unionTypeDescriptorNode.leftTypeDesc());
        Token pipeToken = modifyToken(unionTypeDescriptorNode.pipeToken());
        TypeDescriptorNode rightTypeDesc = modifyNode(unionTypeDescriptorNode.rightTypeDesc());
        return unionTypeDescriptorNode.modify(
                leftTypeDesc,
                pipeToken,
                rightTypeDesc);
    }

    @Override
    public TableConstructorExpressionNode transform(TableConstructorExpressionNode tableConstructorExpressionNode) {
        Token tableKeyword = modifyToken(tableConstructorExpressionNode.tableKeyword());
        KeySpecifierNode KeySpecifier = modifyNode(tableConstructorExpressionNode.KeySpecifier());
        Token openBracket = modifyToken(tableConstructorExpressionNode.openBracket());
        SeparatedNodeList<Node> mappingConstructors = modifySeparatedNodeList(tableConstructorExpressionNode.mappingConstructors());
        Token closeBracket = modifyToken(tableConstructorExpressionNode.closeBracket());
        return tableConstructorExpressionNode.modify(
                tableKeyword,
                KeySpecifier,
                openBracket,
                mappingConstructors,
                closeBracket);
    }

    @Override
    public KeySpecifierNode transform(KeySpecifierNode keySpecifierNode) {
        Token keyKeyword = modifyToken(keySpecifierNode.keyKeyword());
        Token openParenToken = modifyToken(keySpecifierNode.openParenToken());
        SeparatedNodeList<Node> fieldNames = modifySeparatedNodeList(keySpecifierNode.fieldNames());
        Token closeParenToken = modifyToken(keySpecifierNode.closeParenToken());
        return keySpecifierNode.modify(
                keyKeyword,
                openParenToken,
                fieldNames,
                closeParenToken);
    }

    @Override
    public ErrorTypeDescriptorNode transform(ErrorTypeDescriptorNode errorTypeDescriptorNode) {
        Token errorKeywordToken = modifyToken(errorTypeDescriptorNode.errorKeywordToken());
        ErrorTypeParamsNode errorTypeParamsNode = modifyNode(errorTypeDescriptorNode.errorTypeParamsNode().orElse(null));
        return errorTypeDescriptorNode.modify(
                errorKeywordToken,
                errorTypeParamsNode);
    }

    @Override
    public ErrorTypeParamsNode transform(ErrorTypeParamsNode errorTypeParamsNode) {
        Token ltToken = modifyToken(errorTypeParamsNode.ltToken());
        Node parameter = modifyNode(errorTypeParamsNode.parameter());
        Token gtToken = modifyToken(errorTypeParamsNode.gtToken());
        return errorTypeParamsNode.modify(
                ltToken,
                parameter,
                gtToken);
    }

    @Override
    public StreamTypeDescriptorNode transform(StreamTypeDescriptorNode streamTypeDescriptorNode) {
        Token streamKeywordToken = modifyToken(streamTypeDescriptorNode.streamKeywordToken());
        Node streamTypeParamsNode = modifyNode(streamTypeDescriptorNode.streamTypeParamsNode());
        return streamTypeDescriptorNode.modify(
                streamKeywordToken,
                streamTypeParamsNode);
    }

    @Override
    public StreamTypeParamsNode transform(StreamTypeParamsNode streamTypeParamsNode) {
        Token ltToken = modifyToken(streamTypeParamsNode.ltToken());
        Node leftTypeDescNode = modifyNode(streamTypeParamsNode.leftTypeDescNode());
        Token commaToken = modifyToken(streamTypeParamsNode.commaToken());
        Node rightTypeDescNode = modifyNode(streamTypeParamsNode.rightTypeDescNode());
        Token gtToken = modifyToken(streamTypeParamsNode.gtToken());
        return streamTypeParamsNode.modify(
                ltToken,
                leftTypeDescNode,
                commaToken,
                rightTypeDescNode,
                gtToken);
    }

    @Override
    public LetExpressionNode transform(LetExpressionNode letExpressionNode) {
        Token letKeyword = modifyToken(letExpressionNode.letKeyword());
        SeparatedNodeList<Node> letVarDeclarations = modifySeparatedNodeList(letExpressionNode.letVarDeclarations());
        Token inKeyword = modifyToken(letExpressionNode.inKeyword());
        ExpressionNode expression = modifyNode(letExpressionNode.expression());
        return letExpressionNode.modify(
                letKeyword,
                letVarDeclarations,
                inKeyword,
                expression);
    }

    @Override
    public LetVariableDeclarationNode transform(LetVariableDeclarationNode letVariableDeclarationNode) {
        NodeList<AnnotationNode> annotations = modifyNodeList(letVariableDeclarationNode.annotations());
        Node typeName = modifyNode(letVariableDeclarationNode.typeName());
        Token variableName = modifyToken(letVariableDeclarationNode.variableName());
        Token equalsToken = modifyToken(letVariableDeclarationNode.equalsToken());
        ExpressionNode expression = modifyNode(letVariableDeclarationNode.expression());
        return letVariableDeclarationNode.modify(
                annotations,
                typeName,
                variableName,
                equalsToken,
                expression);
    }

    @Override
    public TemplateExpressionNode transform(TemplateExpressionNode templateExpressionNode) {
        Token type = modifyToken(templateExpressionNode.type());
        Token startBacktick = modifyToken(templateExpressionNode.startBacktick());
        NodeList<TemplateMemberNode> content = modifyNodeList(templateExpressionNode.content());
        Token endBacktick = modifyToken(templateExpressionNode.endBacktick());
        return templateExpressionNode.modify(
                templateExpressionNode.kind(),
                type,
                startBacktick,
                content,
                endBacktick);
    }

    @Override
    public XMLElementNode transform(XMLElementNode xMLElementNode) {
        XMLStartTagNode startTag = modifyNode(xMLElementNode.startTag());
        NodeList<XMLItemNode> content = modifyNodeList(xMLElementNode.content());
        XMLEndTagNode endTag = modifyNode(xMLElementNode.endTag());
        return xMLElementNode.modify(
                startTag,
                content,
                endTag);
    }

    @Override
    public XMLStartTagNode transform(XMLStartTagNode xMLStartTagNode) {
        Token ltToken = modifyToken(xMLStartTagNode.ltToken());
        XMLNameNode name = modifyNode(xMLStartTagNode.name());
        NodeList<XMLAttributeNode> attributes = modifyNodeList(xMLStartTagNode.attributes());
        Token getToken = modifyToken(xMLStartTagNode.getToken());
        return xMLStartTagNode.modify(
                ltToken,
                name,
                attributes,
                getToken);
    }

    @Override
    public XMLEndTagNode transform(XMLEndTagNode xMLEndTagNode) {
        Token ltToken = modifyToken(xMLEndTagNode.ltToken());
        Token slashToken = modifyToken(xMLEndTagNode.slashToken());
        XMLNameNode name = modifyNode(xMLEndTagNode.name());
        Token getToken = modifyToken(xMLEndTagNode.getToken());
        return xMLEndTagNode.modify(
                ltToken,
                slashToken,
                name,
                getToken);
    }

    @Override
    public XMLSimpleNameNode transform(XMLSimpleNameNode xMLSimpleNameNode) {
        XMLSimpleNameNode name = modifyNode(xMLSimpleNameNode.name());
        return xMLSimpleNameNode.modify(
                name);
    }

    @Override
    public XMLQualifiedNameNode transform(XMLQualifiedNameNode xMLQualifiedNameNode) {
        XMLSimpleNameNode prefix = modifyNode(xMLQualifiedNameNode.prefix());
        Token colon = modifyToken(xMLQualifiedNameNode.colon());
        XMLSimpleNameNode name = modifyNode(xMLQualifiedNameNode.name());
        return xMLQualifiedNameNode.modify(
                prefix,
                colon,
                name);
    }

    @Override
    public XMLEmptyElementNode transform(XMLEmptyElementNode xMLEmptyElementNode) {
        Token ltToken = modifyToken(xMLEmptyElementNode.ltToken());
        XMLNameNode name = modifyNode(xMLEmptyElementNode.name());
        NodeList<XMLAttributeNode> attributes = modifyNodeList(xMLEmptyElementNode.attributes());
        Token slashToken = modifyToken(xMLEmptyElementNode.slashToken());
        Token getToken = modifyToken(xMLEmptyElementNode.getToken());
        return xMLEmptyElementNode.modify(
                ltToken,
                name,
                attributes,
                slashToken,
                getToken);
    }

    @Override
    public InterpolationNode transform(InterpolationNode interpolationNode) {
        Token interpolationStartToken = modifyToken(interpolationNode.interpolationStartToken());
        ExpressionNode expression = modifyNode(interpolationNode.expression());
        Token interpolationEndToken = modifyToken(interpolationNode.interpolationEndToken());
        return interpolationNode.modify(
                interpolationStartToken,
                expression,
                interpolationEndToken);
    }

    @Override
    public XMLTextNode transform(XMLTextNode xMLTextNode) {
        Token content = modifyToken(xMLTextNode.content());
        return xMLTextNode.modify(
                content);
    }

    @Override
    public XMLAttributeNode transform(XMLAttributeNode xMLAttributeNode) {
        XMLNameNode attributeName = modifyNode(xMLAttributeNode.attributeName());
        Token equalToken = modifyToken(xMLAttributeNode.equalToken());
        XMLAttributeValue value = modifyNode(xMLAttributeNode.value());
        return xMLAttributeNode.modify(
                attributeName,
                equalToken,
                value);
    }

    @Override
    public XMLAttributeValue transform(XMLAttributeValue xMLAttributeValue) {
        Token startQuote = modifyToken(xMLAttributeValue.startQuote());
        NodeList<Node> value = modifyNodeList(xMLAttributeValue.value());
        Token endQuote = modifyToken(xMLAttributeValue.endQuote());
        return xMLAttributeValue.modify(
                startQuote,
                value,
                endQuote);
    }

    @Override
    public XMLComment transform(XMLComment xMLComment) {
        Token commentStart = modifyToken(xMLComment.commentStart());
        NodeList<Node> content = modifyNodeList(xMLComment.content());
        Token commentEnd = modifyToken(xMLComment.commentEnd());
        return xMLComment.modify(
                commentStart,
                content,
                commentEnd);
    }

    @Override
    public XMLProcessingInstruction transform(XMLProcessingInstruction xMLProcessingInstruction) {
        Token piStart = modifyToken(xMLProcessingInstruction.piStart());
        XMLNameNode target = modifyNode(xMLProcessingInstruction.target());
        NodeList<Node> data = modifyNodeList(xMLProcessingInstruction.data());
        Token piEnd = modifyToken(xMLProcessingInstruction.piEnd());
        return xMLProcessingInstruction.modify(
                piStart,
                target,
                data,
                piEnd);
    }

    @Override
    public TableTypeDescriptorNode transform(TableTypeDescriptorNode tableTypeDescriptorNode) {
        Token tableKeywordToken = modifyToken(tableTypeDescriptorNode.tableKeywordToken());
        Node rowTypeParameterNode = modifyNode(tableTypeDescriptorNode.rowTypeParameterNode());
        Node keyConstraintNode = modifyNode(tableTypeDescriptorNode.keyConstraintNode());
        return tableTypeDescriptorNode.modify(
                tableKeywordToken,
                rowTypeParameterNode,
                keyConstraintNode);
    }

    @Override
    public TypeParameterNode transform(TypeParameterNode typeParameterNode) {
        Token ltToken = modifyToken(typeParameterNode.ltToken());
        Node typeNode = modifyNode(typeParameterNode.typeNode());
        Token gtToken = modifyToken(typeParameterNode.gtToken());
        return typeParameterNode.modify(
                ltToken,
                typeNode,
                gtToken);
    }

    @Override
    public KeyTypeConstraintNode transform(KeyTypeConstraintNode keyTypeConstraintNode) {
        Token keyKeywordToken = modifyToken(keyTypeConstraintNode.keyKeywordToken());
        Node typeParameterNode = modifyNode(keyTypeConstraintNode.typeParameterNode());
        return keyTypeConstraintNode.modify(
                keyKeywordToken,
                typeParameterNode);
    }

    @Override
    public FunctionTypeDescriptorNode transform(FunctionTypeDescriptorNode functionTypeDescriptorNode) {
        Token functionKeyword = modifyToken(functionTypeDescriptorNode.functionKeyword());
        FunctionSignatureNode functionSignature = modifyNode(functionTypeDescriptorNode.functionSignature());
        return functionTypeDescriptorNode.modify(
                functionKeyword,
                functionSignature);
    }

    @Override
    public FunctionSignatureNode transform(FunctionSignatureNode functionSignatureNode) {
        Token openParenToken = modifyToken(functionSignatureNode.openParenToken());
        NodeList<ParameterNode> parameters = modifyNodeList(functionSignatureNode.parameters());
        Token closeParenToken = modifyToken(functionSignatureNode.closeParenToken());
        ReturnTypeDescriptorNode returnTypeDesc = modifyNode(functionSignatureNode.returnTypeDesc().orElse(null));
        return functionSignatureNode.modify(
                openParenToken,
                parameters,
                closeParenToken,
                returnTypeDesc);
    }

    @Override
    public ExplicitAnonymousFunctionExpressionNode transform(ExplicitAnonymousFunctionExpressionNode explicitAnonymousFunctionExpressionNode) {
        NodeList<AnnotationNode> annotations = modifyNodeList(explicitAnonymousFunctionExpressionNode.annotations());
        Token functionKeyword = modifyToken(explicitAnonymousFunctionExpressionNode.functionKeyword());
        FunctionSignatureNode functionSignature = modifyNode(explicitAnonymousFunctionExpressionNode.functionSignature());
        FunctionBodyNode functionBody = modifyNode(explicitAnonymousFunctionExpressionNode.functionBody());
        return explicitAnonymousFunctionExpressionNode.modify(
                annotations,
                functionKeyword,
                functionSignature,
                functionBody);
    }

    @Override
    public ExpressionFunctionBodyNode transform(ExpressionFunctionBodyNode expressionFunctionBodyNode) {
        Token rightDoubleArrow = modifyToken(expressionFunctionBodyNode.rightDoubleArrow());
        ExpressionNode expression = modifyNode(expressionFunctionBodyNode.expression());
        Token semicolon = modifyToken(expressionFunctionBodyNode.semicolon().orElse(null));
        return expressionFunctionBodyNode.modify(
                rightDoubleArrow,
                expression,
                semicolon);
    }

    @Override
    public TupleTypeDescriptorNode transform(TupleTypeDescriptorNode tupleTypeDescriptorNode) {
        Token openBracketToken = modifyToken(tupleTypeDescriptorNode.openBracketToken());
        SeparatedNodeList<TypeDescriptorNode> memberTypeDesc = modifySeparatedNodeList(tupleTypeDescriptorNode.memberTypeDesc());
        Node restTypeDesc = modifyNode(tupleTypeDescriptorNode.restTypeDesc());
        Token closeBracketToken = modifyToken(tupleTypeDescriptorNode.closeBracketToken());
        return tupleTypeDescriptorNode.modify(
                openBracketToken,
                memberTypeDesc,
                restTypeDesc,
                closeBracketToken);
    }

    @Override
    public ParenthesisedTypeDescriptorNode transform(ParenthesisedTypeDescriptorNode parenthesisedTypeDescriptorNode) {
        Token openParenToken = modifyToken(parenthesisedTypeDescriptorNode.openParenToken());
        TypeDescriptorNode typedesc = modifyNode(parenthesisedTypeDescriptorNode.typedesc());
        Token closeParenToken = modifyToken(parenthesisedTypeDescriptorNode.closeParenToken());
        return parenthesisedTypeDescriptorNode.modify(
                openParenToken,
                typedesc,
                closeParenToken);
    }

    @Override
    public ExplicitNewExpressionNode transform(ExplicitNewExpressionNode explicitNewExpressionNode) {
        Token newKeyword = modifyToken(explicitNewExpressionNode.newKeyword());
        TypeDescriptorNode typeDescriptor = modifyNode(explicitNewExpressionNode.typeDescriptor());
        Node parenthesizedArgList = modifyNode(explicitNewExpressionNode.parenthesizedArgList());
        return explicitNewExpressionNode.modify(
                newKeyword,
                typeDescriptor,
                parenthesizedArgList);
    }

    @Override
    public ImplicitNewExpressionNode transform(ImplicitNewExpressionNode implicitNewExpressionNode) {
        Token newKeyword = modifyToken(implicitNewExpressionNode.newKeyword());
        ParenthesizedArgList parenthesizedArgList = modifyNode(implicitNewExpressionNode.parenthesizedArgList().orElse(null));
        return implicitNewExpressionNode.modify(
                newKeyword,
                parenthesizedArgList);
    }

    @Override
    public ParenthesizedArgList transform(ParenthesizedArgList parenthesizedArgList) {
        Token openParenToken = modifyToken(parenthesizedArgList.openParenToken());
        NodeList<FunctionArgumentNode> arguments = modifyNodeList(parenthesizedArgList.arguments());
        Token closeParenToken = modifyToken(parenthesizedArgList.closeParenToken());
        return parenthesizedArgList.modify(
                openParenToken,
                arguments,
                closeParenToken);
    }

    @Override
    public QueryConstructTypeNode transform(QueryConstructTypeNode queryConstructTypeNode) {
        Token tableKeyword = modifyToken(queryConstructTypeNode.tableKeyword());
        KeySpecifierNode KeySpecifier = modifyNode(queryConstructTypeNode.KeySpecifier());
        return queryConstructTypeNode.modify(
                tableKeyword,
                KeySpecifier);
    }

    @Override
    public FromClauseNode transform(FromClauseNode fromClauseNode) {
        Token fromKeyword = modifyToken(fromClauseNode.fromKeyword());
        Node typeName = modifyNode(fromClauseNode.typeName());
        Token variableName = modifyToken(fromClauseNode.variableName());
        Token inKeyword = modifyToken(fromClauseNode.inKeyword());
        ExpressionNode expression = modifyNode(fromClauseNode.expression());
        return fromClauseNode.modify(
                fromKeyword,
                typeName,
                variableName,
                inKeyword,
                expression);
    }

    @Override
    public WhereClauseNode transform(WhereClauseNode whereClauseNode) {
        Token whereKeyword = modifyToken(whereClauseNode.whereKeyword());
        ExpressionNode expression = modifyNode(whereClauseNode.expression());
        return whereClauseNode.modify(
                whereKeyword,
                expression);
    }

    @Override
    public LetClauseNode transform(LetClauseNode letClauseNode) {
        Token letKeyword = modifyToken(letClauseNode.letKeyword());
        SeparatedNodeList<Node> letVarDeclarations = modifySeparatedNodeList(letClauseNode.letVarDeclarations());
        return letClauseNode.modify(
                letKeyword,
                letVarDeclarations);
    }

    @Override
    public QueryPipelineNode transform(QueryPipelineNode queryPipelineNode) {
        FromClauseNode fromClause = modifyNode(queryPipelineNode.fromClause());
        NodeList<Node> intermediateClauses = modifyNodeList(queryPipelineNode.intermediateClauses());
        return queryPipelineNode.modify(
                fromClause,
                intermediateClauses);
    }

    @Override
    public SelectClauseNode transform(SelectClauseNode selectClauseNode) {
        Token selectKeyword = modifyToken(selectClauseNode.selectKeyword());
        ExpressionNode expression = modifyNode(selectClauseNode.expression());
        return selectClauseNode.modify(
                selectKeyword,
                expression);
    }

    @Override
    public QueryExpressionNode transform(QueryExpressionNode queryExpressionNode) {
        QueryConstructTypeNode queryConstructType = modifyNode(queryExpressionNode.queryConstructType());
        QueryPipelineNode queryPipeline = modifyNode(queryExpressionNode.queryPipeline());
        SelectClauseNode selectClause = modifyNode(queryExpressionNode.selectClause());
        return queryExpressionNode.modify(
                queryConstructType,
                queryPipeline,
                selectClause);
    }

    @Override
    public IntersectionTypeDescriptorNode transform(IntersectionTypeDescriptorNode intersectionTypeDescriptorNode) {
        Node leftTypeDesc = modifyNode(intersectionTypeDescriptorNode.leftTypeDesc());
        Token bitwiseAndToken = modifyToken(intersectionTypeDescriptorNode.bitwiseAndToken());
        Node rightTypeDesc = modifyNode(intersectionTypeDescriptorNode.rightTypeDesc());
        return intersectionTypeDescriptorNode.modify(
                leftTypeDesc,
                bitwiseAndToken,
                rightTypeDesc);
    }

    @Override
    public ImplicitAnonymousFunctionParameters transform(ImplicitAnonymousFunctionParameters implicitAnonymousFunctionParameters) {
        Token openParenToken = modifyToken(implicitAnonymousFunctionParameters.openParenToken());
        SeparatedNodeList<SimpleNameReferenceNode> parameters = modifySeparatedNodeList(implicitAnonymousFunctionParameters.parameters());
        Token closeParenToken = modifyToken(implicitAnonymousFunctionParameters.closeParenToken());
        return implicitAnonymousFunctionParameters.modify(
                openParenToken,
                parameters,
                closeParenToken);
    }

    @Override
    public ImplicitAnonymousFunctionExpressionNode transform(ImplicitAnonymousFunctionExpressionNode implicitAnonymousFunctionExpressionNode) {
        Node params = modifyNode(implicitAnonymousFunctionExpressionNode.params());
        Token rightDoubleArrow = modifyToken(implicitAnonymousFunctionExpressionNode.rightDoubleArrow());
        ExpressionNode expression = modifyNode(implicitAnonymousFunctionExpressionNode.expression());
        return implicitAnonymousFunctionExpressionNode.modify(
                params,
                rightDoubleArrow,
                expression);
    }

    @Override
    public StartActionNode transform(StartActionNode startActionNode) {
        Token startKeyword = modifyToken(startActionNode.startKeyword());
        ExpressionNode expression = modifyNode(startActionNode.expression());
        return startActionNode.modify(
                startKeyword,
                expression);
    }

    @Override
    public FlushActionNode transform(FlushActionNode flushActionNode) {
        Token flushKeyword = modifyToken(flushActionNode.flushKeyword());
        Token peerWorker = modifyToken(flushActionNode.peerWorker());
        return flushActionNode.modify(
                flushKeyword,
                peerWorker);
    }

    @Override
<<<<<<< HEAD
    public Node transform(SingletonTypeDescriptorNode singletonTypeDescriptorNode) {
        Node simpleContExprNode = modifyNode(singletonTypeDescriptorNode.simpleContExprNode());
        return singletonTypeDescriptorNode.modify(
                simpleContExprNode);
=======
    public FunctionDeclarationNode transform(FunctionDeclarationNode functionDeclarationNode) {
        MetadataNode metadata = modifyNode(functionDeclarationNode.metadata());
        Token visibilityQualifier = modifyToken(functionDeclarationNode.visibilityQualifier().orElse(null));
        Token functionKeyword = modifyToken(functionDeclarationNode.functionKeyword());
        IdentifierToken functionName = modifyNode(functionDeclarationNode.functionName());
        FunctionSignatureNode functionSignature = modifyNode(functionDeclarationNode.functionSignature());
        Token semicolon = modifyToken(functionDeclarationNode.semicolon());
        return functionDeclarationNode.modify(
                metadata,
                visibilityQualifier,
                functionKeyword,
                functionName,
                functionSignature,
                semicolon);
>>>>>>> df73fd33
    }

    // Tokens

    @Override
    public Token transform(Token token) {
        return token;
    }

    @Override
    public IdentifierToken transform(IdentifierToken identifier) {
        return identifier;
    }

    @Override
    protected Node transformSyntaxNode(Node node) {
        return node;
    }

    protected <T extends Node> NodeList<T> modifyNodeList(NodeList<T> nodeList) {
        return modifyGenericNodeList(nodeList, NodeList::new);
    }

    protected <T extends Node> SeparatedNodeList<T> modifySeparatedNodeList(SeparatedNodeList<T> nodeList) {
        return modifyGenericNodeList(nodeList, SeparatedNodeList::new);
    }

    private <T extends Node, N extends NodeList<T>> N modifyGenericNodeList(
            N nodeList,
            Function<NonTerminalNode, N> nodeListCreator) {
        if (nodeList.isEmpty()) {
            return nodeList;
        }

        boolean nodeModified = false;
        STNode[] newSTNodes = new STNode[nodeList.size()];
        for (int index = 0; index < nodeList.size(); index++) {
            T oldNode = nodeList.get(index);
            T newNode = modifyNode(oldNode);
            if (oldNode != newNode) {
                nodeModified = true;
            }
            newSTNodes[index] = newNode.internalNode();
        }

        if (!nodeModified) {
            return nodeList;
        }

        STNode stNodeList = STNodeFactory.createNodeList(java.util.Arrays.asList(newSTNodes));
        return nodeListCreator.apply(stNodeList.createUnlinkedFacade());
    }

    protected <T extends Token> T modifyToken(T token) {
        if (token == null) {
            return null;
        }
        // TODO
        return (T) token.apply(this);
    }

    protected <T extends Node> T modifyNode(T node) {
        if (node == null) {
            return null;
        }
        // TODO
        return (T) node.apply(this);
    }
}
<|MERGE_RESOLUTION|>--- conflicted
+++ resolved
@@ -1559,12 +1559,13 @@
     }
 
     @Override
-<<<<<<< HEAD
-    public Node transform(SingletonTypeDescriptorNode singletonTypeDescriptorNode) {
+    public SingletonTypeDescriptorNode transform(SingletonTypeDescriptorNode singletonTypeDescriptorNode) {
         Node simpleContExprNode = modifyNode(singletonTypeDescriptorNode.simpleContExprNode());
         return singletonTypeDescriptorNode.modify(
                 simpleContExprNode);
-=======
+    }
+
+    @Override
     public FunctionDeclarationNode transform(FunctionDeclarationNode functionDeclarationNode) {
         MetadataNode metadata = modifyNode(functionDeclarationNode.metadata());
         Token visibilityQualifier = modifyToken(functionDeclarationNode.visibilityQualifier().orElse(null));
@@ -1579,7 +1580,6 @@
                 functionName,
                 functionSignature,
                 semicolon);
->>>>>>> df73fd33
     }
 
     // Tokens
