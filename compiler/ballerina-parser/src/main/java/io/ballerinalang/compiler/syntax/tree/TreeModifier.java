--- conflicted
+++ resolved
@@ -1123,7 +1123,6 @@
     }
 
     @Override
-<<<<<<< HEAD
     public Node transform(StreamTypeDescriptorNode streamTypeDescriptorNode) {
         Token streamKeywordToken = modifyToken(streamTypeDescriptorNode.streamKeywordToken());
         Token ltToken = modifyToken(streamTypeDescriptorNode.ltToken());
@@ -1138,7 +1137,9 @@
                 commaToken,
                 rightTypeDescNode,
                 gtToken);
-=======
+    }
+
+    @Override
     public Node transform(LetExpressionNode letExpressionNode) {
         Token letKeyword = modifyToken(letExpressionNode.letKeyword());
         SeparatedNodeList<Node> letVarDeclarations = modifySeparatedNodeList(letExpressionNode.letVarDeclarations());
@@ -1164,7 +1165,6 @@
                 variableName,
                 equalsToken,
                 expression);
->>>>>>> 59f74d1a
     }
 
     // Tokens
