/*
 * Copyright (c) 2020, WSO2 Inc. (http://www.wso2.org) All Rights Reserved.
 *
 * WSO2 Inc. licenses this file to you under the Apache License,
 * Version 2.0 (the "License"); you may not use this file except
 * in compliance with the License.
 * You may obtain a copy of the License at
 *
 *   http://www.apache.org/licenses/LICENSE-2.0
 *
 * Unless required by applicable law or agreed to in writing,
 * software distributed under the License is distributed on an
 * "AS IS" BASIS, WITHOUT WARRANTIES OR CONDITIONS OF ANY
 * KIND, either express or implied.  See the License for the
 * specific language governing permissions and limitations
 * under the License.
 */
package io.ballerina.compiler.internal.parser;

import io.ballerina.compiler.internal.parser.tree.STNode;
import io.ballerina.compiler.internal.parser.tree.STNodeDiagnostic;
import io.ballerina.compiler.internal.parser.tree.STNodeFactory;
import io.ballerina.compiler.internal.parser.tree.STToken;
import io.ballerina.compiler.syntax.tree.SyntaxKind;
import io.ballerina.tools.text.CharReader;

import java.util.ArrayList;
import java.util.Collection;
import java.util.List;

/**
 * A LL(k) lexer for documentation in ballerina.
 *
 * @since 2.0.0
 */
public class DocumentationLexer extends AbstractLexer {

    /**
     * Character array of "Deprecated" keyword.
     */
    private static final char[] deprecatedChars = { 'D', 'e', 'p', 'r', 'e', 'c', 'a', 't', 'e', 'd' };

    /**
     * Backtick mode to fall back.
     * <p>
     * For code references, we switch to {@link ParserMode#DOC_CODE_LINE_START_HASH},
     * to capture the initial hash of the code line.
     * Once it is captured, we need to fall back to the previous mode.
     */
    private ParserMode previousBacktickMode = null;

    public DocumentationLexer(CharReader charReader,
                              List<STNode> leadingTriviaList,
                              Collection<STNodeDiagnostic> diagnostics) {
        super(charReader, ParserMode.DOC_LINE_START_HASH, leadingTriviaList, diagnostics);
    }

    /**
     * Get the next lexical token.
     *
     * @return Next lexical token.
     */
    @Override
    public STToken nextToken() {
        STToken token;
        switch (this.mode) {
            case DOC_LINE_START_HASH:
                processLeadingTrivia();
                token = readDocLineStartHashToken();
                break;
            case DOC_LINE_DIFFERENTIATOR:
                processLeadingTrivia();
                token = readDocLineDifferentiatorToken();
                break;
            case DOC_INTERNAL:
                token = readDocInternalToken();
                break;
            case DOC_PARAMETER:
                processLeadingTrivia();
                token = readDocParameterToken();
                break;
            case DOC_REFERENCE_TYPE:
                processLeadingTrivia();
                token = readDocReferenceTypeToken();
                break;
            case DOC_SINGLE_BACKTICK_CONTENT:
                token = readSingleBacktickContentToken();
                break;
            case DOC_DOUBLE_BACKTICK_CONTENT:
                token = readCodeContent(2);
                break;
            case DOC_TRIPLE_BACKTICK_CONTENT:
                token = readCodeContent(3);
                break;
            case DOC_CODE_REF_END:
                token = readCodeReferenceEndToken();
                break;
            case DOC_CODE_LINE_START_HASH:
                processLeadingTrivia();
                token = readCodeLineStartHashToken();
                break;
            default:
                token = null;
        }

        // Can we improve this logic by creating the token with diagnostics then and there?
        return cloneWithDiagnostics(token);
    }

    /*
     * Private Methods
     */

    /**
     * Returns the next character from the reader, without consuming the stream.
     *
     * @return Next character
     */
    private int peek() {
        return this.reader.peek();
    }

    /**
     * Get the text associated with the current token.
     *
     * @return Text associated with the current token.
     */
    private String getLexeme() {
        return reader.getMarkedChars();
    }

    /**
     * Check whether a given char is a possible identifier start.
     */
    private boolean isPossibleIdentifierStart(int startChar) {
        switch (startChar) {
            case LexerTerminals.SINGLE_QUOTE:
            case LexerTerminals.BACKSLASH:
                return true;
            default:
                return isIdentifierInitialChar(startChar);
        }
    }

    /**
     * Process identifier end.
     * <p>
     * <code>
     * IdentifierEnd := IdentifierChar*
     * <br/>
     * IdentifierChar := IdentifierFollowingChar | IdentifierEscape
     * <br/>
     * IdentifierEscape := IdentifierSingleEscape | NumericEscape
     * </code>
     *
     */
    private void processIdentifierEnd() {
        while (!reader.isEOF()) {
            int nextChar = reader.peek();
            if (isIdentifierFollowingChar(nextChar)) {
                reader.advance();
                continue;
            }

            if (nextChar != LexerTerminals.BACKSLASH) {
                break;
            }

            // IdentifierSingleEscape | NumericEscape

            nextChar = reader.peek(1);
            switch (nextChar) {
                case LexerTerminals.NEWLINE:
                case LexerTerminals.CARRIAGE_RETURN:
                case LexerTerminals.TAB:
                    break;
                case 'u':
                    // NumericEscape
                    if (reader.peek(2) == LexerTerminals.OPEN_BRACE) {
                        processNumericEscape();
                    } else {
                        reader.advance(2);
                    }
                    continue;
                default:
                    reader.advance(2);
                    continue;
            }
            break;
        }
    }

    /**
     * Process numeric escape.
     * <p>
     * <code>NumericEscape := \ u { CodePoint }</code>
     */
    private void processNumericEscape() {
        // Process '\ u {'
        this.reader.advance(3);

        // Process code-point
        if (!isHexDigit(peek())) {
            return;
        }

        reader.advance();
        while (isHexDigit(peek())) {
            reader.advance();
        }

        // Process close brace
        if (peek() != LexerTerminals.CLOSE_BRACE) {
            return;
        }

        this.reader.advance();
    }

    /**
     * Process leading trivia.
     */
    private void processLeadingTrivia() {
        // new leading trivia will be added to the current leading trivia list
        processSyntaxTrivia(this.leadingTriviaList, true);
    }

    /**
     * Process and return trailing trivia.
     *
     * @return Trailing trivia
     */
    private STNode processTrailingTrivia() {
        List<STNode> triviaList = new ArrayList<>(INITIAL_TRIVIA_CAPACITY);
        processSyntaxTrivia(triviaList, false);
        return STNodeFactory.createNodeList(triviaList);
    }

    /**
     * Process syntax trivia and add it to the provided list.
     * <p>
     * <code>syntax-trivia := whitespace | end-of-line </code>
     *
     * @param triviaList List of trivia
     * @param isLeading Flag indicating whether the currently processing leading trivia or not
     */
    private void processSyntaxTrivia(List<STNode> triviaList, boolean isLeading) {
        while (!reader.isEOF()) {
            reader.mark();
            char c = reader.peek();
            switch (c) {
                case LexerTerminals.SPACE:
                case LexerTerminals.TAB:
                case LexerTerminals.FORM_FEED:
                    triviaList.add(processWhitespaces());
                    break;
                case LexerTerminals.CARRIAGE_RETURN:
                case LexerTerminals.NEWLINE:
                    triviaList.add(processEndOfLine());
                    if (isLeading) {
                        break;
                    }
                    return;
                default:
                    return;
            }
        }
    }

    /**
     * Process whitespace up to an end of line.
     * <p>
     * <code>whitespace := 0x9 | 0xC | 0x20</code>
     *
     * @return Whitespace trivia
     */
    private STNode processWhitespaces() {
        while (!reader.isEOF()) {
            char c = reader.peek();
            switch (c) {
                case LexerTerminals.SPACE:
                case LexerTerminals.TAB:
                case LexerTerminals.FORM_FEED:
                    reader.advance();
                    continue;
                case LexerTerminals.CARRIAGE_RETURN:
                case LexerTerminals.NEWLINE:
                default:
                    break;
            }
            break;
        }

        return STNodeFactory.createMinutiae(SyntaxKind.WHITESPACE_MINUTIAE, getLexeme());
    }

    /**
     * Process end of line.
     * <p>
     * <code>end-of-line := 0xA | 0xD</code>
     *
     * @return End of line trivia
     */
    private STNode processEndOfLine() {
        char c = reader.peek();
        switch (c) {
            case LexerTerminals.NEWLINE:
                reader.advance();
                return STNodeFactory.createMinutiae(SyntaxKind.END_OF_LINE_MINUTIAE, getLexeme());
            case LexerTerminals.CARRIAGE_RETURN:
                reader.advance();
                if (reader.peek() == LexerTerminals.NEWLINE) {
                    reader.advance();
                }
                return STNodeFactory.createMinutiae(SyntaxKind.END_OF_LINE_MINUTIAE, getLexeme());
            default:
                throw new IllegalStateException();
        }
    }

    private STToken getLiteral(SyntaxKind tokenKind) {
        STNode leadingTrivia = getLeadingTrivia();
        String lexeme = getLexeme();
        STNode trailingTrivia = processTrailingTrivia();
        return STNodeFactory.createLiteralValueToken(tokenKind, lexeme, leadingTrivia,
                trailingTrivia);
    }

    private STToken getDocSyntaxToken(SyntaxKind kind) {
        STNode leadingTrivia = getLeadingTrivia();
        STNode trailingTrivia = processTrailingTrivia();
        checkAndTerminateCurrentMode(trailingTrivia);
        return STNodeFactory.createToken(kind, leadingTrivia, trailingTrivia);
    }

    private STToken getDocLiteralToken(SyntaxKind kind) {
        STNode leadingTrivia = getLeadingTrivia();
        String lexeme = getLexeme();
        STNode trailingTrivia = processTrailingTrivia();
        checkAndTerminateCurrentMode(trailingTrivia);
        return STNodeFactory.createLiteralValueToken(kind, lexeme, leadingTrivia, trailingTrivia);
    }

    private STToken getDocIdentifierToken() {
        STNode leadingTrivia = getLeadingTrivia();
        String lexeme = getLexeme();
        STNode trailingTrivia = processTrailingTrivia();
        checkAndTerminateCurrentMode(trailingTrivia);
        return STNodeFactory.createIdentifierToken(lexeme, leadingTrivia, trailingTrivia);
    }

    private STToken getDocSyntaxTokenWithoutTrivia(SyntaxKind kind) {
        STNode leadingTrivia = getLeadingTrivia();

        // We reach here for backtick tokens. Trailing trivia for those tokens can only be a newline.
        // i.e. if there's whitespace trivia they should be a part of the next token.
        STNode trailingTrivia;
        List<STNode> triviaList = new ArrayList<>(1);

        int nextChar = peek();
        if (nextChar == LexerTerminals.NEWLINE || nextChar == LexerTerminals.CARRIAGE_RETURN) {
            reader.mark();
            triviaList.add(processEndOfLine());
            // Newline reached, hence end the current mode
            endMode();
        }

        trailingTrivia = STNodeFactory.createNodeList(triviaList);
        return STNodeFactory.createToken(kind, leadingTrivia, trailingTrivia);
    }

    private STToken getDocLiteralWithoutTrivia(SyntaxKind kind) {
        STNode leadingTrivia = getLeadingTrivia();
        String lexeme = getLexeme();

        // We reach here for deprecation literal. We will not capture whitespace trivia for that token.
        // This done to give better formatting if someone uses more text after the deprecated literal.
        // Allowing more text inline in deprecation line is still in discussion.
        // Refer: https://github.com/ballerina-platform/ballerina-spec/issues/461
        STNode trailingTrivia;
        List<STNode> triviaList = new ArrayList<>(1);

        int nextChar = peek();
        if (nextChar == LexerTerminals.NEWLINE || nextChar == LexerTerminals.CARRIAGE_RETURN) {
            reader.mark();
            triviaList.add(processEndOfLine());
            // Newline reached, hence end the current mode
            endMode();
        }

        trailingTrivia = STNodeFactory.createNodeList(triviaList);
        return STNodeFactory.createLiteralValueToken(kind, lexeme, leadingTrivia, trailingTrivia);
    }

    private STToken getCodeStartBacktickToken(SyntaxKind kind) {
        STNode leadingTrivia = getLeadingTrivia();

        // We reach here for double and triple backtick tokens. Trailing trivia for those tokens can only be a newline.
        // i.e. if there's whitespace trivia they should be a part of the next token.
        STNode trailingTrivia;
        List<STNode> triviaList = new ArrayList<>(1);

        int nextChar = peek();
        if (nextChar == LexerTerminals.NEWLINE || nextChar == LexerTerminals.CARRIAGE_RETURN) {
            reader.mark();
            triviaList.add(processEndOfLine());
            previousBacktickMode = this.mode; // store the the current mode to fall back later
            switchMode(ParserMode.DOC_CODE_LINE_START_HASH);
        }

        trailingTrivia = STNodeFactory.createNodeList(triviaList);
        return STNodeFactory.createToken(kind, leadingTrivia, trailingTrivia);
    }

    private STToken getCodeLineStartHashToken() {
        STNode leadingTrivia = getLeadingTrivia();
        STNode trailingTrivia = processTrailingTrivia();

        // If there's no newline minutiae, switch the mode to capture the code description
        int bucketCount = trailingTrivia.bucketCount();
        if (bucketCount == 0 || trailingTrivia.childInBucket(bucketCount - 1).kind != SyntaxKind.END_OF_LINE_MINUTIAE) {
            switchMode(previousBacktickMode); // fall back to previous mode
        }

        return STNodeFactory.createToken(SyntaxKind.HASH_TOKEN, leadingTrivia, trailingTrivia);
    }

    /**
     * When there is a newline present in the trailing minutiae, the current mode is terminated.
     * Therefore, lines below the erroneous line will be unaffected.
     *
     * @param trailingTrivia Trailing trivia node
     */
    private void checkAndTerminateCurrentMode(STNode trailingTrivia) {
        // Check for newline minutiae and terminate the current mode.
        int bucketCount = trailingTrivia.bucketCount();
        if (bucketCount > 0 && trailingTrivia.childInBucket(bucketCount - 1).kind == SyntaxKind.END_OF_LINE_MINUTIAE) {
            endMode();
        }
    }

    /*
     * ------------------------------------------------------------------------------------------------------------
     * DOC_LINE_START_HASH Mode
     * ------------------------------------------------------------------------------------------------------------
     */

    private STToken readDocLineStartHashToken() {
        reader.mark();
        if (reader.isEOF()) {
            return getDocSyntaxToken(SyntaxKind.EOF_TOKEN);
        }

        int nextChar = peek();
        if (nextChar == LexerTerminals.HASH) {
            reader.advance();
            startMode(ParserMode.DOC_LINE_DIFFERENTIATOR);
            return getDocSyntaxToken(SyntaxKind.HASH_TOKEN);
        }

        assert false : "Documentation line should always start with a hash";
        return getDocSyntaxToken(SyntaxKind.EOF_TOKEN);
    }

    /*
     * ------------------------------------------------------------------------------------------------------------
     * DOC_LINE_DIFFERENTIATOR Mode
     * ------------------------------------------------------------------------------------------------------------
     */

    private STToken readDocLineDifferentiatorToken() {
        int c = peek();
        switch (c) {
            case LexerTerminals.PLUS:
                return processPlusToken();
            case LexerTerminals.HASH:
                switchMode(ParserMode.DOC_INTERNAL);
                return processDeprecationLiteralToken();
            case LexerTerminals.BACKTICK:
                if (reader.peek(1) == LexerTerminals.BACKTICK) {
                    return processDoubleOrTripleBacktickToken();
                }
                // Else fall through
            default:
                switchMode(ParserMode.DOC_INTERNAL);
                return readDocInternalToken();
        }
    }

    private STToken processPlusToken() {
        reader.advance(); // Advance for +
        switchMode(ParserMode.DOC_PARAMETER);
        return getDocSyntaxToken(SyntaxKind.PLUS_TOKEN);
    }

    private STToken processDoubleOrTripleBacktickToken() {
        reader.advance(2); // Advance for two backticks
        if (peek() == LexerTerminals.BACKTICK) {
            reader.advance();
            switchMode(ParserMode.DOC_TRIPLE_BACKTICK_CONTENT);
            return getCodeStartBacktickToken(SyntaxKind.TRIPLE_BACKTICK_TOKEN);
        } else {
            switchMode(ParserMode.DOC_DOUBLE_BACKTICK_CONTENT);
            return getCodeStartBacktickToken(SyntaxKind.DOUBLE_BACKTICK_TOKEN);
        }
    }

    private STToken processDeprecationLiteralToken() {
        // Look ahead and see if next non-trivial char belongs to a deprecation literal.
        // There could be spaces and tabs in between.
        int lookAheadCount = 1;
        int lookAheadChar = reader.peek(lookAheadCount);

        int whitespaceCount = 0;
        while (lookAheadChar == LexerTerminals.SPACE || lookAheadChar == LexerTerminals.TAB) {
            lookAheadCount++;
            whitespaceCount++;
            lookAheadChar = reader.peek(lookAheadCount);
        }

        // Look ahead for a "Deprecated" word match.
        for (int i = 0; i < 10; i++) {
            if ((char) lookAheadChar != deprecatedChars[i]) {
                // No match. Hence return a documentation internal token.
                return readDocInternalToken();
            }
            lookAheadCount++;
            lookAheadChar = reader.peek(lookAheadCount);
        }

        // There is a match. Hence return a deprecation literal.
        processLeadingTrivia();
        reader.mark();
        reader.advance(); // Advance reader for #
        reader.advance(whitespaceCount); // Advance reader for WS
        reader.advance(10); // Advance reader for "Deprecated" word
        return getDocLiteralWithoutTrivia(SyntaxKind.DEPRECATION_LITERAL);
    }

    /*
     * ------------------------------------------------------------------------------------------------------------
     * DOC_INTERNAL Mode
     * ------------------------------------------------------------------------------------------------------------
     */

    private STToken readDocInternalToken() {
        reader.mark();
        int nextChar = peek();
        if (nextChar == LexerTerminals.BACKTICK) {
            reader.advance();
            nextChar = peek();
            if (nextChar != LexerTerminals.BACKTICK) {
                // single backtick
                switchMode(ParserMode.DOC_SINGLE_BACKTICK_CONTENT);
                return getDocSyntaxTokenWithoutTrivia(SyntaxKind.BACKTICK_TOKEN);
            }

            reader.advance();
            nextChar = peek();
            if (nextChar != LexerTerminals.BACKTICK) {
                // double backtick
                switchMode(ParserMode.DOC_DOUBLE_BACKTICK_CONTENT);
                return getCodeStartBacktickToken(SyntaxKind.DOUBLE_BACKTICK_TOKEN);
            }

            reader.advance();
            // triple backtick
            switchMode(ParserMode.DOC_TRIPLE_BACKTICK_CONTENT);
            return getCodeStartBacktickToken(SyntaxKind.TRIPLE_BACKTICK_TOKEN);
        }

        while (!reader.isEOF()) {
            switch (nextChar) {
                case LexerTerminals.NEWLINE:
                case LexerTerminals.CARRIAGE_RETURN:
                    endMode();
                    break;
                case LexerTerminals.BACKTICK:
                    break;
                default:
                    if (isIdentifierInitialChar(nextChar)) {
                        boolean hasDocumentationReference = processDocumentationReference(nextChar);
                        if (hasDocumentationReference) {
                            switchMode(ParserMode.DOC_REFERENCE_TYPE);
                            break;
                        }
                    } else {
                        reader.advance();
                    }
                    nextChar = peek();
                    continue;
            }
            break;
        }

        if (getLexeme().isEmpty()) {
            // Reaching here means, first immediate character itself belong to a documentation reference
            return readDocReferenceTypeToken();
        }

        return getLiteral(SyntaxKind.DOCUMENTATION_DESCRIPTION);
    }

    private boolean processDocumentationReference(int nextChar) {
        // Look ahead and see if next characters belong to a documentation reference.
        // If they do, do not advance the reader and return.
        // Otherwise advance the reader for checked characters and return

        int lookAheadChar = nextChar;
        int lookAheadCount = 0;
        String identifier = "";

        while (isIdentifierInitialChar(lookAheadChar)) {
            identifier = identifier.concat(String.valueOf((char) lookAheadChar));
            lookAheadCount++;
            lookAheadChar = reader.peek(lookAheadCount);
        }

        switch (identifier) {
            case LexerTerminals.TYPE:
            case LexerTerminals.SERVICE:
            case LexerTerminals.VARIABLE:
            case LexerTerminals.VAR:
            case LexerTerminals.ANNOTATION:
            case LexerTerminals.MODULE:
            case LexerTerminals.FUNCTION:
            case LexerTerminals.PARAMETER:
            case LexerTerminals.CONST:
                // Look ahead for a single backtick.
                // There could be spaces or tabs in between.
                while (true) {
                    switch (lookAheadChar) {
                        case LexerTerminals.SPACE:
                        case LexerTerminals.TAB:
                            lookAheadCount++;
                            lookAheadChar = reader.peek(lookAheadCount);
                            continue;
                        case LexerTerminals.BACKTICK:
                            // Make sure backtick is a single backtick
                            if (reader.peek(lookAheadCount + 1) != LexerTerminals.BACKTICK) {
                                // Reaching here means checked characters belong to a documentation reference.
                                // Hence return.
                                return true;
                            }
                            // Fall through
                        default:
                            break;
                    }
                    break;
                }
                // Fall through
            default:
                reader.advance(lookAheadCount);
                return false;
        }
    }

    /*
     * ------------------------------------------------------------------------------------------------------------
     * DOC_PARAMETER Mode
     * ------------------------------------------------------------------------------------------------------------
     */

    private STToken readDocParameterToken() {
        reader.mark();
        int nextChar = peek();
        if (isPossibleIdentifierStart(nextChar)) {
            if (nextChar != LexerTerminals.BACKSLASH) {
                reader.advance();
            }

            processIdentifierEnd();
            STToken token;
            if (LexerTerminals.RETURN.equals(getLexeme())) {
                token = getDocSyntaxToken(SyntaxKind.RETURN_KEYWORD);
            } else {
                token = getDocLiteralToken(SyntaxKind.PARAMETER_NAME);
            }
            // If the parameter name is not followed by a minus token switch the mode.
            // However, if the parameter name ends with a newline DOC_PARAMETER mode is already ended.
            // Therefore, DOC_LINE_START_HASH is the active mode. In that case do not switch mode.
            if (peek() != LexerTerminals.MINUS && this.mode != ParserMode.DOC_LINE_START_HASH) {
                switchMode(ParserMode.DOC_INTERNAL);
            }
            return token;
        } else if (nextChar == LexerTerminals.MINUS) {
            reader.advance();
            switchMode(ParserMode.DOC_INTERNAL);
            return getDocSyntaxToken(SyntaxKind.MINUS_TOKEN);
        } else {
            switchMode(ParserMode.DOC_INTERNAL);
            return readDocInternalToken();
        }
    }

    /*
     * ------------------------------------------------------------------------------------------------------------
     * DOC_REFERENCE_TYPE Mode
     * ------------------------------------------------------------------------------------------------------------
     */

    private STToken readDocReferenceTypeToken() {
        int nextChar = peek();
        if (nextChar == LexerTerminals.BACKTICK) {
            reader.advance();
            switchMode(ParserMode.DOC_SINGLE_BACKTICK_CONTENT);
            return getDocSyntaxTokenWithoutTrivia(SyntaxKind.BACKTICK_TOKEN);
        }

        while (isIdentifierInitialChar(peek())) {
            reader.advance();
        }

        return processReferenceType();
    }

    private STToken processReferenceType() {
        String tokenText = getLexeme();
        switch (tokenText) {
            case LexerTerminals.TYPE:
                return getDocSyntaxToken(SyntaxKind.TYPE_DOC_REFERENCE_TOKEN);
            case LexerTerminals.SERVICE:
                return getDocSyntaxToken(SyntaxKind.SERVICE_DOC_REFERENCE_TOKEN);
            case LexerTerminals.VARIABLE:
                return getDocSyntaxToken(SyntaxKind.VARIABLE_DOC_REFERENCE_TOKEN);
            case LexerTerminals.VAR:
                return getDocSyntaxToken(SyntaxKind.VAR_DOC_REFERENCE_TOKEN);
            case LexerTerminals.ANNOTATION:
                return getDocSyntaxToken(SyntaxKind.ANNOTATION_DOC_REFERENCE_TOKEN);
            case LexerTerminals.MODULE:
                return getDocSyntaxToken(SyntaxKind.MODULE_DOC_REFERENCE_TOKEN);
            case LexerTerminals.FUNCTION:
                return getDocSyntaxToken(SyntaxKind.FUNCTION_DOC_REFERENCE_TOKEN);
            case LexerTerminals.PARAMETER:
                return getDocSyntaxToken(SyntaxKind.PARAMETER_DOC_REFERENCE_TOKEN);
            case LexerTerminals.CONST:
                return getDocSyntaxToken(SyntaxKind.CONST_DOC_REFERENCE_TOKEN);
            default:
                assert false : "Invalid reference type";
                return getDocSyntaxToken(SyntaxKind.EOF_TOKEN);
        }
    }

    /*
     * ------------------------------------------------------------------------------------------------------------
     * DOC_SINGLE_BACKTICK_CONTENT Mode
     * ------------------------------------------------------------------------------------------------------------
     */

    private STToken readSingleBacktickContentToken() {
        reader.mark();
        int nextChar = peek();
        if (nextChar == LexerTerminals.BACKSLASH) {
            processIdentifierEnd();
            return getDocumentationIdentifierToken();
        }

        reader.advance();
        switch (nextChar) {
            case LexerTerminals.BACKTICK:
                switchMode(ParserMode.DOC_INTERNAL);
                return getDocSyntaxTokenWithoutTrivia(SyntaxKind.BACKTICK_TOKEN);
            case LexerTerminals.DOT:
                return getDocSyntaxToken(SyntaxKind.DOT_TOKEN);
            case LexerTerminals.COLON:
                return getDocSyntaxToken(SyntaxKind.COLON_TOKEN);
            case LexerTerminals.OPEN_PARANTHESIS:
                return getDocSyntaxToken(SyntaxKind.OPEN_PAREN_TOKEN);
            case LexerTerminals.CLOSE_PARANTHESIS:
                return getDocSyntaxToken(SyntaxKind.CLOSE_PAREN_TOKEN);
            default:
                if (isPossibleIdentifierStart(nextChar)) {
<<<<<<< HEAD
                    processIdentifierEnd();
                    return getDocumentationIdentifierToken();
=======
                    processIdentifierEnd(nextChar == LexerTerminals.BACKSLASH);
                    return getDocIdentifierToken();
>>>>>>> 2ffea01c
                }

                processInvalidChars();
                return getDocLiteralToken(SyntaxKind.CODE_CONTENT);
        }
    }

    private void processInvalidChars() {
        int nextChar = peek();
        while (!reader.isEOF()) {
            switch (nextChar) {
                case LexerTerminals.BACKTICK:
                case LexerTerminals.NEWLINE:
                case LexerTerminals.CARRIAGE_RETURN:
                    break;
                default:
                    reader.advance();
                    nextChar = peek();
                    continue;
            }
            break;
        }
    }

    /*
     * ------------------------------------------------------------------------------------------------------------
     * DOC_DOUBLE_BACKTICK_CONTENT / DOC_TRIPLE_BACKTICK_CONTENT Mode
     * ------------------------------------------------------------------------------------------------------------
     */

    private STToken readCodeContent(int backtickCount) {
        reader.mark();
        if (reader.isEOF()) {
            return getDocSyntaxToken(SyntaxKind.EOF_TOKEN);
        }

        int nextChar = peek();
        while (!reader.isEOF()) {
            switch (nextChar) {
                case LexerTerminals.BACKTICK:
                    int count = getBackticksCount();
                    if (count == backtickCount) {
                        switchMode(ParserMode.DOC_CODE_REF_END);
                        break;
                    }
                    reader.advance(count);
                    nextChar = peek();
                    continue;
                case LexerTerminals.CARRIAGE_RETURN:
                case LexerTerminals.NEWLINE:
                    previousBacktickMode = this.mode;
                    switchMode(ParserMode.DOC_CODE_LINE_START_HASH);
                    break;
                default:
                    reader.advance();
                    nextChar = peek();
                    continue;
            }
            break;
        }

        if (getLexeme().isEmpty()) {
            // We only reach here for ``<empty_code>`` and ```<empty_code>```
            return readCodeReferenceEndToken();
        }

        return getLiteral(SyntaxKind.CODE_CONTENT);
    }

    private int getBackticksCount() {
        int count = 1;
        while (reader.peek(count) == LexerTerminals.BACKTICK) {
            count += 1;
        }
        return count;
    }

    /*
     * ------------------------------------------------------------------------------------------------------------
     * DOC_CODE_REF_END Mode
     * ------------------------------------------------------------------------------------------------------------
     */

    private STToken readCodeReferenceEndToken() {
        switchMode(ParserMode.DOC_INTERNAL);
        if (peek() == LexerTerminals.BACKTICK) {
            reader.advance();
            if (peek() == LexerTerminals.BACKTICK) {
                reader.advance();
                if (peek() == LexerTerminals.BACKTICK) {
                    reader.advance();
                    // triple backtick
                    return getDocSyntaxTokenWithoutTrivia(SyntaxKind.TRIPLE_BACKTICK_TOKEN);
                } else {
                    // double backtick
                    return getDocSyntaxTokenWithoutTrivia(SyntaxKind.DOUBLE_BACKTICK_TOKEN);
                }
            }
        }

        assert false : "Invalid character: Expected a backtick";
        return getDocSyntaxToken(SyntaxKind.EOF_TOKEN);
    }

    /*
     * ------------------------------------------------------------------------------------------------------------
     * DOC_CODE_LINE_START_HASH Mode
     * ------------------------------------------------------------------------------------------------------------
     */

    private STToken readCodeLineStartHashToken() {
        reader.mark();
        if (reader.isEOF()) {
            return getDocSyntaxToken(SyntaxKind.EOF_TOKEN);
        }
        int nextChar = peek();
        if (nextChar == LexerTerminals.HASH) {
            reader.advance();
            return getCodeLineStartHashToken();
        }

        assert false : "Invalid character: Expected a hash";
        return getDocSyntaxToken(SyntaxKind.EOF_TOKEN);
    }
}<|MERGE_RESOLUTION|>--- conflicted
+++ resolved
@@ -752,7 +752,7 @@
         int nextChar = peek();
         if (nextChar == LexerTerminals.BACKSLASH) {
             processIdentifierEnd();
-            return getDocumentationIdentifierToken();
+            return getDocIdentifierToken();
         }
 
         reader.advance();
@@ -770,13 +770,8 @@
                 return getDocSyntaxToken(SyntaxKind.CLOSE_PAREN_TOKEN);
             default:
                 if (isPossibleIdentifierStart(nextChar)) {
-<<<<<<< HEAD
                     processIdentifierEnd();
-                    return getDocumentationIdentifierToken();
-=======
-                    processIdentifierEnd(nextChar == LexerTerminals.BACKSLASH);
                     return getDocIdentifierToken();
->>>>>>> 2ffea01c
                 }
 
                 processInvalidChars();
