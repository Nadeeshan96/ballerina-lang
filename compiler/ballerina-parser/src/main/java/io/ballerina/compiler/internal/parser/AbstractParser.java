/*
 * Copyright (c) 2020, WSO2 Inc. (http://www.wso2.org) All Rights Reserved.
 *
 * WSO2 Inc. licenses this file to you under the Apache License,
 * Version 2.0 (the "License"); you may not use this file except
 * in compliance with the License.
 * You may obtain a copy of the License at
 *
 *   http://www.apache.org/licenses/LICENSE-2.0
 *
 * Unless required by applicable law or agreed to in writing,
 * software distributed under the License is distributed on an
 * "AS IS" BASIS, WITHOUT WARRANTIES OR CONDITIONS OF ANY
 * KIND, either express or implied.  See the License for the
 * specific language governing permissions and limitations
 * under the License.
 */
package io.ballerina.compiler.internal.parser;

import io.ballerina.compiler.internal.diagnostics.DiagnosticCode;
import io.ballerina.compiler.internal.diagnostics.DiagnosticErrorCode;
import io.ballerina.compiler.internal.parser.AbstractParserErrorHandler.Action;
import io.ballerina.compiler.internal.parser.AbstractParserErrorHandler.Solution;
import io.ballerina.compiler.internal.parser.tree.STNode;
import io.ballerina.compiler.internal.parser.tree.STNodeList;
import io.ballerina.compiler.internal.parser.tree.STToken;
import io.ballerina.compiler.internal.syntax.NodeListUtils;
import io.ballerina.compiler.syntax.tree.SyntaxKind;

import java.util.ArrayDeque;
import java.util.Deque;
import java.util.List;

/**
 * @since 2.0.0
 */
public abstract class AbstractParser {

    protected final AbstractParserErrorHandler errorHandler;
    protected final AbstractTokenReader tokenReader;
    private final Deque<InvalidNodeInfo> invalidNodeInfoStack = new ArrayDeque<>(5);
    protected STToken insertedToken = null;

    public AbstractParser(AbstractTokenReader tokenReader, AbstractParserErrorHandler errorHandler) {
        this.tokenReader = tokenReader;
        this.errorHandler = errorHandler;
    }

    public AbstractParser(AbstractTokenReader tokenReader) {
        this.tokenReader = tokenReader;
        this.errorHandler = null;
    }

    public abstract STNode parse();

    protected STToken peek() {
        if (this.insertedToken != null) {
            return this.insertedToken;
        }

        return this.tokenReader.peek();
    }

    protected STToken peek(int k) {
        if (this.insertedToken == null) {
            return this.tokenReader.peek(k);
        }

        if (k == 1) {
            return this.insertedToken;
        }

        if (k > 0) {
            k = k - 1;
        }

        return this.tokenReader.peek(k);
    }

    protected STToken consume() {
        if (this.insertedToken != null) {
            STToken nextToken = this.insertedToken;
            this.insertedToken = null;
            return nextToken;
        }

        if (invalidNodeInfoStack.isEmpty()) {
            return this.tokenReader.read();
        }

        return consumeWithInvalidNodes();
    }

    private STToken consumeWithInvalidNodes() {
        // TODO can we improve this logic by cloning only once with all the invalid tokens?
        STToken token = this.tokenReader.read();
        while (!invalidNodeInfoStack.isEmpty()) {
            InvalidNodeInfo invalidNodeInfo = invalidNodeInfoStack.pop();
            token = SyntaxErrors.cloneWithLeadingInvalidNodeMinutiae(token, invalidNodeInfo.node,
                    invalidNodeInfo.diagnosticCode, invalidNodeInfo.args);
        }
        return token;
    }

    protected Solution recover(STToken token, ParserRuleContext currentCtx, Object... args) {
        Solution sol = this.errorHandler.recover(currentCtx, token, args);
        // If the action is to remove, then re-parse the same rule.
        if (sol.action == Action.REMOVE) {
            addInvalidTokenToNextToken(sol.removedToken);
        } else if (sol.action == Action.INSERT) {
            this.insertedToken = (STToken) sol.recoveredNode;
        }

        return sol;
    }

    protected void insertToken(SyntaxKind kind, ParserRuleContext context) {
        this.insertedToken = SyntaxErrors.createMissingTokenWithDiagnostics(kind, context);
    }

    protected void startContext(ParserRuleContext context) {
        this.errorHandler.startContext(context);
    }

    protected void endContext() {
        this.errorHandler.endContext();
    }

    /**
     * Switch the current context to the provided one. This will replace the
     * existing context.
     *
     * @param context Context to switch to.
     */
    protected void switchContext(ParserRuleContext context) {
        this.errorHandler.switchContext(context);
    }

    protected STToken getNextNextToken() {
        return peek(2);
    }

    /**
     * Returns 'true' if the list is empty.
     * <p>
     * First check whether this node is an instance of STNodeList.
     *
     * @param node the nodelist instance
     * @return returns 'true' if the list is empty
     */
    protected boolean isNodeListEmpty(STNode node) {
        if (!NodeListUtils.isSTNodeList(node)) {
            throw new IllegalArgumentException("The 'node' should be an instance of STNodeList");
        }

        STNodeList nodeList = (STNodeList) node;
        return nodeList.isEmpty();
    }

    /**
     * Returns a clone of the given STNode with the given diagnostic if the nodeList is empty,
     * otherwise returns the original STNode.
     *
     * @param nodeList the node list instance
     * @param target the STNode instance
     * @param diagnosticCode the DiagnosticCode to be added to the node
     * @return a clone of the given STNode
     */
    protected STNode cloneWithDiagnosticIfListEmpty(STNode nodeList, STNode target, DiagnosticCode diagnosticCode) {
        if (isNodeListEmpty(nodeList)) {
            return SyntaxErrors.addDiagnostic(target, diagnosticCode);
        }
        return target;
    }

    /**
     * Clones the last node in list with the invalid node as minutiae and update the list if the nodeList is not empty.
     * Otherwise adds the invalid node as minutiae to the next consumed token.
     *
     * @param nodeList       node list to be updated if not empty
     * @param invalidParam   the invalid node to be attached to the last node in list as minutiae
     * @param diagnosticCode diagnostic code related to the invalid node
     * @param args           additional arguments used in diagnostic message
     */
    protected void updateLastNodeInListOrAddInvalidNodeToNextToken(List<STNode> nodeList,
                                                             STNode invalidParam,
                                                             DiagnosticCode diagnosticCode,
                                                             Object... args) {
        if (nodeList.isEmpty()) {
            addInvalidNodeToNextToken(invalidParam, diagnosticCode, args);
        } else {
            updateLastNodeInListWithInvalidNode(nodeList, invalidParam, diagnosticCode, args);
        }
    }

    /**
     * Clones the last node in list with the invalid node as trailing minutiae and update the list.
     *
     * @param nodeList       node list to be updated
     * @param invalidParam   the invalid node to be attached to the last node in list as minutiae
     * @param diagnosticCode diagnostic code related to the invalid node
     * @param args           additional arguments used in diagnostic message
     */
    protected void updateLastNodeInListWithInvalidNode(List<STNode> nodeList,
                                                       STNode invalidParam,
                                                       DiagnosticCode diagnosticCode,
                                                       Object... args) {
        int lastIndex = nodeList.size() - 1;
        STNode prevNode = nodeList.remove(lastIndex);
        STNode newNode = SyntaxErrors.cloneWithTrailingInvalidNodeMinutiae(prevNode, invalidParam);
        if (diagnosticCode != null) {
            newNode = SyntaxErrors.addDiagnostic(newNode, diagnosticCode, args);
        }
        nodeList.add(newNode);
    }

    /**
<<<<<<< HEAD
     * Clones the first node in list with the invalid node as minutiae and update the list.
=======
     * Clones the first node in list with the invalid node as leading minutiae and update the list.
>>>>>>> ddbffb39
     *
     * @param nodeList       node list to be updated
     * @param invalidParam   the invalid node to be attached to the first node in list as minutiae
     * @param diagnosticCode diagnostic code related to the invalid node
     * @param args           additional arguments used in diagnostic message
     */
    protected void updateFirstNodeInListWithInvalidNode(List<STNode> nodeList,
<<<<<<< HEAD
                                                       STNode invalidParam,
                                                       DiagnosticCode diagnosticCode,
                                                       Object... args) {
        STNode firstNode = nodeList.remove(0);
        STNode newNode = SyntaxErrors.cloneWithLeadingInvalidNodeMinutiae(firstNode, invalidParam);
        if (diagnosticCode != null) {
            newNode = SyntaxErrors.addDiagnostic(newNode, diagnosticCode, args);
        }
        nodeList.add(0, newNode);
=======
                                                        STNode invalidParam,
                                                        DiagnosticCode diagnosticCode,
                                                        Object... args) {
        updateANodeInListWithInvalidNode(nodeList, 0, invalidParam, diagnosticCode, args);
    }

    /**
     * Clones the a node in list with the invalid node as leading minutiae and update the list.
     *
     * @param nodeList       node list to be updated
     * @param indexOfTheNode index of the node in list to be updated
     * @param invalidParam   the invalid node to be attached to the first node in list as minutiae
     * @param diagnosticCode diagnostic code related to the invalid node
     * @param args           additional arguments used in diagnostic message
     */
    protected void updateANodeInListWithInvalidNode(List<STNode> nodeList,
                                                    int indexOfTheNode,
                                                    STNode invalidParam,
                                                    DiagnosticCode diagnosticCode,
                                                    Object... args) {
        STNode node = nodeList.get(indexOfTheNode);
        STNode newNode = SyntaxErrors.cloneWithLeadingInvalidNodeMinutiae(node, invalidParam);
        if (diagnosticCode != null) {
            newNode = SyntaxErrors.addDiagnostic(newNode, diagnosticCode, args);
        }
        nodeList.set(indexOfTheNode, newNode);
>>>>>>> ddbffb39
    }

    /**
     * Adds the invalid node as minutiae to the next consumed token.
     * <p>
     * This method pushes this invalid node into a stack and attach it
     * as invalid node minutiae to the next token when it is consumed.
     *
     * @param invalidNode    invalid node to added as {@code STInvalidNodeMinutiae}
     * @param diagnosticCode the {@code DiagnosticCode} to be added
     * @param args           additional arguments required to format the diagnostic message
     */
    protected void addInvalidNodeToNextToken(STNode invalidNode, DiagnosticCode diagnosticCode, Object... args) {
        invalidNodeInfoStack.push(new InvalidNodeInfo(invalidNode, diagnosticCode, args));
    }

    /**
     * Adds the invalid node as minutiae to the next consumed token.
     * <p>
     * This method pushes this invalid node into a stack and attach it
     * as invalid node minutiae to the next token when it is consumed.
     *
     * @param invalidNode invalid node to added as {@code STInvalidNodeMinutiae}
     */
    protected void addInvalidTokenToNextToken(STToken invalidNode) {
        invalidNodeInfoStack.push(new InvalidNodeInfo(invalidNode,
                DiagnosticErrorCode.ERROR_INVALID_TOKEN, invalidNode.text()));
    }

    /**
     * Holds invalid node diagnostic information until the next token is consumed.
     *
     * @since 2.0.0
     */
    private static class InvalidNodeInfo {
        final STNode node;
        final DiagnosticCode diagnosticCode;
        final Object[] args;

        public InvalidNodeInfo(STNode invalidNode, DiagnosticCode diagnosticCode, Object... args) {
            this.node = invalidNode;
            this.diagnosticCode = diagnosticCode;
            this.args = args;
        }
    }
}<|MERGE_RESOLUTION|>--- conflicted
+++ resolved
@@ -215,11 +215,7 @@
     }
 
     /**
-<<<<<<< HEAD
-     * Clones the first node in list with the invalid node as minutiae and update the list.
-=======
      * Clones the first node in list with the invalid node as leading minutiae and update the list.
->>>>>>> ddbffb39
      *
      * @param nodeList       node list to be updated
      * @param invalidParam   the invalid node to be attached to the first node in list as minutiae
@@ -227,17 +223,6 @@
      * @param args           additional arguments used in diagnostic message
      */
     protected void updateFirstNodeInListWithInvalidNode(List<STNode> nodeList,
-<<<<<<< HEAD
-                                                       STNode invalidParam,
-                                                       DiagnosticCode diagnosticCode,
-                                                       Object... args) {
-        STNode firstNode = nodeList.remove(0);
-        STNode newNode = SyntaxErrors.cloneWithLeadingInvalidNodeMinutiae(firstNode, invalidParam);
-        if (diagnosticCode != null) {
-            newNode = SyntaxErrors.addDiagnostic(newNode, diagnosticCode, args);
-        }
-        nodeList.add(0, newNode);
-=======
                                                         STNode invalidParam,
                                                         DiagnosticCode diagnosticCode,
                                                         Object... args) {
@@ -264,7 +249,6 @@
             newNode = SyntaxErrors.addDiagnostic(newNode, diagnosticCode, args);
         }
         nodeList.set(indexOfTheNode, newNode);
->>>>>>> ddbffb39
     }
 
     /**
