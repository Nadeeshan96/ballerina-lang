/*
 *  Copyright (c) 2020, WSO2 Inc. (http://www.wso2.org) All Rights Reserved.
 *
 *  WSO2 Inc. licenses this file to you under the Apache License,
 *  Version 2.0 (the "License"); you may not use this file except
 *  in compliance with the License.
 *  You may obtain a copy of the License at
 *
 *    http://www.apache.org/licenses/LICENSE-2.0
 *
 *  Unless required by applicable law or agreed to in writing,
 *  software distributed under the License is distributed on an
 *  "AS IS" BASIS, WITHOUT WARRANTIES OR CONDITIONS OF ANY
 *  KIND, either express or implied.  See the License for the
 *  specific language governing permissions and limitations
 *  under the License.
 */
package io.ballerina.compiler.internal.parser.tree;

import io.ballerina.compiler.syntax.tree.SyntaxKind;

/**
 * A factory that constructs internal tree nodes.
 * <p>
 * This class contains various helper methods that create internal tree nodes.
 * <p>
 * Note that {@code STNodeFactory} must be used to create {@code STNode} instances. This approach allows
 * us to manage {@code STNode} production in the future. We could load nodes from a cache or add debug logs etc.
 *
 * This is a generated class.
 *
 * @since 2.0.0
 */
public class STNodeFactory extends STAbstractNodeFactory {

    private STNodeFactory() {
    }

    public static STNode createModulePartNode(
            STNode imports,
            STNode members,
            STNode eofToken) {

        return new STModulePartNode(
                imports,
                members,
                eofToken);
    }

    public static STNode createFunctionDefinitionNode(
            SyntaxKind kind,
            STNode metadata,
            STNode qualifierList,
            STNode functionKeyword,
            STNode functionName,
            STNode relativeResourcePath,
            STNode functionSignature,
            STNode functionBody) {

        return new STFunctionDefinitionNode(
                kind,
                metadata,
                qualifierList,
                functionKeyword,
                functionName,
                relativeResourcePath,
                functionSignature,
                functionBody);
    }

    public static STNode createImportDeclarationNode(
            STNode importKeyword,
            STNode orgName,
            STNode moduleName,
            STNode prefix,
            STNode semicolon) {

        return new STImportDeclarationNode(
                importKeyword,
                orgName,
                moduleName,
                prefix,
                semicolon);
    }

    public static STNode createListenerDeclarationNode(
            STNode metadata,
            STNode visibilityQualifier,
            STNode listenerKeyword,
            STNode typeDescriptor,
            STNode variableName,
            STNode equalsToken,
            STNode initializer,
            STNode semicolonToken) {

        return new STListenerDeclarationNode(
                metadata,
                visibilityQualifier,
                listenerKeyword,
                typeDescriptor,
                variableName,
                equalsToken,
                initializer,
                semicolonToken);
    }

    public static STNode createTypeDefinitionNode(
            STNode metadata,
            STNode visibilityQualifier,
            STNode typeKeyword,
            STNode typeName,
            STNode typeDescriptor,
            STNode semicolonToken) {

        return new STTypeDefinitionNode(
                metadata,
                visibilityQualifier,
                typeKeyword,
                typeName,
                typeDescriptor,
                semicolonToken);
    }

    public static STNode createServiceDeclarationNode(
            STNode metadata,
            STNode qualifiers,
            STNode serviceKeyword,
            STNode typeDescriptor,
            STNode absoluteResourcePath,
            STNode onKeyword,
            STNode expressions,
            STNode openBraceToken,
            STNode members,
            STNode closeBraceToken,
            STNode semicolonToken) {

        return new STServiceDeclarationNode(
                metadata,
                qualifiers,
                serviceKeyword,
                typeDescriptor,
                absoluteResourcePath,
                onKeyword,
                expressions,
                openBraceToken,
                members,
                closeBraceToken,
                semicolonToken);
    }

    public static STNode createAssignmentStatementNode(
            STNode varRef,
            STNode equalsToken,
            STNode expression,
            STNode semicolonToken) {

        return new STAssignmentStatementNode(
                varRef,
                equalsToken,
                expression,
                semicolonToken);
    }

    public static STNode createCompoundAssignmentStatementNode(
            STNode lhsExpression,
            STNode binaryOperator,
            STNode equalsToken,
            STNode rhsExpression,
            STNode semicolonToken) {

        return new STCompoundAssignmentStatementNode(
                lhsExpression,
                binaryOperator,
                equalsToken,
                rhsExpression,
                semicolonToken);
    }

    public static STNode createVariableDeclarationNode(
            STNode annotations,
            STNode finalKeyword,
            STNode typedBindingPattern,
            STNode equalsToken,
            STNode initializer,
            STNode semicolonToken) {

        return new STVariableDeclarationNode(
                annotations,
                finalKeyword,
                typedBindingPattern,
                equalsToken,
                initializer,
                semicolonToken);
    }

    public static STNode createBlockStatementNode(
            STNode openBraceToken,
            STNode statements,
            STNode closeBraceToken) {

        return new STBlockStatementNode(
                openBraceToken,
                statements,
                closeBraceToken);
    }

    public static STNode createBreakStatementNode(
            STNode breakToken,
            STNode semicolonToken) {

        return new STBreakStatementNode(
                breakToken,
                semicolonToken);
    }

    public static STNode createFailStatementNode(
            STNode failKeyword,
            STNode expression,
            STNode semicolonToken) {

        return new STFailStatementNode(
                failKeyword,
                expression,
                semicolonToken);
    }

    public static STNode createExpressionStatementNode(
            SyntaxKind kind,
            STNode expression,
            STNode semicolonToken) {

        return new STExpressionStatementNode(
                kind,
                expression,
                semicolonToken);
    }

    public static STNode createContinueStatementNode(
            STNode continueToken,
            STNode semicolonToken) {

        return new STContinueStatementNode(
                continueToken,
                semicolonToken);
    }

    public static STNode createExternalFunctionBodyNode(
            STNode equalsToken,
            STNode annotations,
            STNode externalKeyword,
            STNode semicolonToken) {

        return new STExternalFunctionBodyNode(
                equalsToken,
                annotations,
                externalKeyword,
                semicolonToken);
    }

    public static STNode createIfElseStatementNode(
            STNode ifKeyword,
            STNode condition,
            STNode ifBody,
            STNode elseBody) {

        return new STIfElseStatementNode(
                ifKeyword,
                condition,
                ifBody,
                elseBody);
    }

    public static STNode createElseBlockNode(
            STNode elseKeyword,
            STNode elseBody) {

        return new STElseBlockNode(
                elseKeyword,
                elseBody);
    }

    public static STNode createWhileStatementNode(
            STNode whileKeyword,
            STNode condition,
            STNode whileBody,
            STNode onFailClause) {

        return new STWhileStatementNode(
                whileKeyword,
                condition,
                whileBody,
                onFailClause);
    }

    public static STNode createPanicStatementNode(
            STNode panicKeyword,
            STNode expression,
            STNode semicolonToken) {

        return new STPanicStatementNode(
                panicKeyword,
                expression,
                semicolonToken);
    }

    public static STNode createReturnStatementNode(
            STNode returnKeyword,
            STNode expression,
            STNode semicolonToken) {

        return new STReturnStatementNode(
                returnKeyword,
                expression,
                semicolonToken);
    }

    public static STNode createLocalTypeDefinitionStatementNode(
            STNode annotations,
            STNode typeKeyword,
            STNode typeName,
            STNode typeDescriptor,
            STNode semicolonToken) {

        return new STLocalTypeDefinitionStatementNode(
                annotations,
                typeKeyword,
                typeName,
                typeDescriptor,
                semicolonToken);
    }

    public static STNode createLockStatementNode(
            STNode lockKeyword,
            STNode blockStatement,
            STNode onFailClause) {

        return new STLockStatementNode(
                lockKeyword,
                blockStatement,
                onFailClause);
    }

    public static STNode createForkStatementNode(
            STNode forkKeyword,
            STNode openBraceToken,
            STNode namedWorkerDeclarations,
            STNode closeBraceToken) {

        return new STForkStatementNode(
                forkKeyword,
                openBraceToken,
                namedWorkerDeclarations,
                closeBraceToken);
    }

    public static STNode createForEachStatementNode(
            STNode forEachKeyword,
            STNode typedBindingPattern,
            STNode inKeyword,
            STNode actionOrExpressionNode,
            STNode blockStatement,
            STNode onFailClause) {

        return new STForEachStatementNode(
                forEachKeyword,
                typedBindingPattern,
                inKeyword,
                actionOrExpressionNode,
                blockStatement,
                onFailClause);
    }

    public static STNode createBinaryExpressionNode(
            SyntaxKind kind,
            STNode lhsExpr,
            STNode operator,
            STNode rhsExpr) {

        return new STBinaryExpressionNode(
                kind,
                lhsExpr,
                operator,
                rhsExpr);
    }

    public static STNode createBracedExpressionNode(
            SyntaxKind kind,
            STNode openParen,
            STNode expression,
            STNode closeParen) {

        return new STBracedExpressionNode(
                kind,
                openParen,
                expression,
                closeParen);
    }

    public static STNode createCheckExpressionNode(
            SyntaxKind kind,
            STNode checkKeyword,
            STNode expression) {

        return new STCheckExpressionNode(
                kind,
                checkKeyword,
                expression);
    }

    public static STNode createFieldAccessExpressionNode(
            STNode expression,
            STNode dotToken,
            STNode fieldName) {

        return new STFieldAccessExpressionNode(
                expression,
                dotToken,
                fieldName);
    }

    public static STNode createFunctionCallExpressionNode(
            STNode functionName,
            STNode openParenToken,
            STNode arguments,
            STNode closeParenToken) {

        return new STFunctionCallExpressionNode(
                functionName,
                openParenToken,
                arguments,
                closeParenToken);
    }

    public static STNode createMethodCallExpressionNode(
            STNode expression,
            STNode dotToken,
            STNode methodName,
            STNode openParenToken,
            STNode arguments,
            STNode closeParenToken) {

        return new STMethodCallExpressionNode(
                expression,
                dotToken,
                methodName,
                openParenToken,
                arguments,
                closeParenToken);
    }

    public static STNode createMappingConstructorExpressionNode(
            STNode openBrace,
            STNode fields,
            STNode closeBrace) {

        return new STMappingConstructorExpressionNode(
                openBrace,
                fields,
                closeBrace);
    }

    public static STNode createIndexedExpressionNode(
            STNode containerExpression,
            STNode openBracket,
            STNode keyExpression,
            STNode closeBracket) {

        return new STIndexedExpressionNode(
                containerExpression,
                openBracket,
                keyExpression,
                closeBracket);
    }

    public static STNode createTypeofExpressionNode(
            STNode typeofKeyword,
            STNode expression) {

        return new STTypeofExpressionNode(
                typeofKeyword,
                expression);
    }

    public static STNode createUnaryExpressionNode(
            STNode unaryOperator,
            STNode expression) {

        return new STUnaryExpressionNode(
                unaryOperator,
                expression);
    }

    public static STNode createComputedNameFieldNode(
            STNode openBracket,
            STNode fieldNameExpr,
            STNode closeBracket,
            STNode colonToken,
            STNode valueExpr) {

        return new STComputedNameFieldNode(
                openBracket,
                fieldNameExpr,
                closeBracket,
                colonToken,
                valueExpr);
    }

    public static STNode createConstantDeclarationNode(
            STNode metadata,
            STNode visibilityQualifier,
            STNode constKeyword,
            STNode typeDescriptor,
            STNode variableName,
            STNode equalsToken,
            STNode initializer,
            STNode semicolonToken) {

        return new STConstantDeclarationNode(
                metadata,
                visibilityQualifier,
                constKeyword,
                typeDescriptor,
                variableName,
                equalsToken,
                initializer,
                semicolonToken);
    }

    public static STNode createDefaultableParameterNode(
            STNode annotations,
            STNode typeName,
            STNode paramName,
            STNode equalsToken,
            STNode expression) {

        return new STDefaultableParameterNode(
                annotations,
                typeName,
                paramName,
                equalsToken,
                expression);
    }

    public static STNode createRequiredParameterNode(
            STNode annotations,
            STNode typeName,
            STNode paramName) {

        return new STRequiredParameterNode(
                annotations,
                typeName,
                paramName);
    }

    public static STNode createIncludedRecordParameterNode(
            STNode annotations,
            STNode asteriskToken,
            STNode typeName,
            STNode paramName) {

        return new STIncludedRecordParameterNode(
                annotations,
                asteriskToken,
                typeName,
                paramName);
    }

    public static STNode createRestParameterNode(
            STNode annotations,
            STNode typeName,
            STNode ellipsisToken,
            STNode paramName) {

        return new STRestParameterNode(
                annotations,
                typeName,
                ellipsisToken,
                paramName);
    }

    public static STNode createImportOrgNameNode(
            STNode orgName,
            STNode slashToken) {

        return new STImportOrgNameNode(
                orgName,
                slashToken);
    }

    public static STNode createImportPrefixNode(
            STNode asKeyword,
            STNode prefix) {

        return new STImportPrefixNode(
                asKeyword,
                prefix);
    }

    public static STNode createSpecificFieldNode(
            STNode readonlyKeyword,
            STNode fieldName,
            STNode colon,
            STNode valueExpr) {

        return new STSpecificFieldNode(
                readonlyKeyword,
                fieldName,
                colon,
                valueExpr);
    }

    public static STNode createSpreadFieldNode(
            STNode ellipsis,
            STNode valueExpr) {

        return new STSpreadFieldNode(
                ellipsis,
                valueExpr);
    }

    public static STNode createNamedArgumentNode(
            STNode argumentName,
            STNode equalsToken,
            STNode expression) {

        return new STNamedArgumentNode(
                argumentName,
                equalsToken,
                expression);
    }

    public static STNode createPositionalArgumentNode(
            STNode expression) {

        return new STPositionalArgumentNode(
                expression);
    }

    public static STNode createRestArgumentNode(
            STNode ellipsis,
            STNode expression) {

        return new STRestArgumentNode(
                ellipsis,
                expression);
    }

    public static STNode createInferredTypedescDefaultNode(
            STNode ltToken,
            STNode gtToken) {

        return new STInferredTypedescDefaultNode(
                ltToken,
                gtToken);
    }

    public static STNode createObjectTypeDescriptorNode(
            STNode objectTypeQualifiers,
            STNode objectKeyword,
            STNode openBrace,
            STNode members,
            STNode closeBrace) {

        return new STObjectTypeDescriptorNode(
                objectTypeQualifiers,
                objectKeyword,
                openBrace,
                members,
                closeBrace);
    }

    public static STNode createObjectConstructorExpressionNode(
            STNode annotations,
            STNode objectTypeQualifiers,
            STNode objectKeyword,
            STNode typeReference,
            STNode openBraceToken,
            STNode members,
            STNode closeBraceToken) {

        return new STObjectConstructorExpressionNode(
                annotations,
                objectTypeQualifiers,
                objectKeyword,
                typeReference,
                openBraceToken,
                members,
                closeBraceToken);
    }

    public static STNode createRecordTypeDescriptorNode(
            STNode recordKeyword,
            STNode bodyStartDelimiter,
            STNode fields,
            STNode recordRestDescriptor,
            STNode bodyEndDelimiter) {

        return new STRecordTypeDescriptorNode(
                recordKeyword,
                bodyStartDelimiter,
                fields,
                recordRestDescriptor,
                bodyEndDelimiter);
    }

    public static STNode createReturnTypeDescriptorNode(
            STNode returnsKeyword,
            STNode annotations,
            STNode type) {

        return new STReturnTypeDescriptorNode(
                returnsKeyword,
                annotations,
                type);
    }

    public static STNode createNilTypeDescriptorNode(
            STNode openParenToken,
            STNode closeParenToken) {

        return new STNilTypeDescriptorNode(
                openParenToken,
                closeParenToken);
    }

    public static STNode createOptionalTypeDescriptorNode(
            STNode typeDescriptor,
            STNode questionMarkToken) {

        return new STOptionalTypeDescriptorNode(
                typeDescriptor,
                questionMarkToken);
    }

    public static STNode createObjectFieldNode(
            STNode metadata,
            STNode visibilityQualifier,
            STNode qualifierList,
            STNode typeName,
            STNode fieldName,
            STNode equalsToken,
            STNode expression,
            STNode semicolonToken) {

        return new STObjectFieldNode(
                metadata,
                visibilityQualifier,
                qualifierList,
                typeName,
                fieldName,
                equalsToken,
                expression,
                semicolonToken);
    }

    public static STNode createRecordFieldNode(
            STNode metadata,
            STNode readonlyKeyword,
            STNode typeName,
            STNode fieldName,
            STNode questionMarkToken,
            STNode semicolonToken) {

        return new STRecordFieldNode(
                metadata,
                readonlyKeyword,
                typeName,
                fieldName,
                questionMarkToken,
                semicolonToken);
    }

    public static STNode createRecordFieldWithDefaultValueNode(
            STNode metadata,
            STNode readonlyKeyword,
            STNode typeName,
            STNode fieldName,
            STNode equalsToken,
            STNode expression,
            STNode semicolonToken) {

        return new STRecordFieldWithDefaultValueNode(
                metadata,
                readonlyKeyword,
                typeName,
                fieldName,
                equalsToken,
                expression,
                semicolonToken);
    }

    public static STNode createRecordRestDescriptorNode(
            STNode typeName,
            STNode ellipsisToken,
            STNode semicolonToken) {

        return new STRecordRestDescriptorNode(
                typeName,
                ellipsisToken,
                semicolonToken);
    }

    public static STNode createTypeReferenceNode(
            STNode asteriskToken,
            STNode typeName,
            STNode semicolonToken) {

        return new STTypeReferenceNode(
                asteriskToken,
                typeName,
                semicolonToken);
    }

    public static STNode createAnnotationNode(
            STNode atToken,
            STNode annotReference,
            STNode annotValue) {

        return new STAnnotationNode(
                atToken,
                annotReference,
                annotValue);
    }

    public static STNode createMetadataNode(
            STNode documentationString,
            STNode annotations) {

        return new STMetadataNode(
                documentationString,
                annotations);
    }

    public static STNode createModuleVariableDeclarationNode(
            STNode metadata,
            STNode visibilityQualifier,
            STNode qualifiers,
            STNode typedBindingPattern,
            STNode equalsToken,
            STNode initializer,
            STNode semicolonToken) {

        return new STModuleVariableDeclarationNode(
                metadata,
                visibilityQualifier,
                qualifiers,
                typedBindingPattern,
                equalsToken,
                initializer,
                semicolonToken);
    }

    public static STNode createTypeTestExpressionNode(
            STNode expression,
            STNode isKeyword,
            STNode typeDescriptor) {

        return new STTypeTestExpressionNode(
                expression,
                isKeyword,
                typeDescriptor);
    }

    public static STNode createRemoteMethodCallActionNode(
            STNode expression,
            STNode rightArrowToken,
            STNode methodName,
            STNode openParenToken,
            STNode arguments,
            STNode closeParenToken) {

        return new STRemoteMethodCallActionNode(
                expression,
                rightArrowToken,
                methodName,
                openParenToken,
                arguments,
                closeParenToken);
    }

    public static STNode createMapTypeDescriptorNode(
            STNode mapKeywordToken,
            STNode mapTypeParamsNode) {

        return new STMapTypeDescriptorNode(
                mapKeywordToken,
                mapTypeParamsNode);
    }

    public static STNode createNilLiteralNode(
            STNode openParenToken,
            STNode closeParenToken) {

        return new STNilLiteralNode(
                openParenToken,
                closeParenToken);
    }

    public static STNode createAnnotationDeclarationNode(
            STNode metadata,
            STNode visibilityQualifier,
            STNode constKeyword,
            STNode annotationKeyword,
            STNode typeDescriptor,
            STNode annotationTag,
            STNode onKeyword,
            STNode attachPoints,
            STNode semicolonToken) {

        return new STAnnotationDeclarationNode(
                metadata,
                visibilityQualifier,
                constKeyword,
                annotationKeyword,
                typeDescriptor,
                annotationTag,
                onKeyword,
                attachPoints,
                semicolonToken);
    }

    public static STNode createAnnotationAttachPointNode(
            STNode sourceKeyword,
            STNode identifiers) {

        return new STAnnotationAttachPointNode(
                sourceKeyword,
                identifiers);
    }

    public static STNode createXMLNamespaceDeclarationNode(
            STNode xmlnsKeyword,
            STNode namespaceuri,
            STNode asKeyword,
            STNode namespacePrefix,
            STNode semicolonToken) {

        return new STXMLNamespaceDeclarationNode(
                xmlnsKeyword,
                namespaceuri,
                asKeyword,
                namespacePrefix,
                semicolonToken);
    }

    public static STNode createModuleXMLNamespaceDeclarationNode(
            STNode xmlnsKeyword,
            STNode namespaceuri,
            STNode asKeyword,
            STNode namespacePrefix,
            STNode semicolonToken) {

        return new STModuleXMLNamespaceDeclarationNode(
                xmlnsKeyword,
                namespaceuri,
                asKeyword,
                namespacePrefix,
                semicolonToken);
    }

    public static STNode createClientDeclarationNode(
            STNode annotations,
            STNode clientKeyword,
            STNode clientUri,
            STNode asKeyword,
            STNode clientPrefix,
            STNode semicolonToken) {

        return new STClientDeclarationNode(
                annotations,
                clientKeyword,
                clientUri,
                asKeyword,
                clientPrefix,
                semicolonToken);
    }

    public static STNode createModuleClientDeclarationNode(
            STNode annotations,
            STNode clientKeyword,
            STNode clientUri,
            STNode asKeyword,
            STNode clientPrefix,
            STNode semicolonToken) {

        return new STModuleClientDeclarationNode(
                annotations,
                clientKeyword,
                clientUri,
                asKeyword,
                clientPrefix,
                semicolonToken);
    }

    public static STNode createFunctionBodyBlockNode(
            STNode openBraceToken,
            STNode namedWorkerDeclarator,
            STNode statements,
            STNode closeBraceToken,
            STNode semicolonToken) {

        return new STFunctionBodyBlockNode(
                openBraceToken,
                namedWorkerDeclarator,
                statements,
                closeBraceToken,
                semicolonToken);
    }

    public static STNode createNamedWorkerDeclarationNode(
            STNode annotations,
            STNode transactionalKeyword,
            STNode workerKeyword,
            STNode workerName,
            STNode returnTypeDesc,
            STNode workerBody) {

        return new STNamedWorkerDeclarationNode(
                annotations,
                transactionalKeyword,
                workerKeyword,
                workerName,
                returnTypeDesc,
                workerBody);
    }

    public static STNode createNamedWorkerDeclarator(
            STNode workerInitStatements,
            STNode namedWorkerDeclarations) {

        return new STNamedWorkerDeclarator(
                workerInitStatements,
                namedWorkerDeclarations);
    }

    public static STNode createBasicLiteralNode(
            SyntaxKind kind,
            STNode literalToken) {

        return new STBasicLiteralNode(
                kind,
                literalToken);
    }

    public static STNode createSimpleNameReferenceNode(
            STNode name) {

        return new STSimpleNameReferenceNode(
                name);
    }

    public static STNode createQualifiedNameReferenceNode(
            STNode modulePrefix,
            STNode colon,
            STNode identifier) {

        return new STQualifiedNameReferenceNode(
                modulePrefix,
                colon,
                identifier);
    }

    public static STNode createBuiltinSimpleNameReferenceNode(
            SyntaxKind kind,
            STNode name) {

        return new STBuiltinSimpleNameReferenceNode(
                kind,
                name);
    }

    public static STNode createTrapExpressionNode(
            SyntaxKind kind,
            STNode trapKeyword,
            STNode expression) {

        return new STTrapExpressionNode(
                kind,
                trapKeyword,
                expression);
    }

    public static STNode createListConstructorExpressionNode(
            STNode openBracket,
            STNode expressions,
            STNode closeBracket) {

        return new STListConstructorExpressionNode(
                openBracket,
                expressions,
                closeBracket);
    }

    public static STNode createTypeCastExpressionNode(
            STNode ltToken,
            STNode typeCastParam,
            STNode gtToken,
            STNode expression) {

        return new STTypeCastExpressionNode(
                ltToken,
                typeCastParam,
                gtToken,
                expression);
    }

    public static STNode createTypeCastParamNode(
            STNode annotations,
            STNode type) {

        return new STTypeCastParamNode(
                annotations,
                type);
    }

    public static STNode createUnionTypeDescriptorNode(
            STNode leftTypeDesc,
            STNode pipeToken,
            STNode rightTypeDesc) {

        return new STUnionTypeDescriptorNode(
                leftTypeDesc,
                pipeToken,
                rightTypeDesc);
    }

    public static STNode createTableConstructorExpressionNode(
            STNode tableKeyword,
            STNode keySpecifier,
            STNode openBracket,
            STNode rows,
            STNode closeBracket) {

        return new STTableConstructorExpressionNode(
                tableKeyword,
                keySpecifier,
                openBracket,
                rows,
                closeBracket);
    }

    public static STNode createKeySpecifierNode(
            STNode keyKeyword,
            STNode openParenToken,
            STNode fieldNames,
            STNode closeParenToken) {

        return new STKeySpecifierNode(
                keyKeyword,
                openParenToken,
                fieldNames,
                closeParenToken);
    }

    public static STNode createStreamTypeDescriptorNode(
            STNode streamKeywordToken,
            STNode streamTypeParamsNode) {

        return new STStreamTypeDescriptorNode(
                streamKeywordToken,
                streamTypeParamsNode);
    }

    public static STNode createStreamTypeParamsNode(
            STNode ltToken,
            STNode leftTypeDescNode,
            STNode commaToken,
            STNode rightTypeDescNode,
            STNode gtToken) {

        return new STStreamTypeParamsNode(
                ltToken,
                leftTypeDescNode,
                commaToken,
                rightTypeDescNode,
                gtToken);
    }

    public static STNode createLetExpressionNode(
            STNode letKeyword,
            STNode letVarDeclarations,
            STNode inKeyword,
            STNode expression) {

        return new STLetExpressionNode(
                letKeyword,
                letVarDeclarations,
                inKeyword,
                expression);
    }

    public static STNode createLetVariableDeclarationNode(
            STNode annotations,
            STNode typedBindingPattern,
            STNode equalsToken,
            STNode expression) {

        return new STLetVariableDeclarationNode(
                annotations,
                typedBindingPattern,
                equalsToken,
                expression);
    }

    public static STNode createTemplateExpressionNode(
            SyntaxKind kind,
            STNode type,
            STNode startBacktick,
            STNode content,
            STNode endBacktick) {

        return new STTemplateExpressionNode(
                kind,
                type,
                startBacktick,
                content,
                endBacktick);
    }

    public static STNode createXMLElementNode(
            STNode startTag,
            STNode content,
            STNode endTag) {

        return new STXMLElementNode(
                startTag,
                content,
                endTag);
    }

    public static STNode createXMLStartTagNode(
            STNode ltToken,
            STNode name,
            STNode attributes,
            STNode getToken) {

        return new STXMLStartTagNode(
                ltToken,
                name,
                attributes,
                getToken);
    }

    public static STNode createXMLEndTagNode(
            STNode ltToken,
            STNode slashToken,
            STNode name,
            STNode getToken) {

        return new STXMLEndTagNode(
                ltToken,
                slashToken,
                name,
                getToken);
    }

    public static STNode createXMLSimpleNameNode(
            STNode name) {

        return new STXMLSimpleNameNode(
                name);
    }

    public static STNode createXMLQualifiedNameNode(
            STNode prefix,
            STNode colon,
            STNode name) {

        return new STXMLQualifiedNameNode(
                prefix,
                colon,
                name);
    }

    public static STNode createXMLEmptyElementNode(
            STNode ltToken,
            STNode name,
            STNode attributes,
            STNode slashToken,
            STNode getToken) {

        return new STXMLEmptyElementNode(
                ltToken,
                name,
                attributes,
                slashToken,
                getToken);
    }

    public static STNode createInterpolationNode(
            STNode interpolationStartToken,
            STNode expression,
            STNode interpolationEndToken) {

        return new STInterpolationNode(
                interpolationStartToken,
                expression,
                interpolationEndToken);
    }

    public static STNode createXMLTextNode(
            STNode content) {

        return new STXMLTextNode(
                content);
    }

    public static STNode createXMLAttributeNode(
            STNode attributeName,
            STNode equalToken,
            STNode value) {

        return new STXMLAttributeNode(
                attributeName,
                equalToken,
                value);
    }

    public static STNode createXMLAttributeValue(
            STNode startQuote,
            STNode value,
            STNode endQuote) {

        return new STXMLAttributeValue(
                startQuote,
                value,
                endQuote);
    }

    public static STNode createXMLComment(
            STNode commentStart,
            STNode content,
            STNode commentEnd) {

        return new STXMLComment(
                commentStart,
                content,
                commentEnd);
    }

    public static STNode createXMLCDATANode(
            STNode cdataStart,
            STNode content,
            STNode cdataEnd) {

        return new STXMLCDATANode(
                cdataStart,
                content,
                cdataEnd);
    }

    public static STNode createXMLProcessingInstruction(
            STNode piStart,
            STNode target,
            STNode data,
            STNode piEnd) {

        return new STXMLProcessingInstruction(
                piStart,
                target,
                data,
                piEnd);
    }

    public static STNode createTableTypeDescriptorNode(
            STNode tableKeywordToken,
            STNode rowTypeParameterNode,
            STNode keyConstraintNode) {

        return new STTableTypeDescriptorNode(
                tableKeywordToken,
                rowTypeParameterNode,
                keyConstraintNode);
    }

    public static STNode createTypeParameterNode(
            STNode ltToken,
            STNode typeNode,
            STNode gtToken) {

        return new STTypeParameterNode(
                ltToken,
                typeNode,
                gtToken);
    }

    public static STNode createKeyTypeConstraintNode(
            STNode keyKeywordToken,
            STNode typeParameterNode) {

        return new STKeyTypeConstraintNode(
                keyKeywordToken,
                typeParameterNode);
    }

    public static STNode createFunctionTypeDescriptorNode(
            STNode qualifierList,
            STNode functionKeyword,
            STNode functionSignature) {

        return new STFunctionTypeDescriptorNode(
                qualifierList,
                functionKeyword,
                functionSignature);
    }

    public static STNode createFunctionSignatureNode(
            STNode openParenToken,
            STNode parameters,
            STNode closeParenToken,
            STNode returnTypeDesc) {

        return new STFunctionSignatureNode(
                openParenToken,
                parameters,
                closeParenToken,
                returnTypeDesc);
    }

    public static STNode createExplicitAnonymousFunctionExpressionNode(
            STNode annotations,
            STNode qualifierList,
            STNode functionKeyword,
            STNode functionSignature,
            STNode functionBody) {

        return new STExplicitAnonymousFunctionExpressionNode(
                annotations,
                qualifierList,
                functionKeyword,
                functionSignature,
                functionBody);
    }

    public static STNode createExpressionFunctionBodyNode(
            STNode rightDoubleArrow,
            STNode expression,
            STNode semicolon) {

        return new STExpressionFunctionBodyNode(
                rightDoubleArrow,
                expression,
                semicolon);
    }

    public static STNode createTupleTypeDescriptorNode(
            STNode openBracketToken,
            STNode memberTypeDesc,
            STNode closeBracketToken) {

        return new STTupleTypeDescriptorNode(
                openBracketToken,
                memberTypeDesc,
                closeBracketToken);
    }

    public static STNode createParenthesisedTypeDescriptorNode(
            STNode openParenToken,
            STNode typedesc,
            STNode closeParenToken) {

        return new STParenthesisedTypeDescriptorNode(
                openParenToken,
                typedesc,
                closeParenToken);
    }

    public static STNode createExplicitNewExpressionNode(
            STNode newKeyword,
            STNode typeDescriptor,
            STNode parenthesizedArgList) {

        return new STExplicitNewExpressionNode(
                newKeyword,
                typeDescriptor,
                parenthesizedArgList);
    }

    public static STNode createImplicitNewExpressionNode(
            STNode newKeyword,
            STNode parenthesizedArgList) {

        return new STImplicitNewExpressionNode(
                newKeyword,
                parenthesizedArgList);
    }

    public static STNode createParenthesizedArgList(
            STNode openParenToken,
            STNode arguments,
            STNode closeParenToken) {

        return new STParenthesizedArgList(
                openParenToken,
                arguments,
                closeParenToken);
    }

    public static STNode createQueryConstructTypeNode(
            STNode keyword,
            STNode keySpecifier) {

        return new STQueryConstructTypeNode(
                keyword,
                keySpecifier);
    }

    public static STNode createFromClauseNode(
            STNode fromKeyword,
            STNode typedBindingPattern,
            STNode inKeyword,
            STNode expression) {

        return new STFromClauseNode(
                fromKeyword,
                typedBindingPattern,
                inKeyword,
                expression);
    }

    public static STNode createWhereClauseNode(
            STNode whereKeyword,
            STNode expression) {

        return new STWhereClauseNode(
                whereKeyword,
                expression);
    }

    public static STNode createLetClauseNode(
            STNode letKeyword,
            STNode letVarDeclarations) {

        return new STLetClauseNode(
                letKeyword,
                letVarDeclarations);
    }

    public static STNode createJoinClauseNode(
            STNode outerKeyword,
            STNode joinKeyword,
            STNode typedBindingPattern,
            STNode inKeyword,
            STNode expression,
            STNode joinOnCondition) {

        return new STJoinClauseNode(
                outerKeyword,
                joinKeyword,
                typedBindingPattern,
                inKeyword,
                expression,
                joinOnCondition);
    }

    public static STNode createOnClauseNode(
            STNode onKeyword,
            STNode lhsExpression,
            STNode equalsKeyword,
            STNode rhsExpression) {

        return new STOnClauseNode(
                onKeyword,
                lhsExpression,
                equalsKeyword,
                rhsExpression);
    }

    public static STNode createLimitClauseNode(
            STNode limitKeyword,
            STNode expression) {

        return new STLimitClauseNode(
                limitKeyword,
                expression);
    }

    public static STNode createOnConflictClauseNode(
            STNode onKeyword,
            STNode conflictKeyword,
            STNode expression) {

        return new STOnConflictClauseNode(
                onKeyword,
                conflictKeyword,
                expression);
    }

    public static STNode createQueryPipelineNode(
            STNode fromClause,
            STNode intermediateClauses) {

        return new STQueryPipelineNode(
                fromClause,
                intermediateClauses);
    }

    public static STNode createSelectClauseNode(
            STNode selectKeyword,
            STNode expression) {

        return new STSelectClauseNode(
                selectKeyword,
                expression);
    }

    public static STNode createQueryExpressionNode(
            STNode queryConstructType,
            STNode queryPipeline,
            STNode selectClause,
            STNode onConflictClause) {

        return new STQueryExpressionNode(
                queryConstructType,
                queryPipeline,
                selectClause,
                onConflictClause);
    }

    public static STNode createQueryActionNode(
            STNode queryPipeline,
            STNode doKeyword,
            STNode blockStatement) {

        return new STQueryActionNode(
                queryPipeline,
                doKeyword,
                blockStatement);
    }

    public static STNode createIntersectionTypeDescriptorNode(
            STNode leftTypeDesc,
            STNode bitwiseAndToken,
            STNode rightTypeDesc) {

        return new STIntersectionTypeDescriptorNode(
                leftTypeDesc,
                bitwiseAndToken,
                rightTypeDesc);
    }

    public static STNode createImplicitAnonymousFunctionParameters(
            STNode openParenToken,
            STNode parameters,
            STNode closeParenToken) {

        return new STImplicitAnonymousFunctionParameters(
                openParenToken,
                parameters,
                closeParenToken);
    }

    public static STNode createImplicitAnonymousFunctionExpressionNode(
            STNode params,
            STNode rightDoubleArrow,
            STNode expression) {

        return new STImplicitAnonymousFunctionExpressionNode(
                params,
                rightDoubleArrow,
                expression);
    }

    public static STNode createStartActionNode(
            STNode annotations,
            STNode startKeyword,
            STNode expression) {

        return new STStartActionNode(
                annotations,
                startKeyword,
                expression);
    }

    public static STNode createFlushActionNode(
            STNode flushKeyword,
            STNode peerWorker) {

        return new STFlushActionNode(
                flushKeyword,
                peerWorker);
    }

    public static STNode createSingletonTypeDescriptorNode(
            STNode simpleContExprNode) {

        return new STSingletonTypeDescriptorNode(
                simpleContExprNode);
    }

    public static STNode createMethodDeclarationNode(
            SyntaxKind kind,
            STNode metadata,
            STNode qualifierList,
            STNode functionKeyword,
            STNode methodName,
            STNode relativeResourcePath,
            STNode methodSignature,
            STNode semicolon) {

        return new STMethodDeclarationNode(
                kind,
                metadata,
                qualifierList,
                functionKeyword,
                methodName,
                relativeResourcePath,
                methodSignature,
                semicolon);
    }

    public static STNode createTypedBindingPatternNode(
            STNode typeDescriptor,
            STNode bindingPattern) {

        return new STTypedBindingPatternNode(
                typeDescriptor,
                bindingPattern);
    }

    public static STNode createCaptureBindingPatternNode(
            STNode variableName) {

        return new STCaptureBindingPatternNode(
                variableName);
    }

    public static STNode createWildcardBindingPatternNode(
            STNode underscoreToken) {

        return new STWildcardBindingPatternNode(
                underscoreToken);
    }

    public static STNode createListBindingPatternNode(
            STNode openBracket,
            STNode bindingPatterns,
            STNode closeBracket) {

        return new STListBindingPatternNode(
                openBracket,
                bindingPatterns,
                closeBracket);
    }

    public static STNode createMappingBindingPatternNode(
            STNode openBrace,
            STNode fieldBindingPatterns,
            STNode closeBrace) {

        return new STMappingBindingPatternNode(
                openBrace,
                fieldBindingPatterns,
                closeBrace);
    }

    public static STNode createFieldBindingPatternFullNode(
            STNode variableName,
            STNode colon,
            STNode bindingPattern) {

        return new STFieldBindingPatternFullNode(
                variableName,
                colon,
                bindingPattern);
    }

    public static STNode createFieldBindingPatternVarnameNode(
            STNode variableName) {

        return new STFieldBindingPatternVarnameNode(
                variableName);
    }

    public static STNode createRestBindingPatternNode(
            STNode ellipsisToken,
            STNode variableName) {

        return new STRestBindingPatternNode(
                ellipsisToken,
                variableName);
    }

    public static STNode createErrorBindingPatternNode(
            STNode errorKeyword,
            STNode typeReference,
            STNode openParenthesis,
            STNode argListBindingPatterns,
            STNode closeParenthesis) {

        return new STErrorBindingPatternNode(
                errorKeyword,
                typeReference,
                openParenthesis,
                argListBindingPatterns,
                closeParenthesis);
    }

    public static STNode createNamedArgBindingPatternNode(
            STNode argName,
            STNode equalsToken,
            STNode bindingPattern) {

        return new STNamedArgBindingPatternNode(
                argName,
                equalsToken,
                bindingPattern);
    }

    public static STNode createAsyncSendActionNode(
            STNode expression,
            STNode rightArrowToken,
            STNode peerWorker) {

        return new STAsyncSendActionNode(
                expression,
                rightArrowToken,
                peerWorker);
    }

    public static STNode createSyncSendActionNode(
            STNode expression,
            STNode syncSendToken,
            STNode peerWorker) {

        return new STSyncSendActionNode(
                expression,
                syncSendToken,
                peerWorker);
    }

    public static STNode createReceiveActionNode(
            STNode leftArrow,
            STNode receiveWorkers) {

        return new STReceiveActionNode(
                leftArrow,
                receiveWorkers);
    }

    public static STNode createReceiveFieldsNode(
            STNode openBrace,
            STNode receiveFields,
            STNode closeBrace) {

        return new STReceiveFieldsNode(
                openBrace,
                receiveFields,
                closeBrace);
    }

    public static STNode createRestDescriptorNode(
            STNode typeDescriptor,
            STNode ellipsisToken) {

        return new STRestDescriptorNode(
                typeDescriptor,
                ellipsisToken);
    }

    public static STNode createDoubleGTTokenNode(
            STNode openGTToken,
            STNode endGTToken) {

        return new STDoubleGTTokenNode(
                openGTToken,
                endGTToken);
    }

    public static STNode createTrippleGTTokenNode(
            STNode openGTToken,
            STNode middleGTToken,
            STNode endGTToken) {

        return new STTrippleGTTokenNode(
                openGTToken,
                middleGTToken,
                endGTToken);
    }

    public static STNode createWaitActionNode(
            STNode waitKeyword,
            STNode waitFutureExpr) {

        return new STWaitActionNode(
                waitKeyword,
                waitFutureExpr);
    }

    public static STNode createWaitFieldsListNode(
            STNode openBrace,
            STNode waitFields,
            STNode closeBrace) {

        return new STWaitFieldsListNode(
                openBrace,
                waitFields,
                closeBrace);
    }

    public static STNode createWaitFieldNode(
            STNode fieldName,
            STNode colon,
            STNode waitFutureExpr) {

        return new STWaitFieldNode(
                fieldName,
                colon,
                waitFutureExpr);
    }

    public static STNode createAnnotAccessExpressionNode(
            STNode expression,
            STNode annotChainingToken,
            STNode annotTagReference) {

        return new STAnnotAccessExpressionNode(
                expression,
                annotChainingToken,
                annotTagReference);
    }

    public static STNode createOptionalFieldAccessExpressionNode(
            STNode expression,
            STNode optionalChainingToken,
            STNode fieldName) {

        return new STOptionalFieldAccessExpressionNode(
                expression,
                optionalChainingToken,
                fieldName);
    }

    public static STNode createConditionalExpressionNode(
            STNode lhsExpression,
            STNode questionMarkToken,
            STNode middleExpression,
            STNode colonToken,
            STNode endExpression) {

        return new STConditionalExpressionNode(
                lhsExpression,
                questionMarkToken,
                middleExpression,
                colonToken,
                endExpression);
    }

    public static STNode createEnumDeclarationNode(
            STNode metadata,
            STNode qualifier,
            STNode enumKeywordToken,
            STNode identifier,
            STNode openBraceToken,
            STNode enumMemberList,
            STNode closeBraceToken,
            STNode semicolonToken) {

        return new STEnumDeclarationNode(
                metadata,
                qualifier,
                enumKeywordToken,
                identifier,
                openBraceToken,
                enumMemberList,
                closeBraceToken,
                semicolonToken);
    }

    public static STNode createEnumMemberNode(
            STNode metadata,
            STNode identifier,
            STNode equalToken,
            STNode constExprNode) {

        return new STEnumMemberNode(
                metadata,
                identifier,
                equalToken,
                constExprNode);
    }

    public static STNode createArrayTypeDescriptorNode(
            STNode memberTypeDesc,
            STNode dimensions) {

        return new STArrayTypeDescriptorNode(
                memberTypeDesc,
                dimensions);
    }

    public static STNode createArrayDimensionNode(
            STNode openBracket,
            STNode arrayLength,
            STNode closeBracket) {

        return new STArrayDimensionNode(
                openBracket,
                arrayLength,
                closeBracket);
    }

    public static STNode createTransactionStatementNode(
            STNode transactionKeyword,
            STNode blockStatement,
            STNode onFailClause) {

        return new STTransactionStatementNode(
                transactionKeyword,
                blockStatement,
                onFailClause);
    }

    public static STNode createRollbackStatementNode(
            STNode rollbackKeyword,
            STNode expression,
            STNode semicolon) {

        return new STRollbackStatementNode(
                rollbackKeyword,
                expression,
                semicolon);
    }

    public static STNode createRetryStatementNode(
            STNode retryKeyword,
            STNode typeParameter,
            STNode arguments,
            STNode retryBody,
            STNode onFailClause) {

        return new STRetryStatementNode(
                retryKeyword,
                typeParameter,
                arguments,
                retryBody,
                onFailClause);
    }

    public static STNode createCommitActionNode(
            STNode commitKeyword) {

        return new STCommitActionNode(
                commitKeyword);
    }

    public static STNode createTransactionalExpressionNode(
            STNode transactionalKeyword) {

        return new STTransactionalExpressionNode(
                transactionalKeyword);
    }

    public static STNode createByteArrayLiteralNode(
            STNode type,
            STNode startBacktick,
            STNode content,
            STNode endBacktick) {

        return new STByteArrayLiteralNode(
                type,
                startBacktick,
                content,
                endBacktick);
    }

    public static STNode createXMLFilterExpressionNode(
            STNode expression,
            STNode xmlPatternChain) {

        return new STXMLFilterExpressionNode(
                expression,
                xmlPatternChain);
    }

    public static STNode createXMLStepExpressionNode(
            STNode expression,
            STNode xmlStepStart) {

        return new STXMLStepExpressionNode(
                expression,
                xmlStepStart);
    }

    public static STNode createXMLNamePatternChainingNode(
            STNode startToken,
            STNode xmlNamePattern,
            STNode gtToken) {

        return new STXMLNamePatternChainingNode(
                startToken,
                xmlNamePattern,
                gtToken);
    }

    public static STNode createXMLAtomicNamePatternNode(
            STNode prefix,
            STNode colon,
            STNode name) {

        return new STXMLAtomicNamePatternNode(
                prefix,
                colon,
                name);
    }

    public static STNode createTypeReferenceTypeDescNode(
            STNode typeRef) {

        return new STTypeReferenceTypeDescNode(
                typeRef);
    }

    public static STNode createMatchStatementNode(
            STNode matchKeyword,
            STNode condition,
            STNode openBrace,
            STNode matchClauses,
            STNode closeBrace,
            STNode onFailClause) {

        return new STMatchStatementNode(
                matchKeyword,
                condition,
                openBrace,
                matchClauses,
                closeBrace,
                onFailClause);
    }

    public static STNode createMatchClauseNode(
            STNode matchPatterns,
            STNode matchGuard,
            STNode rightDoubleArrow,
            STNode blockStatement) {

        return new STMatchClauseNode(
                matchPatterns,
                matchGuard,
                rightDoubleArrow,
                blockStatement);
    }

    public static STNode createMatchGuardNode(
            STNode ifKeyword,
            STNode expression) {

        return new STMatchGuardNode(
                ifKeyword,
                expression);
    }

    public static STNode createDistinctTypeDescriptorNode(
            STNode distinctKeyword,
            STNode typeDescriptor) {

        return new STDistinctTypeDescriptorNode(
                distinctKeyword,
                typeDescriptor);
    }

    public static STNode createListMatchPatternNode(
            STNode openBracket,
            STNode matchPatterns,
            STNode closeBracket) {

        return new STListMatchPatternNode(
                openBracket,
                matchPatterns,
                closeBracket);
    }

    public static STNode createRestMatchPatternNode(
            STNode ellipsisToken,
            STNode varKeywordToken,
            STNode variableName) {

        return new STRestMatchPatternNode(
                ellipsisToken,
                varKeywordToken,
                variableName);
    }

    public static STNode createMappingMatchPatternNode(
            STNode openBraceToken,
            STNode fieldMatchPatterns,
            STNode closeBraceToken) {

        return new STMappingMatchPatternNode(
                openBraceToken,
                fieldMatchPatterns,
                closeBraceToken);
    }

    public static STNode createFieldMatchPatternNode(
            STNode fieldNameNode,
            STNode colonToken,
            STNode matchPattern) {

        return new STFieldMatchPatternNode(
                fieldNameNode,
                colonToken,
                matchPattern);
    }

    public static STNode createErrorMatchPatternNode(
            STNode errorKeyword,
            STNode typeReference,
            STNode openParenthesisToken,
            STNode argListMatchPatternNode,
            STNode closeParenthesisToken) {

        return new STErrorMatchPatternNode(
                errorKeyword,
                typeReference,
                openParenthesisToken,
                argListMatchPatternNode,
                closeParenthesisToken);
    }

    public static STNode createNamedArgMatchPatternNode(
            STNode identifier,
            STNode equalToken,
            STNode matchPattern) {

        return new STNamedArgMatchPatternNode(
                identifier,
                equalToken,
                matchPattern);
    }

    public static STNode createMarkdownDocumentationNode(
            STNode documentationLines) {

        return new STMarkdownDocumentationNode(
                documentationLines);
    }

    public static STNode createMarkdownDocumentationLineNode(
            SyntaxKind kind,
            STNode hashToken,
            STNode documentElements) {

        return new STMarkdownDocumentationLineNode(
                kind,
                hashToken,
                documentElements);
    }

    public static STNode createMarkdownParameterDocumentationLineNode(
            SyntaxKind kind,
            STNode hashToken,
            STNode plusToken,
            STNode parameterName,
            STNode minusToken,
            STNode documentElements) {

        return new STMarkdownParameterDocumentationLineNode(
                kind,
                hashToken,
                plusToken,
                parameterName,
                minusToken,
                documentElements);
    }

    public static STNode createBallerinaNameReferenceNode(
            STNode referenceType,
            STNode startBacktick,
            STNode nameReference,
            STNode endBacktick) {

        return new STBallerinaNameReferenceNode(
                referenceType,
                startBacktick,
                nameReference,
                endBacktick);
    }

    public static STNode createInlineCodeReferenceNode(
            STNode startBacktick,
            STNode codeReference,
            STNode endBacktick) {

        return new STInlineCodeReferenceNode(
                startBacktick,
                codeReference,
                endBacktick);
    }

    public static STNode createMarkdownCodeBlockNode(
            STNode startLineHashToken,
            STNode startBacktick,
            STNode langAttribute,
            STNode codeLines,
            STNode endLineHashToken,
            STNode endBacktick) {

        return new STMarkdownCodeBlockNode(
                startLineHashToken,
                startBacktick,
                langAttribute,
                codeLines,
                endLineHashToken,
                endBacktick);
    }

    public static STNode createMarkdownCodeLineNode(
            STNode hashToken,
            STNode codeDescription) {

        return new STMarkdownCodeLineNode(
                hashToken,
                codeDescription);
    }

    public static STNode createOrderByClauseNode(
            STNode orderKeyword,
            STNode byKeyword,
            STNode orderKey) {

        return new STOrderByClauseNode(
                orderKeyword,
                byKeyword,
                orderKey);
    }

    public static STNode createOrderKeyNode(
            STNode expression,
            STNode orderDirection) {

        return new STOrderKeyNode(
                expression,
                orderDirection);
    }

    public static STNode createOnFailClauseNode(
            STNode onKeyword,
            STNode failKeyword,
            STNode typeDescriptor,
            STNode failErrorName,
            STNode blockStatement) {

        return new STOnFailClauseNode(
                onKeyword,
                failKeyword,
                typeDescriptor,
                failErrorName,
                blockStatement);
    }

    public static STNode createDoStatementNode(
            STNode doKeyword,
            STNode blockStatement,
            STNode onFailClause) {

        return new STDoStatementNode(
                doKeyword,
                blockStatement,
                onFailClause);
    }

    public static STNode createClassDefinitionNode(
            STNode metadata,
            STNode visibilityQualifier,
            STNode classTypeQualifiers,
            STNode classKeyword,
            STNode className,
            STNode openBrace,
            STNode members,
            STNode closeBrace,
            STNode semicolonToken) {

        return new STClassDefinitionNode(
                metadata,
                visibilityQualifier,
                classTypeQualifiers,
                classKeyword,
                className,
                openBrace,
                members,
                closeBrace,
                semicolonToken);
    }

    public static STNode createResourcePathParameterNode(
            SyntaxKind kind,
            STNode openBracketToken,
            STNode annotations,
            STNode typeDescriptor,
            STNode ellipsisToken,
            STNode paramName,
            STNode closeBracketToken) {

        return new STResourcePathParameterNode(
                kind,
                openBracketToken,
                annotations,
                typeDescriptor,
                ellipsisToken,
                paramName,
                closeBracketToken);
    }

    public static STNode createRequiredExpressionNode(
            STNode questionMarkToken) {

        return new STRequiredExpressionNode(
                questionMarkToken);
    }

    public static STNode createErrorConstructorExpressionNode(
            STNode errorKeyword,
            STNode typeReference,
            STNode openParenToken,
            STNode arguments,
            STNode closeParenToken) {

        return new STErrorConstructorExpressionNode(
                errorKeyword,
                typeReference,
                openParenToken,
                arguments,
                closeParenToken);
    }

    public static STNode createParameterizedTypeDescriptorNode(
            SyntaxKind kind,
            STNode keywordToken,
            STNode typeParamNode) {

        return new STParameterizedTypeDescriptorNode(
                kind,
                keywordToken,
                typeParamNode);
    }

    public static STNode createSpreadMemberNode(
            STNode ellipsis,
            STNode expression) {

        return new STSpreadMemberNode(
                ellipsis,
                expression);
    }

    public static STNode createClientResourceAccessActionNode(
            STNode expression,
            STNode rightArrowToken,
            STNode slashToken,
            STNode resourceAccessPath,
            STNode dotToken,
            STNode methodName,
            STNode arguments) {

        return new STClientResourceAccessActionNode(
                expression,
                rightArrowToken,
                slashToken,
                resourceAccessPath,
                dotToken,
                methodName,
                arguments);
    }

    public static STNode createComputedResourceAccessSegmentNode(
            STNode openBracketToken,
            STNode expression,
            STNode closeBracketToken) {

        return new STComputedResourceAccessSegmentNode(
                openBracketToken,
                expression,
                closeBracketToken);
    }

    public static STNode createResourceAccessRestSegmentNode(
            STNode openBracketToken,
            STNode ellipsisToken,
            STNode expression,
            STNode closeBracketToken) {

        return new STResourceAccessRestSegmentNode(
                openBracketToken,
                ellipsisToken,
                expression,
                closeBracketToken);
    }

<<<<<<< HEAD
    public static STNode createReSequenceNode(
            STNode reTerm) {

        return new STReSequenceNode(
                reTerm);
    }

    public static STNode createReAtomQuantifierNode(
            STNode reAtom,
            STNode reQuantifier) {

        return new STReAtomQuantifierNode(
                reAtom,
                reQuantifier);
    }

    public static STNode createReAtomCharOrEscapeNode(
            STNode reAtomCharOrEscape) {

        return new STReAtomCharOrEscapeNode(
                reAtomCharOrEscape);
    }

    public static STNode createReQuoteEscapeNode(
            STNode slashToken,
            STNode reSyntaxChar) {

        return new STReQuoteEscapeNode(
                slashToken,
                reSyntaxChar);
    }

    public static STNode createReSimpleCharClassEscapeNode(
            STNode slashToken,
            STNode reSimpleCharClassCode) {

        return new STReSimpleCharClassEscapeNode(
                slashToken,
                reSimpleCharClassCode);
    }

    public static STNode createReUnicodePropertyEscapeNode(
            STNode slashToken,
            STNode property,
            STNode openBraceToken,
            STNode reUnicodeProperty,
            STNode closeBraceToken) {

        return new STReUnicodePropertyEscapeNode(
                slashToken,
                property,
                openBraceToken,
                reUnicodeProperty,
                closeBraceToken);
    }

    public static STNode createReUnicodeScriptNode(
            STNode scriptStart,
            STNode reUnicodePropertyValue) {

        return new STReUnicodeScriptNode(
                scriptStart,
                reUnicodePropertyValue);
    }

    public static STNode createReUnicodeGeneralCategoryNode(
            STNode categoryStart,
            STNode reUnicodeGeneralCategoryName) {

        return new STReUnicodeGeneralCategoryNode(
                categoryStart,
                reUnicodeGeneralCategoryName);
    }

    public static STNode createReCharacterClassNode(
            STNode openBracket,
            STNode negation,
            STNode reCharSet,
            STNode closeBracket) {

        return new STReCharacterClassNode(
                openBracket,
                negation,
                reCharSet,
                closeBracket);
    }

    public static STNode createReCharSetRangeWithReCharSetNode(
            STNode reCharSetRange,
            STNode reCharSet) {

        return new STReCharSetRangeWithReCharSetNode(
                reCharSetRange,
                reCharSet);
    }

    public static STNode createReCharSetRangeNode(
            STNode lhsReCharSetAtom,
            STNode minusToken,
            STNode rhsReCharSetAtom) {

        return new STReCharSetRangeNode(
                lhsReCharSetAtom,
                minusToken,
                rhsReCharSetAtom);
    }

    public static STNode createReCharSetAtomWithReCharSetNoDashNode(
            STNode reCharSetAtom,
            STNode reCharSetNoDash) {

        return new STReCharSetAtomWithReCharSetNoDashNode(
                reCharSetAtom,
                reCharSetNoDash);
    }

    public static STNode createReCharSetRangeNoDashWithReCharSetNode(
            STNode reCharSetRangeNoDash,
            STNode reCharSet) {

        return new STReCharSetRangeNoDashWithReCharSetNode(
                reCharSetRangeNoDash,
                reCharSet);
    }

    public static STNode createReCharSetRangeNoDashNode(
            STNode reCharSetAtomNoDash,
            STNode minusToken,
            STNode reCharSetAtom) {

        return new STReCharSetRangeNoDashNode(
                reCharSetAtomNoDash,
                minusToken,
                reCharSetAtom);
    }

    public static STNode createReCharSetAtomNoDashWithReCharSetNoDashNode(
            STNode reCharSetAtomNoDash,
            STNode reCharSetNoDash) {

        return new STReCharSetAtomNoDashWithReCharSetNoDashNode(
                reCharSetAtomNoDash,
                reCharSetNoDash);
    }

    public static STNode createReCapturingGroupsNode(
            STNode openParenthesis,
            STNode reFlagExpression,
            STNode reSequences,
            STNode closeParenthesis) {

        return new STReCapturingGroupsNode(
                openParenthesis,
                reFlagExpression,
                reSequences,
                closeParenthesis);
    }

    public static STNode createReFlagExpressionNode(
            STNode questionMark,
            STNode reFlagsOnOff,
            STNode colon) {

        return new STReFlagExpressionNode(
                questionMark,
                reFlagsOnOff,
                colon);
    }

    public static STNode createReFlagsOnOffNode(
            STNode lhsReFlags,
            STNode minusToken,
            STNode rhsReFlags) {

        return new STReFlagsOnOffNode(
                lhsReFlags,
                minusToken,
                rhsReFlags);
    }

    public static STNode createReFlagsNode(
            STNode reFlag) {

        return new STReFlagsNode(
                reFlag);
    }

    public static STNode createReAssertionNode(
            STNode reAssertion) {

        return new STReAssertionNode(
                reAssertion);
    }

    public static STNode createReQuantifierNode(
            STNode reBaseQuantifier,
            STNode nonGreedyChar) {

        return new STReQuantifierNode(
                reBaseQuantifier,
                nonGreedyChar);
    }

    public static STNode createReBracedQuantifierNode(
            STNode openBraceToken,
            STNode leastTimesMatchedDigit,
            STNode commaToken,
            STNode mostTimesMatchedDigit,
            STNode closeBraceToken) {

        return new STReBracedQuantifierNode(
                openBraceToken,
                leastTimesMatchedDigit,
                commaToken,
                mostTimesMatchedDigit,
                closeBraceToken);
=======
    public static STNode createMemberTypeDescriptorNode(
            STNode annotations,
            STNode typeDescriptor) {

        return new STMemberTypeDescriptorNode(
                annotations,
                typeDescriptor);
>>>>>>> 892f22b9
    }
}
<|MERGE_RESOLUTION|>--- conflicted
+++ resolved
@@ -2487,7 +2487,6 @@
                 closeBracketToken);
     }
 
-<<<<<<< HEAD
     public static STNode createReSequenceNode(
             STNode reTerm) {
 
@@ -2704,7 +2703,8 @@
                 commaToken,
                 mostTimesMatchedDigit,
                 closeBraceToken);
-=======
+    }
+  
     public static STNode createMemberTypeDescriptorNode(
             STNode annotations,
             STNode typeDescriptor) {
@@ -2712,6 +2712,5 @@
         return new STMemberTypeDescriptorNode(
                 annotations,
                 typeDescriptor);
->>>>>>> 892f22b9
     }
 }
