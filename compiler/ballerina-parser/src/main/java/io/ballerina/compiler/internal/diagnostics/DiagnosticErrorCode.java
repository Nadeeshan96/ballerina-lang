/*
 *  Copyright (c) 2020, WSO2 Inc. (http://www.wso2.org) All Rights Reserved.
 *
 *  WSO2 Inc. licenses this file to you under the Apache License,
 *  Version 2.0 (the "License"); you may not use this file except
 *  in compliance with the License.
 *  You may obtain a copy of the License at
 *
 *    http://www.apache.org/licenses/LICENSE-2.0
 *
 *  Unless required by applicable law or agreed to in writing,
 *  software distributed under the License is distributed on an
 *  "AS IS" BASIS, WITHOUT WARRANTIES OR CONDITIONS OF ANY
 *  KIND, either express or implied.  See the License for the
 *  specific language governing permissions and limitations
 *  under the License.
 */
package io.ballerina.compiler.internal.diagnostics;

import io.ballerina.tools.diagnostics.DiagnosticCode;
import io.ballerina.tools.diagnostics.DiagnosticSeverity;

/**
 * Represents a diagnostic error code.
 *
 * @since 2.0.0
 */
public enum DiagnosticErrorCode implements DiagnosticCode {

    // The member represents a generic syntax error
    // We should use this only when we can't figure out the exact error
    ERROR_SYNTAX_ERROR("BCE0000", "error.syntax.error"),

    // Missing tokens
    ERROR_MISSING_TOKEN("BCE0001", "error.missing.token"),
    ERROR_MISSING_SEMICOLON_TOKEN("BCE0002", "error.missing.semicolon.token"),
    ERROR_MISSING_COLON_TOKEN("BCE0003", "error.missing.colon.token"),
    ERROR_MISSING_OPEN_PAREN_TOKEN("BCE0004", "error.missing.open.paren.token"),
    ERROR_MISSING_CLOSE_PAREN_TOKEN("BCE0005", "error.missing.close.paren.token"),
    ERROR_MISSING_OPEN_BRACE_TOKEN("BCE0006", "error.missing.open.brace.token"),
    ERROR_MISSING_CLOSE_BRACE_TOKEN("BCE0007", "error.missing.close.brace.token"),
    ERROR_MISSING_OPEN_BRACKET_TOKEN("BCE0008", "error.missing.open.bracket.token"),
    ERROR_MISSING_CLOSE_BRACKET_TOKEN("BCE0009", "error.missing.close.bracket.token"),
    ERROR_MISSING_EQUAL_TOKEN("BCE0010", "error.missing.equal.token"),
    ERROR_MISSING_COMMA_TOKEN("BCE0011", "error.missing.comma.token"),
    ERROR_MISSING_BINARY_OPERATOR("BCE0012", "error.missing.binary.operator"),
    ERROR_MISSING_SLASH_TOKEN("BCE0013", "error.missing.slash.token"),
    ERROR_MISSING_AT_TOKEN("BCE0014", "error.missing.at.token"),
    ERROR_MISSING_QUESTION_MARK_TOKEN("BCE0015", "error.missing.question.mark.token"),
    ERROR_MISSING_GT_TOKEN("BCE0016", "error.missing.gt.token"),
    ERROR_MISSING_GT_EQUAL_TOKEN("BCE0017", "error.missing.gt.equal.token"),
    ERROR_MISSING_LT_TOKEN("BCE0018", "error.missing.lt.token"),
    ERROR_MISSING_LT_EQUAL_TOKEN("BCE0019", "error.missing.lt.equal.token"),
    ERROR_MISSING_RIGHT_DOUBLE_ARROW_TOKEN("BCE0020", "error.missing.right.double.arrow.token"),
    ERROR_MISSING_XML_COMMENT_END_TOKEN("BCE0021", "error.missing.xml.comment.end.token"),
    ERROR_MISSING_XML_PI_END_TOKEN("BCE0022", "error.missing.xml.pi.end.token"),
    ERROR_MISSING_DOUBLE_QUOTE_TOKEN("BCE0023", "error.missing.double.quote.token"),
    ERROR_MISSING_BACKTICK_TOKEN("BCE0024", "error.missing.backtick.token"),
    ERROR_MISSING_OPEN_BRACE_PIPE_TOKEN("BCE0025", "error.missing.open.brace.pipe.token"),
    ERROR_MISSING_CLOSE_BRACE_PIPE_TOKEN("BCE0026", "error.missing.close.brace.pipe.token"),
    ERROR_MISSING_ASTERISK_TOKEN("BCE0027", "error.missing.asterisk.token"),
    ERROR_MISSING_PIPE_TOKEN("BCE0028", "error.missing.pipe.token"),
    ERROR_MISSING_DOT_TOKEN("BCE0029", "error.missing.dot.token"),
    ERROR_MISSING_ELLIPSIS_TOKEN("BCE0030", "error.missing.ellipsis.token"),
    ERROR_MISSING_HASH_TOKEN("BCE0031", "error.missing.hash.token"),
    ERROR_MISSING_SINGLE_QUOTE_TOKEN("BCE0032", "error.missing.single.quote.token"),
    ERROR_MISSING_DOUBLE_EQUAL_TOKEN("BCE0033", "error.missing.double.equal.token"),
    ERROR_MISSING_TRIPPLE_EQUAL_TOKEN("BCE0034", "error.missing.tripple.equal.token"),
    ERROR_MISSING_MINUS_TOKEN("BCE0035", "error.missing.minus.token"),
    ERROR_MISSING_PERCENT_TOKEN("BCE0036", "error.missing.percent.token"),
    ERROR_MISSING_EXCLAMATION_MARK_TOKEN("BCE0037", "error.missing.exclamation.mark.token"),
    ERROR_MISSING_NOT_EQUAL_TOKEN("BCE0038", "error.missing.not.equal.token"),
    ERROR_MISSING_NOT_DOUBLE_EQUAL_TOKEN("BCE0039", "error.missing.not.double.equal.token"),
    ERROR_MISSING_BITWISE_AND_TOKEN("BCE0040", "error.missing.bitwise.and.token"),
    ERROR_MISSING_BITWISE_XOR_TOKEN("BCE0041", "error.missing.bitwise.xor.token"),
    ERROR_MISSING_LOGICAL_AND_TOKEN("BCE0042", "error.missing.logical.and.token"),
    ERROR_MISSING_LOGICAL_OR_TOKEN("BCE0043", "error.missing.logical.or.token"),
    ERROR_MISSING_NEGATION_TOKEN("BCE0044", "error.missing.negation.token"),
    ERROR_MISSING_RIGHT_ARROW_TOKEN("BCE0045", "error.missing.right.arrow.token"),
    ERROR_MISSING_INTERPOLATION_START_TOKEN("BCE0046", "error.missing.interpolation.start.token"),
    ERROR_MISSING_XML_PI_START_TOKEN("BCE0047", "error.missing.xml.pi.start.token"),
    ERROR_MISSING_XML_COMMENT_START_TOKEN("BCE0048", "error.missing.xml.comment.start.token"),
    ERROR_MISSING_SYNC_SEND_TOKEN("BCE0049", "error.missing.sync.send.token"),
    ERROR_MISSING_LEFT_ARROW_TOKEN("BCE0050", "error.missing.left.arrow.token"),
    ERROR_MISSING_DOUBLE_DOT_LT_TOKEN("BCE0051", "error.missing.double.dot.lt.token"),
    ERROR_MISSING_DOUBLE_LT_TOKEN("BCE0052", "error.missing.double.lt.token"),
    ERROR_MISSING_ANNOT_CHAINING_TOKEN("BCE0053", "error.missing.annot.chaining.token"),
    ERROR_MISSING_OPTIONAL_CHAINING_TOKEN("BCE0054", "error.missing.optional.chaining.token"),
    ERROR_MISSING_ELVIS_TOKEN("BCE0055", "error.missing.elvis.token"),
    ERROR_MISSING_DOT_LT_TOKEN("BCE0056", "error.missing.dot.lt.token"),
    ERROR_MISSING_SLASH_LT_TOKEN("BCE0057", "error.missing.slash.lt.token"),
    ERROR_MISSING_DOUBLE_SLASH_DOUBLE_ASTERISK_LT_TOKEN("BCE0058",
            "error.missing.double.slash.double.asterisk.lt.token"),
    ERROR_MISSING_SLASH_ASTERISK_TOKEN("BCE0059", "error.missing.slash.asterisk.token"),
    ERROR_MISSING_DOUBLE_GT_TOKEN("BCE0060", "error.missing.double.gt.token"),
    ERROR_MISSING_TRIPPLE_GT_TOKEN("BCE0061", "error.missing.tripple.gt.token"),
    ERROR_MISSING_XML_CDATA_END_TOKEN("BCE0062", "error.missing.xml.cdata.end.token"),

    // Missing keywords
    ERROR_MISSING_PUBLIC_KEYWORD("BCE0200", "error.missing.public.keyword"),
    ERROR_MISSING_PRIVATE_KEYWORD("BCE0201", "error.missing.private.keyword"),
    ERROR_MISSING_REMOTE_KEYWORD("BCE0202", "error.missing.remote.keyword"),
    ERROR_MISSING_ABSTRACT_KEYWORD("BCE0203", "error.missing.abstract.keyword"),
    ERROR_MISSING_CLIENT_KEYWORD("BCE0204", "error.missing.client.keyword"),
    ERROR_MISSING_LISTENER_KEYWORD("BCE0205", "error.missing.listener.keyword"),
    ERROR_MISSING_XMLNS_KEYWORD("BCE0206", "error.missing.xmlns.keyword"),
    ERROR_MISSING_RESOURCE_KEYWORD("BCE0207", "error.missing.resource.keyword"),
    ERROR_MISSING_FINAL_KEYWORD("BCE0208", "error.missing.final.keyword"),
    ERROR_MISSING_WORKER_KEYWORD("BCE0209", "error.missing.worker.keyword"),
    ERROR_MISSING_PARAMETER_KEYWORD("BCE0210", "error.missing.parameter.keyword"),
    ERROR_MISSING_RETURNS_KEYWORD("BCE0211", "error.missing.returns.keyword"),
    ERROR_MISSING_RETURN_KEYWORD("BCE0212", "error.missing.return.keyword"),
    ERROR_MISSING_TRUE_KEYWORD("BCE0213", "error.missing.true.keyword"),
    ERROR_MISSING_FALSE_KEYWORD("BCE0214", "error.missing.false.keyword"),
    ERROR_MISSING_ELSE_KEYWORD("BCE0215", "error.missing.else.keyword"),
    ERROR_MISSING_WHILE_KEYWORD("BCE0216", "error.missing.while.keyword"),
    ERROR_MISSING_CHECK_KEYWORD("BCE0217", "error.missing.check.keyword"),
    ERROR_MISSING_CHECKPANIC_KEYWORD("BCE0218", "error.missing.checkpanic.keyword"),
    ERROR_MISSING_PANIC_KEYWORD("BCE0219", "error.missing.panic.keyword"),
    ERROR_MISSING_CONTINUE_KEYWORD("BCE0220", "error.missing.continue.keyword"),
    ERROR_MISSING_BREAK_KEYWORD("BCE0221", "error.missing.break.keyword"),
    ERROR_MISSING_TYPEOF_KEYWORD("BCE0222", "error.missing.typeof.keyword"),
    ERROR_MISSING_IS_KEYWORD("BCE0223", "error.missing.is.keyword"),
    ERROR_MISSING_NULL_KEYWORD("BCE0224", "error.missing.null.keyword"),
    ERROR_MISSING_LOCK_KEYWORD("BCE0225", "error.missing.lock.keyword"),
    ERROR_MISSING_FORK_KEYWORD("BCE0226", "error.missing.fork.keyword"),
    ERROR_MISSING_TRAP_KEYWORD("BCE0227", "error.missing.trap.keyword"),
    ERROR_MISSING_FOREACH_KEYWORD("BCE0228", "error.missing.foreach.keyword"),
    ERROR_MISSING_NEW_KEYWORD("BCE0229", "error.missing.new.keyword"),
    ERROR_MISSING_WHERE_KEYWORD("BCE0230", "error.missing.where.keyword"),
    ERROR_MISSING_SELECT_KEYWORD("BCE0231", "error.missing.select.keyword"),
    ERROR_MISSING_START_KEYWORD("BCE0232", "error.missing.start.keyword"),
    ERROR_MISSING_FLUSH_KEYWORD("BCE0233", "error.missing.flush.keyword"),
    ERROR_MISSING_WAIT_KEYWORD("BCE0234", "error.missing.wait.keyword"),
    ERROR_MISSING_DO_KEYWORD("BCE0235", "error.missing.do.keyword"),
    ERROR_MISSING_TRANSACTION_KEYWORD("BCE0236", "error.missing.transaction.keyword"),
    ERROR_MISSING_TRANSACTIONAL_KEYWORD("BCE0237", "error.missing.transactional.keyword"),
    ERROR_MISSING_COMMIT_KEYWORD("BCE0238", "error.missing.commit.keyword"),
    ERROR_MISSING_ROLLBACK_KEYWORD("BCE0239", "error.missing.rollback.keyword"),
    ERROR_MISSING_RETRY_KEYWORD("BCE0240", "error.missing.retry.keyword"),
    ERROR_MISSING_BASE16_KEYWORD("BCE0241", "error.missing.base16.keyword"),
    ERROR_MISSING_BASE64_KEYWORD("BCE0242", "error.missing.base64.keyword"),
    ERROR_MISSING_MATCH_KEYWORD("BCE0243", "error.missing.match.keyword"),
    ERROR_MISSING_DEFAULT_KEYWORD("BCE0244", "error.missing.default.keyword"),
    ERROR_MISSING_TYPE_KEYWORD("BCE0245", "error.missing.type.keyword"),
    ERROR_MISSING_ON_KEYWORD("BCE0246", "error.missing.on.keyword"),
    ERROR_MISSING_ANNOTATION_KEYWORD("BCE0247", "error.missing.annotation.keyword"),
    ERROR_MISSING_FUNCTION_KEYWORD("BCE0248", "error.missing.function.keyword"),
    ERROR_MISSING_SOURCE_KEYWORD("BCE0249", "error.missing.source.keyword"),
    ERROR_MISSING_ENUM_KEYWORD("BCE0250", "error.missing.enum.keyword"),
    ERROR_MISSING_FIELD_KEYWORD("BCE0251", "error.missing.field.keyword"),
    ERROR_MISSING_VERSION_KEYWORD("BCE0252", "error.missing.version.keyword"),
    ERROR_MISSING_OBJECT_KEYWORD("BCE0253", "error.missing.object.keyword"),
    ERROR_MISSING_RECORD_KEYWORD("BCE0254", "error.missing.record.keyword"),
    ERROR_MISSING_SERVICE_KEYWORD("BCE0255", "error.missing.service.keyword"),
    ERROR_MISSING_AS_KEYWORD("BCE0256", "error.missing.as.keyword"),
    ERROR_MISSING_LET_KEYWORD("BCE0257", "error.missing.let.keyword"),
    ERROR_MISSING_TABLE_KEYWORD("BCE0258", "error.missing.table.keyword"),
    ERROR_MISSING_KEY_KEYWORD("BCE0259", "error.missing.key.keyword"),
    ERROR_MISSING_FROM_KEYWORD("BCE0260", "error.missing.from.keyword"),
    ERROR_MISSING_IN_KEYWORD("BCE0261", "error.missing.in.keyword"),
    ERROR_MISSING_IF_KEYWORD("BCE0262", "error.missing.if.keyword"),
    ERROR_MISSING_IMPORT_KEYWORD("BCE0263", "error.missing.import.keyword"),
    ERROR_MISSING_CONST_KEYWORD("BCE0264", "error.missing.const.keyword"),
    ERROR_MISSING_EXTERNAL_KEYWORD("BCE0265", "error.missing.external.keyword"),
    ERROR_MISSING_ORDER_KEYWORD("BCE0266", "error.missing.order.keyword"),
    ERROR_MISSING_BY_KEYWORD("BCE0267", "error.missing.by.keyword"),
    ERROR_MISSING_CONFLICT_KEYWORD("BCE0268", "error.missing.conflict.keyword"),
    ERROR_MISSING_LIMIT_KEYWORD("BCE0269", "error.missing.limit.keyword"),
    ERROR_MISSING_ASCENDING_KEYWORD("BCE0270", "error.missing.ascending.keyword"),
    ERROR_MISSING_DESCENDING_KEYWORD("BCE0271", "error.missing.descending.keyword"),
    ERROR_MISSING_JOIN_KEYWORD("BCE0272", "error.missing.join.keyword"),
    ERROR_MISSING_OUTER_KEYWORD("BCE0273", "error.missing.outer.keyword"),
    ERROR_MISSING_CLASS_KEYWORD("BCE0274", "error.missing.class.keyword"),
    ERROR_MISSING_FAIL_KEYWORD("BCE0275", "error.missing.fail.keyword"),
    ERROR_MISSING_EQUALS_KEYWORD("BCE0276", "error.missing.equals.keyword"),
    ERROR_MISSING_INT_KEYWORD("BCE0277", "error.missing.int.keyword"),
    ERROR_MISSING_BYTE_KEYWORD("BCE0278", "error.missing.byte.keyword"),
    ERROR_MISSING_FLOAT_KEYWORD("BCE0279", "error.missing.float.keyword"),
    ERROR_MISSING_DECIMAL_KEYWORD("BCE0280", "error.missing.decimal.keyword"),
    ERROR_MISSING_STRING_KEYWORD("BCE0281", "error.missing.string.keyword"),
    ERROR_MISSING_BOOLEAN_KEYWORD("BCE0282", "error.missing.boolean.keyword"),
    ERROR_MISSING_XML_KEYWORD("BCE0283", "error.missing.xml.keyword"),
    ERROR_MISSING_JSON_KEYWORD("BCE0284", "error.missing.json.keyword"),
    ERROR_MISSING_HANDLE_KEYWORD("BCE0285", "error.missing.handle.keyword"),
    ERROR_MISSING_ANY_KEYWORD("BCE0286", "error.missing.any.keyword"),
    ERROR_MISSING_ANYDATA_KEYWORD("BCE0287", "error.missing.anydata.keyword"),
    ERROR_MISSING_NEVER_KEYWORD("BCE0288", "error.missing.never.keyword"),
    ERROR_MISSING_VAR_KEYWORD("BCE0289", "error.missing.var.keyword"),
    ERROR_MISSING_MAP_KEYWORD("BCE0290", "error.missing.map.keyword"),
    ERROR_MISSING_ERROR_KEYWORD("BCE0291", "error.missing.error.keyword"),
    ERROR_MISSING_STREAM_KEYWORD("BCE0292", "error.missing.stream.keyword"),
    ERROR_MISSING_READONLY_KEYWORD("BCE0293", "error.missing.readonly.keyword"),
    ERROR_MISSING_DISTINCT_KEYWORD("BCE0294", "error.missing.distinct.keyword"),
    ERROR_MISSING_RE_KEYWORD("BCE0295", "error.missing.re.keyword"),

    // Missing other tokens
    ERROR_MISSING_IDENTIFIER("BCE0400", "error.missing.identifier"),
    ERROR_MISSING_STRING_LITERAL("BCE0401", "error.missing.string.literal"),
    ERROR_MISSING_DECIMAL_INTEGER_LITERAL("BCE0402", "error.missing.decimal.integer.literal"),
    ERROR_MISSING_HEX_INTEGER_LITERAL("BCE0403", "error.missing.hex.integer.literal"),
    ERROR_MISSING_DECIMAL_FLOATING_POINT_LITERAL("BCE0404", "error.missing.decimal.floating.point.literal"),
    ERROR_MISSING_HEX_FLOATING_POINT_LITERAL("BCE0405", "error.missing.hex.floating.point.literal"),
    ERROR_MISSING_XML_TEXT_CONTENT("BCE0406", "error.missing.xml.text.content"),
    ERROR_MISSING_TEMPLATE_STRING("BCE0407", "error.missing.template.string"),
    ERROR_MISSING_BYTE_ARRAY_CONTENT("BCE0408", "error.missing.byte.array.content"),
    ERROR_MISSING_DIGIT_AFTER_EXPONENT_INDICATOR("BCE0409", "error.missing.digit.after.exponent.indicator"),
    ERROR_MISSING_HEX_DIGIT_AFTER_DOT("BCE0410", "error.missing.hex.digit.after.dot"),
    ERROR_MISSING_DOUBLE_QUOTE("BCE0411", "error.missing.double.quote"),
    ERROR_MISSING_ENTITY_REFERENCE_NAME("BCE0412", "error.missing.entity.reference.name"),
    ERROR_MISSING_SEMICOLON_IN_XML_REFERENCE("BCE0413", "error.missing.semicolon.in.xml.reference"),
    ERROR_MISSING_ATTACH_POINT_NAME("BCE0414", "error.missing.attach.point.name"),
    ERROR_MISSING_HEX_NUMBER_AFTER_HEX_INDICATOR("BCE0415", "error.missing.hex.number.after.hex.indicator"),
    ERROR_MISSING_DIGIT_AFTER_DOT("BCE0416", "error.missing.digit.after.dot"),
    ERROR_MISSING_RE_UNICODE_PROPERTY_VALUE("BCE0417", "error.missing.unicode.property.value"),

    // Missing non-terminal nodes
    ERROR_MISSING_FUNCTION_NAME("BCE0500", "error.missing.function.name"),
    ERROR_MISSING_TYPE_DESC("BCE0501", "error.missing.type.desc"),
    ERROR_MISSING_EXPRESSION("BCE0502", "error.missing.expression"),
    ERROR_MISSING_SELECT_CLAUSE("BCE0503", "error.missing.select.clause"),
    ERROR_MISSING_RECEIVE_FIELD_IN_RECEIVE_ACTION("BCE0504", "error.missing.receive.field.in.receive.action"),
    ERROR_MISSING_WAIT_FIELD_IN_WAIT_ACTION("BCE0505", "error.missing.wait.field.in.wait.action"),
    ERROR_MISSING_WAIT_FUTURE_EXPRESSION("BCE0506", "error.missing.wait.future.expression"),
    ERROR_MISSING_ENUM_MEMBER("BCE0507", "error.missing.enum.member"),
    ERROR_MISSING_XML_ATOMIC_NAME_PATTERN("BCE0508", "error.missing.xml.atomic.name.pattern"),
    ERROR_MISSING_TUPLE_MEMBER("BCE0509", "error.missing.tuple.member"),
    ERROR_MISSING_ORDER_KEY("BCE0510", "error.missing.order.key"),
    ERROR_MISSING_ANNOTATION_ATTACH_POINT("BCE0511", "error.missing.annotation.attach.point"),
    ERROR_MISSING_LET_VARIABLE_DECLARATION("BCE0512", "error.missing.let.variable.declaration"),
    ERROR_MISSING_NAMED_WORKER_DECLARATION_IN_FORK_STMT("BCE0513",
            "error.missing.named.worker.declaration.in.fork.stmt"),
    ERROR_MISSING_KEY_EXPR_IN_MEMBER_ACCESS_EXPR("BCE0514", "error.missing.key.expr.in.member.access.expr"),
    ERROR_MISSING_ERROR_MESSAGE_BINDING_PATTERN("BCE0515", "error.missing.error.message.binding.pattern"),
    ERROR_CONFIGURABLE_VARIABLE_MUST_BE_INITIALIZED_OR_REQUIRED("BCE0516",
            "error.configurable.variable.must.be.initialized.or.required"),
    ERROR_MISSING_RESOURCE_PATH_IN_RESOURCE_ACCESSOR_DEFINITION("BCE0517",
            "error.missing.resource.path.in.resource.accessor.definition"),
    ERROR_MISSING_RESOURCE_PATH_IN_RESOURCE_ACCESSOR_DECLARATION("BCE0518",
            "error.missing.resource.path.in.resource.accessor.declaration"),
    ERROR_MISSING_ERROR_MESSAGE_IN_ERROR_CONSTRUCTOR("BCE0519", "error.missing.error.message.in.error.constructor"),
    ERROR_MISSING_ARG_WITHIN_PARENTHESIS("BCE0520", "error.missing.arg.within.parenthesis"),
    ERROR_MISSING_VARIABLE_NAME("BCE0521", "error.missing.variable.name"),
    ERROR_MISSING_FIELD_NAME("BCE0522", "error.missing.field.name"),
    ERROR_MISSING_BUILTIN_TYPE("BCE0523", "error.missing.builtin.type"),
    ERROR_ANNOTATION_NOT_ATTACHED_TO_A_CONSTRUCT("BCE0524", "error.annotation.not.attached.to.a.construct"),
    ERROR_DOCUMENTATION_NOT_ATTACHED_TO_A_CONSTRUCT("BCE0525", "error.documentation.not.attached.to.a.construct"),
    ERROR_MISSING_MATCH_PATTERN("BCE0526", "error.missing.match.pattern"),
    ERROR_MISSING_TYPE_REFERENCE("BCE0527", "error.missing.type.reference"),
    ERROR_MISSING_BACKTICK_STRING("BCE0528", "error.missing.backtick.string"),
    ERROR_MISSING_NAMED_ARG("BCE0529", "error.missing.named.arg"),
    ERROR_MISSING_FIELD_MATCH_PATTERN_MEMBER("BCE0530", "error.missing.field.match.pattern.member"),
    ERROR_MISSING_OBJECT_CONSTRUCTOR_EXPRESSION("BCE0531", "error.missing.object.constructor.expression"),

    // Invalid nodes
    ERROR_INVALID_TOKEN("BCE0600", "error.invalid.token"),
    ERROR_EXPRESSION_EXPECTED_ACTION_FOUND("BCE0601", "error.expression.expected.action.found"),
    ERROR_ONLY_TYPE_REFERENCE_ALLOWED_AS_TYPE_INCLUSIONS("BCE0602",
            "error.only.type.reference.allowed.as.type.inclusions"),
    ERROR_NAMED_WORKER_NOT_ALLOWED_HERE("BCE0603", "error.named.worker.not.allowed.here"),
    ERROR_ONLY_NAMED_WORKERS_ALLOWED_HERE("BCE0604", "error.only.named.workers.allowed.here"),
    ERROR_IMPORT_DECLARATION_AFTER_OTHER_DECLARATIONS("BCE0605", "error.import.declaration.after.other.declarations"),
    ERROR_ANNOTATIONS_ATTACHED_TO_EXPRESSION("BCE0606", "error.annotations.attached.to.expression"),
    ERROR_INVALID_EXPRESSION_IN_START_ACTION("BCE0607", "error.invalid.expression.in.start.action"),
    ERROR_DUPLICATE_QUALIFIER("BCE0608", "error.duplicate.qualifier"),
    ERROR_QUALIFIER_NOT_ALLOWED("BCE0609", "error.qualifier.not.allowed"),
    ERROR_TYPE_INCLUSION_IN_OBJECT_CONSTRUCTOR("BCE0610", "error.type.inclusion.in.object.constructor"),
    ERROR_MAPPING_CONSTRUCTOR_EXPR_AS_A_WAIT_EXPR("BCE0611", "error.mapping.constructor.expr.as.a.wait.expr"),
    ERROR_INVALID_PARAM_LIST_IN_INFER_ANONYMOUS_FUNCTION_EXPR("BCE0612",
            "error.invalid.param.list.in.infer.anonymous.function.expr"),
    ERROR_MORE_RECORD_FIELDS_AFTER_REST_FIELD("BCE0613", "error.more.record.fields.after.rest.field"),
    ERROR_INVALID_XML_NAMESPACE_URI("BCE0614", "error.invalid.xml.namespace.uri"),
    ERROR_INTERPOLATION_IS_NOT_ALLOWED_FOR_XML_TAG_NAMES("BCE0615",
            "error.interpolation.is.not.allowed.for.xml.tag.names"),
    ERROR_INTERPOLATION_IS_NOT_ALLOWED_WITHIN_ELEMENT_TAGS("BCE0616",
            "error.interpolation.is.not.allowed.within.element.tags"),
    ERROR_INTERPOLATION_IS_NOT_ALLOWED_WITHIN_XML_COMMENTS("BCE0617",
            "error.interpolation.is.not.allowed.within.xml.comments"),
    ERROR_INTERPOLATION_IS_NOT_ALLOWED_WITHIN_XML_PI("BCE0618", "error.interpolation.is.not.allowed.within.xml.pi"),
    ERROR_INVALID_EXPR_IN_ASSIGNMENT_LHS("BCE0619", "error.invalid.expr.in.assignment.lhs"),
    ERROR_INVALID_EXPR_IN_COMPOUND_ASSIGNMENT_LHS("BCE0620", "error.invalid.expr.in.compound.assignment.lhs"),
    ERROR_INVALID_METADATA("BCE0621", "error.invalid.metadata"),
    ERROR_INVALID_QUALIFIER("BCE0622", "error.invalid.qualifier"),
    ERROR_ANNOTATIONS_ATTACHED_TO_STATEMENT("BCE0623", "error.annotations.attached.to.statement"),
    ERROR_INVALID_DOCUMENTATION("BCE0624", "error.invalid.documentation"),
    ERROR_ACTION_AS_A_WAIT_EXPR("BCE0625", "error.action.as.a.wait.expr"),
    ERROR_INVALID_USAGE_OF_VAR("BCE0626", "error.invalid.usage.of.var"),
    ERROR_MATCH_PATTERN_AFTER_REST_MATCH_PATTERN("BCE0627", "error.match.pattern.after.rest.match.pattern"),
    ERROR_MATCH_PATTERN_NOT_ALLOWED("BCE0628", "error.match.pattern.not.allowed"),
    ERROR_MATCH_STATEMENT_SHOULD_HAVE_ONE_OR_MORE_MATCH_CLAUSES("BCE0629",
            "error.match.statement.should.have.one.or.more.match.clauses"),
    ERROR_PARAMETER_AFTER_THE_REST_PARAMETER("BCE0630", "error.parameter.after.the.rest.parameter"),
    ERROR_REQUIRED_PARAMETER_AFTER_THE_DEFAULTABLE_PARAMETER("BCE0631",
            "error.required.parameter.after.the.defaultable.parameter"),
    ERROR_NAMED_ARG_FOLLOWED_BY_POSITIONAL_ARG("BCE0632", "error.named.arg.followed.by.positional.arg"),
    ERROR_REST_ARG_FOLLOWED_BY_ANOTHER_ARG("BCE0633", "error.rest.arg.followed.by.another.arg"),
    ERROR_BINDING_PATTERN_NOT_ALLOWED("BCE0634", "error.binding.pattern.not.allowed"),
    ERROR_INVALID_BASE16_CONTENT_IN_BYTE_ARRAY_LITERAL("BCE0635", "error.invalid.base16.content.in.byte.array.literal"),
    ERROR_INVALID_BASE64_CONTENT_IN_BYTE_ARRAY_LITERAL("BCE0636", "error.invalid.base64.content.in.byte.array.literal"),
    ERROR_INVALID_CONTENT_IN_BYTE_ARRAY_LITERAL("BCE0637", "error.invalid.content.in.byte.array.literal"),
    ERROR_INVALID_EXPRESSION_STATEMENT("BCE0638", "error.invalid.expression.statement"),
    ERROR_INVALID_ARRAY_LENGTH("BCE0639", "error.invalid.array.length"),
    ERROR_SELECT_CLAUSE_IN_QUERY_ACTION("BCE0640", "error.select.clause.in.query.action"),
    ERROR_MORE_CLAUSES_AFTER_SELECT_CLAUSE("BCE0641", "error.more.clauses.after.select.clause"),
    ERROR_QUERY_CONSTRUCT_TYPE_IN_QUERY_ACTION("BCE0642", "error.query.construct.type.in.query.action"),
    ERROR_NO_WHITESPACES_ALLOWED_IN_RIGHT_SHIFT_OP("BCE0643", "error.no.whitespaces.allowed.in.right.shift.op"),
    ERROR_NO_WHITESPACES_ALLOWED_IN_UNSIGNED_RIGHT_SHIFT_OP("BCE0644",
            "error.no.whitespaces.allowed.in.unsigned.right.shift.op"),
    ERROR_INVALID_WHITESPACE_IN_SLASH_LT_TOKEN("BCE0645", "error.invalid.whitespace.in.slash.lt.token"),
    ERROR_LOCAL_TYPE_DEFINITION_NOT_ALLOWED("BCE0646", "error.local.type.definition.not.allowed"),
    ERROR_LEADING_ZEROS_IN_NUMERIC_LITERALS("BCE0647", "error.leading.zeros.in.numeric.literals"),
    ERROR_INVALID_STRING_NUMERIC_ESCAPE_SEQUENCE("BCE0648", "error.invalid.string.numeric.escape.sequence"),
    ERROR_INVALID_ESCAPE_SEQUENCE("BCE0649", "error.invalid.escape.sequence"),
    ERROR_INVALID_WHITESPACE_BEFORE("BCE0650", "error.invalid.whitespace.before"),
    ERROR_INVALID_WHITESPACE_AFTER("BCE0651", "error.invalid.whitespace.after"),
    ERROR_INVALID_XML_NAME("BCE0652", "error.invalid.xml.name"),
    ERROR_INVALID_CHARACTER_IN_XML_ATTRIBUTE_VALUE("BCE0653", "error.invalid.character.in.xml.attribute.value"),
    ERROR_INVALID_ENTITY_REFERENCE_NAME_START("BCE0654", "error.invalid.entity.reference.name.start"),
    ERROR_DOUBLE_HYPHEN_NOT_ALLOWED_WITHIN_XML_COMMENT("BCE0655", "error.double.hyphen.not.allowed.within.xml.comment"),
    ERROR_VERSION_IN_IMPORT_DECLARATION_NO_LONGER_SUPPORTED("BCE0656",
            "error.version.in.import.declaration.no.longer.supported"),
    ERROR_MORE_THAN_ONE_OBJECT_NETWORK_QUALIFIERS("BCE0657", "error.more.than.one.object.network.qualifiers"),
    ERROR_REMOTE_METHOD_HAS_A_VISIBILITY_QUALIFIER("BCE0658", "error.remote.method.has.a.visibility.qualifier"),
    ERROR_PRIVATE_QUALIFIER_IN_OBJECT_MEMBER_DESCRIPTOR("BCE0659",
            "error.private.qualifier.in.object.member.descriptor"),
    ERROR_RESOURCE_PATH_IN_FUNCTION_DEFINITION("BCE0660", "error.resource.path.in.function.definition"),
    ERROR_RESOURCE_PATH_SEGMENT_NOT_ALLOWED_AFTER_REST_PARAM("BCE0661",
            "error.resource.path.segment.not.allowed.after.rest.param"),
    ERROR_REST_ARG_IN_ERROR_CONSTRUCTOR("BCE0662", "error.rest.arg.in.error.constructor"),
    ERROR_ADDITIONAL_POSITIONAL_ARG_IN_ERROR_CONSTRUCTOR("BCE0663",
            "error.additional.positional.arg.in.error.constructor"),
    ERROR_DEFAULTABLE_PARAMETER_CANNOT_BE_INCLUDED_RECORD_PARAMETER("BCE0664",
            "error.defaultable.parameter.cannot.be.included.record.parameter"),
    ERROR_INCOMPLETE_QUOTED_IDENTIFIER("BCE0665", "error.incomplete.quoted.identifier"),
    ERROR_INCLUSIVE_RECORD_TYPE_CANNOT_CONTAIN_REST_FIELD("BCE0666",
            "error.inclusive.record.type.cannot.contain.rest.field"),
    ERROR_VARIABLE_DECL_HAVING_BP_MUST_BE_INITIALIZED("BCE0667", "error.variable.decl.having.bp.must.be.initialized"),
    ERROR_ISOLATED_VAR_CANNOT_BE_DECLARED_AS_PUBLIC("BCE0668", "error.isolated.var.cannot.be.declared.as.public"),
    ERROR_VARIABLE_DECLARED_WITH_VAR_CANNOT_BE_PUBLIC("BCE0669", "error.variable.declared.with.var.cannot.be.public"),
    ERROR_FIELD_BP_INSIDE_LIST_BP("BCE0670", "error.field.binding.pattern.inside.list.binding.pattern"),
    ERROR_INVALID_EXPRESSION_EXPECTED_CALL_EXPRESSION("BCE0671", "error.invalid.expression.expected.a.call.expression"),
    ERROR_TYPE_DESC_AFTER_REST_DESCRIPTOR("BCE0672", "error.type.desc.after.rest.descriptor"),
    ERROR_CONFIGURABLE_VAR_IMPLICITLY_FINAL("BCE0673", "error.configurable.var.implicitly.final"),
    ERROR_LOCAL_CONST_DECL_NOT_ALLOWED("BCE0674", "error.local.const.decl.not.allowed"),
    ERROR_FIELD_INITIALIZATION_NOT_ALLOWED_IN_OBJECT_TYPE("BCE0675",
            "error.field.initialization.not.allowed.in.object.type"),
    ERROR_INTERVENING_WHITESPACES_ARE_NOT_ALLOWED("BCE0676", "error.intervening.whitespaces.are.not.allowed"),
    ERROR_INVALID_BINDING_PATTERN("BCE0677", "error.invalid.binding.pattern"),
    ERROR_RESOURCE_PATH_CANNOT_BEGIN_WITH_SLASH("BCE0678", "error.resource.path.cannot.begin.with.slash"),
    REST_PARAMETER_CANNOT_BE_INCLUDED_RECORD_PARAMETER("BCE0679",
            "error.rest.parameter.cannot.be.included.record.parameter"),
<<<<<<< HEAD
    RESOURCE_ACCESS_SEGMENT_IS_NOT_ALLOWED_AFTER_REST_SEGMENT("BCE0680",
            "error.resource.access.segment.is.not.allowed.after.rest.segment"),
    ERROR_INVALID_TOKEN_IN_REG_EXP("BCE0681", "error.invalid.token.in.reg.exp"),
    ERROR_INVALID_UNICODE_PROP_ESCAPE_IN_REG_EXP("BCE0682", "error.invalid.unicode.property.escape.in.reg.exp"),
    ERROR_INVALID_QUANTIFIER_IN_REG_EXP("BCE0683", "error.invalid.quantifier.in.reg.exp"),
    ERROR_INVALID_CHARACTER_SET_IN_REG_EXP("BCE0684", "error.invalid.character.set.in.reg.exp"),
    ERROR_INVALID_FLAG_IN_REG_EXP("BCE0685", "error.invalid.flag.in.reg.exp")
=======
    RESOURCE_ACCESS_SEGMENT_IS_NOT_ALLOWED_AFTER_REST_SEGMENT("BCE0680", 
            "error.resource.access.segment.is.not.allowed.after.rest.segment"),
    ERROR_ANNOTATIONS_NOT_ALLOWED_FOR_TUPLE_REST_DESCRIPTOR("BCE0681",
            "error.annotations.not.allowed.for.tuple.rest.descriptor")
>>>>>>> 892f22b9
    ;

    String diagnosticId;
    String messageKey;

    DiagnosticErrorCode(String diagnosticId, String messageKey) {
        this.diagnosticId = diagnosticId;
        this.messageKey = messageKey;
    }

    @Override
    public DiagnosticSeverity severity() {
        return DiagnosticSeverity.ERROR;
    }

    @Override
    public String diagnosticId() {
        return diagnosticId;
    }

    @Override
    public String messageKey() {
        return messageKey;
    }

    public boolean equals(DiagnosticCode code) {
        return this.messageKey.equals(code.messageKey());
    }
}<|MERGE_RESOLUTION|>--- conflicted
+++ resolved
@@ -349,20 +349,15 @@
     ERROR_RESOURCE_PATH_CANNOT_BEGIN_WITH_SLASH("BCE0678", "error.resource.path.cannot.begin.with.slash"),
     REST_PARAMETER_CANNOT_BE_INCLUDED_RECORD_PARAMETER("BCE0679",
             "error.rest.parameter.cannot.be.included.record.parameter"),
-<<<<<<< HEAD
     RESOURCE_ACCESS_SEGMENT_IS_NOT_ALLOWED_AFTER_REST_SEGMENT("BCE0680",
             "error.resource.access.segment.is.not.allowed.after.rest.segment"),
     ERROR_INVALID_TOKEN_IN_REG_EXP("BCE0681", "error.invalid.token.in.reg.exp"),
     ERROR_INVALID_UNICODE_PROP_ESCAPE_IN_REG_EXP("BCE0682", "error.invalid.unicode.property.escape.in.reg.exp"),
     ERROR_INVALID_QUANTIFIER_IN_REG_EXP("BCE0683", "error.invalid.quantifier.in.reg.exp"),
     ERROR_INVALID_CHARACTER_SET_IN_REG_EXP("BCE0684", "error.invalid.character.set.in.reg.exp"),
-    ERROR_INVALID_FLAG_IN_REG_EXP("BCE0685", "error.invalid.flag.in.reg.exp")
-=======
-    RESOURCE_ACCESS_SEGMENT_IS_NOT_ALLOWED_AFTER_REST_SEGMENT("BCE0680", 
-            "error.resource.access.segment.is.not.allowed.after.rest.segment"),
+    ERROR_INVALID_FLAG_IN_REG_EXP("BCE0685", "error.invalid.flag.in.reg.exp"),
     ERROR_ANNOTATIONS_NOT_ALLOWED_FOR_TUPLE_REST_DESCRIPTOR("BCE0681",
             "error.annotations.not.allowed.for.tuple.rest.descriptor")
->>>>>>> 892f22b9
     ;
 
     String diagnosticId;
