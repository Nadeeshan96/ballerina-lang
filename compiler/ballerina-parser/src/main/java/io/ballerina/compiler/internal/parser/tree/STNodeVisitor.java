--- conflicted
+++ resolved
@@ -789,13 +789,12 @@
         visitSyntaxNode(classDefinitionNode);
     }
 
-<<<<<<< HEAD
     public void visit(STResourcePathParameterNode resourcePathParameterNode) {
         visitSyntaxNode(resourcePathParameterNode);
-=======
+    }
+
     public void visit(STRequiredExpressionNode requiredExpressionNode) {
         visitSyntaxNode(requiredExpressionNode);
->>>>>>> 704f66c0
     }
 
     // STNodeList
