/*
 *  Copyright (c) 2020, WSO2 Inc. (http://www.wso2.org) All Rights Reserved.
 *
 *  WSO2 Inc. licenses this file to you under the Apache License,
 *  Version 2.0 (the "License"); you may not use this file except
 *  in compliance with the License.
 *  You may obtain a copy of the License at
 *
 *    http://www.apache.org/licenses/LICENSE-2.0
 *
 *  Unless required by applicable law or agreed to in writing,
 *  software distributed under the License is distributed on an
 *  "AS IS" BASIS, WITHOUT WARRANTIES OR CONDITIONS OF ANY
 *  KIND, either express or implied.  See the License for the
 *  specific language governing permissions and limitations
 *  under the License.
 */
package io.ballerina.compiler.internal.parser.tree;


/**
 * The {@code NodeTransformer} transform each node in the syntax tree to
 * another object of type T.
 * <p>
 * This is a generated class.
 *
 * @param <T> the type of class that is returned by visit methods
 * @since 2.0.0
 */
public abstract class STNodeTransformer<T> {

    public T transform(STModulePartNode modulePartNode) {
        return transformSyntaxNode(modulePartNode);
    }

    public T transform(STFunctionDefinitionNode functionDefinitionNode) {
        return transformSyntaxNode(functionDefinitionNode);
    }

    public T transform(STImportDeclarationNode importDeclarationNode) {
        return transformSyntaxNode(importDeclarationNode);
    }

    public T transform(STListenerDeclarationNode listenerDeclarationNode) {
        return transformSyntaxNode(listenerDeclarationNode);
    }

    public T transform(STTypeDefinitionNode typeDefinitionNode) {
        return transformSyntaxNode(typeDefinitionNode);
    }

    public T transform(STServiceDeclarationNode serviceDeclarationNode) {
        return transformSyntaxNode(serviceDeclarationNode);
    }

    public T transform(STAssignmentStatementNode assignmentStatementNode) {
        return transformSyntaxNode(assignmentStatementNode);
    }

    public T transform(STCompoundAssignmentStatementNode compoundAssignmentStatementNode) {
        return transformSyntaxNode(compoundAssignmentStatementNode);
    }

    public T transform(STVariableDeclarationNode variableDeclarationNode) {
        return transformSyntaxNode(variableDeclarationNode);
    }

    public T transform(STBlockStatementNode blockStatementNode) {
        return transformSyntaxNode(blockStatementNode);
    }

    public T transform(STBreakStatementNode breakStatementNode) {
        return transformSyntaxNode(breakStatementNode);
    }

    public T transform(STFailStatementNode failStatementNode) {
        return transformSyntaxNode(failStatementNode);
    }

    public T transform(STExpressionStatementNode expressionStatementNode) {
        return transformSyntaxNode(expressionStatementNode);
    }

    public T transform(STContinueStatementNode continueStatementNode) {
        return transformSyntaxNode(continueStatementNode);
    }

    public T transform(STExternalFunctionBodyNode externalFunctionBodyNode) {
        return transformSyntaxNode(externalFunctionBodyNode);
    }

    public T transform(STIfElseStatementNode ifElseStatementNode) {
        return transformSyntaxNode(ifElseStatementNode);
    }

    public T transform(STElseBlockNode elseBlockNode) {
        return transformSyntaxNode(elseBlockNode);
    }

    public T transform(STWhileStatementNode whileStatementNode) {
        return transformSyntaxNode(whileStatementNode);
    }

    public T transform(STPanicStatementNode panicStatementNode) {
        return transformSyntaxNode(panicStatementNode);
    }

    public T transform(STReturnStatementNode returnStatementNode) {
        return transformSyntaxNode(returnStatementNode);
    }

    public T transform(STLocalTypeDefinitionStatementNode localTypeDefinitionStatementNode) {
        return transformSyntaxNode(localTypeDefinitionStatementNode);
    }

    public T transform(STLockStatementNode lockStatementNode) {
        return transformSyntaxNode(lockStatementNode);
    }

    public T transform(STForkStatementNode forkStatementNode) {
        return transformSyntaxNode(forkStatementNode);
    }

    public T transform(STForEachStatementNode forEachStatementNode) {
        return transformSyntaxNode(forEachStatementNode);
    }

    public T transform(STBinaryExpressionNode binaryExpressionNode) {
        return transformSyntaxNode(binaryExpressionNode);
    }

    public T transform(STBracedExpressionNode bracedExpressionNode) {
        return transformSyntaxNode(bracedExpressionNode);
    }

    public T transform(STCheckExpressionNode checkExpressionNode) {
        return transformSyntaxNode(checkExpressionNode);
    }

    public T transform(STFieldAccessExpressionNode fieldAccessExpressionNode) {
        return transformSyntaxNode(fieldAccessExpressionNode);
    }

    public T transform(STFunctionCallExpressionNode functionCallExpressionNode) {
        return transformSyntaxNode(functionCallExpressionNode);
    }

    public T transform(STMethodCallExpressionNode methodCallExpressionNode) {
        return transformSyntaxNode(methodCallExpressionNode);
    }

    public T transform(STMappingConstructorExpressionNode mappingConstructorExpressionNode) {
        return transformSyntaxNode(mappingConstructorExpressionNode);
    }

    public T transform(STIndexedExpressionNode indexedExpressionNode) {
        return transformSyntaxNode(indexedExpressionNode);
    }

    public T transform(STTypeofExpressionNode typeofExpressionNode) {
        return transformSyntaxNode(typeofExpressionNode);
    }

    public T transform(STUnaryExpressionNode unaryExpressionNode) {
        return transformSyntaxNode(unaryExpressionNode);
    }

    public T transform(STComputedNameFieldNode computedNameFieldNode) {
        return transformSyntaxNode(computedNameFieldNode);
    }

    public T transform(STConstantDeclarationNode constantDeclarationNode) {
        return transformSyntaxNode(constantDeclarationNode);
    }

    public T transform(STDefaultableParameterNode defaultableParameterNode) {
        return transformSyntaxNode(defaultableParameterNode);
    }

    public T transform(STRequiredParameterNode requiredParameterNode) {
        return transformSyntaxNode(requiredParameterNode);
    }

    public T transform(STIncludedRecordParameterNode includedRecordParameterNode) {
        return transformSyntaxNode(includedRecordParameterNode);
    }

    public T transform(STRestParameterNode restParameterNode) {
        return transformSyntaxNode(restParameterNode);
    }

    public T transform(STImportOrgNameNode importOrgNameNode) {
        return transformSyntaxNode(importOrgNameNode);
    }

    public T transform(STImportPrefixNode importPrefixNode) {
        return transformSyntaxNode(importPrefixNode);
    }

    public T transform(STSpecificFieldNode specificFieldNode) {
        return transformSyntaxNode(specificFieldNode);
    }

    public T transform(STSpreadFieldNode spreadFieldNode) {
        return transformSyntaxNode(spreadFieldNode);
    }

    public T transform(STNamedArgumentNode namedArgumentNode) {
        return transformSyntaxNode(namedArgumentNode);
    }

    public T transform(STPositionalArgumentNode positionalArgumentNode) {
        return transformSyntaxNode(positionalArgumentNode);
    }

    public T transform(STRestArgumentNode restArgumentNode) {
        return transformSyntaxNode(restArgumentNode);
    }

    public T transform(STInferredTypedescDefaultNode inferredTypedescDefaultNode) {
        return transformSyntaxNode(inferredTypedescDefaultNode);
    }

    public T transform(STObjectTypeDescriptorNode objectTypeDescriptorNode) {
        return transformSyntaxNode(objectTypeDescriptorNode);
    }

    public T transform(STObjectConstructorExpressionNode objectConstructorExpressionNode) {
        return transformSyntaxNode(objectConstructorExpressionNode);
    }

    public T transform(STRecordTypeDescriptorNode recordTypeDescriptorNode) {
        return transformSyntaxNode(recordTypeDescriptorNode);
    }

    public T transform(STReturnTypeDescriptorNode returnTypeDescriptorNode) {
        return transformSyntaxNode(returnTypeDescriptorNode);
    }

    public T transform(STNilTypeDescriptorNode nilTypeDescriptorNode) {
        return transformSyntaxNode(nilTypeDescriptorNode);
    }

    public T transform(STOptionalTypeDescriptorNode optionalTypeDescriptorNode) {
        return transformSyntaxNode(optionalTypeDescriptorNode);
    }

    public T transform(STObjectFieldNode objectFieldNode) {
        return transformSyntaxNode(objectFieldNode);
    }

    public T transform(STRecordFieldNode recordFieldNode) {
        return transformSyntaxNode(recordFieldNode);
    }

    public T transform(STRecordFieldWithDefaultValueNode recordFieldWithDefaultValueNode) {
        return transformSyntaxNode(recordFieldWithDefaultValueNode);
    }

    public T transform(STRecordRestDescriptorNode recordRestDescriptorNode) {
        return transformSyntaxNode(recordRestDescriptorNode);
    }

    public T transform(STTypeReferenceNode typeReferenceNode) {
        return transformSyntaxNode(typeReferenceNode);
    }

    public T transform(STAnnotationNode annotationNode) {
        return transformSyntaxNode(annotationNode);
    }

    public T transform(STMetadataNode metadataNode) {
        return transformSyntaxNode(metadataNode);
    }

    public T transform(STModuleVariableDeclarationNode moduleVariableDeclarationNode) {
        return transformSyntaxNode(moduleVariableDeclarationNode);
    }

    public T transform(STTypeTestExpressionNode typeTestExpressionNode) {
        return transformSyntaxNode(typeTestExpressionNode);
    }

    public T transform(STRemoteMethodCallActionNode remoteMethodCallActionNode) {
        return transformSyntaxNode(remoteMethodCallActionNode);
    }

    public T transform(STMapTypeDescriptorNode mapTypeDescriptorNode) {
        return transformSyntaxNode(mapTypeDescriptorNode);
    }

    public T transform(STNilLiteralNode nilLiteralNode) {
        return transformSyntaxNode(nilLiteralNode);
    }

    public T transform(STAnnotationDeclarationNode annotationDeclarationNode) {
        return transformSyntaxNode(annotationDeclarationNode);
    }

    public T transform(STAnnotationAttachPointNode annotationAttachPointNode) {
        return transformSyntaxNode(annotationAttachPointNode);
    }

    public T transform(STXMLNamespaceDeclarationNode xMLNamespaceDeclarationNode) {
        return transformSyntaxNode(xMLNamespaceDeclarationNode);
    }

    public T transform(STModuleXMLNamespaceDeclarationNode moduleXMLNamespaceDeclarationNode) {
        return transformSyntaxNode(moduleXMLNamespaceDeclarationNode);
    }

    public T transform(STFunctionBodyBlockNode functionBodyBlockNode) {
        return transformSyntaxNode(functionBodyBlockNode);
    }

    public T transform(STNamedWorkerDeclarationNode namedWorkerDeclarationNode) {
        return transformSyntaxNode(namedWorkerDeclarationNode);
    }

    public T transform(STNamedWorkerDeclarator namedWorkerDeclarator) {
        return transformSyntaxNode(namedWorkerDeclarator);
    }

    public T transform(STBasicLiteralNode basicLiteralNode) {
        return transformSyntaxNode(basicLiteralNode);
    }

    public T transform(STSimpleNameReferenceNode simpleNameReferenceNode) {
        return transformSyntaxNode(simpleNameReferenceNode);
    }

    public T transform(STQualifiedNameReferenceNode qualifiedNameReferenceNode) {
        return transformSyntaxNode(qualifiedNameReferenceNode);
    }

    public T transform(STBuiltinSimpleNameReferenceNode builtinSimpleNameReferenceNode) {
        return transformSyntaxNode(builtinSimpleNameReferenceNode);
    }

    public T transform(STTrapExpressionNode trapExpressionNode) {
        return transformSyntaxNode(trapExpressionNode);
    }

    public T transform(STListConstructorExpressionNode listConstructorExpressionNode) {
        return transformSyntaxNode(listConstructorExpressionNode);
    }

    public T transform(STTypeCastExpressionNode typeCastExpressionNode) {
        return transformSyntaxNode(typeCastExpressionNode);
    }

    public T transform(STTypeCastParamNode typeCastParamNode) {
        return transformSyntaxNode(typeCastParamNode);
    }

    public T transform(STUnionTypeDescriptorNode unionTypeDescriptorNode) {
        return transformSyntaxNode(unionTypeDescriptorNode);
    }

    public T transform(STTableConstructorExpressionNode tableConstructorExpressionNode) {
        return transformSyntaxNode(tableConstructorExpressionNode);
    }

    public T transform(STKeySpecifierNode keySpecifierNode) {
        return transformSyntaxNode(keySpecifierNode);
    }

    public T transform(STStreamTypeDescriptorNode streamTypeDescriptorNode) {
        return transformSyntaxNode(streamTypeDescriptorNode);
    }

    public T transform(STStreamTypeParamsNode streamTypeParamsNode) {
        return transformSyntaxNode(streamTypeParamsNode);
    }

    public T transform(STLetExpressionNode letExpressionNode) {
        return transformSyntaxNode(letExpressionNode);
    }

    public T transform(STLetVariableDeclarationNode letVariableDeclarationNode) {
        return transformSyntaxNode(letVariableDeclarationNode);
    }

    public T transform(STTemplateExpressionNode templateExpressionNode) {
        return transformSyntaxNode(templateExpressionNode);
    }

    public T transform(STXMLElementNode xMLElementNode) {
        return transformSyntaxNode(xMLElementNode);
    }

    public T transform(STXMLStartTagNode xMLStartTagNode) {
        return transformSyntaxNode(xMLStartTagNode);
    }

    public T transform(STXMLEndTagNode xMLEndTagNode) {
        return transformSyntaxNode(xMLEndTagNode);
    }

    public T transform(STXMLSimpleNameNode xMLSimpleNameNode) {
        return transformSyntaxNode(xMLSimpleNameNode);
    }

    public T transform(STXMLQualifiedNameNode xMLQualifiedNameNode) {
        return transformSyntaxNode(xMLQualifiedNameNode);
    }

    public T transform(STXMLEmptyElementNode xMLEmptyElementNode) {
        return transformSyntaxNode(xMLEmptyElementNode);
    }

    public T transform(STInterpolationNode interpolationNode) {
        return transformSyntaxNode(interpolationNode);
    }

    public T transform(STXMLTextNode xMLTextNode) {
        return transformSyntaxNode(xMLTextNode);
    }

    public T transform(STXMLAttributeNode xMLAttributeNode) {
        return transformSyntaxNode(xMLAttributeNode);
    }

    public T transform(STXMLAttributeValue xMLAttributeValue) {
        return transformSyntaxNode(xMLAttributeValue);
    }

    public T transform(STXMLComment xMLComment) {
        return transformSyntaxNode(xMLComment);
    }

    public T transform(STXMLCDATANode xMLCDATANode) {
        return transformSyntaxNode(xMLCDATANode);
    }

    public T transform(STXMLProcessingInstruction xMLProcessingInstruction) {
        return transformSyntaxNode(xMLProcessingInstruction);
    }

    public T transform(STTableTypeDescriptorNode tableTypeDescriptorNode) {
        return transformSyntaxNode(tableTypeDescriptorNode);
    }

    public T transform(STTypeParameterNode typeParameterNode) {
        return transformSyntaxNode(typeParameterNode);
    }

    public T transform(STKeyTypeConstraintNode keyTypeConstraintNode) {
        return transformSyntaxNode(keyTypeConstraintNode);
    }

    public T transform(STFunctionTypeDescriptorNode functionTypeDescriptorNode) {
        return transformSyntaxNode(functionTypeDescriptorNode);
    }

    public T transform(STFunctionSignatureNode functionSignatureNode) {
        return transformSyntaxNode(functionSignatureNode);
    }

    public T transform(STExplicitAnonymousFunctionExpressionNode explicitAnonymousFunctionExpressionNode) {
        return transformSyntaxNode(explicitAnonymousFunctionExpressionNode);
    }

    public T transform(STExpressionFunctionBodyNode expressionFunctionBodyNode) {
        return transformSyntaxNode(expressionFunctionBodyNode);
    }

    public T transform(STTupleTypeDescriptorNode tupleTypeDescriptorNode) {
        return transformSyntaxNode(tupleTypeDescriptorNode);
    }

    public T transform(STParenthesisedTypeDescriptorNode parenthesisedTypeDescriptorNode) {
        return transformSyntaxNode(parenthesisedTypeDescriptorNode);
    }

    public T transform(STExplicitNewExpressionNode explicitNewExpressionNode) {
        return transformSyntaxNode(explicitNewExpressionNode);
    }

    public T transform(STImplicitNewExpressionNode implicitNewExpressionNode) {
        return transformSyntaxNode(implicitNewExpressionNode);
    }

    public T transform(STParenthesizedArgList parenthesizedArgList) {
        return transformSyntaxNode(parenthesizedArgList);
    }

    public T transform(STQueryConstructTypeNode queryConstructTypeNode) {
        return transformSyntaxNode(queryConstructTypeNode);
    }

    public T transform(STFromClauseNode fromClauseNode) {
        return transformSyntaxNode(fromClauseNode);
    }

    public T transform(STWhereClauseNode whereClauseNode) {
        return transformSyntaxNode(whereClauseNode);
    }

    public T transform(STLetClauseNode letClauseNode) {
        return transformSyntaxNode(letClauseNode);
    }

    public T transform(STJoinClauseNode joinClauseNode) {
        return transformSyntaxNode(joinClauseNode);
    }

    public T transform(STOnClauseNode onClauseNode) {
        return transformSyntaxNode(onClauseNode);
    }

    public T transform(STLimitClauseNode limitClauseNode) {
        return transformSyntaxNode(limitClauseNode);
    }

    public T transform(STOnConflictClauseNode onConflictClauseNode) {
        return transformSyntaxNode(onConflictClauseNode);
    }

    public T transform(STQueryPipelineNode queryPipelineNode) {
        return transformSyntaxNode(queryPipelineNode);
    }

    public T transform(STSelectClauseNode selectClauseNode) {
        return transformSyntaxNode(selectClauseNode);
    }

    public T transform(STQueryExpressionNode queryExpressionNode) {
        return transformSyntaxNode(queryExpressionNode);
    }

    public T transform(STQueryActionNode queryActionNode) {
        return transformSyntaxNode(queryActionNode);
    }

    public T transform(STIntersectionTypeDescriptorNode intersectionTypeDescriptorNode) {
        return transformSyntaxNode(intersectionTypeDescriptorNode);
    }

    public T transform(STImplicitAnonymousFunctionParameters implicitAnonymousFunctionParameters) {
        return transformSyntaxNode(implicitAnonymousFunctionParameters);
    }

    public T transform(STImplicitAnonymousFunctionExpressionNode implicitAnonymousFunctionExpressionNode) {
        return transformSyntaxNode(implicitAnonymousFunctionExpressionNode);
    }

    public T transform(STStartActionNode startActionNode) {
        return transformSyntaxNode(startActionNode);
    }

    public T transform(STFlushActionNode flushActionNode) {
        return transformSyntaxNode(flushActionNode);
    }

    public T transform(STSingletonTypeDescriptorNode singletonTypeDescriptorNode) {
        return transformSyntaxNode(singletonTypeDescriptorNode);
    }

    public T transform(STMethodDeclarationNode methodDeclarationNode) {
        return transformSyntaxNode(methodDeclarationNode);
    }

    public T transform(STTypedBindingPatternNode typedBindingPatternNode) {
        return transformSyntaxNode(typedBindingPatternNode);
    }

    public T transform(STCaptureBindingPatternNode captureBindingPatternNode) {
        return transformSyntaxNode(captureBindingPatternNode);
    }

    public T transform(STWildcardBindingPatternNode wildcardBindingPatternNode) {
        return transformSyntaxNode(wildcardBindingPatternNode);
    }

    public T transform(STListBindingPatternNode listBindingPatternNode) {
        return transformSyntaxNode(listBindingPatternNode);
    }

    public T transform(STMappingBindingPatternNode mappingBindingPatternNode) {
        return transformSyntaxNode(mappingBindingPatternNode);
    }

    public T transform(STFieldBindingPatternFullNode fieldBindingPatternFullNode) {
        return transformSyntaxNode(fieldBindingPatternFullNode);
    }

    public T transform(STFieldBindingPatternVarnameNode fieldBindingPatternVarnameNode) {
        return transformSyntaxNode(fieldBindingPatternVarnameNode);
    }

    public T transform(STRestBindingPatternNode restBindingPatternNode) {
        return transformSyntaxNode(restBindingPatternNode);
    }

    public T transform(STErrorBindingPatternNode errorBindingPatternNode) {
        return transformSyntaxNode(errorBindingPatternNode);
    }

    public T transform(STNamedArgBindingPatternNode namedArgBindingPatternNode) {
        return transformSyntaxNode(namedArgBindingPatternNode);
    }

    public T transform(STAsyncSendActionNode asyncSendActionNode) {
        return transformSyntaxNode(asyncSendActionNode);
    }

    public T transform(STSyncSendActionNode syncSendActionNode) {
        return transformSyntaxNode(syncSendActionNode);
    }

    public T transform(STReceiveActionNode receiveActionNode) {
        return transformSyntaxNode(receiveActionNode);
    }

    public T transform(STReceiveFieldsNode receiveFieldsNode) {
        return transformSyntaxNode(receiveFieldsNode);
    }

    public T transform(STRestDescriptorNode restDescriptorNode) {
        return transformSyntaxNode(restDescriptorNode);
    }

    public T transform(STDoubleGTTokenNode doubleGTTokenNode) {
        return transformSyntaxNode(doubleGTTokenNode);
    }

    public T transform(STTrippleGTTokenNode trippleGTTokenNode) {
        return transformSyntaxNode(trippleGTTokenNode);
    }

    public T transform(STWaitActionNode waitActionNode) {
        return transformSyntaxNode(waitActionNode);
    }

    public T transform(STWaitFieldsListNode waitFieldsListNode) {
        return transformSyntaxNode(waitFieldsListNode);
    }

    public T transform(STWaitFieldNode waitFieldNode) {
        return transformSyntaxNode(waitFieldNode);
    }

    public T transform(STAnnotAccessExpressionNode annotAccessExpressionNode) {
        return transformSyntaxNode(annotAccessExpressionNode);
    }

    public T transform(STOptionalFieldAccessExpressionNode optionalFieldAccessExpressionNode) {
        return transformSyntaxNode(optionalFieldAccessExpressionNode);
    }

    public T transform(STConditionalExpressionNode conditionalExpressionNode) {
        return transformSyntaxNode(conditionalExpressionNode);
    }

    public T transform(STEnumDeclarationNode enumDeclarationNode) {
        return transformSyntaxNode(enumDeclarationNode);
    }

    public T transform(STEnumMemberNode enumMemberNode) {
        return transformSyntaxNode(enumMemberNode);
    }

    public T transform(STArrayTypeDescriptorNode arrayTypeDescriptorNode) {
        return transformSyntaxNode(arrayTypeDescriptorNode);
    }

    public T transform(STArrayDimensionNode arrayDimensionNode) {
        return transformSyntaxNode(arrayDimensionNode);
    }

    public T transform(STTransactionStatementNode transactionStatementNode) {
        return transformSyntaxNode(transactionStatementNode);
    }

    public T transform(STRollbackStatementNode rollbackStatementNode) {
        return transformSyntaxNode(rollbackStatementNode);
    }

    public T transform(STRetryStatementNode retryStatementNode) {
        return transformSyntaxNode(retryStatementNode);
    }

    public T transform(STCommitActionNode commitActionNode) {
        return transformSyntaxNode(commitActionNode);
    }

    public T transform(STTransactionalExpressionNode transactionalExpressionNode) {
        return transformSyntaxNode(transactionalExpressionNode);
    }

    public T transform(STByteArrayLiteralNode byteArrayLiteralNode) {
        return transformSyntaxNode(byteArrayLiteralNode);
    }

    public T transform(STXMLFilterExpressionNode xMLFilterExpressionNode) {
        return transformSyntaxNode(xMLFilterExpressionNode);
    }

    public T transform(STXMLStepExpressionNode xMLStepExpressionNode) {
        return transformSyntaxNode(xMLStepExpressionNode);
    }

    public T transform(STXMLNamePatternChainingNode xMLNamePatternChainingNode) {
        return transformSyntaxNode(xMLNamePatternChainingNode);
    }

    public T transform(STXMLAtomicNamePatternNode xMLAtomicNamePatternNode) {
        return transformSyntaxNode(xMLAtomicNamePatternNode);
    }

    public T transform(STTypeReferenceTypeDescNode typeReferenceTypeDescNode) {
        return transformSyntaxNode(typeReferenceTypeDescNode);
    }

    public T transform(STMatchStatementNode matchStatementNode) {
        return transformSyntaxNode(matchStatementNode);
    }

    public T transform(STMatchClauseNode matchClauseNode) {
        return transformSyntaxNode(matchClauseNode);
    }

    public T transform(STMatchGuardNode matchGuardNode) {
        return transformSyntaxNode(matchGuardNode);
    }

    public T transform(STDistinctTypeDescriptorNode distinctTypeDescriptorNode) {
        return transformSyntaxNode(distinctTypeDescriptorNode);
    }

    public T transform(STListMatchPatternNode listMatchPatternNode) {
        return transformSyntaxNode(listMatchPatternNode);
    }

    public T transform(STRestMatchPatternNode restMatchPatternNode) {
        return transformSyntaxNode(restMatchPatternNode);
    }

    public T transform(STMappingMatchPatternNode mappingMatchPatternNode) {
        return transformSyntaxNode(mappingMatchPatternNode);
    }

    public T transform(STFieldMatchPatternNode fieldMatchPatternNode) {
        return transformSyntaxNode(fieldMatchPatternNode);
    }

    public T transform(STErrorMatchPatternNode errorMatchPatternNode) {
        return transformSyntaxNode(errorMatchPatternNode);
    }

    public T transform(STNamedArgMatchPatternNode namedArgMatchPatternNode) {
        return transformSyntaxNode(namedArgMatchPatternNode);
    }

    public T transform(STMarkdownDocumentationNode markdownDocumentationNode) {
        return transformSyntaxNode(markdownDocumentationNode);
    }

    public T transform(STMarkdownDocumentationLineNode markdownDocumentationLineNode) {
        return transformSyntaxNode(markdownDocumentationLineNode);
    }

    public T transform(STMarkdownParameterDocumentationLineNode markdownParameterDocumentationLineNode) {
        return transformSyntaxNode(markdownParameterDocumentationLineNode);
    }

    public T transform(STBallerinaNameReferenceNode ballerinaNameReferenceNode) {
        return transformSyntaxNode(ballerinaNameReferenceNode);
    }

    public T transform(STInlineCodeReferenceNode inlineCodeReferenceNode) {
        return transformSyntaxNode(inlineCodeReferenceNode);
    }

    public T transform(STMarkdownCodeBlockNode markdownCodeBlockNode) {
        return transformSyntaxNode(markdownCodeBlockNode);
    }

    public T transform(STMarkdownCodeLineNode markdownCodeLineNode) {
        return transformSyntaxNode(markdownCodeLineNode);
    }

    public T transform(STOrderByClauseNode orderByClauseNode) {
        return transformSyntaxNode(orderByClauseNode);
    }

    public T transform(STOrderKeyNode orderKeyNode) {
        return transformSyntaxNode(orderKeyNode);
    }

    public T transform(STOnFailClauseNode onFailClauseNode) {
        return transformSyntaxNode(onFailClauseNode);
    }

    public T transform(STDoStatementNode doStatementNode) {
        return transformSyntaxNode(doStatementNode);
    }

    public T transform(STClassDefinitionNode classDefinitionNode) {
        return transformSyntaxNode(classDefinitionNode);
    }

    public T transform(STResourcePathParameterNode resourcePathParameterNode) {
        return transformSyntaxNode(resourcePathParameterNode);
    }

    public T transform(STRequiredExpressionNode requiredExpressionNode) {
        return transformSyntaxNode(requiredExpressionNode);
    }

    public T transform(STErrorConstructorExpressionNode errorConstructorExpressionNode) {
        return transformSyntaxNode(errorConstructorExpressionNode);
    }

    public T transform(STParameterizedTypeDescriptorNode parameterizedTypeDescriptorNode) {
        return transformSyntaxNode(parameterizedTypeDescriptorNode);
    }

    public T transform(STSpreadMemberNode spreadMemberNode) {
        return transformSyntaxNode(spreadMemberNode);
    }

<<<<<<< HEAD
    public T transform(STClientResourceAccessActionNode clientResourceAccessActionNode) {
        return transformSyntaxNode(clientResourceAccessActionNode);
    }

    public T transform(STComputedResourceAccessSegmentNode computedResourceAccessSegmentNode) {
        return transformSyntaxNode(computedResourceAccessSegmentNode);
    }

    public T transform(STResourceAccessRestSegmentNode resourceAccessRestSegmentNode) {
        return transformSyntaxNode(resourceAccessRestSegmentNode);
=======
    public T transform(STMemberTypeDescriptorNode memberTypeDescriptorNode) {
        return transformSyntaxNode(memberTypeDescriptorNode);
>>>>>>> 44c492d5
    }

    // Tokens

    public T transform(STToken token) {
        return null;
    }

    public T transform(STIdentifierToken identifier) {
        return transform((STToken) identifier);
    }

    public T transform(STLiteralValueToken literalValueToken) {
        return transform((STToken) literalValueToken);
    }

    public T transform(STDocumentationLineToken documentationLineToken) {
        return transform((STToken) documentationLineToken);
    }

    public T transform(STMissingToken missingToken) {
        return transform((STToken) missingToken);
    }

    // Misc

    public T transform(STNodeList nodeList) {
        return transformSyntaxNode(nodeList);
    }

    /**
     * Transforms the given {@code STNode} into an object of type T.
     * <p>
     * This method is invoked by each transform method in this class. You can
     * override it to provide a common transformation for each node.
     *
     * @param node the {@code STNode} to be transformed
     * @return the transformed object
     */
    protected abstract T transformSyntaxNode(STNode node);
}
<|MERGE_RESOLUTION|>--- conflicted
+++ resolved
@@ -821,7 +821,6 @@
         return transformSyntaxNode(spreadMemberNode);
     }
 
-<<<<<<< HEAD
     public T transform(STClientResourceAccessActionNode clientResourceAccessActionNode) {
         return transformSyntaxNode(clientResourceAccessActionNode);
     }
@@ -832,10 +831,10 @@
 
     public T transform(STResourceAccessRestSegmentNode resourceAccessRestSegmentNode) {
         return transformSyntaxNode(resourceAccessRestSegmentNode);
-=======
+    }
+
     public T transform(STMemberTypeDescriptorNode memberTypeDescriptorNode) {
         return transformSyntaxNode(memberTypeDescriptorNode);
->>>>>>> 44c492d5
     }
 
     // Tokens
