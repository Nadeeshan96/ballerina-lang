/*
 *  Copyright (c) 2020, WSO2 Inc. (http://www.wso2.org) All Rights Reserved.
 *
 *  WSO2 Inc. licenses this file to you under the Apache License,
 *  Version 2.0 (the "License"); you may not use this file except
 *  in compliance with the License.
 *  You may obtain a copy of the License at
 *
 *    http://www.apache.org/licenses/LICENSE-2.0
 *
 *  Unless required by applicable law or agreed to in writing,
 *  software distributed under the License is distributed on an
 *  "AS IS" BASIS, WITHOUT WARRANTIES OR CONDITIONS OF ANY
 *  KIND, either express or implied.  See the License for the
 *  specific language governing permissions and limitations
 *  under the License.
 */
package io.ballerina.compiler.syntax.tree;


/**
 * The {@code NodeTransformer} transform each node in the syntax tree to
 * another object of type T.
 * <p>
 * This class separates tree nodes from various unrelated operations that needs
 * to be performed on the syntax tree nodes.
 * <p>
 * This class allows you to transform the syntax tree into something else without
 * mutating instance variables.
 * <p>
 * There exists a transform method for each node in the Ballerina syntax tree.
 * These methods return T. If you are looking for a visitor that has visit
 * methods that return void, see {@link NodeVisitor}.
 *
 * This is a generated class.
 *
 * @param <T> the type of class that is returned by visit methods
 * @see NodeVisitor
 * @since 2.0.0
 */
public abstract class NodeTransformer<T> {

    public T transform(ModulePartNode modulePartNode) {
        return transformSyntaxNode(modulePartNode);
    }

    public T transform(FunctionDefinitionNode functionDefinitionNode) {
        return transformSyntaxNode(functionDefinitionNode);
    }

    public T transform(ImportDeclarationNode importDeclarationNode) {
        return transformSyntaxNode(importDeclarationNode);
    }

    public T transform(ListenerDeclarationNode listenerDeclarationNode) {
        return transformSyntaxNode(listenerDeclarationNode);
    }

    public T transform(TypeDefinitionNode typeDefinitionNode) {
        return transformSyntaxNode(typeDefinitionNode);
    }

    public T transform(ServiceDeclarationNode serviceDeclarationNode) {
        return transformSyntaxNode(serviceDeclarationNode);
    }

    public T transform(AssignmentStatementNode assignmentStatementNode) {
        return transformSyntaxNode(assignmentStatementNode);
    }

    public T transform(CompoundAssignmentStatementNode compoundAssignmentStatementNode) {
        return transformSyntaxNode(compoundAssignmentStatementNode);
    }

    public T transform(VariableDeclarationNode variableDeclarationNode) {
        return transformSyntaxNode(variableDeclarationNode);
    }

    public T transform(BlockStatementNode blockStatementNode) {
        return transformSyntaxNode(blockStatementNode);
    }

    public T transform(BreakStatementNode breakStatementNode) {
        return transformSyntaxNode(breakStatementNode);
    }

    public T transform(FailStatementNode failStatementNode) {
        return transformSyntaxNode(failStatementNode);
    }

    public T transform(ExpressionStatementNode expressionStatementNode) {
        return transformSyntaxNode(expressionStatementNode);
    }

    public T transform(ContinueStatementNode continueStatementNode) {
        return transformSyntaxNode(continueStatementNode);
    }

    public T transform(ExternalFunctionBodyNode externalFunctionBodyNode) {
        return transformSyntaxNode(externalFunctionBodyNode);
    }

    public T transform(IfElseStatementNode ifElseStatementNode) {
        return transformSyntaxNode(ifElseStatementNode);
    }

    public T transform(ElseBlockNode elseBlockNode) {
        return transformSyntaxNode(elseBlockNode);
    }

    public T transform(WhileStatementNode whileStatementNode) {
        return transformSyntaxNode(whileStatementNode);
    }

    public T transform(PanicStatementNode panicStatementNode) {
        return transformSyntaxNode(panicStatementNode);
    }

    public T transform(ReturnStatementNode returnStatementNode) {
        return transformSyntaxNode(returnStatementNode);
    }

    public T transform(LocalTypeDefinitionStatementNode localTypeDefinitionStatementNode) {
        return transformSyntaxNode(localTypeDefinitionStatementNode);
    }

    public T transform(LockStatementNode lockStatementNode) {
        return transformSyntaxNode(lockStatementNode);
    }

    public T transform(ForkStatementNode forkStatementNode) {
        return transformSyntaxNode(forkStatementNode);
    }

    public T transform(ForEachStatementNode forEachStatementNode) {
        return transformSyntaxNode(forEachStatementNode);
    }

    public T transform(BinaryExpressionNode binaryExpressionNode) {
        return transformSyntaxNode(binaryExpressionNode);
    }

    public T transform(BracedExpressionNode bracedExpressionNode) {
        return transformSyntaxNode(bracedExpressionNode);
    }

    public T transform(CheckExpressionNode checkExpressionNode) {
        return transformSyntaxNode(checkExpressionNode);
    }

    public T transform(FieldAccessExpressionNode fieldAccessExpressionNode) {
        return transformSyntaxNode(fieldAccessExpressionNode);
    }

    public T transform(FunctionCallExpressionNode functionCallExpressionNode) {
        return transformSyntaxNode(functionCallExpressionNode);
    }

    public T transform(MethodCallExpressionNode methodCallExpressionNode) {
        return transformSyntaxNode(methodCallExpressionNode);
    }

    public T transform(MappingConstructorExpressionNode mappingConstructorExpressionNode) {
        return transformSyntaxNode(mappingConstructorExpressionNode);
    }

    public T transform(IndexedExpressionNode indexedExpressionNode) {
        return transformSyntaxNode(indexedExpressionNode);
    }

    public T transform(TypeofExpressionNode typeofExpressionNode) {
        return transformSyntaxNode(typeofExpressionNode);
    }

    public T transform(UnaryExpressionNode unaryExpressionNode) {
        return transformSyntaxNode(unaryExpressionNode);
    }

    public T transform(ComputedNameFieldNode computedNameFieldNode) {
        return transformSyntaxNode(computedNameFieldNode);
    }

    public T transform(ConstantDeclarationNode constantDeclarationNode) {
        return transformSyntaxNode(constantDeclarationNode);
    }

    public T transform(DefaultableParameterNode defaultableParameterNode) {
        return transformSyntaxNode(defaultableParameterNode);
    }

    public T transform(RequiredParameterNode requiredParameterNode) {
        return transformSyntaxNode(requiredParameterNode);
    }

    public T transform(IncludedRecordParameterNode includedRecordParameterNode) {
        return transformSyntaxNode(includedRecordParameterNode);
    }

    public T transform(RestParameterNode restParameterNode) {
        return transformSyntaxNode(restParameterNode);
    }

    public T transform(ImportOrgNameNode importOrgNameNode) {
        return transformSyntaxNode(importOrgNameNode);
    }

    public T transform(ImportPrefixNode importPrefixNode) {
        return transformSyntaxNode(importPrefixNode);
    }

    public T transform(SpecificFieldNode specificFieldNode) {
        return transformSyntaxNode(specificFieldNode);
    }

    public T transform(SpreadFieldNode spreadFieldNode) {
        return transformSyntaxNode(spreadFieldNode);
    }

    public T transform(NamedArgumentNode namedArgumentNode) {
        return transformSyntaxNode(namedArgumentNode);
    }

    public T transform(PositionalArgumentNode positionalArgumentNode) {
        return transformSyntaxNode(positionalArgumentNode);
    }

    public T transform(RestArgumentNode restArgumentNode) {
        return transformSyntaxNode(restArgumentNode);
    }

    public T transform(InferredTypedescDefaultNode inferredTypedescDefaultNode) {
        return transformSyntaxNode(inferredTypedescDefaultNode);
    }

    public T transform(ObjectTypeDescriptorNode objectTypeDescriptorNode) {
        return transformSyntaxNode(objectTypeDescriptorNode);
    }

    public T transform(ObjectConstructorExpressionNode objectConstructorExpressionNode) {
        return transformSyntaxNode(objectConstructorExpressionNode);
    }

    public T transform(RecordTypeDescriptorNode recordTypeDescriptorNode) {
        return transformSyntaxNode(recordTypeDescriptorNode);
    }

    public T transform(ReturnTypeDescriptorNode returnTypeDescriptorNode) {
        return transformSyntaxNode(returnTypeDescriptorNode);
    }

    public T transform(NilTypeDescriptorNode nilTypeDescriptorNode) {
        return transformSyntaxNode(nilTypeDescriptorNode);
    }

    public T transform(OptionalTypeDescriptorNode optionalTypeDescriptorNode) {
        return transformSyntaxNode(optionalTypeDescriptorNode);
    }

    public T transform(ObjectFieldNode objectFieldNode) {
        return transformSyntaxNode(objectFieldNode);
    }

    public T transform(RecordFieldNode recordFieldNode) {
        return transformSyntaxNode(recordFieldNode);
    }

    public T transform(RecordFieldWithDefaultValueNode recordFieldWithDefaultValueNode) {
        return transformSyntaxNode(recordFieldWithDefaultValueNode);
    }

    public T transform(RecordRestDescriptorNode recordRestDescriptorNode) {
        return transformSyntaxNode(recordRestDescriptorNode);
    }

    public T transform(TypeReferenceNode typeReferenceNode) {
        return transformSyntaxNode(typeReferenceNode);
    }

    public T transform(AnnotationNode annotationNode) {
        return transformSyntaxNode(annotationNode);
    }

    public T transform(MetadataNode metadataNode) {
        return transformSyntaxNode(metadataNode);
    }

    public T transform(ModuleVariableDeclarationNode moduleVariableDeclarationNode) {
        return transformSyntaxNode(moduleVariableDeclarationNode);
    }

    public T transform(TypeTestExpressionNode typeTestExpressionNode) {
        return transformSyntaxNode(typeTestExpressionNode);
    }

    public T transform(RemoteMethodCallActionNode remoteMethodCallActionNode) {
        return transformSyntaxNode(remoteMethodCallActionNode);
    }

    public T transform(MapTypeDescriptorNode mapTypeDescriptorNode) {
        return transformSyntaxNode(mapTypeDescriptorNode);
    }

    public T transform(NilLiteralNode nilLiteralNode) {
        return transformSyntaxNode(nilLiteralNode);
    }

    public T transform(AnnotationDeclarationNode annotationDeclarationNode) {
        return transformSyntaxNode(annotationDeclarationNode);
    }

    public T transform(AnnotationAttachPointNode annotationAttachPointNode) {
        return transformSyntaxNode(annotationAttachPointNode);
    }

    public T transform(XMLNamespaceDeclarationNode xMLNamespaceDeclarationNode) {
        return transformSyntaxNode(xMLNamespaceDeclarationNode);
    }

    public T transform(ModuleXMLNamespaceDeclarationNode moduleXMLNamespaceDeclarationNode) {
        return transformSyntaxNode(moduleXMLNamespaceDeclarationNode);
    }

    public T transform(ClientDeclarationNode clientDeclarationNode) {
        return transformSyntaxNode(clientDeclarationNode);
    }

    public T transform(ModuleClientDeclarationNode moduleClientDeclarationNode) {
        return transformSyntaxNode(moduleClientDeclarationNode);
    }

    public T transform(FunctionBodyBlockNode functionBodyBlockNode) {
        return transformSyntaxNode(functionBodyBlockNode);
    }

    public T transform(NamedWorkerDeclarationNode namedWorkerDeclarationNode) {
        return transformSyntaxNode(namedWorkerDeclarationNode);
    }

    public T transform(NamedWorkerDeclarator namedWorkerDeclarator) {
        return transformSyntaxNode(namedWorkerDeclarator);
    }

    public T transform(BasicLiteralNode basicLiteralNode) {
        return transformSyntaxNode(basicLiteralNode);
    }

    public T transform(SimpleNameReferenceNode simpleNameReferenceNode) {
        return transformSyntaxNode(simpleNameReferenceNode);
    }

    public T transform(QualifiedNameReferenceNode qualifiedNameReferenceNode) {
        return transformSyntaxNode(qualifiedNameReferenceNode);
    }

    public T transform(BuiltinSimpleNameReferenceNode builtinSimpleNameReferenceNode) {
        return transformSyntaxNode(builtinSimpleNameReferenceNode);
    }

    public T transform(TrapExpressionNode trapExpressionNode) {
        return transformSyntaxNode(trapExpressionNode);
    }

    public T transform(ListConstructorExpressionNode listConstructorExpressionNode) {
        return transformSyntaxNode(listConstructorExpressionNode);
    }

    public T transform(TypeCastExpressionNode typeCastExpressionNode) {
        return transformSyntaxNode(typeCastExpressionNode);
    }

    public T transform(TypeCastParamNode typeCastParamNode) {
        return transformSyntaxNode(typeCastParamNode);
    }

    public T transform(UnionTypeDescriptorNode unionTypeDescriptorNode) {
        return transformSyntaxNode(unionTypeDescriptorNode);
    }

    public T transform(TableConstructorExpressionNode tableConstructorExpressionNode) {
        return transformSyntaxNode(tableConstructorExpressionNode);
    }

    public T transform(KeySpecifierNode keySpecifierNode) {
        return transformSyntaxNode(keySpecifierNode);
    }

    public T transform(StreamTypeDescriptorNode streamTypeDescriptorNode) {
        return transformSyntaxNode(streamTypeDescriptorNode);
    }

    public T transform(StreamTypeParamsNode streamTypeParamsNode) {
        return transformSyntaxNode(streamTypeParamsNode);
    }

    public T transform(LetExpressionNode letExpressionNode) {
        return transformSyntaxNode(letExpressionNode);
    }

    public T transform(LetVariableDeclarationNode letVariableDeclarationNode) {
        return transformSyntaxNode(letVariableDeclarationNode);
    }

    public T transform(TemplateExpressionNode templateExpressionNode) {
        return transformSyntaxNode(templateExpressionNode);
    }

    public T transform(XMLElementNode xMLElementNode) {
        return transformSyntaxNode(xMLElementNode);
    }

    public T transform(XMLStartTagNode xMLStartTagNode) {
        return transformSyntaxNode(xMLStartTagNode);
    }

    public T transform(XMLEndTagNode xMLEndTagNode) {
        return transformSyntaxNode(xMLEndTagNode);
    }

    public T transform(XMLSimpleNameNode xMLSimpleNameNode) {
        return transformSyntaxNode(xMLSimpleNameNode);
    }

    public T transform(XMLQualifiedNameNode xMLQualifiedNameNode) {
        return transformSyntaxNode(xMLQualifiedNameNode);
    }

    public T transform(XMLEmptyElementNode xMLEmptyElementNode) {
        return transformSyntaxNode(xMLEmptyElementNode);
    }

    public T transform(InterpolationNode interpolationNode) {
        return transformSyntaxNode(interpolationNode);
    }

    public T transform(XMLTextNode xMLTextNode) {
        return transformSyntaxNode(xMLTextNode);
    }

    public T transform(XMLAttributeNode xMLAttributeNode) {
        return transformSyntaxNode(xMLAttributeNode);
    }

    public T transform(XMLAttributeValue xMLAttributeValue) {
        return transformSyntaxNode(xMLAttributeValue);
    }

    public T transform(XMLComment xMLComment) {
        return transformSyntaxNode(xMLComment);
    }

    public T transform(XMLCDATANode xMLCDATANode) {
        return transformSyntaxNode(xMLCDATANode);
    }

    public T transform(XMLProcessingInstruction xMLProcessingInstruction) {
        return transformSyntaxNode(xMLProcessingInstruction);
    }

    public T transform(TableTypeDescriptorNode tableTypeDescriptorNode) {
        return transformSyntaxNode(tableTypeDescriptorNode);
    }

    public T transform(TypeParameterNode typeParameterNode) {
        return transformSyntaxNode(typeParameterNode);
    }

    public T transform(KeyTypeConstraintNode keyTypeConstraintNode) {
        return transformSyntaxNode(keyTypeConstraintNode);
    }

    public T transform(FunctionTypeDescriptorNode functionTypeDescriptorNode) {
        return transformSyntaxNode(functionTypeDescriptorNode);
    }

    public T transform(FunctionSignatureNode functionSignatureNode) {
        return transformSyntaxNode(functionSignatureNode);
    }

    public T transform(ExplicitAnonymousFunctionExpressionNode explicitAnonymousFunctionExpressionNode) {
        return transformSyntaxNode(explicitAnonymousFunctionExpressionNode);
    }

    public T transform(ExpressionFunctionBodyNode expressionFunctionBodyNode) {
        return transformSyntaxNode(expressionFunctionBodyNode);
    }

    public T transform(TupleTypeDescriptorNode tupleTypeDescriptorNode) {
        return transformSyntaxNode(tupleTypeDescriptorNode);
    }

    public T transform(ParenthesisedTypeDescriptorNode parenthesisedTypeDescriptorNode) {
        return transformSyntaxNode(parenthesisedTypeDescriptorNode);
    }

    public T transform(ExplicitNewExpressionNode explicitNewExpressionNode) {
        return transformSyntaxNode(explicitNewExpressionNode);
    }

    public T transform(ImplicitNewExpressionNode implicitNewExpressionNode) {
        return transformSyntaxNode(implicitNewExpressionNode);
    }

    public T transform(ParenthesizedArgList parenthesizedArgList) {
        return transformSyntaxNode(parenthesizedArgList);
    }

    public T transform(QueryConstructTypeNode queryConstructTypeNode) {
        return transformSyntaxNode(queryConstructTypeNode);
    }

    public T transform(FromClauseNode fromClauseNode) {
        return transformSyntaxNode(fromClauseNode);
    }

    public T transform(WhereClauseNode whereClauseNode) {
        return transformSyntaxNode(whereClauseNode);
    }

    public T transform(LetClauseNode letClauseNode) {
        return transformSyntaxNode(letClauseNode);
    }

    public T transform(JoinClauseNode joinClauseNode) {
        return transformSyntaxNode(joinClauseNode);
    }

    public T transform(OnClauseNode onClauseNode) {
        return transformSyntaxNode(onClauseNode);
    }

    public T transform(LimitClauseNode limitClauseNode) {
        return transformSyntaxNode(limitClauseNode);
    }

    public T transform(OnConflictClauseNode onConflictClauseNode) {
        return transformSyntaxNode(onConflictClauseNode);
    }

    public T transform(QueryPipelineNode queryPipelineNode) {
        return transformSyntaxNode(queryPipelineNode);
    }

    public T transform(SelectClauseNode selectClauseNode) {
        return transformSyntaxNode(selectClauseNode);
    }

    public T transform(QueryExpressionNode queryExpressionNode) {
        return transformSyntaxNode(queryExpressionNode);
    }

    public T transform(QueryActionNode queryActionNode) {
        return transformSyntaxNode(queryActionNode);
    }

    public T transform(IntersectionTypeDescriptorNode intersectionTypeDescriptorNode) {
        return transformSyntaxNode(intersectionTypeDescriptorNode);
    }

    public T transform(ImplicitAnonymousFunctionParameters implicitAnonymousFunctionParameters) {
        return transformSyntaxNode(implicitAnonymousFunctionParameters);
    }

    public T transform(ImplicitAnonymousFunctionExpressionNode implicitAnonymousFunctionExpressionNode) {
        return transformSyntaxNode(implicitAnonymousFunctionExpressionNode);
    }

    public T transform(StartActionNode startActionNode) {
        return transformSyntaxNode(startActionNode);
    }

    public T transform(FlushActionNode flushActionNode) {
        return transformSyntaxNode(flushActionNode);
    }

    public T transform(SingletonTypeDescriptorNode singletonTypeDescriptorNode) {
        return transformSyntaxNode(singletonTypeDescriptorNode);
    }

    public T transform(MethodDeclarationNode methodDeclarationNode) {
        return transformSyntaxNode(methodDeclarationNode);
    }

    public T transform(TypedBindingPatternNode typedBindingPatternNode) {
        return transformSyntaxNode(typedBindingPatternNode);
    }

    public T transform(CaptureBindingPatternNode captureBindingPatternNode) {
        return transformSyntaxNode(captureBindingPatternNode);
    }

    public T transform(WildcardBindingPatternNode wildcardBindingPatternNode) {
        return transformSyntaxNode(wildcardBindingPatternNode);
    }

    public T transform(ListBindingPatternNode listBindingPatternNode) {
        return transformSyntaxNode(listBindingPatternNode);
    }

    public T transform(MappingBindingPatternNode mappingBindingPatternNode) {
        return transformSyntaxNode(mappingBindingPatternNode);
    }

    public T transform(FieldBindingPatternFullNode fieldBindingPatternFullNode) {
        return transformSyntaxNode(fieldBindingPatternFullNode);
    }

    public T transform(FieldBindingPatternVarnameNode fieldBindingPatternVarnameNode) {
        return transformSyntaxNode(fieldBindingPatternVarnameNode);
    }

    public T transform(RestBindingPatternNode restBindingPatternNode) {
        return transformSyntaxNode(restBindingPatternNode);
    }

    public T transform(ErrorBindingPatternNode errorBindingPatternNode) {
        return transformSyntaxNode(errorBindingPatternNode);
    }

    public T transform(NamedArgBindingPatternNode namedArgBindingPatternNode) {
        return transformSyntaxNode(namedArgBindingPatternNode);
    }

    public T transform(AsyncSendActionNode asyncSendActionNode) {
        return transformSyntaxNode(asyncSendActionNode);
    }

    public T transform(SyncSendActionNode syncSendActionNode) {
        return transformSyntaxNode(syncSendActionNode);
    }

    public T transform(ReceiveActionNode receiveActionNode) {
        return transformSyntaxNode(receiveActionNode);
    }

    public T transform(ReceiveFieldsNode receiveFieldsNode) {
        return transformSyntaxNode(receiveFieldsNode);
    }

    public T transform(RestDescriptorNode restDescriptorNode) {
        return transformSyntaxNode(restDescriptorNode);
    }

    public T transform(DoubleGTTokenNode doubleGTTokenNode) {
        return transformSyntaxNode(doubleGTTokenNode);
    }

    public T transform(TrippleGTTokenNode trippleGTTokenNode) {
        return transformSyntaxNode(trippleGTTokenNode);
    }

    public T transform(WaitActionNode waitActionNode) {
        return transformSyntaxNode(waitActionNode);
    }

    public T transform(WaitFieldsListNode waitFieldsListNode) {
        return transformSyntaxNode(waitFieldsListNode);
    }

    public T transform(WaitFieldNode waitFieldNode) {
        return transformSyntaxNode(waitFieldNode);
    }

    public T transform(AnnotAccessExpressionNode annotAccessExpressionNode) {
        return transformSyntaxNode(annotAccessExpressionNode);
    }

    public T transform(OptionalFieldAccessExpressionNode optionalFieldAccessExpressionNode) {
        return transformSyntaxNode(optionalFieldAccessExpressionNode);
    }

    public T transform(ConditionalExpressionNode conditionalExpressionNode) {
        return transformSyntaxNode(conditionalExpressionNode);
    }

    public T transform(EnumDeclarationNode enumDeclarationNode) {
        return transformSyntaxNode(enumDeclarationNode);
    }

    public T transform(EnumMemberNode enumMemberNode) {
        return transformSyntaxNode(enumMemberNode);
    }

    public T transform(ArrayTypeDescriptorNode arrayTypeDescriptorNode) {
        return transformSyntaxNode(arrayTypeDescriptorNode);
    }

    public T transform(ArrayDimensionNode arrayDimensionNode) {
        return transformSyntaxNode(arrayDimensionNode);
    }

    public T transform(TransactionStatementNode transactionStatementNode) {
        return transformSyntaxNode(transactionStatementNode);
    }

    public T transform(RollbackStatementNode rollbackStatementNode) {
        return transformSyntaxNode(rollbackStatementNode);
    }

    public T transform(RetryStatementNode retryStatementNode) {
        return transformSyntaxNode(retryStatementNode);
    }

    public T transform(CommitActionNode commitActionNode) {
        return transformSyntaxNode(commitActionNode);
    }

    public T transform(TransactionalExpressionNode transactionalExpressionNode) {
        return transformSyntaxNode(transactionalExpressionNode);
    }

    public T transform(ByteArrayLiteralNode byteArrayLiteralNode) {
        return transformSyntaxNode(byteArrayLiteralNode);
    }

    public T transform(XMLFilterExpressionNode xMLFilterExpressionNode) {
        return transformSyntaxNode(xMLFilterExpressionNode);
    }

    public T transform(XMLStepExpressionNode xMLStepExpressionNode) {
        return transformSyntaxNode(xMLStepExpressionNode);
    }

    public T transform(XMLNamePatternChainingNode xMLNamePatternChainingNode) {
        return transformSyntaxNode(xMLNamePatternChainingNode);
    }

    public T transform(XMLAtomicNamePatternNode xMLAtomicNamePatternNode) {
        return transformSyntaxNode(xMLAtomicNamePatternNode);
    }

    public T transform(TypeReferenceTypeDescNode typeReferenceTypeDescNode) {
        return transformSyntaxNode(typeReferenceTypeDescNode);
    }

    public T transform(MatchStatementNode matchStatementNode) {
        return transformSyntaxNode(matchStatementNode);
    }

    public T transform(MatchClauseNode matchClauseNode) {
        return transformSyntaxNode(matchClauseNode);
    }

    public T transform(MatchGuardNode matchGuardNode) {
        return transformSyntaxNode(matchGuardNode);
    }

    public T transform(DistinctTypeDescriptorNode distinctTypeDescriptorNode) {
        return transformSyntaxNode(distinctTypeDescriptorNode);
    }

    public T transform(ListMatchPatternNode listMatchPatternNode) {
        return transformSyntaxNode(listMatchPatternNode);
    }

    public T transform(RestMatchPatternNode restMatchPatternNode) {
        return transformSyntaxNode(restMatchPatternNode);
    }

    public T transform(MappingMatchPatternNode mappingMatchPatternNode) {
        return transformSyntaxNode(mappingMatchPatternNode);
    }

    public T transform(FieldMatchPatternNode fieldMatchPatternNode) {
        return transformSyntaxNode(fieldMatchPatternNode);
    }

    public T transform(ErrorMatchPatternNode errorMatchPatternNode) {
        return transformSyntaxNode(errorMatchPatternNode);
    }

    public T transform(NamedArgMatchPatternNode namedArgMatchPatternNode) {
        return transformSyntaxNode(namedArgMatchPatternNode);
    }

    public T transform(MarkdownDocumentationNode markdownDocumentationNode) {
        return transformSyntaxNode(markdownDocumentationNode);
    }

    public T transform(MarkdownDocumentationLineNode markdownDocumentationLineNode) {
        return transformSyntaxNode(markdownDocumentationLineNode);
    }

    public T transform(MarkdownParameterDocumentationLineNode markdownParameterDocumentationLineNode) {
        return transformSyntaxNode(markdownParameterDocumentationLineNode);
    }

    public T transform(BallerinaNameReferenceNode ballerinaNameReferenceNode) {
        return transformSyntaxNode(ballerinaNameReferenceNode);
    }

    public T transform(InlineCodeReferenceNode inlineCodeReferenceNode) {
        return transformSyntaxNode(inlineCodeReferenceNode);
    }

    public T transform(MarkdownCodeBlockNode markdownCodeBlockNode) {
        return transformSyntaxNode(markdownCodeBlockNode);
    }

    public T transform(MarkdownCodeLineNode markdownCodeLineNode) {
        return transformSyntaxNode(markdownCodeLineNode);
    }

    public T transform(OrderByClauseNode orderByClauseNode) {
        return transformSyntaxNode(orderByClauseNode);
    }

    public T transform(OrderKeyNode orderKeyNode) {
        return transformSyntaxNode(orderKeyNode);
    }

    public T transform(OnFailClauseNode onFailClauseNode) {
        return transformSyntaxNode(onFailClauseNode);
    }

    public T transform(DoStatementNode doStatementNode) {
        return transformSyntaxNode(doStatementNode);
    }

    public T transform(ClassDefinitionNode classDefinitionNode) {
        return transformSyntaxNode(classDefinitionNode);
    }

    public T transform(ResourcePathParameterNode resourcePathParameterNode) {
        return transformSyntaxNode(resourcePathParameterNode);
    }

    public T transform(RequiredExpressionNode requiredExpressionNode) {
        return transformSyntaxNode(requiredExpressionNode);
    }

    public T transform(ErrorConstructorExpressionNode errorConstructorExpressionNode) {
        return transformSyntaxNode(errorConstructorExpressionNode);
    }

    public T transform(ParameterizedTypeDescriptorNode parameterizedTypeDescriptorNode) {
        return transformSyntaxNode(parameterizedTypeDescriptorNode);
    }

    public T transform(SpreadMemberNode spreadMemberNode) {
        return transformSyntaxNode(spreadMemberNode);
    }

    public T transform(ClientResourceAccessActionNode clientResourceAccessActionNode) {
        return transformSyntaxNode(clientResourceAccessActionNode);
    }

    public T transform(ComputedResourceAccessSegmentNode computedResourceAccessSegmentNode) {
        return transformSyntaxNode(computedResourceAccessSegmentNode);
    }

    public T transform(ResourceAccessRestSegmentNode resourceAccessRestSegmentNode) {
        return transformSyntaxNode(resourceAccessRestSegmentNode);
    }

<<<<<<< HEAD
    public T transform(ReSequenceNode reSequenceNode) {
        return transformSyntaxNode(reSequenceNode);
    }

    public T transform(ReAtomQuantifierNode reAtomQuantifierNode) {
        return transformSyntaxNode(reAtomQuantifierNode);
    }

    public T transform(ReAtomCharOrEscapeNode reAtomCharOrEscapeNode) {
        return transformSyntaxNode(reAtomCharOrEscapeNode);
    }

    public T transform(ReQuoteEscapeNode reQuoteEscapeNode) {
        return transformSyntaxNode(reQuoteEscapeNode);
    }

    public T transform(ReSimpleCharClassEscapeNode reSimpleCharClassEscapeNode) {
        return transformSyntaxNode(reSimpleCharClassEscapeNode);
    }

    public T transform(ReUnicodePropertyEscapeNode reUnicodePropertyEscapeNode) {
        return transformSyntaxNode(reUnicodePropertyEscapeNode);
    }

    public T transform(ReUnicodeScriptNode reUnicodeScriptNode) {
        return transformSyntaxNode(reUnicodeScriptNode);
    }

    public T transform(ReUnicodeGeneralCategoryNode reUnicodeGeneralCategoryNode) {
        return transformSyntaxNode(reUnicodeGeneralCategoryNode);
    }

    public T transform(ReCharacterClassNode reCharacterClassNode) {
        return transformSyntaxNode(reCharacterClassNode);
    }

    public T transform(ReCharSetRangeWithReCharSetNode reCharSetRangeWithReCharSetNode) {
        return transformSyntaxNode(reCharSetRangeWithReCharSetNode);
    }

    public T transform(ReCharSetRangeNode reCharSetRangeNode) {
        return transformSyntaxNode(reCharSetRangeNode);
    }

    public T transform(ReCharSetAtomWithReCharSetNoDashNode reCharSetAtomWithReCharSetNoDashNode) {
        return transformSyntaxNode(reCharSetAtomWithReCharSetNoDashNode);
    }

    public T transform(ReCharSetRangeNoDashWithReCharSetNode reCharSetRangeNoDashWithReCharSetNode) {
        return transformSyntaxNode(reCharSetRangeNoDashWithReCharSetNode);
    }

    public T transform(ReCharSetRangeNoDashNode reCharSetRangeNoDashNode) {
        return transformSyntaxNode(reCharSetRangeNoDashNode);
    }

    public T transform(ReCharSetAtomNoDashWithReCharSetNoDashNode reCharSetAtomNoDashWithReCharSetNoDashNode) {
        return transformSyntaxNode(reCharSetAtomNoDashWithReCharSetNoDashNode);
    }

    public T transform(ReCapturingGroupsNode reCapturingGroupsNode) {
        return transformSyntaxNode(reCapturingGroupsNode);
    }

    public T transform(ReFlagExpressionNode reFlagExpressionNode) {
        return transformSyntaxNode(reFlagExpressionNode);
    }

    public T transform(ReFlagsOnOffNode reFlagsOnOffNode) {
        return transformSyntaxNode(reFlagsOnOffNode);
    }

    public T transform(ReFlagsNode reFlagsNode) {
        return transformSyntaxNode(reFlagsNode);
    }

    public T transform(ReAssertionNode reAssertionNode) {
        return transformSyntaxNode(reAssertionNode);
    }

    public T transform(ReQuantifierNode reQuantifierNode) {
        return transformSyntaxNode(reQuantifierNode);
    }

    public T transform(ReBracedQuantifierNode reBracedQuantifierNode) {
        return transformSyntaxNode(reBracedQuantifierNode);
=======
    public T transform(MemberTypeDescriptorNode memberTypeDescriptorNode) {
        return transformSyntaxNode(memberTypeDescriptorNode);
>>>>>>> 892f22b9
    }

    // Tokens

    public T transform(Token token) {
        return null;
    }

    public T transform(IdentifierToken identifier) {
        return transform((Token) identifier);
    }

    // Misc

    /**
     * Transforms the given {@code Node} into an object of type T.
     * <p>
     * This method is invoked by each transform method in this class. You can
     * override it to provide a common transformation for each node.
     *
     * @param node the {@code Node} to be transformed
     * @return the transformed object
     */
    protected abstract T transformSyntaxNode(Node node);
}
<|MERGE_RESOLUTION|>--- conflicted
+++ resolved
@@ -852,7 +852,6 @@
         return transformSyntaxNode(resourceAccessRestSegmentNode);
     }
 
-<<<<<<< HEAD
     public T transform(ReSequenceNode reSequenceNode) {
         return transformSyntaxNode(reSequenceNode);
     }
@@ -939,10 +938,10 @@
 
     public T transform(ReBracedQuantifierNode reBracedQuantifierNode) {
         return transformSyntaxNode(reBracedQuantifierNode);
-=======
+    }
+  
     public T transform(MemberTypeDescriptorNode memberTypeDescriptorNode) {
         return transformSyntaxNode(memberTypeDescriptorNode);
->>>>>>> 892f22b9
     }
 
     // Tokens
