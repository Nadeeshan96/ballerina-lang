--- conflicted
+++ resolved
@@ -515,8 +515,8 @@
             { ParserRuleContext.CLOSE_PARENTHESIS, ParserRuleContext.COMMA };
 
     private static final ParserRuleContext[] REMOTE_OR_RESOURCE_CALL_OR_ASYNC_SEND_RHS =
-            { ParserRuleContext.DEFAULT_WORKER_NAME_IN_ASYNC_SEND, 
-                    ParserRuleContext.RESOURCE_METHOD_CALL_SLASH_TOKEN, 
+            { ParserRuleContext.DEFAULT_WORKER_NAME_IN_ASYNC_SEND,
+                    ParserRuleContext.RESOURCE_METHOD_CALL_SLASH_TOKEN,
                     ParserRuleContext.PEER_WORKER_NAME, ParserRuleContext.METHOD_NAME };
 
     private static final ParserRuleContext[] REMOTE_CALL_OR_ASYNC_SEND_END =
@@ -744,8 +744,8 @@
 
     private static final ParserRuleContext[] PATH_PARAM_ELLIPSIS =
             { ParserRuleContext.OPTIONAL_PATH_PARAM_NAME, ParserRuleContext.ELLIPSIS };
-    
-    private static final ParserRuleContext[] OPTIONAL_PATH_PARAM_NAME = 
+
+    private static final ParserRuleContext[] OPTIONAL_PATH_PARAM_NAME =
             { ParserRuleContext.VARIABLE_NAME, ParserRuleContext.CLOSE_BRACKET };
 
     private static final ParserRuleContext[] RELATIVE_RESOURCE_PATH_END =
@@ -823,23 +823,23 @@
 
     private static final ParserRuleContext[] ANNOTATION_DECL_START =
             { ParserRuleContext.ANNOTATION_KEYWORD, ParserRuleContext.CONST_KEYWORD };
-    
+
     private static final ParserRuleContext[] OPTIONAL_RESOURCE_ACCESS_PATH =
             { ParserRuleContext.RESOURCE_ACCESS_PATH_SEGMENT, ParserRuleContext.OPTIONAL_RESOURCE_ACCESS_METHOD };
-    
-    private static final ParserRuleContext[] RESOURCE_ACCESS_PATH_SEGMENT = 
+
+    private static final ParserRuleContext[] RESOURCE_ACCESS_PATH_SEGMENT =
             { ParserRuleContext.IDENTIFIER, ParserRuleContext.OPEN_BRACKET };
-    
-    private static final ParserRuleContext[] COMPUTED_SEGMENT_OR_REST_SEGMENT = 
+
+    private static final ParserRuleContext[] COMPUTED_SEGMENT_OR_REST_SEGMENT =
             { ParserRuleContext.EXPRESSION, ParserRuleContext.ELLIPSIS };
-    
-    private static final ParserRuleContext[] RESOURCE_ACCESS_SEGMENT_RHS = 
+
+    private static final ParserRuleContext[] RESOURCE_ACCESS_SEGMENT_RHS =
             { ParserRuleContext.SLASH, ParserRuleContext.OPTIONAL_RESOURCE_ACCESS_METHOD };
-    
-    private static final ParserRuleContext[] OPTIONAL_RESOURCE_ACCESS_METHOD = 
+
+    private static final ParserRuleContext[] OPTIONAL_RESOURCE_ACCESS_METHOD =
             { ParserRuleContext.DOT, ParserRuleContext.OPTIONAL_RESOURCE_ACCESS_ACTION_ARG_LIST};
-    
-    private static final ParserRuleContext[] OPTIONAL_RESOURCE_ACCESS_ACTION_ARG_LIST = 
+
+    private static final ParserRuleContext[] OPTIONAL_RESOURCE_ACCESS_ACTION_ARG_LIST =
             { ParserRuleContext.ARG_LIST_OPEN_PAREN, ParserRuleContext.ACTION_END };
 
     public BallerinaParserErrorHandler(AbstractTokenReader tokenReader) {
@@ -1015,7 +1015,7 @@
                     break;
                 case SLASH:
                 case ABSOLUTE_PATH_SINGLE_SLASH:
-                case RESOURCE_METHOD_CALL_SLASH_TOKEN:    
+                case RESOURCE_METHOD_CALL_SLASH_TOKEN:
                     hasMatch = nextToken.kind == SyntaxKind.SLASH_TOKEN;
                     break;
                 case BASIC_LITERAL:
@@ -1555,7 +1555,7 @@
             case RESOURCE_PATH_SEGMENT:
             case PATH_PARAM_OPTIONAL_ANNOTS:
             case PATH_PARAM_ELLIPSIS:
-            case OPTIONAL_PATH_PARAM_NAME:    
+            case OPTIONAL_PATH_PARAM_NAME:
             case OBJECT_CONS_WITHOUT_FIRST_QUALIFIER:
             case OBJECT_TYPE_WITHOUT_FIRST_QUALIFIER:
             case CONFIG_VAR_DECL_RHS:
@@ -1593,17 +1593,14 @@
             case FUNC_TYPE_PARAM_RHS:
             case ANNOTATION_DECL_START:
             case ON_FAIL_OPTIONAL_BINDING_PATTERN:
-<<<<<<< HEAD
+            case OPTIONAL_RESOURCE_ACCESS_PATH:
+            case RESOURCE_ACCESS_PATH_SEGMENT:
+            case COMPUTED_SEGMENT_OR_REST_SEGMENT:
+            case RESOURCE_ACCESS_SEGMENT_RHS:
+            case OPTIONAL_RESOURCE_ACCESS_METHOD:
+            case OPTIONAL_RESOURCE_ACCESS_ACTION_ARG_LIST:
             case GROUPING_KEY_LIST_ELEMENT:
             case GROUPING_KEY_LIST_ELEMENT_END:
-=======
-            case OPTIONAL_RESOURCE_ACCESS_PATH:
-            case RESOURCE_ACCESS_PATH_SEGMENT:
-            case COMPUTED_SEGMENT_OR_REST_SEGMENT:    
-            case RESOURCE_ACCESS_SEGMENT_RHS:    
-            case OPTIONAL_RESOURCE_ACCESS_METHOD:
-            case OPTIONAL_RESOURCE_ACCESS_ACTION_ARG_LIST:
->>>>>>> 3be3514f
                 return true;
             default:
                 return false;
@@ -4264,7 +4261,7 @@
             case ERROR_CONSTRUCTOR:
             case CLASS_DESCRIPTOR_IN_NEW_EXPR:
             case BRACED_EXPRESSION:
-            case CLIENT_RESOURCE_ACCESS_ACTION:    
+            case CLIENT_RESOURCE_ACCESS_ACTION:
 
                 // Contexts that expect a type
             case TYPE_DESC_IN_ANNOTATION_DECL:
@@ -4480,7 +4477,7 @@
     }
 
     /**
-     * Get the next parser context to visit aftendContexter a {@link ParserRuleContext#COMMA}.
+     * Get the next parser context to visit after a {@link ParserRuleContext#COMMA}.
      *
      * @return Next parser context
      */
@@ -5591,7 +5588,7 @@
         startContext(ParserRuleContext.FUNC_TYPE_DESC);
         return ParserRuleContext.FUNC_TYPE_FUNC_KEYWORD_RHS_START;
     }
-    
+
     private ParserRuleContext getNextRuleForAction() {
         ParserRuleContext parentCtx = getParentContext();
         switch (parentCtx) {
@@ -5875,7 +5872,7 @@
                 return SyntaxKind.OPEN_BRACKET_TOKEN;
             case SLASH:
             case ABSOLUTE_PATH_SINGLE_SLASH:
-            case RESOURCE_METHOD_CALL_SLASH_TOKEN:    
+            case RESOURCE_METHOD_CALL_SLASH_TOKEN:
                 return SyntaxKind.SLASH_TOKEN;
             case COLON:
             case TYPE_REF_COLON:
