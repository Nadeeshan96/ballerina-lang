/*
 *  Copyright (c) 2020, WSO2 Inc. (http://www.wso2.org) All Rights Reserved.
 *
 *  WSO2 Inc. licenses this file to you under the Apache License,
 *  Version 2.0 (the "License"); you may not use this file except
 *  in compliance with the License.
 *  You may obtain a copy of the License at
 *
 *    http://www.apache.org/licenses/LICENSE-2.0
 *
 *  Unless required by applicable law or agreed to in writing,
 *  software distributed under the License is distributed on an
 *  "AS IS" BASIS, WITHOUT WARRANTIES OR CONDITIONS OF ANY
 *  KIND, either express or implied.  See the License for the
 *  specific language governing permissions and limitations
 *  under the License.
 */
package io.ballerina.compiler.syntax.tree;

import io.ballerina.compiler.internal.parser.tree.STNode;
import io.ballerina.compiler.internal.parser.tree.STNodeFactory;

import java.util.Objects;

/**
 * A factory for creating nodes in the syntax tree.
 *
 * This is a generated class.
 *
 * @since 2.0.0
 */
public abstract class NodeFactory extends AbstractNodeFactory {

    private NodeFactory() {
    }

    public static ModulePartNode createModulePartNode(
            NodeList<ImportDeclarationNode> imports,
            NodeList<ModuleMemberDeclarationNode> members,
            Token eofToken) {
        Objects.requireNonNull(imports, "imports must not be null");
        Objects.requireNonNull(members, "members must not be null");
        Objects.requireNonNull(eofToken, "eofToken must not be null");

        STNode stModulePartNode = STNodeFactory.createModulePartNode(
                imports.underlyingListNode().internalNode(),
                members.underlyingListNode().internalNode(),
                eofToken.internalNode());
        return stModulePartNode.createUnlinkedFacade();
    }

    public static FunctionDefinitionNode createFunctionDefinitionNode(
            SyntaxKind kind,
            MetadataNode metadata,
            NodeList<Token> qualifierList,
            Token functionKeyword,
            IdentifierToken functionName,
            NodeList<Node> relativeResourcePath,
            FunctionSignatureNode functionSignature,
            FunctionBodyNode functionBody) {
        Objects.requireNonNull(qualifierList, "qualifierList must not be null");
        Objects.requireNonNull(functionKeyword, "functionKeyword must not be null");
        Objects.requireNonNull(functionName, "functionName must not be null");
        Objects.requireNonNull(relativeResourcePath, "relativeResourcePath must not be null");
        Objects.requireNonNull(functionSignature, "functionSignature must not be null");
        Objects.requireNonNull(functionBody, "functionBody must not be null");

        STNode stFunctionDefinitionNode = STNodeFactory.createFunctionDefinitionNode(
                kind,
                getOptionalSTNode(metadata),
                qualifierList.underlyingListNode().internalNode(),
                functionKeyword.internalNode(),
                functionName.internalNode(),
                relativeResourcePath.underlyingListNode().internalNode(),
                functionSignature.internalNode(),
                functionBody.internalNode());
        return stFunctionDefinitionNode.createUnlinkedFacade();
    }

    public static ImportDeclarationNode createImportDeclarationNode(
            Token importKeyword,
            ImportOrgNameNode orgName,
            SeparatedNodeList<IdentifierToken> moduleName,
            ImportPrefixNode prefix,
            Token semicolon) {
        Objects.requireNonNull(importKeyword, "importKeyword must not be null");
        Objects.requireNonNull(moduleName, "moduleName must not be null");
        Objects.requireNonNull(semicolon, "semicolon must not be null");

        STNode stImportDeclarationNode = STNodeFactory.createImportDeclarationNode(
                importKeyword.internalNode(),
                getOptionalSTNode(orgName),
                moduleName.underlyingListNode().internalNode(),
                getOptionalSTNode(prefix),
                semicolon.internalNode());
        return stImportDeclarationNode.createUnlinkedFacade();
    }

    public static ListenerDeclarationNode createListenerDeclarationNode(
            MetadataNode metadata,
            Token visibilityQualifier,
            Token listenerKeyword,
            TypeDescriptorNode typeDescriptor,
            Token variableName,
            Token equalsToken,
            Node initializer,
            Token semicolonToken) {
        Objects.requireNonNull(listenerKeyword, "listenerKeyword must not be null");
        Objects.requireNonNull(variableName, "variableName must not be null");
        Objects.requireNonNull(equalsToken, "equalsToken must not be null");
        Objects.requireNonNull(initializer, "initializer must not be null");
        Objects.requireNonNull(semicolonToken, "semicolonToken must not be null");

        STNode stListenerDeclarationNode = STNodeFactory.createListenerDeclarationNode(
                getOptionalSTNode(metadata),
                getOptionalSTNode(visibilityQualifier),
                listenerKeyword.internalNode(),
                getOptionalSTNode(typeDescriptor),
                variableName.internalNode(),
                equalsToken.internalNode(),
                initializer.internalNode(),
                semicolonToken.internalNode());
        return stListenerDeclarationNode.createUnlinkedFacade();
    }

    public static TypeDefinitionNode createTypeDefinitionNode(
            MetadataNode metadata,
            Token visibilityQualifier,
            Token typeKeyword,
            Token typeName,
            Node typeDescriptor,
            Token semicolonToken) {
        Objects.requireNonNull(typeKeyword, "typeKeyword must not be null");
        Objects.requireNonNull(typeName, "typeName must not be null");
        Objects.requireNonNull(typeDescriptor, "typeDescriptor must not be null");
        Objects.requireNonNull(semicolonToken, "semicolonToken must not be null");

        STNode stTypeDefinitionNode = STNodeFactory.createTypeDefinitionNode(
                getOptionalSTNode(metadata),
                getOptionalSTNode(visibilityQualifier),
                typeKeyword.internalNode(),
                typeName.internalNode(),
                typeDescriptor.internalNode(),
                semicolonToken.internalNode());
        return stTypeDefinitionNode.createUnlinkedFacade();
    }

    public static ServiceDeclarationNode createServiceDeclarationNode(
            MetadataNode metadata,
            NodeList<Token> qualifiers,
            Token serviceKeyword,
            TypeDescriptorNode typeDescriptor,
            NodeList<Node> absoluteResourcePath,
            Token onKeyword,
            SeparatedNodeList<ExpressionNode> expressions,
            Token openBraceToken,
            NodeList<Node> members,
            Token closeBraceToken) {
        Objects.requireNonNull(qualifiers, "qualifiers must not be null");
        Objects.requireNonNull(serviceKeyword, "serviceKeyword must not be null");
        Objects.requireNonNull(absoluteResourcePath, "absoluteResourcePath must not be null");
        Objects.requireNonNull(onKeyword, "onKeyword must not be null");
        Objects.requireNonNull(expressions, "expressions must not be null");
        Objects.requireNonNull(openBraceToken, "openBraceToken must not be null");
        Objects.requireNonNull(members, "members must not be null");
        Objects.requireNonNull(closeBraceToken, "closeBraceToken must not be null");

        STNode stServiceDeclarationNode = STNodeFactory.createServiceDeclarationNode(
                getOptionalSTNode(metadata),
                qualifiers.underlyingListNode().internalNode(),
                serviceKeyword.internalNode(),
                getOptionalSTNode(typeDescriptor),
                absoluteResourcePath.underlyingListNode().internalNode(),
                onKeyword.internalNode(),
                expressions.underlyingListNode().internalNode(),
                openBraceToken.internalNode(),
                members.underlyingListNode().internalNode(),
                closeBraceToken.internalNode());
        return stServiceDeclarationNode.createUnlinkedFacade();
    }

    public static AssignmentStatementNode createAssignmentStatementNode(
            Node varRef,
            Token equalsToken,
            ExpressionNode expression,
            Token semicolonToken) {
        Objects.requireNonNull(varRef, "varRef must not be null");
        Objects.requireNonNull(equalsToken, "equalsToken must not be null");
        Objects.requireNonNull(expression, "expression must not be null");
        Objects.requireNonNull(semicolonToken, "semicolonToken must not be null");

        STNode stAssignmentStatementNode = STNodeFactory.createAssignmentStatementNode(
                varRef.internalNode(),
                equalsToken.internalNode(),
                expression.internalNode(),
                semicolonToken.internalNode());
        return stAssignmentStatementNode.createUnlinkedFacade();
    }

    public static CompoundAssignmentStatementNode createCompoundAssignmentStatementNode(
            ExpressionNode lhsExpression,
            Token binaryOperator,
            Token equalsToken,
            ExpressionNode rhsExpression,
            Token semicolonToken) {
        Objects.requireNonNull(lhsExpression, "lhsExpression must not be null");
        Objects.requireNonNull(binaryOperator, "binaryOperator must not be null");
        Objects.requireNonNull(equalsToken, "equalsToken must not be null");
        Objects.requireNonNull(rhsExpression, "rhsExpression must not be null");
        Objects.requireNonNull(semicolonToken, "semicolonToken must not be null");

        STNode stCompoundAssignmentStatementNode = STNodeFactory.createCompoundAssignmentStatementNode(
                lhsExpression.internalNode(),
                binaryOperator.internalNode(),
                equalsToken.internalNode(),
                rhsExpression.internalNode(),
                semicolonToken.internalNode());
        return stCompoundAssignmentStatementNode.createUnlinkedFacade();
    }

    public static VariableDeclarationNode createVariableDeclarationNode(
            NodeList<AnnotationNode> annotations,
            Token finalKeyword,
            TypedBindingPatternNode typedBindingPattern,
            Token equalsToken,
            ExpressionNode initializer,
            Token semicolonToken) {
        Objects.requireNonNull(annotations, "annotations must not be null");
        Objects.requireNonNull(typedBindingPattern, "typedBindingPattern must not be null");
        Objects.requireNonNull(semicolonToken, "semicolonToken must not be null");

        STNode stVariableDeclarationNode = STNodeFactory.createVariableDeclarationNode(
                annotations.underlyingListNode().internalNode(),
                getOptionalSTNode(finalKeyword),
                typedBindingPattern.internalNode(),
                getOptionalSTNode(equalsToken),
                getOptionalSTNode(initializer),
                semicolonToken.internalNode());
        return stVariableDeclarationNode.createUnlinkedFacade();
    }

    public static BlockStatementNode createBlockStatementNode(
            Token openBraceToken,
            NodeList<StatementNode> statements,
            Token closeBraceToken) {
        Objects.requireNonNull(openBraceToken, "openBraceToken must not be null");
        Objects.requireNonNull(statements, "statements must not be null");
        Objects.requireNonNull(closeBraceToken, "closeBraceToken must not be null");

        STNode stBlockStatementNode = STNodeFactory.createBlockStatementNode(
                openBraceToken.internalNode(),
                statements.underlyingListNode().internalNode(),
                closeBraceToken.internalNode());
        return stBlockStatementNode.createUnlinkedFacade();
    }

    public static BreakStatementNode createBreakStatementNode(
            Token breakToken,
            Token semicolonToken) {
        Objects.requireNonNull(breakToken, "breakToken must not be null");
        Objects.requireNonNull(semicolonToken, "semicolonToken must not be null");

        STNode stBreakStatementNode = STNodeFactory.createBreakStatementNode(
                breakToken.internalNode(),
                semicolonToken.internalNode());
        return stBreakStatementNode.createUnlinkedFacade();
    }

    public static FailStatementNode createFailStatementNode(
            Token failKeyword,
            ExpressionNode expression,
            Token semicolonToken) {
        Objects.requireNonNull(failKeyword, "failKeyword must not be null");
        Objects.requireNonNull(expression, "expression must not be null");
        Objects.requireNonNull(semicolonToken, "semicolonToken must not be null");

        STNode stFailStatementNode = STNodeFactory.createFailStatementNode(
                failKeyword.internalNode(),
                expression.internalNode(),
                semicolonToken.internalNode());
        return stFailStatementNode.createUnlinkedFacade();
    }

    public static ExpressionStatementNode createExpressionStatementNode(
            SyntaxKind kind,
            ExpressionNode expression,
            Token semicolonToken) {
        Objects.requireNonNull(expression, "expression must not be null");
        Objects.requireNonNull(semicolonToken, "semicolonToken must not be null");

        STNode stExpressionStatementNode = STNodeFactory.createExpressionStatementNode(
                kind,
                expression.internalNode(),
                semicolonToken.internalNode());
        return stExpressionStatementNode.createUnlinkedFacade();
    }

    public static ContinueStatementNode createContinueStatementNode(
            Token continueToken,
            Token semicolonToken) {
        Objects.requireNonNull(continueToken, "continueToken must not be null");
        Objects.requireNonNull(semicolonToken, "semicolonToken must not be null");

        STNode stContinueStatementNode = STNodeFactory.createContinueStatementNode(
                continueToken.internalNode(),
                semicolonToken.internalNode());
        return stContinueStatementNode.createUnlinkedFacade();
    }

    public static ExternalFunctionBodyNode createExternalFunctionBodyNode(
            Token equalsToken,
            NodeList<AnnotationNode> annotations,
            Token externalKeyword,
            Token semicolonToken) {
        Objects.requireNonNull(equalsToken, "equalsToken must not be null");
        Objects.requireNonNull(annotations, "annotations must not be null");
        Objects.requireNonNull(externalKeyword, "externalKeyword must not be null");
        Objects.requireNonNull(semicolonToken, "semicolonToken must not be null");

        STNode stExternalFunctionBodyNode = STNodeFactory.createExternalFunctionBodyNode(
                equalsToken.internalNode(),
                annotations.underlyingListNode().internalNode(),
                externalKeyword.internalNode(),
                semicolonToken.internalNode());
        return stExternalFunctionBodyNode.createUnlinkedFacade();
    }

    public static IfElseStatementNode createIfElseStatementNode(
            Token ifKeyword,
            ExpressionNode condition,
            BlockStatementNode ifBody,
            Node elseBody) {
        Objects.requireNonNull(ifKeyword, "ifKeyword must not be null");
        Objects.requireNonNull(condition, "condition must not be null");
        Objects.requireNonNull(ifBody, "ifBody must not be null");

        STNode stIfElseStatementNode = STNodeFactory.createIfElseStatementNode(
                ifKeyword.internalNode(),
                condition.internalNode(),
                ifBody.internalNode(),
                getOptionalSTNode(elseBody));
        return stIfElseStatementNode.createUnlinkedFacade();
    }

    public static ElseBlockNode createElseBlockNode(
            Token elseKeyword,
            StatementNode elseBody) {
        Objects.requireNonNull(elseKeyword, "elseKeyword must not be null");
        Objects.requireNonNull(elseBody, "elseBody must not be null");

        STNode stElseBlockNode = STNodeFactory.createElseBlockNode(
                elseKeyword.internalNode(),
                elseBody.internalNode());
        return stElseBlockNode.createUnlinkedFacade();
    }

    public static WhileStatementNode createWhileStatementNode(
            Token whileKeyword,
            ExpressionNode condition,
            BlockStatementNode whileBody,
            OnFailClauseNode onFailClause) {
        Objects.requireNonNull(whileKeyword, "whileKeyword must not be null");
        Objects.requireNonNull(condition, "condition must not be null");
        Objects.requireNonNull(whileBody, "whileBody must not be null");

        STNode stWhileStatementNode = STNodeFactory.createWhileStatementNode(
                whileKeyword.internalNode(),
                condition.internalNode(),
                whileBody.internalNode(),
                getOptionalSTNode(onFailClause));
        return stWhileStatementNode.createUnlinkedFacade();
    }

    public static PanicStatementNode createPanicStatementNode(
            Token panicKeyword,
            ExpressionNode expression,
            Token semicolonToken) {
        Objects.requireNonNull(panicKeyword, "panicKeyword must not be null");
        Objects.requireNonNull(expression, "expression must not be null");
        Objects.requireNonNull(semicolonToken, "semicolonToken must not be null");

        STNode stPanicStatementNode = STNodeFactory.createPanicStatementNode(
                panicKeyword.internalNode(),
                expression.internalNode(),
                semicolonToken.internalNode());
        return stPanicStatementNode.createUnlinkedFacade();
    }

    public static ReturnStatementNode createReturnStatementNode(
            Token returnKeyword,
            ExpressionNode expression,
            Token semicolonToken) {
        Objects.requireNonNull(returnKeyword, "returnKeyword must not be null");
        Objects.requireNonNull(semicolonToken, "semicolonToken must not be null");

        STNode stReturnStatementNode = STNodeFactory.createReturnStatementNode(
                returnKeyword.internalNode(),
                getOptionalSTNode(expression),
                semicolonToken.internalNode());
        return stReturnStatementNode.createUnlinkedFacade();
    }

    public static LocalTypeDefinitionStatementNode createLocalTypeDefinitionStatementNode(
            NodeList<AnnotationNode> annotations,
            Token typeKeyword,
            Node typeName,
            Node typeDescriptor,
            Token semicolonToken) {
        Objects.requireNonNull(annotations, "annotations must not be null");
        Objects.requireNonNull(typeKeyword, "typeKeyword must not be null");
        Objects.requireNonNull(typeName, "typeName must not be null");
        Objects.requireNonNull(typeDescriptor, "typeDescriptor must not be null");
        Objects.requireNonNull(semicolonToken, "semicolonToken must not be null");

        STNode stLocalTypeDefinitionStatementNode = STNodeFactory.createLocalTypeDefinitionStatementNode(
                annotations.underlyingListNode().internalNode(),
                typeKeyword.internalNode(),
                typeName.internalNode(),
                typeDescriptor.internalNode(),
                semicolonToken.internalNode());
        return stLocalTypeDefinitionStatementNode.createUnlinkedFacade();
    }

    public static LockStatementNode createLockStatementNode(
            Token lockKeyword,
            BlockStatementNode blockStatement,
            OnFailClauseNode onFailClause) {
        Objects.requireNonNull(lockKeyword, "lockKeyword must not be null");
        Objects.requireNonNull(blockStatement, "blockStatement must not be null");

        STNode stLockStatementNode = STNodeFactory.createLockStatementNode(
                lockKeyword.internalNode(),
                blockStatement.internalNode(),
                getOptionalSTNode(onFailClause));
        return stLockStatementNode.createUnlinkedFacade();
    }

    public static ForkStatementNode createForkStatementNode(
            Token forkKeyword,
            Token openBraceToken,
            NodeList<NamedWorkerDeclarationNode> namedWorkerDeclarations,
            Token closeBraceToken) {
        Objects.requireNonNull(forkKeyword, "forkKeyword must not be null");
        Objects.requireNonNull(openBraceToken, "openBraceToken must not be null");
        Objects.requireNonNull(namedWorkerDeclarations, "namedWorkerDeclarations must not be null");
        Objects.requireNonNull(closeBraceToken, "closeBraceToken must not be null");

        STNode stForkStatementNode = STNodeFactory.createForkStatementNode(
                forkKeyword.internalNode(),
                openBraceToken.internalNode(),
                namedWorkerDeclarations.underlyingListNode().internalNode(),
                closeBraceToken.internalNode());
        return stForkStatementNode.createUnlinkedFacade();
    }

    public static ForEachStatementNode createForEachStatementNode(
            Token forEachKeyword,
            TypedBindingPatternNode typedBindingPattern,
            Token inKeyword,
            Node actionOrExpressionNode,
            BlockStatementNode blockStatement,
            OnFailClauseNode onFailClause) {
        Objects.requireNonNull(forEachKeyword, "forEachKeyword must not be null");
        Objects.requireNonNull(typedBindingPattern, "typedBindingPattern must not be null");
        Objects.requireNonNull(inKeyword, "inKeyword must not be null");
        Objects.requireNonNull(actionOrExpressionNode, "actionOrExpressionNode must not be null");
        Objects.requireNonNull(blockStatement, "blockStatement must not be null");

        STNode stForEachStatementNode = STNodeFactory.createForEachStatementNode(
                forEachKeyword.internalNode(),
                typedBindingPattern.internalNode(),
                inKeyword.internalNode(),
                actionOrExpressionNode.internalNode(),
                blockStatement.internalNode(),
                getOptionalSTNode(onFailClause));
        return stForEachStatementNode.createUnlinkedFacade();
    }

    public static BinaryExpressionNode createBinaryExpressionNode(
            SyntaxKind kind,
            Node lhsExpr,
            Token operator,
            Node rhsExpr) {
        Objects.requireNonNull(lhsExpr, "lhsExpr must not be null");
        Objects.requireNonNull(operator, "operator must not be null");
        Objects.requireNonNull(rhsExpr, "rhsExpr must not be null");

        STNode stBinaryExpressionNode = STNodeFactory.createBinaryExpressionNode(
                kind,
                lhsExpr.internalNode(),
                operator.internalNode(),
                rhsExpr.internalNode());
        return stBinaryExpressionNode.createUnlinkedFacade();
    }

    public static BracedExpressionNode createBracedExpressionNode(
            SyntaxKind kind,
            Token openParen,
            ExpressionNode expression,
            Token closeParen) {
        Objects.requireNonNull(openParen, "openParen must not be null");
        Objects.requireNonNull(expression, "expression must not be null");
        Objects.requireNonNull(closeParen, "closeParen must not be null");

        STNode stBracedExpressionNode = STNodeFactory.createBracedExpressionNode(
                kind,
                openParen.internalNode(),
                expression.internalNode(),
                closeParen.internalNode());
        return stBracedExpressionNode.createUnlinkedFacade();
    }

    public static CheckExpressionNode createCheckExpressionNode(
            SyntaxKind kind,
            Token checkKeyword,
            ExpressionNode expression) {
        Objects.requireNonNull(checkKeyword, "checkKeyword must not be null");
        Objects.requireNonNull(expression, "expression must not be null");

        STNode stCheckExpressionNode = STNodeFactory.createCheckExpressionNode(
                kind,
                checkKeyword.internalNode(),
                expression.internalNode());
        return stCheckExpressionNode.createUnlinkedFacade();
    }

    public static FieldAccessExpressionNode createFieldAccessExpressionNode(
            ExpressionNode expression,
            Token dotToken,
            NameReferenceNode fieldName) {
        Objects.requireNonNull(expression, "expression must not be null");
        Objects.requireNonNull(dotToken, "dotToken must not be null");
        Objects.requireNonNull(fieldName, "fieldName must not be null");

        STNode stFieldAccessExpressionNode = STNodeFactory.createFieldAccessExpressionNode(
                expression.internalNode(),
                dotToken.internalNode(),
                fieldName.internalNode());
        return stFieldAccessExpressionNode.createUnlinkedFacade();
    }

    public static FunctionCallExpressionNode createFunctionCallExpressionNode(
            NameReferenceNode functionName,
            Token openParenToken,
            SeparatedNodeList<FunctionArgumentNode> arguments,
            Token closeParenToken) {
        Objects.requireNonNull(functionName, "functionName must not be null");
        Objects.requireNonNull(openParenToken, "openParenToken must not be null");
        Objects.requireNonNull(arguments, "arguments must not be null");
        Objects.requireNonNull(closeParenToken, "closeParenToken must not be null");

        STNode stFunctionCallExpressionNode = STNodeFactory.createFunctionCallExpressionNode(
                functionName.internalNode(),
                openParenToken.internalNode(),
                arguments.underlyingListNode().internalNode(),
                closeParenToken.internalNode());
        return stFunctionCallExpressionNode.createUnlinkedFacade();
    }

    public static MethodCallExpressionNode createMethodCallExpressionNode(
            ExpressionNode expression,
            Token dotToken,
            NameReferenceNode methodName,
            Token openParenToken,
            SeparatedNodeList<FunctionArgumentNode> arguments,
            Token closeParenToken) {
        Objects.requireNonNull(expression, "expression must not be null");
        Objects.requireNonNull(dotToken, "dotToken must not be null");
        Objects.requireNonNull(methodName, "methodName must not be null");
        Objects.requireNonNull(openParenToken, "openParenToken must not be null");
        Objects.requireNonNull(arguments, "arguments must not be null");
        Objects.requireNonNull(closeParenToken, "closeParenToken must not be null");

        STNode stMethodCallExpressionNode = STNodeFactory.createMethodCallExpressionNode(
                expression.internalNode(),
                dotToken.internalNode(),
                methodName.internalNode(),
                openParenToken.internalNode(),
                arguments.underlyingListNode().internalNode(),
                closeParenToken.internalNode());
        return stMethodCallExpressionNode.createUnlinkedFacade();
    }

    public static MappingConstructorExpressionNode createMappingConstructorExpressionNode(
            Token openBrace,
            SeparatedNodeList<MappingFieldNode> fields,
            Token closeBrace) {
        Objects.requireNonNull(openBrace, "openBrace must not be null");
        Objects.requireNonNull(fields, "fields must not be null");
        Objects.requireNonNull(closeBrace, "closeBrace must not be null");

        STNode stMappingConstructorExpressionNode = STNodeFactory.createMappingConstructorExpressionNode(
                openBrace.internalNode(),
                fields.underlyingListNode().internalNode(),
                closeBrace.internalNode());
        return stMappingConstructorExpressionNode.createUnlinkedFacade();
    }

    public static IndexedExpressionNode createIndexedExpressionNode(
            ExpressionNode containerExpression,
            Token openBracket,
            SeparatedNodeList<ExpressionNode> keyExpression,
            Token closeBracket) {
        Objects.requireNonNull(containerExpression, "containerExpression must not be null");
        Objects.requireNonNull(openBracket, "openBracket must not be null");
        Objects.requireNonNull(keyExpression, "keyExpression must not be null");
        Objects.requireNonNull(closeBracket, "closeBracket must not be null");

        STNode stIndexedExpressionNode = STNodeFactory.createIndexedExpressionNode(
                containerExpression.internalNode(),
                openBracket.internalNode(),
                keyExpression.underlyingListNode().internalNode(),
                closeBracket.internalNode());
        return stIndexedExpressionNode.createUnlinkedFacade();
    }

    public static TypeofExpressionNode createTypeofExpressionNode(
            Token typeofKeyword,
            ExpressionNode expression) {
        Objects.requireNonNull(typeofKeyword, "typeofKeyword must not be null");
        Objects.requireNonNull(expression, "expression must not be null");

        STNode stTypeofExpressionNode = STNodeFactory.createTypeofExpressionNode(
                typeofKeyword.internalNode(),
                expression.internalNode());
        return stTypeofExpressionNode.createUnlinkedFacade();
    }

    public static UnaryExpressionNode createUnaryExpressionNode(
            Token unaryOperator,
            ExpressionNode expression) {
        Objects.requireNonNull(unaryOperator, "unaryOperator must not be null");
        Objects.requireNonNull(expression, "expression must not be null");

        STNode stUnaryExpressionNode = STNodeFactory.createUnaryExpressionNode(
                unaryOperator.internalNode(),
                expression.internalNode());
        return stUnaryExpressionNode.createUnlinkedFacade();
    }

    public static ComputedNameFieldNode createComputedNameFieldNode(
            Token openBracket,
            ExpressionNode fieldNameExpr,
            Token closeBracket,
            Token colonToken,
            ExpressionNode valueExpr) {
        Objects.requireNonNull(openBracket, "openBracket must not be null");
        Objects.requireNonNull(fieldNameExpr, "fieldNameExpr must not be null");
        Objects.requireNonNull(closeBracket, "closeBracket must not be null");
        Objects.requireNonNull(colonToken, "colonToken must not be null");
        Objects.requireNonNull(valueExpr, "valueExpr must not be null");

        STNode stComputedNameFieldNode = STNodeFactory.createComputedNameFieldNode(
                openBracket.internalNode(),
                fieldNameExpr.internalNode(),
                closeBracket.internalNode(),
                colonToken.internalNode(),
                valueExpr.internalNode());
        return stComputedNameFieldNode.createUnlinkedFacade();
    }

    public static ConstantDeclarationNode createConstantDeclarationNode(
            MetadataNode metadata,
            Token visibilityQualifier,
            Token constKeyword,
            TypeDescriptorNode typeDescriptor,
            Token variableName,
            Token equalsToken,
            Node initializer,
            Token semicolonToken) {
        Objects.requireNonNull(constKeyword, "constKeyword must not be null");
        Objects.requireNonNull(variableName, "variableName must not be null");
        Objects.requireNonNull(equalsToken, "equalsToken must not be null");
        Objects.requireNonNull(initializer, "initializer must not be null");
        Objects.requireNonNull(semicolonToken, "semicolonToken must not be null");

        STNode stConstantDeclarationNode = STNodeFactory.createConstantDeclarationNode(
                getOptionalSTNode(metadata),
                getOptionalSTNode(visibilityQualifier),
                constKeyword.internalNode(),
                getOptionalSTNode(typeDescriptor),
                variableName.internalNode(),
                equalsToken.internalNode(),
                initializer.internalNode(),
                semicolonToken.internalNode());
        return stConstantDeclarationNode.createUnlinkedFacade();
    }

    public static DefaultableParameterNode createDefaultableParameterNode(
            NodeList<AnnotationNode> annotations,
            Node typeName,
            Token paramName,
            Token equalsToken,
            Node expression) {
        Objects.requireNonNull(annotations, "annotations must not be null");
        Objects.requireNonNull(typeName, "typeName must not be null");
        Objects.requireNonNull(equalsToken, "equalsToken must not be null");
        Objects.requireNonNull(expression, "expression must not be null");

        STNode stDefaultableParameterNode = STNodeFactory.createDefaultableParameterNode(
                annotations.underlyingListNode().internalNode(),
                typeName.internalNode(),
                getOptionalSTNode(paramName),
                equalsToken.internalNode(),
                expression.internalNode());
        return stDefaultableParameterNode.createUnlinkedFacade();
    }

    public static RequiredParameterNode createRequiredParameterNode(
            NodeList<AnnotationNode> annotations,
            Node typeName,
            Token paramName) {
        Objects.requireNonNull(annotations, "annotations must not be null");
        Objects.requireNonNull(typeName, "typeName must not be null");

        STNode stRequiredParameterNode = STNodeFactory.createRequiredParameterNode(
                annotations.underlyingListNode().internalNode(),
                typeName.internalNode(),
                getOptionalSTNode(paramName));
        return stRequiredParameterNode.createUnlinkedFacade();
    }

    public static IncludedRecordParameterNode createIncludedRecordParameterNode(
            NodeList<AnnotationNode> annotations,
            Token asteriskToken,
            Node typeName,
            Token paramName) {
        Objects.requireNonNull(annotations, "annotations must not be null");
        Objects.requireNonNull(asteriskToken, "asteriskToken must not be null");
        Objects.requireNonNull(typeName, "typeName must not be null");

        STNode stIncludedRecordParameterNode = STNodeFactory.createIncludedRecordParameterNode(
                annotations.underlyingListNode().internalNode(),
                asteriskToken.internalNode(),
                typeName.internalNode(),
                getOptionalSTNode(paramName));
        return stIncludedRecordParameterNode.createUnlinkedFacade();
    }

    public static RestParameterNode createRestParameterNode(
            NodeList<AnnotationNode> annotations,
            Node typeName,
            Token ellipsisToken,
            Token paramName) {
        Objects.requireNonNull(annotations, "annotations must not be null");
        Objects.requireNonNull(typeName, "typeName must not be null");
        Objects.requireNonNull(ellipsisToken, "ellipsisToken must not be null");

        STNode stRestParameterNode = STNodeFactory.createRestParameterNode(
                annotations.underlyingListNode().internalNode(),
                typeName.internalNode(),
                ellipsisToken.internalNode(),
                getOptionalSTNode(paramName));
        return stRestParameterNode.createUnlinkedFacade();
    }

    public static ImportOrgNameNode createImportOrgNameNode(
            Token orgName,
            Token slashToken) {
        Objects.requireNonNull(orgName, "orgName must not be null");
        Objects.requireNonNull(slashToken, "slashToken must not be null");

        STNode stImportOrgNameNode = STNodeFactory.createImportOrgNameNode(
                orgName.internalNode(),
                slashToken.internalNode());
        return stImportOrgNameNode.createUnlinkedFacade();
    }

    public static ImportPrefixNode createImportPrefixNode(
            Token asKeyword,
            Token prefix) {
        Objects.requireNonNull(asKeyword, "asKeyword must not be null");
        Objects.requireNonNull(prefix, "prefix must not be null");

        STNode stImportPrefixNode = STNodeFactory.createImportPrefixNode(
                asKeyword.internalNode(),
                prefix.internalNode());
        return stImportPrefixNode.createUnlinkedFacade();
    }

    public static SpecificFieldNode createSpecificFieldNode(
            Token readonlyKeyword,
            Node fieldName,
            Token colon,
            ExpressionNode valueExpr) {
        Objects.requireNonNull(fieldName, "fieldName must not be null");

        STNode stSpecificFieldNode = STNodeFactory.createSpecificFieldNode(
                getOptionalSTNode(readonlyKeyword),
                fieldName.internalNode(),
                getOptionalSTNode(colon),
                getOptionalSTNode(valueExpr));
        return stSpecificFieldNode.createUnlinkedFacade();
    }

    public static SpreadFieldNode createSpreadFieldNode(
            Token ellipsis,
            ExpressionNode valueExpr) {
        Objects.requireNonNull(ellipsis, "ellipsis must not be null");
        Objects.requireNonNull(valueExpr, "valueExpr must not be null");

        STNode stSpreadFieldNode = STNodeFactory.createSpreadFieldNode(
                ellipsis.internalNode(),
                valueExpr.internalNode());
        return stSpreadFieldNode.createUnlinkedFacade();
    }

    public static NamedArgumentNode createNamedArgumentNode(
            SimpleNameReferenceNode argumentName,
            Token equalsToken,
            ExpressionNode expression) {
        Objects.requireNonNull(argumentName, "argumentName must not be null");
        Objects.requireNonNull(equalsToken, "equalsToken must not be null");
        Objects.requireNonNull(expression, "expression must not be null");

        STNode stNamedArgumentNode = STNodeFactory.createNamedArgumentNode(
                argumentName.internalNode(),
                equalsToken.internalNode(),
                expression.internalNode());
        return stNamedArgumentNode.createUnlinkedFacade();
    }

    public static PositionalArgumentNode createPositionalArgumentNode(
            ExpressionNode expression) {
        Objects.requireNonNull(expression, "expression must not be null");

        STNode stPositionalArgumentNode = STNodeFactory.createPositionalArgumentNode(
                expression.internalNode());
        return stPositionalArgumentNode.createUnlinkedFacade();
    }

    public static RestArgumentNode createRestArgumentNode(
            Token ellipsis,
            ExpressionNode expression) {
        Objects.requireNonNull(ellipsis, "ellipsis must not be null");
        Objects.requireNonNull(expression, "expression must not be null");

        STNode stRestArgumentNode = STNodeFactory.createRestArgumentNode(
                ellipsis.internalNode(),
                expression.internalNode());
        return stRestArgumentNode.createUnlinkedFacade();
    }

    public static InferredTypedescDefaultNode createInferredTypedescDefaultNode(
            Token ltToken,
            Token gtToken) {
        Objects.requireNonNull(ltToken, "ltToken must not be null");
        Objects.requireNonNull(gtToken, "gtToken must not be null");

        STNode stInferredTypedescDefaultNode = STNodeFactory.createInferredTypedescDefaultNode(
                ltToken.internalNode(),
                gtToken.internalNode());
        return stInferredTypedescDefaultNode.createUnlinkedFacade();
    }

    public static ObjectTypeDescriptorNode createObjectTypeDescriptorNode(
            NodeList<Token> objectTypeQualifiers,
            Token objectKeyword,
            Token openBrace,
            NodeList<Node> members,
            Token closeBrace) {
        Objects.requireNonNull(objectTypeQualifiers, "objectTypeQualifiers must not be null");
        Objects.requireNonNull(objectKeyword, "objectKeyword must not be null");
        Objects.requireNonNull(openBrace, "openBrace must not be null");
        Objects.requireNonNull(members, "members must not be null");
        Objects.requireNonNull(closeBrace, "closeBrace must not be null");

        STNode stObjectTypeDescriptorNode = STNodeFactory.createObjectTypeDescriptorNode(
                objectTypeQualifiers.underlyingListNode().internalNode(),
                objectKeyword.internalNode(),
                openBrace.internalNode(),
                members.underlyingListNode().internalNode(),
                closeBrace.internalNode());
        return stObjectTypeDescriptorNode.createUnlinkedFacade();
    }

    public static ObjectConstructorExpressionNode createObjectConstructorExpressionNode(
            NodeList<AnnotationNode> annotations,
            NodeList<Token> objectTypeQualifiers,
            Token objectKeyword,
            TypeDescriptorNode typeReference,
            Token openBraceToken,
            NodeList<Node> members,
            Token closeBraceToken) {
        Objects.requireNonNull(annotations, "annotations must not be null");
        Objects.requireNonNull(objectTypeQualifiers, "objectTypeQualifiers must not be null");
        Objects.requireNonNull(objectKeyword, "objectKeyword must not be null");
        Objects.requireNonNull(openBraceToken, "openBraceToken must not be null");
        Objects.requireNonNull(members, "members must not be null");
        Objects.requireNonNull(closeBraceToken, "closeBraceToken must not be null");

        STNode stObjectConstructorExpressionNode = STNodeFactory.createObjectConstructorExpressionNode(
                annotations.underlyingListNode().internalNode(),
                objectTypeQualifiers.underlyingListNode().internalNode(),
                objectKeyword.internalNode(),
                getOptionalSTNode(typeReference),
                openBraceToken.internalNode(),
                members.underlyingListNode().internalNode(),
                closeBraceToken.internalNode());
        return stObjectConstructorExpressionNode.createUnlinkedFacade();
    }

    public static RecordTypeDescriptorNode createRecordTypeDescriptorNode(
            Token recordKeyword,
            Token bodyStartDelimiter,
            NodeList<Node> fields,
            RecordRestDescriptorNode recordRestDescriptor,
            Token bodyEndDelimiter) {
        Objects.requireNonNull(recordKeyword, "recordKeyword must not be null");
        Objects.requireNonNull(bodyStartDelimiter, "bodyStartDelimiter must not be null");
        Objects.requireNonNull(fields, "fields must not be null");
        Objects.requireNonNull(bodyEndDelimiter, "bodyEndDelimiter must not be null");

        STNode stRecordTypeDescriptorNode = STNodeFactory.createRecordTypeDescriptorNode(
                recordKeyword.internalNode(),
                bodyStartDelimiter.internalNode(),
                fields.underlyingListNode().internalNode(),
                getOptionalSTNode(recordRestDescriptor),
                bodyEndDelimiter.internalNode());
        return stRecordTypeDescriptorNode.createUnlinkedFacade();
    }

    public static ReturnTypeDescriptorNode createReturnTypeDescriptorNode(
            Token returnsKeyword,
            NodeList<AnnotationNode> annotations,
            Node type) {
        Objects.requireNonNull(returnsKeyword, "returnsKeyword must not be null");
        Objects.requireNonNull(annotations, "annotations must not be null");
        Objects.requireNonNull(type, "type must not be null");

        STNode stReturnTypeDescriptorNode = STNodeFactory.createReturnTypeDescriptorNode(
                returnsKeyword.internalNode(),
                annotations.underlyingListNode().internalNode(),
                type.internalNode());
        return stReturnTypeDescriptorNode.createUnlinkedFacade();
    }

    public static NilTypeDescriptorNode createNilTypeDescriptorNode(
            Token openParenToken,
            Token closeParenToken) {
        Objects.requireNonNull(openParenToken, "openParenToken must not be null");
        Objects.requireNonNull(closeParenToken, "closeParenToken must not be null");

        STNode stNilTypeDescriptorNode = STNodeFactory.createNilTypeDescriptorNode(
                openParenToken.internalNode(),
                closeParenToken.internalNode());
        return stNilTypeDescriptorNode.createUnlinkedFacade();
    }

    public static OptionalTypeDescriptorNode createOptionalTypeDescriptorNode(
            Node typeDescriptor,
            Token questionMarkToken) {
        Objects.requireNonNull(typeDescriptor, "typeDescriptor must not be null");
        Objects.requireNonNull(questionMarkToken, "questionMarkToken must not be null");

        STNode stOptionalTypeDescriptorNode = STNodeFactory.createOptionalTypeDescriptorNode(
                typeDescriptor.internalNode(),
                questionMarkToken.internalNode());
        return stOptionalTypeDescriptorNode.createUnlinkedFacade();
    }

    public static ObjectFieldNode createObjectFieldNode(
            MetadataNode metadata,
            Token visibilityQualifier,
            NodeList<Token> qualifierList,
            Node typeName,
            Token fieldName,
            Token equalsToken,
            ExpressionNode expression,
            Token semicolonToken) {
        Objects.requireNonNull(qualifierList, "qualifierList must not be null");
        Objects.requireNonNull(typeName, "typeName must not be null");
        Objects.requireNonNull(fieldName, "fieldName must not be null");
        Objects.requireNonNull(semicolonToken, "semicolonToken must not be null");

        STNode stObjectFieldNode = STNodeFactory.createObjectFieldNode(
                getOptionalSTNode(metadata),
                getOptionalSTNode(visibilityQualifier),
                qualifierList.underlyingListNode().internalNode(),
                typeName.internalNode(),
                fieldName.internalNode(),
                getOptionalSTNode(equalsToken),
                getOptionalSTNode(expression),
                semicolonToken.internalNode());
        return stObjectFieldNode.createUnlinkedFacade();
    }

    public static RecordFieldNode createRecordFieldNode(
            MetadataNode metadata,
            Token readonlyKeyword,
            Node typeName,
            Token fieldName,
            Token questionMarkToken,
            Token semicolonToken) {
        Objects.requireNonNull(typeName, "typeName must not be null");
        Objects.requireNonNull(fieldName, "fieldName must not be null");
        Objects.requireNonNull(semicolonToken, "semicolonToken must not be null");

        STNode stRecordFieldNode = STNodeFactory.createRecordFieldNode(
                getOptionalSTNode(metadata),
                getOptionalSTNode(readonlyKeyword),
                typeName.internalNode(),
                fieldName.internalNode(),
                getOptionalSTNode(questionMarkToken),
                semicolonToken.internalNode());
        return stRecordFieldNode.createUnlinkedFacade();
    }

    public static RecordFieldWithDefaultValueNode createRecordFieldWithDefaultValueNode(
            MetadataNode metadata,
            Token readonlyKeyword,
            Node typeName,
            Token fieldName,
            Token equalsToken,
            ExpressionNode expression,
            Token semicolonToken) {
        Objects.requireNonNull(typeName, "typeName must not be null");
        Objects.requireNonNull(fieldName, "fieldName must not be null");
        Objects.requireNonNull(equalsToken, "equalsToken must not be null");
        Objects.requireNonNull(expression, "expression must not be null");
        Objects.requireNonNull(semicolonToken, "semicolonToken must not be null");

        STNode stRecordFieldWithDefaultValueNode = STNodeFactory.createRecordFieldWithDefaultValueNode(
                getOptionalSTNode(metadata),
                getOptionalSTNode(readonlyKeyword),
                typeName.internalNode(),
                fieldName.internalNode(),
                equalsToken.internalNode(),
                expression.internalNode(),
                semicolonToken.internalNode());
        return stRecordFieldWithDefaultValueNode.createUnlinkedFacade();
    }

    public static RecordRestDescriptorNode createRecordRestDescriptorNode(
            Node typeName,
            Token ellipsisToken,
            Token semicolonToken) {
        Objects.requireNonNull(typeName, "typeName must not be null");
        Objects.requireNonNull(ellipsisToken, "ellipsisToken must not be null");
        Objects.requireNonNull(semicolonToken, "semicolonToken must not be null");

        STNode stRecordRestDescriptorNode = STNodeFactory.createRecordRestDescriptorNode(
                typeName.internalNode(),
                ellipsisToken.internalNode(),
                semicolonToken.internalNode());
        return stRecordRestDescriptorNode.createUnlinkedFacade();
    }

    public static TypeReferenceNode createTypeReferenceNode(
            Token asteriskToken,
            Node typeName,
            Token semicolonToken) {
        Objects.requireNonNull(asteriskToken, "asteriskToken must not be null");
        Objects.requireNonNull(typeName, "typeName must not be null");
        Objects.requireNonNull(semicolonToken, "semicolonToken must not be null");

        STNode stTypeReferenceNode = STNodeFactory.createTypeReferenceNode(
                asteriskToken.internalNode(),
                typeName.internalNode(),
                semicolonToken.internalNode());
        return stTypeReferenceNode.createUnlinkedFacade();
    }

    public static AnnotationNode createAnnotationNode(
            Token atToken,
            Node annotReference,
            MappingConstructorExpressionNode annotValue) {
        Objects.requireNonNull(atToken, "atToken must not be null");
        Objects.requireNonNull(annotReference, "annotReference must not be null");

        STNode stAnnotationNode = STNodeFactory.createAnnotationNode(
                atToken.internalNode(),
                annotReference.internalNode(),
                getOptionalSTNode(annotValue));
        return stAnnotationNode.createUnlinkedFacade();
    }

    public static MetadataNode createMetadataNode(
            Node documentationString,
            NodeList<AnnotationNode> annotations) {
        Objects.requireNonNull(annotations, "annotations must not be null");

        STNode stMetadataNode = STNodeFactory.createMetadataNode(
                getOptionalSTNode(documentationString),
                annotations.underlyingListNode().internalNode());
        return stMetadataNode.createUnlinkedFacade();
    }

    public static ModuleVariableDeclarationNode createModuleVariableDeclarationNode(
            MetadataNode metadata,
            Token visibilityQualifier,
            NodeList<Token> qualifiers,
            TypedBindingPatternNode typedBindingPattern,
            Token equalsToken,
            ExpressionNode initializer,
            Token semicolonToken) {
        Objects.requireNonNull(qualifiers, "qualifiers must not be null");
        Objects.requireNonNull(typedBindingPattern, "typedBindingPattern must not be null");
        Objects.requireNonNull(semicolonToken, "semicolonToken must not be null");

        STNode stModuleVariableDeclarationNode = STNodeFactory.createModuleVariableDeclarationNode(
                getOptionalSTNode(metadata),
                getOptionalSTNode(visibilityQualifier),
                qualifiers.underlyingListNode().internalNode(),
                typedBindingPattern.internalNode(),
                getOptionalSTNode(equalsToken),
                getOptionalSTNode(initializer),
                semicolonToken.internalNode());
        return stModuleVariableDeclarationNode.createUnlinkedFacade();
    }

    public static TypeTestExpressionNode createTypeTestExpressionNode(
            ExpressionNode expression,
            Token isKeyword,
            Node typeDescriptor) {
        Objects.requireNonNull(expression, "expression must not be null");
        Objects.requireNonNull(isKeyword, "isKeyword must not be null");
        Objects.requireNonNull(typeDescriptor, "typeDescriptor must not be null");

        STNode stTypeTestExpressionNode = STNodeFactory.createTypeTestExpressionNode(
                expression.internalNode(),
                isKeyword.internalNode(),
                typeDescriptor.internalNode());
        return stTypeTestExpressionNode.createUnlinkedFacade();
    }

    public static RemoteMethodCallActionNode createRemoteMethodCallActionNode(
            ExpressionNode expression,
            Token rightArrowToken,
            SimpleNameReferenceNode methodName,
            Token openParenToken,
            SeparatedNodeList<FunctionArgumentNode> arguments,
            Token closeParenToken) {
        Objects.requireNonNull(expression, "expression must not be null");
        Objects.requireNonNull(rightArrowToken, "rightArrowToken must not be null");
        Objects.requireNonNull(methodName, "methodName must not be null");
        Objects.requireNonNull(openParenToken, "openParenToken must not be null");
        Objects.requireNonNull(arguments, "arguments must not be null");
        Objects.requireNonNull(closeParenToken, "closeParenToken must not be null");

        STNode stRemoteMethodCallActionNode = STNodeFactory.createRemoteMethodCallActionNode(
                expression.internalNode(),
                rightArrowToken.internalNode(),
                methodName.internalNode(),
                openParenToken.internalNode(),
                arguments.underlyingListNode().internalNode(),
                closeParenToken.internalNode());
        return stRemoteMethodCallActionNode.createUnlinkedFacade();
    }

    public static MapTypeDescriptorNode createMapTypeDescriptorNode(
            Token mapKeywordToken,
            TypeParameterNode mapTypeParamsNode) {
        Objects.requireNonNull(mapKeywordToken, "mapKeywordToken must not be null");
        Objects.requireNonNull(mapTypeParamsNode, "mapTypeParamsNode must not be null");

        STNode stMapTypeDescriptorNode = STNodeFactory.createMapTypeDescriptorNode(
                mapKeywordToken.internalNode(),
                mapTypeParamsNode.internalNode());
        return stMapTypeDescriptorNode.createUnlinkedFacade();
    }

    public static NilLiteralNode createNilLiteralNode(
            Token openParenToken,
            Token closeParenToken) {
        Objects.requireNonNull(openParenToken, "openParenToken must not be null");
        Objects.requireNonNull(closeParenToken, "closeParenToken must not be null");

        STNode stNilLiteralNode = STNodeFactory.createNilLiteralNode(
                openParenToken.internalNode(),
                closeParenToken.internalNode());
        return stNilLiteralNode.createUnlinkedFacade();
    }

    public static AnnotationDeclarationNode createAnnotationDeclarationNode(
            MetadataNode metadata,
            Token visibilityQualifier,
            Token constKeyword,
            Token annotationKeyword,
            Node typeDescriptor,
            Token annotationTag,
            Token onKeyword,
            SeparatedNodeList<Node> attachPoints,
            Token semicolonToken) {
        Objects.requireNonNull(annotationKeyword, "annotationKeyword must not be null");
        Objects.requireNonNull(annotationTag, "annotationTag must not be null");
        Objects.requireNonNull(attachPoints, "attachPoints must not be null");
        Objects.requireNonNull(semicolonToken, "semicolonToken must not be null");

        STNode stAnnotationDeclarationNode = STNodeFactory.createAnnotationDeclarationNode(
                getOptionalSTNode(metadata),
                getOptionalSTNode(visibilityQualifier),
                getOptionalSTNode(constKeyword),
                annotationKeyword.internalNode(),
                getOptionalSTNode(typeDescriptor),
                annotationTag.internalNode(),
                getOptionalSTNode(onKeyword),
                attachPoints.underlyingListNode().internalNode(),
                semicolonToken.internalNode());
        return stAnnotationDeclarationNode.createUnlinkedFacade();
    }

    public static AnnotationAttachPointNode createAnnotationAttachPointNode(
            Token sourceKeyword,
            NodeList<Token> identifiers) {
        Objects.requireNonNull(identifiers, "identifiers must not be null");

        STNode stAnnotationAttachPointNode = STNodeFactory.createAnnotationAttachPointNode(
                getOptionalSTNode(sourceKeyword),
                identifiers.underlyingListNode().internalNode());
        return stAnnotationAttachPointNode.createUnlinkedFacade();
    }

    public static XMLNamespaceDeclarationNode createXMLNamespaceDeclarationNode(
            Token xmlnsKeyword,
            ExpressionNode namespaceuri,
            Token asKeyword,
            IdentifierToken namespacePrefix,
            Token semicolonToken) {
        Objects.requireNonNull(xmlnsKeyword, "xmlnsKeyword must not be null");
        Objects.requireNonNull(namespaceuri, "namespaceuri must not be null");
        Objects.requireNonNull(semicolonToken, "semicolonToken must not be null");

        STNode stXMLNamespaceDeclarationNode = STNodeFactory.createXMLNamespaceDeclarationNode(
                xmlnsKeyword.internalNode(),
                namespaceuri.internalNode(),
                getOptionalSTNode(asKeyword),
                getOptionalSTNode(namespacePrefix),
                semicolonToken.internalNode());
        return stXMLNamespaceDeclarationNode.createUnlinkedFacade();
    }

    public static ModuleXMLNamespaceDeclarationNode createModuleXMLNamespaceDeclarationNode(
            Token xmlnsKeyword,
            ExpressionNode namespaceuri,
            Token asKeyword,
            IdentifierToken namespacePrefix,
            Token semicolonToken) {
        Objects.requireNonNull(xmlnsKeyword, "xmlnsKeyword must not be null");
        Objects.requireNonNull(namespaceuri, "namespaceuri must not be null");
        Objects.requireNonNull(semicolonToken, "semicolonToken must not be null");

        STNode stModuleXMLNamespaceDeclarationNode = STNodeFactory.createModuleXMLNamespaceDeclarationNode(
                xmlnsKeyword.internalNode(),
                namespaceuri.internalNode(),
                getOptionalSTNode(asKeyword),
                getOptionalSTNode(namespacePrefix),
                semicolonToken.internalNode());
        return stModuleXMLNamespaceDeclarationNode.createUnlinkedFacade();
    }

    public static FunctionBodyBlockNode createFunctionBodyBlockNode(
            Token openBraceToken,
            NamedWorkerDeclarator namedWorkerDeclarator,
            NodeList<StatementNode> statements,
            Token closeBraceToken) {
        Objects.requireNonNull(openBraceToken, "openBraceToken must not be null");
        Objects.requireNonNull(statements, "statements must not be null");
        Objects.requireNonNull(closeBraceToken, "closeBraceToken must not be null");

        STNode stFunctionBodyBlockNode = STNodeFactory.createFunctionBodyBlockNode(
                openBraceToken.internalNode(),
                getOptionalSTNode(namedWorkerDeclarator),
                statements.underlyingListNode().internalNode(),
                closeBraceToken.internalNode());
        return stFunctionBodyBlockNode.createUnlinkedFacade();
    }

    public static NamedWorkerDeclarationNode createNamedWorkerDeclarationNode(
            NodeList<AnnotationNode> annotations,
            Token transactionalKeyword,
            Token workerKeyword,
            IdentifierToken workerName,
            Node returnTypeDesc,
            BlockStatementNode workerBody) {
        Objects.requireNonNull(annotations, "annotations must not be null");
        Objects.requireNonNull(workerKeyword, "workerKeyword must not be null");
        Objects.requireNonNull(workerName, "workerName must not be null");
        Objects.requireNonNull(workerBody, "workerBody must not be null");

        STNode stNamedWorkerDeclarationNode = STNodeFactory.createNamedWorkerDeclarationNode(
                annotations.underlyingListNode().internalNode(),
                getOptionalSTNode(transactionalKeyword),
                workerKeyword.internalNode(),
                workerName.internalNode(),
                getOptionalSTNode(returnTypeDesc),
                workerBody.internalNode());
        return stNamedWorkerDeclarationNode.createUnlinkedFacade();
    }

    public static NamedWorkerDeclarator createNamedWorkerDeclarator(
            NodeList<StatementNode> workerInitStatements,
            NodeList<NamedWorkerDeclarationNode> namedWorkerDeclarations) {
        Objects.requireNonNull(workerInitStatements, "workerInitStatements must not be null");
        Objects.requireNonNull(namedWorkerDeclarations, "namedWorkerDeclarations must not be null");

        STNode stNamedWorkerDeclarator = STNodeFactory.createNamedWorkerDeclarator(
                workerInitStatements.underlyingListNode().internalNode(),
                namedWorkerDeclarations.underlyingListNode().internalNode());
        return stNamedWorkerDeclarator.createUnlinkedFacade();
    }

    public static BasicLiteralNode createBasicLiteralNode(
            SyntaxKind kind,
            Token literalToken) {
        Objects.requireNonNull(literalToken, "literalToken must not be null");

        STNode stBasicLiteralNode = STNodeFactory.createBasicLiteralNode(
                kind,
                literalToken.internalNode());
        return stBasicLiteralNode.createUnlinkedFacade();
    }

    public static SimpleNameReferenceNode createSimpleNameReferenceNode(
            Token name) {
        Objects.requireNonNull(name, "name must not be null");

        STNode stSimpleNameReferenceNode = STNodeFactory.createSimpleNameReferenceNode(
                name.internalNode());
        return stSimpleNameReferenceNode.createUnlinkedFacade();
    }

    public static QualifiedNameReferenceNode createQualifiedNameReferenceNode(
            Token modulePrefix,
            Node colon,
            IdentifierToken identifier) {
        Objects.requireNonNull(modulePrefix, "modulePrefix must not be null");
        Objects.requireNonNull(colon, "colon must not be null");
        Objects.requireNonNull(identifier, "identifier must not be null");

        STNode stQualifiedNameReferenceNode = STNodeFactory.createQualifiedNameReferenceNode(
                modulePrefix.internalNode(),
                colon.internalNode(),
                identifier.internalNode());
        return stQualifiedNameReferenceNode.createUnlinkedFacade();
    }

    public static BuiltinSimpleNameReferenceNode createBuiltinSimpleNameReferenceNode(
            SyntaxKind kind,
            Token name) {
        Objects.requireNonNull(name, "name must not be null");

        STNode stBuiltinSimpleNameReferenceNode = STNodeFactory.createBuiltinSimpleNameReferenceNode(
                kind,
                name.internalNode());
        return stBuiltinSimpleNameReferenceNode.createUnlinkedFacade();
    }

    public static TrapExpressionNode createTrapExpressionNode(
            SyntaxKind kind,
            Token trapKeyword,
            ExpressionNode expression) {
        Objects.requireNonNull(trapKeyword, "trapKeyword must not be null");
        Objects.requireNonNull(expression, "expression must not be null");

        STNode stTrapExpressionNode = STNodeFactory.createTrapExpressionNode(
                kind,
                trapKeyword.internalNode(),
                expression.internalNode());
        return stTrapExpressionNode.createUnlinkedFacade();
    }

    public static ListConstructorExpressionNode createListConstructorExpressionNode(
            Token openBracket,
            SeparatedNodeList<Node> expressions,
            Token closeBracket) {
        Objects.requireNonNull(openBracket, "openBracket must not be null");
        Objects.requireNonNull(expressions, "expressions must not be null");
        Objects.requireNonNull(closeBracket, "closeBracket must not be null");

        STNode stListConstructorExpressionNode = STNodeFactory.createListConstructorExpressionNode(
                openBracket.internalNode(),
                expressions.underlyingListNode().internalNode(),
                closeBracket.internalNode());
        return stListConstructorExpressionNode.createUnlinkedFacade();
    }

    public static TypeCastExpressionNode createTypeCastExpressionNode(
            Token ltToken,
            TypeCastParamNode typeCastParam,
            Token gtToken,
            ExpressionNode expression) {
        Objects.requireNonNull(ltToken, "ltToken must not be null");
        Objects.requireNonNull(typeCastParam, "typeCastParam must not be null");
        Objects.requireNonNull(gtToken, "gtToken must not be null");
        Objects.requireNonNull(expression, "expression must not be null");

        STNode stTypeCastExpressionNode = STNodeFactory.createTypeCastExpressionNode(
                ltToken.internalNode(),
                typeCastParam.internalNode(),
                gtToken.internalNode(),
                expression.internalNode());
        return stTypeCastExpressionNode.createUnlinkedFacade();
    }

    public static TypeCastParamNode createTypeCastParamNode(
            NodeList<AnnotationNode> annotations,
            Node type) {
        Objects.requireNonNull(annotations, "annotations must not be null");

        STNode stTypeCastParamNode = STNodeFactory.createTypeCastParamNode(
                annotations.underlyingListNode().internalNode(),
                getOptionalSTNode(type));
        return stTypeCastParamNode.createUnlinkedFacade();
    }

    public static UnionTypeDescriptorNode createUnionTypeDescriptorNode(
            TypeDescriptorNode leftTypeDesc,
            Token pipeToken,
            TypeDescriptorNode rightTypeDesc) {
        Objects.requireNonNull(leftTypeDesc, "leftTypeDesc must not be null");
        Objects.requireNonNull(pipeToken, "pipeToken must not be null");
        Objects.requireNonNull(rightTypeDesc, "rightTypeDesc must not be null");

        STNode stUnionTypeDescriptorNode = STNodeFactory.createUnionTypeDescriptorNode(
                leftTypeDesc.internalNode(),
                pipeToken.internalNode(),
                rightTypeDesc.internalNode());
        return stUnionTypeDescriptorNode.createUnlinkedFacade();
    }

    public static TableConstructorExpressionNode createTableConstructorExpressionNode(
            Token tableKeyword,
            KeySpecifierNode keySpecifier,
            Token openBracket,
            SeparatedNodeList<Node> rows,
            Token closeBracket) {
        Objects.requireNonNull(tableKeyword, "tableKeyword must not be null");
        Objects.requireNonNull(openBracket, "openBracket must not be null");
        Objects.requireNonNull(rows, "rows must not be null");
        Objects.requireNonNull(closeBracket, "closeBracket must not be null");

        STNode stTableConstructorExpressionNode = STNodeFactory.createTableConstructorExpressionNode(
                tableKeyword.internalNode(),
                getOptionalSTNode(keySpecifier),
                openBracket.internalNode(),
                rows.underlyingListNode().internalNode(),
                closeBracket.internalNode());
        return stTableConstructorExpressionNode.createUnlinkedFacade();
    }

    public static KeySpecifierNode createKeySpecifierNode(
            Token keyKeyword,
            Token openParenToken,
            SeparatedNodeList<IdentifierToken> fieldNames,
            Token closeParenToken) {
        Objects.requireNonNull(keyKeyword, "keyKeyword must not be null");
        Objects.requireNonNull(openParenToken, "openParenToken must not be null");
        Objects.requireNonNull(fieldNames, "fieldNames must not be null");
        Objects.requireNonNull(closeParenToken, "closeParenToken must not be null");

        STNode stKeySpecifierNode = STNodeFactory.createKeySpecifierNode(
                keyKeyword.internalNode(),
                openParenToken.internalNode(),
                fieldNames.underlyingListNode().internalNode(),
                closeParenToken.internalNode());
        return stKeySpecifierNode.createUnlinkedFacade();
    }

    public static StreamTypeDescriptorNode createStreamTypeDescriptorNode(
            Token streamKeywordToken,
            Node streamTypeParamsNode) {
        Objects.requireNonNull(streamKeywordToken, "streamKeywordToken must not be null");

        STNode stStreamTypeDescriptorNode = STNodeFactory.createStreamTypeDescriptorNode(
                streamKeywordToken.internalNode(),
                getOptionalSTNode(streamTypeParamsNode));
        return stStreamTypeDescriptorNode.createUnlinkedFacade();
    }

    public static StreamTypeParamsNode createStreamTypeParamsNode(
            Token ltToken,
            Node leftTypeDescNode,
            Token commaToken,
            Node rightTypeDescNode,
            Token gtToken) {
        Objects.requireNonNull(ltToken, "ltToken must not be null");
        Objects.requireNonNull(leftTypeDescNode, "leftTypeDescNode must not be null");
        Objects.requireNonNull(gtToken, "gtToken must not be null");

        STNode stStreamTypeParamsNode = STNodeFactory.createStreamTypeParamsNode(
                ltToken.internalNode(),
                leftTypeDescNode.internalNode(),
                getOptionalSTNode(commaToken),
                getOptionalSTNode(rightTypeDescNode),
                gtToken.internalNode());
        return stStreamTypeParamsNode.createUnlinkedFacade();
    }

    public static LetExpressionNode createLetExpressionNode(
            Token letKeyword,
            SeparatedNodeList<LetVariableDeclarationNode> letVarDeclarations,
            Token inKeyword,
            ExpressionNode expression) {
        Objects.requireNonNull(letKeyword, "letKeyword must not be null");
        Objects.requireNonNull(letVarDeclarations, "letVarDeclarations must not be null");
        Objects.requireNonNull(inKeyword, "inKeyword must not be null");
        Objects.requireNonNull(expression, "expression must not be null");

        STNode stLetExpressionNode = STNodeFactory.createLetExpressionNode(
                letKeyword.internalNode(),
                letVarDeclarations.underlyingListNode().internalNode(),
                inKeyword.internalNode(),
                expression.internalNode());
        return stLetExpressionNode.createUnlinkedFacade();
    }

    public static LetVariableDeclarationNode createLetVariableDeclarationNode(
            NodeList<AnnotationNode> annotations,
            TypedBindingPatternNode typedBindingPattern,
            Token equalsToken,
            ExpressionNode expression) {
        Objects.requireNonNull(annotations, "annotations must not be null");
        Objects.requireNonNull(typedBindingPattern, "typedBindingPattern must not be null");
        Objects.requireNonNull(equalsToken, "equalsToken must not be null");
        Objects.requireNonNull(expression, "expression must not be null");

        STNode stLetVariableDeclarationNode = STNodeFactory.createLetVariableDeclarationNode(
                annotations.underlyingListNode().internalNode(),
                typedBindingPattern.internalNode(),
                equalsToken.internalNode(),
                expression.internalNode());
        return stLetVariableDeclarationNode.createUnlinkedFacade();
    }

    public static TemplateExpressionNode createTemplateExpressionNode(
            SyntaxKind kind,
            Token type,
            Token startBacktick,
            NodeList<Node> content,
            Token endBacktick) {
        Objects.requireNonNull(startBacktick, "startBacktick must not be null");
        Objects.requireNonNull(content, "content must not be null");
        Objects.requireNonNull(endBacktick, "endBacktick must not be null");

        STNode stTemplateExpressionNode = STNodeFactory.createTemplateExpressionNode(
                kind,
                getOptionalSTNode(type),
                startBacktick.internalNode(),
                content.underlyingListNode().internalNode(),
                endBacktick.internalNode());
        return stTemplateExpressionNode.createUnlinkedFacade();
    }

    public static XMLElementNode createXMLElementNode(
            XMLStartTagNode startTag,
            NodeList<XMLItemNode> content,
            XMLEndTagNode endTag) {
        Objects.requireNonNull(startTag, "startTag must not be null");
        Objects.requireNonNull(content, "content must not be null");
        Objects.requireNonNull(endTag, "endTag must not be null");

        STNode stXMLElementNode = STNodeFactory.createXMLElementNode(
                startTag.internalNode(),
                content.underlyingListNode().internalNode(),
                endTag.internalNode());
        return stXMLElementNode.createUnlinkedFacade();
    }

    public static XMLStartTagNode createXMLStartTagNode(
            Token ltToken,
            XMLNameNode name,
            NodeList<XMLAttributeNode> attributes,
            Token getToken) {
        Objects.requireNonNull(ltToken, "ltToken must not be null");
        Objects.requireNonNull(name, "name must not be null");
        Objects.requireNonNull(attributes, "attributes must not be null");
        Objects.requireNonNull(getToken, "getToken must not be null");

        STNode stXMLStartTagNode = STNodeFactory.createXMLStartTagNode(
                ltToken.internalNode(),
                name.internalNode(),
                attributes.underlyingListNode().internalNode(),
                getToken.internalNode());
        return stXMLStartTagNode.createUnlinkedFacade();
    }

    public static XMLEndTagNode createXMLEndTagNode(
            Token ltToken,
            Token slashToken,
            XMLNameNode name,
            Token getToken) {
        Objects.requireNonNull(ltToken, "ltToken must not be null");
        Objects.requireNonNull(slashToken, "slashToken must not be null");
        Objects.requireNonNull(name, "name must not be null");
        Objects.requireNonNull(getToken, "getToken must not be null");

        STNode stXMLEndTagNode = STNodeFactory.createXMLEndTagNode(
                ltToken.internalNode(),
                slashToken.internalNode(),
                name.internalNode(),
                getToken.internalNode());
        return stXMLEndTagNode.createUnlinkedFacade();
    }

    public static XMLSimpleNameNode createXMLSimpleNameNode(
            Token name) {
        Objects.requireNonNull(name, "name must not be null");

        STNode stXMLSimpleNameNode = STNodeFactory.createXMLSimpleNameNode(
                name.internalNode());
        return stXMLSimpleNameNode.createUnlinkedFacade();
    }

    public static XMLQualifiedNameNode createXMLQualifiedNameNode(
            XMLSimpleNameNode prefix,
            Token colon,
            XMLSimpleNameNode name) {
        Objects.requireNonNull(prefix, "prefix must not be null");
        Objects.requireNonNull(colon, "colon must not be null");
        Objects.requireNonNull(name, "name must not be null");

        STNode stXMLQualifiedNameNode = STNodeFactory.createXMLQualifiedNameNode(
                prefix.internalNode(),
                colon.internalNode(),
                name.internalNode());
        return stXMLQualifiedNameNode.createUnlinkedFacade();
    }

    public static XMLEmptyElementNode createXMLEmptyElementNode(
            Token ltToken,
            XMLNameNode name,
            NodeList<XMLAttributeNode> attributes,
            Token slashToken,
            Token getToken) {
        Objects.requireNonNull(ltToken, "ltToken must not be null");
        Objects.requireNonNull(name, "name must not be null");
        Objects.requireNonNull(attributes, "attributes must not be null");
        Objects.requireNonNull(slashToken, "slashToken must not be null");
        Objects.requireNonNull(getToken, "getToken must not be null");

        STNode stXMLEmptyElementNode = STNodeFactory.createXMLEmptyElementNode(
                ltToken.internalNode(),
                name.internalNode(),
                attributes.underlyingListNode().internalNode(),
                slashToken.internalNode(),
                getToken.internalNode());
        return stXMLEmptyElementNode.createUnlinkedFacade();
    }

    public static InterpolationNode createInterpolationNode(
            Token interpolationStartToken,
            ExpressionNode expression,
            Token interpolationEndToken) {
        Objects.requireNonNull(interpolationStartToken, "interpolationStartToken must not be null");
        Objects.requireNonNull(expression, "expression must not be null");
        Objects.requireNonNull(interpolationEndToken, "interpolationEndToken must not be null");

        STNode stInterpolationNode = STNodeFactory.createInterpolationNode(
                interpolationStartToken.internalNode(),
                expression.internalNode(),
                interpolationEndToken.internalNode());
        return stInterpolationNode.createUnlinkedFacade();
    }

    public static XMLTextNode createXMLTextNode(
            Token content) {
        Objects.requireNonNull(content, "content must not be null");

        STNode stXMLTextNode = STNodeFactory.createXMLTextNode(
                content.internalNode());
        return stXMLTextNode.createUnlinkedFacade();
    }

    public static XMLAttributeNode createXMLAttributeNode(
            XMLNameNode attributeName,
            Token equalToken,
            XMLAttributeValue value) {
        Objects.requireNonNull(attributeName, "attributeName must not be null");
        Objects.requireNonNull(equalToken, "equalToken must not be null");
        Objects.requireNonNull(value, "value must not be null");

        STNode stXMLAttributeNode = STNodeFactory.createXMLAttributeNode(
                attributeName.internalNode(),
                equalToken.internalNode(),
                value.internalNode());
        return stXMLAttributeNode.createUnlinkedFacade();
    }

    public static XMLAttributeValue createXMLAttributeValue(
            Token startQuote,
            NodeList<Node> value,
            Token endQuote) {
        Objects.requireNonNull(startQuote, "startQuote must not be null");
        Objects.requireNonNull(value, "value must not be null");
        Objects.requireNonNull(endQuote, "endQuote must not be null");

        STNode stXMLAttributeValue = STNodeFactory.createXMLAttributeValue(
                startQuote.internalNode(),
                value.underlyingListNode().internalNode(),
                endQuote.internalNode());
        return stXMLAttributeValue.createUnlinkedFacade();
    }

    public static XMLComment createXMLComment(
            Token commentStart,
            NodeList<Node> content,
            Token commentEnd) {
        Objects.requireNonNull(commentStart, "commentStart must not be null");
        Objects.requireNonNull(content, "content must not be null");
        Objects.requireNonNull(commentEnd, "commentEnd must not be null");

        STNode stXMLComment = STNodeFactory.createXMLComment(
                commentStart.internalNode(),
                content.underlyingListNode().internalNode(),
                commentEnd.internalNode());
        return stXMLComment.createUnlinkedFacade();
    }

    public static XMLCDATANode createXMLCDATANode(
            Token cdataStart,
            NodeList<Node> content,
            Token cdataEnd) {
        Objects.requireNonNull(cdataStart, "cdataStart must not be null");
        Objects.requireNonNull(content, "content must not be null");
        Objects.requireNonNull(cdataEnd, "cdataEnd must not be null");

        STNode stXMLCDATANode = STNodeFactory.createXMLCDATANode(
                cdataStart.internalNode(),
                content.underlyingListNode().internalNode(),
                cdataEnd.internalNode());
        return stXMLCDATANode.createUnlinkedFacade();
    }

    public static XMLProcessingInstruction createXMLProcessingInstruction(
            Token piStart,
            XMLNameNode target,
            NodeList<Node> data,
            Token piEnd) {
        Objects.requireNonNull(piStart, "piStart must not be null");
        Objects.requireNonNull(target, "target must not be null");
        Objects.requireNonNull(data, "data must not be null");
        Objects.requireNonNull(piEnd, "piEnd must not be null");

        STNode stXMLProcessingInstruction = STNodeFactory.createXMLProcessingInstruction(
                piStart.internalNode(),
                target.internalNode(),
                data.underlyingListNode().internalNode(),
                piEnd.internalNode());
        return stXMLProcessingInstruction.createUnlinkedFacade();
    }

    public static TableTypeDescriptorNode createTableTypeDescriptorNode(
            Token tableKeywordToken,
            Node rowTypeParameterNode,
            Node keyConstraintNode) {
        Objects.requireNonNull(tableKeywordToken, "tableKeywordToken must not be null");
        Objects.requireNonNull(rowTypeParameterNode, "rowTypeParameterNode must not be null");

        STNode stTableTypeDescriptorNode = STNodeFactory.createTableTypeDescriptorNode(
                tableKeywordToken.internalNode(),
                rowTypeParameterNode.internalNode(),
                getOptionalSTNode(keyConstraintNode));
        return stTableTypeDescriptorNode.createUnlinkedFacade();
    }

    public static TypeParameterNode createTypeParameterNode(
            Token ltToken,
            TypeDescriptorNode typeNode,
            Token gtToken) {
        Objects.requireNonNull(ltToken, "ltToken must not be null");
        Objects.requireNonNull(typeNode, "typeNode must not be null");
        Objects.requireNonNull(gtToken, "gtToken must not be null");

        STNode stTypeParameterNode = STNodeFactory.createTypeParameterNode(
                ltToken.internalNode(),
                typeNode.internalNode(),
                gtToken.internalNode());
        return stTypeParameterNode.createUnlinkedFacade();
    }

    public static KeyTypeConstraintNode createKeyTypeConstraintNode(
            Token keyKeywordToken,
            Node typeParameterNode) {
        Objects.requireNonNull(keyKeywordToken, "keyKeywordToken must not be null");
        Objects.requireNonNull(typeParameterNode, "typeParameterNode must not be null");

        STNode stKeyTypeConstraintNode = STNodeFactory.createKeyTypeConstraintNode(
                keyKeywordToken.internalNode(),
                typeParameterNode.internalNode());
        return stKeyTypeConstraintNode.createUnlinkedFacade();
    }

    public static FunctionTypeDescriptorNode createFunctionTypeDescriptorNode(
            NodeList<Token> qualifierList,
            Token functionKeyword,
            FunctionSignatureNode functionSignature) {
        Objects.requireNonNull(qualifierList, "qualifierList must not be null");
        Objects.requireNonNull(functionKeyword, "functionKeyword must not be null");

        STNode stFunctionTypeDescriptorNode = STNodeFactory.createFunctionTypeDescriptorNode(
                qualifierList.underlyingListNode().internalNode(),
                functionKeyword.internalNode(),
                getOptionalSTNode(functionSignature));
        return stFunctionTypeDescriptorNode.createUnlinkedFacade();
    }

    public static FunctionSignatureNode createFunctionSignatureNode(
            Token openParenToken,
            SeparatedNodeList<ParameterNode> parameters,
            Token closeParenToken,
            ReturnTypeDescriptorNode returnTypeDesc) {
        Objects.requireNonNull(openParenToken, "openParenToken must not be null");
        Objects.requireNonNull(parameters, "parameters must not be null");
        Objects.requireNonNull(closeParenToken, "closeParenToken must not be null");

        STNode stFunctionSignatureNode = STNodeFactory.createFunctionSignatureNode(
                openParenToken.internalNode(),
                parameters.underlyingListNode().internalNode(),
                closeParenToken.internalNode(),
                getOptionalSTNode(returnTypeDesc));
        return stFunctionSignatureNode.createUnlinkedFacade();
    }

    public static ExplicitAnonymousFunctionExpressionNode createExplicitAnonymousFunctionExpressionNode(
            NodeList<AnnotationNode> annotations,
            NodeList<Token> qualifierList,
            Token functionKeyword,
            FunctionSignatureNode functionSignature,
            FunctionBodyNode functionBody) {
        Objects.requireNonNull(annotations, "annotations must not be null");
        Objects.requireNonNull(qualifierList, "qualifierList must not be null");
        Objects.requireNonNull(functionKeyword, "functionKeyword must not be null");
        Objects.requireNonNull(functionSignature, "functionSignature must not be null");
        Objects.requireNonNull(functionBody, "functionBody must not be null");

        STNode stExplicitAnonymousFunctionExpressionNode = STNodeFactory.createExplicitAnonymousFunctionExpressionNode(
                annotations.underlyingListNode().internalNode(),
                qualifierList.underlyingListNode().internalNode(),
                functionKeyword.internalNode(),
                functionSignature.internalNode(),
                functionBody.internalNode());
        return stExplicitAnonymousFunctionExpressionNode.createUnlinkedFacade();
    }

    public static ExpressionFunctionBodyNode createExpressionFunctionBodyNode(
            Token rightDoubleArrow,
            ExpressionNode expression,
            Token semicolon) {
        Objects.requireNonNull(rightDoubleArrow, "rightDoubleArrow must not be null");
        Objects.requireNonNull(expression, "expression must not be null");

        STNode stExpressionFunctionBodyNode = STNodeFactory.createExpressionFunctionBodyNode(
                rightDoubleArrow.internalNode(),
                expression.internalNode(),
                getOptionalSTNode(semicolon));
        return stExpressionFunctionBodyNode.createUnlinkedFacade();
    }

    public static TupleTypeDescriptorNode createTupleTypeDescriptorNode(
            Token openBracketToken,
            SeparatedNodeList<Node> memberTypeDesc,
            Token closeBracketToken) {
        Objects.requireNonNull(openBracketToken, "openBracketToken must not be null");
        Objects.requireNonNull(memberTypeDesc, "memberTypeDesc must not be null");
        Objects.requireNonNull(closeBracketToken, "closeBracketToken must not be null");

        STNode stTupleTypeDescriptorNode = STNodeFactory.createTupleTypeDescriptorNode(
                openBracketToken.internalNode(),
                memberTypeDesc.underlyingListNode().internalNode(),
                closeBracketToken.internalNode());
        return stTupleTypeDescriptorNode.createUnlinkedFacade();
    }

    public static ParenthesisedTypeDescriptorNode createParenthesisedTypeDescriptorNode(
            Token openParenToken,
            TypeDescriptorNode typedesc,
            Token closeParenToken) {
        Objects.requireNonNull(openParenToken, "openParenToken must not be null");
        Objects.requireNonNull(typedesc, "typedesc must not be null");
        Objects.requireNonNull(closeParenToken, "closeParenToken must not be null");

        STNode stParenthesisedTypeDescriptorNode = STNodeFactory.createParenthesisedTypeDescriptorNode(
                openParenToken.internalNode(),
                typedesc.internalNode(),
                closeParenToken.internalNode());
        return stParenthesisedTypeDescriptorNode.createUnlinkedFacade();
    }

    public static ExplicitNewExpressionNode createExplicitNewExpressionNode(
            Token newKeyword,
            TypeDescriptorNode typeDescriptor,
            ParenthesizedArgList parenthesizedArgList) {
        Objects.requireNonNull(newKeyword, "newKeyword must not be null");
        Objects.requireNonNull(typeDescriptor, "typeDescriptor must not be null");
        Objects.requireNonNull(parenthesizedArgList, "parenthesizedArgList must not be null");

        STNode stExplicitNewExpressionNode = STNodeFactory.createExplicitNewExpressionNode(
                newKeyword.internalNode(),
                typeDescriptor.internalNode(),
                parenthesizedArgList.internalNode());
        return stExplicitNewExpressionNode.createUnlinkedFacade();
    }

    public static ImplicitNewExpressionNode createImplicitNewExpressionNode(
            Token newKeyword,
            ParenthesizedArgList parenthesizedArgList) {
        Objects.requireNonNull(newKeyword, "newKeyword must not be null");

        STNode stImplicitNewExpressionNode = STNodeFactory.createImplicitNewExpressionNode(
                newKeyword.internalNode(),
                getOptionalSTNode(parenthesizedArgList));
        return stImplicitNewExpressionNode.createUnlinkedFacade();
    }

    public static ParenthesizedArgList createParenthesizedArgList(
            Token openParenToken,
            SeparatedNodeList<FunctionArgumentNode> arguments,
            Token closeParenToken) {
        Objects.requireNonNull(openParenToken, "openParenToken must not be null");
        Objects.requireNonNull(arguments, "arguments must not be null");
        Objects.requireNonNull(closeParenToken, "closeParenToken must not be null");

        STNode stParenthesizedArgList = STNodeFactory.createParenthesizedArgList(
                openParenToken.internalNode(),
                arguments.underlyingListNode().internalNode(),
                closeParenToken.internalNode());
        return stParenthesizedArgList.createUnlinkedFacade();
    }

    public static QueryConstructTypeNode createQueryConstructTypeNode(
            Token keyword,
            KeySpecifierNode keySpecifier) {
        Objects.requireNonNull(keyword, "keyword must not be null");

        STNode stQueryConstructTypeNode = STNodeFactory.createQueryConstructTypeNode(
                keyword.internalNode(),
                getOptionalSTNode(keySpecifier));
        return stQueryConstructTypeNode.createUnlinkedFacade();
    }

    public static FromClauseNode createFromClauseNode(
            Token fromKeyword,
            TypedBindingPatternNode typedBindingPattern,
            Token inKeyword,
            ExpressionNode expression) {
        Objects.requireNonNull(fromKeyword, "fromKeyword must not be null");
        Objects.requireNonNull(typedBindingPattern, "typedBindingPattern must not be null");
        Objects.requireNonNull(inKeyword, "inKeyword must not be null");
        Objects.requireNonNull(expression, "expression must not be null");

        STNode stFromClauseNode = STNodeFactory.createFromClauseNode(
                fromKeyword.internalNode(),
                typedBindingPattern.internalNode(),
                inKeyword.internalNode(),
                expression.internalNode());
        return stFromClauseNode.createUnlinkedFacade();
    }

    public static WhereClauseNode createWhereClauseNode(
            Token whereKeyword,
            ExpressionNode expression) {
        Objects.requireNonNull(whereKeyword, "whereKeyword must not be null");
        Objects.requireNonNull(expression, "expression must not be null");

        STNode stWhereClauseNode = STNodeFactory.createWhereClauseNode(
                whereKeyword.internalNode(),
                expression.internalNode());
        return stWhereClauseNode.createUnlinkedFacade();
    }

    public static LetClauseNode createLetClauseNode(
            Token letKeyword,
            SeparatedNodeList<LetVariableDeclarationNode> letVarDeclarations) {
        Objects.requireNonNull(letKeyword, "letKeyword must not be null");
        Objects.requireNonNull(letVarDeclarations, "letVarDeclarations must not be null");

        STNode stLetClauseNode = STNodeFactory.createLetClauseNode(
                letKeyword.internalNode(),
                letVarDeclarations.underlyingListNode().internalNode());
        return stLetClauseNode.createUnlinkedFacade();
    }

    public static JoinClauseNode createJoinClauseNode(
            Token outerKeyword,
            Token joinKeyword,
            TypedBindingPatternNode typedBindingPattern,
            Token inKeyword,
            ExpressionNode expression,
            OnClauseNode joinOnCondition) {
        Objects.requireNonNull(joinKeyword, "joinKeyword must not be null");
        Objects.requireNonNull(typedBindingPattern, "typedBindingPattern must not be null");
        Objects.requireNonNull(inKeyword, "inKeyword must not be null");
        Objects.requireNonNull(expression, "expression must not be null");
        Objects.requireNonNull(joinOnCondition, "joinOnCondition must not be null");

        STNode stJoinClauseNode = STNodeFactory.createJoinClauseNode(
                getOptionalSTNode(outerKeyword),
                joinKeyword.internalNode(),
                typedBindingPattern.internalNode(),
                inKeyword.internalNode(),
                expression.internalNode(),
                joinOnCondition.internalNode());
        return stJoinClauseNode.createUnlinkedFacade();
    }

    public static OnClauseNode createOnClauseNode(
            Token onKeyword,
            ExpressionNode lhsExpression,
            Token equalsKeyword,
            ExpressionNode rhsExpression) {
        Objects.requireNonNull(onKeyword, "onKeyword must not be null");
        Objects.requireNonNull(lhsExpression, "lhsExpression must not be null");
        Objects.requireNonNull(equalsKeyword, "equalsKeyword must not be null");
        Objects.requireNonNull(rhsExpression, "rhsExpression must not be null");

        STNode stOnClauseNode = STNodeFactory.createOnClauseNode(
                onKeyword.internalNode(),
                lhsExpression.internalNode(),
                equalsKeyword.internalNode(),
                rhsExpression.internalNode());
        return stOnClauseNode.createUnlinkedFacade();
    }

    public static LimitClauseNode createLimitClauseNode(
            Token limitKeyword,
            ExpressionNode expression) {
        Objects.requireNonNull(limitKeyword, "limitKeyword must not be null");
        Objects.requireNonNull(expression, "expression must not be null");

        STNode stLimitClauseNode = STNodeFactory.createLimitClauseNode(
                limitKeyword.internalNode(),
                expression.internalNode());
        return stLimitClauseNode.createUnlinkedFacade();
    }

    public static OnConflictClauseNode createOnConflictClauseNode(
            Token onKeyword,
            Token conflictKeyword,
            ExpressionNode expression) {
        Objects.requireNonNull(onKeyword, "onKeyword must not be null");
        Objects.requireNonNull(conflictKeyword, "conflictKeyword must not be null");
        Objects.requireNonNull(expression, "expression must not be null");

        STNode stOnConflictClauseNode = STNodeFactory.createOnConflictClauseNode(
                onKeyword.internalNode(),
                conflictKeyword.internalNode(),
                expression.internalNode());
        return stOnConflictClauseNode.createUnlinkedFacade();
    }

    public static QueryPipelineNode createQueryPipelineNode(
            FromClauseNode fromClause,
            NodeList<IntermediateClauseNode> intermediateClauses) {
        Objects.requireNonNull(fromClause, "fromClause must not be null");
        Objects.requireNonNull(intermediateClauses, "intermediateClauses must not be null");

        STNode stQueryPipelineNode = STNodeFactory.createQueryPipelineNode(
                fromClause.internalNode(),
                intermediateClauses.underlyingListNode().internalNode());
        return stQueryPipelineNode.createUnlinkedFacade();
    }

    public static SelectClauseNode createSelectClauseNode(
            Token selectKeyword,
            ExpressionNode expression) {
        Objects.requireNonNull(selectKeyword, "selectKeyword must not be null");
        Objects.requireNonNull(expression, "expression must not be null");

        STNode stSelectClauseNode = STNodeFactory.createSelectClauseNode(
                selectKeyword.internalNode(),
                expression.internalNode());
        return stSelectClauseNode.createUnlinkedFacade();
    }

    public static QueryExpressionNode createQueryExpressionNode(
            QueryConstructTypeNode queryConstructType,
            QueryPipelineNode queryPipeline,
            SelectClauseNode selectClause,
            OnConflictClauseNode onConflictClause) {
        Objects.requireNonNull(queryPipeline, "queryPipeline must not be null");
        Objects.requireNonNull(selectClause, "selectClause must not be null");

        STNode stQueryExpressionNode = STNodeFactory.createQueryExpressionNode(
                getOptionalSTNode(queryConstructType),
                queryPipeline.internalNode(),
                selectClause.internalNode(),
                getOptionalSTNode(onConflictClause));
        return stQueryExpressionNode.createUnlinkedFacade();
    }

    public static QueryActionNode createQueryActionNode(
            QueryPipelineNode queryPipeline,
            Token doKeyword,
            BlockStatementNode blockStatement) {
        Objects.requireNonNull(queryPipeline, "queryPipeline must not be null");
        Objects.requireNonNull(doKeyword, "doKeyword must not be null");
        Objects.requireNonNull(blockStatement, "blockStatement must not be null");

        STNode stQueryActionNode = STNodeFactory.createQueryActionNode(
                queryPipeline.internalNode(),
                doKeyword.internalNode(),
                blockStatement.internalNode());
        return stQueryActionNode.createUnlinkedFacade();
    }

    public static IntersectionTypeDescriptorNode createIntersectionTypeDescriptorNode(
            Node leftTypeDesc,
            Token bitwiseAndToken,
            Node rightTypeDesc) {
        Objects.requireNonNull(leftTypeDesc, "leftTypeDesc must not be null");
        Objects.requireNonNull(bitwiseAndToken, "bitwiseAndToken must not be null");
        Objects.requireNonNull(rightTypeDesc, "rightTypeDesc must not be null");

        STNode stIntersectionTypeDescriptorNode = STNodeFactory.createIntersectionTypeDescriptorNode(
                leftTypeDesc.internalNode(),
                bitwiseAndToken.internalNode(),
                rightTypeDesc.internalNode());
        return stIntersectionTypeDescriptorNode.createUnlinkedFacade();
    }

    public static ImplicitAnonymousFunctionParameters createImplicitAnonymousFunctionParameters(
            Token openParenToken,
            SeparatedNodeList<SimpleNameReferenceNode> parameters,
            Token closeParenToken) {
        Objects.requireNonNull(openParenToken, "openParenToken must not be null");
        Objects.requireNonNull(parameters, "parameters must not be null");
        Objects.requireNonNull(closeParenToken, "closeParenToken must not be null");

        STNode stImplicitAnonymousFunctionParameters = STNodeFactory.createImplicitAnonymousFunctionParameters(
                openParenToken.internalNode(),
                parameters.underlyingListNode().internalNode(),
                closeParenToken.internalNode());
        return stImplicitAnonymousFunctionParameters.createUnlinkedFacade();
    }

    public static ImplicitAnonymousFunctionExpressionNode createImplicitAnonymousFunctionExpressionNode(
            Node params,
            Token rightDoubleArrow,
            ExpressionNode expression) {
        Objects.requireNonNull(params, "params must not be null");
        Objects.requireNonNull(rightDoubleArrow, "rightDoubleArrow must not be null");
        Objects.requireNonNull(expression, "expression must not be null");

        STNode stImplicitAnonymousFunctionExpressionNode = STNodeFactory.createImplicitAnonymousFunctionExpressionNode(
                params.internalNode(),
                rightDoubleArrow.internalNode(),
                expression.internalNode());
        return stImplicitAnonymousFunctionExpressionNode.createUnlinkedFacade();
    }

    public static StartActionNode createStartActionNode(
            NodeList<AnnotationNode> annotations,
            Token startKeyword,
            ExpressionNode expression) {
        Objects.requireNonNull(annotations, "annotations must not be null");
        Objects.requireNonNull(startKeyword, "startKeyword must not be null");
        Objects.requireNonNull(expression, "expression must not be null");

        STNode stStartActionNode = STNodeFactory.createStartActionNode(
                annotations.underlyingListNode().internalNode(),
                startKeyword.internalNode(),
                expression.internalNode());
        return stStartActionNode.createUnlinkedFacade();
    }

    public static FlushActionNode createFlushActionNode(
            Token flushKeyword,
            NameReferenceNode peerWorker) {
        Objects.requireNonNull(flushKeyword, "flushKeyword must not be null");

        STNode stFlushActionNode = STNodeFactory.createFlushActionNode(
                flushKeyword.internalNode(),
                getOptionalSTNode(peerWorker));
        return stFlushActionNode.createUnlinkedFacade();
    }

    public static SingletonTypeDescriptorNode createSingletonTypeDescriptorNode(
            ExpressionNode simpleContExprNode) {
        Objects.requireNonNull(simpleContExprNode, "simpleContExprNode must not be null");

        STNode stSingletonTypeDescriptorNode = STNodeFactory.createSingletonTypeDescriptorNode(
                simpleContExprNode.internalNode());
        return stSingletonTypeDescriptorNode.createUnlinkedFacade();
    }

    public static MethodDeclarationNode createMethodDeclarationNode(
            SyntaxKind kind,
            MetadataNode metadata,
            NodeList<Token> qualifierList,
            Token functionKeyword,
            IdentifierToken methodName,
            NodeList<Node> relativeResourcePath,
            FunctionSignatureNode methodSignature,
            Token semicolon) {
        Objects.requireNonNull(qualifierList, "qualifierList must not be null");
        Objects.requireNonNull(functionKeyword, "functionKeyword must not be null");
        Objects.requireNonNull(methodName, "methodName must not be null");
        Objects.requireNonNull(relativeResourcePath, "relativeResourcePath must not be null");
        Objects.requireNonNull(methodSignature, "methodSignature must not be null");
        Objects.requireNonNull(semicolon, "semicolon must not be null");

        STNode stMethodDeclarationNode = STNodeFactory.createMethodDeclarationNode(
                kind,
                getOptionalSTNode(metadata),
                qualifierList.underlyingListNode().internalNode(),
                functionKeyword.internalNode(),
                methodName.internalNode(),
                relativeResourcePath.underlyingListNode().internalNode(),
                methodSignature.internalNode(),
                semicolon.internalNode());
        return stMethodDeclarationNode.createUnlinkedFacade();
    }

    public static TypedBindingPatternNode createTypedBindingPatternNode(
            TypeDescriptorNode typeDescriptor,
            BindingPatternNode bindingPattern) {
        Objects.requireNonNull(typeDescriptor, "typeDescriptor must not be null");
        Objects.requireNonNull(bindingPattern, "bindingPattern must not be null");

        STNode stTypedBindingPatternNode = STNodeFactory.createTypedBindingPatternNode(
                typeDescriptor.internalNode(),
                bindingPattern.internalNode());
        return stTypedBindingPatternNode.createUnlinkedFacade();
    }

    public static CaptureBindingPatternNode createCaptureBindingPatternNode(
            Token variableName) {
        Objects.requireNonNull(variableName, "variableName must not be null");

        STNode stCaptureBindingPatternNode = STNodeFactory.createCaptureBindingPatternNode(
                variableName.internalNode());
        return stCaptureBindingPatternNode.createUnlinkedFacade();
    }

    public static WildcardBindingPatternNode createWildcardBindingPatternNode(
            Token underscoreToken) {
        Objects.requireNonNull(underscoreToken, "underscoreToken must not be null");

        STNode stWildcardBindingPatternNode = STNodeFactory.createWildcardBindingPatternNode(
                underscoreToken.internalNode());
        return stWildcardBindingPatternNode.createUnlinkedFacade();
    }

    public static ListBindingPatternNode createListBindingPatternNode(
            Token openBracket,
            SeparatedNodeList<BindingPatternNode> bindingPatterns,
            Token closeBracket) {
        Objects.requireNonNull(openBracket, "openBracket must not be null");
        Objects.requireNonNull(bindingPatterns, "bindingPatterns must not be null");
        Objects.requireNonNull(closeBracket, "closeBracket must not be null");

        STNode stListBindingPatternNode = STNodeFactory.createListBindingPatternNode(
                openBracket.internalNode(),
                bindingPatterns.underlyingListNode().internalNode(),
                closeBracket.internalNode());
        return stListBindingPatternNode.createUnlinkedFacade();
    }

    public static MappingBindingPatternNode createMappingBindingPatternNode(
            Token openBrace,
            SeparatedNodeList<BindingPatternNode> fieldBindingPatterns,
            Token closeBrace) {
        Objects.requireNonNull(openBrace, "openBrace must not be null");
        Objects.requireNonNull(fieldBindingPatterns, "fieldBindingPatterns must not be null");
        Objects.requireNonNull(closeBrace, "closeBrace must not be null");

        STNode stMappingBindingPatternNode = STNodeFactory.createMappingBindingPatternNode(
                openBrace.internalNode(),
                fieldBindingPatterns.underlyingListNode().internalNode(),
                closeBrace.internalNode());
        return stMappingBindingPatternNode.createUnlinkedFacade();
    }

    public static FieldBindingPatternFullNode createFieldBindingPatternFullNode(
            SimpleNameReferenceNode variableName,
            Token colon,
            BindingPatternNode bindingPattern) {
        Objects.requireNonNull(variableName, "variableName must not be null");
        Objects.requireNonNull(colon, "colon must not be null");
        Objects.requireNonNull(bindingPattern, "bindingPattern must not be null");

        STNode stFieldBindingPatternFullNode = STNodeFactory.createFieldBindingPatternFullNode(
                variableName.internalNode(),
                colon.internalNode(),
                bindingPattern.internalNode());
        return stFieldBindingPatternFullNode.createUnlinkedFacade();
    }

    public static FieldBindingPatternVarnameNode createFieldBindingPatternVarnameNode(
            SimpleNameReferenceNode variableName) {
        Objects.requireNonNull(variableName, "variableName must not be null");

        STNode stFieldBindingPatternVarnameNode = STNodeFactory.createFieldBindingPatternVarnameNode(
                variableName.internalNode());
        return stFieldBindingPatternVarnameNode.createUnlinkedFacade();
    }

    public static RestBindingPatternNode createRestBindingPatternNode(
            Token ellipsisToken,
            SimpleNameReferenceNode variableName) {
        Objects.requireNonNull(ellipsisToken, "ellipsisToken must not be null");
        Objects.requireNonNull(variableName, "variableName must not be null");

        STNode stRestBindingPatternNode = STNodeFactory.createRestBindingPatternNode(
                ellipsisToken.internalNode(),
                variableName.internalNode());
        return stRestBindingPatternNode.createUnlinkedFacade();
    }

    public static ErrorBindingPatternNode createErrorBindingPatternNode(
            Token errorKeyword,
            Node typeReference,
            Token openParenthesis,
            SeparatedNodeList<BindingPatternNode> argListBindingPatterns,
            Token closeParenthesis) {
        Objects.requireNonNull(errorKeyword, "errorKeyword must not be null");
        Objects.requireNonNull(openParenthesis, "openParenthesis must not be null");
        Objects.requireNonNull(argListBindingPatterns, "argListBindingPatterns must not be null");
        Objects.requireNonNull(closeParenthesis, "closeParenthesis must not be null");

        STNode stErrorBindingPatternNode = STNodeFactory.createErrorBindingPatternNode(
                errorKeyword.internalNode(),
                getOptionalSTNode(typeReference),
                openParenthesis.internalNode(),
                argListBindingPatterns.underlyingListNode().internalNode(),
                closeParenthesis.internalNode());
        return stErrorBindingPatternNode.createUnlinkedFacade();
    }

    public static NamedArgBindingPatternNode createNamedArgBindingPatternNode(
            IdentifierToken argName,
            Token equalsToken,
            BindingPatternNode bindingPattern) {
        Objects.requireNonNull(argName, "argName must not be null");
        Objects.requireNonNull(equalsToken, "equalsToken must not be null");
        Objects.requireNonNull(bindingPattern, "bindingPattern must not be null");

        STNode stNamedArgBindingPatternNode = STNodeFactory.createNamedArgBindingPatternNode(
                argName.internalNode(),
                equalsToken.internalNode(),
                bindingPattern.internalNode());
        return stNamedArgBindingPatternNode.createUnlinkedFacade();
    }

    public static AsyncSendActionNode createAsyncSendActionNode(
            ExpressionNode expression,
            Token rightArrowToken,
            SimpleNameReferenceNode peerWorker) {
        Objects.requireNonNull(expression, "expression must not be null");
        Objects.requireNonNull(rightArrowToken, "rightArrowToken must not be null");
        Objects.requireNonNull(peerWorker, "peerWorker must not be null");

        STNode stAsyncSendActionNode = STNodeFactory.createAsyncSendActionNode(
                expression.internalNode(),
                rightArrowToken.internalNode(),
                peerWorker.internalNode());
        return stAsyncSendActionNode.createUnlinkedFacade();
    }

    public static SyncSendActionNode createSyncSendActionNode(
            ExpressionNode expression,
            Token syncSendToken,
            SimpleNameReferenceNode peerWorker) {
        Objects.requireNonNull(expression, "expression must not be null");
        Objects.requireNonNull(syncSendToken, "syncSendToken must not be null");
        Objects.requireNonNull(peerWorker, "peerWorker must not be null");

        STNode stSyncSendActionNode = STNodeFactory.createSyncSendActionNode(
                expression.internalNode(),
                syncSendToken.internalNode(),
                peerWorker.internalNode());
        return stSyncSendActionNode.createUnlinkedFacade();
    }

    public static ReceiveActionNode createReceiveActionNode(
            Token leftArrow,
            Node receiveWorkers) {
        Objects.requireNonNull(leftArrow, "leftArrow must not be null");
        Objects.requireNonNull(receiveWorkers, "receiveWorkers must not be null");

        STNode stReceiveActionNode = STNodeFactory.createReceiveActionNode(
                leftArrow.internalNode(),
                receiveWorkers.internalNode());
        return stReceiveActionNode.createUnlinkedFacade();
    }

    public static ReceiveFieldsNode createReceiveFieldsNode(
            Token openBrace,
            SeparatedNodeList<NameReferenceNode> receiveFields,
            Token closeBrace) {
        Objects.requireNonNull(openBrace, "openBrace must not be null");
        Objects.requireNonNull(receiveFields, "receiveFields must not be null");
        Objects.requireNonNull(closeBrace, "closeBrace must not be null");

        STNode stReceiveFieldsNode = STNodeFactory.createReceiveFieldsNode(
                openBrace.internalNode(),
                receiveFields.underlyingListNode().internalNode(),
                closeBrace.internalNode());
        return stReceiveFieldsNode.createUnlinkedFacade();
    }

    public static RestDescriptorNode createRestDescriptorNode(
            TypeDescriptorNode typeDescriptor,
            Token ellipsisToken) {
        Objects.requireNonNull(typeDescriptor, "typeDescriptor must not be null");
        Objects.requireNonNull(ellipsisToken, "ellipsisToken must not be null");

        STNode stRestDescriptorNode = STNodeFactory.createRestDescriptorNode(
                typeDescriptor.internalNode(),
                ellipsisToken.internalNode());
        return stRestDescriptorNode.createUnlinkedFacade();
    }

    public static DoubleGTTokenNode createDoubleGTTokenNode(
            Token openGTToken,
            Token endGTToken) {
        Objects.requireNonNull(openGTToken, "openGTToken must not be null");
        Objects.requireNonNull(endGTToken, "endGTToken must not be null");

        STNode stDoubleGTTokenNode = STNodeFactory.createDoubleGTTokenNode(
                openGTToken.internalNode(),
                endGTToken.internalNode());
        return stDoubleGTTokenNode.createUnlinkedFacade();
    }

    public static TrippleGTTokenNode createTrippleGTTokenNode(
            Token openGTToken,
            Token middleGTToken,
            Token endGTToken) {
        Objects.requireNonNull(openGTToken, "openGTToken must not be null");
        Objects.requireNonNull(middleGTToken, "middleGTToken must not be null");
        Objects.requireNonNull(endGTToken, "endGTToken must not be null");

        STNode stTrippleGTTokenNode = STNodeFactory.createTrippleGTTokenNode(
                openGTToken.internalNode(),
                middleGTToken.internalNode(),
                endGTToken.internalNode());
        return stTrippleGTTokenNode.createUnlinkedFacade();
    }

    public static WaitActionNode createWaitActionNode(
            Token waitKeyword,
            Node waitFutureExpr) {
        Objects.requireNonNull(waitKeyword, "waitKeyword must not be null");
        Objects.requireNonNull(waitFutureExpr, "waitFutureExpr must not be null");

        STNode stWaitActionNode = STNodeFactory.createWaitActionNode(
                waitKeyword.internalNode(),
                waitFutureExpr.internalNode());
        return stWaitActionNode.createUnlinkedFacade();
    }

    public static WaitFieldsListNode createWaitFieldsListNode(
            Token openBrace,
            SeparatedNodeList<Node> waitFields,
            Token closeBrace) {
        Objects.requireNonNull(openBrace, "openBrace must not be null");
        Objects.requireNonNull(waitFields, "waitFields must not be null");
        Objects.requireNonNull(closeBrace, "closeBrace must not be null");

        STNode stWaitFieldsListNode = STNodeFactory.createWaitFieldsListNode(
                openBrace.internalNode(),
                waitFields.underlyingListNode().internalNode(),
                closeBrace.internalNode());
        return stWaitFieldsListNode.createUnlinkedFacade();
    }

    public static WaitFieldNode createWaitFieldNode(
            SimpleNameReferenceNode fieldName,
            Token colon,
            ExpressionNode waitFutureExpr) {
        Objects.requireNonNull(fieldName, "fieldName must not be null");
        Objects.requireNonNull(colon, "colon must not be null");
        Objects.requireNonNull(waitFutureExpr, "waitFutureExpr must not be null");

        STNode stWaitFieldNode = STNodeFactory.createWaitFieldNode(
                fieldName.internalNode(),
                colon.internalNode(),
                waitFutureExpr.internalNode());
        return stWaitFieldNode.createUnlinkedFacade();
    }

    public static AnnotAccessExpressionNode createAnnotAccessExpressionNode(
            ExpressionNode expression,
            Token annotChainingToken,
            NameReferenceNode annotTagReference) {
        Objects.requireNonNull(expression, "expression must not be null");
        Objects.requireNonNull(annotChainingToken, "annotChainingToken must not be null");
        Objects.requireNonNull(annotTagReference, "annotTagReference must not be null");

        STNode stAnnotAccessExpressionNode = STNodeFactory.createAnnotAccessExpressionNode(
                expression.internalNode(),
                annotChainingToken.internalNode(),
                annotTagReference.internalNode());
        return stAnnotAccessExpressionNode.createUnlinkedFacade();
    }

    public static OptionalFieldAccessExpressionNode createOptionalFieldAccessExpressionNode(
            ExpressionNode expression,
            Token optionalChainingToken,
            NameReferenceNode fieldName) {
        Objects.requireNonNull(expression, "expression must not be null");
        Objects.requireNonNull(optionalChainingToken, "optionalChainingToken must not be null");
        Objects.requireNonNull(fieldName, "fieldName must not be null");

        STNode stOptionalFieldAccessExpressionNode = STNodeFactory.createOptionalFieldAccessExpressionNode(
                expression.internalNode(),
                optionalChainingToken.internalNode(),
                fieldName.internalNode());
        return stOptionalFieldAccessExpressionNode.createUnlinkedFacade();
    }

    public static ConditionalExpressionNode createConditionalExpressionNode(
            ExpressionNode lhsExpression,
            Token questionMarkToken,
            ExpressionNode middleExpression,
            Token colonToken,
            ExpressionNode endExpression) {
        Objects.requireNonNull(lhsExpression, "lhsExpression must not be null");
        Objects.requireNonNull(questionMarkToken, "questionMarkToken must not be null");
        Objects.requireNonNull(middleExpression, "middleExpression must not be null");
        Objects.requireNonNull(colonToken, "colonToken must not be null");
        Objects.requireNonNull(endExpression, "endExpression must not be null");

        STNode stConditionalExpressionNode = STNodeFactory.createConditionalExpressionNode(
                lhsExpression.internalNode(),
                questionMarkToken.internalNode(),
                middleExpression.internalNode(),
                colonToken.internalNode(),
                endExpression.internalNode());
        return stConditionalExpressionNode.createUnlinkedFacade();
    }

    public static EnumDeclarationNode createEnumDeclarationNode(
            MetadataNode metadata,
            Token qualifier,
            Token enumKeywordToken,
            IdentifierToken identifier,
            Token openBraceToken,
            SeparatedNodeList<Node> enumMemberList,
            Token closeBraceToken) {
        Objects.requireNonNull(enumKeywordToken, "enumKeywordToken must not be null");
        Objects.requireNonNull(identifier, "identifier must not be null");
        Objects.requireNonNull(openBraceToken, "openBraceToken must not be null");
        Objects.requireNonNull(enumMemberList, "enumMemberList must not be null");
        Objects.requireNonNull(closeBraceToken, "closeBraceToken must not be null");

        STNode stEnumDeclarationNode = STNodeFactory.createEnumDeclarationNode(
                getOptionalSTNode(metadata),
                getOptionalSTNode(qualifier),
                enumKeywordToken.internalNode(),
                identifier.internalNode(),
                openBraceToken.internalNode(),
                enumMemberList.underlyingListNode().internalNode(),
                closeBraceToken.internalNode());
        return stEnumDeclarationNode.createUnlinkedFacade();
    }

    public static EnumMemberNode createEnumMemberNode(
            MetadataNode metadata,
            IdentifierToken identifier,
            Token equalToken,
            ExpressionNode constExprNode) {
        Objects.requireNonNull(identifier, "identifier must not be null");

        STNode stEnumMemberNode = STNodeFactory.createEnumMemberNode(
                getOptionalSTNode(metadata),
                identifier.internalNode(),
                getOptionalSTNode(equalToken),
                getOptionalSTNode(constExprNode));
        return stEnumMemberNode.createUnlinkedFacade();
    }

    public static ArrayTypeDescriptorNode createArrayTypeDescriptorNode(
            TypeDescriptorNode memberTypeDesc,
            NodeList<ArrayDimensionNode> dimensions) {
        Objects.requireNonNull(memberTypeDesc, "memberTypeDesc must not be null");
        Objects.requireNonNull(dimensions, "dimensions must not be null");

        STNode stArrayTypeDescriptorNode = STNodeFactory.createArrayTypeDescriptorNode(
                memberTypeDesc.internalNode(),
                dimensions.underlyingListNode().internalNode());
        return stArrayTypeDescriptorNode.createUnlinkedFacade();
    }

    public static ArrayDimensionNode createArrayDimensionNode(
            Token openBracket,
            Node arrayLength,
            Token closeBracket) {
        Objects.requireNonNull(openBracket, "openBracket must not be null");
        Objects.requireNonNull(closeBracket, "closeBracket must not be null");

        STNode stArrayDimensionNode = STNodeFactory.createArrayDimensionNode(
                openBracket.internalNode(),
                getOptionalSTNode(arrayLength),
                closeBracket.internalNode());
        return stArrayDimensionNode.createUnlinkedFacade();
    }

    public static TransactionStatementNode createTransactionStatementNode(
            Token transactionKeyword,
            BlockStatementNode blockStatement,
            OnFailClauseNode onFailClause) {
        Objects.requireNonNull(transactionKeyword, "transactionKeyword must not be null");
        Objects.requireNonNull(blockStatement, "blockStatement must not be null");

        STNode stTransactionStatementNode = STNodeFactory.createTransactionStatementNode(
                transactionKeyword.internalNode(),
                blockStatement.internalNode(),
                getOptionalSTNode(onFailClause));
        return stTransactionStatementNode.createUnlinkedFacade();
    }

    public static RollbackStatementNode createRollbackStatementNode(
            Token rollbackKeyword,
            ExpressionNode expression,
            Token semicolon) {
        Objects.requireNonNull(rollbackKeyword, "rollbackKeyword must not be null");
        Objects.requireNonNull(semicolon, "semicolon must not be null");

        STNode stRollbackStatementNode = STNodeFactory.createRollbackStatementNode(
                rollbackKeyword.internalNode(),
                getOptionalSTNode(expression),
                semicolon.internalNode());
        return stRollbackStatementNode.createUnlinkedFacade();
    }

    public static RetryStatementNode createRetryStatementNode(
            Token retryKeyword,
            TypeParameterNode typeParameter,
            ParenthesizedArgList arguments,
            StatementNode retryBody,
            OnFailClauseNode onFailClause) {
        Objects.requireNonNull(retryKeyword, "retryKeyword must not be null");
        Objects.requireNonNull(retryBody, "retryBody must not be null");

        STNode stRetryStatementNode = STNodeFactory.createRetryStatementNode(
                retryKeyword.internalNode(),
                getOptionalSTNode(typeParameter),
                getOptionalSTNode(arguments),
                retryBody.internalNode(),
                getOptionalSTNode(onFailClause));
        return stRetryStatementNode.createUnlinkedFacade();
    }

    public static CommitActionNode createCommitActionNode(
            Token commitKeyword) {
        Objects.requireNonNull(commitKeyword, "commitKeyword must not be null");

        STNode stCommitActionNode = STNodeFactory.createCommitActionNode(
                commitKeyword.internalNode());
        return stCommitActionNode.createUnlinkedFacade();
    }

    public static TransactionalExpressionNode createTransactionalExpressionNode(
            Token transactionalKeyword) {
        Objects.requireNonNull(transactionalKeyword, "transactionalKeyword must not be null");

        STNode stTransactionalExpressionNode = STNodeFactory.createTransactionalExpressionNode(
                transactionalKeyword.internalNode());
        return stTransactionalExpressionNode.createUnlinkedFacade();
    }

    public static ByteArrayLiteralNode createByteArrayLiteralNode(
            Token type,
            Token startBacktick,
            Token content,
            Token endBacktick) {
        Objects.requireNonNull(type, "type must not be null");
        Objects.requireNonNull(startBacktick, "startBacktick must not be null");
        Objects.requireNonNull(endBacktick, "endBacktick must not be null");

        STNode stByteArrayLiteralNode = STNodeFactory.createByteArrayLiteralNode(
                type.internalNode(),
                startBacktick.internalNode(),
                getOptionalSTNode(content),
                endBacktick.internalNode());
        return stByteArrayLiteralNode.createUnlinkedFacade();
    }

    public static XMLFilterExpressionNode createXMLFilterExpressionNode(
            ExpressionNode expression,
            XMLNamePatternChainingNode xmlPatternChain) {
        Objects.requireNonNull(expression, "expression must not be null");
        Objects.requireNonNull(xmlPatternChain, "xmlPatternChain must not be null");

        STNode stXMLFilterExpressionNode = STNodeFactory.createXMLFilterExpressionNode(
                expression.internalNode(),
                xmlPatternChain.internalNode());
        return stXMLFilterExpressionNode.createUnlinkedFacade();
    }

    public static XMLStepExpressionNode createXMLStepExpressionNode(
            ExpressionNode expression,
            Node xmlStepStart) {
        Objects.requireNonNull(expression, "expression must not be null");
        Objects.requireNonNull(xmlStepStart, "xmlStepStart must not be null");

        STNode stXMLStepExpressionNode = STNodeFactory.createXMLStepExpressionNode(
                expression.internalNode(),
                xmlStepStart.internalNode());
        return stXMLStepExpressionNode.createUnlinkedFacade();
    }

    public static XMLNamePatternChainingNode createXMLNamePatternChainingNode(
            Token startToken,
            SeparatedNodeList<Node> xmlNamePattern,
            Token gtToken) {
        Objects.requireNonNull(startToken, "startToken must not be null");
        Objects.requireNonNull(xmlNamePattern, "xmlNamePattern must not be null");
        Objects.requireNonNull(gtToken, "gtToken must not be null");

        STNode stXMLNamePatternChainingNode = STNodeFactory.createXMLNamePatternChainingNode(
                startToken.internalNode(),
                xmlNamePattern.underlyingListNode().internalNode(),
                gtToken.internalNode());
        return stXMLNamePatternChainingNode.createUnlinkedFacade();
    }

    public static XMLAtomicNamePatternNode createXMLAtomicNamePatternNode(
            Token prefix,
            Token colon,
            Token name) {
        Objects.requireNonNull(prefix, "prefix must not be null");
        Objects.requireNonNull(colon, "colon must not be null");
        Objects.requireNonNull(name, "name must not be null");

        STNode stXMLAtomicNamePatternNode = STNodeFactory.createXMLAtomicNamePatternNode(
                prefix.internalNode(),
                colon.internalNode(),
                name.internalNode());
        return stXMLAtomicNamePatternNode.createUnlinkedFacade();
    }

    public static TypeReferenceTypeDescNode createTypeReferenceTypeDescNode(
            NameReferenceNode typeRef) {
        Objects.requireNonNull(typeRef, "typeRef must not be null");

        STNode stTypeReferenceTypeDescNode = STNodeFactory.createTypeReferenceTypeDescNode(
                typeRef.internalNode());
        return stTypeReferenceTypeDescNode.createUnlinkedFacade();
    }

    public static MatchStatementNode createMatchStatementNode(
            Token matchKeyword,
            ExpressionNode condition,
            Token openBrace,
            NodeList<MatchClauseNode> matchClauses,
            Token closeBrace,
            OnFailClauseNode onFailClause) {
        Objects.requireNonNull(matchKeyword, "matchKeyword must not be null");
        Objects.requireNonNull(condition, "condition must not be null");
        Objects.requireNonNull(openBrace, "openBrace must not be null");
        Objects.requireNonNull(matchClauses, "matchClauses must not be null");
        Objects.requireNonNull(closeBrace, "closeBrace must not be null");

        STNode stMatchStatementNode = STNodeFactory.createMatchStatementNode(
                matchKeyword.internalNode(),
                condition.internalNode(),
                openBrace.internalNode(),
                matchClauses.underlyingListNode().internalNode(),
                closeBrace.internalNode(),
                getOptionalSTNode(onFailClause));
        return stMatchStatementNode.createUnlinkedFacade();
    }

    public static MatchClauseNode createMatchClauseNode(
            SeparatedNodeList<Node> matchPatterns,
            MatchGuardNode matchGuard,
            Token rightDoubleArrow,
            BlockStatementNode blockStatement) {
        Objects.requireNonNull(matchPatterns, "matchPatterns must not be null");
        Objects.requireNonNull(rightDoubleArrow, "rightDoubleArrow must not be null");
        Objects.requireNonNull(blockStatement, "blockStatement must not be null");

        STNode stMatchClauseNode = STNodeFactory.createMatchClauseNode(
                matchPatterns.underlyingListNode().internalNode(),
                getOptionalSTNode(matchGuard),
                rightDoubleArrow.internalNode(),
                blockStatement.internalNode());
        return stMatchClauseNode.createUnlinkedFacade();
    }

    public static MatchGuardNode createMatchGuardNode(
            Token ifKeyword,
            ExpressionNode expression) {
        Objects.requireNonNull(ifKeyword, "ifKeyword must not be null");
        Objects.requireNonNull(expression, "expression must not be null");

        STNode stMatchGuardNode = STNodeFactory.createMatchGuardNode(
                ifKeyword.internalNode(),
                expression.internalNode());
        return stMatchGuardNode.createUnlinkedFacade();
    }

    public static DistinctTypeDescriptorNode createDistinctTypeDescriptorNode(
            Token distinctKeyword,
            TypeDescriptorNode typeDescriptor) {
        Objects.requireNonNull(distinctKeyword, "distinctKeyword must not be null");
        Objects.requireNonNull(typeDescriptor, "typeDescriptor must not be null");

        STNode stDistinctTypeDescriptorNode = STNodeFactory.createDistinctTypeDescriptorNode(
                distinctKeyword.internalNode(),
                typeDescriptor.internalNode());
        return stDistinctTypeDescriptorNode.createUnlinkedFacade();
    }

    public static ListMatchPatternNode createListMatchPatternNode(
            Token openBracket,
            SeparatedNodeList<Node> matchPatterns,
            Token closeBracket) {
        Objects.requireNonNull(openBracket, "openBracket must not be null");
        Objects.requireNonNull(matchPatterns, "matchPatterns must not be null");
        Objects.requireNonNull(closeBracket, "closeBracket must not be null");

        STNode stListMatchPatternNode = STNodeFactory.createListMatchPatternNode(
                openBracket.internalNode(),
                matchPatterns.underlyingListNode().internalNode(),
                closeBracket.internalNode());
        return stListMatchPatternNode.createUnlinkedFacade();
    }

    public static RestMatchPatternNode createRestMatchPatternNode(
            Token ellipsisToken,
            Token varKeywordToken,
            SimpleNameReferenceNode variableName) {
        Objects.requireNonNull(ellipsisToken, "ellipsisToken must not be null");
        Objects.requireNonNull(varKeywordToken, "varKeywordToken must not be null");
        Objects.requireNonNull(variableName, "variableName must not be null");

        STNode stRestMatchPatternNode = STNodeFactory.createRestMatchPatternNode(
                ellipsisToken.internalNode(),
                varKeywordToken.internalNode(),
                variableName.internalNode());
        return stRestMatchPatternNode.createUnlinkedFacade();
    }

    public static MappingMatchPatternNode createMappingMatchPatternNode(
            Token openBraceToken,
            SeparatedNodeList<Node> fieldMatchPatterns,
            Token closeBraceToken) {
        Objects.requireNonNull(openBraceToken, "openBraceToken must not be null");
        Objects.requireNonNull(fieldMatchPatterns, "fieldMatchPatterns must not be null");
        Objects.requireNonNull(closeBraceToken, "closeBraceToken must not be null");

        STNode stMappingMatchPatternNode = STNodeFactory.createMappingMatchPatternNode(
                openBraceToken.internalNode(),
                fieldMatchPatterns.underlyingListNode().internalNode(),
                closeBraceToken.internalNode());
        return stMappingMatchPatternNode.createUnlinkedFacade();
    }

    public static FieldMatchPatternNode createFieldMatchPatternNode(
            IdentifierToken fieldNameNode,
            Token colonToken,
            Node matchPattern) {
        Objects.requireNonNull(fieldNameNode, "fieldNameNode must not be null");
        Objects.requireNonNull(colonToken, "colonToken must not be null");
        Objects.requireNonNull(matchPattern, "matchPattern must not be null");

        STNode stFieldMatchPatternNode = STNodeFactory.createFieldMatchPatternNode(
                fieldNameNode.internalNode(),
                colonToken.internalNode(),
                matchPattern.internalNode());
        return stFieldMatchPatternNode.createUnlinkedFacade();
    }

    public static ErrorMatchPatternNode createErrorMatchPatternNode(
            Token errorKeyword,
            NameReferenceNode typeReference,
            Token openParenthesisToken,
            SeparatedNodeList<Node> argListMatchPatternNode,
            Token closeParenthesisToken) {
        Objects.requireNonNull(errorKeyword, "errorKeyword must not be null");
        Objects.requireNonNull(openParenthesisToken, "openParenthesisToken must not be null");
        Objects.requireNonNull(argListMatchPatternNode, "argListMatchPatternNode must not be null");
        Objects.requireNonNull(closeParenthesisToken, "closeParenthesisToken must not be null");

        STNode stErrorMatchPatternNode = STNodeFactory.createErrorMatchPatternNode(
                errorKeyword.internalNode(),
                getOptionalSTNode(typeReference),
                openParenthesisToken.internalNode(),
                argListMatchPatternNode.underlyingListNode().internalNode(),
                closeParenthesisToken.internalNode());
        return stErrorMatchPatternNode.createUnlinkedFacade();
    }

    public static NamedArgMatchPatternNode createNamedArgMatchPatternNode(
            IdentifierToken identifier,
            Token equalToken,
            Node matchPattern) {
        Objects.requireNonNull(identifier, "identifier must not be null");
        Objects.requireNonNull(equalToken, "equalToken must not be null");
        Objects.requireNonNull(matchPattern, "matchPattern must not be null");

        STNode stNamedArgMatchPatternNode = STNodeFactory.createNamedArgMatchPatternNode(
                identifier.internalNode(),
                equalToken.internalNode(),
                matchPattern.internalNode());
        return stNamedArgMatchPatternNode.createUnlinkedFacade();
    }

    public static MarkdownDocumentationNode createMarkdownDocumentationNode(
            NodeList<Node> documentationLines) {
        Objects.requireNonNull(documentationLines, "documentationLines must not be null");

        STNode stMarkdownDocumentationNode = STNodeFactory.createMarkdownDocumentationNode(
                documentationLines.underlyingListNode().internalNode());
        return stMarkdownDocumentationNode.createUnlinkedFacade();
    }

    public static MarkdownDocumentationLineNode createMarkdownDocumentationLineNode(
            SyntaxKind kind,
            Token hashToken,
            NodeList<Node> documentElements) {
        Objects.requireNonNull(hashToken, "hashToken must not be null");
        Objects.requireNonNull(documentElements, "documentElements must not be null");

        STNode stMarkdownDocumentationLineNode = STNodeFactory.createMarkdownDocumentationLineNode(
                kind,
                hashToken.internalNode(),
                documentElements.underlyingListNode().internalNode());
        return stMarkdownDocumentationLineNode.createUnlinkedFacade();
    }

    public static MarkdownParameterDocumentationLineNode createMarkdownParameterDocumentationLineNode(
            SyntaxKind kind,
            Token hashToken,
            Token plusToken,
            Token parameterName,
            Token minusToken,
            NodeList<Node> documentElements) {
        Objects.requireNonNull(hashToken, "hashToken must not be null");
        Objects.requireNonNull(plusToken, "plusToken must not be null");
        Objects.requireNonNull(parameterName, "parameterName must not be null");
        Objects.requireNonNull(minusToken, "minusToken must not be null");
        Objects.requireNonNull(documentElements, "documentElements must not be null");

        STNode stMarkdownParameterDocumentationLineNode = STNodeFactory.createMarkdownParameterDocumentationLineNode(
                kind,
                hashToken.internalNode(),
                plusToken.internalNode(),
                parameterName.internalNode(),
                minusToken.internalNode(),
                documentElements.underlyingListNode().internalNode());
        return stMarkdownParameterDocumentationLineNode.createUnlinkedFacade();
    }

    public static BallerinaNameReferenceNode createBallerinaNameReferenceNode(
            Token referenceType,
            Token startBacktick,
            Node nameReference,
            Token endBacktick) {
        Objects.requireNonNull(startBacktick, "startBacktick must not be null");
        Objects.requireNonNull(nameReference, "nameReference must not be null");
        Objects.requireNonNull(endBacktick, "endBacktick must not be null");

        STNode stBallerinaNameReferenceNode = STNodeFactory.createBallerinaNameReferenceNode(
                getOptionalSTNode(referenceType),
                startBacktick.internalNode(),
                nameReference.internalNode(),
                endBacktick.internalNode());
        return stBallerinaNameReferenceNode.createUnlinkedFacade();
    }

    public static InlineCodeReferenceNode createInlineCodeReferenceNode(
            Token startBacktick,
            Token codeReference,
            Token endBacktick) {
        Objects.requireNonNull(startBacktick, "startBacktick must not be null");
        Objects.requireNonNull(codeReference, "codeReference must not be null");
        Objects.requireNonNull(endBacktick, "endBacktick must not be null");

        STNode stInlineCodeReferenceNode = STNodeFactory.createInlineCodeReferenceNode(
                startBacktick.internalNode(),
                codeReference.internalNode(),
                endBacktick.internalNode());
        return stInlineCodeReferenceNode.createUnlinkedFacade();
    }

    public static MarkdownCodeBlockNode createMarkdownCodeBlockNode(
            Token startLineHashToken,
            Token startBacktick,
            Token langAttribute,
            NodeList<MarkdownCodeLineNode> codeLines,
            Token endLineHashToken,
            Token endBacktick) {
        Objects.requireNonNull(startLineHashToken, "startLineHashToken must not be null");
        Objects.requireNonNull(startBacktick, "startBacktick must not be null");
        Objects.requireNonNull(codeLines, "codeLines must not be null");
        Objects.requireNonNull(endLineHashToken, "endLineHashToken must not be null");
        Objects.requireNonNull(endBacktick, "endBacktick must not be null");

        STNode stMarkdownCodeBlockNode = STNodeFactory.createMarkdownCodeBlockNode(
                startLineHashToken.internalNode(),
                startBacktick.internalNode(),
                getOptionalSTNode(langAttribute),
                codeLines.underlyingListNode().internalNode(),
                endLineHashToken.internalNode(),
                endBacktick.internalNode());
        return stMarkdownCodeBlockNode.createUnlinkedFacade();
    }

    public static MarkdownCodeLineNode createMarkdownCodeLineNode(
            Token hashToken,
            Token codeDescription) {
        Objects.requireNonNull(hashToken, "hashToken must not be null");
        Objects.requireNonNull(codeDescription, "codeDescription must not be null");

        STNode stMarkdownCodeLineNode = STNodeFactory.createMarkdownCodeLineNode(
                hashToken.internalNode(),
                codeDescription.internalNode());
        return stMarkdownCodeLineNode.createUnlinkedFacade();
    }

    public static OrderByClauseNode createOrderByClauseNode(
            Token orderKeyword,
            Token byKeyword,
            SeparatedNodeList<OrderKeyNode> orderKey) {
        Objects.requireNonNull(orderKeyword, "orderKeyword must not be null");
        Objects.requireNonNull(byKeyword, "byKeyword must not be null");
        Objects.requireNonNull(orderKey, "orderKey must not be null");

        STNode stOrderByClauseNode = STNodeFactory.createOrderByClauseNode(
                orderKeyword.internalNode(),
                byKeyword.internalNode(),
                orderKey.underlyingListNode().internalNode());
        return stOrderByClauseNode.createUnlinkedFacade();
    }

    public static OrderKeyNode createOrderKeyNode(
            ExpressionNode expression,
            Token orderDirection) {
        Objects.requireNonNull(expression, "expression must not be null");

        STNode stOrderKeyNode = STNodeFactory.createOrderKeyNode(
                expression.internalNode(),
                getOptionalSTNode(orderDirection));
        return stOrderKeyNode.createUnlinkedFacade();
    }

    public static OnFailClauseNode createOnFailClauseNode(
            Token onKeyword,
            Token failKeyword,
            TypeDescriptorNode typeDescriptor,
            IdentifierToken failErrorName,
            BlockStatementNode blockStatement) {
        Objects.requireNonNull(onKeyword, "onKeyword must not be null");
        Objects.requireNonNull(failKeyword, "failKeyword must not be null");
        Objects.requireNonNull(blockStatement, "blockStatement must not be null");

        STNode stOnFailClauseNode = STNodeFactory.createOnFailClauseNode(
                onKeyword.internalNode(),
                failKeyword.internalNode(),
                getOptionalSTNode(typeDescriptor),
                getOptionalSTNode(failErrorName),
                blockStatement.internalNode());
        return stOnFailClauseNode.createUnlinkedFacade();
    }

    public static DoStatementNode createDoStatementNode(
            Token doKeyword,
            BlockStatementNode blockStatement,
            OnFailClauseNode onFailClause) {
        Objects.requireNonNull(doKeyword, "doKeyword must not be null");
        Objects.requireNonNull(blockStatement, "blockStatement must not be null");

        STNode stDoStatementNode = STNodeFactory.createDoStatementNode(
                doKeyword.internalNode(),
                blockStatement.internalNode(),
                getOptionalSTNode(onFailClause));
        return stDoStatementNode.createUnlinkedFacade();
    }

    public static ClassDefinitionNode createClassDefinitionNode(
            MetadataNode metadata,
            Token visibilityQualifier,
            NodeList<Token> classTypeQualifiers,
            Token classKeyword,
            Token className,
            Token openBrace,
            NodeList<Node> members,
            Token closeBrace) {
        Objects.requireNonNull(classTypeQualifiers, "classTypeQualifiers must not be null");
        Objects.requireNonNull(classKeyword, "classKeyword must not be null");
        Objects.requireNonNull(className, "className must not be null");
        Objects.requireNonNull(openBrace, "openBrace must not be null");
        Objects.requireNonNull(members, "members must not be null");
        Objects.requireNonNull(closeBrace, "closeBrace must not be null");

        STNode stClassDefinitionNode = STNodeFactory.createClassDefinitionNode(
                getOptionalSTNode(metadata),
                getOptionalSTNode(visibilityQualifier),
                classTypeQualifiers.underlyingListNode().internalNode(),
                classKeyword.internalNode(),
                className.internalNode(),
                openBrace.internalNode(),
                members.underlyingListNode().internalNode(),
                closeBrace.internalNode());
        return stClassDefinitionNode.createUnlinkedFacade();
    }

    public static ResourcePathParameterNode createResourcePathParameterNode(
            SyntaxKind kind,
            Token openBracketToken,
            NodeList<AnnotationNode> annotations,
            TypeDescriptorNode typeDescriptor,
            Token ellipsisToken,
            Token paramName,
            Token closeBracketToken) {
        Objects.requireNonNull(openBracketToken, "openBracketToken must not be null");
        Objects.requireNonNull(annotations, "annotations must not be null");
        Objects.requireNonNull(typeDescriptor, "typeDescriptor must not be null");
        Objects.requireNonNull(closeBracketToken, "closeBracketToken must not be null");

        STNode stResourcePathParameterNode = STNodeFactory.createResourcePathParameterNode(
                kind,
                openBracketToken.internalNode(),
                annotations.underlyingListNode().internalNode(),
                typeDescriptor.internalNode(),
                getOptionalSTNode(ellipsisToken),
                getOptionalSTNode(paramName),
                closeBracketToken.internalNode());
        return stResourcePathParameterNode.createUnlinkedFacade();
    }

    public static RequiredExpressionNode createRequiredExpressionNode(
            Token questionMarkToken) {
        Objects.requireNonNull(questionMarkToken, "questionMarkToken must not be null");

        STNode stRequiredExpressionNode = STNodeFactory.createRequiredExpressionNode(
                questionMarkToken.internalNode());
        return stRequiredExpressionNode.createUnlinkedFacade();
    }

    public static ErrorConstructorExpressionNode createErrorConstructorExpressionNode(
            Token errorKeyword,
            TypeDescriptorNode typeReference,
            Token openParenToken,
            SeparatedNodeList<FunctionArgumentNode> arguments,
            Token closeParenToken) {
        Objects.requireNonNull(errorKeyword, "errorKeyword must not be null");
        Objects.requireNonNull(openParenToken, "openParenToken must not be null");
        Objects.requireNonNull(arguments, "arguments must not be null");
        Objects.requireNonNull(closeParenToken, "closeParenToken must not be null");

        STNode stErrorConstructorExpressionNode = STNodeFactory.createErrorConstructorExpressionNode(
                errorKeyword.internalNode(),
                getOptionalSTNode(typeReference),
                openParenToken.internalNode(),
                arguments.underlyingListNode().internalNode(),
                closeParenToken.internalNode());
        return stErrorConstructorExpressionNode.createUnlinkedFacade();
    }

    public static ParameterizedTypeDescriptorNode createParameterizedTypeDescriptorNode(
            SyntaxKind kind,
            Token keywordToken,
            TypeParameterNode typeParamNode) {
        Objects.requireNonNull(keywordToken, "keywordToken must not be null");

        STNode stParameterizedTypeDescriptorNode = STNodeFactory.createParameterizedTypeDescriptorNode(
                kind,
                keywordToken.internalNode(),
                getOptionalSTNode(typeParamNode));
        return stParameterizedTypeDescriptorNode.createUnlinkedFacade();
    }

    public static SpreadMemberNode createSpreadMemberNode(
            Token ellipsis,
            ExpressionNode expression) {
        Objects.requireNonNull(ellipsis, "ellipsis must not be null");
        Objects.requireNonNull(expression, "expression must not be null");

        STNode stSpreadMemberNode = STNodeFactory.createSpreadMemberNode(
                ellipsis.internalNode(),
                expression.internalNode());
        return stSpreadMemberNode.createUnlinkedFacade();
    }

<<<<<<< HEAD
    public static ClientResourceAccessActionNode createClientResourceAccessActionNode(
            ExpressionNode expression,
            Token rightArrowToken,
            Token slashToken,
            SeparatedNodeList<Node> resourceAccessPath,
            Token dotToken,
            SimpleNameReferenceNode methodName,
            ParenthesizedArgList arguments) {
        Objects.requireNonNull(expression, "expression must not be null");
        Objects.requireNonNull(rightArrowToken, "rightArrowToken must not be null");
        Objects.requireNonNull(slashToken, "slashToken must not be null");
        Objects.requireNonNull(resourceAccessPath, "resourceAccessPath must not be null");

        STNode stClientResourceAccessActionNode = STNodeFactory.createClientResourceAccessActionNode(
                expression.internalNode(),
                rightArrowToken.internalNode(),
                slashToken.internalNode(),
                resourceAccessPath.underlyingListNode().internalNode(),
                getOptionalSTNode(dotToken),
                getOptionalSTNode(methodName),
                getOptionalSTNode(arguments));
        return stClientResourceAccessActionNode.createUnlinkedFacade();
    }

    public static ComputedResourceAccessSegmentNode createComputedResourceAccessSegmentNode(
            Token openBracketToken,
            ExpressionNode expression,
            Token closeBracketToken) {
        Objects.requireNonNull(openBracketToken, "openBracketToken must not be null");
        Objects.requireNonNull(expression, "expression must not be null");
        Objects.requireNonNull(closeBracketToken, "closeBracketToken must not be null");

        STNode stComputedResourceAccessSegmentNode = STNodeFactory.createComputedResourceAccessSegmentNode(
                openBracketToken.internalNode(),
                expression.internalNode(),
                closeBracketToken.internalNode());
        return stComputedResourceAccessSegmentNode.createUnlinkedFacade();
    }

    public static ResourceAccessRestSegmentNode createResourceAccessRestSegmentNode(
            Token openBracketToken,
            Token ellipsisToken,
            ExpressionNode expression,
            Token closeBracketToken) {
        Objects.requireNonNull(openBracketToken, "openBracketToken must not be null");
        Objects.requireNonNull(ellipsisToken, "ellipsisToken must not be null");
        Objects.requireNonNull(expression, "expression must not be null");
        Objects.requireNonNull(closeBracketToken, "closeBracketToken must not be null");

        STNode stResourceAccessRestSegmentNode = STNodeFactory.createResourceAccessRestSegmentNode(
                openBracketToken.internalNode(),
                ellipsisToken.internalNode(),
                expression.internalNode(),
                closeBracketToken.internalNode());
        return stResourceAccessRestSegmentNode.createUnlinkedFacade();
=======
    public static MemberTypeDescriptorNode createMemberTypeDescriptorNode(
            NodeList<AnnotationNode> annotations,
            TypeDescriptorNode typeDescriptor) {
        Objects.requireNonNull(annotations, "annotations must not be null");
        Objects.requireNonNull(typeDescriptor, "typeDescriptor must not be null");

        STNode stMemberTypeDescriptorNode = STNodeFactory.createMemberTypeDescriptorNode(
                annotations.underlyingListNode().internalNode(),
                typeDescriptor.internalNode());
        return stMemberTypeDescriptorNode.createUnlinkedFacade();
>>>>>>> 44c492d5
    }
}
<|MERGE_RESOLUTION|>--- conflicted
+++ resolved
@@ -3169,7 +3169,6 @@
         return stSpreadMemberNode.createUnlinkedFacade();
     }
 
-<<<<<<< HEAD
     public static ClientResourceAccessActionNode createClientResourceAccessActionNode(
             ExpressionNode expression,
             Token rightArrowToken,
@@ -3225,7 +3224,8 @@
                 expression.internalNode(),
                 closeBracketToken.internalNode());
         return stResourceAccessRestSegmentNode.createUnlinkedFacade();
-=======
+    }
+
     public static MemberTypeDescriptorNode createMemberTypeDescriptorNode(
             NodeList<AnnotationNode> annotations,
             TypeDescriptorNode typeDescriptor) {
@@ -3236,6 +3236,5 @@
                 annotations.underlyingListNode().internalNode(),
                 typeDescriptor.internalNode());
         return stMemberTypeDescriptorNode.createUnlinkedFacade();
->>>>>>> 44c492d5
     }
 }
