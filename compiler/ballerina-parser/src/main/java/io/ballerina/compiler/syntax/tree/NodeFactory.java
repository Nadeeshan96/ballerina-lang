/*
 *  Copyright (c) 2020, WSO2 Inc. (http://www.wso2.org) All Rights Reserved.
 *
 *  WSO2 Inc. licenses this file to you under the Apache License,
 *  Version 2.0 (the "License"); you may not use this file except
 *  in compliance with the License.
 *  You may obtain a copy of the License at
 *
 *    http://www.apache.org/licenses/LICENSE-2.0
 *
 *  Unless required by applicable law or agreed to in writing,
 *  software distributed under the License is distributed on an
 *  "AS IS" BASIS, WITHOUT WARRANTIES OR CONDITIONS OF ANY
 *  KIND, either express or implied.  See the License for the
 *  specific language governing permissions and limitations
 *  under the License.
 */
package io.ballerina.compiler.syntax.tree;

import io.ballerina.compiler.internal.parser.tree.STNode;
import io.ballerina.compiler.internal.parser.tree.STNodeFactory;

import java.util.Objects;

/**
 * A factory for creating nodes in the syntax tree.
 *
 * This is a generated class.
 *
 * @since 2.0.0
 */
public abstract class NodeFactory extends AbstractNodeFactory {

    private NodeFactory() {
    }

    public static ModulePartNode createModulePartNode(
            NodeList<ImportDeclarationNode> imports,
            NodeList<ModuleMemberDeclarationNode> members,
            Token eofToken) {
        Objects.requireNonNull(imports, "imports must not be null");
        Objects.requireNonNull(members, "members must not be null");
        Objects.requireNonNull(eofToken, "eofToken must not be null");

        STNode stModulePartNode = STNodeFactory.createModulePartNode(
                imports.underlyingListNode().internalNode(),
                members.underlyingListNode().internalNode(),
                eofToken.internalNode());
        return stModulePartNode.createUnlinkedFacade();
    }

    public static FunctionDefinitionNode createFunctionDefinitionNode(
            SyntaxKind kind,
            MetadataNode metadata,
            NodeList<Token> qualifierList,
            Token functionKeyword,
            IdentifierToken functionName,
            FunctionSignatureNode functionSignature,
            FunctionBodyNode functionBody) {
        Objects.requireNonNull(qualifierList, "qualifierList must not be null");
        Objects.requireNonNull(functionKeyword, "functionKeyword must not be null");
        Objects.requireNonNull(functionName, "functionName must not be null");
        Objects.requireNonNull(functionSignature, "functionSignature must not be null");
        Objects.requireNonNull(functionBody, "functionBody must not be null");

        STNode stFunctionDefinitionNode = STNodeFactory.createFunctionDefinitionNode(
                kind,
                getOptionalSTNode(metadata),
                qualifierList.underlyingListNode().internalNode(),
                functionKeyword.internalNode(),
                functionName.internalNode(),
                functionSignature.internalNode(),
                functionBody.internalNode());
        return stFunctionDefinitionNode.createUnlinkedFacade();
    }

    public static ImportDeclarationNode createImportDeclarationNode(
            Token importKeyword,
            ImportOrgNameNode orgName,
            SeparatedNodeList<IdentifierToken> moduleName,
            ImportPrefixNode prefix,
            Token semicolon) {
        Objects.requireNonNull(importKeyword, "importKeyword must not be null");
        Objects.requireNonNull(moduleName, "moduleName must not be null");
        Objects.requireNonNull(semicolon, "semicolon must not be null");

        STNode stImportDeclarationNode = STNodeFactory.createImportDeclarationNode(
                importKeyword.internalNode(),
                getOptionalSTNode(orgName),
                moduleName.underlyingListNode().internalNode(),
                getOptionalSTNode(prefix),
                semicolon.internalNode());
        return stImportDeclarationNode.createUnlinkedFacade();
    }

    public static ListenerDeclarationNode createListenerDeclarationNode(
            MetadataNode metadata,
            Token visibilityQualifier,
            Token listenerKeyword,
            Node typeDescriptor,
            Token variableName,
            Token equalsToken,
            Node initializer,
            Token semicolonToken) {
        Objects.requireNonNull(listenerKeyword, "listenerKeyword must not be null");
        Objects.requireNonNull(typeDescriptor, "typeDescriptor must not be null");
        Objects.requireNonNull(variableName, "variableName must not be null");
        Objects.requireNonNull(equalsToken, "equalsToken must not be null");
        Objects.requireNonNull(initializer, "initializer must not be null");
        Objects.requireNonNull(semicolonToken, "semicolonToken must not be null");

        STNode stListenerDeclarationNode = STNodeFactory.createListenerDeclarationNode(
                getOptionalSTNode(metadata),
                getOptionalSTNode(visibilityQualifier),
                listenerKeyword.internalNode(),
                typeDescriptor.internalNode(),
                variableName.internalNode(),
                equalsToken.internalNode(),
                initializer.internalNode(),
                semicolonToken.internalNode());
        return stListenerDeclarationNode.createUnlinkedFacade();
    }

    public static TypeDefinitionNode createTypeDefinitionNode(
            MetadataNode metadata,
            Token visibilityQualifier,
            Token typeKeyword,
            Token typeName,
            Node typeDescriptor,
            Token semicolonToken) {
        Objects.requireNonNull(typeKeyword, "typeKeyword must not be null");
        Objects.requireNonNull(typeName, "typeName must not be null");
        Objects.requireNonNull(typeDescriptor, "typeDescriptor must not be null");
        Objects.requireNonNull(semicolonToken, "semicolonToken must not be null");

        STNode stTypeDefinitionNode = STNodeFactory.createTypeDefinitionNode(
                getOptionalSTNode(metadata),
                getOptionalSTNode(visibilityQualifier),
                typeKeyword.internalNode(),
                typeName.internalNode(),
                typeDescriptor.internalNode(),
                semicolonToken.internalNode());
        return stTypeDefinitionNode.createUnlinkedFacade();
    }

    public static ServiceDeclarationNode createServiceDeclarationNode(
            MetadataNode metadata,
            NodeList<Token> qualifiers,
            Token serviceKeyword,
            IdentifierToken serviceName,
            Token onKeyword,
            SeparatedNodeList<ExpressionNode> expressions,
            Node serviceBody) {
        Objects.requireNonNull(qualifiers, "qualifiers must not be null");
        Objects.requireNonNull(serviceKeyword, "serviceKeyword must not be null");
        Objects.requireNonNull(onKeyword, "onKeyword must not be null");
        Objects.requireNonNull(expressions, "expressions must not be null");
        Objects.requireNonNull(serviceBody, "serviceBody must not be null");

        STNode stServiceDeclarationNode = STNodeFactory.createServiceDeclarationNode(
                getOptionalSTNode(metadata),
                qualifiers.underlyingListNode().internalNode(),
                serviceKeyword.internalNode(),
                getOptionalSTNode(serviceName),
                onKeyword.internalNode(),
                expressions.underlyingListNode().internalNode(),
                serviceBody.internalNode());
        return stServiceDeclarationNode.createUnlinkedFacade();
    }

    public static AssignmentStatementNode createAssignmentStatementNode(
            Node varRef,
            Token equalsToken,
            ExpressionNode expression,
            Token semicolonToken) {
        Objects.requireNonNull(varRef, "varRef must not be null");
        Objects.requireNonNull(equalsToken, "equalsToken must not be null");
        Objects.requireNonNull(expression, "expression must not be null");
        Objects.requireNonNull(semicolonToken, "semicolonToken must not be null");

        STNode stAssignmentStatementNode = STNodeFactory.createAssignmentStatementNode(
                varRef.internalNode(),
                equalsToken.internalNode(),
                expression.internalNode(),
                semicolonToken.internalNode());
        return stAssignmentStatementNode.createUnlinkedFacade();
    }

    public static CompoundAssignmentStatementNode createCompoundAssignmentStatementNode(
            ExpressionNode lhsExpression,
            Token binaryOperator,
            Token equalsToken,
            ExpressionNode rhsExpression,
            Token semicolonToken) {
        Objects.requireNonNull(lhsExpression, "lhsExpression must not be null");
        Objects.requireNonNull(binaryOperator, "binaryOperator must not be null");
        Objects.requireNonNull(equalsToken, "equalsToken must not be null");
        Objects.requireNonNull(rhsExpression, "rhsExpression must not be null");
        Objects.requireNonNull(semicolonToken, "semicolonToken must not be null");

        STNode stCompoundAssignmentStatementNode = STNodeFactory.createCompoundAssignmentStatementNode(
                lhsExpression.internalNode(),
                binaryOperator.internalNode(),
                equalsToken.internalNode(),
                rhsExpression.internalNode(),
                semicolonToken.internalNode());
        return stCompoundAssignmentStatementNode.createUnlinkedFacade();
    }

    public static VariableDeclarationNode createVariableDeclarationNode(
            NodeList<AnnotationNode> annotations,
            Token finalKeyword,
            TypedBindingPatternNode typedBindingPattern,
            Token equalsToken,
            ExpressionNode initializer,
            Token semicolonToken) {
        Objects.requireNonNull(annotations, "annotations must not be null");
        Objects.requireNonNull(typedBindingPattern, "typedBindingPattern must not be null");
        Objects.requireNonNull(semicolonToken, "semicolonToken must not be null");

        STNode stVariableDeclarationNode = STNodeFactory.createVariableDeclarationNode(
                annotations.underlyingListNode().internalNode(),
                getOptionalSTNode(finalKeyword),
                typedBindingPattern.internalNode(),
                getOptionalSTNode(equalsToken),
                getOptionalSTNode(initializer),
                semicolonToken.internalNode());
        return stVariableDeclarationNode.createUnlinkedFacade();
    }

    public static BlockStatementNode createBlockStatementNode(
            Token openBraceToken,
            NodeList<StatementNode> statements,
            Token closeBraceToken) {
        Objects.requireNonNull(openBraceToken, "openBraceToken must not be null");
        Objects.requireNonNull(statements, "statements must not be null");
        Objects.requireNonNull(closeBraceToken, "closeBraceToken must not be null");

        STNode stBlockStatementNode = STNodeFactory.createBlockStatementNode(
                openBraceToken.internalNode(),
                statements.underlyingListNode().internalNode(),
                closeBraceToken.internalNode());
        return stBlockStatementNode.createUnlinkedFacade();
    }

    public static BreakStatementNode createBreakStatementNode(
            Token breakToken,
            Token semicolonToken) {
        Objects.requireNonNull(breakToken, "breakToken must not be null");
        Objects.requireNonNull(semicolonToken, "semicolonToken must not be null");

        STNode stBreakStatementNode = STNodeFactory.createBreakStatementNode(
                breakToken.internalNode(),
                semicolonToken.internalNode());
        return stBreakStatementNode.createUnlinkedFacade();
    }

    public static FailStatementNode createFailStatementNode(
            Token failKeyword,
            ExpressionNode expression,
            Token semicolonToken) {
        Objects.requireNonNull(failKeyword, "failKeyword must not be null");
        Objects.requireNonNull(expression, "expression must not be null");
        Objects.requireNonNull(semicolonToken, "semicolonToken must not be null");

        STNode stFailStatementNode = STNodeFactory.createFailStatementNode(
                failKeyword.internalNode(),
                expression.internalNode(),
                semicolonToken.internalNode());
        return stFailStatementNode.createUnlinkedFacade();
    }

    public static ExpressionStatementNode createExpressionStatementNode(
            SyntaxKind kind,
            ExpressionNode expression,
            Token semicolonToken) {
        Objects.requireNonNull(expression, "expression must not be null");
        Objects.requireNonNull(semicolonToken, "semicolonToken must not be null");

        STNode stExpressionStatementNode = STNodeFactory.createExpressionStatementNode(
                kind,
                expression.internalNode(),
                semicolonToken.internalNode());
        return stExpressionStatementNode.createUnlinkedFacade();
    }

    public static ContinueStatementNode createContinueStatementNode(
            Token continueToken,
            Token semicolonToken) {
        Objects.requireNonNull(continueToken, "continueToken must not be null");
        Objects.requireNonNull(semicolonToken, "semicolonToken must not be null");

        STNode stContinueStatementNode = STNodeFactory.createContinueStatementNode(
                continueToken.internalNode(),
                semicolonToken.internalNode());
        return stContinueStatementNode.createUnlinkedFacade();
    }

    public static ExternalFunctionBodyNode createExternalFunctionBodyNode(
            Token equalsToken,
            NodeList<AnnotationNode> annotations,
            Token externalKeyword,
            Token semicolonToken) {
        Objects.requireNonNull(equalsToken, "equalsToken must not be null");
        Objects.requireNonNull(annotations, "annotations must not be null");
        Objects.requireNonNull(externalKeyword, "externalKeyword must not be null");
        Objects.requireNonNull(semicolonToken, "semicolonToken must not be null");

        STNode stExternalFunctionBodyNode = STNodeFactory.createExternalFunctionBodyNode(
                equalsToken.internalNode(),
                annotations.underlyingListNode().internalNode(),
                externalKeyword.internalNode(),
                semicolonToken.internalNode());
        return stExternalFunctionBodyNode.createUnlinkedFacade();
    }

    public static IfElseStatementNode createIfElseStatementNode(
            Token ifKeyword,
            ExpressionNode condition,
            BlockStatementNode ifBody,
            Node elseBody) {
        Objects.requireNonNull(ifKeyword, "ifKeyword must not be null");
        Objects.requireNonNull(condition, "condition must not be null");
        Objects.requireNonNull(ifBody, "ifBody must not be null");

        STNode stIfElseStatementNode = STNodeFactory.createIfElseStatementNode(
                ifKeyword.internalNode(),
                condition.internalNode(),
                ifBody.internalNode(),
                getOptionalSTNode(elseBody));
        return stIfElseStatementNode.createUnlinkedFacade();
    }

    public static ElseBlockNode createElseBlockNode(
            Token elseKeyword,
            StatementNode elseBody) {
        Objects.requireNonNull(elseKeyword, "elseKeyword must not be null");
        Objects.requireNonNull(elseBody, "elseBody must not be null");

        STNode stElseBlockNode = STNodeFactory.createElseBlockNode(
                elseKeyword.internalNode(),
                elseBody.internalNode());
        return stElseBlockNode.createUnlinkedFacade();
    }

    public static WhileStatementNode createWhileStatementNode(
            Token whileKeyword,
            ExpressionNode condition,
            BlockStatementNode whileBody,
            OnFailClauseNode onFailClause) {
        Objects.requireNonNull(whileKeyword, "whileKeyword must not be null");
        Objects.requireNonNull(condition, "condition must not be null");
        Objects.requireNonNull(whileBody, "whileBody must not be null");

        STNode stWhileStatementNode = STNodeFactory.createWhileStatementNode(
                whileKeyword.internalNode(),
                condition.internalNode(),
                whileBody.internalNode(),
                getOptionalSTNode(onFailClause));
        return stWhileStatementNode.createUnlinkedFacade();
    }

    public static PanicStatementNode createPanicStatementNode(
            Token panicKeyword,
            ExpressionNode expression,
            Token semicolonToken) {
        Objects.requireNonNull(panicKeyword, "panicKeyword must not be null");
        Objects.requireNonNull(expression, "expression must not be null");
        Objects.requireNonNull(semicolonToken, "semicolonToken must not be null");

        STNode stPanicStatementNode = STNodeFactory.createPanicStatementNode(
                panicKeyword.internalNode(),
                expression.internalNode(),
                semicolonToken.internalNode());
        return stPanicStatementNode.createUnlinkedFacade();
    }

    public static ReturnStatementNode createReturnStatementNode(
            Token returnKeyword,
            ExpressionNode expression,
            Token semicolonToken) {
        Objects.requireNonNull(returnKeyword, "returnKeyword must not be null");
        Objects.requireNonNull(semicolonToken, "semicolonToken must not be null");

        STNode stReturnStatementNode = STNodeFactory.createReturnStatementNode(
                returnKeyword.internalNode(),
                getOptionalSTNode(expression),
                semicolonToken.internalNode());
        return stReturnStatementNode.createUnlinkedFacade();
    }

    public static LocalTypeDefinitionStatementNode createLocalTypeDefinitionStatementNode(
            NodeList<AnnotationNode> annotations,
            Token typeKeyword,
            Node typeName,
            Node typeDescriptor,
            Token semicolonToken) {
        Objects.requireNonNull(annotations, "annotations must not be null");
        Objects.requireNonNull(typeKeyword, "typeKeyword must not be null");
        Objects.requireNonNull(typeName, "typeName must not be null");
        Objects.requireNonNull(typeDescriptor, "typeDescriptor must not be null");
        Objects.requireNonNull(semicolonToken, "semicolonToken must not be null");

        STNode stLocalTypeDefinitionStatementNode = STNodeFactory.createLocalTypeDefinitionStatementNode(
                annotations.underlyingListNode().internalNode(),
                typeKeyword.internalNode(),
                typeName.internalNode(),
                typeDescriptor.internalNode(),
                semicolonToken.internalNode());
        return stLocalTypeDefinitionStatementNode.createUnlinkedFacade();
    }

    public static LockStatementNode createLockStatementNode(
            Token lockKeyword,
            StatementNode blockStatement,
            OnFailClauseNode onFailClause) {
        Objects.requireNonNull(lockKeyword, "lockKeyword must not be null");
        Objects.requireNonNull(blockStatement, "blockStatement must not be null");

        STNode stLockStatementNode = STNodeFactory.createLockStatementNode(
                lockKeyword.internalNode(),
                blockStatement.internalNode(),
                getOptionalSTNode(onFailClause));
        return stLockStatementNode.createUnlinkedFacade();
    }

    public static ForkStatementNode createForkStatementNode(
            Token forkKeyword,
            Token openBraceToken,
            NodeList<NamedWorkerDeclarationNode> namedWorkerDeclarations,
            Token closeBraceToken) {
        Objects.requireNonNull(forkKeyword, "forkKeyword must not be null");
        Objects.requireNonNull(openBraceToken, "openBraceToken must not be null");
        Objects.requireNonNull(namedWorkerDeclarations, "namedWorkerDeclarations must not be null");
        Objects.requireNonNull(closeBraceToken, "closeBraceToken must not be null");

        STNode stForkStatementNode = STNodeFactory.createForkStatementNode(
                forkKeyword.internalNode(),
                openBraceToken.internalNode(),
                namedWorkerDeclarations.underlyingListNode().internalNode(),
                closeBraceToken.internalNode());
        return stForkStatementNode.createUnlinkedFacade();
    }

    public static ForEachStatementNode createForEachStatementNode(
            Token forEachKeyword,
            TypedBindingPatternNode typedBindingPattern,
            Token inKeyword,
            Node actionOrExpressionNode,
            StatementNode blockStatement,
            OnFailClauseNode onFailClause) {
        Objects.requireNonNull(forEachKeyword, "forEachKeyword must not be null");
        Objects.requireNonNull(typedBindingPattern, "typedBindingPattern must not be null");
        Objects.requireNonNull(inKeyword, "inKeyword must not be null");
        Objects.requireNonNull(actionOrExpressionNode, "actionOrExpressionNode must not be null");
        Objects.requireNonNull(blockStatement, "blockStatement must not be null");

        STNode stForEachStatementNode = STNodeFactory.createForEachStatementNode(
                forEachKeyword.internalNode(),
                typedBindingPattern.internalNode(),
                inKeyword.internalNode(),
                actionOrExpressionNode.internalNode(),
                blockStatement.internalNode(),
                getOptionalSTNode(onFailClause));
        return stForEachStatementNode.createUnlinkedFacade();
    }

    public static BinaryExpressionNode createBinaryExpressionNode(
            SyntaxKind kind,
            Node lhsExpr,
            Token operator,
            Node rhsExpr) {
        Objects.requireNonNull(lhsExpr, "lhsExpr must not be null");
        Objects.requireNonNull(operator, "operator must not be null");
        Objects.requireNonNull(rhsExpr, "rhsExpr must not be null");

        STNode stBinaryExpressionNode = STNodeFactory.createBinaryExpressionNode(
                kind,
                lhsExpr.internalNode(),
                operator.internalNode(),
                rhsExpr.internalNode());
        return stBinaryExpressionNode.createUnlinkedFacade();
    }

    public static BracedExpressionNode createBracedExpressionNode(
            SyntaxKind kind,
            Token openParen,
            ExpressionNode expression,
            Token closeParen) {
        Objects.requireNonNull(openParen, "openParen must not be null");
        Objects.requireNonNull(expression, "expression must not be null");
        Objects.requireNonNull(closeParen, "closeParen must not be null");

        STNode stBracedExpressionNode = STNodeFactory.createBracedExpressionNode(
                kind,
                openParen.internalNode(),
                expression.internalNode(),
                closeParen.internalNode());
        return stBracedExpressionNode.createUnlinkedFacade();
    }

    public static CheckExpressionNode createCheckExpressionNode(
            SyntaxKind kind,
            Token checkKeyword,
            ExpressionNode expression) {
        Objects.requireNonNull(checkKeyword, "checkKeyword must not be null");
        Objects.requireNonNull(expression, "expression must not be null");

        STNode stCheckExpressionNode = STNodeFactory.createCheckExpressionNode(
                kind,
                checkKeyword.internalNode(),
                expression.internalNode());
        return stCheckExpressionNode.createUnlinkedFacade();
    }

    public static FieldAccessExpressionNode createFieldAccessExpressionNode(
            ExpressionNode expression,
            Token dotToken,
            NameReferenceNode fieldName) {
        Objects.requireNonNull(expression, "expression must not be null");
        Objects.requireNonNull(dotToken, "dotToken must not be null");
        Objects.requireNonNull(fieldName, "fieldName must not be null");

        STNode stFieldAccessExpressionNode = STNodeFactory.createFieldAccessExpressionNode(
                expression.internalNode(),
                dotToken.internalNode(),
                fieldName.internalNode());
        return stFieldAccessExpressionNode.createUnlinkedFacade();
    }

    public static FunctionCallExpressionNode createFunctionCallExpressionNode(
            NameReferenceNode functionName,
            Token openParenToken,
            SeparatedNodeList<FunctionArgumentNode> arguments,
            Token closeParenToken) {
        Objects.requireNonNull(functionName, "functionName must not be null");
        Objects.requireNonNull(openParenToken, "openParenToken must not be null");
        Objects.requireNonNull(arguments, "arguments must not be null");
        Objects.requireNonNull(closeParenToken, "closeParenToken must not be null");

        STNode stFunctionCallExpressionNode = STNodeFactory.createFunctionCallExpressionNode(
                functionName.internalNode(),
                openParenToken.internalNode(),
                arguments.underlyingListNode().internalNode(),
                closeParenToken.internalNode());
        return stFunctionCallExpressionNode.createUnlinkedFacade();
    }

    public static MethodCallExpressionNode createMethodCallExpressionNode(
            ExpressionNode expression,
            Token dotToken,
            NameReferenceNode methodName,
            Token openParenToken,
            SeparatedNodeList<FunctionArgumentNode> arguments,
            Token closeParenToken) {
        Objects.requireNonNull(expression, "expression must not be null");
        Objects.requireNonNull(dotToken, "dotToken must not be null");
        Objects.requireNonNull(methodName, "methodName must not be null");
        Objects.requireNonNull(openParenToken, "openParenToken must not be null");
        Objects.requireNonNull(arguments, "arguments must not be null");
        Objects.requireNonNull(closeParenToken, "closeParenToken must not be null");

        STNode stMethodCallExpressionNode = STNodeFactory.createMethodCallExpressionNode(
                expression.internalNode(),
                dotToken.internalNode(),
                methodName.internalNode(),
                openParenToken.internalNode(),
                arguments.underlyingListNode().internalNode(),
                closeParenToken.internalNode());
        return stMethodCallExpressionNode.createUnlinkedFacade();
    }

    public static MappingConstructorExpressionNode createMappingConstructorExpressionNode(
            Token openBrace,
            SeparatedNodeList<MappingFieldNode> fields,
            Token closeBrace) {
        Objects.requireNonNull(openBrace, "openBrace must not be null");
        Objects.requireNonNull(fields, "fields must not be null");
        Objects.requireNonNull(closeBrace, "closeBrace must not be null");

        STNode stMappingConstructorExpressionNode = STNodeFactory.createMappingConstructorExpressionNode(
                openBrace.internalNode(),
                fields.underlyingListNode().internalNode(),
                closeBrace.internalNode());
        return stMappingConstructorExpressionNode.createUnlinkedFacade();
    }

    public static IndexedExpressionNode createIndexedExpressionNode(
            ExpressionNode containerExpression,
            Token openBracket,
            SeparatedNodeList<ExpressionNode> keyExpression,
            Token closeBracket) {
        Objects.requireNonNull(containerExpression, "containerExpression must not be null");
        Objects.requireNonNull(openBracket, "openBracket must not be null");
        Objects.requireNonNull(keyExpression, "keyExpression must not be null");
        Objects.requireNonNull(closeBracket, "closeBracket must not be null");

        STNode stIndexedExpressionNode = STNodeFactory.createIndexedExpressionNode(
                containerExpression.internalNode(),
                openBracket.internalNode(),
                keyExpression.underlyingListNode().internalNode(),
                closeBracket.internalNode());
        return stIndexedExpressionNode.createUnlinkedFacade();
    }

    public static TypeofExpressionNode createTypeofExpressionNode(
            Token typeofKeyword,
            ExpressionNode expression) {
        Objects.requireNonNull(typeofKeyword, "typeofKeyword must not be null");
        Objects.requireNonNull(expression, "expression must not be null");

        STNode stTypeofExpressionNode = STNodeFactory.createTypeofExpressionNode(
                typeofKeyword.internalNode(),
                expression.internalNode());
        return stTypeofExpressionNode.createUnlinkedFacade();
    }

    public static UnaryExpressionNode createUnaryExpressionNode(
            Token unaryOperator,
            ExpressionNode expression) {
        Objects.requireNonNull(unaryOperator, "unaryOperator must not be null");
        Objects.requireNonNull(expression, "expression must not be null");

        STNode stUnaryExpressionNode = STNodeFactory.createUnaryExpressionNode(
                unaryOperator.internalNode(),
                expression.internalNode());
        return stUnaryExpressionNode.createUnlinkedFacade();
    }

    public static ComputedNameFieldNode createComputedNameFieldNode(
            Token openBracket,
            ExpressionNode fieldNameExpr,
            Token closeBracket,
            Token colonToken,
            ExpressionNode valueExpr) {
        Objects.requireNonNull(openBracket, "openBracket must not be null");
        Objects.requireNonNull(fieldNameExpr, "fieldNameExpr must not be null");
        Objects.requireNonNull(closeBracket, "closeBracket must not be null");
        Objects.requireNonNull(colonToken, "colonToken must not be null");
        Objects.requireNonNull(valueExpr, "valueExpr must not be null");

        STNode stComputedNameFieldNode = STNodeFactory.createComputedNameFieldNode(
                openBracket.internalNode(),
                fieldNameExpr.internalNode(),
                closeBracket.internalNode(),
                colonToken.internalNode(),
                valueExpr.internalNode());
        return stComputedNameFieldNode.createUnlinkedFacade();
    }

    public static ConstantDeclarationNode createConstantDeclarationNode(
            MetadataNode metadata,
            Token visibilityQualifier,
            Token constKeyword,
            TypeDescriptorNode typeDescriptor,
            Token variableName,
            Token equalsToken,
            Node initializer,
            Token semicolonToken) {
        Objects.requireNonNull(constKeyword, "constKeyword must not be null");
        Objects.requireNonNull(variableName, "variableName must not be null");
        Objects.requireNonNull(equalsToken, "equalsToken must not be null");
        Objects.requireNonNull(initializer, "initializer must not be null");
        Objects.requireNonNull(semicolonToken, "semicolonToken must not be null");

        STNode stConstantDeclarationNode = STNodeFactory.createConstantDeclarationNode(
                getOptionalSTNode(metadata),
                getOptionalSTNode(visibilityQualifier),
                constKeyword.internalNode(),
                getOptionalSTNode(typeDescriptor),
                variableName.internalNode(),
                equalsToken.internalNode(),
                initializer.internalNode(),
                semicolonToken.internalNode());
        return stConstantDeclarationNode.createUnlinkedFacade();
    }

    public static DefaultableParameterNode createDefaultableParameterNode(
            NodeList<AnnotationNode> annotations,
            Node typeName,
            Token paramName,
            Token equalsToken,
            Node expression) {
        Objects.requireNonNull(annotations, "annotations must not be null");
        Objects.requireNonNull(typeName, "typeName must not be null");
        Objects.requireNonNull(equalsToken, "equalsToken must not be null");
        Objects.requireNonNull(expression, "expression must not be null");

        STNode stDefaultableParameterNode = STNodeFactory.createDefaultableParameterNode(
                annotations.underlyingListNode().internalNode(),
                typeName.internalNode(),
                getOptionalSTNode(paramName),
                equalsToken.internalNode(),
                expression.internalNode());
        return stDefaultableParameterNode.createUnlinkedFacade();
    }

    public static RequiredParameterNode createRequiredParameterNode(
            NodeList<AnnotationNode> annotations,
            Node typeName,
            Token paramName) {
        Objects.requireNonNull(annotations, "annotations must not be null");
        Objects.requireNonNull(typeName, "typeName must not be null");

        STNode stRequiredParameterNode = STNodeFactory.createRequiredParameterNode(
                annotations.underlyingListNode().internalNode(),
                typeName.internalNode(),
                getOptionalSTNode(paramName));
        return stRequiredParameterNode.createUnlinkedFacade();
    }

    public static RestParameterNode createRestParameterNode(
            NodeList<AnnotationNode> annotations,
            Node typeName,
            Token ellipsisToken,
            Token paramName) {
        Objects.requireNonNull(annotations, "annotations must not be null");
        Objects.requireNonNull(typeName, "typeName must not be null");
        Objects.requireNonNull(ellipsisToken, "ellipsisToken must not be null");

        STNode stRestParameterNode = STNodeFactory.createRestParameterNode(
                annotations.underlyingListNode().internalNode(),
                typeName.internalNode(),
                ellipsisToken.internalNode(),
                getOptionalSTNode(paramName));
        return stRestParameterNode.createUnlinkedFacade();
    }

    public static ImportOrgNameNode createImportOrgNameNode(
            Token orgName,
            Token slashToken) {
        Objects.requireNonNull(orgName, "orgName must not be null");
        Objects.requireNonNull(slashToken, "slashToken must not be null");

        STNode stImportOrgNameNode = STNodeFactory.createImportOrgNameNode(
                orgName.internalNode(),
                slashToken.internalNode());
        return stImportOrgNameNode.createUnlinkedFacade();
    }

    public static ImportPrefixNode createImportPrefixNode(
            Token asKeyword,
            Token prefix) {
        Objects.requireNonNull(asKeyword, "asKeyword must not be null");
        Objects.requireNonNull(prefix, "prefix must not be null");

        STNode stImportPrefixNode = STNodeFactory.createImportPrefixNode(
                asKeyword.internalNode(),
                prefix.internalNode());
        return stImportPrefixNode.createUnlinkedFacade();
    }

    public static SpecificFieldNode createSpecificFieldNode(
            Token readonlyKeyword,
            Node fieldName,
            Token colon,
            ExpressionNode valueExpr) {
        Objects.requireNonNull(fieldName, "fieldName must not be null");

        STNode stSpecificFieldNode = STNodeFactory.createSpecificFieldNode(
                getOptionalSTNode(readonlyKeyword),
                fieldName.internalNode(),
                getOptionalSTNode(colon),
                getOptionalSTNode(valueExpr));
        return stSpecificFieldNode.createUnlinkedFacade();
    }

    public static SpreadFieldNode createSpreadFieldNode(
            Token ellipsis,
            ExpressionNode valueExpr) {
        Objects.requireNonNull(ellipsis, "ellipsis must not be null");
        Objects.requireNonNull(valueExpr, "valueExpr must not be null");

        STNode stSpreadFieldNode = STNodeFactory.createSpreadFieldNode(
                ellipsis.internalNode(),
                valueExpr.internalNode());
        return stSpreadFieldNode.createUnlinkedFacade();
    }

    public static NamedArgumentNode createNamedArgumentNode(
            SimpleNameReferenceNode argumentName,
            Token equalsToken,
            ExpressionNode expression) {
        Objects.requireNonNull(argumentName, "argumentName must not be null");
        Objects.requireNonNull(equalsToken, "equalsToken must not be null");
        Objects.requireNonNull(expression, "expression must not be null");

        STNode stNamedArgumentNode = STNodeFactory.createNamedArgumentNode(
                argumentName.internalNode(),
                equalsToken.internalNode(),
                expression.internalNode());
        return stNamedArgumentNode.createUnlinkedFacade();
    }

    public static PositionalArgumentNode createPositionalArgumentNode(
            ExpressionNode expression) {
        Objects.requireNonNull(expression, "expression must not be null");

        STNode stPositionalArgumentNode = STNodeFactory.createPositionalArgumentNode(
                expression.internalNode());
        return stPositionalArgumentNode.createUnlinkedFacade();
    }

    public static RestArgumentNode createRestArgumentNode(
            Token ellipsis,
            ExpressionNode expression) {
        Objects.requireNonNull(ellipsis, "ellipsis must not be null");
        Objects.requireNonNull(expression, "expression must not be null");

        STNode stRestArgumentNode = STNodeFactory.createRestArgumentNode(
                ellipsis.internalNode(),
                expression.internalNode());
        return stRestArgumentNode.createUnlinkedFacade();
    }

    public static ObjectTypeDescriptorNode createObjectTypeDescriptorNode(
            NodeList<Token> objectTypeQualifiers,
            Token objectKeyword,
            Token openBrace,
            NodeList<Node> members,
            Token closeBrace) {
        Objects.requireNonNull(objectTypeQualifiers, "objectTypeQualifiers must not be null");
        Objects.requireNonNull(objectKeyword, "objectKeyword must not be null");
        Objects.requireNonNull(openBrace, "openBrace must not be null");
        Objects.requireNonNull(members, "members must not be null");
        Objects.requireNonNull(closeBrace, "closeBrace must not be null");

        STNode stObjectTypeDescriptorNode = STNodeFactory.createObjectTypeDescriptorNode(
                objectTypeQualifiers.underlyingListNode().internalNode(),
                objectKeyword.internalNode(),
                openBrace.internalNode(),
                members.underlyingListNode().internalNode(),
                closeBrace.internalNode());
        return stObjectTypeDescriptorNode.createUnlinkedFacade();
    }

    public static ObjectConstructorExpressionNode createObjectConstructorExpressionNode(
            NodeList<AnnotationNode> annotations,
            NodeList<Token> objectTypeQualifiers,
            Token objectKeyword,
            TypeDescriptorNode typeReference,
            Token openBraceToken,
            NodeList<Node> members,
            Token closeBraceToken) {
        Objects.requireNonNull(annotations, "annotations must not be null");
        Objects.requireNonNull(objectTypeQualifiers, "objectTypeQualifiers must not be null");
        Objects.requireNonNull(objectKeyword, "objectKeyword must not be null");
        Objects.requireNonNull(openBraceToken, "openBraceToken must not be null");
        Objects.requireNonNull(members, "members must not be null");
        Objects.requireNonNull(closeBraceToken, "closeBraceToken must not be null");

        STNode stObjectConstructorExpressionNode = STNodeFactory.createObjectConstructorExpressionNode(
                annotations.underlyingListNode().internalNode(),
                objectTypeQualifiers.underlyingListNode().internalNode(),
                objectKeyword.internalNode(),
                getOptionalSTNode(typeReference),
                openBraceToken.internalNode(),
                members.underlyingListNode().internalNode(),
                closeBraceToken.internalNode());
        return stObjectConstructorExpressionNode.createUnlinkedFacade();
    }

    public static RecordTypeDescriptorNode createRecordTypeDescriptorNode(
            Token recordKeyword,
            Token bodyStartDelimiter,
            NodeList<Node> fields,
            RecordRestDescriptorNode recordRestDescriptor,
            Token bodyEndDelimiter) {
        Objects.requireNonNull(recordKeyword, "recordKeyword must not be null");
        Objects.requireNonNull(bodyStartDelimiter, "bodyStartDelimiter must not be null");
        Objects.requireNonNull(fields, "fields must not be null");
        Objects.requireNonNull(bodyEndDelimiter, "bodyEndDelimiter must not be null");

        STNode stRecordTypeDescriptorNode = STNodeFactory.createRecordTypeDescriptorNode(
                recordKeyword.internalNode(),
                bodyStartDelimiter.internalNode(),
                fields.underlyingListNode().internalNode(),
                getOptionalSTNode(recordRestDescriptor),
                bodyEndDelimiter.internalNode());
        return stRecordTypeDescriptorNode.createUnlinkedFacade();
    }

    public static ReturnTypeDescriptorNode createReturnTypeDescriptorNode(
            Token returnsKeyword,
            NodeList<AnnotationNode> annotations,
            Node type) {
        Objects.requireNonNull(returnsKeyword, "returnsKeyword must not be null");
        Objects.requireNonNull(annotations, "annotations must not be null");
        Objects.requireNonNull(type, "type must not be null");

        STNode stReturnTypeDescriptorNode = STNodeFactory.createReturnTypeDescriptorNode(
                returnsKeyword.internalNode(),
                annotations.underlyingListNode().internalNode(),
                type.internalNode());
        return stReturnTypeDescriptorNode.createUnlinkedFacade();
    }

    public static NilTypeDescriptorNode createNilTypeDescriptorNode(
            Token openParenToken,
            Token closeParenToken) {
        Objects.requireNonNull(openParenToken, "openParenToken must not be null");
        Objects.requireNonNull(closeParenToken, "closeParenToken must not be null");

        STNode stNilTypeDescriptorNode = STNodeFactory.createNilTypeDescriptorNode(
                openParenToken.internalNode(),
                closeParenToken.internalNode());
        return stNilTypeDescriptorNode.createUnlinkedFacade();
    }

    public static OptionalTypeDescriptorNode createOptionalTypeDescriptorNode(
            Node typeDescriptor,
            Token questionMarkToken) {
        Objects.requireNonNull(typeDescriptor, "typeDescriptor must not be null");
        Objects.requireNonNull(questionMarkToken, "questionMarkToken must not be null");

        STNode stOptionalTypeDescriptorNode = STNodeFactory.createOptionalTypeDescriptorNode(
                typeDescriptor.internalNode(),
                questionMarkToken.internalNode());
        return stOptionalTypeDescriptorNode.createUnlinkedFacade();
    }

    public static ObjectFieldNode createObjectFieldNode(
            MetadataNode metadata,
            Token visibilityQualifier,
            Token finalKeyword,
            Node typeName,
            Token fieldName,
            Token equalsToken,
            ExpressionNode expression,
            Token semicolonToken) {
        Objects.requireNonNull(typeName, "typeName must not be null");
        Objects.requireNonNull(fieldName, "fieldName must not be null");
        Objects.requireNonNull(semicolonToken, "semicolonToken must not be null");

        STNode stObjectFieldNode = STNodeFactory.createObjectFieldNode(
                getOptionalSTNode(metadata),
                getOptionalSTNode(visibilityQualifier),
                getOptionalSTNode(finalKeyword),
                typeName.internalNode(),
                fieldName.internalNode(),
                getOptionalSTNode(equalsToken),
                getOptionalSTNode(expression),
                semicolonToken.internalNode());
        return stObjectFieldNode.createUnlinkedFacade();
    }

    public static RecordFieldNode createRecordFieldNode(
            MetadataNode metadata,
            Token readonlyKeyword,
            Node typeName,
            Token fieldName,
            Token questionMarkToken,
            Token semicolonToken) {
        Objects.requireNonNull(typeName, "typeName must not be null");
        Objects.requireNonNull(fieldName, "fieldName must not be null");
        Objects.requireNonNull(semicolonToken, "semicolonToken must not be null");

        STNode stRecordFieldNode = STNodeFactory.createRecordFieldNode(
                getOptionalSTNode(metadata),
                getOptionalSTNode(readonlyKeyword),
                typeName.internalNode(),
                fieldName.internalNode(),
                getOptionalSTNode(questionMarkToken),
                semicolonToken.internalNode());
        return stRecordFieldNode.createUnlinkedFacade();
    }

    public static RecordFieldWithDefaultValueNode createRecordFieldWithDefaultValueNode(
            MetadataNode metadata,
            Token readonlyKeyword,
            Node typeName,
            Token fieldName,
            Token equalsToken,
            ExpressionNode expression,
            Token semicolonToken) {
        Objects.requireNonNull(typeName, "typeName must not be null");
        Objects.requireNonNull(fieldName, "fieldName must not be null");
        Objects.requireNonNull(equalsToken, "equalsToken must not be null");
        Objects.requireNonNull(expression, "expression must not be null");
        Objects.requireNonNull(semicolonToken, "semicolonToken must not be null");

        STNode stRecordFieldWithDefaultValueNode = STNodeFactory.createRecordFieldWithDefaultValueNode(
                getOptionalSTNode(metadata),
                getOptionalSTNode(readonlyKeyword),
                typeName.internalNode(),
                fieldName.internalNode(),
                equalsToken.internalNode(),
                expression.internalNode(),
                semicolonToken.internalNode());
        return stRecordFieldWithDefaultValueNode.createUnlinkedFacade();
    }

    public static RecordRestDescriptorNode createRecordRestDescriptorNode(
            Node typeName,
            Token ellipsisToken,
            Token semicolonToken) {
        Objects.requireNonNull(typeName, "typeName must not be null");
        Objects.requireNonNull(ellipsisToken, "ellipsisToken must not be null");
        Objects.requireNonNull(semicolonToken, "semicolonToken must not be null");

        STNode stRecordRestDescriptorNode = STNodeFactory.createRecordRestDescriptorNode(
                typeName.internalNode(),
                ellipsisToken.internalNode(),
                semicolonToken.internalNode());
        return stRecordRestDescriptorNode.createUnlinkedFacade();
    }

    public static TypeReferenceNode createTypeReferenceNode(
            Token asteriskToken,
            Node typeName,
            Token semicolonToken) {
        Objects.requireNonNull(asteriskToken, "asteriskToken must not be null");
        Objects.requireNonNull(typeName, "typeName must not be null");
        Objects.requireNonNull(semicolonToken, "semicolonToken must not be null");

        STNode stTypeReferenceNode = STNodeFactory.createTypeReferenceNode(
                asteriskToken.internalNode(),
                typeName.internalNode(),
                semicolonToken.internalNode());
        return stTypeReferenceNode.createUnlinkedFacade();
    }

    public static ServiceBodyNode createServiceBodyNode(
            Token openBraceToken,
            NodeList<Node> resources,
            Token closeBraceToken) {
        Objects.requireNonNull(openBraceToken, "openBraceToken must not be null");
        Objects.requireNonNull(resources, "resources must not be null");
        Objects.requireNonNull(closeBraceToken, "closeBraceToken must not be null");

        STNode stServiceBodyNode = STNodeFactory.createServiceBodyNode(
                openBraceToken.internalNode(),
                resources.underlyingListNode().internalNode(),
                closeBraceToken.internalNode());
        return stServiceBodyNode.createUnlinkedFacade();
    }

    public static AnnotationNode createAnnotationNode(
            Token atToken,
            Node annotReference,
            MappingConstructorExpressionNode annotValue) {
        Objects.requireNonNull(atToken, "atToken must not be null");
        Objects.requireNonNull(annotReference, "annotReference must not be null");

        STNode stAnnotationNode = STNodeFactory.createAnnotationNode(
                atToken.internalNode(),
                annotReference.internalNode(),
                getOptionalSTNode(annotValue));
        return stAnnotationNode.createUnlinkedFacade();
    }

    public static MetadataNode createMetadataNode(
            Node documentationString,
            NodeList<AnnotationNode> annotations) {
        Objects.requireNonNull(annotations, "annotations must not be null");

        STNode stMetadataNode = STNodeFactory.createMetadataNode(
                getOptionalSTNode(documentationString),
                annotations.underlyingListNode().internalNode());
        return stMetadataNode.createUnlinkedFacade();
    }

    public static ModuleVariableDeclarationNode createModuleVariableDeclarationNode(
            MetadataNode metadata,
            NodeList<Token> qualifiers,
            TypedBindingPatternNode typedBindingPattern,
            Token equalsToken,
            ExpressionNode initializer,
            Token semicolonToken) {
        Objects.requireNonNull(qualifiers, "qualifiers must not be null");
        Objects.requireNonNull(typedBindingPattern, "typedBindingPattern must not be null");
        Objects.requireNonNull(semicolonToken, "semicolonToken must not be null");

        STNode stModuleVariableDeclarationNode = STNodeFactory.createModuleVariableDeclarationNode(
                getOptionalSTNode(metadata),
                qualifiers.underlyingListNode().internalNode(),
                typedBindingPattern.internalNode(),
                getOptionalSTNode(equalsToken),
                getOptionalSTNode(initializer),
                semicolonToken.internalNode());
        return stModuleVariableDeclarationNode.createUnlinkedFacade();
    }

    public static TypeTestExpressionNode createTypeTestExpressionNode(
            ExpressionNode expression,
            Token isKeyword,
            Node typeDescriptor) {
        Objects.requireNonNull(expression, "expression must not be null");
        Objects.requireNonNull(isKeyword, "isKeyword must not be null");
        Objects.requireNonNull(typeDescriptor, "typeDescriptor must not be null");

        STNode stTypeTestExpressionNode = STNodeFactory.createTypeTestExpressionNode(
                expression.internalNode(),
                isKeyword.internalNode(),
                typeDescriptor.internalNode());
        return stTypeTestExpressionNode.createUnlinkedFacade();
    }

    public static RemoteMethodCallActionNode createRemoteMethodCallActionNode(
            ExpressionNode expression,
            Token rightArrowToken,
            SimpleNameReferenceNode methodName,
            Token openParenToken,
            SeparatedNodeList<FunctionArgumentNode> arguments,
            Token closeParenToken) {
        Objects.requireNonNull(expression, "expression must not be null");
        Objects.requireNonNull(rightArrowToken, "rightArrowToken must not be null");
        Objects.requireNonNull(methodName, "methodName must not be null");
        Objects.requireNonNull(openParenToken, "openParenToken must not be null");
        Objects.requireNonNull(arguments, "arguments must not be null");
        Objects.requireNonNull(closeParenToken, "closeParenToken must not be null");

        STNode stRemoteMethodCallActionNode = STNodeFactory.createRemoteMethodCallActionNode(
                expression.internalNode(),
                rightArrowToken.internalNode(),
                methodName.internalNode(),
                openParenToken.internalNode(),
                arguments.underlyingListNode().internalNode(),
                closeParenToken.internalNode());
        return stRemoteMethodCallActionNode.createUnlinkedFacade();
    }

    public static ParameterizedTypeDescriptorNode createParameterizedTypeDescriptorNode(
            Token parameterizedType,
            TypeParameterNode typeParameter) {
        Objects.requireNonNull(parameterizedType, "parameterizedType must not be null");
        Objects.requireNonNull(typeParameter, "typeParameter must not be null");

        STNode stParameterizedTypeDescriptorNode = STNodeFactory.createParameterizedTypeDescriptorNode(
                parameterizedType.internalNode(),
                typeParameter.internalNode());
        return stParameterizedTypeDescriptorNode.createUnlinkedFacade();
    }

    public static NilLiteralNode createNilLiteralNode(
            Token openParenToken,
            Token closeParenToken) {
        Objects.requireNonNull(openParenToken, "openParenToken must not be null");
        Objects.requireNonNull(closeParenToken, "closeParenToken must not be null");

        STNode stNilLiteralNode = STNodeFactory.createNilLiteralNode(
                openParenToken.internalNode(),
                closeParenToken.internalNode());
        return stNilLiteralNode.createUnlinkedFacade();
    }

    public static AnnotationDeclarationNode createAnnotationDeclarationNode(
            MetadataNode metadata,
            Token visibilityQualifier,
            Token constKeyword,
            Token annotationKeyword,
            Node typeDescriptor,
            Token annotationTag,
            Token onKeyword,
            SeparatedNodeList<Node> attachPoints,
            Token semicolonToken) {
        Objects.requireNonNull(annotationKeyword, "annotationKeyword must not be null");
        Objects.requireNonNull(annotationTag, "annotationTag must not be null");
        Objects.requireNonNull(attachPoints, "attachPoints must not be null");
        Objects.requireNonNull(semicolonToken, "semicolonToken must not be null");

        STNode stAnnotationDeclarationNode = STNodeFactory.createAnnotationDeclarationNode(
                getOptionalSTNode(metadata),
                getOptionalSTNode(visibilityQualifier),
                getOptionalSTNode(constKeyword),
                annotationKeyword.internalNode(),
                getOptionalSTNode(typeDescriptor),
                annotationTag.internalNode(),
                getOptionalSTNode(onKeyword),
                attachPoints.underlyingListNode().internalNode(),
                semicolonToken.internalNode());
        return stAnnotationDeclarationNode.createUnlinkedFacade();
    }

    public static AnnotationAttachPointNode createAnnotationAttachPointNode(
            Token sourceKeyword,
            Token firstIdent,
            Token secondIdent) {
        Objects.requireNonNull(firstIdent, "firstIdent must not be null");

        STNode stAnnotationAttachPointNode = STNodeFactory.createAnnotationAttachPointNode(
                getOptionalSTNode(sourceKeyword),
                firstIdent.internalNode(),
                getOptionalSTNode(secondIdent));
        return stAnnotationAttachPointNode.createUnlinkedFacade();
    }

    public static XMLNamespaceDeclarationNode createXMLNamespaceDeclarationNode(
            Token xmlnsKeyword,
            ExpressionNode namespaceuri,
            Token asKeyword,
            IdentifierToken namespacePrefix,
            Token semicolonToken) {
        Objects.requireNonNull(xmlnsKeyword, "xmlnsKeyword must not be null");
        Objects.requireNonNull(namespaceuri, "namespaceuri must not be null");
        Objects.requireNonNull(semicolonToken, "semicolonToken must not be null");

        STNode stXMLNamespaceDeclarationNode = STNodeFactory.createXMLNamespaceDeclarationNode(
                xmlnsKeyword.internalNode(),
                namespaceuri.internalNode(),
                getOptionalSTNode(asKeyword),
                getOptionalSTNode(namespacePrefix),
                semicolonToken.internalNode());
        return stXMLNamespaceDeclarationNode.createUnlinkedFacade();
    }

    public static ModuleXMLNamespaceDeclarationNode createModuleXMLNamespaceDeclarationNode(
            Token xmlnsKeyword,
            ExpressionNode namespaceuri,
            Token asKeyword,
            IdentifierToken namespacePrefix,
            Token semicolonToken) {
        Objects.requireNonNull(xmlnsKeyword, "xmlnsKeyword must not be null");
        Objects.requireNonNull(namespaceuri, "namespaceuri must not be null");
        Objects.requireNonNull(semicolonToken, "semicolonToken must not be null");

        STNode stModuleXMLNamespaceDeclarationNode = STNodeFactory.createModuleXMLNamespaceDeclarationNode(
                xmlnsKeyword.internalNode(),
                namespaceuri.internalNode(),
                getOptionalSTNode(asKeyword),
                getOptionalSTNode(namespacePrefix),
                semicolonToken.internalNode());
        return stModuleXMLNamespaceDeclarationNode.createUnlinkedFacade();
    }

    public static FunctionBodyBlockNode createFunctionBodyBlockNode(
            Token openBraceToken,
            NamedWorkerDeclarator namedWorkerDeclarator,
            NodeList<StatementNode> statements,
            Token closeBraceToken) {
        Objects.requireNonNull(openBraceToken, "openBraceToken must not be null");
        Objects.requireNonNull(statements, "statements must not be null");
        Objects.requireNonNull(closeBraceToken, "closeBraceToken must not be null");

        STNode stFunctionBodyBlockNode = STNodeFactory.createFunctionBodyBlockNode(
                openBraceToken.internalNode(),
                getOptionalSTNode(namedWorkerDeclarator),
                statements.underlyingListNode().internalNode(),
                closeBraceToken.internalNode());
        return stFunctionBodyBlockNode.createUnlinkedFacade();
    }

    public static NamedWorkerDeclarationNode createNamedWorkerDeclarationNode(
            NodeList<AnnotationNode> annotations,
            Token transactionalKeyword,
            Token workerKeyword,
            IdentifierToken workerName,
            Node returnTypeDesc,
            BlockStatementNode workerBody) {
        Objects.requireNonNull(annotations, "annotations must not be null");
        Objects.requireNonNull(workerKeyword, "workerKeyword must not be null");
        Objects.requireNonNull(workerName, "workerName must not be null");
        Objects.requireNonNull(workerBody, "workerBody must not be null");

        STNode stNamedWorkerDeclarationNode = STNodeFactory.createNamedWorkerDeclarationNode(
                annotations.underlyingListNode().internalNode(),
                getOptionalSTNode(transactionalKeyword),
                workerKeyword.internalNode(),
                workerName.internalNode(),
                getOptionalSTNode(returnTypeDesc),
                workerBody.internalNode());
        return stNamedWorkerDeclarationNode.createUnlinkedFacade();
    }

    public static NamedWorkerDeclarator createNamedWorkerDeclarator(
            NodeList<StatementNode> workerInitStatements,
            NodeList<NamedWorkerDeclarationNode> namedWorkerDeclarations) {
        Objects.requireNonNull(workerInitStatements, "workerInitStatements must not be null");
        Objects.requireNonNull(namedWorkerDeclarations, "namedWorkerDeclarations must not be null");

        STNode stNamedWorkerDeclarator = STNodeFactory.createNamedWorkerDeclarator(
                workerInitStatements.underlyingListNode().internalNode(),
                namedWorkerDeclarations.underlyingListNode().internalNode());
        return stNamedWorkerDeclarator.createUnlinkedFacade();
    }

    public static BasicLiteralNode createBasicLiteralNode(
            SyntaxKind kind,
            Token literalToken) {
        Objects.requireNonNull(literalToken, "literalToken must not be null");

        STNode stBasicLiteralNode = STNodeFactory.createBasicLiteralNode(
                kind,
                literalToken.internalNode());
        return stBasicLiteralNode.createUnlinkedFacade();
    }

    public static SimpleNameReferenceNode createSimpleNameReferenceNode(
            Token name) {
        Objects.requireNonNull(name, "name must not be null");

        STNode stSimpleNameReferenceNode = STNodeFactory.createSimpleNameReferenceNode(
                name.internalNode());
        return stSimpleNameReferenceNode.createUnlinkedFacade();
    }

    public static QualifiedNameReferenceNode createQualifiedNameReferenceNode(
            Token modulePrefix,
            Node colon,
            IdentifierToken identifier) {
        Objects.requireNonNull(modulePrefix, "modulePrefix must not be null");
        Objects.requireNonNull(colon, "colon must not be null");
        Objects.requireNonNull(identifier, "identifier must not be null");

        STNode stQualifiedNameReferenceNode = STNodeFactory.createQualifiedNameReferenceNode(
                modulePrefix.internalNode(),
                colon.internalNode(),
                identifier.internalNode());
        return stQualifiedNameReferenceNode.createUnlinkedFacade();
    }

    public static BuiltinSimpleNameReferenceNode createBuiltinSimpleNameReferenceNode(
            SyntaxKind kind,
            Token name) {
        Objects.requireNonNull(name, "name must not be null");

        STNode stBuiltinSimpleNameReferenceNode = STNodeFactory.createBuiltinSimpleNameReferenceNode(
                kind,
                name.internalNode());
        return stBuiltinSimpleNameReferenceNode.createUnlinkedFacade();
    }

    public static TrapExpressionNode createTrapExpressionNode(
            SyntaxKind kind,
            Token trapKeyword,
            ExpressionNode expression) {
        Objects.requireNonNull(trapKeyword, "trapKeyword must not be null");
        Objects.requireNonNull(expression, "expression must not be null");

        STNode stTrapExpressionNode = STNodeFactory.createTrapExpressionNode(
                kind,
                trapKeyword.internalNode(),
                expression.internalNode());
        return stTrapExpressionNode.createUnlinkedFacade();
    }

    public static ListConstructorExpressionNode createListConstructorExpressionNode(
            Token openBracket,
            SeparatedNodeList<Node> expressions,
            Token closeBracket) {
        Objects.requireNonNull(openBracket, "openBracket must not be null");
        Objects.requireNonNull(expressions, "expressions must not be null");
        Objects.requireNonNull(closeBracket, "closeBracket must not be null");

        STNode stListConstructorExpressionNode = STNodeFactory.createListConstructorExpressionNode(
                openBracket.internalNode(),
                expressions.underlyingListNode().internalNode(),
                closeBracket.internalNode());
        return stListConstructorExpressionNode.createUnlinkedFacade();
    }

    public static TypeCastExpressionNode createTypeCastExpressionNode(
            Token ltToken,
            TypeCastParamNode typeCastParam,
            Token gtToken,
            ExpressionNode expression) {
        Objects.requireNonNull(ltToken, "ltToken must not be null");
        Objects.requireNonNull(typeCastParam, "typeCastParam must not be null");
        Objects.requireNonNull(gtToken, "gtToken must not be null");
        Objects.requireNonNull(expression, "expression must not be null");

        STNode stTypeCastExpressionNode = STNodeFactory.createTypeCastExpressionNode(
                ltToken.internalNode(),
                typeCastParam.internalNode(),
                gtToken.internalNode(),
                expression.internalNode());
        return stTypeCastExpressionNode.createUnlinkedFacade();
    }

    public static TypeCastParamNode createTypeCastParamNode(
            NodeList<AnnotationNode> annotations,
            Node type) {
        Objects.requireNonNull(annotations, "annotations must not be null");

        STNode stTypeCastParamNode = STNodeFactory.createTypeCastParamNode(
                annotations.underlyingListNode().internalNode(),
                getOptionalSTNode(type));
        return stTypeCastParamNode.createUnlinkedFacade();
    }

    public static UnionTypeDescriptorNode createUnionTypeDescriptorNode(
            TypeDescriptorNode leftTypeDesc,
            Token pipeToken,
            TypeDescriptorNode rightTypeDesc) {
        Objects.requireNonNull(leftTypeDesc, "leftTypeDesc must not be null");
        Objects.requireNonNull(pipeToken, "pipeToken must not be null");
        Objects.requireNonNull(rightTypeDesc, "rightTypeDesc must not be null");

        STNode stUnionTypeDescriptorNode = STNodeFactory.createUnionTypeDescriptorNode(
                leftTypeDesc.internalNode(),
                pipeToken.internalNode(),
                rightTypeDesc.internalNode());
        return stUnionTypeDescriptorNode.createUnlinkedFacade();
    }

    public static TableConstructorExpressionNode createTableConstructorExpressionNode(
            Token tableKeyword,
            KeySpecifierNode keySpecifier,
            Token openBracket,
            SeparatedNodeList<Node> rows,
            Token closeBracket) {
        Objects.requireNonNull(tableKeyword, "tableKeyword must not be null");
        Objects.requireNonNull(openBracket, "openBracket must not be null");
        Objects.requireNonNull(rows, "rows must not be null");
        Objects.requireNonNull(closeBracket, "closeBracket must not be null");

        STNode stTableConstructorExpressionNode = STNodeFactory.createTableConstructorExpressionNode(
                tableKeyword.internalNode(),
                getOptionalSTNode(keySpecifier),
                openBracket.internalNode(),
                rows.underlyingListNode().internalNode(),
                closeBracket.internalNode());
        return stTableConstructorExpressionNode.createUnlinkedFacade();
    }

    public static KeySpecifierNode createKeySpecifierNode(
            Token keyKeyword,
            Token openParenToken,
            SeparatedNodeList<IdentifierToken> fieldNames,
            Token closeParenToken) {
        Objects.requireNonNull(keyKeyword, "keyKeyword must not be null");
        Objects.requireNonNull(openParenToken, "openParenToken must not be null");
        Objects.requireNonNull(fieldNames, "fieldNames must not be null");
        Objects.requireNonNull(closeParenToken, "closeParenToken must not be null");

        STNode stKeySpecifierNode = STNodeFactory.createKeySpecifierNode(
                keyKeyword.internalNode(),
                openParenToken.internalNode(),
                fieldNames.underlyingListNode().internalNode(),
                closeParenToken.internalNode());
        return stKeySpecifierNode.createUnlinkedFacade();
    }

    public static ErrorTypeDescriptorNode createErrorTypeDescriptorNode(
            Token errorKeywordToken,
            ErrorTypeParamsNode errorTypeParamsNode) {
        Objects.requireNonNull(errorKeywordToken, "errorKeywordToken must not be null");

        STNode stErrorTypeDescriptorNode = STNodeFactory.createErrorTypeDescriptorNode(
                errorKeywordToken.internalNode(),
                getOptionalSTNode(errorTypeParamsNode));
        return stErrorTypeDescriptorNode.createUnlinkedFacade();
    }

    public static ErrorTypeParamsNode createErrorTypeParamsNode(
            Token ltToken,
            Node parameter,
            Token gtToken) {
        Objects.requireNonNull(ltToken, "ltToken must not be null");
        Objects.requireNonNull(parameter, "parameter must not be null");
        Objects.requireNonNull(gtToken, "gtToken must not be null");

        STNode stErrorTypeParamsNode = STNodeFactory.createErrorTypeParamsNode(
                ltToken.internalNode(),
                parameter.internalNode(),
                gtToken.internalNode());
        return stErrorTypeParamsNode.createUnlinkedFacade();
    }

    public static StreamTypeDescriptorNode createStreamTypeDescriptorNode(
            Token streamKeywordToken,
            Node streamTypeParamsNode) {
        Objects.requireNonNull(streamKeywordToken, "streamKeywordToken must not be null");

        STNode stStreamTypeDescriptorNode = STNodeFactory.createStreamTypeDescriptorNode(
                streamKeywordToken.internalNode(),
                getOptionalSTNode(streamTypeParamsNode));
        return stStreamTypeDescriptorNode.createUnlinkedFacade();
    }

    public static StreamTypeParamsNode createStreamTypeParamsNode(
            Token ltToken,
            Node leftTypeDescNode,
            Token commaToken,
            Node rightTypeDescNode,
            Token gtToken) {
        Objects.requireNonNull(ltToken, "ltToken must not be null");
        Objects.requireNonNull(leftTypeDescNode, "leftTypeDescNode must not be null");
        Objects.requireNonNull(gtToken, "gtToken must not be null");

        STNode stStreamTypeParamsNode = STNodeFactory.createStreamTypeParamsNode(
                ltToken.internalNode(),
                leftTypeDescNode.internalNode(),
                getOptionalSTNode(commaToken),
                getOptionalSTNode(rightTypeDescNode),
                gtToken.internalNode());
        return stStreamTypeParamsNode.createUnlinkedFacade();
    }

    public static TypedescTypeDescriptorNode createTypedescTypeDescriptorNode(
            Token typedescKeywordToken,
            TypeParameterNode typedescTypeParamsNode) {
        Objects.requireNonNull(typedescKeywordToken, "typedescKeywordToken must not be null");

        STNode stTypedescTypeDescriptorNode = STNodeFactory.createTypedescTypeDescriptorNode(
                typedescKeywordToken.internalNode(),
                getOptionalSTNode(typedescTypeParamsNode));
        return stTypedescTypeDescriptorNode.createUnlinkedFacade();
    }

    public static LetExpressionNode createLetExpressionNode(
            Token letKeyword,
            SeparatedNodeList<LetVariableDeclarationNode> letVarDeclarations,
            Token inKeyword,
            ExpressionNode expression) {
        Objects.requireNonNull(letKeyword, "letKeyword must not be null");
        Objects.requireNonNull(letVarDeclarations, "letVarDeclarations must not be null");
        Objects.requireNonNull(inKeyword, "inKeyword must not be null");
        Objects.requireNonNull(expression, "expression must not be null");

        STNode stLetExpressionNode = STNodeFactory.createLetExpressionNode(
                letKeyword.internalNode(),
                letVarDeclarations.underlyingListNode().internalNode(),
                inKeyword.internalNode(),
                expression.internalNode());
        return stLetExpressionNode.createUnlinkedFacade();
    }

    public static XmlTypeDescriptorNode createXmlTypeDescriptorNode(
            Token xmlKeywordToken,
            TypeParameterNode xmlTypeParamsNode) {
        Objects.requireNonNull(xmlKeywordToken, "xmlKeywordToken must not be null");

        STNode stXmlTypeDescriptorNode = STNodeFactory.createXmlTypeDescriptorNode(
                xmlKeywordToken.internalNode(),
                getOptionalSTNode(xmlTypeParamsNode));
        return stXmlTypeDescriptorNode.createUnlinkedFacade();
    }

    public static LetVariableDeclarationNode createLetVariableDeclarationNode(
            NodeList<AnnotationNode> annotations,
            TypedBindingPatternNode typedBindingPattern,
            Token equalsToken,
            ExpressionNode expression) {
        Objects.requireNonNull(annotations, "annotations must not be null");
        Objects.requireNonNull(typedBindingPattern, "typedBindingPattern must not be null");
        Objects.requireNonNull(equalsToken, "equalsToken must not be null");
        Objects.requireNonNull(expression, "expression must not be null");

        STNode stLetVariableDeclarationNode = STNodeFactory.createLetVariableDeclarationNode(
                annotations.underlyingListNode().internalNode(),
                typedBindingPattern.internalNode(),
                equalsToken.internalNode(),
                expression.internalNode());
        return stLetVariableDeclarationNode.createUnlinkedFacade();
    }

    public static TemplateExpressionNode createTemplateExpressionNode(
            SyntaxKind kind,
            Token type,
            Token startBacktick,
            NodeList<Node> content,
            Token endBacktick) {
        Objects.requireNonNull(startBacktick, "startBacktick must not be null");
        Objects.requireNonNull(content, "content must not be null");
        Objects.requireNonNull(endBacktick, "endBacktick must not be null");

        STNode stTemplateExpressionNode = STNodeFactory.createTemplateExpressionNode(
                kind,
                getOptionalSTNode(type),
                startBacktick.internalNode(),
                content.underlyingListNode().internalNode(),
                endBacktick.internalNode());
        return stTemplateExpressionNode.createUnlinkedFacade();
    }

    public static XMLElementNode createXMLElementNode(
            XMLStartTagNode startTag,
            NodeList<XMLItemNode> content,
            XMLEndTagNode endTag) {
        Objects.requireNonNull(startTag, "startTag must not be null");
        Objects.requireNonNull(content, "content must not be null");
        Objects.requireNonNull(endTag, "endTag must not be null");

        STNode stXMLElementNode = STNodeFactory.createXMLElementNode(
                startTag.internalNode(),
                content.underlyingListNode().internalNode(),
                endTag.internalNode());
        return stXMLElementNode.createUnlinkedFacade();
    }

    public static XMLStartTagNode createXMLStartTagNode(
            Token ltToken,
            XMLNameNode name,
            NodeList<XMLAttributeNode> attributes,
            Token getToken) {
        Objects.requireNonNull(ltToken, "ltToken must not be null");
        Objects.requireNonNull(name, "name must not be null");
        Objects.requireNonNull(attributes, "attributes must not be null");
        Objects.requireNonNull(getToken, "getToken must not be null");

        STNode stXMLStartTagNode = STNodeFactory.createXMLStartTagNode(
                ltToken.internalNode(),
                name.internalNode(),
                attributes.underlyingListNode().internalNode(),
                getToken.internalNode());
        return stXMLStartTagNode.createUnlinkedFacade();
    }

    public static XMLEndTagNode createXMLEndTagNode(
            Token ltToken,
            Token slashToken,
            XMLNameNode name,
            Token getToken) {
        Objects.requireNonNull(ltToken, "ltToken must not be null");
        Objects.requireNonNull(slashToken, "slashToken must not be null");
        Objects.requireNonNull(name, "name must not be null");
        Objects.requireNonNull(getToken, "getToken must not be null");

        STNode stXMLEndTagNode = STNodeFactory.createXMLEndTagNode(
                ltToken.internalNode(),
                slashToken.internalNode(),
                name.internalNode(),
                getToken.internalNode());
        return stXMLEndTagNode.createUnlinkedFacade();
    }

    public static XMLSimpleNameNode createXMLSimpleNameNode(
            Token name) {
        Objects.requireNonNull(name, "name must not be null");

        STNode stXMLSimpleNameNode = STNodeFactory.createXMLSimpleNameNode(
                name.internalNode());
        return stXMLSimpleNameNode.createUnlinkedFacade();
    }

    public static XMLQualifiedNameNode createXMLQualifiedNameNode(
            XMLSimpleNameNode prefix,
            Token colon,
            XMLSimpleNameNode name) {
        Objects.requireNonNull(prefix, "prefix must not be null");
        Objects.requireNonNull(colon, "colon must not be null");
        Objects.requireNonNull(name, "name must not be null");

        STNode stXMLQualifiedNameNode = STNodeFactory.createXMLQualifiedNameNode(
                prefix.internalNode(),
                colon.internalNode(),
                name.internalNode());
        return stXMLQualifiedNameNode.createUnlinkedFacade();
    }

    public static XMLEmptyElementNode createXMLEmptyElementNode(
            Token ltToken,
            XMLNameNode name,
            NodeList<XMLAttributeNode> attributes,
            Token slashToken,
            Token getToken) {
        Objects.requireNonNull(ltToken, "ltToken must not be null");
        Objects.requireNonNull(name, "name must not be null");
        Objects.requireNonNull(attributes, "attributes must not be null");
        Objects.requireNonNull(slashToken, "slashToken must not be null");
        Objects.requireNonNull(getToken, "getToken must not be null");

        STNode stXMLEmptyElementNode = STNodeFactory.createXMLEmptyElementNode(
                ltToken.internalNode(),
                name.internalNode(),
                attributes.underlyingListNode().internalNode(),
                slashToken.internalNode(),
                getToken.internalNode());
        return stXMLEmptyElementNode.createUnlinkedFacade();
    }

    public static InterpolationNode createInterpolationNode(
            Token interpolationStartToken,
            ExpressionNode expression,
            Token interpolationEndToken) {
        Objects.requireNonNull(interpolationStartToken, "interpolationStartToken must not be null");
        Objects.requireNonNull(expression, "expression must not be null");
        Objects.requireNonNull(interpolationEndToken, "interpolationEndToken must not be null");

        STNode stInterpolationNode = STNodeFactory.createInterpolationNode(
                interpolationStartToken.internalNode(),
                expression.internalNode(),
                interpolationEndToken.internalNode());
        return stInterpolationNode.createUnlinkedFacade();
    }

    public static XMLTextNode createXMLTextNode(
            Token content) {
        Objects.requireNonNull(content, "content must not be null");

        STNode stXMLTextNode = STNodeFactory.createXMLTextNode(
                content.internalNode());
        return stXMLTextNode.createUnlinkedFacade();
    }

    public static XMLAttributeNode createXMLAttributeNode(
            XMLNameNode attributeName,
            Token equalToken,
            XMLAttributeValue value) {
        Objects.requireNonNull(attributeName, "attributeName must not be null");
        Objects.requireNonNull(equalToken, "equalToken must not be null");
        Objects.requireNonNull(value, "value must not be null");

        STNode stXMLAttributeNode = STNodeFactory.createXMLAttributeNode(
                attributeName.internalNode(),
                equalToken.internalNode(),
                value.internalNode());
        return stXMLAttributeNode.createUnlinkedFacade();
    }

    public static XMLAttributeValue createXMLAttributeValue(
            Token startQuote,
            NodeList<Node> value,
            Token endQuote) {
        Objects.requireNonNull(startQuote, "startQuote must not be null");
        Objects.requireNonNull(value, "value must not be null");
        Objects.requireNonNull(endQuote, "endQuote must not be null");

        STNode stXMLAttributeValue = STNodeFactory.createXMLAttributeValue(
                startQuote.internalNode(),
                value.underlyingListNode().internalNode(),
                endQuote.internalNode());
        return stXMLAttributeValue.createUnlinkedFacade();
    }

    public static XMLComment createXMLComment(
            Token commentStart,
            NodeList<Node> content,
            Token commentEnd) {
        Objects.requireNonNull(commentStart, "commentStart must not be null");
        Objects.requireNonNull(content, "content must not be null");
        Objects.requireNonNull(commentEnd, "commentEnd must not be null");

        STNode stXMLComment = STNodeFactory.createXMLComment(
                commentStart.internalNode(),
                content.underlyingListNode().internalNode(),
                commentEnd.internalNode());
        return stXMLComment.createUnlinkedFacade();
    }

    public static XMLProcessingInstruction createXMLProcessingInstruction(
            Token piStart,
            XMLNameNode target,
            NodeList<Node> data,
            Token piEnd) {
        Objects.requireNonNull(piStart, "piStart must not be null");
        Objects.requireNonNull(target, "target must not be null");
        Objects.requireNonNull(data, "data must not be null");
        Objects.requireNonNull(piEnd, "piEnd must not be null");

        STNode stXMLProcessingInstruction = STNodeFactory.createXMLProcessingInstruction(
                piStart.internalNode(),
                target.internalNode(),
                data.underlyingListNode().internalNode(),
                piEnd.internalNode());
        return stXMLProcessingInstruction.createUnlinkedFacade();
    }

    public static TableTypeDescriptorNode createTableTypeDescriptorNode(
            Token tableKeywordToken,
            Node rowTypeParameterNode,
            Node keyConstraintNode) {
        Objects.requireNonNull(tableKeywordToken, "tableKeywordToken must not be null");
        Objects.requireNonNull(rowTypeParameterNode, "rowTypeParameterNode must not be null");

        STNode stTableTypeDescriptorNode = STNodeFactory.createTableTypeDescriptorNode(
                tableKeywordToken.internalNode(),
                rowTypeParameterNode.internalNode(),
                getOptionalSTNode(keyConstraintNode));
        return stTableTypeDescriptorNode.createUnlinkedFacade();
    }

    public static TypeParameterNode createTypeParameterNode(
            Token ltToken,
            TypeDescriptorNode typeNode,
            Token gtToken) {
        Objects.requireNonNull(ltToken, "ltToken must not be null");
        Objects.requireNonNull(typeNode, "typeNode must not be null");
        Objects.requireNonNull(gtToken, "gtToken must not be null");

        STNode stTypeParameterNode = STNodeFactory.createTypeParameterNode(
                ltToken.internalNode(),
                typeNode.internalNode(),
                gtToken.internalNode());
        return stTypeParameterNode.createUnlinkedFacade();
    }

    public static KeyTypeConstraintNode createKeyTypeConstraintNode(
            Token keyKeywordToken,
            Node typeParameterNode) {
        Objects.requireNonNull(keyKeywordToken, "keyKeywordToken must not be null");
        Objects.requireNonNull(typeParameterNode, "typeParameterNode must not be null");

        STNode stKeyTypeConstraintNode = STNodeFactory.createKeyTypeConstraintNode(
                keyKeywordToken.internalNode(),
                typeParameterNode.internalNode());
        return stKeyTypeConstraintNode.createUnlinkedFacade();
    }

    public static FunctionTypeDescriptorNode createFunctionTypeDescriptorNode(
            NodeList<Token> qualifierList,
            Token functionKeyword,
            FunctionSignatureNode functionSignature) {
        Objects.requireNonNull(qualifierList, "qualifierList must not be null");
        Objects.requireNonNull(functionKeyword, "functionKeyword must not be null");
        Objects.requireNonNull(functionSignature, "functionSignature must not be null");

        STNode stFunctionTypeDescriptorNode = STNodeFactory.createFunctionTypeDescriptorNode(
                qualifierList.underlyingListNode().internalNode(),
                functionKeyword.internalNode(),
                functionSignature.internalNode());
        return stFunctionTypeDescriptorNode.createUnlinkedFacade();
    }

    public static FunctionSignatureNode createFunctionSignatureNode(
            Token openParenToken,
            SeparatedNodeList<ParameterNode> parameters,
            Token closeParenToken,
            ReturnTypeDescriptorNode returnTypeDesc) {
        Objects.requireNonNull(openParenToken, "openParenToken must not be null");
        Objects.requireNonNull(parameters, "parameters must not be null");
        Objects.requireNonNull(closeParenToken, "closeParenToken must not be null");

        STNode stFunctionSignatureNode = STNodeFactory.createFunctionSignatureNode(
                openParenToken.internalNode(),
                parameters.underlyingListNode().internalNode(),
                closeParenToken.internalNode(),
                getOptionalSTNode(returnTypeDesc));
        return stFunctionSignatureNode.createUnlinkedFacade();
    }

    public static ExplicitAnonymousFunctionExpressionNode createExplicitAnonymousFunctionExpressionNode(
            NodeList<AnnotationNode> annotations,
            NodeList<Token> qualifierList,
            Token functionKeyword,
            FunctionSignatureNode functionSignature,
            FunctionBodyNode functionBody) {
        Objects.requireNonNull(annotations, "annotations must not be null");
        Objects.requireNonNull(qualifierList, "qualifierList must not be null");
        Objects.requireNonNull(functionKeyword, "functionKeyword must not be null");
        Objects.requireNonNull(functionSignature, "functionSignature must not be null");
        Objects.requireNonNull(functionBody, "functionBody must not be null");

        STNode stExplicitAnonymousFunctionExpressionNode = STNodeFactory.createExplicitAnonymousFunctionExpressionNode(
                annotations.underlyingListNode().internalNode(),
                qualifierList.underlyingListNode().internalNode(),
                functionKeyword.internalNode(),
                functionSignature.internalNode(),
                functionBody.internalNode());
        return stExplicitAnonymousFunctionExpressionNode.createUnlinkedFacade();
    }

    public static ExpressionFunctionBodyNode createExpressionFunctionBodyNode(
            Token rightDoubleArrow,
            ExpressionNode expression,
            Token semicolon) {
        Objects.requireNonNull(rightDoubleArrow, "rightDoubleArrow must not be null");
        Objects.requireNonNull(expression, "expression must not be null");

        STNode stExpressionFunctionBodyNode = STNodeFactory.createExpressionFunctionBodyNode(
                rightDoubleArrow.internalNode(),
                expression.internalNode(),
                getOptionalSTNode(semicolon));
        return stExpressionFunctionBodyNode.createUnlinkedFacade();
    }

    public static TupleTypeDescriptorNode createTupleTypeDescriptorNode(
            Token openBracketToken,
            SeparatedNodeList<Node> memberTypeDesc,
            Token closeBracketToken) {
        Objects.requireNonNull(openBracketToken, "openBracketToken must not be null");
        Objects.requireNonNull(memberTypeDesc, "memberTypeDesc must not be null");
        Objects.requireNonNull(closeBracketToken, "closeBracketToken must not be null");

        STNode stTupleTypeDescriptorNode = STNodeFactory.createTupleTypeDescriptorNode(
                openBracketToken.internalNode(),
                memberTypeDesc.underlyingListNode().internalNode(),
                closeBracketToken.internalNode());
        return stTupleTypeDescriptorNode.createUnlinkedFacade();
    }

    public static ParenthesisedTypeDescriptorNode createParenthesisedTypeDescriptorNode(
            Token openParenToken,
            TypeDescriptorNode typedesc,
            Token closeParenToken) {
        Objects.requireNonNull(openParenToken, "openParenToken must not be null");
        Objects.requireNonNull(typedesc, "typedesc must not be null");
        Objects.requireNonNull(closeParenToken, "closeParenToken must not be null");

        STNode stParenthesisedTypeDescriptorNode = STNodeFactory.createParenthesisedTypeDescriptorNode(
                openParenToken.internalNode(),
                typedesc.internalNode(),
                closeParenToken.internalNode());
        return stParenthesisedTypeDescriptorNode.createUnlinkedFacade();
    }

    public static ExplicitNewExpressionNode createExplicitNewExpressionNode(
            Token newKeyword,
            TypeDescriptorNode typeDescriptor,
            ParenthesizedArgList parenthesizedArgList) {
        Objects.requireNonNull(newKeyword, "newKeyword must not be null");
        Objects.requireNonNull(typeDescriptor, "typeDescriptor must not be null");
        Objects.requireNonNull(parenthesizedArgList, "parenthesizedArgList must not be null");

        STNode stExplicitNewExpressionNode = STNodeFactory.createExplicitNewExpressionNode(
                newKeyword.internalNode(),
                typeDescriptor.internalNode(),
                parenthesizedArgList.internalNode());
        return stExplicitNewExpressionNode.createUnlinkedFacade();
    }

    public static ImplicitNewExpressionNode createImplicitNewExpressionNode(
            Token newKeyword,
            ParenthesizedArgList parenthesizedArgList) {
        Objects.requireNonNull(newKeyword, "newKeyword must not be null");

        STNode stImplicitNewExpressionNode = STNodeFactory.createImplicitNewExpressionNode(
                newKeyword.internalNode(),
                getOptionalSTNode(parenthesizedArgList));
        return stImplicitNewExpressionNode.createUnlinkedFacade();
    }

    public static ParenthesizedArgList createParenthesizedArgList(
            Token openParenToken,
            SeparatedNodeList<FunctionArgumentNode> arguments,
            Token closeParenToken) {
        Objects.requireNonNull(openParenToken, "openParenToken must not be null");
        Objects.requireNonNull(arguments, "arguments must not be null");
        Objects.requireNonNull(closeParenToken, "closeParenToken must not be null");

        STNode stParenthesizedArgList = STNodeFactory.createParenthesizedArgList(
                openParenToken.internalNode(),
                arguments.underlyingListNode().internalNode(),
                closeParenToken.internalNode());
        return stParenthesizedArgList.createUnlinkedFacade();
    }

    public static QueryConstructTypeNode createQueryConstructTypeNode(
            Token keyword,
            KeySpecifierNode keySpecifier) {
        Objects.requireNonNull(keyword, "keyword must not be null");

        STNode stQueryConstructTypeNode = STNodeFactory.createQueryConstructTypeNode(
                keyword.internalNode(),
                getOptionalSTNode(keySpecifier));
        return stQueryConstructTypeNode.createUnlinkedFacade();
    }

    public static FromClauseNode createFromClauseNode(
            Token fromKeyword,
            TypedBindingPatternNode typedBindingPattern,
            Token inKeyword,
            ExpressionNode expression) {
        Objects.requireNonNull(fromKeyword, "fromKeyword must not be null");
        Objects.requireNonNull(typedBindingPattern, "typedBindingPattern must not be null");
        Objects.requireNonNull(inKeyword, "inKeyword must not be null");
        Objects.requireNonNull(expression, "expression must not be null");

        STNode stFromClauseNode = STNodeFactory.createFromClauseNode(
                fromKeyword.internalNode(),
                typedBindingPattern.internalNode(),
                inKeyword.internalNode(),
                expression.internalNode());
        return stFromClauseNode.createUnlinkedFacade();
    }

    public static WhereClauseNode createWhereClauseNode(
            Token whereKeyword,
            ExpressionNode expression) {
        Objects.requireNonNull(whereKeyword, "whereKeyword must not be null");
        Objects.requireNonNull(expression, "expression must not be null");

        STNode stWhereClauseNode = STNodeFactory.createWhereClauseNode(
                whereKeyword.internalNode(),
                expression.internalNode());
        return stWhereClauseNode.createUnlinkedFacade();
    }

    public static LetClauseNode createLetClauseNode(
            Token letKeyword,
            SeparatedNodeList<LetVariableDeclarationNode> letVarDeclarations) {
        Objects.requireNonNull(letKeyword, "letKeyword must not be null");
        Objects.requireNonNull(letVarDeclarations, "letVarDeclarations must not be null");

        STNode stLetClauseNode = STNodeFactory.createLetClauseNode(
                letKeyword.internalNode(),
                letVarDeclarations.underlyingListNode().internalNode());
        return stLetClauseNode.createUnlinkedFacade();
    }

    public static JoinClauseNode createJoinClauseNode(
            Token outerKeyword,
            Token joinKeyword,
            TypedBindingPatternNode typedBindingPattern,
            Token inKeyword,
            ExpressionNode expression,
            OnClauseNode joinOnCondition) {
        Objects.requireNonNull(joinKeyword, "joinKeyword must not be null");
        Objects.requireNonNull(typedBindingPattern, "typedBindingPattern must not be null");
        Objects.requireNonNull(inKeyword, "inKeyword must not be null");
        Objects.requireNonNull(expression, "expression must not be null");
        Objects.requireNonNull(joinOnCondition, "joinOnCondition must not be null");

        STNode stJoinClauseNode = STNodeFactory.createJoinClauseNode(
                getOptionalSTNode(outerKeyword),
                joinKeyword.internalNode(),
                typedBindingPattern.internalNode(),
                inKeyword.internalNode(),
                expression.internalNode(),
                joinOnCondition.internalNode());
        return stJoinClauseNode.createUnlinkedFacade();
    }

    public static OnClauseNode createOnClauseNode(
            Token onKeyword,
            ExpressionNode lhsExpression,
            Token equalsKeyword,
            ExpressionNode rhsExpression) {
        Objects.requireNonNull(onKeyword, "onKeyword must not be null");
        Objects.requireNonNull(lhsExpression, "lhsExpression must not be null");
        Objects.requireNonNull(equalsKeyword, "equalsKeyword must not be null");
        Objects.requireNonNull(rhsExpression, "rhsExpression must not be null");

        STNode stOnClauseNode = STNodeFactory.createOnClauseNode(
                onKeyword.internalNode(),
                lhsExpression.internalNode(),
                equalsKeyword.internalNode(),
                rhsExpression.internalNode());
        return stOnClauseNode.createUnlinkedFacade();
    }

    public static LimitClauseNode createLimitClauseNode(
            Token limitKeyword,
            ExpressionNode expression) {
        Objects.requireNonNull(limitKeyword, "limitKeyword must not be null");
        Objects.requireNonNull(expression, "expression must not be null");

        STNode stLimitClauseNode = STNodeFactory.createLimitClauseNode(
                limitKeyword.internalNode(),
                expression.internalNode());
        return stLimitClauseNode.createUnlinkedFacade();
    }

    public static OnConflictClauseNode createOnConflictClauseNode(
            Token onKeyword,
            Token conflictKeyword,
            ExpressionNode expression) {
        Objects.requireNonNull(onKeyword, "onKeyword must not be null");
        Objects.requireNonNull(conflictKeyword, "conflictKeyword must not be null");
        Objects.requireNonNull(expression, "expression must not be null");

        STNode stOnConflictClauseNode = STNodeFactory.createOnConflictClauseNode(
                onKeyword.internalNode(),
                conflictKeyword.internalNode(),
                expression.internalNode());
        return stOnConflictClauseNode.createUnlinkedFacade();
    }

    public static QueryPipelineNode createQueryPipelineNode(
            FromClauseNode fromClause,
            NodeList<IntermediateClauseNode> intermediateClauses) {
        Objects.requireNonNull(fromClause, "fromClause must not be null");
        Objects.requireNonNull(intermediateClauses, "intermediateClauses must not be null");

        STNode stQueryPipelineNode = STNodeFactory.createQueryPipelineNode(
                fromClause.internalNode(),
                intermediateClauses.underlyingListNode().internalNode());
        return stQueryPipelineNode.createUnlinkedFacade();
    }

    public static SelectClauseNode createSelectClauseNode(
            Token selectKeyword,
            ExpressionNode expression) {
        Objects.requireNonNull(selectKeyword, "selectKeyword must not be null");
        Objects.requireNonNull(expression, "expression must not be null");

        STNode stSelectClauseNode = STNodeFactory.createSelectClauseNode(
                selectKeyword.internalNode(),
                expression.internalNode());
        return stSelectClauseNode.createUnlinkedFacade();
    }

    public static QueryExpressionNode createQueryExpressionNode(
            QueryConstructTypeNode queryConstructType,
            QueryPipelineNode queryPipeline,
            SelectClauseNode selectClause,
            OnConflictClauseNode onConflictClause) {
        Objects.requireNonNull(queryPipeline, "queryPipeline must not be null");
        Objects.requireNonNull(selectClause, "selectClause must not be null");

        STNode stQueryExpressionNode = STNodeFactory.createQueryExpressionNode(
                getOptionalSTNode(queryConstructType),
                queryPipeline.internalNode(),
                selectClause.internalNode(),
                getOptionalSTNode(onConflictClause));
        return stQueryExpressionNode.createUnlinkedFacade();
    }

    public static QueryActionNode createQueryActionNode(
            QueryPipelineNode queryPipeline,
            Token doKeyword,
            BlockStatementNode blockStatement) {
        Objects.requireNonNull(queryPipeline, "queryPipeline must not be null");
        Objects.requireNonNull(doKeyword, "doKeyword must not be null");
        Objects.requireNonNull(blockStatement, "blockStatement must not be null");

        STNode stQueryActionNode = STNodeFactory.createQueryActionNode(
                queryPipeline.internalNode(),
                doKeyword.internalNode(),
                blockStatement.internalNode());
        return stQueryActionNode.createUnlinkedFacade();
    }

    public static IntersectionTypeDescriptorNode createIntersectionTypeDescriptorNode(
            Node leftTypeDesc,
            Token bitwiseAndToken,
            Node rightTypeDesc) {
        Objects.requireNonNull(leftTypeDesc, "leftTypeDesc must not be null");
        Objects.requireNonNull(bitwiseAndToken, "bitwiseAndToken must not be null");
        Objects.requireNonNull(rightTypeDesc, "rightTypeDesc must not be null");

        STNode stIntersectionTypeDescriptorNode = STNodeFactory.createIntersectionTypeDescriptorNode(
                leftTypeDesc.internalNode(),
                bitwiseAndToken.internalNode(),
                rightTypeDesc.internalNode());
        return stIntersectionTypeDescriptorNode.createUnlinkedFacade();
    }

    public static ImplicitAnonymousFunctionParameters createImplicitAnonymousFunctionParameters(
            Token openParenToken,
            SeparatedNodeList<SimpleNameReferenceNode> parameters,
            Token closeParenToken) {
        Objects.requireNonNull(openParenToken, "openParenToken must not be null");
        Objects.requireNonNull(parameters, "parameters must not be null");
        Objects.requireNonNull(closeParenToken, "closeParenToken must not be null");

        STNode stImplicitAnonymousFunctionParameters = STNodeFactory.createImplicitAnonymousFunctionParameters(
                openParenToken.internalNode(),
                parameters.underlyingListNode().internalNode(),
                closeParenToken.internalNode());
        return stImplicitAnonymousFunctionParameters.createUnlinkedFacade();
    }

    public static ImplicitAnonymousFunctionExpressionNode createImplicitAnonymousFunctionExpressionNode(
            Node params,
            Token rightDoubleArrow,
            ExpressionNode expression) {
        Objects.requireNonNull(params, "params must not be null");
        Objects.requireNonNull(rightDoubleArrow, "rightDoubleArrow must not be null");
        Objects.requireNonNull(expression, "expression must not be null");

        STNode stImplicitAnonymousFunctionExpressionNode = STNodeFactory.createImplicitAnonymousFunctionExpressionNode(
                params.internalNode(),
                rightDoubleArrow.internalNode(),
                expression.internalNode());
        return stImplicitAnonymousFunctionExpressionNode.createUnlinkedFacade();
    }

    public static StartActionNode createStartActionNode(
            NodeList<AnnotationNode> annotations,
            Token startKeyword,
            ExpressionNode expression) {
        Objects.requireNonNull(annotations, "annotations must not be null");
        Objects.requireNonNull(startKeyword, "startKeyword must not be null");
        Objects.requireNonNull(expression, "expression must not be null");

        STNode stStartActionNode = STNodeFactory.createStartActionNode(
                annotations.underlyingListNode().internalNode(),
                startKeyword.internalNode(),
                expression.internalNode());
        return stStartActionNode.createUnlinkedFacade();
    }

    public static FlushActionNode createFlushActionNode(
            Token flushKeyword,
            NameReferenceNode peerWorker) {
        Objects.requireNonNull(flushKeyword, "flushKeyword must not be null");

        STNode stFlushActionNode = STNodeFactory.createFlushActionNode(
                flushKeyword.internalNode(),
                getOptionalSTNode(peerWorker));
        return stFlushActionNode.createUnlinkedFacade();
    }

    public static SingletonTypeDescriptorNode createSingletonTypeDescriptorNode(
            ExpressionNode simpleContExprNode) {
        Objects.requireNonNull(simpleContExprNode, "simpleContExprNode must not be null");

        STNode stSingletonTypeDescriptorNode = STNodeFactory.createSingletonTypeDescriptorNode(
                simpleContExprNode.internalNode());
        return stSingletonTypeDescriptorNode.createUnlinkedFacade();
    }

    public static MethodDeclarationNode createMethodDeclarationNode(
            MetadataNode metadata,
            NodeList<Token> qualifierList,
            Token functionKeyword,
            IdentifierToken methodName,
            FunctionSignatureNode methodSignature,
            Token semicolon) {
        Objects.requireNonNull(qualifierList, "qualifierList must not be null");
        Objects.requireNonNull(functionKeyword, "functionKeyword must not be null");
        Objects.requireNonNull(methodName, "methodName must not be null");
        Objects.requireNonNull(methodSignature, "methodSignature must not be null");
        Objects.requireNonNull(semicolon, "semicolon must not be null");

        STNode stMethodDeclarationNode = STNodeFactory.createMethodDeclarationNode(
                getOptionalSTNode(metadata),
                qualifierList.underlyingListNode().internalNode(),
                functionKeyword.internalNode(),
                methodName.internalNode(),
                methodSignature.internalNode(),
                semicolon.internalNode());
        return stMethodDeclarationNode.createUnlinkedFacade();
    }

    public static TypedBindingPatternNode createTypedBindingPatternNode(
            TypeDescriptorNode typeDescriptor,
            BindingPatternNode bindingPattern) {
        Objects.requireNonNull(typeDescriptor, "typeDescriptor must not be null");
        Objects.requireNonNull(bindingPattern, "bindingPattern must not be null");

        STNode stTypedBindingPatternNode = STNodeFactory.createTypedBindingPatternNode(
                typeDescriptor.internalNode(),
                bindingPattern.internalNode());
        return stTypedBindingPatternNode.createUnlinkedFacade();
    }

    public static CaptureBindingPatternNode createCaptureBindingPatternNode(
            Token variableName) {
        Objects.requireNonNull(variableName, "variableName must not be null");

        STNode stCaptureBindingPatternNode = STNodeFactory.createCaptureBindingPatternNode(
                variableName.internalNode());
        return stCaptureBindingPatternNode.createUnlinkedFacade();
    }

    public static WildcardBindingPatternNode createWildcardBindingPatternNode(
            Token underscoreToken) {
        Objects.requireNonNull(underscoreToken, "underscoreToken must not be null");

        STNode stWildcardBindingPatternNode = STNodeFactory.createWildcardBindingPatternNode(
                underscoreToken.internalNode());
        return stWildcardBindingPatternNode.createUnlinkedFacade();
    }

    public static ListBindingPatternNode createListBindingPatternNode(
            Token openBracket,
            SeparatedNodeList<BindingPatternNode> bindingPatterns,
            RestBindingPatternNode restBindingPattern,
            Token closeBracket) {
        Objects.requireNonNull(openBracket, "openBracket must not be null");
        Objects.requireNonNull(bindingPatterns, "bindingPatterns must not be null");
        Objects.requireNonNull(closeBracket, "closeBracket must not be null");

        STNode stListBindingPatternNode = STNodeFactory.createListBindingPatternNode(
                openBracket.internalNode(),
                bindingPatterns.underlyingListNode().internalNode(),
                getOptionalSTNode(restBindingPattern),
                closeBracket.internalNode());
        return stListBindingPatternNode.createUnlinkedFacade();
    }

    public static MappingBindingPatternNode createMappingBindingPatternNode(
            Token openBrace,
            SeparatedNodeList<FieldBindingPatternNode> fieldBindingPatterns,
            RestBindingPatternNode restBindingPattern,
            Token closeBrace) {
        Objects.requireNonNull(openBrace, "openBrace must not be null");
        Objects.requireNonNull(fieldBindingPatterns, "fieldBindingPatterns must not be null");
        Objects.requireNonNull(closeBrace, "closeBrace must not be null");

        STNode stMappingBindingPatternNode = STNodeFactory.createMappingBindingPatternNode(
                openBrace.internalNode(),
                fieldBindingPatterns.underlyingListNode().internalNode(),
                getOptionalSTNode(restBindingPattern),
                closeBrace.internalNode());
        return stMappingBindingPatternNode.createUnlinkedFacade();
    }

    public static FieldBindingPatternFullNode createFieldBindingPatternFullNode(
            SimpleNameReferenceNode variableName,
            Token colon,
            BindingPatternNode bindingPattern) {
        Objects.requireNonNull(variableName, "variableName must not be null");
        Objects.requireNonNull(colon, "colon must not be null");
        Objects.requireNonNull(bindingPattern, "bindingPattern must not be null");

        STNode stFieldBindingPatternFullNode = STNodeFactory.createFieldBindingPatternFullNode(
                variableName.internalNode(),
                colon.internalNode(),
                bindingPattern.internalNode());
        return stFieldBindingPatternFullNode.createUnlinkedFacade();
    }

    public static FieldBindingPatternVarnameNode createFieldBindingPatternVarnameNode(
            SimpleNameReferenceNode variableName) {
        Objects.requireNonNull(variableName, "variableName must not be null");

        STNode stFieldBindingPatternVarnameNode = STNodeFactory.createFieldBindingPatternVarnameNode(
                variableName.internalNode());
        return stFieldBindingPatternVarnameNode.createUnlinkedFacade();
    }

    public static RestBindingPatternNode createRestBindingPatternNode(
            Token ellipsisToken,
            SimpleNameReferenceNode variableName) {
        Objects.requireNonNull(ellipsisToken, "ellipsisToken must not be null");
        Objects.requireNonNull(variableName, "variableName must not be null");

        STNode stRestBindingPatternNode = STNodeFactory.createRestBindingPatternNode(
                ellipsisToken.internalNode(),
                variableName.internalNode());
        return stRestBindingPatternNode.createUnlinkedFacade();
    }

    public static ErrorBindingPatternNode createErrorBindingPatternNode(
            Token errorKeyword,
            Node typeReference,
            Token openParenthesis,
            SeparatedNodeList<BindingPatternNode> argListBindingPatterns,
            Token closeParenthesis) {
        Objects.requireNonNull(errorKeyword, "errorKeyword must not be null");
        Objects.requireNonNull(openParenthesis, "openParenthesis must not be null");
        Objects.requireNonNull(argListBindingPatterns, "argListBindingPatterns must not be null");
        Objects.requireNonNull(closeParenthesis, "closeParenthesis must not be null");

        STNode stErrorBindingPatternNode = STNodeFactory.createErrorBindingPatternNode(
                errorKeyword.internalNode(),
                getOptionalSTNode(typeReference),
                openParenthesis.internalNode(),
                argListBindingPatterns.underlyingListNode().internalNode(),
                closeParenthesis.internalNode());
        return stErrorBindingPatternNode.createUnlinkedFacade();
    }

    public static NamedArgBindingPatternNode createNamedArgBindingPatternNode(
            IdentifierToken argName,
            Token equalsToken,
            BindingPatternNode bindingPattern) {
        Objects.requireNonNull(argName, "argName must not be null");
        Objects.requireNonNull(equalsToken, "equalsToken must not be null");
        Objects.requireNonNull(bindingPattern, "bindingPattern must not be null");

        STNode stNamedArgBindingPatternNode = STNodeFactory.createNamedArgBindingPatternNode(
                argName.internalNode(),
                equalsToken.internalNode(),
                bindingPattern.internalNode());
        return stNamedArgBindingPatternNode.createUnlinkedFacade();
    }

    public static AsyncSendActionNode createAsyncSendActionNode(
            ExpressionNode expression,
            Token rightArrowToken,
            SimpleNameReferenceNode peerWorker) {
        Objects.requireNonNull(expression, "expression must not be null");
        Objects.requireNonNull(rightArrowToken, "rightArrowToken must not be null");
        Objects.requireNonNull(peerWorker, "peerWorker must not be null");

        STNode stAsyncSendActionNode = STNodeFactory.createAsyncSendActionNode(
                expression.internalNode(),
                rightArrowToken.internalNode(),
                peerWorker.internalNode());
        return stAsyncSendActionNode.createUnlinkedFacade();
    }

    public static SyncSendActionNode createSyncSendActionNode(
            ExpressionNode expression,
            Token syncSendToken,
            SimpleNameReferenceNode peerWorker) {
        Objects.requireNonNull(expression, "expression must not be null");
        Objects.requireNonNull(syncSendToken, "syncSendToken must not be null");
        Objects.requireNonNull(peerWorker, "peerWorker must not be null");

        STNode stSyncSendActionNode = STNodeFactory.createSyncSendActionNode(
                expression.internalNode(),
                syncSendToken.internalNode(),
                peerWorker.internalNode());
        return stSyncSendActionNode.createUnlinkedFacade();
    }

    public static ReceiveActionNode createReceiveActionNode(
            Token leftArrow,
            SimpleNameReferenceNode receiveWorkers) {
        Objects.requireNonNull(leftArrow, "leftArrow must not be null");
        Objects.requireNonNull(receiveWorkers, "receiveWorkers must not be null");

        STNode stReceiveActionNode = STNodeFactory.createReceiveActionNode(
                leftArrow.internalNode(),
                receiveWorkers.internalNode());
        return stReceiveActionNode.createUnlinkedFacade();
    }

    public static ReceiveFieldsNode createReceiveFieldsNode(
            Token openBrace,
            SeparatedNodeList<NameReferenceNode> receiveFields,
            Token closeBrace) {
        Objects.requireNonNull(openBrace, "openBrace must not be null");
        Objects.requireNonNull(receiveFields, "receiveFields must not be null");
        Objects.requireNonNull(closeBrace, "closeBrace must not be null");

        STNode stReceiveFieldsNode = STNodeFactory.createReceiveFieldsNode(
                openBrace.internalNode(),
                receiveFields.underlyingListNode().internalNode(),
                closeBrace.internalNode());
        return stReceiveFieldsNode.createUnlinkedFacade();
    }

    public static RestDescriptorNode createRestDescriptorNode(
            TypeDescriptorNode typeDescriptor,
            Token ellipsisToken) {
        Objects.requireNonNull(typeDescriptor, "typeDescriptor must not be null");
        Objects.requireNonNull(ellipsisToken, "ellipsisToken must not be null");

        STNode stRestDescriptorNode = STNodeFactory.createRestDescriptorNode(
                typeDescriptor.internalNode(),
                ellipsisToken.internalNode());
        return stRestDescriptorNode.createUnlinkedFacade();
    }

    public static DoubleGTTokenNode createDoubleGTTokenNode(
            Token openGTToken,
            Token endGTToken) {
        Objects.requireNonNull(openGTToken, "openGTToken must not be null");
        Objects.requireNonNull(endGTToken, "endGTToken must not be null");

        STNode stDoubleGTTokenNode = STNodeFactory.createDoubleGTTokenNode(
                openGTToken.internalNode(),
                endGTToken.internalNode());
        return stDoubleGTTokenNode.createUnlinkedFacade();
    }

    public static TrippleGTTokenNode createTrippleGTTokenNode(
            Token openGTToken,
            Token middleGTToken,
            Token endGTToken) {
        Objects.requireNonNull(openGTToken, "openGTToken must not be null");
        Objects.requireNonNull(middleGTToken, "middleGTToken must not be null");
        Objects.requireNonNull(endGTToken, "endGTToken must not be null");

        STNode stTrippleGTTokenNode = STNodeFactory.createTrippleGTTokenNode(
                openGTToken.internalNode(),
                middleGTToken.internalNode(),
                endGTToken.internalNode());
        return stTrippleGTTokenNode.createUnlinkedFacade();
    }

    public static WaitActionNode createWaitActionNode(
            Token waitKeyword,
            Node waitFutureExpr) {
        Objects.requireNonNull(waitKeyword, "waitKeyword must not be null");
        Objects.requireNonNull(waitFutureExpr, "waitFutureExpr must not be null");

        STNode stWaitActionNode = STNodeFactory.createWaitActionNode(
                waitKeyword.internalNode(),
                waitFutureExpr.internalNode());
        return stWaitActionNode.createUnlinkedFacade();
    }

    public static WaitFieldsListNode createWaitFieldsListNode(
            Token openBrace,
            SeparatedNodeList<Node> waitFields,
            Token closeBrace) {
        Objects.requireNonNull(openBrace, "openBrace must not be null");
        Objects.requireNonNull(waitFields, "waitFields must not be null");
        Objects.requireNonNull(closeBrace, "closeBrace must not be null");

        STNode stWaitFieldsListNode = STNodeFactory.createWaitFieldsListNode(
                openBrace.internalNode(),
                waitFields.underlyingListNode().internalNode(),
                closeBrace.internalNode());
        return stWaitFieldsListNode.createUnlinkedFacade();
    }

    public static WaitFieldNode createWaitFieldNode(
            SimpleNameReferenceNode fieldName,
            Token colon,
            ExpressionNode waitFutureExpr) {
        Objects.requireNonNull(fieldName, "fieldName must not be null");
        Objects.requireNonNull(colon, "colon must not be null");
        Objects.requireNonNull(waitFutureExpr, "waitFutureExpr must not be null");

        STNode stWaitFieldNode = STNodeFactory.createWaitFieldNode(
                fieldName.internalNode(),
                colon.internalNode(),
                waitFutureExpr.internalNode());
        return stWaitFieldNode.createUnlinkedFacade();
    }

    public static AnnotAccessExpressionNode createAnnotAccessExpressionNode(
            ExpressionNode expression,
            Token annotChainingToken,
            NameReferenceNode annotTagReference) {
        Objects.requireNonNull(expression, "expression must not be null");
        Objects.requireNonNull(annotChainingToken, "annotChainingToken must not be null");
        Objects.requireNonNull(annotTagReference, "annotTagReference must not be null");

        STNode stAnnotAccessExpressionNode = STNodeFactory.createAnnotAccessExpressionNode(
                expression.internalNode(),
                annotChainingToken.internalNode(),
                annotTagReference.internalNode());
        return stAnnotAccessExpressionNode.createUnlinkedFacade();
    }

    public static OptionalFieldAccessExpressionNode createOptionalFieldAccessExpressionNode(
            ExpressionNode expression,
            Token optionalChainingToken,
            NameReferenceNode fieldName) {
        Objects.requireNonNull(expression, "expression must not be null");
        Objects.requireNonNull(optionalChainingToken, "optionalChainingToken must not be null");
        Objects.requireNonNull(fieldName, "fieldName must not be null");

        STNode stOptionalFieldAccessExpressionNode = STNodeFactory.createOptionalFieldAccessExpressionNode(
                expression.internalNode(),
                optionalChainingToken.internalNode(),
                fieldName.internalNode());
        return stOptionalFieldAccessExpressionNode.createUnlinkedFacade();
    }

    public static ConditionalExpressionNode createConditionalExpressionNode(
            ExpressionNode lhsExpression,
            Token questionMarkToken,
            ExpressionNode middleExpression,
            Token colonToken,
            ExpressionNode endExpression) {
        Objects.requireNonNull(lhsExpression, "lhsExpression must not be null");
        Objects.requireNonNull(questionMarkToken, "questionMarkToken must not be null");
        Objects.requireNonNull(middleExpression, "middleExpression must not be null");
        Objects.requireNonNull(colonToken, "colonToken must not be null");
        Objects.requireNonNull(endExpression, "endExpression must not be null");

        STNode stConditionalExpressionNode = STNodeFactory.createConditionalExpressionNode(
                lhsExpression.internalNode(),
                questionMarkToken.internalNode(),
                middleExpression.internalNode(),
                colonToken.internalNode(),
                endExpression.internalNode());
        return stConditionalExpressionNode.createUnlinkedFacade();
    }

    public static EnumDeclarationNode createEnumDeclarationNode(
            MetadataNode metadata,
            Token qualifier,
            Token enumKeywordToken,
            IdentifierToken identifier,
            Token openBraceToken,
            SeparatedNodeList<Node> enumMemberList,
            Token closeBraceToken) {
        Objects.requireNonNull(enumKeywordToken, "enumKeywordToken must not be null");
        Objects.requireNonNull(identifier, "identifier must not be null");
        Objects.requireNonNull(openBraceToken, "openBraceToken must not be null");
        Objects.requireNonNull(enumMemberList, "enumMemberList must not be null");
        Objects.requireNonNull(closeBraceToken, "closeBraceToken must not be null");

        STNode stEnumDeclarationNode = STNodeFactory.createEnumDeclarationNode(
                getOptionalSTNode(metadata),
                getOptionalSTNode(qualifier),
                enumKeywordToken.internalNode(),
                identifier.internalNode(),
                openBraceToken.internalNode(),
                enumMemberList.underlyingListNode().internalNode(),
                closeBraceToken.internalNode());
        return stEnumDeclarationNode.createUnlinkedFacade();
    }

    public static EnumMemberNode createEnumMemberNode(
            MetadataNode metadata,
            IdentifierToken identifier,
            Token equalToken,
            ExpressionNode constExprNode) {
        Objects.requireNonNull(identifier, "identifier must not be null");

        STNode stEnumMemberNode = STNodeFactory.createEnumMemberNode(
                getOptionalSTNode(metadata),
                identifier.internalNode(),
                getOptionalSTNode(equalToken),
                getOptionalSTNode(constExprNode));
        return stEnumMemberNode.createUnlinkedFacade();
    }

    public static ArrayTypeDescriptorNode createArrayTypeDescriptorNode(
            TypeDescriptorNode memberTypeDesc,
            Token openBracket,
            Node arrayLength,
            Token closeBracket) {
        Objects.requireNonNull(memberTypeDesc, "memberTypeDesc must not be null");
        Objects.requireNonNull(openBracket, "openBracket must not be null");
        Objects.requireNonNull(closeBracket, "closeBracket must not be null");

        STNode stArrayTypeDescriptorNode = STNodeFactory.createArrayTypeDescriptorNode(
                memberTypeDesc.internalNode(),
                openBracket.internalNode(),
                getOptionalSTNode(arrayLength),
                closeBracket.internalNode());
        return stArrayTypeDescriptorNode.createUnlinkedFacade();
    }

    public static TransactionStatementNode createTransactionStatementNode(
            Token transactionKeyword,
            BlockStatementNode blockStatement,
            OnFailClauseNode onFailClause) {
        Objects.requireNonNull(transactionKeyword, "transactionKeyword must not be null");
        Objects.requireNonNull(blockStatement, "blockStatement must not be null");

        STNode stTransactionStatementNode = STNodeFactory.createTransactionStatementNode(
                transactionKeyword.internalNode(),
                blockStatement.internalNode(),
                getOptionalSTNode(onFailClause));
        return stTransactionStatementNode.createUnlinkedFacade();
    }

    public static RollbackStatementNode createRollbackStatementNode(
            Token rollbackKeyword,
            ExpressionNode expression,
            Token semicolon) {
        Objects.requireNonNull(rollbackKeyword, "rollbackKeyword must not be null");
        Objects.requireNonNull(semicolon, "semicolon must not be null");

        STNode stRollbackStatementNode = STNodeFactory.createRollbackStatementNode(
                rollbackKeyword.internalNode(),
                getOptionalSTNode(expression),
                semicolon.internalNode());
        return stRollbackStatementNode.createUnlinkedFacade();
    }

    public static RetryStatementNode createRetryStatementNode(
            Token retryKeyword,
            TypeParameterNode typeParameter,
            ParenthesizedArgList arguments,
            StatementNode retryBody,
            OnFailClauseNode onFailClause) {
        Objects.requireNonNull(retryKeyword, "retryKeyword must not be null");
        Objects.requireNonNull(retryBody, "retryBody must not be null");

        STNode stRetryStatementNode = STNodeFactory.createRetryStatementNode(
                retryKeyword.internalNode(),
                getOptionalSTNode(typeParameter),
                getOptionalSTNode(arguments),
                retryBody.internalNode(),
                getOptionalSTNode(onFailClause));
        return stRetryStatementNode.createUnlinkedFacade();
    }

    public static CommitActionNode createCommitActionNode(
            Token commitKeyword) {
        Objects.requireNonNull(commitKeyword, "commitKeyword must not be null");

        STNode stCommitActionNode = STNodeFactory.createCommitActionNode(
                commitKeyword.internalNode());
        return stCommitActionNode.createUnlinkedFacade();
    }

    public static TransactionalExpressionNode createTransactionalExpressionNode(
            Token transactionalKeyword) {
        Objects.requireNonNull(transactionalKeyword, "transactionalKeyword must not be null");

        STNode stTransactionalExpressionNode = STNodeFactory.createTransactionalExpressionNode(
                transactionalKeyword.internalNode());
        return stTransactionalExpressionNode.createUnlinkedFacade();
    }

    public static ServiceConstructorExpressionNode createServiceConstructorExpressionNode(
            NodeList<AnnotationNode> annotations,
            Token serviceKeyword,
            Node serviceBody) {
        Objects.requireNonNull(annotations, "annotations must not be null");
        Objects.requireNonNull(serviceKeyword, "serviceKeyword must not be null");
        Objects.requireNonNull(serviceBody, "serviceBody must not be null");

        STNode stServiceConstructorExpressionNode = STNodeFactory.createServiceConstructorExpressionNode(
                annotations.underlyingListNode().internalNode(),
                serviceKeyword.internalNode(),
                serviceBody.internalNode());
        return stServiceConstructorExpressionNode.createUnlinkedFacade();
    }

    public static ByteArrayLiteralNode createByteArrayLiteralNode(
            Token type,
            Token startBacktick,
            Token content,
            Token endBacktick) {
        Objects.requireNonNull(type, "type must not be null");
        Objects.requireNonNull(startBacktick, "startBacktick must not be null");
        Objects.requireNonNull(endBacktick, "endBacktick must not be null");

        STNode stByteArrayLiteralNode = STNodeFactory.createByteArrayLiteralNode(
                type.internalNode(),
                startBacktick.internalNode(),
                getOptionalSTNode(content),
                endBacktick.internalNode());
        return stByteArrayLiteralNode.createUnlinkedFacade();
    }

    public static XMLFilterExpressionNode createXMLFilterExpressionNode(
            ExpressionNode expression,
            XMLNamePatternChainingNode xmlPatternChain) {
        Objects.requireNonNull(expression, "expression must not be null");
        Objects.requireNonNull(xmlPatternChain, "xmlPatternChain must not be null");

        STNode stXMLFilterExpressionNode = STNodeFactory.createXMLFilterExpressionNode(
                expression.internalNode(),
                xmlPatternChain.internalNode());
        return stXMLFilterExpressionNode.createUnlinkedFacade();
    }

    public static XMLStepExpressionNode createXMLStepExpressionNode(
            ExpressionNode expression,
            Node xmlStepStart) {
        Objects.requireNonNull(expression, "expression must not be null");
        Objects.requireNonNull(xmlStepStart, "xmlStepStart must not be null");

        STNode stXMLStepExpressionNode = STNodeFactory.createXMLStepExpressionNode(
                expression.internalNode(),
                xmlStepStart.internalNode());
        return stXMLStepExpressionNode.createUnlinkedFacade();
    }

    public static XMLNamePatternChainingNode createXMLNamePatternChainingNode(
            Token startToken,
            SeparatedNodeList<Node> xmlNamePattern,
            Token gtToken) {
        Objects.requireNonNull(startToken, "startToken must not be null");
        Objects.requireNonNull(xmlNamePattern, "xmlNamePattern must not be null");
        Objects.requireNonNull(gtToken, "gtToken must not be null");

        STNode stXMLNamePatternChainingNode = STNodeFactory.createXMLNamePatternChainingNode(
                startToken.internalNode(),
                xmlNamePattern.underlyingListNode().internalNode(),
                gtToken.internalNode());
        return stXMLNamePatternChainingNode.createUnlinkedFacade();
    }

    public static XMLAtomicNamePatternNode createXMLAtomicNamePatternNode(
            Token prefix,
            Token colon,
            Token name) {
        Objects.requireNonNull(prefix, "prefix must not be null");
        Objects.requireNonNull(colon, "colon must not be null");
        Objects.requireNonNull(name, "name must not be null");

        STNode stXMLAtomicNamePatternNode = STNodeFactory.createXMLAtomicNamePatternNode(
                prefix.internalNode(),
                colon.internalNode(),
                name.internalNode());
        return stXMLAtomicNamePatternNode.createUnlinkedFacade();
    }

    public static TypeReferenceTypeDescNode createTypeReferenceTypeDescNode(
            NameReferenceNode typeRef) {
        Objects.requireNonNull(typeRef, "typeRef must not be null");

        STNode stTypeReferenceTypeDescNode = STNodeFactory.createTypeReferenceTypeDescNode(
                typeRef.internalNode());
        return stTypeReferenceTypeDescNode.createUnlinkedFacade();
    }

    public static MatchStatementNode createMatchStatementNode(
            Token matchKeyword,
            ExpressionNode condition,
            Token openBrace,
            NodeList<MatchClauseNode> matchClauses,
            Token closeBrace,
            OnFailClauseNode onFailClause) {
        Objects.requireNonNull(matchKeyword, "matchKeyword must not be null");
        Objects.requireNonNull(condition, "condition must not be null");
        Objects.requireNonNull(openBrace, "openBrace must not be null");
        Objects.requireNonNull(matchClauses, "matchClauses must not be null");
        Objects.requireNonNull(closeBrace, "closeBrace must not be null");

        STNode stMatchStatementNode = STNodeFactory.createMatchStatementNode(
                matchKeyword.internalNode(),
                condition.internalNode(),
                openBrace.internalNode(),
                matchClauses.underlyingListNode().internalNode(),
                closeBrace.internalNode(),
                getOptionalSTNode(onFailClause));
        return stMatchStatementNode.createUnlinkedFacade();
    }

    public static MatchClauseNode createMatchClauseNode(
            SeparatedNodeList<Node> matchPatterns,
            MatchGuardNode matchGuard,
            Token rightDoubleArrow,
            BlockStatementNode blockStatement) {
        Objects.requireNonNull(matchPatterns, "matchPatterns must not be null");
        Objects.requireNonNull(rightDoubleArrow, "rightDoubleArrow must not be null");
        Objects.requireNonNull(blockStatement, "blockStatement must not be null");

        STNode stMatchClauseNode = STNodeFactory.createMatchClauseNode(
                matchPatterns.underlyingListNode().internalNode(),
                getOptionalSTNode(matchGuard),
                rightDoubleArrow.internalNode(),
                blockStatement.internalNode());
        return stMatchClauseNode.createUnlinkedFacade();
    }

    public static MatchGuardNode createMatchGuardNode(
            Token ifKeyword,
            ExpressionNode expression) {
        Objects.requireNonNull(ifKeyword, "ifKeyword must not be null");
        Objects.requireNonNull(expression, "expression must not be null");

        STNode stMatchGuardNode = STNodeFactory.createMatchGuardNode(
                ifKeyword.internalNode(),
                expression.internalNode());
        return stMatchGuardNode.createUnlinkedFacade();
    }

    public static DistinctTypeDescriptorNode createDistinctTypeDescriptorNode(
            Token distinctKeyword,
            TypeDescriptorNode typeDescriptor) {
        Objects.requireNonNull(distinctKeyword, "distinctKeyword must not be null");
        Objects.requireNonNull(typeDescriptor, "typeDescriptor must not be null");

        STNode stDistinctTypeDescriptorNode = STNodeFactory.createDistinctTypeDescriptorNode(
                distinctKeyword.internalNode(),
                typeDescriptor.internalNode());
        return stDistinctTypeDescriptorNode.createUnlinkedFacade();
    }

    public static ListMatchPatternNode createListMatchPatternNode(
            Token openBracket,
            SeparatedNodeList<Node> matchPatterns,
            RestMatchPatternNode restMatchPattern,
            Token closeBracket) {
        Objects.requireNonNull(openBracket, "openBracket must not be null");
        Objects.requireNonNull(matchPatterns, "matchPatterns must not be null");
        Objects.requireNonNull(closeBracket, "closeBracket must not be null");

        STNode stListMatchPatternNode = STNodeFactory.createListMatchPatternNode(
                openBracket.internalNode(),
                matchPatterns.underlyingListNode().internalNode(),
                getOptionalSTNode(restMatchPattern),
                closeBracket.internalNode());
        return stListMatchPatternNode.createUnlinkedFacade();
    }

    public static RestMatchPatternNode createRestMatchPatternNode(
            Token ellipsisToken,
            Token varKeywordToken,
            SimpleNameReferenceNode variableName) {
        Objects.requireNonNull(ellipsisToken, "ellipsisToken must not be null");
        Objects.requireNonNull(varKeywordToken, "varKeywordToken must not be null");
        Objects.requireNonNull(variableName, "variableName must not be null");

        STNode stRestMatchPatternNode = STNodeFactory.createRestMatchPatternNode(
                ellipsisToken.internalNode(),
                varKeywordToken.internalNode(),
                variableName.internalNode());
        return stRestMatchPatternNode.createUnlinkedFacade();
    }

    public static MappingMatchPatternNode createMappingMatchPatternNode(
            Token openBraceToken,
            SeparatedNodeList<FieldMatchPatternNode> fieldMatchPatterns,
            RestMatchPatternNode restMatchPattern,
            Token closeBraceToken) {
        Objects.requireNonNull(openBraceToken, "openBraceToken must not be null");
        Objects.requireNonNull(fieldMatchPatterns, "fieldMatchPatterns must not be null");
        Objects.requireNonNull(closeBraceToken, "closeBraceToken must not be null");

        STNode stMappingMatchPatternNode = STNodeFactory.createMappingMatchPatternNode(
                openBraceToken.internalNode(),
                fieldMatchPatterns.underlyingListNode().internalNode(),
                getOptionalSTNode(restMatchPattern),
                closeBraceToken.internalNode());
        return stMappingMatchPatternNode.createUnlinkedFacade();
    }

    public static FieldMatchPatternNode createFieldMatchPatternNode(
            SimpleNameReferenceNode fieldNameNode,
            Token colonToken,
            Node matchPattern) {
        Objects.requireNonNull(fieldNameNode, "fieldNameNode must not be null");
        Objects.requireNonNull(colonToken, "colonToken must not be null");
        Objects.requireNonNull(matchPattern, "matchPattern must not be null");

        STNode stFieldMatchPatternNode = STNodeFactory.createFieldMatchPatternNode(
                fieldNameNode.internalNode(),
                colonToken.internalNode(),
                matchPattern.internalNode());
        return stFieldMatchPatternNode.createUnlinkedFacade();
    }

    public static ErrorMatchPatternNode createErrorMatchPatternNode(
            Token errorKeyword,
            NameReferenceNode typeReference,
            Token openParenthesisToken,
            SeparatedNodeList<Node> argListMatchPatternNode,
            Token closeParenthesisToken) {
        Objects.requireNonNull(errorKeyword, "errorKeyword must not be null");
        Objects.requireNonNull(openParenthesisToken, "openParenthesisToken must not be null");
        Objects.requireNonNull(argListMatchPatternNode, "argListMatchPatternNode must not be null");
        Objects.requireNonNull(closeParenthesisToken, "closeParenthesisToken must not be null");

        STNode stErrorMatchPatternNode = STNodeFactory.createErrorMatchPatternNode(
                errorKeyword.internalNode(),
                getOptionalSTNode(typeReference),
                openParenthesisToken.internalNode(),
                argListMatchPatternNode.underlyingListNode().internalNode(),
                closeParenthesisToken.internalNode());
        return stErrorMatchPatternNode.createUnlinkedFacade();
    }

    public static NamedArgMatchPatternNode createNamedArgMatchPatternNode(
            IdentifierToken identifier,
            Token equalToken,
            Node matchPattern) {
        Objects.requireNonNull(identifier, "identifier must not be null");
        Objects.requireNonNull(equalToken, "equalToken must not be null");
        Objects.requireNonNull(matchPattern, "matchPattern must not be null");

        STNode stNamedArgMatchPatternNode = STNodeFactory.createNamedArgMatchPatternNode(
                identifier.internalNode(),
                equalToken.internalNode(),
                matchPattern.internalNode());
        return stNamedArgMatchPatternNode.createUnlinkedFacade();
    }

    public static MarkdownDocumentationNode createMarkdownDocumentationNode(
            NodeList<Node> documentationLines) {
        Objects.requireNonNull(documentationLines, "documentationLines must not be null");

        STNode stMarkdownDocumentationNode = STNodeFactory.createMarkdownDocumentationNode(
                documentationLines.underlyingListNode().internalNode());
        return stMarkdownDocumentationNode.createUnlinkedFacade();
    }

    public static MarkdownDocumentationLineNode createMarkdownDocumentationLineNode(
            SyntaxKind kind,
            Token hashToken,
            NodeList<Node> documentElements) {
        Objects.requireNonNull(hashToken, "hashToken must not be null");
        Objects.requireNonNull(documentElements, "documentElements must not be null");

        STNode stMarkdownDocumentationLineNode = STNodeFactory.createMarkdownDocumentationLineNode(
                kind,
                hashToken.internalNode(),
                documentElements.underlyingListNode().internalNode());
        return stMarkdownDocumentationLineNode.createUnlinkedFacade();
    }

    public static MarkdownParameterDocumentationLineNode createMarkdownParameterDocumentationLineNode(
            SyntaxKind kind,
            Token hashToken,
            Token plusToken,
            Token parameterName,
            Token minusToken,
            NodeList<Node> documentElements) {
        Objects.requireNonNull(hashToken, "hashToken must not be null");
        Objects.requireNonNull(plusToken, "plusToken must not be null");
        Objects.requireNonNull(parameterName, "parameterName must not be null");
        Objects.requireNonNull(minusToken, "minusToken must not be null");
        Objects.requireNonNull(documentElements, "documentElements must not be null");

        STNode stMarkdownParameterDocumentationLineNode = STNodeFactory.createMarkdownParameterDocumentationLineNode(
                kind,
                hashToken.internalNode(),
                plusToken.internalNode(),
                parameterName.internalNode(),
                minusToken.internalNode(),
                documentElements.underlyingListNode().internalNode());
        return stMarkdownParameterDocumentationLineNode.createUnlinkedFacade();
    }

    public static DocumentationReferenceNode createDocumentationReferenceNode(
            Token referenceType,
            Token startBacktick,
            Node backtickContent,
            Token endBacktick) {
        Objects.requireNonNull(startBacktick, "startBacktick must not be null");
        Objects.requireNonNull(backtickContent, "backtickContent must not be null");
        Objects.requireNonNull(endBacktick, "endBacktick must not be null");

        STNode stDocumentationReferenceNode = STNodeFactory.createDocumentationReferenceNode(
                getOptionalSTNode(referenceType),
                startBacktick.internalNode(),
                backtickContent.internalNode(),
                endBacktick.internalNode());
        return stDocumentationReferenceNode.createUnlinkedFacade();
    }

    public static OrderByClauseNode createOrderByClauseNode(
            Token orderKeyword,
            Token byKeyword,
            SeparatedNodeList<OrderKeyNode> orderKey) {
        Objects.requireNonNull(orderKeyword, "orderKeyword must not be null");
        Objects.requireNonNull(byKeyword, "byKeyword must not be null");
        Objects.requireNonNull(orderKey, "orderKey must not be null");

        STNode stOrderByClauseNode = STNodeFactory.createOrderByClauseNode(
                orderKeyword.internalNode(),
                byKeyword.internalNode(),
                orderKey.underlyingListNode().internalNode());
        return stOrderByClauseNode.createUnlinkedFacade();
    }

    public static OrderKeyNode createOrderKeyNode(
            ExpressionNode expression,
            Token orderDirection) {
        Objects.requireNonNull(expression, "expression must not be null");

        STNode stOrderKeyNode = STNodeFactory.createOrderKeyNode(
                expression.internalNode(),
                getOptionalSTNode(orderDirection));
        return stOrderKeyNode.createUnlinkedFacade();
    }

    public static OnFailClauseNode createOnFailClauseNode(
            Token onKeyword,
            Token failKeyword,
            TypeDescriptorNode typeDescriptor,
            IdentifierToken failErrorName,
            BlockStatementNode blockStatement) {
        Objects.requireNonNull(onKeyword, "onKeyword must not be null");
        Objects.requireNonNull(failKeyword, "failKeyword must not be null");
        Objects.requireNonNull(typeDescriptor, "typeDescriptor must not be null");
        Objects.requireNonNull(failErrorName, "failErrorName must not be null");
        Objects.requireNonNull(blockStatement, "blockStatement must not be null");

        STNode stOnFailClauseNode = STNodeFactory.createOnFailClauseNode(
                onKeyword.internalNode(),
                failKeyword.internalNode(),
                typeDescriptor.internalNode(),
                failErrorName.internalNode(),
                blockStatement.internalNode());
        return stOnFailClauseNode.createUnlinkedFacade();
    }

    public static DoStatementNode createDoStatementNode(
            Token doKeyword,
            BlockStatementNode blockStatement,
            OnFailClauseNode onFailClause) {
        Objects.requireNonNull(doKeyword, "doKeyword must not be null");
        Objects.requireNonNull(blockStatement, "blockStatement must not be null");

        STNode stDoStatementNode = STNodeFactory.createDoStatementNode(
                doKeyword.internalNode(),
                blockStatement.internalNode(),
                getOptionalSTNode(onFailClause));
        return stDoStatementNode.createUnlinkedFacade();
    }

    public static ClassDefinitionNode createClassDefinitionNode(
            MetadataNode metadata,
            Token visibilityQualifier,
            NodeList<Token> classTypeQualifiers,
            Token classKeyword,
            Token className,
            Token openBrace,
            NodeList<Node> members,
            Token closeBrace) {
        Objects.requireNonNull(classTypeQualifiers, "classTypeQualifiers must not be null");
        Objects.requireNonNull(classKeyword, "classKeyword must not be null");
        Objects.requireNonNull(className, "className must not be null");
        Objects.requireNonNull(openBrace, "openBrace must not be null");
        Objects.requireNonNull(members, "members must not be null");
        Objects.requireNonNull(closeBrace, "closeBrace must not be null");

        STNode stClassDefinitionNode = STNodeFactory.createClassDefinitionNode(
                getOptionalSTNode(metadata),
                getOptionalSTNode(visibilityQualifier),
                classTypeQualifiers.underlyingListNode().internalNode(),
                classKeyword.internalNode(),
                className.internalNode(),
                openBrace.internalNode(),
                members.underlyingListNode().internalNode(),
                closeBrace.internalNode());
        return stClassDefinitionNode.createUnlinkedFacade();
    }

<<<<<<< HEAD
    public static ErrorConstructorExpressionNode createErrorConstructorExpressionNode(
            Token errorKeyword,
            TypeDescriptorNode typeReference,
            Token openParenToken,
            SeparatedNodeList<FunctionArgumentNode> arguments,
            Token closeParenToken) {
        Objects.requireNonNull(errorKeyword, "errorKeyword must not be null");
        Objects.requireNonNull(openParenToken, "openParenToken must not be null");
        Objects.requireNonNull(arguments, "arguments must not be null");
        Objects.requireNonNull(closeParenToken, "closeParenToken must not be null");

        STNode stErrorConstructorExpressionNode = STNodeFactory.createErrorConstructorExpressionNode(
                errorKeyword.internalNode(),
                getOptionalSTNode(typeReference),
                openParenToken.internalNode(),
                arguments.underlyingListNode().internalNode(),
                closeParenToken.internalNode());
        return stErrorConstructorExpressionNode.createUnlinkedFacade();
=======
    public static RequiredExpressionNode createRequiredExpressionNode(
            Token questionMarkToken) {
        Objects.requireNonNull(questionMarkToken, "questionMarkToken must not be null");

        STNode stRequiredExpressionNode = STNodeFactory.createRequiredExpressionNode(
                questionMarkToken.internalNode());
        return stRequiredExpressionNode.createUnlinkedFacade();
>>>>>>> a36a06e0
    }
}
<|MERGE_RESOLUTION|>--- conflicted
+++ resolved
@@ -3060,7 +3060,15 @@
         return stClassDefinitionNode.createUnlinkedFacade();
     }
 
-<<<<<<< HEAD
+    public static RequiredExpressionNode createRequiredExpressionNode(
+            Token questionMarkToken) {
+        Objects.requireNonNull(questionMarkToken, "questionMarkToken must not be null");
+
+        STNode stRequiredExpressionNode = STNodeFactory.createRequiredExpressionNode(
+                questionMarkToken.internalNode());
+        return stRequiredExpressionNode.createUnlinkedFacade();
+    }
+
     public static ErrorConstructorExpressionNode createErrorConstructorExpressionNode(
             Token errorKeyword,
             TypeDescriptorNode typeReference,
@@ -3079,14 +3087,5 @@
                 arguments.underlyingListNode().internalNode(),
                 closeParenToken.internalNode());
         return stErrorConstructorExpressionNode.createUnlinkedFacade();
-=======
-    public static RequiredExpressionNode createRequiredExpressionNode(
-            Token questionMarkToken) {
-        Objects.requireNonNull(questionMarkToken, "questionMarkToken must not be null");
-
-        STNode stRequiredExpressionNode = STNodeFactory.createRequiredExpressionNode(
-                questionMarkToken.internalNode());
-        return stRequiredExpressionNode.createUnlinkedFacade();
->>>>>>> a36a06e0
     }
 }
