/*
 *  Copyright (c) 2020, WSO2 Inc. (http://www.wso2.org) All Rights Reserved.
 *
 *  WSO2 Inc. licenses this file to you under the Apache License,
 *  Version 2.0 (the "License"); you may not use this file except
 *  in compliance with the License.
 *  You may obtain a copy of the License at
 *
 *    http://www.apache.org/licenses/LICENSE-2.0
 *
 *  Unless required by applicable law or agreed to in writing,
 *  software distributed under the License is distributed on an
 *  "AS IS" BASIS, WITHOUT WARRANTIES OR CONDITIONS OF ANY
 *  KIND, either express or implied.  See the License for the
 *  specific language governing permissions and limitations
 *  under the License.
 */
package io.ballerina.compiler.syntax.tree;

import io.ballerina.compiler.internal.parser.tree.STNode;

import java.util.Objects;
import java.util.Optional;

/**
 * This is a generated syntax tree node.
 *
 * @since 2.0.0
 */
public class ServiceDeclarationNode extends ModuleMemberDeclarationNode {

    public ServiceDeclarationNode(STNode internalNode, int position, NonTerminalNode parent) {
        super(internalNode, position, parent);
    }

    public Optional<MetadataNode> metadata() {
        return optionalChildInBucket(0);
    }

    public Token serviceKeyword() {
        return childInBucket(1);
    }

<<<<<<< HEAD
    public Optional<TypeDescriptorNode> typeDescriptor() {
        return optionalChildInBucket(2);
    }

    public NodeList<Token> absoluteResourcePath() {
        return new NodeList<>(childInBucket(3));
=======
    public Optional<IdentifierToken> serviceName() {
        return optionalChildInBucket(2);
>>>>>>> 8c5311df
    }

    public Token onKeyword() {
        return childInBucket(4);
    }

    public SeparatedNodeList<ExpressionNode> expressions() {
        return new SeparatedNodeList<>(childInBucket(5));
    }

    public Token openBraceToken() {
        return childInBucket(6);
    }

    public NodeList<Node> members() {
        return new NodeList<>(childInBucket(7));
    }

    public Token closeBraceToken() {
        return childInBucket(8);
    }

    @Override
    public void accept(NodeVisitor visitor) {
        visitor.visit(this);
    }

    @Override
    public <T> T apply(NodeTransformer<T> visitor) {
        return visitor.transform(this);
    }

    @Override
    protected String[] childNames() {
        return new String[]{
                "metadata",
                "serviceKeyword",
                "typeDescriptor",
                "absoluteResourcePath",
                "onKeyword",
                "expressions",
                "openBraceToken",
                "members",
                "closeBraceToken"};
    }

    public ServiceDeclarationNode modify(
            MetadataNode metadata,
            Token serviceKeyword,
            TypeDescriptorNode typeDescriptor,
            NodeList<Token> absoluteResourcePath,
            Token onKeyword,
            SeparatedNodeList<ExpressionNode> expressions,
            Token openBraceToken,
            NodeList<Node> members,
            Token closeBraceToken) {
        if (checkForReferenceEquality(
                metadata,
                serviceKeyword,
                typeDescriptor,
                absoluteResourcePath.underlyingListNode(),
                onKeyword,
                expressions.underlyingListNode(),
                openBraceToken,
                members.underlyingListNode(),
                closeBraceToken)) {
            return this;
        }

        return NodeFactory.createServiceDeclarationNode(
                metadata,
                serviceKeyword,
                typeDescriptor,
                absoluteResourcePath,
                onKeyword,
                expressions,
                openBraceToken,
                members,
                closeBraceToken);
    }

    public ServiceDeclarationNodeModifier modify() {
        return new ServiceDeclarationNodeModifier(this);
    }

    /**
     * This is a generated tree node modifier utility.
     *
     * @since 2.0.0
     */
    public static class ServiceDeclarationNodeModifier {
        private final ServiceDeclarationNode oldNode;
        private MetadataNode metadata;
        private Token serviceKeyword;
        private TypeDescriptorNode typeDescriptor;
        private NodeList<Token> absoluteResourcePath;
        private Token onKeyword;
        private SeparatedNodeList<ExpressionNode> expressions;
        private Token openBraceToken;
        private NodeList<Node> members;
        private Token closeBraceToken;

        public ServiceDeclarationNodeModifier(ServiceDeclarationNode oldNode) {
            this.oldNode = oldNode;
            this.metadata = oldNode.metadata().orElse(null);
            this.serviceKeyword = oldNode.serviceKeyword();
<<<<<<< HEAD
            this.typeDescriptor = oldNode.typeDescriptor().orElse(null);
            this.absoluteResourcePath = oldNode.absoluteResourcePath();
=======
            this.serviceName = oldNode.serviceName().orElse(null);
>>>>>>> 8c5311df
            this.onKeyword = oldNode.onKeyword();
            this.expressions = oldNode.expressions();
            this.openBraceToken = oldNode.openBraceToken();
            this.members = oldNode.members();
            this.closeBraceToken = oldNode.closeBraceToken();
        }

        public ServiceDeclarationNodeModifier withMetadata(
                MetadataNode metadata) {
            Objects.requireNonNull(metadata, "metadata must not be null");
            this.metadata = metadata;
            return this;
        }

        public ServiceDeclarationNodeModifier withServiceKeyword(
                Token serviceKeyword) {
            Objects.requireNonNull(serviceKeyword, "serviceKeyword must not be null");
            this.serviceKeyword = serviceKeyword;
            return this;
        }

        public ServiceDeclarationNodeModifier withTypeDescriptor(
                TypeDescriptorNode typeDescriptor) {
            Objects.requireNonNull(typeDescriptor, "typeDescriptor must not be null");
            this.typeDescriptor = typeDescriptor;
            return this;
        }

        public ServiceDeclarationNodeModifier withAbsoluteResourcePath(
                NodeList<Token> absoluteResourcePath) {
            Objects.requireNonNull(absoluteResourcePath, "absoluteResourcePath must not be null");
            this.absoluteResourcePath = absoluteResourcePath;
            return this;
        }

        public ServiceDeclarationNodeModifier withOnKeyword(
                Token onKeyword) {
            Objects.requireNonNull(onKeyword, "onKeyword must not be null");
            this.onKeyword = onKeyword;
            return this;
        }

        public ServiceDeclarationNodeModifier withExpressions(
                SeparatedNodeList<ExpressionNode> expressions) {
            Objects.requireNonNull(expressions, "expressions must not be null");
            this.expressions = expressions;
            return this;
        }

        public ServiceDeclarationNodeModifier withOpenBraceToken(
                Token openBraceToken) {
            Objects.requireNonNull(openBraceToken, "openBraceToken must not be null");
            this.openBraceToken = openBraceToken;
            return this;
        }

        public ServiceDeclarationNodeModifier withMembers(
                NodeList<Node> members) {
            Objects.requireNonNull(members, "members must not be null");
            this.members = members;
            return this;
        }

        public ServiceDeclarationNodeModifier withCloseBraceToken(
                Token closeBraceToken) {
            Objects.requireNonNull(closeBraceToken, "closeBraceToken must not be null");
            this.closeBraceToken = closeBraceToken;
            return this;
        }

        public ServiceDeclarationNode apply() {
            return oldNode.modify(
                    metadata,
                    serviceKeyword,
                    typeDescriptor,
                    absoluteResourcePath,
                    onKeyword,
                    expressions,
                    openBraceToken,
                    members,
                    closeBraceToken);
        }
    }
}<|MERGE_RESOLUTION|>--- conflicted
+++ resolved
@@ -41,17 +41,12 @@
         return childInBucket(1);
     }
 
-<<<<<<< HEAD
     public Optional<TypeDescriptorNode> typeDescriptor() {
         return optionalChildInBucket(2);
     }
 
     public NodeList<Token> absoluteResourcePath() {
         return new NodeList<>(childInBucket(3));
-=======
-    public Optional<IdentifierToken> serviceName() {
-        return optionalChildInBucket(2);
->>>>>>> 8c5311df
     }
 
     public Token onKeyword() {
@@ -158,12 +153,8 @@
             this.oldNode = oldNode;
             this.metadata = oldNode.metadata().orElse(null);
             this.serviceKeyword = oldNode.serviceKeyword();
-<<<<<<< HEAD
             this.typeDescriptor = oldNode.typeDescriptor().orElse(null);
-            this.absoluteResourcePath = oldNode.absoluteResourcePath();
-=======
-            this.serviceName = oldNode.serviceName().orElse(null);
->>>>>>> 8c5311df
+            this.absoluteResourcePath = oldNode.absoluteResourcePath().orElse(null);
             this.onKeyword = oldNode.onKeyword();
             this.expressions = oldNode.expressions();
             this.openBraceToken = oldNode.openBraceToken();
