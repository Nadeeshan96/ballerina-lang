--- conflicted
+++ resolved
@@ -86,12 +86,12 @@
     }
 
     @Test
-<<<<<<< HEAD
-    public void testErrorBindingPatternRecovery() {
-        test("module-var-decl/module_var_decl_source_12.bal", "module-var-decl/module_var_decl_assert_12.json");
-=======
     public void testModuleNoInitVarDeclWithIsolated() {
         testFile("module-var-decl/module_var_decl_source_12.bal", "module-var-decl/module_var_decl_assert_12.json");
->>>>>>> bde0aafa
+    }
+
+    @Test
+    public void testErrorBindingPatternRecovery() {
+        test("module-var-decl/module_var_decl_source_13.bal", "module-var-decl/module_var_decl_assert_13.json");
     }
 }