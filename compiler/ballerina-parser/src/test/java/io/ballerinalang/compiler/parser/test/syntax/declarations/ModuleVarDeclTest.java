/*
 * Copyright (c) 2020, WSO2 Inc. (http://www.wso2.org) All Rights Reserved.
 *
 * WSO2 Inc. licenses this file to you under the Apache License,
 * Version 2.0 (the "License"); you may not use this file except
 * in compliance with the License.
 * You may obtain a copy of the License at
 *
 *   http://www.apache.org/licenses/LICENSE-2.0
 *
 * Unless required by applicable law or agreed to in writing,
 * software distributed under the License is distributed on an
 * "AS IS" BASIS, WITHOUT WARRANTIES OR CONDITIONS OF ANY
 * KIND, either express or implied.  See the License for the
 * specific language governing permissions and limitations
 * under the License.
 */
package io.ballerinalang.compiler.parser.test.syntax.declarations;

import org.testng.annotations.Test;

/**
 * Test parsing module var-decl, const-decl and listener-decl.
 * 
 * @since 1.3.0
 */
public class ModuleVarDeclTest extends AbstractDeclarationTest {

    // Valid syntax tests

    @Test
    public void testSimpleModuleVarDecl() {
        testFile("module-var-decl/module_var_decl_source_01.bal", "module-var-decl/module_var_decl_assert_01.json");
    }

    @Test
    public void testFinalVarDecl() {
        testFile("module-var-decl/module_var_decl_source_08.bal", "module-var-decl/module_var_decl_assert_08.json");
    }

    @Test
    public void testIsolatedVarDecl() {
        testFile("module-var-decl/module_var_decl_source_11.bal", "module-var-decl/module_var_decl_assert_11.json");
    }

    @Test
    public void testConfigurableVarDecl() {
        testFile("module-var-decl/module_var_decl_source_13.bal", "module-var-decl/module_var_decl_assert_13.json");
    }

    // Recovery tests

    @Test
    public void testModuleVarDeclWithPublicKeyword() {
        testFile("module-var-decl/module_var_decl_source_02.bal", "module-var-decl/module_var_decl_assert_02.json");
    }

    @Test
    public void testConstAndListenersWithoutAssignment() {
        testFile("module-var-decl/module_var_decl_source_03.bal", "module-var-decl/module_var_decl_assert_03.json");
    }

    @Test
    public void testMissingSemicolon() {
        testFile("module-var-decl/module_var_decl_source_04.bal", "module-var-decl/module_var_decl_assert_04.json");
    }

    @Test
    public void testCloseBraceBeforeConst() {
        testFile("module-var-decl/module_var_decl_source_05.bal", "module-var-decl/module_var_decl_assert_05.json");
    }

    @Test
    public void testIncompleteConstDecl() {
        testFile("module-var-decl/module_var_decl_source_06.bal", "module-var-decl/module_var_decl_assert_06.json");
    }

    @Test
    public void testAdditionalTokensInConstAndListener() {
        testFile("module-var-decl/module_var_decl_source_07.bal", "module-var-decl/module_var_decl_assert_07.json");
    }

    @Test
    public void testIncompleteQualifiedIdentifierInListner() {
        testFile("module-var-decl/module_var_decl_source_09.bal", "module-var-decl/module_var_decl_assert_09.json");
    }

    @Test
    public void testIncompleteModuleVarDecl() {
        testFile("module-var-decl/module_var_decl_source_10.bal", "module-var-decl/module_var_decl_assert_10.json");
    }

    @Test
    public void testModuleNoInitVarDeclWithIsolated() {
        testFile("module-var-decl/module_var_decl_source_12.bal", "module-var-decl/module_var_decl_assert_12.json");
    }

    @Test
<<<<<<< HEAD
    public void testConfigurableVarDeclRecovery() {
        testFile("module-var-decl/module_var_decl_source_14.bal", "module-var-decl/module_var_decl_assert_14.json");
=======
    public void testErrorBindingPatternRecovery() {
        test("module-var-decl/module_var_decl_source_13.bal", "module-var-decl/module_var_decl_assert_13.json");
>>>>>>> 387182a4
    }
}<|MERGE_RESOLUTION|>--- conflicted
+++ resolved
@@ -45,7 +45,7 @@
 
     @Test
     public void testConfigurableVarDecl() {
-        testFile("module-var-decl/module_var_decl_source_13.bal", "module-var-decl/module_var_decl_assert_13.json");
+        testFile("module-var-decl/module_var_decl_source_14.bal", "module-var-decl/module_var_decl_assert_14.json");
     }
 
     // Recovery tests
@@ -96,12 +96,12 @@
     }
 
     @Test
-<<<<<<< HEAD
-    public void testConfigurableVarDeclRecovery() {
-        testFile("module-var-decl/module_var_decl_source_14.bal", "module-var-decl/module_var_decl_assert_14.json");
-=======
     public void testErrorBindingPatternRecovery() {
         test("module-var-decl/module_var_decl_source_13.bal", "module-var-decl/module_var_decl_assert_13.json");
->>>>>>> 387182a4
+    }
+
+    @Test
+    public void testConfigurableVarDeclRecovery() {
+        testFile("module-var-decl/module_var_decl_source_15.bal", "module-var-decl/module_var_decl_assert_15.json");
     }
 }