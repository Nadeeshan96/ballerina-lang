--- conflicted
+++ resolved
@@ -162,13 +162,6 @@
     @Test
     public void testObjectTypeWithAbstractQualifier() {
         test("object-type-def/object_type_def_source_15.bal", "object-type-def/object_type_def_assert_15.json");
-<<<<<<< HEAD
-    }
-
-    @Test
-    public void testObjectTypeWithClientReadonlyAndAbstractQualifiers() {
-=======
->>>>>>> dfa1fba9
         test("object-type-def/object_type_def_source_33.bal", "object-type-def/object_type_def_assert_33.json");
     }
 
