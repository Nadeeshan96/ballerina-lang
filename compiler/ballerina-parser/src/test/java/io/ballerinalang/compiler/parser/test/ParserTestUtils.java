/*
 * Copyright (c) 2020, WSO2 Inc. (http://www.wso2.org) All Rights Reserved.
 *
 * WSO2 Inc. licenses this file to you under the Apache License,
 * Version 2.0 (the "License"); you may not use this file except
 * in compliance with the License.
 * You may obtain a copy of the License at
 *
 *   http://www.apache.org/licenses/LICENSE-2.0
 *
 * Unless required by applicable law or agreed to in writing,
 * software distributed under the License is distributed on an
 * "AS IS" BASIS, WITHOUT WARRANTIES OR CONDITIONS OF ANY
 * KIND, either express or implied.  See the License for the
 * specific language governing permissions and limitations
 * under the License.
 */
package io.ballerinalang.compiler.parser.test;

import com.google.gson.Gson;
import com.google.gson.JsonArray;
import com.google.gson.JsonElement;
import com.google.gson.JsonObject;
import io.ballerinalang.compiler.internal.parser.BallerinaParser;
import io.ballerinalang.compiler.internal.parser.ParserFactory;
import io.ballerinalang.compiler.internal.parser.ParserRuleContext;
import io.ballerinalang.compiler.internal.parser.tree.STMissingToken;
import io.ballerinalang.compiler.internal.parser.tree.STNode;
import io.ballerinalang.compiler.internal.parser.tree.STToken;
import io.ballerinalang.compiler.internal.parser.tree.SyntaxKind;
import org.testng.Assert;

import java.io.FileReader;
import java.io.IOException;
import java.nio.charset.StandardCharsets;
import java.nio.file.Files;
import java.nio.file.Path;
import java.nio.file.Paths;

import static io.ballerinalang.compiler.parser.test.ParserTestConstants.CHILDREN_FIELD;
import static io.ballerinalang.compiler.parser.test.ParserTestConstants.IS_MISSING_FIELD;
import static io.ballerinalang.compiler.parser.test.ParserTestConstants.KIND_FIELD;
import static io.ballerinalang.compiler.parser.test.ParserTestConstants.VALUE_FIELD;

/**
 * Convenient methods for testing the parser.
 * 
 * @since 1.2.0
 */
public class ParserTestUtils {

    private static final Path RESOURCE_DIRECTORY = Paths.get("src/test/resources/");

    /**
     * Test parsing a valid source.
     * 
     * @param sourceFilePath Path to the ballerina file
     * @param context Context to start parsing the given source
     * @param assertFilePath File to assert the resulting tree after parsing
     */
    public static void test(Path sourceFilePath, ParserRuleContext context, Path assertFilePath) {
        try {
            String content =
                    new String(Files.readAllBytes(RESOURCE_DIRECTORY.resolve(sourceFilePath)), StandardCharsets.UTF_8);
            test(content, context, assertFilePath);
        } catch (IOException e) {
            throw new RuntimeException(e);
        }
    }

    /**
     * Test parsing a valid source.
     * 
     * @param source Input source that represent a ballerina code
     * @param context Context to start parsing the given source
     * @param assertFilePath File to assert the resulting tree after parsing
     */
    public static void test(String source, ParserRuleContext context, Path assertFilePath) {
        // Parse the source
<<<<<<< HEAD
        BallerinaParser parser = new BallerinaParser(source);
        STNode syntaxTree = parser.parse(context);
=======
        BallerinaParser parser = ParserFactory.getParser(source);
        parser.parse(context);
>>>>>>> a40c3b78

        // Read the assertion file
        JsonObject assertJson = readAssertFile(RESOURCE_DIRECTORY.resolve(assertFilePath));

        // Validate the tree against the assertion file
        assertNode(syntaxTree, assertJson);
    }

    private static JsonObject readAssertFile(Path filePath) {
        Gson gson = new Gson();
        try {
            return gson.fromJson(new FileReader(filePath.toFile()), JsonObject.class);
        } catch (Exception e) {
            throw new RuntimeException(e);
        }
    }

    private static void assertNode(STNode node, JsonObject json) {
        aseertNodeKind(json, node);

        if (isMissingToken(json)) {
            Assert.assertTrue(node instanceof STMissingToken,
                    "'" + node.toString().trim() + "' expected to be a STMissingToken, but found '" + node.kind + "'.");
            return;
        }

        // If the expected token is not a missing node, then validate it's content
        Assert.assertFalse(node instanceof STMissingToken);
        if (isTerminalNode(node.kind)) {
            assertTerminalNode(json, node);
        } else {
            assertNonTerminalNode(json, node);
        }
    }

    private static boolean isMissingToken(JsonObject json) {
        JsonElement isMissing = json.get(IS_MISSING_FIELD);
        return isMissing != null && isMissing.getAsBoolean();
    }

    private static void aseertNodeKind(JsonObject json, STNode node) {
        SyntaxKind expectedNodeKind = getNodeKind(json.get(KIND_FIELD).getAsString());
        SyntaxKind actualNodeKind = node.kind;
        Assert.assertEquals(actualNodeKind, expectedNodeKind, "error at node [" + node.toString() + "].");
    }

    private static void assertTerminalNode(JsonObject json, STNode node) {
        // If this is a terminal node, it has to be a STToken (i.e: lexeme)
        Assert.assertTrue(node instanceof STToken);

        // Validate the token text, if this is not a syntax token.
        // e.g: identifiers, basic-literals, etc.
        if (!isSyntaxToken(node.kind)) {
            String expectedText = json.get(VALUE_FIELD).getAsString();
            String actualText = node.toString().trim();
            Assert.assertEquals(actualText, expectedText);
        }
    }

    private static void assertNonTerminalNode(JsonObject json, STNode tree) {
        JsonArray children = json.getAsJsonArray(CHILDREN_FIELD);
        int size = children.size();
        int j = 0;

        Assert.assertEquals(getNonEmptyChildCount(tree), size, "mismatching child count for '" + tree.toString() + "'");

        for (int i = 0; i < size; i++) {
            // Skip the optional fields that are not present and get the next
            // available node.
            STNode nextChild = tree.childInBucket(j++);
            while (nextChild.kind == SyntaxKind.NONE) {
                nextChild = tree.childInBucket(j++);
            }

            // Assert the actual child node against the expected child node.
            assertNode(nextChild, (JsonObject) children.get(i));
        }
    }

    private static int getNonEmptyChildCount(STNode tree) {
        int count = 0;
        for (int i = 0; i < tree.bucketCount(); i++) {
            STNode nextChild = tree.childInBucket(i);
            if (nextChild.kind == SyntaxKind.NONE) {
                continue;
            }
            count++;
        }

        return count;
    }

    public static boolean isTerminalNode(SyntaxKind syntaxKind) {
        return SyntaxKind.IMPORT_DECLARATION.compareTo(syntaxKind) > 0;
    }

    public static boolean isSyntaxToken(SyntaxKind syntaxKind) {
        return SyntaxKind.IDENTIFIER_TOKEN.compareTo(syntaxKind) > 0;
    }

    private static SyntaxKind getNodeKind(String kind) {
        switch (kind) {
            case "TYPE_DEFINITION":
                return SyntaxKind.TYPE_DEFINITION;
            case "FUNCTION_DEFINITION":
                return SyntaxKind.FUNCTION_DEFINITION;

            case "PUBLIC_KEYWORD":
                return SyntaxKind.PUBLIC_KEYWORD;
            case "FUNCTION_KEYWORD":
                return SyntaxKind.FUNCTION_KEYWORD;
            case "TYPE_KEYWORD":
                return SyntaxKind.TYPE_KEYWORD;
            case "EXTERNAL_KEYWORD":
                return SyntaxKind.EXTERNAL_KEYWORD;
            case "RETURNS_KEYWORD":
                return SyntaxKind.RETURNS_KEYWORD;
            case "RECORD_KEYWORD":
                return SyntaxKind.RECORD_KEYWORD;

            case "LIST":
                return SyntaxKind.LIST;
            case "RETURN_TYPE_DESCRIPTOR":
                return SyntaxKind.RETURN_TYPE_DESCRIPTOR;
            case "EXTERNAL_FUNCTION_BODY":
                return SyntaxKind.EXTERNAL_FUNCTION_BODY;
            case "PARAMETER":
                return SyntaxKind.PARAMETER;
            case "RECORD_TYPE_DESCRIPTOR":
                return SyntaxKind.RECORD_TYPE_DESCRIPTOR;
            case "RECORD_FIELD":
                return SyntaxKind.RECORD_FIELD;
            case "RECORD_FIELD_WITH_DEFAULT_VALUE":
                return SyntaxKind.RECORD_FIELD_WITH_DEFAULT_VALUE;
            case "RECORD_TYPE_REFERENCE":
                return SyntaxKind.RECORD_TYPE_REFERENCE;
            case "RECORD_REST_TYPE":
                return SyntaxKind.RECORD_REST_TYPE;

            // Operators
            case "PLUS_TOKEN":
                return SyntaxKind.PLUS_TOKEN;
            case "MINUS_TOKEN":
                return SyntaxKind.MINUS_TOKEN;
            case "ASTERISK_TOKEN":
                return SyntaxKind.ASTERISK_TOKEN;
            case "SLASH_TOKEN":
                return SyntaxKind.SLASH_TOKEN;
            case "LT_TOKEN":
                return SyntaxKind.LT_TOKEN;
            case "EQUAL_TOKEN":
                return SyntaxKind.EQUAL_TOKEN;
            case "DOUBLE_EQUAL_TOKEN":
                return SyntaxKind.DOUBLE_EQUAL_TOKEN;
            case "TRIPPLE_EQUAL_TOKEN":
                return SyntaxKind.TRIPPLE_EQUAL_TOKEN;
            case "PERCENT_TOKEN":
                return SyntaxKind.PERCENT_TOKEN;
            case "EQUAL_LT_TOKEN":
                return SyntaxKind.EQUAL_LT_TOKEN;
            case "GT_TOKEN":
                return SyntaxKind.GT_TOKEN;
            case "EQUAL_GT_TOKEN":
                return SyntaxKind.EQUAL_GT_TOKEN;
            case "QUESTION_MARK_TOKEN":
                return SyntaxKind.QUESTION_MARK_TOKEN;

            // Separators
            case "OPEN_BRACE_TOKEN":
                return SyntaxKind.OPEN_BRACE_TOKEN;
            case "CLOSE_BRACE_TOKEN":
                return SyntaxKind.CLOSE_BRACE_TOKEN;
            case "OPEN_PAREN_TOKEN":
                return SyntaxKind.OPEN_PAREN_TOKEN;
            case "CLOSE_PAREN_TOKEN":
                return SyntaxKind.CLOSE_PAREN_TOKEN;
            case "OPEN_BRACKET_TOKEN":
                return SyntaxKind.OPEN_BRACKET_TOKEN;
            case "CLOSE_BRACKET_TOKEN":
                return SyntaxKind.CLOSE_BRACKET_TOKEN;
            case "SEMICOLON_TOKEN":
                return SyntaxKind.SEMICOLON_TOKEN;
            case "DOT_TOKEN":
                return SyntaxKind.DOT_TOKEN;
            case "COLON_TOKEN":
                return SyntaxKind.COLON_TOKEN;
            case "COMMA_TOKEN":
                return SyntaxKind.COMMA_TOKEN;
            case "ELLIPSIS_TOKEN":
                return SyntaxKind.ELLIPSIS_TOKEN;
            case "OPEN_BRACE_PIPE_TOKEN":
                return SyntaxKind.OPEN_BRACE_PIPE_TOKEN;
            case "CLOSE_BRACE_PIPE_TOKEN":
                return SyntaxKind.CLOSE_BRACE_PIPE_TOKEN;

            // Expressions
            case "IDENTIFIER_TOKEN":
                return SyntaxKind.IDENTIFIER_TOKEN;
            case "BRACED_EXPRESSION":
                return SyntaxKind.BRACED_EXPRESSION;
            case "BINARY_EXPRESSION":
                return SyntaxKind.BINARY_EXPRESSION;
            case "STRING_LITERAL_TOKEN":
                return SyntaxKind.STRING_LITERAL_TOKEN;
            case "NUMERIC_LITERAL_TOKEN":
                return SyntaxKind.NUMERIC_LITERAL_TOKEN;

            // Statements
            case "BLOCK_STATEMENT":
                return SyntaxKind.BLOCK_STATEMENT;
            case "LOCAL_VARIABLE_DECL":
                return SyntaxKind.LOCAL_VARIABLE_DECL;
            case "ASSIGNMENT_STATEMENT":
                return SyntaxKind.ASSIGNMENT_STATEMENT;

            // Others
            case "TYPE_TOKEN":
                return SyntaxKind.TYPE_TOKEN;

            // Unsupported
            default:
                throw new UnsupportedOperationException("cannot find syntax kind: " + kind);
        }
    }
}<|MERGE_RESOLUTION|>--- conflicted
+++ resolved
@@ -77,13 +77,8 @@
      */
     public static void test(String source, ParserRuleContext context, Path assertFilePath) {
         // Parse the source
-<<<<<<< HEAD
-        BallerinaParser parser = new BallerinaParser(source);
+        BallerinaParser parser = ParserFactory.getParser(source);
         STNode syntaxTree = parser.parse(context);
-=======
-        BallerinaParser parser = ParserFactory.getParser(source);
-        parser.parse(context);
->>>>>>> a40c3b78
 
         // Read the assertion file
         JsonObject assertJson = readAssertFile(RESOURCE_DIRECTORY.resolve(assertFilePath));
