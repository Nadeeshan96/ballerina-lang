--- conflicted
+++ resolved
@@ -538,12 +538,6 @@
                 return SyntaxKind.LOGICAL_OR_TOKEN;
             case "NEGATION_TOKEN":
                 return SyntaxKind.NEGATION_TOKEN;
-<<<<<<< HEAD
-            case "OPTIONAL_CHAINING_TOKEN":
-                return SyntaxKind.OPTIONAL_CHAINING_TOKEN;
-            case "ELVIS_TOKEN":
-                return SyntaxKind.ELVIS_TOKEN;
-=======
             case "DOUBLE_LT_TOKEN":
                 return SyntaxKind.DOUBLE_LT_TOKEN;
             case "DOUBLE_GT_TOKEN":
@@ -554,7 +548,10 @@
                 return SyntaxKind.DOUBLE_DOT_LT_TOKEN;
             case "ANNOT_CHAINING_TOKEN":
                 return SyntaxKind.ANNOT_CHAINING_TOKEN;
->>>>>>> 3a3143af
+            case "OPTIONAL_CHAINING_TOKEN":
+                return SyntaxKind.OPTIONAL_CHAINING_TOKEN;
+            case "ELVIS_TOKEN":
+                return SyntaxKind.ELVIS_TOKEN;
 
             // Separators
             case "OPEN_BRACE_TOKEN":
@@ -675,15 +672,12 @@
                 return SyntaxKind.IMPLICIT_NEW_EXPRESSION;
             case "EXPLICIT_NEW_EXPRESSION":
                 return SyntaxKind.EXPLICIT_NEW_EXPRESSION;
-<<<<<<< HEAD
+            case "ANNOT_ACCESS":
+                return SyntaxKind.ANNOT_ACCESS;
             case "OPTIONAL_FIELD_ACCESS":
                 return SyntaxKind.OPTIONAL_FIELD_ACCESS;
             case "CONDITIONAL_EXPRESSION":
                 return SyntaxKind.CONDITIONAL_EXPRESSION;
-=======
-            case "ANNOT_ACCESS":
-                return SyntaxKind.ANNOT_ACCESS;
->>>>>>> 3a3143af
 
             // Actions
             case "REMOTE_METHOD_CALL_ACTION":
