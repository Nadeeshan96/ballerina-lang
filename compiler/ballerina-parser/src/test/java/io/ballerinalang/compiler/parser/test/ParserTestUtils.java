--- conflicted
+++ resolved
@@ -705,11 +705,8 @@
                 return SyntaxKind.OPTIONAL_FIELD_ACCESS;
             case "CONDITIONAL_EXPRESSION":
                 return SyntaxKind.CONDITIONAL_EXPRESSION;
-<<<<<<< HEAD
             case "TRANSACTIONAL_EXPRESSION":
                 return SyntaxKind.TRANSACTIONAL_EXPRESSION;
-=======
->>>>>>> 808fe8fc
 
             // Actions
             case "REMOTE_METHOD_CALL_ACTION":
