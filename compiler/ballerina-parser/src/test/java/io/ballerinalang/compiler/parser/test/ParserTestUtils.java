--- conflicted
+++ resolved
@@ -54,7 +54,7 @@
 
 /**
  * Convenient methods for testing the parser.
- * 
+ *
  * @since 1.2.0
  */
 public class ParserTestUtils {
@@ -63,7 +63,7 @@
 
     /**
      * Test parsing a valid source.
-     * 
+     *
      * @param sourceFilePath Path to the ballerina file
      * @param context Context to start parsing the given source
      * @param assertFilePath File to assert the resulting tree after parsing
@@ -75,7 +75,7 @@
 
     /**
      * Test parsing a valid source.
-     * 
+     *
      * @param source Input source that represent a ballerina code
      * @param context Context to start parsing the given source
      * @param assertFilePath File to assert the resulting tree after parsing
@@ -353,13 +353,10 @@
                 return SyntaxKind.FINAL_KEYWORD;
             case "TYPEOF_KEYWORD":
                 return SyntaxKind.TYPEOF_KEYWORD;
-<<<<<<< HEAD
+            case "ANNOTATION_KEYWORD":
+                return SyntaxKind.ANNOTATION_KEYWORD;
             case "IS_KEYWORD":
                 return SyntaxKind.IS_KEYWORD;
-=======
-            case "ANNOTATION_KEYWORD":
-                return SyntaxKind.ANNOTATION_KEYWORD;
->>>>>>> 310e16ab
 
             // Operators
             case "PLUS_TOKEN":
@@ -482,8 +479,6 @@
                 return SyntaxKind.TYPEOF_EXPRESSION;
             case "UNARY_EXPRESSION":
                 return SyntaxKind.UNARY_EXPRESSION;
-            case "IS_EXPRESSION":
-                return SyntaxKind.IS_EXPRESSION;
 
             // Statements
             case "BLOCK_STATEMENT":
