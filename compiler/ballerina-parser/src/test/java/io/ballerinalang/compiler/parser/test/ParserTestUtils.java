/*
 * Copyright (c) 2020, WSO2 Inc. (http://www.wso2.org) All Rights Reserved.
 *
 * WSO2 Inc. licenses this file to you under the Apache License,
 * Version 2.0 (the "License"); you may not use this file except
 * in compliance with the License.
 * You may obtain a copy of the License at
 *
 *   http://www.apache.org/licenses/LICENSE-2.0
 *
 * Unless required by applicable law or agreed to in writing,
 * software distributed under the License is distributed on an
 * "AS IS" BASIS, WITHOUT WARRANTIES OR CONDITIONS OF ANY
 * KIND, either express or implied.  See the License for the
 * specific language governing permissions and limitations
 * under the License.
 */
package io.ballerinalang.compiler.parser.test;

import com.google.gson.Gson;
import com.google.gson.JsonArray;
import com.google.gson.JsonElement;
import com.google.gson.JsonObject;
import io.ballerinalang.compiler.internal.parser.BallerinaParser;
import io.ballerinalang.compiler.internal.parser.ParserFactory;
import io.ballerinalang.compiler.internal.parser.ParserRuleContext;
import io.ballerinalang.compiler.internal.parser.tree.STBasicLiteralNode;
import io.ballerinalang.compiler.internal.parser.tree.STBuiltinSimpleNameReferenceNode;
import io.ballerinalang.compiler.internal.parser.tree.STDocumentationLineToken;
import io.ballerinalang.compiler.internal.parser.tree.STIdentifierToken;
import io.ballerinalang.compiler.internal.parser.tree.STLiteralValueToken;
import io.ballerinalang.compiler.internal.parser.tree.STMissingToken;
import io.ballerinalang.compiler.internal.parser.tree.STNode;
import io.ballerinalang.compiler.internal.parser.tree.STSimpleNameReferenceNode;
import io.ballerinalang.compiler.internal.parser.tree.STToken;
import io.ballerinalang.compiler.internal.parser.tree.STXMLTextNode;
import io.ballerinalang.compiler.internal.parser.tree.SyntaxTrivia;
import io.ballerinalang.compiler.syntax.tree.SyntaxKind;
import io.ballerinalang.compiler.syntax.tree.SyntaxTree;
import io.ballerinalang.compiler.text.TextDocument;
import io.ballerinalang.compiler.text.TextDocuments;
import org.testng.Assert;

import java.io.BufferedWriter;
import java.io.FileReader;
import java.io.FileWriter;
import java.io.IOException;
import java.nio.charset.StandardCharsets;
import java.nio.file.Files;
import java.nio.file.Path;
import java.nio.file.Paths;

import static io.ballerinalang.compiler.internal.parser.tree.SyntaxUtils.isSTNodePresent;
import static io.ballerinalang.compiler.parser.test.ParserTestConstants.CHILDREN_FIELD;
import static io.ballerinalang.compiler.parser.test.ParserTestConstants.IS_MISSING_FIELD;
import static io.ballerinalang.compiler.parser.test.ParserTestConstants.KIND_FIELD;
import static io.ballerinalang.compiler.parser.test.ParserTestConstants.LEADING_TRIVIA;
import static io.ballerinalang.compiler.parser.test.ParserTestConstants.TRAILING_TRIVIA;
import static io.ballerinalang.compiler.parser.test.ParserTestConstants.VALUE_FIELD;

/**
 * Convenient methods for testing the parser.
 *
 * @since 1.2.0
 */
public class ParserTestUtils {

    private static final Path RESOURCE_DIRECTORY = Paths.get("src/test/resources/");

    /**
     * <b>WARNING</b>: Enabling this flag will update all the assertion files in unit tests.
     * Should be used only if there is a bulk update that needs to be made to the test assertions.
     */
    private static final boolean UPDATE_ASSERTS = false;

    /**
     * Test parsing a valid source.
     *
     * @param sourceFilePath Path to the ballerina file
     * @param context Context to start parsing the given source
     * @param assertFilePath File to assert the resulting tree after parsing
     */
    public static void test(Path sourceFilePath, ParserRuleContext context, Path assertFilePath) {
        // updateAssertFiles(sourceFilePath, assertFilePath, context);

        String content = getSourceText(sourceFilePath);
        test(content, context, assertFilePath);
    }

    @SuppressWarnings("unused")
    private static void updateAssertFiles(Path sourceFilePath, Path assertFilePath, ParserRuleContext context) {
        if (UPDATE_ASSERTS) {
            try {
                String jsonString = SyntaxTreeJSONGenerator.generateJSON(sourceFilePath, context);
                try (BufferedWriter writer =
                             new BufferedWriter(new FileWriter(RESOURCE_DIRECTORY.resolve(assertFilePath).toFile()));) {
                    writer.write(jsonString);
                }
            } catch (Exception e) {
                // Ignore
            }
        }
    }

    /**
     * Test parsing a valid source.
     *
     * @param source Input source that represent a ballerina code
     * @param context Context to start parsing the given source
     * @param assertFilePath File to assert the resulting tree after parsing
     */
    public static void test(String source, ParserRuleContext context, Path assertFilePath) {
        // Parse the source
        BallerinaParser parser = ParserFactory.getParser(source);
        STNode syntaxTree = parser.parse(context);

        // Read the assertion file
        JsonObject assertJson = readAssertFile(RESOURCE_DIRECTORY.resolve(assertFilePath));

        // Validate the tree against the assertion file
        assertNode(syntaxTree, assertJson);
    }

    /**
     * Returns Ballerina source code in the given file as a {@code String}.
     *
     * @param sourceFilePath Path to the ballerina file
     * @return source code as a {@code String}
     */
    public static String getSourceText(Path sourceFilePath) {
        try {
            return new String(Files.readAllBytes(RESOURCE_DIRECTORY.resolve(sourceFilePath)), StandardCharsets.UTF_8);
        } catch (IOException e) {
            throw new RuntimeException(e);
        }
    }

    /**
     * Returns a {@code SyntaxTree} after parsing the give source code path.
     *
     * @param sourceFilePath Path to the ballerina file
     */
    public static SyntaxTree parseFile(Path sourceFilePath) {
        String text = getSourceText(sourceFilePath);
        TextDocument textDocument = TextDocuments.from(text);
        return SyntaxTree.from(textDocument, sourceFilePath.getFileName().toString());
    }

    private static JsonObject readAssertFile(Path filePath) {
        Gson gson = new Gson();
        try {
            return gson.fromJson(new FileReader(filePath.toFile()), JsonObject.class);
        } catch (Exception e) {
            throw new RuntimeException(e);
        }
    }

    private static void assertNode(STNode node, JsonObject json) {
        // Remove the wrappers
        if (node instanceof STBasicLiteralNode) {
            node = ((STBasicLiteralNode) node).literalToken;
        } else if (node instanceof STSimpleNameReferenceNode) {
            node = ((STSimpleNameReferenceNode) node).name;
        } else if (node instanceof STBuiltinSimpleNameReferenceNode) {
            node = ((STBuiltinSimpleNameReferenceNode) node).name;
        } else if (node instanceof STXMLTextNode) {
            node = ((STXMLTextNode) node).content;
        }

        aseertNodeKind(json, node);

        if (isMissingToken(json)) {
            Assert.assertTrue(node instanceof STMissingToken,
                    "'" + node.toString().trim() + "' expected to be a STMissingToken, but found '" + node.kind + "'.");
            return;
        }

        // If the expected token is not a missing node, then validate it's content
        Assert.assertFalse(node instanceof STMissingToken, "Expected:" + json + ", but found: " + node);
        if (isTerminalNode(node.kind)) {
            assertTerminalNode(json, node);
        } else {
            assertNonTerminalNode(json, CHILDREN_FIELD, node);
        }
    }

    private static boolean isMissingToken(JsonObject json) {
        JsonElement isMissing = json.get(IS_MISSING_FIELD);
        return isMissing != null && isMissing.getAsBoolean();
    }

    private static void aseertNodeKind(JsonObject json, STNode node) {
        SyntaxKind expectedNodeKind = getNodeKind(json.get(KIND_FIELD).getAsString());
        SyntaxKind actualNodeKind = node.kind;
        Assert.assertEquals(actualNodeKind, expectedNodeKind, "error at node [" + node.toString() + "].");
    }

    private static void assertTerminalNode(JsonObject json, STNode node) {
        // If this is a terminal node, it has to be a STToken (i.e: lexeme)
        if (isTrivia(node.kind)) {
            Assert.assertTrue(node instanceof SyntaxTrivia);
        } else {
            Assert.assertTrue(node instanceof STToken);
        }

        // Validate the token text, if this is not a syntax token.
        // e.g: identifiers, basic-literals, etc.
        if (!isSyntaxToken(node.kind)) {
            String expectedText = json.get(VALUE_FIELD).getAsString();
            String actualText = getTokenText(node);
            Assert.assertEquals(actualText, expectedText);
        }

        if (!ParserTestUtils.isTrivia(node.kind)) {
            validateTrivia(json, (STToken) node);
        }
    }

    private static void validateTrivia(JsonObject json, STToken token) {
        if (json.has(LEADING_TRIVIA)) {
            assertNonTerminalNode(json, LEADING_TRIVIA, token.leadingTrivia);
        }

        if (json.has(TRAILING_TRIVIA)) {
            assertNonTerminalNode(json, TRAILING_TRIVIA, token.trailingTrivia);
        }
    }

    private static void assertNonTerminalNode(JsonObject json, String keyInJson, STNode tree) {
        JsonArray children = json.getAsJsonArray(keyInJson);
        int size = children.size();
        int j = 0;

        Assert.assertEquals(getNonEmptyChildCount(tree), size, "mismatching child count for '" + tree.toString() + "'");

        for (int i = 0; i < size; i++) {
            // Skip the optional fields that are not present and get the next
            // available node.
            STNode nextChild = tree.childInBucket(j++);
            while (!isSTNodePresent(nextChild)) {
                nextChild = tree.childInBucket(j++);
            }

            // Assert the actual child node against the expected child node.
            assertNode(nextChild, (JsonObject) children.get(i));
        }
    }

    private static int getNonEmptyChildCount(STNode tree) {
        int count = 0;
        for (int i = 0; i < tree.bucketCount(); i++) {
            STNode nextChild = tree.childInBucket(i);
            if (isSTNodePresent(nextChild)) {
                count++;
            }
        }

        return count;
    }

    public static boolean isTerminalNode(SyntaxKind syntaxKind) {
        return SyntaxKind.IMPORT_DECLARATION.compareTo(syntaxKind) > 0 || syntaxKind == SyntaxKind.EOF_TOKEN ||
                syntaxKind == SyntaxKind.XML_TEXT;
    }

    public static boolean isSyntaxToken(SyntaxKind syntaxKind) {
        return SyntaxKind.IDENTIFIER_TOKEN.compareTo(syntaxKind) > 0 || syntaxKind == SyntaxKind.EOF_TOKEN;
    }

    public static boolean isTrivia(SyntaxKind syntaxKind) {
        switch (syntaxKind) {
            case WHITESPACE_TRIVIA:
            case END_OF_LINE_TRIVIA:
            case COMMENT:
            case INVALID:
                return true;
            default:
                return false;
        }
    }

    public static String getTokenText(STNode token) {
        switch (token.kind) {
            case IDENTIFIER_TOKEN:
                return ((STIdentifierToken) token).text;
            case STRING_LITERAL:
                String val = ((STLiteralValueToken) token).text;
                int stringLen = val.length();
                int lastCharPosition = val.endsWith("\"") ? stringLen - 1 : stringLen;
                return val.substring(1, lastCharPosition);
            case DECIMAL_INTEGER_LITERAL:
            case HEX_INTEGER_LITERAL:
            case DECIMAL_FLOATING_POINT_LITERAL:
            case HEX_FLOATING_POINT_LITERAL:
                return ((STLiteralValueToken) token).text;
            case WHITESPACE_TRIVIA:
            case COMMENT:
            case INVALID:
                return ((SyntaxTrivia) token).text;
            case END_OF_LINE_TRIVIA:
                return cleanupText(((SyntaxTrivia) token).text);
            case DOCUMENTATION_LINE:
                return ((STDocumentationLineToken) token).text;
            case XML_TEXT:
            case XML_TEXT_CONTENT:
            case TEMPLATE_STRING:
                return cleanupText(((STLiteralValueToken) token).text);
            default:
                return token.kind.toString();
        }
    }

    private static String cleanupText(String text) {
        return text.replace(System.lineSeparator(), "\n");
    }

    private static SyntaxKind getNodeKind(String kind) {
        switch (kind) {
            case "MODULE_PART":
                return SyntaxKind.MODULE_PART;
            case "TYPE_DEFINITION":
                return SyntaxKind.TYPE_DEFINITION;
            case "FUNCTION_DEFINITION":
                return SyntaxKind.FUNCTION_DEFINITION;
            case "IMPORT_DECLARATION":
                return SyntaxKind.IMPORT_DECLARATION;
            case "SERVICE_DECLARATION":
                return SyntaxKind.SERVICE_DECLARATION;
            case "LISTENER_DECLARATION":
                return SyntaxKind.LISTENER_DECLARATION;
            case "CONST_DECLARATION":
                return SyntaxKind.CONST_DECLARATION;
            case "MODULE_VAR_DECL":
                return SyntaxKind.MODULE_VAR_DECL;
            case "XML_NAMESPACE_DECLARATION":
                return SyntaxKind.XML_NAMESPACE_DECLARATION;
            case "ANNOTATION_DECLARATION":
                return SyntaxKind.ANNOTATION_DECLARATION;

            // Keywords
            case "PUBLIC_KEYWORD":
                return SyntaxKind.PUBLIC_KEYWORD;
            case "PRIVATE_KEYWORD":
                return SyntaxKind.PRIVATE_KEYWORD;
            case "FUNCTION_KEYWORD":
                return SyntaxKind.FUNCTION_KEYWORD;
            case "TYPE_KEYWORD":
                return SyntaxKind.TYPE_KEYWORD;
            case "EXTERNAL_KEYWORD":
                return SyntaxKind.EXTERNAL_KEYWORD;
            case "RETURNS_KEYWORD":
                return SyntaxKind.RETURNS_KEYWORD;
            case "RECORD_KEYWORD":
                return SyntaxKind.RECORD_KEYWORD;
            case "OBJECT_KEYWORD":
                return SyntaxKind.OBJECT_KEYWORD;
            case "REMOTE_KEYWORD":
                return SyntaxKind.REMOTE_KEYWORD;
            case "CLIENT_KEYWORD":
                return SyntaxKind.CLIENT_KEYWORD;
            case "ABSTRACT_KEYWORD":
                return SyntaxKind.ABSTRACT_KEYWORD;
            case "IF_KEYWORD":
                return SyntaxKind.IF_KEYWORD;
            case "ELSE_KEYWORD":
                return SyntaxKind.ELSE_KEYWORD;
            case "WHILE_KEYWORD":
                return SyntaxKind.WHILE_KEYWORD;
            case "TRUE_KEYWORD":
                return SyntaxKind.TRUE_KEYWORD;
            case "FALSE_KEYWORD":
                return SyntaxKind.FALSE_KEYWORD;
            case "CHECK_KEYWORD":
                return SyntaxKind.CHECK_KEYWORD;
            case "CHECKPANIC_KEYWORD":
                return SyntaxKind.CHECKPANIC_KEYWORD;
            case "PANIC_KEYWORD":
                return SyntaxKind.PANIC_KEYWORD;
            case "IMPORT_KEYWORD":
                return SyntaxKind.IMPORT_KEYWORD;
            case "VERSION_KEYWORD":
                return SyntaxKind.VERSION_KEYWORD;
            case "AS_KEYWORD":
                return SyntaxKind.AS_KEYWORD;
            case "CONTINUE_KEYWORD":
                return SyntaxKind.CONTINUE_KEYWORD;
            case "BREAK_KEYWORD":
                return SyntaxKind.BREAK_KEYWORD;
            case "RETURN_KEYWORD":
                return SyntaxKind.RETURN_KEYWORD;
            case "SERVICE_KEYWORD":
                return SyntaxKind.SERVICE_KEYWORD;
            case "ON_KEYWORD":
                return SyntaxKind.ON_KEYWORD;
            case "RESOURCE_KEYWORD":
                return SyntaxKind.RESOURCE_KEYWORD;
            case "LISTENER_KEYWORD":
                return SyntaxKind.LISTENER_KEYWORD;
            case "CONST_KEYWORD":
                return SyntaxKind.CONST_KEYWORD;
            case "FINAL_KEYWORD":
                return SyntaxKind.FINAL_KEYWORD;
            case "TYPEOF_KEYWORD":
                return SyntaxKind.TYPEOF_KEYWORD;
            case "ANNOTATION_KEYWORD":
                return SyntaxKind.ANNOTATION_KEYWORD;
            case "IS_KEYWORD":
                return SyntaxKind.IS_KEYWORD;
            case "MAP_KEYWORD":
                return SyntaxKind.MAP_KEYWORD;
            case "FUTURE_KEYWORD":
                return SyntaxKind.FUTURE_KEYWORD;
            case "TYPEDESC_KEYWORD":
                return SyntaxKind.TYPEDESC_KEYWORD;
            case "NULL_KEYWORD":
                return SyntaxKind.NULL_KEYWORD;
            case "LOCK_KEYWORD":
                return SyntaxKind.LOCK_KEYWORD;
            case "VAR_KEYWORD":
                return SyntaxKind.VAR_KEYWORD;
            case "SOURCE_KEYWORD":
                return SyntaxKind.SOURCE_KEYWORD;
            case "WORKER_KEYWORD":
                return SyntaxKind.WORKER_KEYWORD;
            case "PARAMETER_KEYWORD":
                return SyntaxKind.PARAMETER_KEYWORD;
            case "FIELD_KEYWORD":
                return SyntaxKind.FIELD_KEYWORD;
            case "XMLNS_KEYWORD":
                return SyntaxKind.XMLNS_KEYWORD;
            case "INT_KEYWORD":
                return SyntaxKind.INT_KEYWORD;
            case "FLOAT_KEYWORD":
                return SyntaxKind.FLOAT_KEYWORD;
            case "DECIMAL_KEYWORD":
                return SyntaxKind.DECIMAL_KEYWORD;
            case "BOOLEAN_KEYWORD":
                return SyntaxKind.BOOLEAN_KEYWORD;
            case "STRING_KEYWORD":
                return SyntaxKind.STRING_KEYWORD;
            case "BYTE_KEYWORD":
                return SyntaxKind.BYTE_KEYWORD;
            case "XML_KEYWORD":
                return SyntaxKind.XML_KEYWORD;
            case "JSON_KEYWORD":
                return SyntaxKind.JSON_KEYWORD;
            case "HANDLE_KEYWORD":
                return SyntaxKind.HANDLE_KEYWORD;
            case "ANY_KEYWORD":
                return SyntaxKind.ANY_KEYWORD;
            case "ANYDATA_KEYWORD":
                return SyntaxKind.ANYDATA_KEYWORD;
            case "NEVER_KEYWORD":
                return SyntaxKind.NEVER_KEYWORD;
            case "FORK_KEYWORD":
                return SyntaxKind.FORK_KEYWORD;
            case "TRAP_KEYWORD":
                return SyntaxKind.TRAP_KEYWORD;
            case "FOREACH_KEYWORD":
                return SyntaxKind.FOREACH_KEYWORD;
            case "IN_KEYWORD":
                return SyntaxKind.IN_KEYWORD;
            case "TABLE_KEYWORD":
                return SyntaxKind.TABLE_KEYWORD;
            case "KEY_KEYWORD":
                return SyntaxKind.KEY_KEYWORD;
            case "ERROR_KEYWORD":
                return SyntaxKind.ERROR_KEYWORD;
            case "LET_KEYWORD":
                return SyntaxKind.LET_KEYWORD;
            case "STREAM_KEYWORD":
                return SyntaxKind.STREAM_KEYWORD;
<<<<<<< HEAD
            case "NEW_KEYWORD":
                return SyntaxKind.NEW_KEYWORD;
=======
            case "READONLY_KEYWORD":
                return SyntaxKind.READONLY_KEYWORD;
            case "FROM_KEYWORD":
                return SyntaxKind.FROM_KEYWORD;
            case "WHERE_KEYWORD":
                return SyntaxKind.WHERE_KEYWORD;
            case "SELECT_KEYWORD":
                return SyntaxKind.SELECT_KEYWORD;
>>>>>>> c5237504

            // Operators
            case "PLUS_TOKEN":
                return SyntaxKind.PLUS_TOKEN;
            case "MINUS_TOKEN":
                return SyntaxKind.MINUS_TOKEN;
            case "ASTERISK_TOKEN":
                return SyntaxKind.ASTERISK_TOKEN;
            case "SLASH_TOKEN":
                return SyntaxKind.SLASH_TOKEN;
            case "LT_TOKEN":
                return SyntaxKind.LT_TOKEN;
            case "EQUAL_TOKEN":
                return SyntaxKind.EQUAL_TOKEN;
            case "DOUBLE_EQUAL_TOKEN":
                return SyntaxKind.DOUBLE_EQUAL_TOKEN;
            case "TRIPPLE_EQUAL_TOKEN":
                return SyntaxKind.TRIPPLE_EQUAL_TOKEN;
            case "PERCENT_TOKEN":
                return SyntaxKind.PERCENT_TOKEN;
            case "GT_TOKEN":
                return SyntaxKind.GT_TOKEN;
            case "EQUAL_GT_TOKEN":
                return SyntaxKind.RIGHT_DOUBLE_ARROW;
            case "QUESTION_MARK_TOKEN":
                return SyntaxKind.QUESTION_MARK_TOKEN;
            case "LT_EQUAL_TOKEN":
                return SyntaxKind.LT_EQUAL_TOKEN;
            case "GT_EQUAL_TOKEN":
                return SyntaxKind.GT_EQUAL_TOKEN;
            case "EXCLAMATION_MARK_TOKEN":
                return SyntaxKind.EXCLAMATION_MARK_TOKEN;
            case "NOT_EQUAL_TOKEN":
                return SyntaxKind.NOT_EQUAL_TOKEN;
            case "NOT_DOUBLE_EQUAL_TOKEN":
                return SyntaxKind.NOT_DOUBLE_EQUAL_TOKEN;
            case "BITWISE_AND_TOKEN":
                return SyntaxKind.BITWISE_AND_TOKEN;
            case "BITWISE_XOR_TOKEN":
                return SyntaxKind.BITWISE_XOR_TOKEN;
            case "LOGICAL_AND_TOKEN":
                return SyntaxKind.LOGICAL_AND_TOKEN;
            case "LOGICAL_OR_TOKEN":
                return SyntaxKind.LOGICAL_OR_TOKEN;
            case "NEGATION_TOKEN":
                return SyntaxKind.NEGATION_TOKEN;

            // Separators
            case "OPEN_BRACE_TOKEN":
                return SyntaxKind.OPEN_BRACE_TOKEN;
            case "CLOSE_BRACE_TOKEN":
                return SyntaxKind.CLOSE_BRACE_TOKEN;
            case "OPEN_PAREN_TOKEN":
                return SyntaxKind.OPEN_PAREN_TOKEN;
            case "CLOSE_PAREN_TOKEN":
                return SyntaxKind.CLOSE_PAREN_TOKEN;
            case "OPEN_BRACKET_TOKEN":
                return SyntaxKind.OPEN_BRACKET_TOKEN;
            case "CLOSE_BRACKET_TOKEN":
                return SyntaxKind.CLOSE_BRACKET_TOKEN;
            case "SEMICOLON_TOKEN":
                return SyntaxKind.SEMICOLON_TOKEN;
            case "DOT_TOKEN":
                return SyntaxKind.DOT_TOKEN;
            case "COLON_TOKEN":
                return SyntaxKind.COLON_TOKEN;
            case "COMMA_TOKEN":
                return SyntaxKind.COMMA_TOKEN;
            case "ELLIPSIS_TOKEN":
                return SyntaxKind.ELLIPSIS_TOKEN;
            case "OPEN_BRACE_PIPE_TOKEN":
                return SyntaxKind.OPEN_BRACE_PIPE_TOKEN;
            case "CLOSE_BRACE_PIPE_TOKEN":
                return SyntaxKind.CLOSE_BRACE_PIPE_TOKEN;
            case "PIPE_TOKEN":
                return SyntaxKind.PIPE_TOKEN;
            case "AT_TOKEN":
                return SyntaxKind.AT_TOKEN;
            case "RIGHT_ARROW_TOKEN":
                return SyntaxKind.RIGHT_ARROW_TOKEN;
            case "BACKTICK_TOKEN":
                return SyntaxKind.BACKTICK_TOKEN;
            case "DOUBLE_QUOTE_TOKEN":
                return SyntaxKind.DOUBLE_QUOTE_TOKEN;
            case "SINGLE_QUOTE_TOKEN":
                return SyntaxKind.SINGLE_QUOTE_TOKEN;
            case "RIGHT_DOUBLE_ARROW":
                return SyntaxKind.RIGHT_DOUBLE_ARROW;

            // Expressions
            case "IDENTIFIER_TOKEN":
                return SyntaxKind.IDENTIFIER_TOKEN;
            case "BRACED_EXPRESSION":
                return SyntaxKind.BRACED_EXPRESSION;
            case "BINARY_EXPRESSION":
                return SyntaxKind.BINARY_EXPRESSION;
            case "STRING_LITERAL":
                return SyntaxKind.STRING_LITERAL;
            case "DECIMAL_INTEGER_LITERAL":
                return SyntaxKind.DECIMAL_INTEGER_LITERAL;
            case "HEX_INTEGER_LITERAL":
                return SyntaxKind.HEX_INTEGER_LITERAL;
            case "DECIMAL_FLOATING_POINT_LITERAL":
                return SyntaxKind.DECIMAL_FLOATING_POINT_LITERAL;
            case "HEX_FLOATING_POINT_LITERAL":
                return SyntaxKind.HEX_FLOATING_POINT_LITERAL;
            case "FUNCTION_CALL":
                return SyntaxKind.FUNCTION_CALL;
            case "POSITIONAL_ARG":
                return SyntaxKind.POSITIONAL_ARG;
            case "NAMED_ARG":
                return SyntaxKind.NAMED_ARG;
            case "REST_ARG":
                return SyntaxKind.REST_ARG;
            case "QUALIFIED_NAME_REFERENCE":
                return SyntaxKind.QUALIFIED_NAME_REFERENCE;
            case "FIELD_ACCESS":
                return SyntaxKind.FIELD_ACCESS;
            case "METHOD_CALL":
                return SyntaxKind.METHOD_CALL;
            case "INDEXED_EXPRESSION":
                return SyntaxKind.INDEXED_EXPRESSION;
            case "CHECK_EXPRESSION":
                return SyntaxKind.CHECK_EXPRESSION;
            case "MAPPING_CONSTRUCTOR":
                return SyntaxKind.MAPPING_CONSTRUCTOR;
            case "TYPEOF_EXPRESSION":
                return SyntaxKind.TYPEOF_EXPRESSION;
            case "UNARY_EXPRESSION":
                return SyntaxKind.UNARY_EXPRESSION;
            case "TYPE_TEST_EXPRESSION":
                return SyntaxKind.TYPE_TEST_EXPRESSION;
            case "NIL_LITERAL":
                return SyntaxKind.NIL_LITERAL;
            case "SIMPLE_NAME_REFERENCE":
                return SyntaxKind.SIMPLE_NAME_REFERENCE;
            case "TRAP_EXPRESSION":
                return SyntaxKind.TRAP_EXPRESSION;
            case "LIST_CONSTRUCTOR":
                return SyntaxKind.LIST_CONSTRUCTOR;
            case "TYPE_CAST_EXPRESSION":
                return SyntaxKind.TYPE_CAST_EXPRESSION;
            case "TABLE_CONSTRUCTOR":
                return SyntaxKind.TABLE_CONSTRUCTOR;
            case "LET_EXPRESSION":
                return SyntaxKind.LET_EXPRESSION;
            case "RAW_TEMPLATE_EXPRESSION":
                return SyntaxKind.RAW_TEMPLATE_EXPRESSION;
            case "XML_TEMPLATE_EXPRESSION":
                return SyntaxKind.XML_TEMPLATE_EXPRESSION;
            case "STRING_TEMPLATE_EXPRESSION":
                return SyntaxKind.STRING_TEMPLATE_EXPRESSION;
<<<<<<< HEAD
            case "EXPLICIT_ANONYMOUS_FUNCTION_EXPRESSION":
                return SyntaxKind.EXPLICIT_ANONYMOUS_FUNCTION_EXPRESSION;
            case "IMPLICIT_ANONYMOUS_FUNCTION_EXPRESSION":
                return SyntaxKind.IMPLICIT_ANONYMOUS_FUNCTION_EXPRESSION;
            case "IMPLICIT_NEW_EXPRESSION":
                return SyntaxKind.IMPLICIT_NEW_EXPRESSION;
            case "EXPLICIT_NEW_EXPRESSION":
                return SyntaxKind.EXPLICIT_NEW_EXPRESSION;
=======
            case "QUERY_EXPRESSION":
                return SyntaxKind.QUERY_EXPRESSION;
>>>>>>> c5237504

            // Actions
            case "REMOTE_METHOD_CALL_ACTION":
                return SyntaxKind.REMOTE_METHOD_CALL_ACTION;
            case "BRACED_ACTION":
                return SyntaxKind.BRACED_ACTION;
            case "CHECK_ACTION":
                return SyntaxKind.CHECK_ACTION;

            // Statements
            case "BLOCK_STATEMENT":
                return SyntaxKind.BLOCK_STATEMENT;
            case "LOCAL_VAR_DECL":
                return SyntaxKind.LOCAL_VAR_DECL;
            case "ASSIGNMENT_STATEMENT":
                return SyntaxKind.ASSIGNMENT_STATEMENT;
            case "IF_ELSE_STATEMENT":
                return SyntaxKind.IF_ELSE_STATEMENT;
            case "ELSE_BLOCK":
                return SyntaxKind.ELSE_BLOCK;
            case "WHILE_STATEMENT":
                return SyntaxKind.WHILE_STATEMENT;
            case "CALL_STATEMENT":
                return SyntaxKind.CALL_STATEMENT;
            case "PANIC_STATEMENT":
                return SyntaxKind.PANIC_STATEMENT;
            case "CONTINUE_STATEMENT":
                return SyntaxKind.CONTINUE_STATEMENT;
            case "BREAK_STATEMENT":
                return SyntaxKind.BREAK_STATEMENT;
            case "RETURN_STATEMENT":
                return SyntaxKind.RETURN_STATEMENT;
            case "COMPOUND_ASSIGNMENT_STATEMENT":
                return SyntaxKind.COMPOUND_ASSIGNMENT_STATEMENT;
            case "LOCAL_TYPE_DEFINITION_STATEMENT":
                return SyntaxKind.LOCAL_TYPE_DEFINITION_STATEMENT;
            case "ACTION_STATEMENT":
                return SyntaxKind.ACTION_STATEMENT;
            case "LOCK_STATEMENT":
                return SyntaxKind.LOCK_STATEMENT;
            case "FORK_STATEMENT":
                return SyntaxKind.FORK_STATEMENT;
            case "FOREACH_STATEMENT":
                return SyntaxKind.FOREACH_STATEMENT;

            // Types
            case "TYPE_DESC":
                return SyntaxKind.TYPE_DESC;
            case "INT_TYPE_DESC":
                return SyntaxKind.INT_TYPE_DESC;
            case "FLOAT_TYPE_DESC":
                return SyntaxKind.FLOAT_TYPE_DESC;
            case "DECIMAL_TYPE_DESC":
                return SyntaxKind.DECIMAL_TYPE_DESC;
            case "BOOLEAN_TYPE_DESC":
                return SyntaxKind.BOOLEAN_TYPE_DESC;
            case "STRING_TYPE_DESC":
                return SyntaxKind.STRING_TYPE_DESC;
            case "BYTE_TYPE_DESC":
                return SyntaxKind.BYTE_TYPE_DESC;
            case "XML_TYPE_DESC":
                return SyntaxKind.XML_TYPE_DESC;
            case "JSON_TYPE_DESC":
                return SyntaxKind.JSON_TYPE_DESC;
            case "HANDLE_TYPE_DESC":
                return SyntaxKind.HANDLE_TYPE_DESC;
            case "ANY_TYPE_DESC":
                return SyntaxKind.ANY_TYPE_DESC;
            case "ANYDATA_TYPE_DESC":
                return SyntaxKind.ANYDATA_TYPE_DESC;
            case "NEVER_TYPE_DESC":
                return SyntaxKind.NEVER_TYPE_DESC;
            case "NIL_TYPE_DESC":
                return SyntaxKind.NIL_TYPE_DESC;
            case "OPTIONAL_TYPE_DESC":
                return SyntaxKind.OPTIONAL_TYPE_DESC;
            case "ARRAY_TYPE_DESC":
                return SyntaxKind.ARRAY_TYPE_DESC;
            case "RECORD_TYPE_DESC":
                return SyntaxKind.RECORD_TYPE_DESC;
            case "OBJECT_TYPE_DESC":
                return SyntaxKind.OBJECT_TYPE_DESC;
            case "UNION_TYPE_DESC":
                return SyntaxKind.UNION_TYPE_DESC;
            case "ERROR_TYPE_DESC":
                return SyntaxKind.ERROR_TYPE_DESC;
            case "EXPLICIT_TYPE_PARAMS":
                return SyntaxKind.EXPLICIT_TYPE_PARAMS;
            case "STREAM_TYPE_DESC":
                return SyntaxKind.STREAM_TYPE_DESC;
            case "FUNCTION_TYPE_DESC":
                return SyntaxKind.FUNCTION_TYPE_DESC;
            case "TABLE_TYPE_DESC":
                return SyntaxKind.TABLE_TYPE_DESC;
            case "TUPLE_TYPE_DESC":
                return SyntaxKind.TUPLE_TYPE_DESC;
            case "PARENTHESISED_TYPE_DESC":
                return SyntaxKind.PARENTHESISED_TYPE_DESC;
            case "READONLY_TYPE_DESC":
                return SyntaxKind.READONLY_TYPE_DESC;

            // Others
            case "FUNCTION_BODY_BLOCK":
                return SyntaxKind.FUNCTION_BODY_BLOCK;
            case "LIST":
                return SyntaxKind.LIST;
            case "RETURN_TYPE_DESCRIPTOR":
                return SyntaxKind.RETURN_TYPE_DESCRIPTOR;
            case "EXTERNAL_FUNCTION_BODY":
                return SyntaxKind.EXTERNAL_FUNCTION_BODY;
            case "REQUIRED_PARAM":
                return SyntaxKind.REQUIRED_PARAM;
            case "DEFAULTABLE_PARAM":
                return SyntaxKind.DEFAULTABLE_PARAM;
            case "REST_PARAM":
                return SyntaxKind.REST_PARAM;
            case "RECORD_FIELD":
                return SyntaxKind.RECORD_FIELD;
            case "RECORD_FIELD_WITH_DEFAULT_VALUE":
                return SyntaxKind.RECORD_FIELD_WITH_DEFAULT_VALUE;
            case "TYPE_REFERENCE":
                return SyntaxKind.TYPE_REFERENCE;
            case "RECORD_REST_TYPE":
                return SyntaxKind.RECORD_REST_TYPE;
            case "OBJECT_FIELD":
                return SyntaxKind.OBJECT_FIELD;
            case "IMPORT_ORG_NAME":
                return SyntaxKind.IMPORT_ORG_NAME;
            case "MODULE_NAME":
                return SyntaxKind.MODULE_NAME;
            case "SUB_MODULE_NAME":
                return SyntaxKind.SUB_MODULE_NAME;
            case "IMPORT_VERSION":
                return SyntaxKind.IMPORT_VERSION;
            case "IMPORT_SUB_VERSION":
                return SyntaxKind.IMPORT_SUB_VERSION;
            case "IMPORT_PREFIX":
                return SyntaxKind.IMPORT_PREFIX;
            case "SPECIFIC_FIELD":
                return SyntaxKind.SPECIFIC_FIELD;
            case "COMPUTED_NAME_FIELD":
                return SyntaxKind.COMPUTED_NAME_FIELD;
            case "SPREAD_FIELD":
                return SyntaxKind.SPREAD_FIELD;
            case "SERVICE_BODY":
                return SyntaxKind.SERVICE_BODY;
            case "EXPRESSION_LIST_ITEM":
                return SyntaxKind.EXPRESSION_LIST_ITEM;
            case "ARRAY_DIMENSION":
                return SyntaxKind.ARRAY_DIMENSION;
            case "METADATA":
                return SyntaxKind.METADATA;
            case "ANNOTATION":
                return SyntaxKind.ANNOTATION;
            case "PARAMETERIZED_TYPE_DESC":
                return SyntaxKind.PARAMETERIZED_TYPE_DESC;
            case "ANNOTATION_ATTACH_POINT":
                return SyntaxKind.ANNOTATION_ATTACH_POINT;
            case "NAMED_WORKER_DECLARATION":
                return SyntaxKind.NAMED_WORKER_DECLARATION;
            case "NAMED_WORKER_DECLARATOR":
                return SyntaxKind.NAMED_WORKER_DECLARATOR;
            case "DOCUMENTATION_STRING":
                return SyntaxKind.DOCUMENTATION_STRING;
            case "DOCUMENTATION_LINE":
                return SyntaxKind.DOCUMENTATION_LINE;
            case "TYPE_CAST_PARAM":
                return SyntaxKind.TYPE_CAST_PARAM;
            case "KEY_SPECIFIER":
                return SyntaxKind.KEY_SPECIFIER;
            case "ERROR_TYPE_PARAMS":
                return SyntaxKind.ERROR_TYPE_PARAMS;
            case "LET_VAR_DECL":
                return SyntaxKind.LET_VAR_DECL;
            case "STREAM_TYPE_PARAMS":
                return SyntaxKind.STREAM_TYPE_PARAMS;
            case "FUNCTION_SIGNATURE":
                return SyntaxKind.FUNCTION_SIGNATURE;
<<<<<<< HEAD
            case "PARENTHESIZED_ARG_LIST":
                return SyntaxKind.PARENTHESIZED_ARG_LIST;
            case "EXPRESSION_FUNCTION_BODY":
                return SyntaxKind.EXPRESSION_FUNCTION_BODY;
            case "INFER_PARAM_LIST":
                return SyntaxKind.INFER_PARAM_LIST;
=======
            case "QUERY_CONSTRUCT_TYPE":
                return SyntaxKind.QUERY_CONSTRUCT_TYPE;
            case "FROM_CLAUSE":
                return SyntaxKind.FROM_CLAUSE;
            case "WHERE_CLAUSE":
                return SyntaxKind.WHERE_CLAUSE;
            case "LET_CLAUSE":
                return SyntaxKind.LET_CLAUSE;
            case "QUERY_PIPELINE":
                return SyntaxKind.QUERY_PIPELINE;
            case "SELECT_CLAUSE":
                return SyntaxKind.SELECT_CLAUSE;
>>>>>>> c5237504

            // XML template
            case "XML_ELEMENT":
                return SyntaxKind.XML_ELEMENT;
            case "XML_EMPTY_ELEMENT":
                return SyntaxKind.XML_EMPTY_ELEMENT;
            case "XML_ELEMENT_START_TAG":
                return SyntaxKind.XML_ELEMENT_START_TAG;
            case "XML_ELEMENT_END_TAG":
                return SyntaxKind.XML_ELEMENT_END_TAG;
            case "XML_TEXT":
                return SyntaxKind.XML_TEXT;
            case "XML_PI":
                return SyntaxKind.XML_PI;
            case "XML_ATTRIBUTE":
                return SyntaxKind.XML_ATTRIBUTE;
            case "XML_SIMPLE_NAME":
                return SyntaxKind.XML_SIMPLE_NAME;
            case "XML_QUALIFIED_NAME":
                return SyntaxKind.XML_QUALIFIED_NAME;
            case "INTERPOLATION":
                return SyntaxKind.INTERPOLATION;
            case "INTERPOLATION_START_TOKEN":
                return SyntaxKind.INTERPOLATION_START_TOKEN;
            case "XML_COMMENT":
                return SyntaxKind.XML_COMMENT;
            case "XML_COMMENT_START_TOKEN":
                return SyntaxKind.XML_COMMENT_START_TOKEN;
            case "XML_COMMENT_END_TOKEN":
                return SyntaxKind.XML_COMMENT_END_TOKEN;
            case "XML_TEXT_CONTENT":
                return SyntaxKind.XML_TEXT_CONTENT;
            case "XML_PI_START_TOKEN":
                return SyntaxKind.XML_PI_START_TOKEN;
            case "XML_PI_END_TOKEN":
                return SyntaxKind.XML_PI_END_TOKEN;
            case "XML_ATTRIBUTE_VALUE":
                return SyntaxKind.XML_ATTRIBUTE_VALUE;
            case "TEMPLATE_STRING":
                return SyntaxKind.TEMPLATE_STRING;
<<<<<<< HEAD
=======
            case "TYPE_PARAMETER":
                return SyntaxKind.TYPE_PARAMETER;
            case "KEY_TYPE_CONSTRAINT":
                return SyntaxKind.KEY_TYPE_CONSTRAINT;
            case "IMPLICIT_NEW_EXPRESSION":
                return SyntaxKind.IMPLICIT_NEW_EXPRESSION;
            case "NEW_KEYWORD":
                return SyntaxKind.NEW_KEYWORD;
            case "PARENTHESIZED_ARG_LIST":
                return SyntaxKind.PARENTHESIZED_ARG_LIST;
            case "EXPLICIT_NEW_EXPRESSION":
                return SyntaxKind.EXPLICIT_NEW_EXPRESSION;
>>>>>>> c5237504

            // Trivia
            case "EOF_TOKEN":
                return SyntaxKind.EOF_TOKEN;
            case "END_OF_LINE_TRIVIA":
                return SyntaxKind.END_OF_LINE_TRIVIA;
            case "WHITESPACE_TRIVIA":
                return SyntaxKind.WHITESPACE_TRIVIA;
            case "COMMENT":
                return SyntaxKind.COMMENT;
            case "INVALID":
                return SyntaxKind.INVALID;

            // Unsupported
            default:
                throw new UnsupportedOperationException("cannot find syntax kind: " + kind);
        }
    }
}<|MERGE_RESOLUTION|>--- conflicted
+++ resolved
@@ -93,7 +93,7 @@
             try {
                 String jsonString = SyntaxTreeJSONGenerator.generateJSON(sourceFilePath, context);
                 try (BufferedWriter writer =
-                             new BufferedWriter(new FileWriter(RESOURCE_DIRECTORY.resolve(assertFilePath).toFile()));) {
+                        new BufferedWriter(new FileWriter(RESOURCE_DIRECTORY.resolve(assertFilePath).toFile()));) {
                     writer.write(jsonString);
                 }
             } catch (Exception e) {
@@ -470,10 +470,6 @@
                 return SyntaxKind.LET_KEYWORD;
             case "STREAM_KEYWORD":
                 return SyntaxKind.STREAM_KEYWORD;
-<<<<<<< HEAD
-            case "NEW_KEYWORD":
-                return SyntaxKind.NEW_KEYWORD;
-=======
             case "READONLY_KEYWORD":
                 return SyntaxKind.READONLY_KEYWORD;
             case "FROM_KEYWORD":
@@ -482,7 +478,8 @@
                 return SyntaxKind.WHERE_KEYWORD;
             case "SELECT_KEYWORD":
                 return SyntaxKind.SELECT_KEYWORD;
->>>>>>> c5237504
+            case "NEW_KEYWORD":
+                return SyntaxKind.NEW_KEYWORD;
 
             // Operators
             case "PLUS_TOKEN":
@@ -635,7 +632,8 @@
                 return SyntaxKind.XML_TEMPLATE_EXPRESSION;
             case "STRING_TEMPLATE_EXPRESSION":
                 return SyntaxKind.STRING_TEMPLATE_EXPRESSION;
-<<<<<<< HEAD
+            case "QUERY_EXPRESSION":
+                return SyntaxKind.QUERY_EXPRESSION;
             case "EXPLICIT_ANONYMOUS_FUNCTION_EXPRESSION":
                 return SyntaxKind.EXPLICIT_ANONYMOUS_FUNCTION_EXPRESSION;
             case "IMPLICIT_ANONYMOUS_FUNCTION_EXPRESSION":
@@ -644,10 +642,6 @@
                 return SyntaxKind.IMPLICIT_NEW_EXPRESSION;
             case "EXPLICIT_NEW_EXPRESSION":
                 return SyntaxKind.EXPLICIT_NEW_EXPRESSION;
-=======
-            case "QUERY_EXPRESSION":
-                return SyntaxKind.QUERY_EXPRESSION;
->>>>>>> c5237504
 
             // Actions
             case "REMOTE_METHOD_CALL_ACTION":
@@ -826,14 +820,6 @@
                 return SyntaxKind.STREAM_TYPE_PARAMS;
             case "FUNCTION_SIGNATURE":
                 return SyntaxKind.FUNCTION_SIGNATURE;
-<<<<<<< HEAD
-            case "PARENTHESIZED_ARG_LIST":
-                return SyntaxKind.PARENTHESIZED_ARG_LIST;
-            case "EXPRESSION_FUNCTION_BODY":
-                return SyntaxKind.EXPRESSION_FUNCTION_BODY;
-            case "INFER_PARAM_LIST":
-                return SyntaxKind.INFER_PARAM_LIST;
-=======
             case "QUERY_CONSTRUCT_TYPE":
                 return SyntaxKind.QUERY_CONSTRUCT_TYPE;
             case "FROM_CLAUSE":
@@ -846,7 +832,12 @@
                 return SyntaxKind.QUERY_PIPELINE;
             case "SELECT_CLAUSE":
                 return SyntaxKind.SELECT_CLAUSE;
->>>>>>> c5237504
+            case "PARENTHESIZED_ARG_LIST":
+                return SyntaxKind.PARENTHESIZED_ARG_LIST;
+            case "EXPRESSION_FUNCTION_BODY":
+                return SyntaxKind.EXPRESSION_FUNCTION_BODY;
+            case "INFER_PARAM_LIST":
+                return SyntaxKind.INFER_PARAM_LIST;
 
             // XML template
             case "XML_ELEMENT":
@@ -887,21 +878,10 @@
                 return SyntaxKind.XML_ATTRIBUTE_VALUE;
             case "TEMPLATE_STRING":
                 return SyntaxKind.TEMPLATE_STRING;
-<<<<<<< HEAD
-=======
             case "TYPE_PARAMETER":
                 return SyntaxKind.TYPE_PARAMETER;
             case "KEY_TYPE_CONSTRAINT":
                 return SyntaxKind.KEY_TYPE_CONSTRAINT;
-            case "IMPLICIT_NEW_EXPRESSION":
-                return SyntaxKind.IMPLICIT_NEW_EXPRESSION;
-            case "NEW_KEYWORD":
-                return SyntaxKind.NEW_KEYWORD;
-            case "PARENTHESIZED_ARG_LIST":
-                return SyntaxKind.PARENTHESIZED_ARG_LIST;
-            case "EXPLICIT_NEW_EXPRESSION":
-                return SyntaxKind.EXPLICIT_NEW_EXPRESSION;
->>>>>>> c5237504
 
             // Trivia
             case "EOF_TOKEN":
