type Foo object {
    public function init();

    function getName();

<<<<<<< HEAD
    remote function get();

=======
    public remote function get();
>>>>>>> 8c5311df
};<|MERGE_RESOLUTION|>--- conflicted
+++ resolved
@@ -3,10 +3,5 @@
 
     function getName();
 
-<<<<<<< HEAD
     remote function get();
-
-=======
-    public remote function get();
->>>>>>> 8c5311df
 };