{
  "kind": "MODULE_PART",
  "children": [
    {
      "kind": "LIST",
      "children": []
    },
    {
      "kind": "LIST",
      "children": [
        {
          "kind": "MODULE_VAR_DECL",
          "children": [
            {
<<<<<<< HEAD
              "kind": "TYPED_BINDING_PATTERN",
              "children": [
                {
                  "kind": "OBJECT_TYPE_DESC",
                  "children": [
                    {
                      "kind": "LIST",
                      "children": [
                        {
                          "kind": "ISOLATED_KEYWORD",
                          "trailingMinutiae": [
                            {
                              "kind": "WHITESPACE_MINUTIAE",
                              "value": " "
                            }
                          ]
                        },
                        {
                          "kind": "CLIENT_KEYWORD",
                          "trailingMinutiae": [
                            {
                              "kind": "WHITESPACE_MINUTIAE",
                              "value": " "
                            }
                          ]
                        }
                      ]
                    },
                    {
                      "kind": "OBJECT_KEYWORD",
                      "trailingMinutiae": [
                        {
                          "kind": "WHITESPACE_MINUTIAE",
                          "value": " "
                        }
                      ]
                    },
                    {
                      "kind": "OPEN_BRACE_TOKEN",
                      "trailingMinutiae": [
                        {
                          "kind": "END_OF_LINE_MINUTIAE",
                          "value": "\n"
                        }
                      ]
                    },
                    {
                      "kind": "LIST",
                      "children": [
                        {
                          "kind": "OBJECT_FIELD",
                          "children": [
                            {
                              "kind": "STRING_TYPE_DESC",
                              "children": [
                                {
                                  "kind": "STRING_KEYWORD",
                                  "leadingMinutiae": [
                                    {
                                      "kind": "WHITESPACE_MINUTIAE",
                                      "value": "    "
                                    }
                                  ],
                                  "trailingMinutiae": [
                                    {
                                      "kind": "WHITESPACE_MINUTIAE",
                                      "value": " "
                                    }
                                  ]
                                }
                              ]
                            },
                            {
                              "kind": "IDENTIFIER_TOKEN",
                              "value": "name"
                            },
                            {
                              "kind": "SEMICOLON_TOKEN",
                              "trailingMinutiae": [
                                {
                                  "kind": "END_OF_LINE_MINUTIAE",
                                  "value": "\n"
                                }
                              ]
                            }
                          ]
                        }
                      ]
                    },
                    {
                      "kind": "CLOSE_BRACE_TOKEN",
                      "trailingMinutiae": [
                        {
                          "kind": "WHITESPACE_MINUTIAE",
                          "value": " "
                        }
                      ]
                    }
                  ]
                },
                {
=======
              "kind": "LIST",
              "children": []
            },
            {
              "kind": "TYPED_BINDING_PATTERN",
              "children": [
                {
                  "kind": "OBJECT_TYPE_DESC",
                  "children": [
                    {
                      "kind": "LIST",
                      "children": [
                        {
                          "kind": "ISOLATED_KEYWORD",
                          "trailingMinutiae": [
                            {
                              "kind": "WHITESPACE_MINUTIAE",
                              "value": " "
                            }
                          ]
                        },
                        {
                          "kind": "CLIENT_KEYWORD",
                          "trailingMinutiae": [
                            {
                              "kind": "WHITESPACE_MINUTIAE",
                              "value": " "
                            }
                          ]
                        }
                      ]
                    },
                    {
                      "kind": "OBJECT_KEYWORD",
                      "trailingMinutiae": [
                        {
                          "kind": "WHITESPACE_MINUTIAE",
                          "value": " "
                        }
                      ]
                    },
                    {
                      "kind": "OPEN_BRACE_TOKEN",
                      "trailingMinutiae": [
                        {
                          "kind": "END_OF_LINE_MINUTIAE",
                          "value": "\n"
                        }
                      ]
                    },
                    {
                      "kind": "LIST",
                      "children": [
                        {
                          "kind": "OBJECT_FIELD",
                          "children": [
                            {
                              "kind": "STRING_TYPE_DESC",
                              "children": [
                                {
                                  "kind": "STRING_KEYWORD",
                                  "leadingMinutiae": [
                                    {
                                      "kind": "WHITESPACE_MINUTIAE",
                                      "value": "    "
                                    }
                                  ],
                                  "trailingMinutiae": [
                                    {
                                      "kind": "WHITESPACE_MINUTIAE",
                                      "value": " "
                                    }
                                  ]
                                }
                              ]
                            },
                            {
                              "kind": "IDENTIFIER_TOKEN",
                              "value": "name"
                            },
                            {
                              "kind": "SEMICOLON_TOKEN",
                              "trailingMinutiae": [
                                {
                                  "kind": "END_OF_LINE_MINUTIAE",
                                  "value": "\n"
                                }
                              ]
                            }
                          ]
                        }
                      ]
                    },
                    {
                      "kind": "CLOSE_BRACE_TOKEN",
                      "trailingMinutiae": [
                        {
                          "kind": "WHITESPACE_MINUTIAE",
                          "value": " "
                        }
                      ]
                    }
                  ]
                },
                {
>>>>>>> dfa1fba9
                  "kind": "CAPTURE_BINDING_PATTERN",
                  "children": [
                    {
                      "kind": "IDENTIFIER_TOKEN",
                      "value": "isoObj1"
                    }
                  ]
                }
              ]
            },
            {
              "kind": "SEMICOLON_TOKEN",
              "trailingMinutiae": [
                {
                  "kind": "END_OF_LINE_MINUTIAE",
                  "value": "\n"
                }
              ]
            }
          ]
        },
        {
          "kind": "MODULE_VAR_DECL",
          "children": [
            {
<<<<<<< HEAD
=======
              "kind": "LIST",
              "children": []
            },
            {
>>>>>>> dfa1fba9
              "kind": "TYPED_BINDING_PATTERN",
              "children": [
                {
                  "kind": "OBJECT_TYPE_DESC",
                  "children": [
                    {
                      "kind": "LIST",
                      "children": [
                        {
                          "kind": "CLIENT_KEYWORD",
                          "leadingMinutiae": [
                            {
                              "kind": "END_OF_LINE_MINUTIAE",
                              "value": "\n"
                            }
                          ],
                          "trailingMinutiae": [
                            {
                              "kind": "WHITESPACE_MINUTIAE",
                              "value": " "
                            }
                          ]
                        },
                        {
                          "kind": "ISOLATED_KEYWORD",
                          "trailingMinutiae": [
                            {
                              "kind": "WHITESPACE_MINUTIAE",
                              "value": " "
                            }
                          ]
                        }
                      ]
                    },
                    {
                      "kind": "OBJECT_KEYWORD",
                      "trailingMinutiae": [
                        {
                          "kind": "WHITESPACE_MINUTIAE",
                          "value": " "
<<<<<<< HEAD
                        }
                      ]
                    },
                    {
                      "kind": "OPEN_BRACE_TOKEN",
                      "trailingMinutiae": [
                        {
                          "kind": "END_OF_LINE_MINUTIAE",
                          "value": "\n"
                        }
                      ]
                    },
                    {
                      "kind": "LIST",
                      "children": [
                        {
                          "kind": "OBJECT_FIELD",
                          "children": [
                            {
                              "kind": "STRING_TYPE_DESC",
                              "children": [
                                {
                                  "kind": "STRING_KEYWORD",
                                  "leadingMinutiae": [
                                    {
                                      "kind": "WHITESPACE_MINUTIAE",
                                      "value": "    "
                                    }
                                  ],
                                  "trailingMinutiae": [
                                    {
                                      "kind": "WHITESPACE_MINUTIAE",
                                      "value": " "
                                    }
                                  ]
                                }
                              ]
                            },
                            {
                              "kind": "IDENTIFIER_TOKEN",
                              "value": "name"
                            },
                            {
                              "kind": "SEMICOLON_TOKEN",
                              "trailingMinutiae": [
                                {
                                  "kind": "END_OF_LINE_MINUTIAE",
                                  "value": "\n"
                                }
                              ]
                            }
                          ]
                        }
                      ]
                    },
                    {
=======
                        }
                      ]
                    },
                    {
                      "kind": "OPEN_BRACE_TOKEN",
                      "trailingMinutiae": [
                        {
                          "kind": "END_OF_LINE_MINUTIAE",
                          "value": "\n"
                        }
                      ]
                    },
                    {
                      "kind": "LIST",
                      "children": [
                        {
                          "kind": "OBJECT_FIELD",
                          "children": [
                            {
                              "kind": "STRING_TYPE_DESC",
                              "children": [
                                {
                                  "kind": "STRING_KEYWORD",
                                  "leadingMinutiae": [
                                    {
                                      "kind": "WHITESPACE_MINUTIAE",
                                      "value": "    "
                                    }
                                  ],
                                  "trailingMinutiae": [
                                    {
                                      "kind": "WHITESPACE_MINUTIAE",
                                      "value": " "
                                    }
                                  ]
                                }
                              ]
                            },
                            {
                              "kind": "IDENTIFIER_TOKEN",
                              "value": "name"
                            },
                            {
                              "kind": "SEMICOLON_TOKEN",
                              "trailingMinutiae": [
                                {
                                  "kind": "END_OF_LINE_MINUTIAE",
                                  "value": "\n"
                                }
                              ]
                            }
                          ]
                        }
                      ]
                    },
                    {
>>>>>>> dfa1fba9
                      "kind": "CLOSE_BRACE_TOKEN",
                      "trailingMinutiae": [
                        {
                          "kind": "WHITESPACE_MINUTIAE",
                          "value": " "
                        }
                      ]
                    }
                  ]
                },
                {
                  "kind": "CAPTURE_BINDING_PATTERN",
                  "children": [
                    {
                      "kind": "IDENTIFIER_TOKEN",
                      "value": "isoObj2"
                    }
                  ]
                }
              ]
            },
            {
              "kind": "SEMICOLON_TOKEN",
              "trailingMinutiae": [
                {
                  "kind": "END_OF_LINE_MINUTIAE",
                  "value": "\n"
                }
              ]
            }
          ]
        }
      ]
    },
    {
      "kind": "EOF_TOKEN"
    }
  ]
}<|MERGE_RESOLUTION|>--- conflicted
+++ resolved
@@ -12,7 +12,10 @@
           "kind": "MODULE_VAR_DECL",
           "children": [
             {
-<<<<<<< HEAD
+              "kind": "LIST",
+              "children": []
+            },
+            {
               "kind": "TYPED_BINDING_PATTERN",
               "children": [
                 {
@@ -114,113 +117,6 @@
                   ]
                 },
                 {
-=======
-              "kind": "LIST",
-              "children": []
-            },
-            {
-              "kind": "TYPED_BINDING_PATTERN",
-              "children": [
-                {
-                  "kind": "OBJECT_TYPE_DESC",
-                  "children": [
-                    {
-                      "kind": "LIST",
-                      "children": [
-                        {
-                          "kind": "ISOLATED_KEYWORD",
-                          "trailingMinutiae": [
-                            {
-                              "kind": "WHITESPACE_MINUTIAE",
-                              "value": " "
-                            }
-                          ]
-                        },
-                        {
-                          "kind": "CLIENT_KEYWORD",
-                          "trailingMinutiae": [
-                            {
-                              "kind": "WHITESPACE_MINUTIAE",
-                              "value": " "
-                            }
-                          ]
-                        }
-                      ]
-                    },
-                    {
-                      "kind": "OBJECT_KEYWORD",
-                      "trailingMinutiae": [
-                        {
-                          "kind": "WHITESPACE_MINUTIAE",
-                          "value": " "
-                        }
-                      ]
-                    },
-                    {
-                      "kind": "OPEN_BRACE_TOKEN",
-                      "trailingMinutiae": [
-                        {
-                          "kind": "END_OF_LINE_MINUTIAE",
-                          "value": "\n"
-                        }
-                      ]
-                    },
-                    {
-                      "kind": "LIST",
-                      "children": [
-                        {
-                          "kind": "OBJECT_FIELD",
-                          "children": [
-                            {
-                              "kind": "STRING_TYPE_DESC",
-                              "children": [
-                                {
-                                  "kind": "STRING_KEYWORD",
-                                  "leadingMinutiae": [
-                                    {
-                                      "kind": "WHITESPACE_MINUTIAE",
-                                      "value": "    "
-                                    }
-                                  ],
-                                  "trailingMinutiae": [
-                                    {
-                                      "kind": "WHITESPACE_MINUTIAE",
-                                      "value": " "
-                                    }
-                                  ]
-                                }
-                              ]
-                            },
-                            {
-                              "kind": "IDENTIFIER_TOKEN",
-                              "value": "name"
-                            },
-                            {
-                              "kind": "SEMICOLON_TOKEN",
-                              "trailingMinutiae": [
-                                {
-                                  "kind": "END_OF_LINE_MINUTIAE",
-                                  "value": "\n"
-                                }
-                              ]
-                            }
-                          ]
-                        }
-                      ]
-                    },
-                    {
-                      "kind": "CLOSE_BRACE_TOKEN",
-                      "trailingMinutiae": [
-                        {
-                          "kind": "WHITESPACE_MINUTIAE",
-                          "value": " "
-                        }
-                      ]
-                    }
-                  ]
-                },
-                {
->>>>>>> dfa1fba9
                   "kind": "CAPTURE_BINDING_PATTERN",
                   "children": [
                     {
@@ -246,13 +142,10 @@
           "kind": "MODULE_VAR_DECL",
           "children": [
             {
-<<<<<<< HEAD
-=======
               "kind": "LIST",
               "children": []
             },
             {
->>>>>>> dfa1fba9
               "kind": "TYPED_BINDING_PATTERN",
               "children": [
                 {
@@ -293,7 +186,6 @@
                         {
                           "kind": "WHITESPACE_MINUTIAE",
                           "value": " "
-<<<<<<< HEAD
                         }
                       ]
                     },
@@ -350,64 +242,6 @@
                       ]
                     },
                     {
-=======
-                        }
-                      ]
-                    },
-                    {
-                      "kind": "OPEN_BRACE_TOKEN",
-                      "trailingMinutiae": [
-                        {
-                          "kind": "END_OF_LINE_MINUTIAE",
-                          "value": "\n"
-                        }
-                      ]
-                    },
-                    {
-                      "kind": "LIST",
-                      "children": [
-                        {
-                          "kind": "OBJECT_FIELD",
-                          "children": [
-                            {
-                              "kind": "STRING_TYPE_DESC",
-                              "children": [
-                                {
-                                  "kind": "STRING_KEYWORD",
-                                  "leadingMinutiae": [
-                                    {
-                                      "kind": "WHITESPACE_MINUTIAE",
-                                      "value": "    "
-                                    }
-                                  ],
-                                  "trailingMinutiae": [
-                                    {
-                                      "kind": "WHITESPACE_MINUTIAE",
-                                      "value": " "
-                                    }
-                                  ]
-                                }
-                              ]
-                            },
-                            {
-                              "kind": "IDENTIFIER_TOKEN",
-                              "value": "name"
-                            },
-                            {
-                              "kind": "SEMICOLON_TOKEN",
-                              "trailingMinutiae": [
-                                {
-                                  "kind": "END_OF_LINE_MINUTIAE",
-                                  "value": "\n"
-                                }
-                              ]
-                            }
-                          ]
-                        }
-                      ]
-                    },
-                    {
->>>>>>> dfa1fba9
                       "kind": "CLOSE_BRACE_TOKEN",
                       "trailingMinutiae": [
                         {
