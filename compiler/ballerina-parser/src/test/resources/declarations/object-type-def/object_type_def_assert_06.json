{
  "kind": "TYPE_DEFINITION",
  "hasDiagnostics": true,
  "children": [
    {
      "kind": "TYPE_KEYWORD",
      "trailingMinutiae": [
        {
          "kind": "WHITESPACE_MINUTIAE",
          "value": " "
        }
      ]
    },
    {
      "kind": "IDENTIFIER_TOKEN",
      "value": "Student",
      "trailingMinutiae": [
        {
          "kind": "WHITESPACE_MINUTIAE",
          "value": " "
        }
      ]
    },
    {
      "kind": "OBJECT_TYPE_DESC",
      "hasDiagnostics": true,
      "children": [
        {
          "kind": "LIST",
          "children": []
        },
        {
          "kind": "OBJECT_KEYWORD",
          "trailingMinutiae": [
            {
              "kind": "WHITESPACE_MINUTIAE",
              "value": " "
            },
            {
              "kind": "END_OF_LINE_MINUTIAE",
              "value": "\n"
            }
          ]
        },
        {
          "kind": "OPEN_BRACE_TOKEN",
          "isMissing": true,
          "hasDiagnostics": true,
          "diagnostics": [
            "ERROR_MISSING_OPEN_BRACE_TOKEN"
          ]
        },
        {
          "kind": "LIST",
          "children": [
            {
              "kind": "OBJECT_METHOD_DEFINITION",
              "children": [
                {
<<<<<<< HEAD
                  "kind": "METADATA",
                  "children": [
                    {
                      "kind": "LIST",
                      "children": []
                    }
                  ]
                },
                {
                  "kind": "LIST",
                  "children": [
=======
                  "kind": "PUBLIC_KEYWORD",
                  "leadingMinutiae": [
                    {
                      "kind": "WHITESPACE_MINUTIAE",
                      "value": "    "
                    },
                    {
                      "kind": "END_OF_LINE_MINUTIAE",
                      "value": "\n"
                    },
                    {
                      "kind": "WHITESPACE_MINUTIAE",
                      "value": "    "
                    }
                  ],
                  "trailingMinutiae": [
>>>>>>> 8688dd87
                    {
                      "kind": "PUBLIC_KEYWORD",
                      "leadingMinutiae": [
                        {
                          "kind": "WHITESPACE_MINUTIAE",
                          "value": "    "
                        },
                        {
                          "kind": "END_OF_LINE_MINUTIAE",
                          "value": "\n"
                        },
                        {
                          "kind": "WHITESPACE_MINUTIAE",
                          "value": "    "
                        }
                      ],
                      "trailingMinutiae": [
                        {
                          "kind": "WHITESPACE_MINUTIAE",
                          "value": " "
                        }
                      ]
                    }
                  ]
                },
                {
                  "kind": "FUNCTION_KEYWORD",
                  "trailingMinutiae": [
                    {
                      "kind": "WHITESPACE_MINUTIAE",
                      "value": " "
                    }
                  ]
                },
                {
                  "kind": "IDENTIFIER_TOKEN",
                  "value": "foo"
                },
                {
                  "kind": "FUNCTION_SIGNATURE",
                  "children": [
                    {
                      "kind": "OPEN_PAREN_TOKEN"
                    },
                    {
                      "kind": "LIST",
                      "children": []
                    },
                    {
                      "kind": "CLOSE_PAREN_TOKEN",
                      "trailingMinutiae": [
                        {
                          "kind": "WHITESPACE_MINUTIAE",
                          "value": " "
                        }
                      ]
                    }
                  ]
                },
                {
                  "kind": "FUNCTION_BODY_BLOCK",
                  "children": [
                    {
                      "kind": "OPEN_BRACE_TOKEN",
                      "trailingMinutiae": [
                        {
                          "kind": "END_OF_LINE_MINUTIAE",
                          "value": "\n"
                        }
                      ]
                    },
                    {
                      "kind": "LIST",
                      "children": []
                    },
                    {
                      "kind": "CLOSE_BRACE_TOKEN",
                      "leadingMinutiae": [
                        {
                          "kind": "WHITESPACE_MINUTIAE",
                          "value": "    "
                        },
                        {
                          "kind": "END_OF_LINE_MINUTIAE",
                          "value": "\n"
                        },
                        {
                          "kind": "WHITESPACE_MINUTIAE",
                          "value": "    "
                        }
                      ],
                      "trailingMinutiae": [
                        {
                          "kind": "END_OF_LINE_MINUTIAE",
                          "value": "\n"
                        }
                      ]
                    }
                  ]
                }
              ]
            },
            {
              "kind": "OBJECT_FIELD",
              "children": [
                {
                  "kind": "INT_TYPE_DESC",
                  "children": [
                    {
                      "kind": "INT_KEYWORD",
                      "leadingMinutiae": [
                        {
                          "kind": "WHITESPACE_MINUTIAE",
                          "value": "    "
                        }
                      ],
                      "trailingMinutiae": [
                        {
                          "kind": "WHITESPACE_MINUTIAE",
                          "value": " "
                        }
                      ]
                    }
                  ]
                },
                {
                  "kind": "IDENTIFIER_TOKEN",
                  "value": "a"
                },
                {
                  "kind": "SEMICOLON_TOKEN",
                  "trailingMinutiae": [
                    {
                      "kind": "END_OF_LINE_MINUTIAE",
                      "value": "\n"
                    }
                  ]
                }
              ]
            },
            {
              "kind": "OBJECT_FIELD",
              "children": [
                {
                  "kind": "INT_TYPE_DESC",
                  "children": [
                    {
                      "kind": "INT_KEYWORD",
                      "leadingMinutiae": [
                        {
                          "kind": "WHITESPACE_MINUTIAE",
                          "value": "    "
                        }
                      ],
                      "trailingMinutiae": [
                        {
                          "kind": "WHITESPACE_MINUTIAE",
                          "value": " "
                        }
                      ]
                    }
                  ]
                },
                {
                  "kind": "IDENTIFIER_TOKEN",
                  "value": "b"
                },
                {
                  "kind": "SEMICOLON_TOKEN",
                  "trailingMinutiae": [
                    {
                      "kind": "END_OF_LINE_MINUTIAE",
                      "value": "\n"
                    }
                  ]
                }
              ]
            }
          ]
        },
        {
          "kind": "CLOSE_BRACE_TOKEN"
        }
      ]
    },
    {
      "kind": "SEMICOLON_TOKEN",
      "trailingMinutiae": [
        {
          "kind": "END_OF_LINE_MINUTIAE",
          "value": "\n"
        }
      ]
    }
  ]
}<|MERGE_RESOLUTION|>--- conflicted
+++ resolved
@@ -57,36 +57,8 @@
               "kind": "OBJECT_METHOD_DEFINITION",
               "children": [
                 {
-<<<<<<< HEAD
-                  "kind": "METADATA",
-                  "children": [
-                    {
-                      "kind": "LIST",
-                      "children": []
-                    }
-                  ]
-                },
-                {
                   "kind": "LIST",
                   "children": [
-=======
-                  "kind": "PUBLIC_KEYWORD",
-                  "leadingMinutiae": [
-                    {
-                      "kind": "WHITESPACE_MINUTIAE",
-                      "value": "    "
-                    },
-                    {
-                      "kind": "END_OF_LINE_MINUTIAE",
-                      "value": "\n"
-                    },
-                    {
-                      "kind": "WHITESPACE_MINUTIAE",
-                      "value": "    "
-                    }
-                  ],
-                  "trailingMinutiae": [
->>>>>>> 8688dd87
                     {
                       "kind": "PUBLIC_KEYWORD",
                       "leadingMinutiae": [
