--- conflicted
+++ resolved
@@ -159,28 +159,8 @@
               "hasDiagnostics": true,
               "children": [
                 {
-<<<<<<< HEAD
-                  "kind": "METADATA",
-                  "children": [
-                    {
-                      "kind": "LIST",
-                      "children": []
-                    }
-                  ]
-                },
-                {
                   "kind": "LIST",
                   "children": [
-=======
-                  "kind": "PUBLIC_KEYWORD",
-                  "leadingMinutiae": [
-                    {
-                      "kind": "WHITESPACE_MINUTIAE",
-                      "value": "    "
-                    }
-                  ],
-                  "trailingMinutiae": [
->>>>>>> 8688dd87
                     {
                       "kind": "PUBLIC_KEYWORD",
                       "leadingMinutiae": [
