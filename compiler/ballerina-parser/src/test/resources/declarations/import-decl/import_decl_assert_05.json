{
  "kind": "IMPORT_DECLARATION",
  "hasDiagnostics": true,
  "children": [
    {
      "kind": "IMPORT_KEYWORD",
      "trailingMinutiae": [
        {
          "kind": "WHITESPACE_MINUTIAE",
          "value": " "
        }
      ]
    },
    {
      "kind": "IMPORT_ORG_NAME",
      "children": [
        {
          "kind": "IDENTIFIER_TOKEN",
          "value": "ballerina"
        },
        {
          "kind": "SLASH_TOKEN"
        }
      ]
    },
    {
      "kind": "LIST",
      "children": [
        {
          "kind": "IDENTIFIER_TOKEN",
          "value": "foo"
        },
        {
          "kind": "DOT_TOKEN"
        },
        {
          "kind": "IDENTIFIER_TOKEN",
          "value": "bar"
        },
        {
          "kind": "DOT_TOKEN"
        },
        {
          "kind": "IDENTIFIER_TOKEN",
          "value": "baz",
          "trailingMinutiae": [
            {
              "kind": "WHITESPACE_MINUTIAE",
              "value": " "
            }
          ]
        }
      ]
    },
    {
      "kind": "SEMICOLON_TOKEN",
      "hasDiagnostics": true,
      "diagnostics": [
        "ERROR_VERSION_IN_IMPORT_DECLARATION_NO_LONGER_SUPPORTED"
      ],
      "leadingMinutiae": [
        {
          "kind": "INVALID_NODE_MINUTIAE",
          "invalidNode": {
            "kind": "INVALID_TOKEN_MINUTIAE_NODE",
            "children": [
              {
                "kind": "VERSION_KEYWORD"
              }
            ]
          }
        },
        {
          "kind": "WHITESPACE_MINUTIAE",
          "value": " "
        },
        {
          "kind": "INVALID_NODE_MINUTIAE",
          "invalidNode": {
            "kind": "INVALID_TOKEN_MINUTIAE_NODE",
            "children": [
              {
                "kind": "DECIMAL_INTEGER_LITERAL_TOKEN",
                "value": "2"
              }
            ]
          }
        },
        {
          "kind": "INVALID_NODE_MINUTIAE",
          "invalidNode": {
            "kind": "INVALID_TOKEN_MINUTIAE_NODE",
            "children": [
              {
                "kind": "DOT_TOKEN"
              }
            ]
          }
        },
        {
          "kind": "INVALID_NODE_MINUTIAE",
          "invalidNode": {
            "kind": "INVALID_TOKEN_MINUTIAE_NODE",
            "children": [
              {
                "kind": "DECIMAL_INTEGER_LITERAL_TOKEN",
                "value": "4"
              }
            ]
          }
        }
      ],
      "trailingMinutiae": [
        {
          "kind": "END_OF_LINE_MINUTIAE",
          "value": "\n"
        }
      ]
<<<<<<< HEAD
    },
    {
      "kind": "SEMICOLON_TOKEN",
      "trailingMinutiae": [
        {
          "kind": "END_OF_LINE_MINUTIAE",
          "value": "\n"
        }
      ]
=======
>>>>>>> dfa1fba9
    }
  ]
}<|MERGE_RESOLUTION|>--- conflicted
+++ resolved
@@ -116,18 +116,6 @@
           "value": "\n"
         }
       ]
-<<<<<<< HEAD
-    },
-    {
-      "kind": "SEMICOLON_TOKEN",
-      "trailingMinutiae": [
-        {
-          "kind": "END_OF_LINE_MINUTIAE",
-          "value": "\n"
-        }
-      ]
-=======
->>>>>>> dfa1fba9
     }
   ]
 }