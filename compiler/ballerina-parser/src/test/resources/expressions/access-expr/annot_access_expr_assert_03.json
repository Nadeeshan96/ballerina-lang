--- conflicted
+++ resolved
@@ -2,36 +2,26 @@
   "kind": "BINARY_EXPRESSION",
   "children": [
     {
-<<<<<<< HEAD
-      "kind": "IDENTIFIER_TOKEN",
-      "value": "a",
-      "trailingMinutiae": [
-        {
-          "kind": "WHITESPACE_MINUTIAE",
-          "value": " "
-        }
-      ]
-    },
-    {
-      "kind": "PLUS_TOKEN",
-      "trailingMinutiae": [
-        {
-          "kind": "WHITESPACE_MINUTIAE",
-          "value": " "
-        }
-      ]
-    },
-    {
-=======
->>>>>>> a37f1484
       "kind": "BINARY_EXPRESSION",
       "children": [
         {
           "kind": "IDENTIFIER_TOKEN",
-          "value": "a"
+          "value": "a",
+          "trailingMinutiae": [
+            {
+              "kind": "WHITESPACE_MINUTIAE",
+              "value": " "
+            }
+          ]
         },
         {
-          "kind": "PLUS_TOKEN"
+          "kind": "PLUS_TOKEN",
+          "trailingMinutiae": [
+            {
+              "kind": "WHITESPACE_MINUTIAE",
+              "value": " "
+            }
+          ]
         },
         {
           "kind": "ANNOT_ACCESS",
@@ -78,27 +68,17 @@
               ]
             }
           ]
-<<<<<<< HEAD
-        },
-        {
-          "kind": "PLUS_TOKEN",
-          "trailingMinutiae": [
-            {
-              "kind": "WHITESPACE_MINUTIAE",
-              "value": " "
-            }
-          ]
-        },
-        {
-          "kind": "IDENTIFIER_TOKEN",
-          "value": "f"
-=======
->>>>>>> a37f1484
         }
       ]
     },
     {
-      "kind": "PLUS_TOKEN"
+      "kind": "PLUS_TOKEN",
+      "trailingMinutiae": [
+        {
+          "kind": "WHITESPACE_MINUTIAE",
+          "value": " "
+        }
+      ]
     },
     {
       "kind": "IDENTIFIER_TOKEN",
