{
  "kind": "FUNCTION_DEFINITION",
  "children": [
    {
      "kind": "METADATA",
      "children": [
        {
          "kind": "LIST",
          "children": []
        }
      ]
    },
    {
      "kind": "PUBLIC_KEYWORD",
      "trailingMinutiae": [
        {
          "kind": "WHITESPACE_MINUTIAE",
          "value": " "
        }
      ]
    },
    {
      "kind": "FUNCTION_KEYWORD",
      "trailingMinutiae": [
        {
          "kind": "WHITESPACE_MINUTIAE",
          "value": " "
        }
      ]
    },
    {
      "kind": "IDENTIFIER_TOKEN",
      "value": "foo"
    },
    {
      "kind": "FUNCTION_SIGNATURE",
      "children": [
        {
          "kind": "OPEN_PAREN_TOKEN"
        },
        {
          "kind": "LIST",
          "children": []
        },
        {
          "kind": "CLOSE_PAREN_TOKEN",
          "trailingMinutiae": [
            {
              "kind": "WHITESPACE_MINUTIAE",
              "value": " "
            }
          ]
        }
      ]
    },
    {
      "kind": "FUNCTION_BODY_BLOCK",
      "children": [
        {
          "kind": "OPEN_BRACE_TOKEN",
          "trailingMinutiae": [
            {
              "kind": "END_OF_LINE_MINUTIAE",
              "value": "\n"
            }
          ]
        },
        {
          "kind": "LIST",
          "children": [
            {
              "kind": "LOCAL_VAR_DECL",
              "children": [
                {
                  "kind": "LIST",
                  "children": []
                },
                {
                  "kind": "TYPED_BINDING_PATTERN",
                  "children": [
                    {
                      "kind": "INT_KEYWORD",
                      "leadingMinutiae": [
                        {
                          "kind": "WHITESPACE_MINUTIAE",
                          "value": "    "
                        }
                      ],
                      "trailingMinutiae": [
                        {
                          "kind": "WHITESPACE_MINUTIAE",
                          "value": " "
                        }
                      ]
                    },
                    {
                      "kind": "CAPTURE_BINDING_PATTERN",
                      "children": [
                        {
                          "kind": "IDENTIFIER_TOKEN",
                          "value": "a",
                          "trailingMinutiae": [
                            {
                              "kind": "WHITESPACE_MINUTIAE",
                              "value": " "
                            }
                          ]
                        }
                      ]
                    }
                  ]
                },
                {
                  "kind": "EQUAL_TOKEN",
                  "trailingMinutiae": [
                    {
                      "kind": "WHITESPACE_MINUTIAE",
                      "value": " "
                    }
                  ]
                },
                {
                  "kind": "BINARY_EXPRESSION",
                  "children": [
                    {
<<<<<<< HEAD
                      "kind": "DECIMAL_INTEGER_LITERAL",
                      "value": "3",
                      "trailingMinutiae": [
                        {
                          "kind": "WHITESPACE_MINUTIAE",
                          "value": " "
                        }
                      ]
                    },
                    {
                      "kind": "PLUS_TOKEN",
                      "trailingMinutiae": [
                        {
                          "kind": "WHITESPACE_MINUTIAE",
                          "value": " "
                        }
                      ]
                    },
                    {
=======
>>>>>>> a37f1484
                      "kind": "BINARY_EXPRESSION",
                      "children": [
                        {
                          "kind": "DECIMAL_INTEGER_LITERAL",
                          "value": "3"
                        },
                        {
                          "kind": "PLUS_TOKEN"
                        },
                        {
                          "kind": "CHECK_EXPRESSION",
                          "children": [
                            {
                              "kind": "CHECK_KEYWORD",
                              "trailingMinutiae": [
                                {
                                  "kind": "WHITESPACE_MINUTIAE",
                                  "value": " "
                                }
                              ]
                            },
                            {
                              "kind": "DECIMAL_INTEGER_LITERAL",
                              "value": "5",
                              "trailingMinutiae": [
                                {
                                  "kind": "WHITESPACE_MINUTIAE",
                                  "value": " "
                                }
                              ]
                            }
                          ]
<<<<<<< HEAD
                        },
                        {
                          "kind": "PLUS_TOKEN",
                          "trailingMinutiae": [
                            {
                              "kind": "WHITESPACE_MINUTIAE",
                              "value": " "
                            }
                          ]
                        },
                        {
                          "kind": "DECIMAL_INTEGER_LITERAL",
                          "value": "2"
=======
>>>>>>> a37f1484
                        }
                      ]
                    },
                    {
                      "kind": "PLUS_TOKEN"
                    },
                    {
                      "kind": "DECIMAL_INTEGER_LITERAL",
                      "value": "2"
                    }
                  ]
                },
                {
                  "kind": "SEMICOLON_TOKEN",
                  "trailingMinutiae": [
                    {
                      "kind": "END_OF_LINE_MINUTIAE",
                      "value": "\n"
                    }
                  ]
                }
              ]
            }
          ]
        },
        {
          "kind": "CLOSE_BRACE_TOKEN",
          "trailingMinutiae": [
            {
              "kind": "END_OF_LINE_MINUTIAE",
              "value": "\n"
            }
          ]
        }
      ]
    }
  ]
}<|MERGE_RESOLUTION|>--- conflicted
+++ resolved
@@ -123,36 +123,26 @@
                   "kind": "BINARY_EXPRESSION",
                   "children": [
                     {
-<<<<<<< HEAD
-                      "kind": "DECIMAL_INTEGER_LITERAL",
-                      "value": "3",
-                      "trailingMinutiae": [
-                        {
-                          "kind": "WHITESPACE_MINUTIAE",
-                          "value": " "
-                        }
-                      ]
-                    },
-                    {
-                      "kind": "PLUS_TOKEN",
-                      "trailingMinutiae": [
-                        {
-                          "kind": "WHITESPACE_MINUTIAE",
-                          "value": " "
-                        }
-                      ]
-                    },
-                    {
-=======
->>>>>>> a37f1484
                       "kind": "BINARY_EXPRESSION",
                       "children": [
                         {
                           "kind": "DECIMAL_INTEGER_LITERAL",
-                          "value": "3"
+                          "value": "3",
+                          "trailingMinutiae": [
+                            {
+                              "kind": "WHITESPACE_MINUTIAE",
+                              "value": " "
+                            }
+                          ]
                         },
                         {
-                          "kind": "PLUS_TOKEN"
+                          "kind": "PLUS_TOKEN",
+                          "trailingMinutiae": [
+                            {
+                              "kind": "WHITESPACE_MINUTIAE",
+                              "value": " "
+                            }
+                          ]
                         },
                         {
                           "kind": "CHECK_EXPRESSION",
@@ -177,27 +167,17 @@
                               ]
                             }
                           ]
-<<<<<<< HEAD
-                        },
-                        {
-                          "kind": "PLUS_TOKEN",
-                          "trailingMinutiae": [
-                            {
-                              "kind": "WHITESPACE_MINUTIAE",
-                              "value": " "
-                            }
-                          ]
-                        },
-                        {
-                          "kind": "DECIMAL_INTEGER_LITERAL",
-                          "value": "2"
-=======
->>>>>>> a37f1484
                         }
                       ]
                     },
                     {
-                      "kind": "PLUS_TOKEN"
+                      "kind": "PLUS_TOKEN",
+                      "trailingMinutiae": [
+                        {
+                          "kind": "WHITESPACE_MINUTIAE",
+                          "value": " "
+                        }
+                      ]
                     },
                     {
                       "kind": "DECIMAL_INTEGER_LITERAL",
