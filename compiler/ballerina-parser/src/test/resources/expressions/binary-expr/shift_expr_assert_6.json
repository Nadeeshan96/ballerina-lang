{
  "kind": "BINARY_EXPRESSION",
  "children": [
    {
      "kind": "BINARY_EXPRESSION",
      "children": [
        {
          "kind": "IDENTIFIER_TOKEN",
          "value": "a",
          "trailingMinutiae": [
            {
              "kind": "WHITESPACE_MINUTIAE",
              "value": " "
            }
          ]
        },
        {
          "kind": "DOUBLE_LT_TOKEN"
        },
        {
          "kind": "TYPE_CAST_EXPRESSION",
          "children": [
            {
              "kind": "LT_TOKEN"
            },
            {
              "kind": "TYPE_CAST_PARAM",
              "children": [
                {
                  "kind": "LIST",
                  "children": []
                },
                {
                  "kind": "PARAMETERIZED_TYPE_DESC",
                  "children": [
                    {
                      "kind": "MAP_KEYWORD"
                    },
                    {
                      "kind": "LT_TOKEN"
                    },
                    {
                      "kind": "INT_KEYWORD"
                    },
                    {
                      "kind": "GT_TOKEN"
                    }
                  ]
                }
              ]
            },
            {
              "kind": "GT_TOKEN",
              "trailingMinutiae": [
                {
                  "kind": "WHITESPACE_MINUTIAE",
                  "value": " "
                }
              ]
            },
            {
              "kind": "IDENTIFIER_TOKEN",
              "value": "b",
              "trailingMinutiae": [
                {
                  "kind": "WHITESPACE_MINUTIAE",
                  "value": " "
                }
              ]
            }
          ]
        }
      ]
    },
    {
<<<<<<< HEAD
      "kind": "DOUBLE_GT_TOKEN",
      "children": [
        {
          "kind": "GT_TOKEN"
        },
        {
          "kind": "GT_TOKEN",
          "trailingMinutiae": [
            {
              "kind": "WHITESPACE_MINUTIAE",
              "value": " "
            }
          ]
        }
      ]
=======
      "kind": "DOUBLE_GT_TOKEN"
>>>>>>> e21450e1
    },
    {
      "kind": "IDENTIFIER_TOKEN",
      "value": "c"
    }
  ]
}<|MERGE_RESOLUTION|>--- conflicted
+++ resolved
@@ -73,25 +73,13 @@
       ]
     },
     {
-<<<<<<< HEAD
       "kind": "DOUBLE_GT_TOKEN",
-      "children": [
+      "trailingMinutiae": [
         {
-          "kind": "GT_TOKEN"
-        },
-        {
-          "kind": "GT_TOKEN",
-          "trailingMinutiae": [
-            {
-              "kind": "WHITESPACE_MINUTIAE",
-              "value": " "
-            }
-          ]
+          "kind": "WHITESPACE_MINUTIAE",
+          "value": " "
         }
       ]
-=======
-      "kind": "DOUBLE_GT_TOKEN"
->>>>>>> e21450e1
     },
     {
       "kind": "IDENTIFIER_TOKEN",
