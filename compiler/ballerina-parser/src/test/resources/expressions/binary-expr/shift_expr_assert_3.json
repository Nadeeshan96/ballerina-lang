{
  "kind": "BINARY_EXPRESSION",
  "children": [
    {
      "kind": "IDENTIFIER_TOKEN",
      "value": "a",
      "trailingMinutiae": [
        {
          "kind": "WHITESPACE_MINUTIAE",
          "value": " "
        }
      ]
    },
    {
<<<<<<< HEAD
      "kind": "TRIPPLE_GT_TOKEN",
      "children": [
        {
          "kind": "GT_TOKEN"
        },
        {
          "kind": "GT_TOKEN"
        },
        {
          "kind": "GT_TOKEN",
          "trailingMinutiae": [
            {
              "kind": "WHITESPACE_MINUTIAE",
              "value": " "
            }
          ]
        }
      ]
=======
      "kind": "TRIPPLE_GT_TOKEN"
>>>>>>> e21450e1
    },
    {
      "kind": "IDENTIFIER_TOKEN",
      "value": "b",
      "trailingMinutiae": [
        {
          "kind": "WHITESPACE_MINUTIAE",
          "value": " "
        }
      ]
    }
  ]
}<|MERGE_RESOLUTION|>--- conflicted
+++ resolved
@@ -12,28 +12,13 @@
       ]
     },
     {
-<<<<<<< HEAD
       "kind": "TRIPPLE_GT_TOKEN",
-      "children": [
+      "trailingMinutiae": [
         {
-          "kind": "GT_TOKEN"
-        },
-        {
-          "kind": "GT_TOKEN"
-        },
-        {
-          "kind": "GT_TOKEN",
-          "trailingMinutiae": [
-            {
-              "kind": "WHITESPACE_MINUTIAE",
-              "value": " "
-            }
-          ]
+          "kind": "WHITESPACE_MINUTIAE",
+          "value": " "
         }
       ]
-=======
-      "kind": "TRIPPLE_GT_TOKEN"
->>>>>>> e21450e1
     },
     {
       "kind": "IDENTIFIER_TOKEN",
