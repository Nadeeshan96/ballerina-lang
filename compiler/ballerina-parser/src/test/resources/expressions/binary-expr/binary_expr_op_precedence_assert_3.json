{
  "kind": "BINARY_EXPRESSION",
  "children": [
    {
      "kind": "BINARY_EXPRESSION",
      "children": [
        {
          "kind": "BRACED_EXPRESSION",
          "children": [
            {
<<<<<<< HEAD
              "kind": "IDENTIFIER_TOKEN",
              "value": "a",
              "trailingMinutiae": [
                {
                  "kind": "WHITESPACE_MINUTIAE",
                  "value": " "
                }
              ]
            },
            {
              "kind": "PLUS_TOKEN",
              "trailingMinutiae": [
                {
                  "kind": "WHITESPACE_MINUTIAE",
                  "value": " "
=======
              "kind": "OPEN_PAREN_TOKEN"
            },
            {
              "kind": "BINARY_EXPRESSION",
              "children": [
                {
                  "kind": "IDENTIFIER_TOKEN",
                  "value": "a"
                },
                {
                  "kind": "PLUS_TOKEN"
                },
                {
                  "kind": "IDENTIFIER_TOKEN",
                  "value": "b"
>>>>>>> a37f1484
                }
              ]
            },
            {
              "kind": "CLOSE_PAREN_TOKEN"
            }
          ]
        },
        {
<<<<<<< HEAD
          "kind": "CLOSE_PAREN_TOKEN",
          "trailingMinutiae": [
            {
              "kind": "WHITESPACE_MINUTIAE",
              "value": " "
            }
          ]
        }
      ]
    },
    {
      "kind": "ASTERISK_TOKEN",
      "trailingMinutiae": [
        {
          "kind": "WHITESPACE_MINUTIAE",
          "value": " "
        }
      ]
    },
    {
      "kind": "BINARY_EXPRESSION",
      "children": [
=======
          "kind": "ASTERISK_TOKEN"
        },
>>>>>>> a37f1484
        {
          "kind": "BRACED_EXPRESSION",
          "children": [
            {
              "kind": "OPEN_PAREN_TOKEN"
            },
            {
              "kind": "BINARY_EXPRESSION",
              "children": [
                {
                  "kind": "IDENTIFIER_TOKEN",
                  "value": "c",
                  "trailingMinutiae": [
                    {
                      "kind": "WHITESPACE_MINUTIAE",
                      "value": " "
                    }
                  ]
                },
                {
                  "kind": "MINUS_TOKEN",
                  "trailingMinutiae": [
                    {
                      "kind": "WHITESPACE_MINUTIAE",
                      "value": " "
                    }
                  ]
                },
                {
                  "kind": "IDENTIFIER_TOKEN",
                  "value": "d"
                }
              ]
            },
            {
              "kind": "CLOSE_PAREN_TOKEN",
              "trailingMinutiae": [
                {
                  "kind": "WHITESPACE_MINUTIAE",
                  "value": " "
                }
              ]
            }
          ]
<<<<<<< HEAD
        },
        {
          "kind": "SLASH_TOKEN",
          "trailingMinutiae": [
            {
              "kind": "WHITESPACE_MINUTIAE",
              "value": " "
            }
          ]
        },
        {
          "kind": "IDENTIFIER_TOKEN",
          "value": "e"
=======
>>>>>>> a37f1484
        }
      ]
    },
    {
      "kind": "SLASH_TOKEN"
    },
    {
      "kind": "IDENTIFIER_TOKEN",
      "value": "e"
    }
  ]
}<|MERGE_RESOLUTION|>--- conflicted
+++ resolved
@@ -8,23 +8,6 @@
           "kind": "BRACED_EXPRESSION",
           "children": [
             {
-<<<<<<< HEAD
-              "kind": "IDENTIFIER_TOKEN",
-              "value": "a",
-              "trailingMinutiae": [
-                {
-                  "kind": "WHITESPACE_MINUTIAE",
-                  "value": " "
-                }
-              ]
-            },
-            {
-              "kind": "PLUS_TOKEN",
-              "trailingMinutiae": [
-                {
-                  "kind": "WHITESPACE_MINUTIAE",
-                  "value": " "
-=======
               "kind": "OPEN_PAREN_TOKEN"
             },
             {
@@ -32,51 +15,49 @@
               "children": [
                 {
                   "kind": "IDENTIFIER_TOKEN",
-                  "value": "a"
+                  "value": "a",
+                  "trailingMinutiae": [
+                    {
+                      "kind": "WHITESPACE_MINUTIAE",
+                      "value": " "
+                    }
+                  ]
                 },
                 {
-                  "kind": "PLUS_TOKEN"
+                  "kind": "PLUS_TOKEN",
+                  "trailingMinutiae": [
+                    {
+                      "kind": "WHITESPACE_MINUTIAE",
+                      "value": " "
+                    }
+                  ]
                 },
                 {
                   "kind": "IDENTIFIER_TOKEN",
                   "value": "b"
->>>>>>> a37f1484
                 }
               ]
             },
             {
-              "kind": "CLOSE_PAREN_TOKEN"
+              "kind": "CLOSE_PAREN_TOKEN",
+              "trailingMinutiae": [
+                {
+                  "kind": "WHITESPACE_MINUTIAE",
+                  "value": " "
+                }
+              ]
             }
           ]
         },
         {
-<<<<<<< HEAD
-          "kind": "CLOSE_PAREN_TOKEN",
+          "kind": "ASTERISK_TOKEN",
           "trailingMinutiae": [
             {
               "kind": "WHITESPACE_MINUTIAE",
               "value": " "
             }
           ]
-        }
-      ]
-    },
-    {
-      "kind": "ASTERISK_TOKEN",
-      "trailingMinutiae": [
-        {
-          "kind": "WHITESPACE_MINUTIAE",
-          "value": " "
-        }
-      ]
-    },
-    {
-      "kind": "BINARY_EXPRESSION",
-      "children": [
-=======
-          "kind": "ASTERISK_TOKEN"
         },
->>>>>>> a37f1484
         {
           "kind": "BRACED_EXPRESSION",
           "children": [
@@ -121,27 +102,17 @@
               ]
             }
           ]
-<<<<<<< HEAD
-        },
-        {
-          "kind": "SLASH_TOKEN",
-          "trailingMinutiae": [
-            {
-              "kind": "WHITESPACE_MINUTIAE",
-              "value": " "
-            }
-          ]
-        },
-        {
-          "kind": "IDENTIFIER_TOKEN",
-          "value": "e"
-=======
->>>>>>> a37f1484
         }
       ]
     },
     {
-      "kind": "SLASH_TOKEN"
+      "kind": "SLASH_TOKEN",
+      "trailingMinutiae": [
+        {
+          "kind": "WHITESPACE_MINUTIAE",
+          "value": " "
+        }
+      ]
     },
     {
       "kind": "IDENTIFIER_TOKEN",
