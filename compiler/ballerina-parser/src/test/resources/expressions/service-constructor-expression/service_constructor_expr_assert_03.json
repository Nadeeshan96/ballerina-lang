--- conflicted
+++ resolved
@@ -132,13 +132,10 @@
                   "hasDiagnostics": true,
                   "children": [
                     {
-<<<<<<< HEAD
                       "kind": "LIST",
                       "children": []
                     },
                     {
-                      "kind": "SERVICE_KEYWORD"
-=======
                       "kind": "SERVICE_KEYWORD",
                       "leadingMinutiae": [
                         {
@@ -152,7 +149,6 @@
                           "value": " "
                         }
                       ]
->>>>>>> 21aa54f9
                     },
                     {
                       "kind": "SERVICE_BODY",
