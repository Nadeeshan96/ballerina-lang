{
  "kind": "FUNCTION_DEFINITION",
  "hasDiagnostics": true,
  "children": [
    {
<<<<<<< HEAD
      "kind": "METADATA",
      "children": [
        {
          "kind": "LIST",
          "children": []
        }
      ]
    },
    {
      "kind": "LIST",
      "children": [
=======
      "kind": "PUBLIC_KEYWORD",
      "trailingMinutiae": [
>>>>>>> 8688dd87
        {
          "kind": "PUBLIC_KEYWORD",
          "trailingMinutiae": [
            {
              "kind": "WHITESPACE_MINUTIAE",
              "value": " "
            }
          ]
        }
      ]
    },
    {
      "kind": "FUNCTION_KEYWORD",
      "trailingMinutiae": [
        {
          "kind": "WHITESPACE_MINUTIAE",
          "value": " "
        }
      ]
    },
    {
      "kind": "IDENTIFIER_TOKEN",
      "value": "foo"
    },
    {
      "kind": "FUNCTION_SIGNATURE",
      "children": [
        {
          "kind": "OPEN_PAREN_TOKEN"
        },
        {
          "kind": "LIST",
          "children": []
        },
        {
          "kind": "CLOSE_PAREN_TOKEN",
          "trailingMinutiae": [
            {
              "kind": "WHITESPACE_MINUTIAE",
              "value": " "
            }
          ]
        }
      ]
    },
    {
      "kind": "FUNCTION_BODY_BLOCK",
      "hasDiagnostics": true,
      "children": [
        {
          "kind": "OPEN_BRACE_TOKEN",
          "trailingMinutiae": [
            {
              "kind": "END_OF_LINE_MINUTIAE",
              "value": "\n"
            }
          ]
        },
        {
          "kind": "LIST",
          "hasDiagnostics": true,
          "children": [
            {
              "kind": "LOCAL_TYPE_DEFINITION_STATEMENT",
              "hasDiagnostics": true,
              "children": [
                {
                  "kind": "LIST",
                  "children": []
                },
                {
                  "kind": "TYPE_KEYWORD",
                  "leadingMinutiae": [
                    {
                      "kind": "WHITESPACE_MINUTIAE",
                      "value": "    "
                    }
                  ],
                  "trailingMinutiae": [
                    {
                      "kind": "WHITESPACE_MINUTIAE",
                      "value": " "
                    }
                  ]
                },
                {
                  "kind": "IDENTIFIER_TOKEN",
                  "value": "Student",
                  "trailingMinutiae": [
                    {
                      "kind": "WHITESPACE_MINUTIAE",
                      "value": " "
                    }
                  ]
                },
                {
                  "kind": "OBJECT_TYPE_DESC",
                  "hasDiagnostics": true,
                  "children": [
                    {
                      "kind": "LIST",
                      "children": []
                    },
                    {
                      "kind": "OBJECT_KEYWORD",
                      "trailingMinutiae": [
                        {
                          "kind": "WHITESPACE_MINUTIAE",
                          "value": " "
                        }
                      ]
                    },
                    {
                      "kind": "OPEN_BRACE_TOKEN",
                      "trailingMinutiae": [
                        {
                          "kind": "END_OF_LINE_MINUTIAE",
                          "value": "\n"
                        }
                      ]
                    },
                    {
                      "kind": "LIST",
                      "hasDiagnostics": true,
                      "children": [
                        {
                          "kind": "TYPE_REFERENCE",
                          "hasDiagnostics": true,
                          "children": [
                            {
                              "kind": "ASTERISK_TOKEN",
                              "hasDiagnostics": true,
                              "diagnostics": [
                                "ERROR_INVALID_TOKEN"
                              ],
                              "leadingMinutiae": [
                                {
                                  "kind": "WHITESPACE_MINUTIAE",
                                  "value": "        "
                                },
                                {
                                  "kind": "INVALID_NODE_MINUTIAE",
                                  "invalidNode": {
                                    "kind": "INVALID_TOKEN_MINUTIAE_NODE",
                                    "children": [
                                      {
                                        "kind": "PLUS_TOKEN"
                                      }
                                    ]
                                  }
                                }
                              ]
                            },
                            {
                              "kind": "SIMPLE_NAME_REFERENCE",
                              "children": [
                                {
                                  "kind": "IDENTIFIER_TOKEN",
                                  "value": "A"
                                }
                              ]
                            },
                            {
                              "kind": "SEMICOLON_TOKEN",
                              "trailingMinutiae": [
                                {
                                  "kind": "END_OF_LINE_MINUTIAE",
                                  "value": "\n"
                                }
                              ]
                            }
                          ]
                        },
                        {
                          "kind": "OBJECT_FIELD",
                          "hasDiagnostics": true,
                          "children": [
                            {
                              "kind": "INT_TYPE_DESC",
                              "hasDiagnostics": true,
                              "children": [
                                {
                                  "kind": "INT_KEYWORD",
                                  "hasDiagnostics": true,
                                  "diagnostics": [
                                    "ERROR_INVALID_TOKEN"
                                  ],
                                  "leadingMinutiae": [
                                    {
                                      "kind": "WHITESPACE_MINUTIAE",
                                      "value": "        "
                                    },
                                    {
                                      "kind": "INVALID_NODE_MINUTIAE",
                                      "invalidNode": {
                                        "kind": "INVALID_TOKEN_MINUTIAE_NODE",
                                        "children": [
                                          {
                                            "kind": "PLUS_TOKEN"
                                          }
                                        ]
                                      }
                                    }
                                  ],
                                  "trailingMinutiae": [
                                    {
                                      "kind": "WHITESPACE_MINUTIAE",
                                      "value": " "
                                    }
                                  ]
                                }
                              ]
                            },
                            {
                              "kind": "IDENTIFIER_TOKEN",
                              "value": "a"
                            },
                            {
                              "kind": "SEMICOLON_TOKEN",
                              "trailingMinutiae": [
                                {
                                  "kind": "END_OF_LINE_MINUTIAE",
                                  "value": "\n"
                                }
                              ]
                            }
                          ]
                        },
                        {
                          "kind": "OBJECT_METHOD_DEFINITION",
                          "hasDiagnostics": true,
                          "children": [
                            {
<<<<<<< HEAD
                              "kind": "METADATA",
                              "children": [
                                {
                                  "kind": "LIST",
                                  "children": []
                                }
                              ]
                            },
                            {
                              "kind": "LIST",
                              "children": [
=======
                              "kind": "PUBLIC_KEYWORD",
                              "leadingMinutiae": [
                                {
                                  "kind": "WHITESPACE_MINUTIAE",
                                  "value": "        "
                                }
                              ],
                              "trailingMinutiae": [
>>>>>>> 8688dd87
                                {
                                  "kind": "PUBLIC_KEYWORD",
                                  "leadingMinutiae": [
                                    {
                                      "kind": "WHITESPACE_MINUTIAE",
                                      "value": "        "
                                    }
                                  ],
                                  "trailingMinutiae": [
                                    {
                                      "kind": "WHITESPACE_MINUTIAE",
                                      "value": " "
                                    }
                                  ]
                                }
                              ]
                            },
                            {
                              "kind": "FUNCTION_KEYWORD",
                              "hasDiagnostics": true,
                              "diagnostics": [
                                "ERROR_INVALID_TOKEN"
                              ],
                              "leadingMinutiae": [
                                {
                                  "kind": "INVALID_NODE_MINUTIAE",
                                  "invalidNode": {
                                    "kind": "INVALID_TOKEN_MINUTIAE_NODE",
                                    "children": [
                                      {
                                        "kind": "MINUS_TOKEN"
                                      }
                                    ]
                                  }
                                },
                                {
                                  "kind": "WHITESPACE_MINUTIAE",
                                  "value": " "
                                }
                              ],
                              "trailingMinutiae": [
                                {
                                  "kind": "WHITESPACE_MINUTIAE",
                                  "value": " "
                                }
                              ]
                            },
                            {
                              "kind": "IDENTIFIER_TOKEN",
                              "value": "foo"
                            },
                            {
                              "kind": "FUNCTION_SIGNATURE",
                              "children": [
                                {
                                  "kind": "OPEN_PAREN_TOKEN"
                                },
                                {
                                  "kind": "LIST",
                                  "children": [
                                    {
                                      "kind": "REQUIRED_PARAM",
                                      "children": [
                                        {
                                          "kind": "LIST",
                                          "children": []
                                        },
                                        {
                                          "kind": "INT_TYPE_DESC",
                                          "children": [
                                            {
                                              "kind": "INT_KEYWORD",
                                              "trailingMinutiae": [
                                                {
                                                  "kind": "WHITESPACE_MINUTIAE",
                                                  "value": " "
                                                }
                                              ]
                                            }
                                          ]
                                        },
                                        {
                                          "kind": "IDENTIFIER_TOKEN",
                                          "value": "a"
                                        }
                                      ]
                                    },
                                    {
                                      "kind": "REQUIRED_PARAM",
                                      "children": [
                                        {
                                          "kind": "COMMA_TOKEN",
                                          "trailingMinutiae": [
                                            {
                                              "kind": "WHITESPACE_MINUTIAE",
                                              "value": " "
                                            }
                                          ]
                                        },
                                        {
                                          "kind": "LIST",
                                          "children": []
                                        },
                                        {
                                          "kind": "INT_TYPE_DESC",
                                          "children": [
                                            {
                                              "kind": "INT_KEYWORD",
                                              "trailingMinutiae": [
                                                {
                                                  "kind": "WHITESPACE_MINUTIAE",
                                                  "value": " "
                                                }
                                              ]
                                            }
                                          ]
                                        },
                                        {
                                          "kind": "IDENTIFIER_TOKEN",
                                          "value": "b"
                                        }
                                      ]
                                    }
                                  ]
                                },
                                {
                                  "kind": "CLOSE_PAREN_TOKEN",
                                  "trailingMinutiae": [
                                    {
                                      "kind": "WHITESPACE_MINUTIAE",
                                      "value": " "
                                    }
                                  ]
                                }
                              ]
                            },
                            {
                              "kind": "FUNCTION_BODY_BLOCK",
                              "children": [
                                {
                                  "kind": "OPEN_BRACE_TOKEN",
                                  "trailingMinutiae": [
                                    {
                                      "kind": "END_OF_LINE_MINUTIAE",
                                      "value": "\n"
                                    }
                                  ]
                                },
                                {
                                  "kind": "LIST",
                                  "children": []
                                },
                                {
                                  "kind": "CLOSE_BRACE_TOKEN",
                                  "leadingMinutiae": [
                                    {
                                      "kind": "WHITESPACE_MINUTIAE",
                                      "value": "        "
                                    },
                                    {
                                      "kind": "END_OF_LINE_MINUTIAE",
                                      "value": "\n"
                                    },
                                    {
                                      "kind": "WHITESPACE_MINUTIAE",
                                      "value": "        "
                                    }
                                  ],
                                  "trailingMinutiae": [
                                    {
                                      "kind": "END_OF_LINE_MINUTIAE",
                                      "value": "\n"
                                    }
                                  ]
                                }
                              ]
                            }
                          ]
                        },
                        {
                          "kind": "OBJECT_FIELD",
                          "children": [
                            {
                              "kind": "INT_TYPE_DESC",
                              "children": [
                                {
                                  "kind": "INT_KEYWORD",
                                  "leadingMinutiae": [
                                    {
                                      "kind": "WHITESPACE_MINUTIAE",
                                      "value": "        "
                                    }
                                  ],
                                  "trailingMinutiae": [
                                    {
                                      "kind": "WHITESPACE_MINUTIAE",
                                      "value": " "
                                    }
                                  ]
                                }
                              ]
                            },
                            {
                              "kind": "IDENTIFIER_TOKEN",
                              "value": "b"
                            },
                            {
                              "kind": "SEMICOLON_TOKEN",
                              "trailingMinutiae": [
                                {
                                  "kind": "END_OF_LINE_MINUTIAE",
                                  "value": "\n"
                                }
                              ]
                            }
                          ]
                        }
                      ]
                    },
                    {
                      "kind": "CLOSE_BRACE_TOKEN",
                      "leadingMinutiae": [
                        {
                          "kind": "WHITESPACE_MINUTIAE",
                          "value": "    "
                        }
                      ]
                    }
                  ]
                },
                {
                  "kind": "SEMICOLON_TOKEN",
                  "trailingMinutiae": [
                    {
                      "kind": "END_OF_LINE_MINUTIAE",
                      "value": "\n"
                    }
                  ]
                }
              ]
            }
          ]
        },
        {
          "kind": "CLOSE_BRACE_TOKEN",
          "trailingMinutiae": [
            {
              "kind": "END_OF_LINE_MINUTIAE",
              "value": "\n"
            }
          ]
        }
      ]
    }
  ]
}<|MERGE_RESOLUTION|>--- conflicted
+++ resolved
@@ -3,22 +3,8 @@
   "hasDiagnostics": true,
   "children": [
     {
-<<<<<<< HEAD
-      "kind": "METADATA",
-      "children": [
-        {
-          "kind": "LIST",
-          "children": []
-        }
-      ]
-    },
-    {
       "kind": "LIST",
       "children": [
-=======
-      "kind": "PUBLIC_KEYWORD",
-      "trailingMinutiae": [
->>>>>>> 8688dd87
         {
           "kind": "PUBLIC_KEYWORD",
           "trailingMinutiae": [
@@ -252,28 +238,8 @@
                           "hasDiagnostics": true,
                           "children": [
                             {
-<<<<<<< HEAD
-                              "kind": "METADATA",
-                              "children": [
-                                {
-                                  "kind": "LIST",
-                                  "children": []
-                                }
-                              ]
-                            },
-                            {
                               "kind": "LIST",
                               "children": [
-=======
-                              "kind": "PUBLIC_KEYWORD",
-                              "leadingMinutiae": [
-                                {
-                                  "kind": "WHITESPACE_MINUTIAE",
-                                  "value": "        "
-                                }
-                              ],
-                              "trailingMinutiae": [
->>>>>>> 8688dd87
                                 {
                                   "kind": "PUBLIC_KEYWORD",
                                   "leadingMinutiae": [
