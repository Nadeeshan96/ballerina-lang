--- conflicted
+++ resolved
@@ -667,10 +667,6 @@
                                                   "hasDiagnostics": true,
                                                   "children": [
                                                     {
-<<<<<<< HEAD
-                                                      "kind": "IDENTIFIER_TOKEN",
-                                                      "value": "\u0027re"
-=======
                                                       "kind": "RETURNS_KEYWORD",
                                                       "isMissing": true,
                                                       "hasDiagnostics": true,
@@ -690,7 +686,6 @@
                                                           "value": "re"
                                                         }
                                                       ]
->>>>>>> 892f22b9
                                                     }
                                                   ]
                                                 }
