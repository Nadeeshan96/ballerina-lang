@annot1 {
public function foo() {
}

<<<<<<< HEAD

@annot2}
=======
@annot2
}
>>>>>>> dfa1fba9
type foo record {

    @annot3 {
    int a;
};

@annot5
type foo object {

    @annot6 {
    int a;
<<<<<<< HEAD

    @{
    public function bar();
};
=======
>>>>>>> dfa1fba9

    @ {
    public function bar();
};

@annot8 {
service foo on bar {

    @annot9 {
    resource function getName() {
    }

<<<<<<< HEAD
    @annot10{
=======
    @annot10 {
>>>>>>> dfa1fba9
    function getName() {
    }
}

@annot11 {
const a = "hello";

@annot12 {
int b = 4;

@annot13 {
listener string c = "http://ballerinalang.io";<|MERGE_RESOLUTION|>--- conflicted
+++ resolved
@@ -2,13 +2,8 @@
 public function foo() {
 }
 
-<<<<<<< HEAD
-
-@annot2}
-=======
 @annot2
 }
->>>>>>> dfa1fba9
 type foo record {
 
     @annot3 {
@@ -20,13 +15,6 @@
 
     @annot6 {
     int a;
-<<<<<<< HEAD
-
-    @{
-    public function bar();
-};
-=======
->>>>>>> dfa1fba9
 
     @ {
     public function bar();
@@ -39,11 +27,7 @@
     resource function getName() {
     }
 
-<<<<<<< HEAD
-    @annot10{
-=======
     @annot10 {
->>>>>>> dfa1fba9
     function getName() {
     }
 }
