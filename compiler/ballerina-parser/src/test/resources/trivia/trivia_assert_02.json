{
  "kind": "MODULE_PART",
  "hasDiagnostics": true,
  "children": [
    {
      "kind": "LIST",
      "children": []
    },
    {
      "kind": "LIST",
      "hasDiagnostics": true,
      "children": [
        {
          "kind": "FUNCTION_DEFINITION",
          "hasDiagnostics": true,
          "children": [
            {
              "kind": "LIST",
              "children": []
            },
            {
              "kind": "FUNCTION_KEYWORD",
              "trailingMinutiae": [
                {
                  "kind": "WHITESPACE_MINUTIAE",
                  "value": " "
                }
              ]
            },
            {
              "kind": "IDENTIFIER_TOKEN",
              "value": "foo"
            },
            {
              "kind": "LIST",
              "children": []
            },
            {
              "kind": "FUNCTION_SIGNATURE",
              "children": [
                {
                  "kind": "OPEN_PAREN_TOKEN"
                },
                {
                  "kind": "LIST",
                  "children": []
                },
                {
                  "kind": "CLOSE_PAREN_TOKEN",
                  "trailingMinutiae": [
                    {
                      "kind": "WHITESPACE_MINUTIAE",
                      "value": " "
                    }
                  ]
                }
              ]
            },
            {
              "kind": "FUNCTION_BODY_BLOCK",
              "hasDiagnostics": true,
              "children": [
                {
                  "kind": "OPEN_BRACE_TOKEN",
                  "trailingMinutiae": [
                    {
                      "kind": "END_OF_LINE_MINUTIAE",
                      "value": "\n"
                    }
                  ]
                },
                {
                  "kind": "LIST",
                  "hasDiagnostics": true,
                  "children": [
                    {
                      "kind": "LOCAL_VAR_DECL",
                      "hasDiagnostics": true,
                      "children": [
                        {
                          "kind": "LIST",
                          "children": []
                        },
                        {
                          "kind": "TYPED_BINDING_PATTERN",
                          "hasDiagnostics": true,
                          "children": [
                            {
                              "kind": "INT_TYPE_DESC",
                              "hasDiagnostics": true,
                              "children": [
                                {
                                  "kind": "INT_KEYWORD",
                                  "hasDiagnostics": true,
                                  "diagnostics": [
                                    "ERROR_INVALID_TOKEN"
                                  ],
                                  "leadingMinutiae": [
                                    {
                                      "kind": "WHITESPACE_MINUTIAE",
                                      "value": "    "
                                    },
                                    {
                                      "kind": "INVALID_NODE_MINUTIAE",
                                      "invalidNode": {
                                        "kind": "INVALID_TOKEN_MINUTIAE_NODE",
                                        "children": [
                                          {
                                            "kind": "INVALID_TOKEN",
<<<<<<< HEAD
                                            "value": "invalidToken"
=======
                                            "value": " "
>>>>>>> e40c5e46
                                          }
                                        ]
                                      }
                                    }
                                  ],
                                  "trailingMinutiae": [
                                    {
                                      "kind": "WHITESPACE_MINUTIAE",
                                      "value": " "
                                    }
                                  ]
                                }
                              ]
                            },
                            {
                              "kind": "CAPTURE_BINDING_PATTERN",
                              "children": [
                                {
                                  "kind": "IDENTIFIER_TOKEN",
                                  "value": "a"
                                }
                              ]
                            }
                          ]
                        },
                        {
                          "kind": "SEMICOLON_TOKEN",
                          "trailingMinutiae": [
                            {
                              "kind": "END_OF_LINE_MINUTIAE",
                              "value": "\n"
                            }
                          ]
                        }
                      ]
                    }
                  ]
                },
                {
                  "kind": "CLOSE_BRACE_TOKEN",
                  "trailingMinutiae": [
                    {
                      "kind": "END_OF_LINE_MINUTIAE",
                      "value": "\n"
                    }
                  ]
                }
              ]
            }
          ]
        }
      ]
    },
    {
      "kind": "EOF_TOKEN"
    }
  ]
}<|MERGE_RESOLUTION|>--- conflicted
+++ resolved
@@ -107,11 +107,7 @@
                                         "children": [
                                           {
                                             "kind": "INVALID_TOKEN",
-<<<<<<< HEAD
-                                            "value": "invalidToken"
-=======
-                                            "value": " "
->>>>>>> e40c5e46
+                                            "value": ""
                                           }
                                         ]
                                       }
