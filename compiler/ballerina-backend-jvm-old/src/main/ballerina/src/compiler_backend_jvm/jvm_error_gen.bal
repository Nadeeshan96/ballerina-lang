--- conflicted
+++ resolved
@@ -66,15 +66,11 @@
         if (currentEE is JErrorEntry) {
             var retVarDcl = <bir:VariableDcl>currentEE.errorOp.variableDcl;
             int retIndex = self.getJVMIndexOfVarRef(retVarDcl);
-<<<<<<< HEAD
-            foreach CatchIns catchIns in currentEE.catchIns {
-=======
             boolean exeptionExist = false;
             foreach CatchIns catchIns in currentEE.catchIns {
                 if catchIns.errorClass == ERROR_VALUE {
                     exeptionExist = true;
                 }
->>>>>>> 03ffe281
                 jvm:Label errorValueLabel = new;
                 self.mv.visitTryCatchBlock(startLabel, endLabel, errorValueLabel, catchIns.errorClass);
                 self.mv.visitLabel(errorValueLabel);
@@ -84,8 +80,6 @@
                 termGen.genReturnTerm(term, retIndex, func);
                 self.mv.visitJumpInsn(GOTO, jumpLabel);
             }
-<<<<<<< HEAD
-=======
             if !exeptionExist {
                 jvm:Label errorValErrorLabel = new;
                 self.mv.visitTryCatchBlock(startLabel, endLabel, errorValErrorLabel, ERROR_VALUE);
@@ -94,7 +88,6 @@
                 self.mv.visitInsn(ATHROW);
                 self.mv.visitJumpInsn(GOTO, jumpLabel);
             }
->>>>>>> 03ffe281
             jvm:Label otherErrorLabel = new;
             self.mv.visitTryCatchBlock(startLabel, endLabel, otherErrorLabel, THROWABLE);
 
