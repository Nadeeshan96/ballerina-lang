{
    "root": "Node",
    "type": "abstract",
    "attributes": [
        {
            "name": "kind",
            "type": "SyntaxKind"
        },
        {
            "name": "width",
            "type": "int"
        }
    ],
    "nodes": [
        {
            "name": "ModulePartNode",
            "base": "Node",
            "kind": "MODULE_PART",
            "attributes": [
                {
                    "name": "imports",
                    "type": "ImportDeclarationNode",
                    "occurrences": "MULTIPLE"
                },
                {
                    "name": "members",
                    "type": "ModuleMemberDeclarationNode",
                    "occurrences": "MULTIPLE"
                },
                {
                    "name": "eofToken",
                    "type": "Token"
                }
            ]
        },
        {
            "name": "ModuleMemberDeclarationNode",
            "base": "Node",
            "isAbstract": true
        },
        {
            "name": "FunctionDefinitionNode",
            "base": "ModuleMemberDeclarationNode",
            "kind": "FUNCTION_DEFINITION",
            "attributes": [
                {
                    "name": "metadata",
                    "type": "MetadataNode"
                },
                {
                    "name": "visibilityQualifier",
                    "type": "Token",
                    "isOptional": true
                },
                {
                    "name": "functionKeyword",
                    "type": "Token"
                },
                {
                    "name": "functionName",
                    "type": "IdentifierToken"
                },
                {
                    "name": "openParenToken",
                    "type": "Token"
                },
                {
                    "name": "parameters",
                    "type": "ParameterNode",
                    "occurrences": "MULTIPLE"
                },
                {
                    "name": "closeParenToken",
                    "type": "Token"
                },
                {
                    "name": "returnTypeDesc",
                    "type": "Node",
                    "isOptional": true
                },
                {
                    "name": "functionBody",
                    "type": "BlockStatementNode"
                }
            ]
        },
        {
            "name": "ImportDeclarationNode",
            "base": "Node",
            "kind": "IMPORT_DECLARATION",
            "attributes": [
                {
                    "name": "importKeyword",
                    "type": "Token"
                },
                {
                    "name": "orgName",
                    "type": "Node",
                    "isOptional": true
                },
                {
                    "name": "moduleName",
                    "type": "IdentifierToken",
                    "occurrences": "MULTIPLE"
                },
                {
                    "name": "version",
                    "type": "Node",
                    "isOptional": true
                },
                {
                    "name": "prefix",
                    "type": "Node",
                    "isOptional": true
                },
                {
                    "name": "semicolon",
                    "type": "Token"
                }
            ]
        },
        {
            "name": "ListenerDeclarationNode",
            "base": "ModuleMemberDeclarationNode",
            "kind": "LISTENER_DECLARATION",
            "attributes": [
                {
                    "name": "metadata",
                    "type": "MetadataNode"
                },
                {
                    "name": "visibilityQualifier",
                    "type": "Token",
                    "isOptional": true
                },
                {
                    "name": "listenerKeyword",
                    "type": "Token"
                },
                {
                    "name": "typeDescriptor",
                    "type": "Node"
                },
                {
                    "name": "variableName",
                    "type": "Token"
                },
                {
                    "name": "equalsToken",
                    "type": "Token"
                },
                {
                    "name": "initializer",
                    "type": "Node"
                },
                {
                    "name": "semicolonToken",
                    "type": "Token"
                }
            ]
        },
        {
            "name": "TypeDefinitionNode",
            "base": "ModuleMemberDeclarationNode",
            "kind": "TYPE_DEFINITION",
            "attributes": [
                {
                    "name": "metadata",
                    "type": "MetadataNode"
                },
                {
                    "name": "visibilityQualifier",
                    "type": "Token",
                    "isOptional": true
                },
                {
                    "name": "typeKeyword",
                    "type": "Token"
                },
                {
                    "name": "typeName",
                    "type": "Token"
                },
                {
                    "name": "typeDescriptor",
                    "type": "Node"
                },
                {
                    "name": "semicolonToken",
                    "type": "Token"
                }
            ]
        },
        {
            "name": "ServiceDeclarationNode",
            "base": "ModuleMemberDeclarationNode",
            "kind": "SERVICE_DECLARATION",
            "attributes": [
                {
                    "name": "metadata",
                    "type": "MetadataNode"
                },
                {
                    "name": "serviceKeyword",
                    "type": "Token"
                },
                {
                    "name": "serviceName",
                    "type": "IdentifierToken"
                },
                {
                    "name": "onKeyword",
                    "type": "Token"
                },
                {
                    "name": "expressions",
                    "type": "ExpressionNode",
                    "occurrences": "MULTIPLE"
                },
                {
                    "name": "serviceBody",
                    "type": "Node"
                }
            ]
        },
        {
            "name": "StatementNode",
            "base": "Node",
            "isAbstract": true
        },
        {
            "name": "AssignmentStatementNode",
            "base": "StatementNode",
            "kind": "ASSIGNMENT_STATEMENT",
            "attributes": [
                {
                    "name": "varRef",
                    "type": "Node"
                },
                {
                    "name": "equalsToken",
                    "type": "Token"
                },
                {
                    "name": "expression",
                    "type": "ExpressionNode"
                },
                {
                    "name": "semicolonToken",
                    "type": "Token"
                }
            ]
        },
        {
            "name": "CompoundAssignmentStatementNode",
            "base": "StatementNode",
            "kind": "COMPOUND_ASSIGNMENT_STATEMENT",
            "attributes": [
                {
                    "name": "lhsExpression",
                    "type": "ExpressionNode"
                },
                {
                    "name": "binaryOperator",
                    "type": "Token"
                },
                {
                    "name": "equalsToken",
                    "type": "Token"
                },
                {
                    "name": "rhsExpression",
                    "type": "ExpressionNode"
                },
                {
                    "name": "semicolonToken",
                    "type": "Token"
                }
            ]
        },
        {
            "name": "VariableDeclarationNode",
            "base": "StatementNode",
            "kind": "LOCAL_VAR_DECL",
            "attributes": [
                {
                    "name": "annotations",
                    "type": "AnnotationNode",
                    "occurrences": "MULTIPLE"
                },
                {
                    "name": "finalKeyword",
                    "type": "Token",
                    "isOptional": true
                },
                {
                    "name": "typeName",
                    "type": "Node"
                },
                {
                    "name": "variableName",
                    "type": "Token"
                },
                {
                    "name": "equalsToken",
                    "type": "Token",
                    "isOptional": true
                },
                {
                    "name": "initializer",
                    "type": "ExpressionNode",
                    "isOptional": true
                },
                {
                    "name": "semicolonToken",
                    "type": "Token"
                }
            ]
        },
        {
            "name": "BlockStatementNode",
            "base": "StatementNode",
            "kind": "BLOCK_STATEMENT",
            "attributes": [
                {
                    "name": "openBraceToken",
                    "type": "Token"
                },
                {
                    "name": "statements",
                    "type": "StatementNode",
                    "occurrences": "MULTIPLE"
                },
                {
                    "name": "closeBraceToken",
                    "type": "Token"
                }
            ]
        },
        {
            "name": "BreakStatementNode",
            "base": "StatementNode",
            "kind": "BREAK_STATEMENT",
            "attributes": [
                {
                    "name": "breakToken",
                    "type": "Token"
                },
                {
                    "name": "semicolonToken",
                    "type": "Token"
                }
            ]
        },
        {
            "name": "ExpressionStatementNode",
            "base": "StatementNode",
            "attributes": [
                {
                    "name": "expression",
                    "type": "ExpressionNode"
                },
                {
                    "name": "semicolonToken",
                    "type": "Token"
                }
            ]
        },
        {
            "name": "ContinueStatementNode",
            "base": "StatementNode",
            "kind": "CONTINUE_STATEMENT",
            "attributes": [
                {
                    "name": "continueToken",
                    "type": "Token"
                },
                {
                    "name": "semicolonToken",
                    "type": "Token"
                }
            ]
        },
        {
            "name": "ExternalFunctionBodyNode",
            "base": "StatementNode",
            "kind": "EXTERNAL_FUNCTION_BODY",
            "attributes": [
                {
                    "name": "equalsToken",
                    "type": "Token"
                },
                {
                    "name": "annotations",
                    "type": "AnnotationNode",
                    "occurrences": "MULTIPLE"
                },
                {
                    "name": "externalKeyword",
                    "type": "Token"
                },
                {
                    "name": "semicolonToken",
                    "type": "Token"
                }
            ]
        },
        {
            "name": "IfElseStatementNode",
            "base": "StatementNode",
            "kind": "IF_ELSE_STATEMENT",
            "attributes": [
                {
                    "name": "ifKeyword",
                    "type": "Token"
                },
                {
                    "name": "condition",
                    "type": "ExpressionNode"
                },
                {
                    "name": "ifBody",
                    "type": "Node"
                },
                {
                    "name": "elseBody",
                    "type": "Node",
                    "isOptional": true
                }
            ]
        },
        {
            "name": "ElseBlockNode",
            "base": "StatementNode",
            "kind": "ELSE_BLOCK",
            "attributes": [
                {
                    "name": "elseKeyword",
                    "type": "Token"
                },
                {
                    "name": "elseBody",
                    "type": "Node"
                }
            ]
        },
        {
            "name": "WhileStatementNode",
            "base": "StatementNode",
            "kind": "WHILE_STATEMENT",
            "attributes": [
                {
                    "name": "whileKeyword",
                    "type": "Token"
                },
                {
                    "name": "condition",
                    "type": "ExpressionNode"
                },
                {
                    "name": "whileBody",
                    "type": "Node"
                }
            ]
        },
        {
            "name": "PanicStatementNode",
            "base": "StatementNode",
            "kind": "PANIC_STATEMENT",
            "attributes": [
                {
                    "name": "panicKeyword",
                    "type": "Token"
                },
                {
                    "name": "expression",
                    "type": "ExpressionNode"
                },
                {
                    "name": "semicolonToken",
                    "type": "Token"
                }
            ]
        },
        {
            "name": "ReturnStatementNode",
            "base": "StatementNode",
            "kind": "RETURN_STATEMENT",
            "attributes": [
                {
                    "name": "returnKeyword",
                    "type": "Token"
                },
                {
                    "name": "expression",
                    "type": "ExpressionNode"
                },
                {
                    "name": "semicolonToken",
                    "type": "Token"
                }
            ]
        },
        {
            "name": "LocalTypeDefinitionStatementNode",
            "base": "StatementNode",
            "kind": "LOCAL_TYPE_DEFINITION_STATEMENT",
            "attributes": [
                {
                    "name": "annotations",
                    "type": "AnnotationNode",
                    "occurrences": "MULTIPLE"
                },
                {
                    "name": "typeKeyword",
                    "type": "Token"
                },
                {
                    "name": "typeName",
                    "type": "Node"
                },
                {
                    "name": "typeDescriptor",
                    "type": "Node"
                },
                {
                    "name": "semicolonToken",
                    "type": "Token"
                }
            ]
        },
        {
            "name": "ExpressionNode",
            "base": "Node",
            "isAbstract": true
        },
        {
            "name": "BinaryExpressionNode",
            "base": "ExpressionNode",
            "attributes": [
                {
                    "name": "lhsExpr",
                    "type": "Node"
                },
                {
                    "name": "operator",
                    "type": "Token"
                },
                {
                    "name": "rhsExpr",
                    "type": "Node"
                }
            ]
        },
        {
            "name": "BracedExpressionNode",
            "base": "ExpressionNode",
            "attributes": [
                {
                    "name": "openParen",
                    "type": "Token"
                },
                {
                    "name": "expression",
                    "type": "ExpressionNode"
                },
                {
                    "name": "closeParen",
                    "type": "Token"
                }
            ]
        },
        {
            "name": "CheckExpressionNode",
            "base": "ExpressionNode",
            "attributes": [
                {
                    "name": "checkKeyword",
                    "type": "Token"
                },
                {
                    "name": "expression",
                    "type": "ExpressionNode"
                }
            ]
        },
        {
            "name": "FieldAccessExpressionNode",
            "base": "ExpressionNode",
            "kind": "FIELD_ACCESS",
            "attributes": [
                {
                    "name": "expression",
                    "type": "ExpressionNode"
                },
                {
                    "name": "dotToken",
                    "type": "Token"
                },
                {
                    "name": "fieldName",
                    "type": "Token"
                }
            ]
        },
        {
            "name": "FunctionCallExpressionNode",
            "base": "ExpressionNode",
            "kind": "FUNCTION_CALL",
            "attributes": [
                {
                    "name": "functionName",
                    "type": "Node"
                },
                {
                    "name": "openParenToken",
                    "type": "Token"
                },
                {
                    "name": "arguments",
                    "type": "FunctionArgumentNode",
                    "occurrences": "MULTIPLE"
                },
                {
                    "name": "closeParenToken",
                    "type": "Token"
                }
            ]
        },
        {
            "name": "MethodCallExpressionNode",
            "base": "ExpressionNode",
            "kind": "METHOD_CALL",
            "attributes": [
                {
                    "name": "expression",
                    "type": "ExpressionNode"
                },
                {
                    "name": "dotToken",
                    "type": "Token"
                },
                {
                    "name": "methodName",
                    "type": "Token"
                },
                {
                    "name": "openParenToken",
                    "type": "Token"
                },
                {
                    "name": "arguments",
                    "type": "FunctionArgumentNode",
                    "occurrences": "MULTIPLE"
                },
                {
                    "name": "closeParenToken",
                    "type": "Token"
                }
            ]
        },
        {
            "name": "MappingConstructorExpressionNode",
            "base": "ExpressionNode",
            "kind": "MAPPING_CONSTRUCTOR",
            "attributes": [
                {
                    "name": "openBrace",
                    "type": "Token"
                },
                {
                    "name": "fields",
                    "type": "MappingFieldNode",
                    "occurrences": "MULTIPLE"
                },
                {
                    "name": "closeBrace",
                    "type": "Token"
                }
            ]
        },
        {
            "name": "MemberAccessExpressionNode",
            "base": "ExpressionNode",
            "kind": "MEMBER_ACCESS",
            "attributes": [
                {
                    "name": "containerExpression",
                    "type": "ExpressionNode"
                },
                {
                    "name": "openBracket",
                    "type": "Token"
                },
                {
                    "name": "keyExpression",
                    "type": "ExpressionNode"
                },
                {
                    "name": "closeBracket",
                    "type": "Token"
                }
            ]
        },
        {
            "name": "TypeofExpressionNode",
            "base": "ExpressionNode",
            "kind": "TYPEOF_EXPRESSION",
            "attributes": [
                {
                    "name": "typeofKeyword",
                    "type": "Token"
                },
                {
                    "name": "expression",
                    "type": "ExpressionNode"
                }
            ]
        },
        {
            "name": "UnaryExpressionNode",
            "base": "ExpressionNode",
            "kind": "UNARY_EXPRESSION",
            "attributes": [
                {
                    "name": "unaryOperator",
                    "type": "Token"
                },
                {
                    "name": "expression",
                    "type": "ExpressionNode"
                }
            ]
        },
        {
            "name": "ComputedNameFieldNode",
            "base": "Node",
            "kind": "COMPUTED_NAME_FIELD",
            "attributes": [
                {
                    "name": "leadingComma",
                    "type": "Token"
                },
                {
                    "name": "openBracket",
                    "type": "Token"
                },
                {
                    "name": "fieldNameExpr",
                    "type": "ExpressionNode"
                },
                {
                    "name": "closeBracket",
                    "type": "Token"
                },
                {
                    "name": "colonToken",
                    "type": "Token"
                },
                {
                    "name": "valueExpr",
                    "type": "ExpressionNode"
                }
            ]
        },
        {
            "name": "ConstantDeclarationNode",
            "base": "ModuleMemberDeclarationNode",
            "kind": "CONST_DECLARATION",
            "attributes": [
                {
                    "name": "metadata",
                    "type": "MetadataNode"
                },
                {
                    "name": "visibilityQualifier",
                    "type": "Token"
                },
                {
                    "name": "constKeyword",
                    "type": "Token"
                },
                {
                    "name": "typeDescriptor",
                    "type": "Node"
                },
                {
                    "name": "variableName",
                    "type": "Token"
                },
                {
                    "name": "equalsToken",
                    "type": "Token"
                },
                {
                    "name": "initializer",
                    "type": "Node"
                },
                {
                    "name": "semicolonToken",
                    "type": "Token"
                }
            ]
        },
        {
            "name": "ParameterNode",
            "base": "Node",
            "isAbstract": true
        },
        {
            "name": "DefaultableParameterNode",
            "base": "ParameterNode",
            "kind": "DEFAULTABLE_PARAM",
            "attributes": [
                {
                    "name": "leadingComma",
                    "type": "Token"
                },
                {
                    "name": "annotations",
                    "type": "AnnotationNode",
                    "occurrences": "MULTIPLE"
                },
                {
                    "name": "visibilityQualifier",
                    "type": "Token",
                    "isOptional": true
                },
                {
                    "name": "typeName",
                    "type": "Node"
                },
                {
                    "name": "paramName",
                    "type": "Token"
                },
                {
                    "name": "equalsToken",
                    "type": "Token"
                },
                {
                    "name": "expression",
                    "type": "Node"
                }
            ]
        },
        {
            "name": "RequiredParameterNode",
            "base": "ParameterNode",
            "kind": "REQUIRED_PARAM",
            "attributes": [
                {
                    "name": "leadingComma",
                    "type": "Token"
                },
                {
                    "name": "annotations",
                    "type": "AnnotationNode",
                    "occurrences": "MULTIPLE"
                },
                {
                    "name": "visibilityQualifier",
                    "type": "Token",
                    "isOptional": true
                },
                {
                    "name": "typeName",
                    "type": "Node"
                },
                {
                    "name": "paramName",
                    "type": "Token"
                }
            ]
        },
        {
            "name": "RestParameterNode",
            "base": "ParameterNode",
            "kind": "REST_PARAM",
            "attributes": [
                {
                    "name": "leadingComma",
                    "type": "Token"
                },
                {
                    "name": "annotations",
                    "type": "AnnotationNode",
                    "occurrences": "MULTIPLE"
                },
                {
                    "name": "typeName",
                    "type": "Node"
                },
                {
                    "name": "ellipsisToken",
                    "type": "Token"
                },
                {
                    "name": "paramName",
                    "type": "Token"
                }
            ]
        },
        {
            "name": "ExpressionListItemNode",
            "base": "Node",
            "kind": "EXPRESSION_LIST_ITEM",
            "attributes": [
                {
                    "name": "leadingComma",
                    "type": "Token"
                },
                {
                    "name": "expression",
                    "type": "ExpressionNode"
                }
            ]
        },
        {
            "name": "ImportOrgNameNode",
            "base": "Node",
            "kind": "IMPORT_ORG_NAME",
            "attributes": [
                {
                    "name": "orgName",
                    "type": "Token"
                },
                {
                    "name": "slashToken",
                    "type": "Token"
                }
            ]
        },
        {
            "name": "ImportPrefixNode",
            "base": "Node",
            "kind": "IMPORT_PREFIX",
            "attributes": [
                {
                    "name": "asKeyword",
                    "type": "Token"
                },
                {
                    "name": "prefix",
                    "type": "Token"
                }
            ]
        },
        {
            "name": "ImportSubVersionNode",
            "base": "Node",
            "kind": "IMPORT_SUB_VERSION",
            "attributes": [
                {
                    "name": "leadingDot",
                    "type": "Token"
                },
                {
                    "name": "versionNumber",
                    "type": "Token"
                }
            ]
        },
        {
            "name": "ImportVersionNode",
            "base": "Node",
            "kind": "IMPORT_VERSION",
            "attributes": [
                {
                    "name": "versionKeyword",
                    "type": "Token"
                },
                {
                    "name": "versionNumber",
                    "type": "Node"
                }
            ]
        },
        {
            "name": "SubModuleNameNode",
            "base": "Node",
            "kind": "SUB_MODULE_NAME",
            "attributes": [
                {
                    "name": "leadingDot",
                    "type": "Token"
                },
                {
                    "name": "moduleName",
                    "type": "IdentifierToken"
                }
            ]
        },
        {
            "name": "MappingFieldNode",
            "base": "Node",
            "isAbstract": true
        },
        {
            "name": "SpecificFieldNode",
            "base": "MappingFieldNode",
            "kind": "SPECIFIC_FIELD",
            "attributes": [
                {
                    "name": "leadingComma",
                    "type": "Token"
                },
                {
                    "name": "fieldName",
                    "type": "IdentifierToken"
                },
                {
                    "name": "colon",
                    "type": "Token"
                },
                {
                    "name": "valueExpr",
                    "type": "ExpressionNode"
                }
            ]
        },
        {
            "name": "SpreadFieldNode",
            "base": "MappingFieldNode",
            "kind": "SPREAD_FIELD",
            "attributes": [
                {
                    "name": "leadingComma",
                    "type": "Token"
                },
                {
                    "name": "ellipsis",
                    "type": "Token"
                },
                {
                    "name": "valueExpr",
                    "type": "ExpressionNode"
                }
            ]
        },
        {
            "name": "FunctionArgumentNode",
            "base": "Node",
            "isAbstract": true
        },
        {
            "name": "NamedArgumentNode",
            "base": "FunctionArgumentNode",
            "kind": "NAMED_ARG",
            "attributes": [
                {
                    "name": "leadingComma",
                    "type": "Token"
                },
                {
                    "name": "argumentName",
                    "type": "Token"
                },
                {
                    "name": "equalsToken",
                    "type": "Token"
                },
                {
                    "name": "expression",
                    "type": "ExpressionNode"
                }
            ]
        },
        {
            "name": "PositionalArgumentNode",
            "base": "FunctionArgumentNode",
            "kind": "POSITIONAL_ARG",
            "attributes": [
                {
                    "name": "leadingComma",
                    "type": "Token"
                },
                {
                    "name": "expression",
                    "type": "ExpressionNode"
                }
            ]
        },
        {
            "name": "RestArgumentNode",
            "base": "FunctionArgumentNode",
            "kind": "REST_ARG",
            "attributes": [
                {
                    "name": "leadingComma",
                    "type": "Token"
                },
                {
                    "name": "ellipsis",
                    "type": "Token"
                },
                {
                    "name": "expression",
                    "type": "ExpressionNode"
                }
            ]
        },
        {
            "name": "ObjectTypeDescriptorNode",
            "base": "Node",
            "kind": "OBJECT_TYPE_DESCRIPTOR",
            "attributes": [
                {
                    "name": "objectTypeQualifiers",
                    "type": "Token",
                    "occurrences": "MULTIPLE"
                },
                {
                    "name": "objectKeyword",
                    "type": "Token"
                },
                {
                    "name": "openBrace",
                    "type": "Token"
                },
                {
                    "name": "members",
                    "type": "Node",
                    "occurrences": "MULTIPLE"
                },
                {
                    "name": "closeBrace",
                    "type": "Token"
                }
            ]
        },
        {
            "name": "RecordTypeDescriptorNode",
            "base": "Node",
            "kind": "RECORD_TYPE_DESCRIPTOR",
            "attributes": [
                {
                    "name": "objectKeyword",
                    "type": "Token"
                },
                {
                    "name": "bodyStartDelimiter",
                    "type": "Token"
                },
                {
                    "name": "fields",
                    "type": "Node",
                    "occurrences": "MULTIPLE"
                },
                {
                    "name": "bodyEndDelimiter",
                    "type": "Token"
                }
            ]
        },
        {
            "name": "ReturnTypeDescriptorNode",
            "base": "Node",
            "kind": "RETURN_TYPE_DESCRIPTOR",
            "attributes": [
                {
                    "name": "returnsKeyword",
                    "type": "Token"
                },
                {
                    "name": "annotations",
                    "type": "AnnotationNode",
                    "occurrences": "MULTIPLE"
                },
                {
                    "name": "type",
                    "type": "Node"
                }
            ]
        },
        {
            "name": "NilTypeDescriptorNode",
            "base": "Node",
            "kind": "NIL_TYPE",
            "attributes": [
                {
                    "name": "openParenToken",
                    "type": "Token"
                },
                {
                    "name": "closeParenToken",
                    "type": "Token"
                }
            ]
        },
        {
            "name": "OptionalTypeDescriptorNode",
            "base": "Node",
            "kind": "OPTIONAL_TYPE",
            "attributes": [
                {
                    "name": "typeDescriptor",
                    "type": "Node"
                },
                {
                    "name": "questionMarkToken",
                    "type": "Token"
                }
            ]
        },
        {
            "name": "ObjectFieldNode",
            "base": "Node",
            "kind": "OBJECT_FIELD",
            "attributes": [
                {
                    "name": "metadata",
                    "type": "MetadataNode"
                },
                {
                    "name": "visibilityQualifier",
                    "type": "Token"
                },
                {
                    "name": "typeName",
                    "type": "Node"
                },
                {
                    "name": "fieldName",
                    "type": "Token"
                },
                {
                    "name": "equalsToken",
                    "type": "Token"
                },
                {
                    "name": "expression",
                    "type": "ExpressionNode"
                },
                {
                    "name": "semicolonToken",
                    "type": "Token"
                }
            ]
        },
        {
            "name": "RecordFieldNode",
            "base": "Node",
            "kind": "RECORD_FIELD",
            "attributes": [
                {
                    "name": "metadata",
                    "type": "MetadataNode"
                },
                {
                    "name": "typeName",
                    "type": "Node"
                },
                {
                    "name": "fieldName",
                    "type": "Token"
                },
                {
                    "name": "questionMarkToken",
                    "type": "Token",
                    "isOptional": true
                },
                {
                    "name": "semicolonToken",
                    "type": "Token"
                }
            ]
        },
        {
            "name": "RecordFieldWithDefaultValueNode",
            "base": "Node",
            "kind": "RECORD_FIELD_WITH_DEFAULT_VALUE",
            "attributes": [
                {
                    "name": "metadata",
                    "type": "MetadataNode"
                },
                {
                    "name": "typeName",
                    "type": "Node"
                },
                {
                    "name": "fieldName",
                    "type": "Token"
                },
                {
                    "name": "equalsToken",
                    "type": "Token"
                },
                {
                    "name": "expression",
                    "type": "ExpressionNode"
                },
                {
                    "name": "semicolonToken",
                    "type": "Token"
                }
            ]
        },
        {
            "name": "RecordRestDescriptorNode",
            "base": "Node",
            "kind": "RECORD_REST_TYPE",
            "attributes": [
                {
                    "name": "typeName",
                    "type": "Node"
                },
                {
                    "name": "ellipsisToken",
                    "type": "Token"
                },
                {
                    "name": "semicolonToken",
                    "type": "Token"
                }
            ]
        },
        {
            "name": "TypeReferenceNode",
            "base": "Node",
            "kind": "TYPE_REFERENCE",
            "attributes": [
                {
                    "name": "asteriskToken",
                    "type": "Token"
                },
                {
                    "name": "typeName",
                    "type": "Node"
                },
                {
                    "name": "semicolonToken",
                    "type": "Token"
                }
            ]
        },
        {
            "name": "QualifiedIdentifierNode",
            "base": "Node",
            "kind": "QUALIFIED_IDENTIFIER",
            "attributes": [
                {
                    "name": "modulePrefix",
                    "type": "Token"
                },
                {
                    "name": "colon",
                    "type": "Node"
                },
                {
                    "name": "identifier",
                    "type": "IdentifierToken"
                }
            ]
        },
        {
            "name": "ServiceBodyNode",
            "base": "Node",
            "kind": "SERVICE_BODY",
            "attributes": [
                {
                    "name": "openBraceToken",
                    "type": "Token"
                },
                {
                    "name": "resources",
                    "type": "Node",
                    "occurrences": "MULTIPLE"
                },
                {
                    "name": "closeBraceToken",
                    "type": "Token"
                }
            ]
        },
        {
            "name": "AnnotationNode",
            "base": "Node",
            "kind": "ANNOTATION",
            "attributes": [
                {
                    "name": "atToken",
                    "type": "Token"
                },
                {
                    "name": "annotReference",
                    "type": "Node"
                },
                {
                    "name": "annotValue",
                    "type": "MappingConstructorExpressionNode",
                    "isOptional": true
                }
            ]
        },
        {
            "name": "MetadataNode",
            "base": "Node",
            "kind": "METADATA",
            "attributes": [
                {
                    "name": "documentationString",
                    "type": "Node",
                    "isOptional": true
                },
                {
                    "name": "annotations",
                    "type": "AnnotationNode",
                    "occurrences": "MULTIPLE"
                }
            ]
        },
        {
            "name": "ModuleVariableDeclarationNode",
            "base": "ModuleMemberDeclarationNode",
            "kind": "MODULE_VAR_DECL",
            "attributes": [
                {
                    "name": "metadata",
                    "type": "MetadataNode"
                },
                {
                    "name": "finalKeyword",
                    "type": "Token",
                    "isOptional": true
                },
                {
                    "name": "typeName",
                    "type": "Node"
                },
                {
                    "name": "variableName",
                    "type": "Token"
                },
                {
                    "name": "equalsToken",
                    "type": "Token"
                },
                {
                    "name": "initializer",
                    "type": "ExpressionNode"
                },
                {
                    "name": "semicolonToken",
                    "type": "Token"
                }
            ]
        },
        {
            "name": "TypeTestExpressionNode",
            "base": "ExpressionNode",
            "kind": "TYPE_TEST_EXPRESSION",
            "attributes": [
                {
                    "name": "expression",
                    "type": "ExpressionNode"
                },
                {
                    "name": "isKeyword",
                    "type": "Token"
                },
                {
                    "name": "typeDescriptor",
                    "type": "Node"
                }
            ]
        },
        {
            "name": "ArrayTypeDescriptorNode",
            "base": "Node",
            "kind": "ARRAY_TYPE",
            "attributes": [
                {
                    "name": "typeDescriptorNode",
                    "type": "Node"
                },
                {
                    "name": "openBracketToken",
                    "type": "Token"
                },
                {
                    "name": "arrayLengthNode",
                    "type": "Node"
                },
                {
                    "name": "closeBracketToken",
                    "type": "Token"
                }
            ]
        },
        {
            "name": "ActionNode",
            "base": "ExpressionNode",
            "isAbstract": true
        },
        {
            "name": "RemoteMethodCallActionNode",
            "base": "ActionNode",
            "kind": "REMOTE_METHOD_CALL_ACTION",
            "attributes": [
                {
                    "name": "expression",
                    "type": "ExpressionNode"
                },
                {
                    "name": "rightArrowToken",
                    "type": "Token"
                },
                {
                    "name": "methodName",
                    "type": "Token"
                },
                {
                    "name": "openParenToken",
                    "type": "Token"
                },
                {
                    "name": "arguments",
                    "type": "FunctionArgumentNode",
                    "occurrences": "MULTIPLE"
                },
                {
                    "name": "closeParenToken",
                    "type": "Token"
                }
            ]
        },
        {
<<<<<<< HEAD
            "name": "MapTypeDescriptorNode",
            "base": "Node",
            "kind": "MAP_TYPE",
            "attributes": [
                {
                    "name": "mapKeywordToken",
                    "type": "Token"
                },
                {
                    "name": "ltToken",
                    "type": "Token"
                },
                {
                    "name": "typeNode",
                    "type": "Node"
                },
                {
                    "name": "gtToken",
=======
            "name": "NilLiteralNode",
            "base": "ExpressionNode",
            "kind": "NIL_LITERAL",
            "attributes": [
                {
                    "name": "openParenToken",
                    "type": "Token"
                },
                {
                    "name": "closeParenToken",
>>>>>>> 61ed6607
                    "type": "Token"
                }
            ]
        }
    ]
}<|MERGE_RESOLUTION|>--- conflicted
+++ resolved
@@ -1527,7 +1527,6 @@
             ]
         },
         {
-<<<<<<< HEAD
             "name": "MapTypeDescriptorNode",
             "base": "Node",
             "kind": "MAP_TYPE",
@@ -1546,7 +1545,11 @@
                 },
                 {
                     "name": "gtToken",
-=======
+                    "type": "Token"
+                }
+            ]
+        },
+        {
             "name": "NilLiteralNode",
             "base": "ExpressionNode",
             "kind": "NIL_LITERAL",
@@ -1557,7 +1560,6 @@
                 },
                 {
                     "name": "closeParenToken",
->>>>>>> 61ed6607
                     "type": "Token"
                 }
             ]
