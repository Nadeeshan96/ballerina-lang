--- conflicted
+++ resolved
@@ -4231,8 +4231,6 @@
                     "type": "Token"
                 }
             ]
-<<<<<<< HEAD
-=======
         },
         {
             "name": "RequiredExpressionNode",
@@ -4244,7 +4242,6 @@
                     "type": "Token"
                 }
             ]
->>>>>>> dfa1fba9
         }
     ]
 }