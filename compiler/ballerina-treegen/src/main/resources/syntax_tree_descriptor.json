{
    "root": "Node",
    "type": "abstract",
    "attributes": [
        {
            "name": "kind",
            "type": "SyntaxKind"
        },
        {
            "name": "width",
            "type": "int"
        }
    ],
    "nodes": [
        {
            "name": "ModulePartNode",
            "base": "Node",
            "kind": "MODULE_PART",
            "attributes": [
                {
                    "name": "imports",
                    "type": "ImportDeclarationNode",
                    "occurrences": "MULTIPLE"
                },
                {
                    "name": "members",
                    "type": "ModuleMemberDeclarationNode",
                    "occurrences": "MULTIPLE"
                },
                {
                    "name": "eofToken",
                    "type": "Token"
                }
            ]
        },
        {
            "name": "ModuleMemberDeclarationNode",
            "base": "Node",
            "isAbstract": true
        },
        {
            "name": "FunctionDefinitionNode",
            "base": "ModuleMemberDeclarationNode",
            "kind": "FUNCTION_DEFINITION",
            "attributes": [
                {
                    "name": "metadata",
                    "type": "MetadataNode"
                },
                {
                    "name": "visibilityQualifier",
                    "type": "Token",
                    "isOptional": true
                },
                {
                    "name": "functionKeyword",
                    "type": "Token"
                },
                {
                    "name": "functionName",
                    "type": "IdentifierToken"
                },
                {
                    "name": "functionSignature",
                    "type": "FunctionSignatureNode"
                },
                {
                    "name": "functionBody",
                    "type": "FunctionBodyNode"
                }
            ]
        },
        {
            "name": "ImportDeclarationNode",
            "base": "Node",
            "kind": "IMPORT_DECLARATION",
            "attributes": [
                {
                    "name": "importKeyword",
                    "type": "Token"
                },
                {
                    "name": "orgName",
                    "type": "Node",
                    "isOptional": true
                },
                {
                    "name": "moduleName",
                    "type": "IdentifierToken",
                    "occurrences": "MULTIPLE_SEPARATED"
                },
                {
                    "name": "version",
                    "type": "Node",
                    "isOptional": true
                },
                {
                    "name": "prefix",
                    "type": "Node",
                    "isOptional": true
                },
                {
                    "name": "semicolon",
                    "type": "Token"
                }
            ]
        },
        {
            "name": "ListenerDeclarationNode",
            "base": "ModuleMemberDeclarationNode",
            "kind": "LISTENER_DECLARATION",
            "attributes": [
                {
                    "name": "metadata",
                    "type": "MetadataNode"
                },
                {
                    "name": "visibilityQualifier",
                    "type": "Token",
                    "isOptional": true
                },
                {
                    "name": "listenerKeyword",
                    "type": "Token"
                },
                {
                    "name": "typeDescriptor",
                    "type": "Node"
                },
                {
                    "name": "variableName",
                    "type": "Token"
                },
                {
                    "name": "equalsToken",
                    "type": "Token"
                },
                {
                    "name": "initializer",
                    "type": "Node"
                },
                {
                    "name": "semicolonToken",
                    "type": "Token"
                }
            ]
        },
        {
            "name": "TypeDefinitionNode",
            "base": "ModuleMemberDeclarationNode",
            "kind": "TYPE_DEFINITION",
            "attributes": [
                {
                    "name": "metadata",
                    "type": "MetadataNode"
                },
                {
                    "name": "visibilityQualifier",
                    "type": "Token",
                    "isOptional": true
                },
                {
                    "name": "typeKeyword",
                    "type": "Token"
                },
                {
                    "name": "typeName",
                    "type": "Token"
                },
                {
                    "name": "typeDescriptor",
                    "type": "Node"
                },
                {
                    "name": "semicolonToken",
                    "type": "Token"
                }
            ]
        },
        {
            "name": "ServiceDeclarationNode",
            "base": "ModuleMemberDeclarationNode",
            "kind": "SERVICE_DECLARATION",
            "attributes": [
                {
                    "name": "metadata",
                    "type": "MetadataNode"
                },
                {
                    "name": "serviceKeyword",
                    "type": "Token"
                },
                {
                    "name": "serviceName",
                    "type": "IdentifierToken"
                },
                {
                    "name": "onKeyword",
                    "type": "Token"
                },
                {
                    "name": "expressions",
                    "type": "ExpressionNode",
                    "occurrences": "MULTIPLE"
                },
                {
                    "name": "serviceBody",
                    "type": "Node"
                }
            ]
        },
        {
            "name": "StatementNode",
            "base": "Node",
            "isAbstract": true
        },
        {
            "name": "AssignmentStatementNode",
            "base": "StatementNode",
            "kind": "ASSIGNMENT_STATEMENT",
            "attributes": [
                {
                    "name": "varRef",
                    "type": "Node"
                },
                {
                    "name": "equalsToken",
                    "type": "Token"
                },
                {
                    "name": "expression",
                    "type": "ExpressionNode"
                },
                {
                    "name": "semicolonToken",
                    "type": "Token"
                }
            ]
        },
        {
            "name": "CompoundAssignmentStatementNode",
            "base": "StatementNode",
            "kind": "COMPOUND_ASSIGNMENT_STATEMENT",
            "attributes": [
                {
                    "name": "lhsExpression",
                    "type": "ExpressionNode"
                },
                {
                    "name": "binaryOperator",
                    "type": "Token"
                },
                {
                    "name": "equalsToken",
                    "type": "Token"
                },
                {
                    "name": "rhsExpression",
                    "type": "ExpressionNode"
                },
                {
                    "name": "semicolonToken",
                    "type": "Token"
                }
            ]
        },
        {
            "name": "VariableDeclarationNode",
            "base": "StatementNode",
            "kind": "LOCAL_VAR_DECL",
            "attributes": [
                {
                    "name": "annotations",
                    "type": "AnnotationNode",
                    "occurrences": "MULTIPLE"
                },
                {
                    "name": "finalKeyword",
                    "type": "Token",
                    "isOptional": true
                },
                {
                    "name": "typeName",
                    "type": "Node"
                },
                {
                    "name": "variableName",
                    "type": "Token"
                },
                {
                    "name": "equalsToken",
                    "type": "Token",
                    "isOptional": true
                },
                {
                    "name": "initializer",
                    "type": "ExpressionNode",
                    "isOptional": true
                },
                {
                    "name": "semicolonToken",
                    "type": "Token"
                }
            ]
        },
        {
            "name": "BlockStatementNode",
            "base": "StatementNode",
            "kind": "BLOCK_STATEMENT",
            "attributes": [
                {
                    "name": "openBraceToken",
                    "type": "Token"
                },
                {
                    "name": "statements",
                    "type": "StatementNode",
                    "occurrences": "MULTIPLE"
                },
                {
                    "name": "closeBraceToken",
                    "type": "Token"
                }
            ]
        },
        {
            "name": "BreakStatementNode",
            "base": "StatementNode",
            "kind": "BREAK_STATEMENT",
            "attributes": [
                {
                    "name": "breakToken",
                    "type": "Token"
                },
                {
                    "name": "semicolonToken",
                    "type": "Token"
                }
            ]
        },
        {
            "name": "ExpressionStatementNode",
            "base": "StatementNode",
            "attributes": [
                {
                    "name": "expression",
                    "type": "ExpressionNode"
                },
                {
                    "name": "semicolonToken",
                    "type": "Token"
                }
            ]
        },
        {
            "name": "ContinueStatementNode",
            "base": "StatementNode",
            "kind": "CONTINUE_STATEMENT",
            "attributes": [
                {
                    "name": "continueToken",
                    "type": "Token"
                },
                {
                    "name": "semicolonToken",
                    "type": "Token"
                }
            ]
        },
        {
            "name": "ExternalFunctionBodyNode",
            "base": "FunctionBodyNode",
            "kind": "EXTERNAL_FUNCTION_BODY",
            "attributes": [
                {
                    "name": "equalsToken",
                    "type": "Token"
                },
                {
                    "name": "annotations",
                    "type": "AnnotationNode",
                    "occurrences": "MULTIPLE"
                },
                {
                    "name": "externalKeyword",
                    "type": "Token"
                },
                {
                    "name": "semicolonToken",
                    "type": "Token"
                }
            ]
        },
        {
            "name": "IfElseStatementNode",
            "base": "StatementNode",
            "kind": "IF_ELSE_STATEMENT",
            "attributes": [
                {
                    "name": "ifKeyword",
                    "type": "Token"
                },
                {
                    "name": "condition",
                    "type": "ExpressionNode"
                },
                {
                    "name": "ifBody",
                    "type": "BlockStatementNode"
                },
                {
                    "name": "elseBody",
                    "type": "Node",
                    "isOptional": true
                }
            ]
        },
        {
            "name": "ElseBlockNode",
            "base": "Node",
            "kind": "ELSE_BLOCK",
            "attributes": [
                {
                    "name": "elseKeyword",
                    "type": "Token"
                },
                {
                    "name": "elseBody",
                    "type": "StatementNode"
                }
            ]
        },
        {
            "name": "WhileStatementNode",
            "base": "StatementNode",
            "kind": "WHILE_STATEMENT",
            "attributes": [
                {
                    "name": "whileKeyword",
                    "type": "Token"
                },
                {
                    "name": "condition",
                    "type": "ExpressionNode"
                },
                {
                    "name": "whileBody",
                    "type": "BlockStatementNode"
                }
            ]
        },
        {
            "name": "PanicStatementNode",
            "base": "StatementNode",
            "kind": "PANIC_STATEMENT",
            "attributes": [
                {
                    "name": "panicKeyword",
                    "type": "Token"
                },
                {
                    "name": "expression",
                    "type": "ExpressionNode"
                },
                {
                    "name": "semicolonToken",
                    "type": "Token"
                }
            ]
        },
        {
            "name": "ReturnStatementNode",
            "base": "StatementNode",
            "kind": "RETURN_STATEMENT",
            "attributes": [
                {
                    "name": "returnKeyword",
                    "type": "Token"
                },
                {
                    "name": "expression",
                    "type": "ExpressionNode",
                    "isOptional": true
                },
                {
                    "name": "semicolonToken",
                    "type": "Token"
                }
            ]
        },
        {
            "name": "LocalTypeDefinitionStatementNode",
            "base": "StatementNode",
            "kind": "LOCAL_TYPE_DEFINITION_STATEMENT",
            "attributes": [
                {
                    "name": "annotations",
                    "type": "AnnotationNode",
                    "occurrences": "MULTIPLE"
                },
                {
                    "name": "typeKeyword",
                    "type": "Token"
                },
                {
                    "name": "typeName",
                    "type": "Node"
                },
                {
                    "name": "typeDescriptor",
                    "type": "Node"
                },
                {
                    "name": "semicolonToken",
                    "type": "Token"
                }
            ]
        },
        {
            "name": "LockStatementNode",
            "base": "StatementNode",
            "kind": "LOCK_STATEMENT",
            "attributes": [
                {
                    "name": "lockKeyword",
                    "type": "Token"
                },
                {
                    "name": "blockStatement",
                    "type": "StatementNode"
                }
            ]
        },
        {
            "name": "ForkStatementNode",
            "base": "StatementNode",
            "kind": "FORK_STATEMENT",
            "attributes": [
                {
                    "name": "forkKeyword",
                    "type": "Token"
                },
                {
                    "name": "openBraceToken",
                    "type": "Token"
                },
                {
                    "name": "namedWorkerDeclarations",
                    "type": "NamedWorkerDeclarationNode",
                    "occurrences": "MULTIPLE"
                },
                {
                    "name": "closeBraceToken",
                    "type": "Token"
                }
            ]
        },
        {
            "name": "ForEachStatementNode",
            "base": "StatementNode",
            "kind": "FOREACH_STATEMENT",
            "attributes": [
                {
                    "name": "forEachKeyword",
                    "type": "Token"
                },
                {
                    "name": "typeDescriptor",
                    "type": "Node"
                },
                {
                    "name": "variableName",
                    "type": "Token"
                },
                {
                    "name": "inKeyword",
                    "type": "Token"
                },
                {
                    "name": "ActionOrExpressionNode",
                    "type": "Node"
                },
                {
                    "name": "blockStatement",
                    "type": "StatementNode"
                }
            ]
        },
        {
            "name": "ExpressionNode",
            "base": "Node",
            "isAbstract": true
        },
        {
            "name": "BinaryExpressionNode",
            "base": "ExpressionNode",
            "attributes": [
                {
                    "name": "lhsExpr",
                    "type": "Node"
                },
                {
                    "name": "operator",
                    "type": "Token"
                },
                {
                    "name": "rhsExpr",
                    "type": "Node"
                }
            ]
        },
        {
            "name": "BracedExpressionNode",
            "base": "ExpressionNode",
            "attributes": [
                {
                    "name": "openParen",
                    "type": "Token"
                },
                {
                    "name": "expression",
                    "type": "ExpressionNode"
                },
                {
                    "name": "closeParen",
                    "type": "Token"
                }
            ]
        },
        {
            "name": "CheckExpressionNode",
            "base": "ExpressionNode",
            "attributes": [
                {
                    "name": "checkKeyword",
                    "type": "Token"
                },
                {
                    "name": "expression",
                    "type": "ExpressionNode"
                }
            ]
        },
        {
            "name": "FieldAccessExpressionNode",
            "base": "ExpressionNode",
            "kind": "FIELD_ACCESS",
            "attributes": [
                {
                    "name": "expression",
                    "type": "ExpressionNode"
                },
                {
                    "name": "dotToken",
                    "type": "Token"
                },
                {
                    "name": "fieldName",
                    "type": "Token"
                }
            ]
        },
        {
            "name": "FunctionCallExpressionNode",
            "base": "ExpressionNode",
            "kind": "FUNCTION_CALL",
            "attributes": [
                {
                    "name": "functionName",
                    "type": "Node"
                },
                {
                    "name": "openParenToken",
                    "type": "Token"
                },
                {
                    "name": "arguments",
                    "type": "FunctionArgumentNode",
                    "occurrences": "MULTIPLE"
                },
                {
                    "name": "closeParenToken",
                    "type": "Token"
                }
            ]
        },
        {
            "name": "MethodCallExpressionNode",
            "base": "ExpressionNode",
            "kind": "METHOD_CALL",
            "attributes": [
                {
                    "name": "expression",
                    "type": "ExpressionNode"
                },
                {
                    "name": "dotToken",
                    "type": "Token"
                },
                {
                    "name": "methodName",
                    "type": "Token"
                },
                {
                    "name": "openParenToken",
                    "type": "Token"
                },
                {
                    "name": "arguments",
                    "type": "FunctionArgumentNode",
                    "occurrences": "MULTIPLE"
                },
                {
                    "name": "closeParenToken",
                    "type": "Token"
                }
            ]
        },
        {
            "name": "MappingConstructorExpressionNode",
            "base": "ExpressionNode",
            "kind": "MAPPING_CONSTRUCTOR",
            "attributes": [
                {
                    "name": "openBrace",
                    "type": "Token"
                },
                {
                    "name": "fields",
                    "type": "MappingFieldNode",
                    "occurrences": "MULTIPLE"
                },
                {
                    "name": "closeBrace",
                    "type": "Token"
                }
            ]
        },
        {
            "name": "IndexedExpressionNode",
            "base": "ExpressionNode",
            "kind": "INDEXED_EXPRESSION",
            "attributes": [
                {
                    "name": "containerExpression",
                    "type": "ExpressionNode"
                },
                {
                    "name": "openBracket",
                    "type": "Token"
                },
                {
                    "name": "keyExpression",
                    "type": "ExpressionNode"
                },
                {
                    "name": "closeBracket",
                    "type": "Token"
                }
            ]
        },
        {
            "name": "TypeofExpressionNode",
            "base": "ExpressionNode",
            "kind": "TYPEOF_EXPRESSION",
            "attributes": [
                {
                    "name": "typeofKeyword",
                    "type": "Token"
                },
                {
                    "name": "expression",
                    "type": "ExpressionNode"
                }
            ]
        },
        {
            "name": "UnaryExpressionNode",
            "base": "ExpressionNode",
            "kind": "UNARY_EXPRESSION",
            "attributes": [
                {
                    "name": "unaryOperator",
                    "type": "Token"
                },
                {
                    "name": "expression",
                    "type": "ExpressionNode"
                }
            ]
        },
        {
            "name": "ComputedNameFieldNode",
            "base": "Node",
            "kind": "COMPUTED_NAME_FIELD",
            "attributes": [
                {
                    "name": "leadingComma",
                    "type": "Token"
                },
                {
                    "name": "openBracket",
                    "type": "Token"
                },
                {
                    "name": "fieldNameExpr",
                    "type": "ExpressionNode"
                },
                {
                    "name": "closeBracket",
                    "type": "Token"
                },
                {
                    "name": "colonToken",
                    "type": "Token"
                },
                {
                    "name": "valueExpr",
                    "type": "ExpressionNode"
                }
            ]
        },
        {
            "name": "ConstantDeclarationNode",
            "base": "ModuleMemberDeclarationNode",
            "kind": "CONST_DECLARATION",
            "attributes": [
                {
                    "name": "metadata",
                    "type": "MetadataNode"
                },
                {
                    "name": "visibilityQualifier",
                    "type": "Token"
                },
                {
                    "name": "constKeyword",
                    "type": "Token"
                },
                {
                    "name": "typeDescriptor",
                    "type": "Node"
                },
                {
                    "name": "variableName",
                    "type": "Token"
                },
                {
                    "name": "equalsToken",
                    "type": "Token"
                },
                {
                    "name": "initializer",
                    "type": "Node"
                },
                {
                    "name": "semicolonToken",
                    "type": "Token"
                }
            ]
        },
        {
            "name": "ParameterNode",
            "base": "Node",
            "isAbstract": true
        },
        {
            "name": "DefaultableParameterNode",
            "base": "ParameterNode",
            "kind": "DEFAULTABLE_PARAM",
            "attributes": [
                {
                    "name": "leadingComma",
                    "type": "Token"
                },
                {
                    "name": "annotations",
                    "type": "AnnotationNode",
                    "occurrences": "MULTIPLE"
                },
                {
                    "name": "visibilityQualifier",
                    "type": "Token",
                    "isOptional": true
                },
                {
                    "name": "typeName",
                    "type": "Node"
                },
                {
                    "name": "paramName",
                    "type": "Token"
                },
                {
                    "name": "equalsToken",
                    "type": "Token"
                },
                {
                    "name": "expression",
                    "type": "Node"
                }
            ]
        },
        {
            "name": "RequiredParameterNode",
            "base": "ParameterNode",
            "kind": "REQUIRED_PARAM",
            "attributes": [
                {
                    "name": "leadingComma",
                    "type": "Token"
                },
                {
                    "name": "annotations",
                    "type": "AnnotationNode",
                    "occurrences": "MULTIPLE"
                },
                {
                    "name": "visibilityQualifier",
                    "type": "Token",
                    "isOptional": true
                },
                {
                    "name": "typeName",
                    "type": "Node"
                },
                {
                    "name": "paramName",
                    "type": "Token"
                }
            ]
        },
        {
            "name": "RestParameterNode",
            "base": "ParameterNode",
            "kind": "REST_PARAM",
            "attributes": [
                {
                    "name": "leadingComma",
                    "type": "Token"
                },
                {
                    "name": "annotations",
                    "type": "AnnotationNode",
                    "occurrences": "MULTIPLE"
                },
                {
                    "name": "typeName",
                    "type": "Node"
                },
                {
                    "name": "ellipsisToken",
                    "type": "Token"
                },
                {
                    "name": "paramName",
                    "type": "Token"
                }
            ]
        },
        {
            "name": "ExpressionListItemNode",
            "base": "Node",
            "kind": "EXPRESSION_LIST_ITEM",
            "attributes": [
                {
                    "name": "leadingComma",
                    "type": "Token"
                },
                {
                    "name": "expression",
                    "type": "ExpressionNode"
                }
            ]
        },
        {
            "name": "ImportOrgNameNode",
            "base": "Node",
            "kind": "IMPORT_ORG_NAME",
            "attributes": [
                {
                    "name": "orgName",
                    "type": "Token"
                },
                {
                    "name": "slashToken",
                    "type": "Token"
                }
            ]
        },
        {
            "name": "ImportPrefixNode",
            "base": "Node",
            "kind": "IMPORT_PREFIX",
            "attributes": [
                {
                    "name": "asKeyword",
                    "type": "Token"
                },
                {
                    "name": "prefix",
                    "type": "Token"
                }
            ]
        },
        {
            "name": "ImportSubVersionNode",
            "base": "Node",
            "kind": "IMPORT_SUB_VERSION",
            "attributes": [
                {
                    "name": "leadingDot",
                    "type": "Token"
                },
                {
                    "name": "versionNumber",
                    "type": "Token"
                }
            ]
        },
        {
            "name": "ImportVersionNode",
            "base": "Node",
            "kind": "IMPORT_VERSION",
            "attributes": [
                {
                    "name": "versionKeyword",
                    "type": "Token"
                },
                {
                    "name": "versionNumber",
                    "type": "Node"
                }
            ]
        },
        {
            "name": "MappingFieldNode",
            "base": "Node",
            "isAbstract": true
        },
        {
            "name": "SpecificFieldNode",
            "base": "MappingFieldNode",
            "kind": "SPECIFIC_FIELD",
            "attributes": [
                {
                    "name": "leadingComma",
                    "type": "Token"
                },
                {
                    "name": "fieldName",
                    "type": "Token"
                },
                {
                    "name": "colon",
                    "type": "Token"
                },
                {
                    "name": "valueExpr",
                    "type": "ExpressionNode"
                }
            ]
        },
        {
            "name": "SpreadFieldNode",
            "base": "MappingFieldNode",
            "kind": "SPREAD_FIELD",
            "attributes": [
                {
                    "name": "leadingComma",
                    "type": "Token"
                },
                {
                    "name": "ellipsis",
                    "type": "Token"
                },
                {
                    "name": "valueExpr",
                    "type": "ExpressionNode"
                }
            ]
        },
        {
            "name": "FunctionArgumentNode",
            "base": "Node",
            "isAbstract": true
        },
        {
            "name": "NamedArgumentNode",
            "base": "FunctionArgumentNode",
            "kind": "NAMED_ARG",
            "attributes": [
                {
                    "name": "leadingComma",
                    "type": "Token"
                },
                {
                    "name": "argumentName",
                    "type": "SimpleNameReferenceNode"
                },
                {
                    "name": "equalsToken",
                    "type": "Token"
                },
                {
                    "name": "expression",
                    "type": "ExpressionNode"
                }
            ]
        },
        {
            "name": "PositionalArgumentNode",
            "base": "FunctionArgumentNode",
            "kind": "POSITIONAL_ARG",
            "attributes": [
                {
                    "name": "leadingComma",
                    "type": "Token"
                },
                {
                    "name": "expression",
                    "type": "ExpressionNode"
                }
            ]
        },
        {
            "name": "RestArgumentNode",
            "base": "FunctionArgumentNode",
            "kind": "REST_ARG",
            "attributes": [
                {
                    "name": "leadingComma",
                    "type": "Token"
                },
                {
                    "name": "ellipsis",
                    "type": "Token"
                },
                {
                    "name": "expression",
                    "type": "ExpressionNode"
                }
            ]
        },
        {
            "name": "ObjectTypeDescriptorNode",
            "base": "TypeDescriptorNode",
            "kind": "OBJECT_TYPE_DESC",
            "attributes": [
                {
                    "name": "objectTypeQualifiers",
                    "type": "Token",
                    "occurrences": "MULTIPLE"
                },
                {
                    "name": "objectKeyword",
                    "type": "Token"
                },
                {
                    "name": "openBrace",
                    "type": "Token"
                },
                {
                    "name": "members",
                    "type": "Node",
                    "occurrences": "MULTIPLE"
                },
                {
                    "name": "closeBrace",
                    "type": "Token"
                }
            ]
        },
        {
            "name": "RecordTypeDescriptorNode",
            "base": "TypeDescriptorNode",
            "kind": "RECORD_TYPE_DESC",
            "attributes": [
                {
                    "name": "objectKeyword",
                    "type": "Token"
                },
                {
                    "name": "bodyStartDelimiter",
                    "type": "Token"
                },
                {
                    "name": "fields",
                    "type": "Node",
                    "occurrences": "MULTIPLE"
                },
                {
                    "name": "bodyEndDelimiter",
                    "type": "Token"
                }
            ]
        },
        {
            "name": "ReturnTypeDescriptorNode",
            "base": "Node",
            "kind": "RETURN_TYPE_DESCRIPTOR",
            "attributes": [
                {
                    "name": "returnsKeyword",
                    "type": "Token"
                },
                {
                    "name": "annotations",
                    "type": "AnnotationNode",
                    "occurrences": "MULTIPLE"
                },
                {
                    "name": "type",
                    "type": "Node"
                }
            ]
        },
        {
            "name": "NilTypeDescriptorNode",
            "base": "TypeDescriptorNode",
            "kind": "NIL_TYPE_DESC",
            "attributes": [
                {
                    "name": "openParenToken",
                    "type": "Token"
                },
                {
                    "name": "closeParenToken",
                    "type": "Token"
                }
            ]
        },
        {
            "name": "OptionalTypeDescriptorNode",
            "base": "TypeDescriptorNode",
            "kind": "OPTIONAL_TYPE_DESC",
            "attributes": [
                {
                    "name": "typeDescriptor",
                    "type": "Node"
                },
                {
                    "name": "questionMarkToken",
                    "type": "Token"
                }
            ]
        },
        {
            "name": "ObjectFieldNode",
            "base": "Node",
            "kind": "OBJECT_FIELD",
            "attributes": [
                {
                    "name": "metadata",
                    "type": "MetadataNode"
                },
                {
                    "name": "visibilityQualifier",
                    "type": "Token"
                },
                {
                    "name": "typeName",
                    "type": "Node"
                },
                {
                    "name": "fieldName",
                    "type": "Token"
                },
                {
                    "name": "equalsToken",
                    "type": "Token"
                },
                {
                    "name": "expression",
                    "type": "ExpressionNode"
                },
                {
                    "name": "semicolonToken",
                    "type": "Token"
                }
            ]
        },
        {
            "name": "RecordFieldNode",
            "base": "Node",
            "kind": "RECORD_FIELD",
            "attributes": [
                {
                    "name": "metadata",
                    "type": "MetadataNode"
                },
                {
                    "name": "typeName",
                    "type": "Node"
                },
                {
                    "name": "fieldName",
                    "type": "Token"
                },
                {
                    "name": "questionMarkToken",
                    "type": "Token",
                    "isOptional": true
                },
                {
                    "name": "semicolonToken",
                    "type": "Token"
                }
            ]
        },
        {
            "name": "RecordFieldWithDefaultValueNode",
            "base": "Node",
            "kind": "RECORD_FIELD_WITH_DEFAULT_VALUE",
            "attributes": [
                {
                    "name": "metadata",
                    "type": "MetadataNode"
                },
                {
                    "name": "typeName",
                    "type": "Node"
                },
                {
                    "name": "fieldName",
                    "type": "Token"
                },
                {
                    "name": "equalsToken",
                    "type": "Token"
                },
                {
                    "name": "expression",
                    "type": "ExpressionNode"
                },
                {
                    "name": "semicolonToken",
                    "type": "Token"
                }
            ]
        },
        {
            "name": "RecordRestDescriptorNode",
            "base": "Node",
            "kind": "RECORD_REST_TYPE",
            "attributes": [
                {
                    "name": "typeName",
                    "type": "Node"
                },
                {
                    "name": "ellipsisToken",
                    "type": "Token"
                },
                {
                    "name": "semicolonToken",
                    "type": "Token"
                }
            ]
        },
        {
            "name": "TypeReferenceNode",
            "base": "TypeDescriptorNode",
            "kind": "TYPE_REFERENCE",
            "attributes": [
                {
                    "name": "asteriskToken",
                    "type": "Token"
                },
                {
                    "name": "typeName",
                    "type": "Node"
                },
                {
                    "name": "semicolonToken",
                    "type": "Token"
                }
            ]
        },
        {
            "name": "ServiceBodyNode",
            "base": "Node",
            "kind": "SERVICE_BODY",
            "attributes": [
                {
                    "name": "openBraceToken",
                    "type": "Token"
                },
                {
                    "name": "resources",
                    "type": "Node",
                    "occurrences": "MULTIPLE"
                },
                {
                    "name": "closeBraceToken",
                    "type": "Token"
                }
            ]
        },
        {
            "name": "AnnotationNode",
            "base": "Node",
            "kind": "ANNOTATION",
            "attributes": [
                {
                    "name": "atToken",
                    "type": "Token"
                },
                {
                    "name": "annotReference",
                    "type": "Node"
                },
                {
                    "name": "annotValue",
                    "type": "MappingConstructorExpressionNode",
                    "isOptional": true
                }
            ]
        },
        {
            "name": "MetadataNode",
            "base": "Node",
            "kind": "METADATA",
            "attributes": [
                {
                    "name": "documentationString",
                    "type": "Node",
                    "isOptional": true
                },
                {
                    "name": "annotations",
                    "type": "AnnotationNode",
                    "occurrences": "MULTIPLE"
                }
            ]
        },
        {
            "name": "ModuleVariableDeclarationNode",
            "base": "ModuleMemberDeclarationNode",
            "kind": "MODULE_VAR_DECL",
            "attributes": [
                {
                    "name": "metadata",
                    "type": "MetadataNode"
                },
                {
                    "name": "finalKeyword",
                    "type": "Token",
                    "isOptional": true
                },
                {
                    "name": "typeName",
                    "type": "Node"
                },
                {
                    "name": "variableName",
                    "type": "Token"
                },
                {
                    "name": "equalsToken",
                    "type": "Token"
                },
                {
                    "name": "initializer",
                    "type": "ExpressionNode"
                },
                {
                    "name": "semicolonToken",
                    "type": "Token"
                }
            ]
        },
        {
            "name": "TypeTestExpressionNode",
            "base": "ExpressionNode",
            "kind": "TYPE_TEST_EXPRESSION",
            "attributes": [
                {
                    "name": "expression",
                    "type": "ExpressionNode"
                },
                {
                    "name": "isKeyword",
                    "type": "Token"
                },
                {
                    "name": "typeDescriptor",
                    "type": "Node"
                }
            ]
        },
        {
            "name": "ActionNode",
            "base": "ExpressionNode",
            "isAbstract": true
        },
        {
            "name": "RemoteMethodCallActionNode",
            "base": "ActionNode",
            "kind": "REMOTE_METHOD_CALL_ACTION",
            "attributes": [
                {
                    "name": "expression",
                    "type": "ExpressionNode"
                },
                {
                    "name": "rightArrowToken",
                    "type": "Token"
                },
                {
                    "name": "methodName",
                    "type": "Token"
                },
                {
                    "name": "openParenToken",
                    "type": "Token"
                },
                {
                    "name": "arguments",
                    "type": "FunctionArgumentNode",
                    "occurrences": "MULTIPLE"
                },
                {
                    "name": "closeParenToken",
                    "type": "Token"
                }
            ]
        },
        {
            "name": "ParameterizedTypeDescriptorNode",
            "base": "TypeDescriptorNode",
            "kind": "PARAMETERIZED_TYPE_DESC",
            "attributes": [
                {
                    "name": "parameterizedType",
                    "type": "Token"
                },
                {
                    "name": "ltToken",
                    "type": "Token"
                },
                {
                    "name": "typeNode",
                    "type": "Node"
                },
                {
                    "name": "gtToken",
                    "type": "Token"
                }
            ]
        },
        {
            "name": "NilLiteralNode",
            "base": "ExpressionNode",
            "kind": "NIL_LITERAL",
            "attributes": [
                {
                    "name": "openParenToken",
                    "type": "Token"
                },
                {
                    "name": "closeParenToken",
                    "type": "Token"
                }
            ]
        },
        {
            "name": "AnnotationDeclarationNode",
            "base": "ModuleMemberDeclarationNode",
            "kind": "ANNOTATION_DECLARATION",
            "attributes": [
                {
                    "name": "metadata",
                    "type": "MetadataNode"
                },
                {
                    "name": "visibilityQualifier",
                    "type": "Token"
                },
                {
                    "name": "constKeyword",
                    "type": "Token"
                },
                {
                    "name": "annotationKeyword",
                    "type": "Token"
                },
                {
                    "name": "typeDescriptor",
                    "type": "Node"
                },
                {
                    "name": "annotationTag",
                    "type": "Token"
                },
                {
                    "name": "onKeyword",
                    "type": "Token"
                },
                {
                    "name": "attachPoints",
                    "type": "Node",
                    "occurrences": "MULTIPLE_SEPARATED"
                },
                {
                    "name": "semicolonToken",
                    "type": "Token"
                }
            ]
        },
        {
            "name": "AnnotationAttachPointNode",
            "base": "Node",
            "kind": "ANNOTATION_ATTACH_POINT",
            "attributes": [
                {
                    "name": "sourceKeyword",
                    "type": "Token"
                },
                {
                    "name": "firstIdent",
                    "type": "Token"
                },
                {
                    "name": "secondIdent",
                    "type": "Token"
                }
            ]
        },
        {
            "name": "XMLNamespaceDeclarationNode",
            "base": "Node",
            "kind": "XML_NAMESPACE_DECLARATION",
            "attributes": [
                {
                    "name": "xmlnsKeyword",
                    "type": "Token"
                },
                {
                    "name": "namespaceuri",
                    "type": "ExpressionNode"
                },
                {
                    "name": "asKeyword",
                    "type": "Token"
                },
                {
                    "name": "namespacePrefix",
                    "type": "IdentifierToken"
                },
                {
                    "name": "semicolonToken",
                    "type": "Token"
                }
            ]
        },
        {
            "name": "FunctionBodyBlockNode",
            "base": "FunctionBodyNode",
            "kind": "FUNCTION_BODY_BLOCK",
            "attributes": [
                {
                    "name": "openBraceToken",
                    "type": "Token"
                },
                {
                    "name": "namedWorkerDeclarator",
                    "type": "NamedWorkerDeclarator",
                    "isOptional": true
                },
                {
                    "name": "statements",
                    "type": "StatementNode",
                    "occurrences": "MULTIPLE"
                },
                {
                    "name": "closeBraceToken",
                    "type": "Token"
                }
            ]
        },
        {
            "name": "NamedWorkerDeclarationNode",
            "base": "Node",
            "kind": "NAMED_WORKER_DECLARATION",
            "attributes": [
                {
                    "name": "annotations",
                    "type": "AnnotationNode",
                    "occurrences": "MULTIPLE"
                },
                {
                    "name": "workerKeyword",
                    "type": "Token"
                },
                {
                    "name": "workerName",
                    "type": "IdentifierToken"
                },
                {
                    "name": "returnTypeDesc",
                    "type": "Node",
                    "isOptional": true
                },
                {
                    "name": "workerBody",
                    "type": "BlockStatementNode"
                }
            ]
        },
        {
            "name": "NamedWorkerDeclarator",
            "base": "Node",
            "kind": "NAMED_WORKER_DECLARATOR",
            "attributes": [
                {
                    "name": "workerInitStatements",
                    "type": "StatementNode",
                    "occurrences": "MULTIPLE"
                },
                {
                    "name": "namedWorkerDeclarations",
                    "type": "NamedWorkerDeclarationNode",
                    "occurrences": "MULTIPLE"
                }
            ]
        },
        {
            "name": "DocumentationStringNode",
            "base": "Node",
            "kind": "DOCUMENTATION_STRING",
            "attributes": [
                {
                    "name": "documentationLines",
                    "type": "Token",
                    "occurrences": "MULTIPLE"
                }
            ]
        },
        {
            "name": "BasicLiteralNode",
            "base": "ExpressionNode",
            "attributes": [
                {
                    "name": "literalToken",
                    "type": "Token"
                }
            ]
        },
        {
            "name": "TypeDescriptorNode",
            "base": "ExpressionNode",
            "isAbstract": true
        },
        {
            "name": "NameReferenceNode",
            "base": "TypeDescriptorNode",
            "isAbstract": true
        },
        {
            "name": "SimpleNameReferenceNode",
            "base": "NameReferenceNode",
            "kind": "SIMPLE_NAME_REFERENCE",
            "attributes": [
                {
                    "name": "name",
                    "type": "Token"
                }
            ]
        },
        {
            "name": "QualifiedNameReferenceNode",
            "base": "NameReferenceNode",
            "kind": "QUALIFIED_NAME_REFERENCE",
            "attributes": [
                {
                    "name": "modulePrefix",
                    "type": "Token"
                },
                {
                    "name": "colon",
                    "type": "Node"
                },
                {
                    "name": "identifier",
                    "type": "IdentifierToken"
                }
            ]
        },
        {
            "name": "BuiltinSimpleNameReferenceNode",
            "base": "NameReferenceNode",
            "attributes": [
                {
                    "name": "name",
                    "type": "Token"
                }
            ]
        },
        {
            "name": "TrapExpressionNode",
            "base": "ExpressionNode",
            "kind": "TRAP_EXPRESSION",
            "attributes": [
                {
                    "name": "trapKeyword",
                    "type": "Token"
                },
                {
                    "name": "expression",
                    "type": "ExpressionNode"
                }
            ]
        },
        {
            "name": "ListConstructorExpressionNode",
            "base": "ExpressionNode",
            "kind": "LIST_CONSTRUCTOR",
            "attributes": [
                {
                    "name": "openBracket",
                    "type": "Token"
                },
                {
                    "name": "expressions",
                    "type": "Node",
                    "occurrences": "MULTIPLE_SEPARATED"
                },
                {
                    "name": "closeBracket",
                    "type": "Token"
                }
            ]
        },
        {
            "name": "TypeCastExpressionNode",
            "base": "ExpressionNode",
            "kind": "TYPE_CAST_EXPRESSION",
            "attributes": [
                {
                    "name": "ltToken",
                    "type": "Token"
                },
                {
                    "name": "typeCastParam",
                    "type": "TypeCastParamNode"
                },
                {
                    "name": "gtToken",
                    "type": "Token"
                },
                {
                    "name": "expression",
                    "type": "ExpressionNode"
                }
            ]
        },
        {
            "name": "TypeCastParamNode",
            "base": "Node",
            "kind": "TYPE_CAST_PARAM",
            "attributes": [
                {
                    "name": "annotations",
                    "type": "AnnotationNode",
                    "occurrences": "MULTIPLE"
                },
                {
                    "name": "type",
                    "type": "Node"
                }
            ]
        },
        {
            "name": "UnionTypeDescriptorNode",
            "base": "TypeDescriptorNode",
            "kind": "UNION_TYPE_DESC",
            "attributes": [
                {
                    "name": "leftTypeDesc",
                    "type": "Node"
                },
                {
                    "name": "pipeToken",
                    "type": "Token"
                },
                {
                    "name": "rightTypeDesc",
                    "type": "Node"
                }
            ]
        },
        {
            "name": "TableConstructorExpressionNode",
            "base": "ExpressionNode",
            "kind": "TABLE_CONSTRUCTOR",
            "attributes": [
                {
                    "name": "tableKeyword",
                    "type": "Token"
                },
                {
                    "name": "KeySpecifier",
                    "type": "KeySpecifierNode"
                },
                {
                    "name": "openBracket",
                    "type": "Token"
                },
                {
                    "name": "mappingConstructors",
                    "type": "Node",
                    "occurrences": "MULTIPLE_SEPARATED"
                },
                {
                    "name": "closeBracket",
                    "type": "Token"
                }
            ]
        },
        {
            "name": "KeySpecifierNode",
            "base": "Node",
            "kind": "KEY_SPECIFIER",
            "attributes": [
                {
                    "name": "keyKeyword",
                    "type": "Token"
                },
                {
                    "name": "openParenToken",
                    "type": "Token"
                },
                {
                    "name": "fieldNames",
                    "type": "Node",
                    "occurrences": "MULTIPLE_SEPARATED"
                },
                {
                    "name": "closeParenToken",
                    "type": "Token"
                }
            ]
        },
        {
            "name": "ErrorTypeDescriptorNode",
            "base": "TypeDescriptorNode",
            "kind": "ERROR_TYPE_DESC",
            "attributes": [
                {
                    "name": "errorKeywordToken",
                    "type": "Token"
                },
                {
                    "name": "errorTypeParamsNode",
                    "type": "Node"
                }
            ]
        },
        {
            "name": "ErrorTypeParamsNode",
            "base": "Node",
            "kind": "ERROR_TYPE_PARAMS",
            "attributes": [
                {
                    "name": "ltToken",
                    "type": "Token"
                },
                {
                    "name": "parameter",
                    "type": "Node"
                },
                {
                    "name": "gtToken",
                    "type": "Token"
                }
            ]
        },
        {
            "name": "StreamTypeDescriptorNode",
            "base": "TypeDescriptorNode",
            "kind": "STREAM_TYPE_DESC",
            "attributes": [
                {
                    "name": "streamKeywordToken",
                    "type": "Token"
                },
                {
                    "name": "streamTypeParamsNode",
                    "type": "Node"
                }
            ]
        },
        {
            "name": "StreamTypeParamsNode",
            "base": "Node",
            "kind": "STREAM_TYPE_PARAMS",
            "attributes": [
                {
                    "name": "ltToken",
                    "type": "Token"
                },
                {
                    "name": "leftTypeDescNode",
                    "type": "Node"
                },
                {
                    "name": "commaToken",
                    "type": "Token"
                },
                {
                    "name": "rightTypeDescNode",
                    "type": "Node"
                },
                {
                    "name": "gtToken",
                    "type": "Token"
                }
            ]
        },
        {
            "name": "LetExpressionNode",
            "base": "ExpressionNode",
            "kind": "LET_EXPRESSION",
            "attributes": [
                {
                    "name": "letKeyword",
                    "type": "Token"
                },
                {
                    "name": "letVarDeclarations",
                    "type": "Node",
                    "occurrences": "MULTIPLE_SEPARATED"
                },
                {
                    "name": "inKeyword",
                    "type": "Token"
                },
                {
                    "name": "expression",
                    "type": "ExpressionNode"
                }
            ]
        },
        {
            "name": "LetVariableDeclarationNode",
            "base": "Node",
            "kind": "LET_VAR_DECL",
            "attributes": [
                {
                    "name": "annotations",
                    "type": "AnnotationNode",
                    "occurrences": "MULTIPLE"
                },
                {
                    "name": "typeName",
                    "type": "Node"
                },
                {
                    "name": "variableName",
                    "type": "Token"
                },
                {
                    "name": "equalsToken",
                    "type": "Token"
                },
                {
                    "name": "expression",
                    "type": "ExpressionNode"
                }
            ]
        },
        {
            "name": "TemplateExpressionNode",
            "base": "ExpressionNode",
            "attributes": [
                {
                    "name": "type",
                    "type": "Token"
                },
                {
                    "name": "startBacktick",
                    "type": "Token"
                },
                {
                    "name": "content",
                    "type": "TemplateMemberNode",
                    "occurrences": "MULTIPLE"
                },
                {
                    "name": "endBacktick",
                    "type": "Token"
                }
            ]
        },
        {
            "name": "TemplateMemberNode",
            "base": "Node",
            "isAbstract": true
        },
        {
            "name": "XMLItemNode",
            "base": "BacktickTemplateMemberNode",
            "isAbstract": true
        },
        {
            "name": "XMLElementNode",
            "base": "XMLItemNode",
            "kind": "XML_ELEMENT",
            "attributes": [
                {
                    "name": "startTag",
                    "type": "XMLStartTagNode"
                },
                {
                    "name": "content",
                    "type": "XMLItemNode",
                    "occurrences": "MULTIPLE"
                },
                {
                    "name": "endTag",
                    "type": "XMLEndTagNode"
                }
            ]
        },
        {
            "name": "XMLElementTagNode",
            "base": "Node",
            "isAbstract": true
        },
        {
            "name": "XMLStartTagNode",
            "base": "XMLElementTagNode",
            "kind": "XML_ELEMENT_START_TAG",
            "attributes": [
                {
                    "name": "ltToken",
                    "type": "Token"
                },
                {
                    "name": "name",
                    "type": "XMLNameNode"
                },
                {
                    "name": "attributes",
                    "type": "XMLAttributeNode",
                    "occurrences": "MULTIPLE"
                },
                {
                    "name": "getToken",
                    "type": "Token"
                }
            ]
        },
        {
            "name": "XMLEndTagNode",
            "base": "XMLElementTagNode",
            "kind": "XML_ELEMENT_END_TAG",
            "attributes": [
                {
                    "name": "ltToken",
                    "type": "Token"
                },
                {
                    "name": "slashToken",
                    "type": "Token"
                },
                {
                    "name": "name",
                    "type": "XMLNameNode"
                },
                {
                    "name": "getToken",
                    "type": "Token"
                }
            ]
        },
        {
            "name": "XMLNameNode",
            "base": "Node",
            "isAbstract": true
        },
        {
            "name": "XMLSimpleNameNode",
            "base": "XMLNameNode",
            "kind": "XML_SIMPLE_NAME",
            "attributes": [
                {
                    "name": "name",
                    "type": "XMLSimpleNameNode"
                }
            ]
        },
        {
            "name": "XMLQualifiedNameNode",
            "base": "XMLNameNode",
            "kind": "XML_QUALIFIED_NAME",
            "attributes": [
                {
                    "name": "prefix",
                    "type": "XMLSimpleNameNode"
                },
                {
                    "name": "colon",
                    "type": "Token"
                },
                {
                    "name": "name",
                    "type": "XMLSimpleNameNode"
                }
            ]
        },
        {
            "name": "XMLEmptyElementNode",
            "base": "XMLItemNode",
            "kind": "XML_EMPTY_ELEMENT",
            "attributes": [
                {
                    "name": "ltToken",
                    "type": "Token"
                },
                {
                    "name": "name",
                    "type": "XMLNameNode"
                },
                {
                    "name": "attributes",
                    "type": "XMLAttributeNode",
                    "occurrences": "MULTIPLE"
                },
                {
                    "name": "slashToken",
                    "type": "Token"
                },
                {
                    "name": "getToken",
                    "type": "Token"
                }
            ]
        },
        {
            "name": "InterpolationNode",
            "base": "XMLItemNode",
            "kind": "INTERPOLATION",
            "attributes": [
                {
                    "name": "interpolationStartToken",
                    "type": "Token"
                },
                {
                    "name": "expression",
                    "type": "ExpressionNode"
                },
                {
                    "name": "interpolationEndToken",
                    "type": "Token"
                }
            ]
        },
        {
            "name": "XMLTextNode",
            "base": "XMLItemNode",
            "kind": "XML_TEXT",
            "attributes": [
                {
                    "name": "content",
                    "type": "Token"
                }
            ]
        },
        {
            "name": "XMLAttributeNode",
            "base": "Node",
            "kind": "XML_ATTRIBUTE",
            "attributes": [
                {
                    "name": "attributeName",
                    "type": "XMLNameNode"
                },
                {
                    "name": "equalToken",
                    "type": "Token"
                },
                {
                    "name": "value",
                    "type": "XMLAttributeValue"
                }
            ]
        },
        {
            "name": "XMLAttributeValue",
            "base": "Node",
            "kind": "XML_ATTRIBUTE_VALUE",
            "attributes": [
                {
                    "name": "startQuote",
                    "type": "Token"
                },
                {
                    "name": "value",
                    "type": "Node",
                    "occurrences": "MULTIPLE"
                },
                {
                    "name": "endQuote",
                    "type": "Token"
                }
            ]
        },
        {
            "name": "XMLComment",
            "base": "XMLItemNode",
            "kind": "XML_COMMENT",
            "attributes": [
                {
                    "name": "commentStart",
                    "type": "Token"
                },
                {
                    "name": "content",
                    "type": "Node",
                    "occurrences": "MULTIPLE"
                },
                {
                    "name": "commentEnd",
                    "type": "Token"
                }
            ]
        },
        {
            "name": "XMLProcessingInstruction",
            "base": "XMLItemNode",
            "kind": "XML_PI",
            "attributes": [
                {
                    "name": "piStart",
                    "type": "Token"
                },
                {
                    "name": "target",
                    "type": "XMLNameNode"
                },
                {
                    "name": "data",
                    "type": "Node",
                    "occurrences": "MULTIPLE"
                },
                {
                    "name": "piEnd",
                    "type": "Token"
                }
            ]
        },
        {
            "name": "TableTypeDescriptorNode",
            "base": "Node",
            "kind": "TABLE_TYPE_DESC",
            "attributes": [
                {
                    "name": "tableKeywordToken",
                    "type": "Token"
                },
                {
                    "name": "rowTypeParameterNode",
                    "type": "Node"
                },
                {
                    "name": "keyConstraintNode",
                    "type": "Node"
                }
            ]
        },
        {
            "name": "TypeParameterNode",
            "base": "Node",
            "kind": "TYPE_PARAMETER",
            "attributes": [
                {
                    "name": "ltToken",
                    "type": "Token"
                },
                {
                    "name": "typeNode",
                    "type": "Node"
                },
                {
                    "name": "gtToken",
                    "type": "Token"
                }
            ]
        },
        {
            "name": "KeyTypeConstraintNode",
            "base": "Node",
            "kind": "KEY_TYPE_CONSTRAINT",
            "attributes": [
                {
                    "name": "keyKeywordToken",
                    "type": "Token"
                },
                {
                    "name": "typeParameterNode",
                    "type": "Node"
                }
            ]
        },
        {
            "name": "FunctionTypeDescriptorNode",
            "base": "TypeDescriptorNode",
            "kind": "FUNCTION_TYPE_DESC",
            "attributes": [
                {
                    "name": "functionKeyword",
                    "type": "Token"
                },
                {
                    "name": "functionSignature",
                    "type": "FunctionSignatureNode"
                }
            ]
        },
        {
            "name": "FunctionSignatureNode",
            "base": "Node",
            "kind": "FUNCTION_SIGNATURE",
            "attributes": [
                {
                    "name": "openParenToken",
                    "type": "Token"
                },
                {
                    "name": "parameters",
                    "type": "ParameterNode",
                    "occurrences": "MULTIPLE"
                },
                {
                    "name": "closeParenToken",
                    "type": "Token"
                },
                {
                    "name": "returnTypeDesc",
                    "type": "ReturnTypeDescriptorNode",
                    "isOptional": true
                }
            ]
        },
        {
            "name": "AnonymousFunctionExpressionNode",
            "base": "Node",
            "isAbstract": true
        },
        {
            "name": "ExplicitAnonymousFunctionExpressionNode",
            "base": "AnonymousFunctionExpressionNode",
            "kind": "EXPLICIT_ANONYMOUS_FUNCTION_EXPRESSION",
            "attributes": [
                {
                    "name": "annotations",
                    "type": "AnnotationNode",
                    "occurrences": "MULTIPLE"
                },
                {
                    "name": "functionKeyword",
                    "type": "Token"
                },
                {
                    "name": "functionSignature",
                    "type": "FunctionSignatureNode"
                },
                {
                    "name": "functionBody",
                    "type": "FunctionBodyNode"
                }
            ]
        },
        {
            "name": "FunctionBodyNode",
            "base": "Node",
            "isAbstract": true
        },
        {
            "name": "ExpressionFunctionBodyNode",
            "base": "FunctionBodyNode",
            "kind": "EXPRESSION_FUNCTION_BODY",
            "attributes": [
                {
                    "name": "rightDoubleArrow",
                    "type": "Token"
                },
                {
                    "name": "expression",
                    "type": "ExpressionNode"
                }
            ]
        },
        {
            "name": "TupleTypeDescriptorNode",
            "base": "TypeDescriptorNode",
            "kind": "TUPLE_TYPE_DESC",
            "attributes": [
                {
                    "name": "openBracketToken",
                    "type": "Token"
                },
                {
                    "name": "memberTypeDesc",
                    "type": "TypeDescriptorNode",
                    "occurrences": "MULTIPLE_SEPARATED"
                },
                {
                    "name": "restTypeDesc",
                    "type": "Node"
                },
                {
                    "name": "closeBracketToken",
                    "type": "Token"
                }
            ]
        },
        {
            "name": "ParenthesisedTypeDescriptorNode",
            "base": "TypeDescriptorNode",
            "kind": "PARENTHESISED_TYPE_DESC",
            "attributes": [
                {
                    "name": "openParenToken",
                    "type": "Token"
                },
                {
                    "name": "typedesc",
                    "type": "TypeDescriptorNode"
                },
                {
                    "name": "closeParenToken",
                    "type": "Token"
                }
            ]
        },
        {
            "name": "NewExpressionNode",
            "base": "ExpressionNode",
            "isAbstract": true
        },
        {
            "name": "ExplicitNewExpressionNode",
            "base": "NewExpressionNode",
            "kind": "EXPLICIT_NEW_EXPRESSION",
            "attributes": [
                {
                    "name": "NewKeyword",
                    "type": "Token"
                },
                {
                    "name": "TypeDescriptor",
                    "type": "TypeDescriptorNode"
                },
                {
                    "name": "ParenthesizedArgList",
                    "type": "Node"
                }
            ]
        },
        {
            "name": "ImplicitNewExpressionNode",
            "base": "NewExpressionNode",
            "kind": "IMPLICIT_NEW_EXPRESSION",
            "attributes": [
                {
                    "name": "NewKeyword",
                    "type": "Token"
                },
                {
                    "name": "ParenthesizedArgList",
                    "type": "ParenthesizedArgList",
                    "isOptional": true
                }
            ]
        },
        {
            "name": "ParenthesizedArgList",
            "base": "Node",
            "kind": "PARENTHESIZED_ARG_LIST",
            "attributes": [
                {
                    "name": "openParenToken",
                    "type": "Token"
                },
                {
                    "name": "arguments",
                    "type": "FunctionArgumentNode",
                    "occurrences": "MULTIPLE"
                },
                {
                    "name": "closeParenToken",
                    "type": "Token"
                }
            ]
        },
        {
<<<<<<< HEAD
            "name": "ImplicitAnonymousFunctionExpressionNode",
            "base": "AnonymousFunctionExpressionNode",
            "kind": "IMPLICIT_ANONYMOUS_FUNCTION_EXPRESSION",
            "attributes": [
                {
                    "name": "params",
                    "type": "Node"
                },
                {
                    "name": "rightDoubleArrow",
=======
            "name": "ReadOnlyTypeDescriptorNode",
            "base": "Node",
            "kind": "READONLY_TYPE_DESC",
            "attributes": [
                {
                    "name": "readonlyKeyWordToken",
                    "type": "Token"
                },
                {
                    "name": "typeParameterNode",
                    "type": "Node"
                }
            ]
        },
        {
            "name": "ClauseNode",
            "base": "Node",
            "isAbstract": true
        },
        {
            "name": "QueryConstructTypeNode",
            "base": "Node",
            "kind": "QUERY_CONSTRUCT_TYPE",
            "attributes": [
                {
                    "name": "tableKeyword",
                    "type": "Token"
                },
                {
                    "name": "KeySpecifier",
                    "type": "KeySpecifierNode"
                }
            ]
        },
        {
            "name": "FromClauseNode",
            "base": "ClauseNode",
            "kind": "FROM_CLAUSE",
            "attributes": [
                {
                    "name": "fromKeyword",
                    "type": "Token"
                },
                {
                    "name": "typeName",
                    "type": "Node"
                },
                {
                    "name": "variableName",
                    "type": "Token"
                },
                {
                    "name": "inKeyword",
>>>>>>> c5237504
                    "type": "Token"
                },
                {
                    "name": "expression",
                    "type": "ExpressionNode"
                }
            ]
        },
        {
<<<<<<< HEAD
            "name": "ImplicitAnonymousFunctionParameters",
            "base": "Node",
            "kind": "INFER_PARAM_LIST",
            "attributes": [
                {
                    "name": "openParenToken",
                    "type": "Token"
                },
                {
                    "name": "parameters",
                    "type": "SimpleNameReferenceNode",
                    "occurrences": "MULTIPLE_SEPARATED"
                },
                {
                    "name": "closeParenToken",
                    "type": "Token"
=======
            "name": "WhereClauseNode",
            "base": "ClauseNode",
            "kind": "WHERE_CLAUSE",
            "attributes": [
                {
                    "name": "whereKeyword",
                    "type": "Token"
                },
                {
                    "name": "expression",
                    "type": "ExpressionNode"
                }
            ]
        },
        {
            "name": "LetClauseNode",
            "base": "ClauseNode",
            "kind": "LET_CLAUSE",
            "attributes": [
                {
                    "name": "letKeyword",
                    "type": "Token"
                },
                {
                    "name": "letVarDeclarations",
                    "type": "Node",
                    "occurrences": "MULTIPLE_SEPARATED"
                }
            ]
        },
        {
            "name": "QueryPipelineNode",
            "base": "Node",
            "kind": "QUERY_PIPELINE",
            "attributes": [
                {
                    "name": "fromClause",
                    "type": "FromClauseNode"
                },
                {
                    "name": "intermediateClauses",
                    "type": "Node",
                    "occurrences": "MULTIPLE"
                }
            ]
        },
        {
            "name": "SelectClauseNode",
            "base": "ClauseNode",
            "kind": "SELECT_CLAUSE",
            "attributes": [
                {
                    "name": "selectKeyword",
                    "type": "Token"
                },
                {
                    "name": "expression",
                    "type": "ExpressionNode"
                }
            ]
        },
        {
            "name": "QueryExpressionNode",
            "base": "ExpressionNode",
            "kind": "QUERY_EXPRESSION",
            "attributes": [
                {
                    "name": "queryConstructType",
                    "type": "QueryConstructTypeNode"
                },
                {
                    "name": "queryPipeline",
                    "type": "QueryPipelineNode"
                },
                {
                    "name": "selectClause",
                    "type": "SelectClauseNode"
>>>>>>> c5237504
                }
            ]
        }
    ]
}<|MERGE_RESOLUTION|>--- conflicted
+++ resolved
@@ -2597,7 +2597,169 @@
             ]
         },
         {
-<<<<<<< HEAD
+            "name": "ReadOnlyTypeDescriptorNode",
+            "base": "Node",
+            "kind": "READONLY_TYPE_DESC",
+            "attributes": [
+                {
+                    "name": "readonlyKeyWordToken",
+                    "type": "Token"
+                },
+                {
+                    "name": "typeParameterNode",
+                    "type": "Node"
+                }
+            ]
+        },
+        {
+            "name": "ClauseNode",
+            "base": "Node",
+            "isAbstract": true
+        },
+        {
+            "name": "QueryConstructTypeNode",
+            "base": "Node",
+            "kind": "QUERY_CONSTRUCT_TYPE",
+            "attributes": [
+                {
+                    "name": "tableKeyword",
+                    "type": "Token"
+                },
+                {
+                    "name": "KeySpecifier",
+                    "type": "KeySpecifierNode"
+                }
+            ]
+        },
+        {
+            "name": "FromClauseNode",
+            "base": "ClauseNode",
+            "kind": "FROM_CLAUSE",
+            "attributes": [
+                {
+                    "name": "fromKeyword",
+                    "type": "Token"
+                },
+                {
+                    "name": "typeName",
+                    "type": "Node"
+                },
+                {
+                    "name": "variableName",
+                    "type": "Token"
+                },
+                {
+                    "name": "inKeyword",
+                    "type": "Token"
+                },
+                {
+                    "name": "expression",
+                    "type": "ExpressionNode"
+                }
+            ]
+        },
+        {
+            "name": "WhereClauseNode",
+            "base": "ClauseNode",
+            "kind": "WHERE_CLAUSE",
+            "attributes": [
+                {
+                    "name": "whereKeyword",
+                    "type": "Token"
+                },
+                {
+                    "name": "expression",
+                    "type": "ExpressionNode"
+                }
+            ]
+        },
+        {
+            "name": "LetClauseNode",
+            "base": "ClauseNode",
+            "kind": "LET_CLAUSE",
+            "attributes": [
+                {
+                    "name": "letKeyword",
+                    "type": "Token"
+                },
+                {
+                    "name": "letVarDeclarations",
+                    "type": "Node",
+                    "occurrences": "MULTIPLE_SEPARATED"
+                }
+            ]
+        },
+        {
+            "name": "QueryPipelineNode",
+            "base": "Node",
+            "kind": "QUERY_PIPELINE",
+            "attributes": [
+                {
+                    "name": "fromClause",
+                    "type": "FromClauseNode"
+                },
+                {
+                    "name": "intermediateClauses",
+                    "type": "Node",
+                    "occurrences": "MULTIPLE"
+                }
+            ]
+        },
+        {
+            "name": "SelectClauseNode",
+            "base": "ClauseNode",
+            "kind": "SELECT_CLAUSE",
+            "attributes": [
+                {
+                    "name": "selectKeyword",
+                    "type": "Token"
+                },
+                {
+                    "name": "expression",
+                    "type": "ExpressionNode"
+                }
+            ]
+        },
+        {
+            "name": "QueryExpressionNode",
+            "base": "ExpressionNode",
+            "kind": "QUERY_EXPRESSION",
+            "attributes": [
+                {
+                    "name": "queryConstructType",
+                    "type": "QueryConstructTypeNode"
+                },
+                {
+                    "name": "queryPipeline",
+                    "type": "QueryPipelineNode"
+                },
+                {
+                    "name": "selectClause",
+                    "type": "SelectClauseNode"
+                }
+            ]
+        },
+        {
+            "name": "ImplicitAnonymousFunctionParameters",
+            "base": "Node",
+            "kind": "INFER_PARAM_LIST",
+            "attributes": [
+                {
+                    "name": "openParenToken",
+                    "type": "Token"
+                },
+                {
+                    "name": "parameters",
+                    "type": "SimpleNameReferenceNode",
+                    "occurrences": "MULTIPLE_SEPARATED"
+                },
+                {
+                    "name": "closeParenToken",
+                    "type": "Token"
+                }
+            ]
+        },
+        {
             "name": "ImplicitAnonymousFunctionExpressionNode",
             "base": "AnonymousFunctionExpressionNode",
             "kind": "IMPLICIT_ANONYMOUS_FUNCTION_EXPRESSION",
@@ -2608,166 +2770,11 @@
                 },
                 {
                     "name": "rightDoubleArrow",
-=======
-            "name": "ReadOnlyTypeDescriptorNode",
-            "base": "Node",
-            "kind": "READONLY_TYPE_DESC",
-            "attributes": [
-                {
-                    "name": "readonlyKeyWordToken",
-                    "type": "Token"
-                },
-                {
-                    "name": "typeParameterNode",
-                    "type": "Node"
-                }
-            ]
-        },
-        {
-            "name": "ClauseNode",
-            "base": "Node",
-            "isAbstract": true
-        },
-        {
-            "name": "QueryConstructTypeNode",
-            "base": "Node",
-            "kind": "QUERY_CONSTRUCT_TYPE",
-            "attributes": [
-                {
-                    "name": "tableKeyword",
-                    "type": "Token"
-                },
-                {
-                    "name": "KeySpecifier",
-                    "type": "KeySpecifierNode"
-                }
-            ]
-        },
-        {
-            "name": "FromClauseNode",
-            "base": "ClauseNode",
-            "kind": "FROM_CLAUSE",
-            "attributes": [
-                {
-                    "name": "fromKeyword",
-                    "type": "Token"
-                },
-                {
-                    "name": "typeName",
-                    "type": "Node"
-                },
-                {
-                    "name": "variableName",
-                    "type": "Token"
-                },
-                {
-                    "name": "inKeyword",
->>>>>>> c5237504
-                    "type": "Token"
-                },
-                {
-                    "name": "expression",
-                    "type": "ExpressionNode"
-                }
-            ]
-        },
-        {
-<<<<<<< HEAD
-            "name": "ImplicitAnonymousFunctionParameters",
-            "base": "Node",
-            "kind": "INFER_PARAM_LIST",
-            "attributes": [
-                {
-                    "name": "openParenToken",
-                    "type": "Token"
-                },
-                {
-                    "name": "parameters",
-                    "type": "SimpleNameReferenceNode",
-                    "occurrences": "MULTIPLE_SEPARATED"
-                },
-                {
-                    "name": "closeParenToken",
-                    "type": "Token"
-=======
-            "name": "WhereClauseNode",
-            "base": "ClauseNode",
-            "kind": "WHERE_CLAUSE",
-            "attributes": [
-                {
-                    "name": "whereKeyword",
-                    "type": "Token"
-                },
-                {
-                    "name": "expression",
-                    "type": "ExpressionNode"
-                }
-            ]
-        },
-        {
-            "name": "LetClauseNode",
-            "base": "ClauseNode",
-            "kind": "LET_CLAUSE",
-            "attributes": [
-                {
-                    "name": "letKeyword",
-                    "type": "Token"
-                },
-                {
-                    "name": "letVarDeclarations",
-                    "type": "Node",
-                    "occurrences": "MULTIPLE_SEPARATED"
-                }
-            ]
-        },
-        {
-            "name": "QueryPipelineNode",
-            "base": "Node",
-            "kind": "QUERY_PIPELINE",
-            "attributes": [
-                {
-                    "name": "fromClause",
-                    "type": "FromClauseNode"
-                },
-                {
-                    "name": "intermediateClauses",
-                    "type": "Node",
-                    "occurrences": "MULTIPLE"
-                }
-            ]
-        },
-        {
-            "name": "SelectClauseNode",
-            "base": "ClauseNode",
-            "kind": "SELECT_CLAUSE",
-            "attributes": [
-                {
-                    "name": "selectKeyword",
-                    "type": "Token"
-                },
-                {
-                    "name": "expression",
-                    "type": "ExpressionNode"
-                }
-            ]
-        },
-        {
-            "name": "QueryExpressionNode",
-            "base": "ExpressionNode",
-            "kind": "QUERY_EXPRESSION",
-            "attributes": [
-                {
-                    "name": "queryConstructType",
-                    "type": "QueryConstructTypeNode"
-                },
-                {
-                    "name": "queryPipeline",
-                    "type": "QueryPipelineNode"
-                },
-                {
-                    "name": "selectClause",
-                    "type": "SelectClauseNode"
->>>>>>> c5237504
+                    "type": "Token"
+                },
+                {
+                    "name": "expression",
+                    "type": "ExpressionNode"
                 }
             ]
         }
