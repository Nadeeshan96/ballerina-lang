{
    "root": "Node",
    "type": "abstract",
    "attributes": [
        {
            "name": "kind",
            "type": "SyntaxKind"
        },
        {
            "name": "width",
            "type": "int"
        }
    ],
    "nodes": [
        {
            "name": "ModulePartNode",
            "base": "Node",
            "kind": "MODULE_PART",
            "attributes": [
                {
                    "name": "imports",
                    "type": "ImportDeclarationNode",
                    "occurrences": "MULTIPLE"
                },
                {
                    "name": "members",
                    "type": "ModuleMemberDeclarationNode",
                    "occurrences": "MULTIPLE"
                },
                {
                    "name": "eofToken",
                    "type": "Token"
                }
            ]
        },
        {
            "name": "ModuleMemberDeclarationNode",
            "base": "Node",
            "isAbstract": true
        },
        {
            "name": "FunctionDefinitionNode",
            "base": "ModuleMemberDeclarationNode",
            "kind": "FUNCTION_DEFINITION",
            "attributes": [
                {
                    "name": "metadata",
                    "type": "MetadataNode"
                },
                {
                    "name": "visibilityQualifier",
                    "type": "Token",
                    "isOptional": true
                },
                {
                    "name": "functionKeyword",
                    "type": "Token"
                },
                {
                    "name": "functionName",
                    "type": "IdentifierToken"
                },
                {
                    "name": "functionSignature",
                    "type": "FunctionSignatureNode"
                },
                {
                    "name": "functionBody",
                    "type": "Node"
                }
            ]
        },
        {
            "name": "ImportDeclarationNode",
            "base": "Node",
            "kind": "IMPORT_DECLARATION",
            "attributes": [
                {
                    "name": "importKeyword",
                    "type": "Token"
                },
                {
                    "name": "orgName",
                    "type": "Node",
                    "isOptional": true
                },
                {
                    "name": "moduleName",
                    "type": "IdentifierToken",
                    "occurrences": "MULTIPLE_SEPARATED"
                },
                {
                    "name": "version",
                    "type": "Node",
                    "isOptional": true
                },
                {
                    "name": "prefix",
                    "type": "Node",
                    "isOptional": true
                },
                {
                    "name": "semicolon",
                    "type": "Token"
                }
            ]
        },
        {
            "name": "ListenerDeclarationNode",
            "base": "ModuleMemberDeclarationNode",
            "kind": "LISTENER_DECLARATION",
            "attributes": [
                {
                    "name": "metadata",
                    "type": "MetadataNode"
                },
                {
                    "name": "visibilityQualifier",
                    "type": "Token",
                    "isOptional": true
                },
                {
                    "name": "listenerKeyword",
                    "type": "Token"
                },
                {
                    "name": "typeDescriptor",
                    "type": "Node"
                },
                {
                    "name": "variableName",
                    "type": "Token"
                },
                {
                    "name": "equalsToken",
                    "type": "Token"
                },
                {
                    "name": "initializer",
                    "type": "Node"
                },
                {
                    "name": "semicolonToken",
                    "type": "Token"
                }
            ]
        },
        {
            "name": "TypeDefinitionNode",
            "base": "ModuleMemberDeclarationNode",
            "kind": "TYPE_DEFINITION",
            "attributes": [
                {
                    "name": "metadata",
                    "type": "MetadataNode"
                },
                {
                    "name": "visibilityQualifier",
                    "type": "Token",
                    "isOptional": true
                },
                {
                    "name": "typeKeyword",
                    "type": "Token"
                },
                {
                    "name": "typeName",
                    "type": "Token"
                },
                {
                    "name": "typeDescriptor",
                    "type": "Node"
                },
                {
                    "name": "semicolonToken",
                    "type": "Token"
                }
            ]
        },
        {
            "name": "ServiceDeclarationNode",
            "base": "ModuleMemberDeclarationNode",
            "kind": "SERVICE_DECLARATION",
            "attributes": [
                {
                    "name": "metadata",
                    "type": "MetadataNode"
                },
                {
                    "name": "serviceKeyword",
                    "type": "Token"
                },
                {
                    "name": "serviceName",
                    "type": "IdentifierToken"
                },
                {
                    "name": "onKeyword",
                    "type": "Token"
                },
                {
                    "name": "expressions",
                    "type": "ExpressionNode",
                    "occurrences": "MULTIPLE"
                },
                {
                    "name": "serviceBody",
                    "type": "Node"
                }
            ]
        },
        {
            "name": "StatementNode",
            "base": "Node",
            "isAbstract": true
        },
        {
            "name": "AssignmentStatementNode",
            "base": "StatementNode",
            "kind": "ASSIGNMENT_STATEMENT",
            "attributes": [
                {
                    "name": "varRef",
                    "type": "Node"
                },
                {
                    "name": "equalsToken",
                    "type": "Token"
                },
                {
                    "name": "expression",
                    "type": "ExpressionNode"
                },
                {
                    "name": "semicolonToken",
                    "type": "Token"
                }
            ]
        },
        {
            "name": "CompoundAssignmentStatementNode",
            "base": "StatementNode",
            "kind": "COMPOUND_ASSIGNMENT_STATEMENT",
            "attributes": [
                {
                    "name": "lhsExpression",
                    "type": "ExpressionNode"
                },
                {
                    "name": "binaryOperator",
                    "type": "Token"
                },
                {
                    "name": "equalsToken",
                    "type": "Token"
                },
                {
                    "name": "rhsExpression",
                    "type": "ExpressionNode"
                },
                {
                    "name": "semicolonToken",
                    "type": "Token"
                }
            ]
        },
        {
            "name": "VariableDeclarationNode",
            "base": "StatementNode",
            "kind": "LOCAL_VAR_DECL",
            "attributes": [
                {
                    "name": "annotations",
                    "type": "AnnotationNode",
                    "occurrences": "MULTIPLE"
                },
                {
                    "name": "finalKeyword",
                    "type": "Token",
                    "isOptional": true
                },
                {
                    "name": "typeName",
                    "type": "Node"
                },
                {
                    "name": "variableName",
                    "type": "Token"
                },
                {
                    "name": "equalsToken",
                    "type": "Token",
                    "isOptional": true
                },
                {
                    "name": "initializer",
                    "type": "ExpressionNode",
                    "isOptional": true
                },
                {
                    "name": "semicolonToken",
                    "type": "Token"
                }
            ]
        },
        {
            "name": "BlockStatementNode",
            "base": "StatementNode",
            "kind": "BLOCK_STATEMENT",
            "attributes": [
                {
                    "name": "openBraceToken",
                    "type": "Token"
                },
                {
                    "name": "statements",
                    "type": "StatementNode",
                    "occurrences": "MULTIPLE"
                },
                {
                    "name": "closeBraceToken",
                    "type": "Token"
                }
            ]
        },
        {
            "name": "BreakStatementNode",
            "base": "StatementNode",
            "kind": "BREAK_STATEMENT",
            "attributes": [
                {
                    "name": "breakToken",
                    "type": "Token"
                },
                {
                    "name": "semicolonToken",
                    "type": "Token"
                }
            ]
        },
        {
            "name": "ExpressionStatementNode",
            "base": "StatementNode",
            "attributes": [
                {
                    "name": "expression",
                    "type": "ExpressionNode"
                },
                {
                    "name": "semicolonToken",
                    "type": "Token"
                }
            ]
        },
        {
            "name": "ContinueStatementNode",
            "base": "StatementNode",
            "kind": "CONTINUE_STATEMENT",
            "attributes": [
                {
                    "name": "continueToken",
                    "type": "Token"
                },
                {
                    "name": "semicolonToken",
                    "type": "Token"
                }
            ]
        },
        {
            "name": "ExternalFunctionBodyNode",
            "base": "StatementNode",
            "kind": "EXTERNAL_FUNCTION_BODY",
            "attributes": [
                {
                    "name": "equalsToken",
                    "type": "Token"
                },
                {
                    "name": "annotations",
                    "type": "AnnotationNode",
                    "occurrences": "MULTIPLE"
                },
                {
                    "name": "externalKeyword",
                    "type": "Token"
                },
                {
                    "name": "semicolonToken",
                    "type": "Token"
                }
            ]
        },
        {
            "name": "IfElseStatementNode",
            "base": "StatementNode",
            "kind": "IF_ELSE_STATEMENT",
            "attributes": [
                {
                    "name": "ifKeyword",
                    "type": "Token"
                },
                {
                    "name": "condition",
                    "type": "ExpressionNode"
                },
                {
                    "name": "ifBody",
                    "type": "BlockStatementNode"
                },
                {
                    "name": "elseBody",
                    "type": "Node",
                    "isOptional": true
                }
            ]
        },
        {
            "name": "ElseBlockNode",
            "base": "Node",
            "kind": "ELSE_BLOCK",
            "attributes": [
                {
                    "name": "elseKeyword",
                    "type": "Token"
                },
                {
                    "name": "elseBody",
                    "type": "StatementNode"
                }
            ]
        },
        {
            "name": "WhileStatementNode",
            "base": "StatementNode",
            "kind": "WHILE_STATEMENT",
            "attributes": [
                {
                    "name": "whileKeyword",
                    "type": "Token"
                },
                {
                    "name": "condition",
                    "type": "ExpressionNode"
                },
                {
                    "name": "whileBody",
                    "type": "BlockStatementNode"
                }
            ]
        },
        {
            "name": "PanicStatementNode",
            "base": "StatementNode",
            "kind": "PANIC_STATEMENT",
            "attributes": [
                {
                    "name": "panicKeyword",
                    "type": "Token"
                },
                {
                    "name": "expression",
                    "type": "ExpressionNode"
                },
                {
                    "name": "semicolonToken",
                    "type": "Token"
                }
            ]
        },
        {
            "name": "ReturnStatementNode",
            "base": "StatementNode",
            "kind": "RETURN_STATEMENT",
            "attributes": [
                {
                    "name": "returnKeyword",
                    "type": "Token"
                },
                {
                    "name": "expression",
                    "type": "ExpressionNode",
                    "isOptional": true
                },
                {
                    "name": "semicolonToken",
                    "type": "Token"
                }
            ]
        },
        {
            "name": "LocalTypeDefinitionStatementNode",
            "base": "StatementNode",
            "kind": "LOCAL_TYPE_DEFINITION_STATEMENT",
            "attributes": [
                {
                    "name": "annotations",
                    "type": "AnnotationNode",
                    "occurrences": "MULTIPLE"
                },
                {
                    "name": "typeKeyword",
                    "type": "Token"
                },
                {
                    "name": "typeName",
                    "type": "Node"
                },
                {
                    "name": "typeDescriptor",
                    "type": "Node"
                },
                {
                    "name": "semicolonToken",
                    "type": "Token"
                }
            ]
        },
        {
            "name": "LockStatementNode",
            "base": "StatementNode",
            "kind": "LOCK_STATEMENT",
            "attributes": [
                {
                    "name": "lockKeyword",
                    "type": "Token"
                },
                {
                    "name": "blockStatement",
                    "type": "StatementNode"
                }
            ]
        },
        {
            "name": "ForkStatementNode",
            "base": "StatementNode",
            "kind": "FORK_STATEMENT",
            "attributes": [
                {
                    "name": "forkKeyword",
                    "type": "Token"
                },
                {
                    "name": "openBraceToken",
                    "type": "Token"
                },
                {
                    "name": "namedWorkerDeclarations",
                    "type": "NamedWorkerDeclarationNode",
                    "occurrences": "MULTIPLE"
                },
                {
                    "name": "closeBraceToken",
                    "type": "Token"
                }
            ]
        },
        {
            "name": "ForEachStatementNode",
            "base": "StatementNode",
            "kind": "FOREACH_STATEMENT",
            "attributes": [
                {
                    "name": "forEachKeyword",
                    "type": "Token"
                },
                {
                    "name": "typedBindingPattern",
                    "type": "TypedBindingPatternNode"
                },
                {
                    "name": "inKeyword",
                    "type": "Token"
                },
                {
                    "name": "ActionOrExpressionNode",
                    "type": "Node"
                },
                {
                    "name": "blockStatement",
                    "type": "StatementNode"
                }
            ]
        },
        {
            "name": "ExpressionNode",
            "base": "Node",
            "isAbstract": true
        },
        {
            "name": "BinaryExpressionNode",
            "base": "ExpressionNode",
            "attributes": [
                {
                    "name": "lhsExpr",
                    "type": "Node"
                },
                {
                    "name": "operator",
                    "type": "Token"
                },
                {
                    "name": "rhsExpr",
                    "type": "Node"
                }
            ]
        },
        {
            "name": "BracedExpressionNode",
            "base": "ExpressionNode",
            "attributes": [
                {
                    "name": "openParen",
                    "type": "Token"
                },
                {
                    "name": "expression",
                    "type": "ExpressionNode"
                },
                {
                    "name": "closeParen",
                    "type": "Token"
                }
            ]
        },
        {
            "name": "CheckExpressionNode",
            "base": "ExpressionNode",
            "attributes": [
                {
                    "name": "checkKeyword",
                    "type": "Token"
                },
                {
                    "name": "expression",
                    "type": "ExpressionNode"
                }
            ]
        },
        {
            "name": "FieldAccessExpressionNode",
            "base": "ExpressionNode",
            "kind": "FIELD_ACCESS",
            "attributes": [
                {
                    "name": "expression",
                    "type": "ExpressionNode"
                },
                {
                    "name": "dotToken",
                    "type": "Token"
                },
                {
                    "name": "fieldName",
                    "type": "Token"
                }
            ]
        },
        {
            "name": "FunctionCallExpressionNode",
            "base": "ExpressionNode",
            "kind": "FUNCTION_CALL",
            "attributes": [
                {
                    "name": "functionName",
                    "type": "Node"
                },
                {
                    "name": "openParenToken",
                    "type": "Token"
                },
                {
                    "name": "arguments",
                    "type": "FunctionArgumentNode",
                    "occurrences": "MULTIPLE"
                },
                {
                    "name": "closeParenToken",
                    "type": "Token"
                }
            ]
        },
        {
            "name": "MethodCallExpressionNode",
            "base": "ExpressionNode",
            "kind": "METHOD_CALL",
            "attributes": [
                {
                    "name": "expression",
                    "type": "ExpressionNode"
                },
                {
                    "name": "dotToken",
                    "type": "Token"
                },
                {
                    "name": "methodName",
                    "type": "Token"
                },
                {
                    "name": "openParenToken",
                    "type": "Token"
                },
                {
                    "name": "arguments",
                    "type": "FunctionArgumentNode",
                    "occurrences": "MULTIPLE"
                },
                {
                    "name": "closeParenToken",
                    "type": "Token"
                }
            ]
        },
        {
            "name": "MappingConstructorExpressionNode",
            "base": "ExpressionNode",
            "kind": "MAPPING_CONSTRUCTOR",
            "attributes": [
                {
                    "name": "openBrace",
                    "type": "Token"
                },
                {
                    "name": "fields",
                    "type": "MappingFieldNode",
                    "occurrences": "MULTIPLE"
                },
                {
                    "name": "closeBrace",
                    "type": "Token"
                }
            ]
        },
        {
            "name": "IndexedExpressionNode",
            "base": "ExpressionNode",
            "kind": "INDEXED_EXPRESSION",
            "attributes": [
                {
                    "name": "containerExpression",
                    "type": "ExpressionNode"
                },
                {
                    "name": "openBracket",
                    "type": "Token"
                },
                {
                    "name": "keyExpression",
                    "type": "ExpressionNode"
                },
                {
                    "name": "closeBracket",
                    "type": "Token"
                }
            ]
        },
        {
            "name": "TypeofExpressionNode",
            "base": "ExpressionNode",
            "kind": "TYPEOF_EXPRESSION",
            "attributes": [
                {
                    "name": "typeofKeyword",
                    "type": "Token"
                },
                {
                    "name": "expression",
                    "type": "ExpressionNode"
                }
            ]
        },
        {
            "name": "UnaryExpressionNode",
            "base": "ExpressionNode",
            "kind": "UNARY_EXPRESSION",
            "attributes": [
                {
                    "name": "unaryOperator",
                    "type": "Token"
                },
                {
                    "name": "expression",
                    "type": "ExpressionNode"
                }
            ]
        },
        {
            "name": "ComputedNameFieldNode",
            "base": "Node",
            "kind": "COMPUTED_NAME_FIELD",
            "attributes": [
                {
                    "name": "leadingComma",
                    "type": "Token"
                },
                {
                    "name": "openBracket",
                    "type": "Token"
                },
                {
                    "name": "fieldNameExpr",
                    "type": "ExpressionNode"
                },
                {
                    "name": "closeBracket",
                    "type": "Token"
                },
                {
                    "name": "colonToken",
                    "type": "Token"
                },
                {
                    "name": "valueExpr",
                    "type": "ExpressionNode"
                }
            ]
        },
        {
            "name": "ConstantDeclarationNode",
            "base": "ModuleMemberDeclarationNode",
            "kind": "CONST_DECLARATION",
            "attributes": [
                {
                    "name": "metadata",
                    "type": "MetadataNode"
                },
                {
                    "name": "visibilityQualifier",
                    "type": "Token"
                },
                {
                    "name": "constKeyword",
                    "type": "Token"
                },
                {
                    "name": "typeDescriptor",
                    "type": "Node"
                },
                {
                    "name": "variableName",
                    "type": "Token"
                },
                {
                    "name": "equalsToken",
                    "type": "Token"
                },
                {
                    "name": "initializer",
                    "type": "Node"
                },
                {
                    "name": "semicolonToken",
                    "type": "Token"
                }
            ]
        },
        {
            "name": "ParameterNode",
            "base": "Node",
            "isAbstract": true
        },
        {
            "name": "DefaultableParameterNode",
            "base": "ParameterNode",
            "kind": "DEFAULTABLE_PARAM",
            "attributes": [
                {
                    "name": "leadingComma",
                    "type": "Token"
                },
                {
                    "name": "annotations",
                    "type": "AnnotationNode",
                    "occurrences": "MULTIPLE"
                },
                {
                    "name": "visibilityQualifier",
                    "type": "Token",
                    "isOptional": true
                },
                {
                    "name": "typeName",
                    "type": "Node"
                },
                {
                    "name": "paramName",
                    "type": "Token"
                },
                {
                    "name": "equalsToken",
                    "type": "Token"
                },
                {
                    "name": "expression",
                    "type": "Node"
                }
            ]
        },
        {
            "name": "RequiredParameterNode",
            "base": "ParameterNode",
            "kind": "REQUIRED_PARAM",
            "attributes": [
                {
                    "name": "leadingComma",
                    "type": "Token"
                },
                {
                    "name": "annotations",
                    "type": "AnnotationNode",
                    "occurrences": "MULTIPLE"
                },
                {
                    "name": "visibilityQualifier",
                    "type": "Token",
                    "isOptional": true
                },
                {
                    "name": "typeName",
                    "type": "Node"
                },
                {
                    "name": "paramName",
                    "type": "Token"
                }
            ]
        },
        {
            "name": "RestParameterNode",
            "base": "ParameterNode",
            "kind": "REST_PARAM",
            "attributes": [
                {
                    "name": "leadingComma",
                    "type": "Token"
                },
                {
                    "name": "annotations",
                    "type": "AnnotationNode",
                    "occurrences": "MULTIPLE"
                },
                {
                    "name": "typeName",
                    "type": "Node"
                },
                {
                    "name": "ellipsisToken",
                    "type": "Token"
                },
                {
                    "name": "paramName",
                    "type": "Token"
                }
            ]
        },
        {
            "name": "ExpressionListItemNode",
            "base": "Node",
            "kind": "EXPRESSION_LIST_ITEM",
            "attributes": [
                {
                    "name": "leadingComma",
                    "type": "Token"
                },
                {
                    "name": "expression",
                    "type": "ExpressionNode"
                }
            ]
        },
        {
            "name": "ImportOrgNameNode",
            "base": "Node",
            "kind": "IMPORT_ORG_NAME",
            "attributes": [
                {
                    "name": "orgName",
                    "type": "Token"
                },
                {
                    "name": "slashToken",
                    "type": "Token"
                }
            ]
        },
        {
            "name": "ImportPrefixNode",
            "base": "Node",
            "kind": "IMPORT_PREFIX",
            "attributes": [
                {
                    "name": "asKeyword",
                    "type": "Token"
                },
                {
                    "name": "prefix",
                    "type": "Token"
                }
            ]
        },
        {
            "name": "ImportSubVersionNode",
            "base": "Node",
            "kind": "IMPORT_SUB_VERSION",
            "attributes": [
                {
                    "name": "leadingDot",
                    "type": "Token"
                },
                {
                    "name": "versionNumber",
                    "type": "Token"
                }
            ]
        },
        {
            "name": "ImportVersionNode",
            "base": "Node",
            "kind": "IMPORT_VERSION",
            "attributes": [
                {
                    "name": "versionKeyword",
                    "type": "Token"
                },
                {
                    "name": "versionNumber",
                    "type": "Node"
                }
            ]
        },
        {
            "name": "MappingFieldNode",
            "base": "Node",
            "isAbstract": true
        },
        {
            "name": "SpecificFieldNode",
            "base": "MappingFieldNode",
            "kind": "SPECIFIC_FIELD",
            "attributes": [
                {
                    "name": "leadingComma",
                    "type": "Token"
                },
                {
                    "name": "fieldName",
                    "type": "Token"
                },
                {
                    "name": "colon",
                    "type": "Token"
                },
                {
                    "name": "valueExpr",
                    "type": "ExpressionNode"
                }
            ]
        },
        {
            "name": "SpreadFieldNode",
            "base": "MappingFieldNode",
            "kind": "SPREAD_FIELD",
            "attributes": [
                {
                    "name": "leadingComma",
                    "type": "Token"
                },
                {
                    "name": "ellipsis",
                    "type": "Token"
                },
                {
                    "name": "valueExpr",
                    "type": "ExpressionNode"
                }
            ]
        },
        {
            "name": "FunctionArgumentNode",
            "base": "Node",
            "isAbstract": true
        },
        {
            "name": "NamedArgumentNode",
            "base": "FunctionArgumentNode",
            "kind": "NAMED_ARG",
            "attributes": [
                {
                    "name": "leadingComma",
                    "type": "Token"
                },
                {
                    "name": "argumentName",
                    "type": "SimpleNameReferenceNode"
                },
                {
                    "name": "equalsToken",
                    "type": "Token"
                },
                {
                    "name": "expression",
                    "type": "ExpressionNode"
                }
            ]
        },
        {
            "name": "PositionalArgumentNode",
            "base": "FunctionArgumentNode",
            "kind": "POSITIONAL_ARG",
            "attributes": [
                {
                    "name": "leadingComma",
                    "type": "Token"
                },
                {
                    "name": "expression",
                    "type": "ExpressionNode"
                }
            ]
        },
        {
            "name": "RestArgumentNode",
            "base": "FunctionArgumentNode",
            "kind": "REST_ARG",
            "attributes": [
                {
                    "name": "leadingComma",
                    "type": "Token"
                },
                {
                    "name": "ellipsis",
                    "type": "Token"
                },
                {
                    "name": "expression",
                    "type": "ExpressionNode"
                }
            ]
        },
        {
            "name": "ObjectTypeDescriptorNode",
            "base": "TypeDescriptorNode",
            "kind": "OBJECT_TYPE_DESC",
            "attributes": [
                {
                    "name": "objectTypeQualifiers",
                    "type": "Token",
                    "occurrences": "MULTIPLE"
                },
                {
                    "name": "objectKeyword",
                    "type": "Token"
                },
                {
                    "name": "openBrace",
                    "type": "Token"
                },
                {
                    "name": "members",
                    "type": "Node",
                    "occurrences": "MULTIPLE"
                },
                {
                    "name": "closeBrace",
                    "type": "Token"
                }
            ]
        },
        {
            "name": "RecordTypeDescriptorNode",
            "base": "TypeDescriptorNode",
            "kind": "RECORD_TYPE_DESC",
            "attributes": [
                {
                    "name": "objectKeyword",
                    "type": "Token"
                },
                {
                    "name": "bodyStartDelimiter",
                    "type": "Token"
                },
                {
                    "name": "fields",
                    "type": "Node",
                    "occurrences": "MULTIPLE"
                },
                {
                    "name": "bodyEndDelimiter",
                    "type": "Token"
                }
            ]
        },
        {
            "name": "ReturnTypeDescriptorNode",
            "base": "Node",
            "kind": "RETURN_TYPE_DESCRIPTOR",
            "attributes": [
                {
                    "name": "returnsKeyword",
                    "type": "Token"
                },
                {
                    "name": "annotations",
                    "type": "AnnotationNode",
                    "occurrences": "MULTIPLE"
                },
                {
                    "name": "type",
                    "type": "Node"
                }
            ]
        },
        {
            "name": "NilTypeDescriptorNode",
            "base": "TypeDescriptorNode",
            "kind": "NIL_TYPE_DESC",
            "attributes": [
                {
                    "name": "openParenToken",
                    "type": "Token"
                },
                {
                    "name": "closeParenToken",
                    "type": "Token"
                }
            ]
        },
        {
            "name": "OptionalTypeDescriptorNode",
            "base": "TypeDescriptorNode",
            "kind": "OPTIONAL_TYPE_DESC",
            "attributes": [
                {
                    "name": "typeDescriptor",
                    "type": "Node"
                },
                {
                    "name": "questionMarkToken",
                    "type": "Token"
                }
            ]
        },
        {
            "name": "ObjectFieldNode",
            "base": "Node",
            "kind": "OBJECT_FIELD",
            "attributes": [
                {
                    "name": "metadata",
                    "type": "MetadataNode"
                },
                {
                    "name": "visibilityQualifier",
                    "type": "Token"
                },
                {
                    "name": "typeName",
                    "type": "Node"
                },
                {
                    "name": "fieldName",
                    "type": "Token"
                },
                {
                    "name": "equalsToken",
                    "type": "Token"
                },
                {
                    "name": "expression",
                    "type": "ExpressionNode"
                },
                {
                    "name": "semicolonToken",
                    "type": "Token"
                }
            ]
        },
        {
            "name": "RecordFieldNode",
            "base": "Node",
            "kind": "RECORD_FIELD",
            "attributes": [
                {
                    "name": "metadata",
                    "type": "MetadataNode"
                },
                {
                    "name": "typeName",
                    "type": "Node"
                },
                {
                    "name": "fieldName",
                    "type": "Token"
                },
                {
                    "name": "questionMarkToken",
                    "type": "Token",
                    "isOptional": true
                },
                {
                    "name": "semicolonToken",
                    "type": "Token"
                }
            ]
        },
        {
            "name": "RecordFieldWithDefaultValueNode",
            "base": "Node",
            "kind": "RECORD_FIELD_WITH_DEFAULT_VALUE",
            "attributes": [
                {
                    "name": "metadata",
                    "type": "MetadataNode"
                },
                {
                    "name": "typeName",
                    "type": "Node"
                },
                {
                    "name": "fieldName",
                    "type": "Token"
                },
                {
                    "name": "equalsToken",
                    "type": "Token"
                },
                {
                    "name": "expression",
                    "type": "ExpressionNode"
                },
                {
                    "name": "semicolonToken",
                    "type": "Token"
                }
            ]
        },
        {
            "name": "RecordRestDescriptorNode",
            "base": "Node",
            "kind": "RECORD_REST_TYPE",
            "attributes": [
                {
                    "name": "typeName",
                    "type": "Node"
                },
                {
                    "name": "ellipsisToken",
                    "type": "Token"
                },
                {
                    "name": "semicolonToken",
                    "type": "Token"
                }
            ]
        },
        {
            "name": "TypeReferenceNode",
            "base": "TypeDescriptorNode",
            "kind": "TYPE_REFERENCE",
            "attributes": [
                {
                    "name": "asteriskToken",
                    "type": "Token"
                },
                {
                    "name": "typeName",
                    "type": "Node"
                },
                {
                    "name": "semicolonToken",
                    "type": "Token"
                }
            ]
        },
        {
            "name": "ServiceBodyNode",
            "base": "Node",
            "kind": "SERVICE_BODY",
            "attributes": [
                {
                    "name": "openBraceToken",
                    "type": "Token"
                },
                {
                    "name": "resources",
                    "type": "Node",
                    "occurrences": "MULTIPLE"
                },
                {
                    "name": "closeBraceToken",
                    "type": "Token"
                }
            ]
        },
        {
            "name": "AnnotationNode",
            "base": "Node",
            "kind": "ANNOTATION",
            "attributes": [
                {
                    "name": "atToken",
                    "type": "Token"
                },
                {
                    "name": "annotReference",
                    "type": "Node"
                },
                {
                    "name": "annotValue",
                    "type": "MappingConstructorExpressionNode",
                    "isOptional": true
                }
            ]
        },
        {
            "name": "MetadataNode",
            "base": "Node",
            "kind": "METADATA",
            "attributes": [
                {
                    "name": "documentationString",
                    "type": "Node",
                    "isOptional": true
                },
                {
                    "name": "annotations",
                    "type": "AnnotationNode",
                    "occurrences": "MULTIPLE"
                }
            ]
        },
        {
            "name": "ModuleVariableDeclarationNode",
            "base": "ModuleMemberDeclarationNode",
            "kind": "MODULE_VAR_DECL",
            "attributes": [
                {
                    "name": "metadata",
                    "type": "MetadataNode"
                },
                {
                    "name": "finalKeyword",
                    "type": "Token",
                    "isOptional": true
                },
                {
                    "name": "typeName",
                    "type": "Node"
                },
                {
                    "name": "variableName",
                    "type": "Token"
                },
                {
                    "name": "equalsToken",
                    "type": "Token"
                },
                {
                    "name": "initializer",
                    "type": "ExpressionNode"
                },
                {
                    "name": "semicolonToken",
                    "type": "Token"
                }
            ]
        },
        {
            "name": "TypeTestExpressionNode",
            "base": "ExpressionNode",
            "kind": "TYPE_TEST_EXPRESSION",
            "attributes": [
                {
                    "name": "expression",
                    "type": "ExpressionNode"
                },
                {
                    "name": "isKeyword",
                    "type": "Token"
                },
                {
                    "name": "typeDescriptor",
                    "type": "Node"
                }
            ]
        },
        {
            "name": "ActionNode",
            "base": "ExpressionNode",
            "isAbstract": true
        },
        {
            "name": "RemoteMethodCallActionNode",
            "base": "ActionNode",
            "kind": "REMOTE_METHOD_CALL_ACTION",
            "attributes": [
                {
                    "name": "expression",
                    "type": "ExpressionNode"
                },
                {
                    "name": "rightArrowToken",
                    "type": "Token"
                },
                {
                    "name": "methodName",
                    "type": "Token"
                },
                {
                    "name": "openParenToken",
                    "type": "Token"
                },
                {
                    "name": "arguments",
                    "type": "FunctionArgumentNode",
                    "occurrences": "MULTIPLE"
                },
                {
                    "name": "closeParenToken",
                    "type": "Token"
                }
            ]
        },
        {
            "name": "ParameterizedTypeDescriptorNode",
            "base": "TypeDescriptorNode",
            "kind": "PARAMETERIZED_TYPE_DESC",
            "attributes": [
                {
                    "name": "parameterizedType",
                    "type": "Token"
                },
                {
                    "name": "ltToken",
                    "type": "Token"
                },
                {
                    "name": "typeNode",
                    "type": "Node"
                },
                {
                    "name": "gtToken",
                    "type": "Token"
                }
            ]
        },
        {
            "name": "NilLiteralNode",
            "base": "ExpressionNode",
            "kind": "NIL_LITERAL",
            "attributes": [
                {
                    "name": "openParenToken",
                    "type": "Token"
                },
                {
                    "name": "closeParenToken",
                    "type": "Token"
                }
            ]
        },
        {
            "name": "AnnotationDeclarationNode",
            "base": "ModuleMemberDeclarationNode",
            "kind": "ANNOTATION_DECLARATION",
            "attributes": [
                {
                    "name": "metadata",
                    "type": "MetadataNode"
                },
                {
                    "name": "visibilityQualifier",
                    "type": "Token"
                },
                {
                    "name": "constKeyword",
                    "type": "Token"
                },
                {
                    "name": "annotationKeyword",
                    "type": "Token"
                },
                {
                    "name": "typeDescriptor",
                    "type": "Node"
                },
                {
                    "name": "annotationTag",
                    "type": "Token"
                },
                {
                    "name": "onKeyword",
                    "type": "Token"
                },
                {
                    "name": "attachPoints",
                    "type": "Node",
                    "occurrences": "MULTIPLE_SEPARATED"
                },
                {
                    "name": "semicolonToken",
                    "type": "Token"
                }
            ]
        },
        {
            "name": "AnnotationAttachPointNode",
            "base": "Node",
            "kind": "ANNOTATION_ATTACH_POINT",
            "attributes": [
                {
                    "name": "sourceKeyword",
                    "type": "Token"
                },
                {
                    "name": "firstIdent",
                    "type": "Token"
                },
                {
                    "name": "secondIdent",
                    "type": "Token"
                }
            ]
        },
        {
            "name": "XMLNamespaceDeclarationNode",
            "base": "Node",
            "kind": "XML_NAMESPACE_DECLARATION",
            "attributes": [
                {
                    "name": "xmlnsKeyword",
                    "type": "Token"
                },
                {
                    "name": "namespaceuri",
                    "type": "ExpressionNode"
                },
                {
                    "name": "asKeyword",
                    "type": "Token"
                },
                {
                    "name": "namespacePrefix",
                    "type": "IdentifierToken"
                },
                {
                    "name": "semicolonToken",
                    "type": "Token"
                }
            ]
        },
        {
            "name": "FunctionBodyBlockNode",
            "base": "StatementNode",
            "kind": "FUNCTION_BODY_BLOCK",
            "attributes": [
                {
                    "name": "openBraceToken",
                    "type": "Token"
                },
                {
                    "name": "namedWorkerDeclarator",
                    "type": "NamedWorkerDeclarator",
                    "isOptional": true
                },
                {
                    "name": "statements",
                    "type": "StatementNode",
                    "occurrences": "MULTIPLE"
                },
                {
                    "name": "closeBraceToken",
                    "type": "Token"
                }
            ]
        },
        {
            "name": "NamedWorkerDeclarationNode",
            "base": "Node",
            "kind": "NAMED_WORKER_DECLARATION",
            "attributes": [
                {
                    "name": "annotations",
                    "type": "AnnotationNode",
                    "occurrences": "MULTIPLE"
                },
                {
                    "name": "workerKeyword",
                    "type": "Token"
                },
                {
                    "name": "workerName",
                    "type": "IdentifierToken"
                },
                {
                    "name": "returnTypeDesc",
                    "type": "Node",
                    "isOptional": true
                },
                {
                    "name": "workerBody",
                    "type": "BlockStatementNode"
                }
            ]
        },
        {
            "name": "NamedWorkerDeclarator",
            "base": "Node",
            "kind": "NAMED_WORKER_DECLARATOR",
            "attributes": [
                {
                    "name": "workerInitStatements",
                    "type": "StatementNode",
                    "occurrences": "MULTIPLE"
                },
                {
                    "name": "namedWorkerDeclarations",
                    "type": "NamedWorkerDeclarationNode",
                    "occurrences": "MULTIPLE"
                }
            ]
        },
        {
            "name": "DocumentationStringNode",
            "base": "Node",
            "kind": "DOCUMENTATION_STRING",
            "attributes": [
                {
                    "name": "documentationLines",
                    "type": "Token",
                    "occurrences": "MULTIPLE"
                }
            ]
        },
        {
            "name": "BasicLiteralNode",
            "base": "ExpressionNode",
            "attributes": [
                {
                    "name": "literalToken",
                    "type": "Token"
                }
            ]
        },
        {
            "name": "TypeDescriptorNode",
            "base": "ExpressionNode",
            "isAbstract": true
        },
        {
            "name": "NameReferenceNode",
            "base": "TypeDescriptorNode",
            "isAbstract": true
        },
        {
            "name": "SimpleNameReferenceNode",
            "base": "NameReferenceNode",
            "kind": "SIMPLE_NAME_REFERENCE",
            "attributes": [
                {
                    "name": "name",
                    "type": "Token"
                }
            ]
        },
        {
            "name": "QualifiedNameReferenceNode",
            "base": "NameReferenceNode",
            "kind": "QUALIFIED_NAME_REFERENCE",
            "attributes": [
                {
                    "name": "modulePrefix",
                    "type": "Token"
                },
                {
                    "name": "colon",
                    "type": "Node"
                },
                {
                    "name": "identifier",
                    "type": "IdentifierToken"
                }
            ]
        },
        {
            "name": "BuiltinSimpleNameReferenceNode",
            "base": "NameReferenceNode",
            "attributes": [
                {
                    "name": "name",
                    "type": "Token"
                }
            ]
        },
        {
            "name": "TrapExpressionNode",
            "base": "ExpressionNode",
            "kind": "TRAP_EXPRESSION",
            "attributes": [
                {
                    "name": "trapKeyword",
                    "type": "Token"
                },
                {
                    "name": "expression",
                    "type": "ExpressionNode"
                }
            ]
        },
        {
            "name": "ListConstructorExpressionNode",
            "base": "ExpressionNode",
            "kind": "LIST_CONSTRUCTOR",
            "attributes": [
                {
                    "name": "openBracket",
                    "type": "Token"
                },
                {
                    "name": "expressions",
                    "type": "Node",
                    "occurrences": "MULTIPLE_SEPARATED"
                },
                {
                    "name": "closeBracket",
                    "type": "Token"
                }
            ]
        },
        {
            "name": "TypeCastExpressionNode",
            "base": "ExpressionNode",
            "kind": "TYPE_CAST_EXPRESSION",
            "attributes": [
                {
                    "name": "ltToken",
                    "type": "Token"
                },
                {
                    "name": "typeCastParam",
                    "type": "TypeCastParamNode"
                },
                {
                    "name": "gtToken",
                    "type": "Token"
                },
                {
                    "name": "expression",
                    "type": "ExpressionNode"
                }
            ]
        },
        {
            "name": "TypeCastParamNode",
            "base": "Node",
            "kind": "TYPE_CAST_PARAM",
            "attributes": [
                {
                    "name": "annotations",
                    "type": "AnnotationNode",
                    "occurrences": "MULTIPLE"
                },
                {
                    "name": "type",
                    "type": "Node"
                }
            ]
        },
        {
            "name": "UnionTypeDescriptorNode",
            "base": "TypeDescriptorNode",
            "kind": "UNION_TYPE_DESC",
            "attributes": [
                {
                    "name": "leftTypeDesc",
                    "type": "Node"
                },
                {
                    "name": "pipeToken",
                    "type": "Token"
                },
                {
                    "name": "rightTypeDesc",
                    "type": "Node"
                }
            ]
        },
        {
            "name": "TableConstructorExpressionNode",
            "base": "ExpressionNode",
            "kind": "TABLE_CONSTRUCTOR",
            "attributes": [
                {
                    "name": "tableKeyword",
                    "type": "Token"
                },
                {
                    "name": "KeySpecifier",
                    "type": "KeySpecifierNode"
                },
                {
                    "name": "openBracket",
                    "type": "Token"
                },
                {
                    "name": "mappingConstructors",
                    "type": "Node",
                    "occurrences": "MULTIPLE_SEPARATED"
                },
                {
                    "name": "closeBracket",
                    "type": "Token"
                }
            ]
        },
        {
            "name": "KeySpecifierNode",
            "base": "Node",
            "kind": "KEY_SPECIFIER",
            "attributes": [
                {
                    "name": "keyKeyword",
                    "type": "Token"
                },
                {
                    "name": "openParenToken",
                    "type": "Token"
                },
                {
                    "name": "fieldNames",
                    "type": "Node",
                    "occurrences": "MULTIPLE_SEPARATED"
                },
                {
                    "name": "closeParenToken",
                    "type": "Token"
                }
            ]
        },
        {
            "name": "ErrorTypeDescriptorNode",
            "base": "TypeDescriptorNode",
            "kind": "ERROR_TYPE_DESC",
            "attributes": [
                {
                    "name": "errorKeywordToken",
                    "type": "Token"
                },
                {
                    "name": "errorTypeParamsNode",
                    "type": "Node"
                }
            ]
        },
        {
            "name": "ErrorTypeParamsNode",
            "base": "Node",
            "kind": "ERROR_TYPE_PARAMS",
            "attributes": [
                {
                    "name": "ltToken",
                    "type": "Token"
                },
                {
                    "name": "parameter",
                    "type": "Node"
                },
                {
                    "name": "gtToken",
                    "type": "Token"
                }
            ]
        },
        {
            "name": "StreamTypeDescriptorNode",
            "base": "TypeDescriptorNode",
            "kind": "STREAM_TYPE_DESC",
            "attributes": [
                {
                    "name": "streamKeywordToken",
                    "type": "Token"
                },
                {
                    "name": "streamTypeParamsNode",
                    "type": "Node"
                }
            ]
        },
        {
            "name": "StreamTypeParamsNode",
            "base": "Node",
            "kind": "STREAM_TYPE_PARAMS",
            "attributes": [
                {
                    "name": "ltToken",
                    "type": "Token"
                },
                {
                    "name": "leftTypeDescNode",
                    "type": "Node"
                },
                {
                    "name": "commaToken",
                    "type": "Token"
                },
                {
                    "name": "rightTypeDescNode",
                    "type": "Node"
                },
                {
                    "name": "gtToken",
                    "type": "Token"
                }
            ]
        },
        {
            "name": "LetExpressionNode",
            "base": "ExpressionNode",
            "kind": "LET_EXPRESSION",
            "attributes": [
                {
                    "name": "letKeyword",
                    "type": "Token"
                },
                {
                    "name": "letVarDeclarations",
                    "type": "Node",
                    "occurrences": "MULTIPLE_SEPARATED"
                },
                {
                    "name": "inKeyword",
                    "type": "Token"
                },
                {
                    "name": "expression",
                    "type": "ExpressionNode"
                }
            ]
        },
        {
            "name": "LetVariableDeclarationNode",
            "base": "Node",
            "kind": "LET_VAR_DECL",
            "attributes": [
                {
                    "name": "annotations",
                    "type": "AnnotationNode",
                    "occurrences": "MULTIPLE"
                },
                {
                    "name": "typeName",
                    "type": "Node"
                },
                {
                    "name": "variableName",
                    "type": "Token"
                },
                {
                    "name": "equalsToken",
                    "type": "Token"
                },
                {
                    "name": "expression",
                    "type": "ExpressionNode"
                }
            ]
        },
        {
            "name": "TemplateExpressionNode",
            "base": "ExpressionNode",
            "attributes": [
                {
                    "name": "type",
                    "type": "Token"
                },
                {
                    "name": "startBacktick",
                    "type": "Token"
                },
                {
                    "name": "content",
                    "type": "TemplateMemberNode",
                    "occurrences": "MULTIPLE"
                },
                {
                    "name": "endBacktick",
                    "type": "Token"
                }
            ]
        },
        {
            "name": "TemplateMemberNode",
            "base": "Node",
            "isAbstract": true
        },
        {
            "name": "XMLItemNode",
            "base": "BacktickTemplateMemberNode",
            "isAbstract": true
        },
        {
            "name": "XMLElementNode",
            "base": "XMLItemNode",
            "kind": "XML_ELEMENT",
            "attributes": [
                {
                    "name": "startTag",
                    "type": "XMLStartTagNode"
                },
                {
                    "name": "content",
                    "type": "XMLItemNode",
                    "occurrences": "MULTIPLE"
                },
                {
                    "name": "endTag",
                    "type": "XMLEndTagNode"
                }
            ]
        },
        {
            "name": "XMLElementTagNode",
            "base": "Node",
            "isAbstract": true
        },
        {
            "name": "XMLStartTagNode",
            "base": "XMLElementTagNode",
            "kind": "XML_ELEMENT_START_TAG",
            "attributes": [
                {
                    "name": "ltToken",
                    "type": "Token"
                },
                {
                    "name": "name",
                    "type": "XMLNameNode"
                },
                {
                    "name": "attributes",
                    "type": "XMLAttributeNode",
                    "occurrences": "MULTIPLE"
                },
                {
                    "name": "getToken",
                    "type": "Token"
                }
            ]
        },
        {
            "name": "XMLEndTagNode",
            "base": "XMLElementTagNode",
            "kind": "XML_ELEMENT_END_TAG",
            "attributes": [
                {
                    "name": "ltToken",
                    "type": "Token"
                },
                {
                    "name": "slashToken",
                    "type": "Token"
                },
                {
                    "name": "name",
                    "type": "XMLNameNode"
                },
                {
                    "name": "getToken",
                    "type": "Token"
                }
            ]
        },
        {
            "name": "XMLNameNode",
            "base": "Node",
            "isAbstract": true
        },
        {
            "name": "XMLSimpleNameNode",
            "base": "XMLNameNode",
            "kind": "XML_SIMPLE_NAME",
            "attributes": [
                {
                    "name": "name",
                    "type": "XMLSimpleNameNode"
                }
            ]
        },
        {
            "name": "XMLQualifiedNameNode",
            "base": "XMLNameNode",
            "kind": "XML_QUALIFIED_NAME",
            "attributes": [
                {
                    "name": "prefix",
                    "type": "XMLSimpleNameNode"
                },
                {
                    "name": "colon",
                    "type": "Token"
                },
                {
                    "name": "name",
                    "type": "XMLSimpleNameNode"
                }
            ]
        },
        {
            "name": "XMLEmptyElementNode",
            "base": "XMLItemNode",
            "kind": "XML_EMPTY_ELEMENT",
            "attributes": [
                {
                    "name": "ltToken",
                    "type": "Token"
                },
                {
                    "name": "name",
                    "type": "XMLNameNode"
                },
                {
                    "name": "attributes",
                    "type": "XMLAttributeNode",
                    "occurrences": "MULTIPLE"
                },
                {
                    "name": "slashToken",
                    "type": "Token"
                },
                {
                    "name": "getToken",
                    "type": "Token"
                }
            ]
        },
        {
            "name": "InterpolationNode",
            "base": "XMLItemNode",
            "kind": "INTERPOLATION",
            "attributes": [
                {
                    "name": "interpolationStartToken",
                    "type": "Token"
                },
                {
                    "name": "expression",
                    "type": "ExpressionNode"
                },
                {
                    "name": "interpolationEndToken",
                    "type": "Token"
                }
            ]
        },
        {
            "name": "XMLTextNode",
            "base": "XMLItemNode",
            "kind": "XML_TEXT",
            "attributes": [
                {
                    "name": "content",
                    "type": "Token"
                }
            ]
        },
        {
            "name": "XMLAttributeNode",
            "base": "Node",
            "kind": "XML_ATTRIBUTE",
            "attributes": [
                {
                    "name": "attributeName",
                    "type": "XMLNameNode"
                },
                {
                    "name": "equalToken",
                    "type": "Token"
                },
                {
                    "name": "value",
                    "type": "XMLAttributeValue"
                }
            ]
        },
        {
            "name": "XMLAttributeValue",
            "base": "Node",
            "kind": "XML_ATTRIBUTE_VALUE",
            "attributes": [
                {
                    "name": "startQuote",
                    "type": "Token"
                },
                {
                    "name": "value",
                    "type": "Node",
                    "occurrences": "MULTIPLE"
                },
                {
                    "name": "endQuote",
                    "type": "Token"
                }
            ]
        },
        {
            "name": "XMLComment",
            "base": "XMLItemNode",
            "kind": "XML_COMMENT",
            "attributes": [
                {
                    "name": "commentStart",
                    "type": "Token"
                },
                {
                    "name": "content",
                    "type": "Node",
                    "occurrences": "MULTIPLE"
                },
                {
                    "name": "commentEnd",
                    "type": "Token"
                }
            ]
        },
        {
            "name": "XMLProcessingInstruction",
            "base": "XMLItemNode",
            "kind": "XML_PI",
            "attributes": [
                {
                    "name": "piStart",
                    "type": "Token"
                },
                {
                    "name": "target",
                    "type": "XMLNameNode"
                },
                {
                    "name": "data",
                    "type": "Node",
                    "occurrences": "MULTIPLE"
                },
                {
                    "name": "piEnd",
                    "type": "Token"
                }
            ]
        },
        {
            "name": "TableTypeDescriptorNode",
            "base": "Node",
            "kind": "TABLE_TYPE_DESC",
            "attributes": [
                {
                    "name": "tableKeywordToken",
                    "type": "Token"
                },
                {
                    "name": "rowTypeParameterNode",
                    "type": "Node"
                },
                {
                    "name": "keyConstraintNode",
                    "type": "Node"
                }
            ]
        },
        {
            "name": "TypeParameterNode",
            "base": "Node",
            "kind": "TYPE_PARAMETER",
            "attributes": [
                {
                    "name": "ltToken",
                    "type": "Token"
                },
                {
                    "name": "typeNode",
                    "type": "Node"
                },
                {
                    "name": "gtToken",
                    "type": "Token"
                }
            ]
        },
        {
            "name": "KeyTypeConstraintNode",
            "base": "Node",
            "kind": "KEY_TYPE_CONSTRAINT",
            "attributes": [
                {
                    "name": "keyKeywordToken",
                    "type": "Token"
                },
                {
                    "name": "typeParameterNode",
                    "type": "Node"
                }
            ]
        },
        {
            "name": "FunctionTypeDescriptorNode",
            "base": "TypeDescriptorNode",
            "kind": "FUNCTION_TYPE_DESC",
            "attributes": [
                {
                    "name": "functionKeyword",
                    "type": "Token"
                },
                {
                    "name": "functionSignature",
                    "type": "FunctionSignatureNode"
                }
            ]
        },
        {
            "name": "AnonymousFunctionExpressionNode",
            "base": "ExpressionNode",
            "kind": "ANONYMOUS_FUNCTION_EXPRESSION",
            "attributes": [
                {
                    "name": "annotations",
                    "type": "AnnotationNode",
                    "occurrences": "MULTIPLE"
                },
                {
                    "name": "functionKeyword",
                    "type": "Token"
                },
                {
                    "name": "functionSignature",
                    "type": "FunctionSignatureNode"
                },
                {
                    "name": "functionBody",
                    "type": "Node"
                }
            ]
        },
        {
            "name": "FunctionSignatureNode",
            "base": "Node",
            "kind": "FUNCTION_SIGNATURE",
            "attributes": [
                {
                    "name": "openParenToken",
                    "type": "Token"
                },
                {
                    "name": "parameters",
                    "type": "ParameterNode",
                    "occurrences": "MULTIPLE"
                },
                {
                    "name": "closeParenToken",
                    "type": "Token"
                },
                {
                    "name": "returnTypeDesc",
                    "type": "ReturnTypeDescriptorNode",
                    "isOptional": true
                }
            ]
        },
        {
<<<<<<< HEAD
            "name": "TypedBindingPatternNode",
            "base": "Node",
            "kind": "TYPED_BINDING_PATTERN",
            "attributes": [
                {
                    "name": "typeDescriptor",
                    "type": "Node"
                },
                {
                    "name": "bindingPattern",
                    "type": "BindingPatternNode"
                }
            ]
        },
        {
            "name": "BindingPatternNode",
            "base": "Node",
            "isAbstract": true
        },
        {
            "name": "CaptureBindingPatternNode",
            "base": "BindingPatternNode",
            "kind": "CAPTURE_BINDING_PATTERN",
            "attributes": [
                {
                    "name": "variableName",
                    "type": "Token",
                    "isOptional": true
                }
            ]
        },
        {
            "name": "ListBindingPatternNode",
            "base": "BindingPatternNode",
            "kind": "LIST_BINDING_PATTERN",
            "attributes": [
                {
                    "name": "openBracket",
                    "type": "Token"
                },
                {
                    "name": "bindingPatterns",
                    "type": "BindingPatternNode",
                    "occurrences": "MULTIPLE_SEPARATED"
                },
                {
                    "name": "restBindingPattern",
                    "type": "RestBindingPatternNode",
                    "isOptional": true
                },
                {
                    "name": "closeBracket",
                    "type": "Token"
                }
            ]
        },
        {
            "name": "RestBindingPatternNode",
            "base": "Node",
            "kind": "REST_BINDING_PATTERN",
            "attributes": [
                {
                    "name": "ellipsisToken",
                    "type": "Token"
                },
                {
                    "name": "variableName",
=======
            "name": "TupleTypeDescriptorNode",
            "base": "TypeDescriptorNode",
            "kind": "TUPLE_TYPE_DESC",
            "attributes": [
                {
                    "name": "openBracketToken",
                    "type": "Token"
                },
                {
                    "name": "memberTypeDesc",
                    "type": "TypeDescriptorNode",
                    "occurrences": "MULTIPLE_SEPARATED"
                },
                {
                    "name": "restTypeDesc",
                    "type": "Node"
                },
                {
                    "name": "closeBracketToken",
                    "type": "Token"
                }
            ]
        },
        {
            "name": "ParenthesisedTypeDescriptorNode",
            "base": "TypeDescriptorNode",
            "kind": "PARENTHESISED_TYPE_DESC",
            "attributes": [
                {
                    "name": "openParenToken",
                    "type": "Token"
                },
                {
                    "name": "typedesc",
                    "type": "TypeDescriptorNode"
                },
                {
                    "name": "closeParenToken",
                    "type": "Token"
                }
            ]
        },
        {
            "name": "NewExpressionNode",
            "base": "ExpressionNode",
            "isAbstract": true
        },
        {
            "name": "ExplicitNewExpressionNode",
            "base": "NewExpressionNode",
            "kind": "EXPLICIT_NEW_EXPRESSION",
            "attributes": [
                {
                    "name": "NewKeyword",
                    "type": "Token"
                },
                {
                    "name": "TypeDescriptor",
                    "type": "TypeDescriptorNode"
                },
                {
                    "name": "ParenthesizedArgList",
                    "type": "Node"
                }
            ]
        },
        {
            "name": "ImplicitNewExpressionNode",
            "base": "NewExpressionNode",
            "kind": "IMPLICIT_NEW_EXPRESSION",
            "attributes": [
                {
                    "name": "NewKeyword",
                    "type": "Token"
                },
                {
                    "name": "ParenthesizedArgList",
                    "type": "ParenthesizedArgList",
                    "isOptional": true
                }
            ]
        },
        {
            "name": "ParenthesizedArgList",
            "base": "Node",
            "kind": "PARENTHESIZED_ARG_LIST",
            "attributes": [
                {
                    "name": "openParenToken",
                    "type": "Token"
                },
                {
                    "name": "arguments",
                    "type": "FunctionArgumentNode",
                    "occurrences": "MULTIPLE"
                },
                {
                    "name": "closeParenToken",
>>>>>>> 3dc36b68
                    "type": "Token"
                }
            ]
        }
    ]
}<|MERGE_RESOLUTION|>--- conflicted
+++ resolved
@@ -2465,7 +2465,109 @@
             ]
         },
         {
-<<<<<<< HEAD
+            "name": "TupleTypeDescriptorNode",
+            "base": "TypeDescriptorNode",
+            "kind": "TUPLE_TYPE_DESC",
+            "attributes": [
+                {
+                    "name": "openBracketToken",
+                    "type": "Token"
+                },
+                {
+                    "name": "memberTypeDesc",
+                    "type": "TypeDescriptorNode",
+                    "occurrences": "MULTIPLE_SEPARATED"
+                },
+                {
+                    "name": "restTypeDesc",
+                    "type": "Node"
+                },
+                {
+                    "name": "closeBracketToken",
+                    "type": "Token"
+                }
+            ]
+        },
+        {
+            "name": "ParenthesisedTypeDescriptorNode",
+            "base": "TypeDescriptorNode",
+            "kind": "PARENTHESISED_TYPE_DESC",
+            "attributes": [
+                {
+                    "name": "openParenToken",
+                    "type": "Token"
+                },
+                {
+                    "name": "typedesc",
+                    "type": "TypeDescriptorNode"
+                },
+                {
+                    "name": "closeParenToken",
+                    "type": "Token"
+                }
+            ]
+        },
+        {
+            "name": "NewExpressionNode",
+            "base": "ExpressionNode",
+            "isAbstract": true
+        },
+        {
+            "name": "ExplicitNewExpressionNode",
+            "base": "NewExpressionNode",
+            "kind": "EXPLICIT_NEW_EXPRESSION",
+            "attributes": [
+                {
+                    "name": "NewKeyword",
+                    "type": "Token"
+                },
+                {
+                    "name": "TypeDescriptor",
+                    "type": "TypeDescriptorNode"
+                },
+                {
+                    "name": "ParenthesizedArgList",
+                    "type": "Node"
+                }
+            ]
+        },
+        {
+            "name": "ImplicitNewExpressionNode",
+            "base": "NewExpressionNode",
+            "kind": "IMPLICIT_NEW_EXPRESSION",
+            "attributes": [
+                {
+                    "name": "NewKeyword",
+                    "type": "Token"
+                },
+                {
+                    "name": "ParenthesizedArgList",
+                    "type": "ParenthesizedArgList",
+                    "isOptional": true
+                }
+            ]
+        },
+        {
+            "name": "ParenthesizedArgList",
+            "base": "Node",
+            "kind": "PARENTHESIZED_ARG_LIST",
+            "attributes": [
+                {
+                    "name": "openParenToken",
+                    "type": "Token"
+                },
+                {
+                    "name": "arguments",
+                    "type": "FunctionArgumentNode",
+                    "occurrences": "MULTIPLE"
+                },
+                {
+                    "name": "closeParenToken",
+                    "type": "Token"
+                }
+            ]
+        },
+        {
             "name": "TypedBindingPatternNode",
             "base": "Node",
             "kind": "TYPED_BINDING_PATTERN",
@@ -2533,106 +2635,6 @@
                 },
                 {
                     "name": "variableName",
-=======
-            "name": "TupleTypeDescriptorNode",
-            "base": "TypeDescriptorNode",
-            "kind": "TUPLE_TYPE_DESC",
-            "attributes": [
-                {
-                    "name": "openBracketToken",
-                    "type": "Token"
-                },
-                {
-                    "name": "memberTypeDesc",
-                    "type": "TypeDescriptorNode",
-                    "occurrences": "MULTIPLE_SEPARATED"
-                },
-                {
-                    "name": "restTypeDesc",
-                    "type": "Node"
-                },
-                {
-                    "name": "closeBracketToken",
-                    "type": "Token"
-                }
-            ]
-        },
-        {
-            "name": "ParenthesisedTypeDescriptorNode",
-            "base": "TypeDescriptorNode",
-            "kind": "PARENTHESISED_TYPE_DESC",
-            "attributes": [
-                {
-                    "name": "openParenToken",
-                    "type": "Token"
-                },
-                {
-                    "name": "typedesc",
-                    "type": "TypeDescriptorNode"
-                },
-                {
-                    "name": "closeParenToken",
-                    "type": "Token"
-                }
-            ]
-        },
-        {
-            "name": "NewExpressionNode",
-            "base": "ExpressionNode",
-            "isAbstract": true
-        },
-        {
-            "name": "ExplicitNewExpressionNode",
-            "base": "NewExpressionNode",
-            "kind": "EXPLICIT_NEW_EXPRESSION",
-            "attributes": [
-                {
-                    "name": "NewKeyword",
-                    "type": "Token"
-                },
-                {
-                    "name": "TypeDescriptor",
-                    "type": "TypeDescriptorNode"
-                },
-                {
-                    "name": "ParenthesizedArgList",
-                    "type": "Node"
-                }
-            ]
-        },
-        {
-            "name": "ImplicitNewExpressionNode",
-            "base": "NewExpressionNode",
-            "kind": "IMPLICIT_NEW_EXPRESSION",
-            "attributes": [
-                {
-                    "name": "NewKeyword",
-                    "type": "Token"
-                },
-                {
-                    "name": "ParenthesizedArgList",
-                    "type": "ParenthesizedArgList",
-                    "isOptional": true
-                }
-            ]
-        },
-        {
-            "name": "ParenthesizedArgList",
-            "base": "Node",
-            "kind": "PARENTHESIZED_ARG_LIST",
-            "attributes": [
-                {
-                    "name": "openParenToken",
-                    "type": "Token"
-                },
-                {
-                    "name": "arguments",
-                    "type": "FunctionArgumentNode",
-                    "occurrences": "MULTIPLE"
-                },
-                {
-                    "name": "closeParenToken",
->>>>>>> 3dc36b68
                     "type": "Token"
                 }
             ]
