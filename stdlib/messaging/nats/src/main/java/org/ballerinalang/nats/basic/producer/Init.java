/*
 * Copyright (c) 2019, WSO2 Inc. (http://www.wso2.org) All Rights Reserved.
 *
 * WSO2 Inc. licenses this file to you under the Apache License,
 * Version 2.0 (the "License"); you may not use this file except
 * in compliance with the License.
 * You may obtain a copy of the License at
 *
 *    http://www.apache.org/licenses/LICENSE-2.0
 *
 * Unless required by applicable law or agreed to in writing,
 * software distributed under the License is distributed on an
 * "AS IS" BASIS, WITHOUT WARRANTIES OR CONDITIONS OF ANY
 * KIND, either express or implied. See the License for the
 * specific language governing permissions and limitations
 * under the License.
 */

package org.ballerinalang.nats.basic.producer;

import org.ballerinalang.jvm.values.ObjectValue;
<<<<<<< HEAD
import org.ballerinalang.nats.Utils;
import org.ballerinalang.nats.observability.NatsMetricsUtil;
=======
import org.ballerinalang.nats.Constants;
import org.ballerinalang.nats.observability.NatsMetricsReporter;
>>>>>>> 596a4651

import java.util.concurrent.atomic.AtomicInteger;

import static org.ballerinalang.nats.Constants.CONNECTED_CLIENTS;

/**
 * Initialize NATS producer using the connection.
 *
 * @since 0.995
 */
public class Init {

    public static void producerInit(ObjectValue connectionObject) {
        // This is to add producer to the connected client list in connection object.
        ((AtomicInteger) connectionObject.getNativeData(CONNECTED_CLIENTS)).incrementAndGet();
<<<<<<< HEAD
        NatsMetricsUtil.reportNewProducer(Utils.getCommaSeparatedUrl(connectionObject));
=======
        ((NatsMetricsReporter) connectionObject.getNativeData(Constants.NATS_METRIC_UTIL)).reportNewProducer();
>>>>>>> 596a4651
    }
}<|MERGE_RESOLUTION|>--- conflicted
+++ resolved
@@ -19,13 +19,8 @@
 package org.ballerinalang.nats.basic.producer;
 
 import org.ballerinalang.jvm.values.ObjectValue;
-<<<<<<< HEAD
-import org.ballerinalang.nats.Utils;
-import org.ballerinalang.nats.observability.NatsMetricsUtil;
-=======
 import org.ballerinalang.nats.Constants;
 import org.ballerinalang.nats.observability.NatsMetricsReporter;
->>>>>>> 596a4651
 
 import java.util.concurrent.atomic.AtomicInteger;
 
@@ -41,10 +36,6 @@
     public static void producerInit(ObjectValue connectionObject) {
         // This is to add producer to the connected client list in connection object.
         ((AtomicInteger) connectionObject.getNativeData(CONNECTED_CLIENTS)).incrementAndGet();
-<<<<<<< HEAD
-        NatsMetricsUtil.reportNewProducer(Utils.getCommaSeparatedUrl(connectionObject));
-=======
         ((NatsMetricsReporter) connectionObject.getNativeData(Constants.NATS_METRIC_UTIL)).reportNewProducer();
->>>>>>> 596a4651
     }
 }