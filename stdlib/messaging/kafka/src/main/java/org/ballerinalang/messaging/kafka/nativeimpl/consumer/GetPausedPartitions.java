--- conflicted
+++ resolved
@@ -45,12 +45,8 @@
 public class GetPausedPartitions {
 
     public static Object getPausedPartitions(ObjectValue consumerObject) {
-<<<<<<< HEAD
+        KafkaTracingUtil.traceResourceInvocation(Scheduler.getStrand(), consumerObject);
         KafkaConsumer kafkaConsumer = (KafkaConsumer) consumerObject.getNativeData(NATIVE_CONSUMER);
-=======
-        KafkaTracingUtil.traceResourceInvocation(Scheduler.getStrand(), consumerObject);
-        KafkaConsumer<byte[], byte[]> kafkaConsumer = (KafkaConsumer) consumerObject.getNativeData(NATIVE_CONSUMER);
->>>>>>> c3f98538
         ArrayValue topicPartitionArray = new ArrayValueImpl(new BArrayType(getTopicPartitionRecord().getType()));
         try {
             Set<TopicPartition> pausedPartitions = kafkaConsumer.paused();
