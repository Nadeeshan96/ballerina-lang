/*
 * Copyright (c) 2019, WSO2 Inc. (http://www.wso2.org) All Rights Reserved.
 *
 * WSO2 Inc. licenses this file to you under the Apache License,
 * Version 2.0 (the "License"); you may not use this file except
 * in compliance with the License.
 * You may obtain a copy of the License at
 *
 *    http://www.apache.org/licenses/LICENSE-2.0
 *
 * Unless required by applicable law or agreed to in writing,
 * software distributed under the License is distributed on an
 * "AS IS" BASIS, WITHOUT WARRANTIES OR CONDITIONS OF ANY
 * KIND, either express or implied. See the License for the
 * specific language governing permissions and limitations
 * under the License.
 */

package org.ballerinalang.messaging.kafka.nativeimpl.producer;

import org.apache.kafka.clients.producer.KafkaProducer;
import org.apache.kafka.common.KafkaException;
import org.ballerinalang.jvm.scheduling.Scheduler;
import org.ballerinalang.jvm.values.ObjectValue;
import org.ballerinalang.messaging.kafka.observability.KafkaMetricsUtil;
import org.ballerinalang.messaging.kafka.observability.KafkaObservabilityConstants;
import org.ballerinalang.messaging.kafka.observability.KafkaTracingUtil;

import static org.ballerinalang.messaging.kafka.utils.KafkaConstants.NATIVE_PRODUCER;
import static org.ballerinalang.messaging.kafka.utils.KafkaConstants.PRODUCER_ERROR;
import static org.ballerinalang.messaging.kafka.utils.KafkaUtils.createKafkaError;

/**
 * Native action closes producer instance.
 */
public class Close {

    public static Object close(ObjectValue producerObject) {
<<<<<<< HEAD
        KafkaProducer kafkaProducer = (KafkaProducer) producerObject.getNativeData(NATIVE_PRODUCER);
=======
        KafkaTracingUtil.traceResourceInvocation(Scheduler.getStrand(), producerObject);
        KafkaProducer<byte[], byte[]> kafkaProducer = (KafkaProducer) producerObject.getNativeData(NATIVE_PRODUCER);
>>>>>>> c3f98538
        try {
            kafkaProducer.close();
            KafkaMetricsUtil.reportProducerClose(producerObject);
        } catch (KafkaException e) {
            KafkaMetricsUtil.reportProducerError(producerObject, KafkaObservabilityConstants.ERROR_TYPE_CLOSE);
            return createKafkaError("Failed to close the Kafka producer: " + e.getMessage(), PRODUCER_ERROR);
        }

        return null;
    }
}<|MERGE_RESOLUTION|>--- conflicted
+++ resolved
@@ -36,12 +36,8 @@
 public class Close {
 
     public static Object close(ObjectValue producerObject) {
-<<<<<<< HEAD
+        KafkaTracingUtil.traceResourceInvocation(Scheduler.getStrand(), producerObject);
         KafkaProducer kafkaProducer = (KafkaProducer) producerObject.getNativeData(NATIVE_PRODUCER);
-=======
-        KafkaTracingUtil.traceResourceInvocation(Scheduler.getStrand(), producerObject);
-        KafkaProducer<byte[], byte[]> kafkaProducer = (KafkaProducer) producerObject.getNativeData(NATIVE_PRODUCER);
->>>>>>> c3f98538
         try {
             kafkaProducer.close();
             KafkaMetricsUtil.reportProducerClose(producerObject);
