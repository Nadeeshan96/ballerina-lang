--- conflicted
+++ resolved
@@ -41,12 +41,8 @@
 public class GetSubscription {
 
     public static Object getSubscription(ObjectValue consumerObject) {
-<<<<<<< HEAD
+        KafkaTracingUtil.traceResourceInvocation(Scheduler.getStrand(), consumerObject);
         KafkaConsumer kafkaConsumer = (KafkaConsumer) consumerObject.getNativeData(NATIVE_CONSUMER);
-=======
-        KafkaTracingUtil.traceResourceInvocation(Scheduler.getStrand(), consumerObject);
-        KafkaConsumer<byte[], byte[]> kafkaConsumer = (KafkaConsumer) consumerObject.getNativeData(NATIVE_CONSUMER);
->>>>>>> c3f98538
 
         try {
             Set<String> subscriptions = kafkaConsumer.subscription();
