--- conflicted
+++ resolved
@@ -14,7 +14,6 @@
 // specific language governing permissions and limitations
 // under the License.
 
-import ballerina/io;
 # Public Ballerina API - Ballerina RabbitMQ Message Listener.
 # To provide a listener to consume messages from RabbitMQ.
 #
@@ -60,15 +59,9 @@
     #
     # + s - Type descriptor of the service to bind to.
     # + name - Name of the service.
-<<<<<<< HEAD
-    # + return - Nil or error upon failure to register listener.
-    public function __attach(service serviceType, string? name = ()) returns error? {
-        return self.registerListener(serviceType);
-=======
     # + return - () or error upon failure to register listener.
     public function __attach(service s, string? name = ()) returns error? {
        self.registerListener(s);
->>>>>>> fed58b3d
     }
 
     # Retrieve the Channel which initializes this listener.
@@ -85,8 +78,7 @@
 # Represents the list of parameters required to create a subscription.
 #
 # + queueConfig - Specifies configuration details about the queue to be subscribed to.
-# + ackMode - Type of the acknowledgement mode. Default mode is rabbitmq:CLIENT_ACK
-#                    where manual acknowledgements are required.
+# + ackMode - Type of acknowledgement mode.
 # + prefetchCount - Maximum number of messages that the server will deliver, 0 if unlimited.
 #                      Unless explicitly given, this value is 10 by default.
 # + prefetchSize - Maximum amount of content (measured in octets) that the server will deliver, 0 if unlimited.
