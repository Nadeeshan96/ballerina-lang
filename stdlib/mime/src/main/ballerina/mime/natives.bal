// Copyright (c) 2018 WSO2 Inc. (http://www.wso2.org) All Rights Reserved.
//
// WSO2 Inc. licenses this file to you under the Apache License,
// Version 2.0 (the "License"); you may not use this file except
// in compliance with the License.
// You may obtain a copy of the License at
//
// http://www.apache.org/licenses/LICENSE-2.0
//
// Unless required by applicable law or agreed to in writing,
// software distributed under the License is distributed on an
// "AS IS" BASIS, WITHOUT WARRANTIES OR CONDITIONS OF ANY
// KIND, either express or implied.  See the License for the
// specific language governing permissions and limitations
// under the License.

import ballerina/file;
import ballerina/io;

# Key name for `boundary` parameter in MediaType. This is needed for composite type media types.
@final public string BOUNDARY = "boundary";

# Key name for `start` parameter in MediaType. This determines which part in the multipart message contains the
# payload.
@final public string START = "start";

# Key name for `type` parameter in MediaType. This indicates the MIME media type of the `root` body part.
@final public string TYPE = "type";

# Key name for `charset` parameter in MediaType. This indicates the character set of the body text.
@final public string CHARSET = "charset";

# Default charset to be used with MIME encoding and decoding.
@final public string DEFAULT_CHARSET = "UTF-8";

# Permission to be used with opening a byte channel for overflow data.
@final io:Mode READ_PERMISSION = "r";

# Represents `content-id` header name.
@final public string CONTENT_ID = "content-id";

# Represents `content-length` header name.
@final public string CONTENT_LENGTH = "content-length";

# Represents `content-type` header name.
@final public string CONTENT_TYPE = "content-type";

# Represents `content-disposition` header name.
@final public string CONTENT_DISPOSITION = "content-disposition";

# Represents values in `Content-Disposition` header.
#
# + fileName - Default filename for storing the bodypart, if the receiving agent wishes to store it in an external
#              file
# + disposition - Indicates how the body part should be presented (inline, attachment or as form-data)
# + name - Represents the field name in case of `multipart/form-data`
# + parameters - A set of parameters, specified in attribute=value notation
public type ContentDisposition object {

    public string fileName;
    public string disposition;
    public string name;
    public map<string> parameters;

    # Converts the `ContentDisposition` type to a string suitable for use as the value of a corresponding MIME header.
    # + return - The `string` represnetation of the `ContentDisposition` object
    public extern function toString() returns (string);
};

# Describes the nature of the data in the body of a MIME entity.
#
# + primaryType - Declares the general type of data
# + subType - A specific format of the primary type data
# + suffix - Identify the semantics of a specific media type
# + parameters - A set of parameters, specified in an attribute=value notation
public type MediaType object {

    public string primaryType;
    public string subType;
    public string suffix;
    public map<string> parameters;

    # Gets “primaryType/subtype+suffix” combination in string format.
    #
    # + return - Base type as a `string` from MediaType struct
    public function getBaseType() returns (string);

    # Converts the media type to a `string`, suitable to be used as the value of a corresponding HTTP header.
    #
    # + return - Content type with parameters as a `string`
    public function toString() returns (string);
};

function MediaType::getBaseType() returns (string) {
    return self.primaryType + "/" + self.subType;
}

function MediaType::toString() returns (string) {
    string contentType = self.getBaseType();
    // map<string> parameters = self.parameters;
    string[] arrKeys = self.parameters.keys();
    int size = lengthof arrKeys;
    if (size > 0) {
        contentType = contentType + "; ";
    }
    int index = 0;
    while (index < size) {
        string value = self.parameters[arrKeys[index]] but { () => "" };
        if (index == size - 1) {
            contentType = contentType + arrKeys[index] + "=" + value;
            break;
        } else {
            contentType = contentType + arrKeys[index] + "=" + value + ";";
            index = index + 1;
        }
    }
    return contentType;
}

# Represents the headers and body of a message. This can be used to represent both the entity of a top level message
# and an entity(body part) inside of a multipart entity.
#
# + cType - Describes the data contained in the body of the entity
# + cId - Helps one body of an entity to make a reference to another
# + cLength - Represents the size of the entity
# + cDisposition - Represents values related to `Content-Disposition` header
public type Entity object {

    private MediaType cType;
    private string cId;
    private int cLength;
    private ContentDisposition cDisposition;

    # Sets the content-type to entity.
    #
    # + mediaType - Content type that needs to be set to the entity
    public function setContentType(@sensitive string mediaType) {
        self.cType = check getMediaType(mediaType);
        self.setHeader(CONTENT_TYPE, mediaType);
    }

    # Gets the content type of entity.
    #
    # + return - Content type as a `string`
    public function getContentType() returns string {
        string contentTypeHeaderValue;
        if (self.hasHeader(CONTENT_TYPE)) {
            contentTypeHeaderValue = self.getHeader(CONTENT_TYPE);
        }
        return contentTypeHeaderValue;
    }

    # Sets the content ID of the entity.
    #
    # + contentId - Content ID that needs to be set to entity
    public function setContentId(@sensitive string contentId) {
        self.cId = contentId;
        self.setHeader(CONTENT_ID, contentId);
    }

    # Gets the content ID of entity.
    #
    # + return - Content ID as a `string`
    public function getContentId() returns string {
        string contentId;
        if (self.hasHeader(CONTENT_ID)) {
            contentId = self.getHeader(CONTENT_ID);
        }
        return contentId;
    }

    # Sets the content length of the entity.
    #
    # + contentLength - Content length that needs to be set to entity
    public function setContentLength(@sensitive int contentLength) {
        self.cLength = contentLength;
        var contentLengthStr = <string>contentLength;
        self.setHeader(CONTENT_LENGTH, contentLengthStr);
    }

    # Gets the content length of entity.
    #
    # + return - Content length as an `int`
    public function getContentLength() returns int|error {
        string contentLength;
        if (self.hasHeader(CONTENT_LENGTH)) {
            contentLength = self.getHeader(CONTENT_LENGTH);
        }
        if (contentLength == "") {
            return -1;
        } else {
            return <int>contentLength;
        }
    }

    # Sets the content disposition of the entity.
    #
    # + contentDisposition - Content disposition that needs to be set to entity
    public function setContentDisposition(ContentDisposition contentDisposition) {
        self.cDisposition = contentDisposition;
        self.setHeader(CONTENT_DISPOSITION, contentDisposition.toString());
    }

    # Gets the content disposition of entity.
    #
    # + return - A `ContentDisposition` object
    public function getContentDisposition() returns ContentDisposition {
        string contentDispositionVal;
        if (self.hasHeader(CONTENT_DISPOSITION)) {
            contentDispositionVal = self.getHeader(CONTENT_DISPOSITION);
        }
        return getContentDispositionObject(contentDispositionVal);
    }

    # Sets the entity body with the given content.
    #
    # + entityBody - Entity body can be of type `string`,`xml`,`json`,`byte[]`,`io:ReadableByteChannel` or `Entity[]`
    public function setBody(@sensitive string|xml|json|byte[]|io:ReadableByteChannel|Entity[] entityBody);

    # Sets the entity body with a given file. This method overrides any existing `content-type` headers
    # with the default content type `application/octet-stream`. The default value `application/octet-stream`
    # can be overridden by passing the content type as an optional parameter.
    #
    # + filePath - Represents the path to the file
    # + contentType - Content type to be used with the payload. This is an optional parameter.
    #                 `application/octet-stream` is used as the default value.
    public function setFileAsEntityBody(@sensitive string filePath, string contentType = "application/octet-stream");

    # Sets the entity body with the given `json` content. This method overrides any existing `content-type` headers
    # with the default content type `application/json`. The default value `application/json` can be overridden
    # by passing the content type as an optional parameter.
    #
    # + jsonContent - JSON content that needs to be set to entity
    # + contentType - Content type to be used with the payload. This is an optional parameter. `application/json`
    #                 is used as the default value.
    public extern function setJson(@sensitive json jsonContent, @sensitive string contentType = "application/json");

    # Extracts JSON body from the entity. If the entity body is not a JSON, an error is returned.
    #
    # + return - `json` data extracted from the the entity body. An `error` record is returned in case of
    #            errors.
    public extern function getJson() returns @tainted json|error;

    # Sets the entity body with the given XML content. This method overrides any existing content-type headers
    # with the default content-type `application/xml`. The default value `application/xml` can be overridden
    # by passing the content-type as an optional parameter.
    #
    # + xmlContent - XML content that needs to be set to entity
    # + contentType - Content type to be used with the payload. This is an optional parameter. `application/xml`
    #                 is used as the default value.
    public extern function setXml(@sensitive xml xmlContent, @sensitive string contentType = "application/xml");

    # Extracts `xml` body from the entity. If the entity body is not an XML, an error is returned.
    #
    # + return - `xml` data extracted from the the entity body. An `error` record is returned in case of
    #            errors.
    public extern function getXml() returns @tainted xml|error;

    # Sets the entity body with the given text content. This method overrides any existing content-type headers
    # with the default content-type `text/plain`. The default value `text/plain` can be overridden
    # by passing the content type as an optional parameter.
    #
    # + textContent - Text content that needs to be set to entity
    # + contentType - Content type to be used with the payload. This is an optional parameter. `text/plain`
    #                 is used as the default value.
    public extern function setText(@sensitive string textContent, @sensitive string contentType = "text/plain");

    # Extracts text body from the entity. If the entity body is not text compatible an error is returned.
    #
    # + return - `string` data extracted from the the entity body or `error` in case of errors.
    public extern function getText() returns @tainted string|error;

    # Given an entity, gets the entity body as a string. Content type is checked during entity body construction which
    # makes this different from getText() method.
    #
    # + return - Entity body as a `string` or `error` in case of errors occurred during
    #            construction of the string body.

    public extern function getBodyAsString() returns @tainted string|error;

    # Sets the entity body with the given byte[] content. This method overrides any existing `content-type` headers
    # with the default content type `application/octet-stream`. The default value `application/octet-stream`
    # can be overridden by passing the content type as an optional parameter.
    #
    # + blobContent - byte[] content that needs to be set to entity
    # + contentType - Content type to be used with the payload. This is an optional parameter.
    #                 `application/octet-stream` is used as the default value.
    public extern function setByteArray(@sensitive byte[] blobContent, @sensitive string contentType = "application/octet-stream");

    # Given an entity, gets the entity body as a `byte[]`. If the entity size is considerably large consider
    # using getByteChannel() method instead.
    #
    # + return - `byte[]` data extracted from the the entity body. An `error` record is returned in case of
    #            errors.
    public extern function getByteArray() returns @tainted byte[]|error;

    # Sets the entity body with the given byte channel content. This method overrides any existing content-type headers
    # with the default content-type `application/octet-stream`. The default value `application/octet-stream`
    # can be overridden by passing the content-type as an optional parameter.
    #
    # + byteChannel - Byte channel that needs to be set to entity
    # + contentType - Content-type to be used with the payload. This is an optional parameter.
    #                 `application/octet-stream` is used as the default value.
    public extern function setByteChannel(io:ReadableByteChannel byteChannel, @sensitive string contentType = "application/octet-stream");

    # Given an entity, gets the entity body as a byte channel.
    #
    # + return - An `io:ReadableByteChannel`. An `error` record will be returned in case of errors
    public extern function getByteChannel() returns @tainted io:ReadableByteChannel|error;

    # Given an entity, gets its body parts. If the entity body is not a set of body parts an error will be returned.
    #
    # + return - An array of body parts(`Entity[]`) extracted from the entity body. An `error` record will be
    #            returned in case of errors.
    public extern function getBodyParts() returns Entity[]|error;

    # Given an entity, gets the body parts as a byte channel.
    #
    # + return - Body parts as a byte channel
    public extern function getBodyPartsAsChannel() returns @tainted io:ReadableByteChannel|error;

    # Sets body parts to entity. This method overrides any existing `content-type` headers
    # with the default content type `multipart/form-data`. The default value `multipart/form-data` can be overridden
    # by passing the content type as an optional parameter.
    #
    # + bodyParts - Represents the body parts that needs to be set to the entity
    # + contentType - Content-type to be used with the payload. This is an optional parameter.
    #                 `multipart/form-data` is used as the default value.
    public extern function setBodyParts(@sensitive Entity[] bodyParts, @sensitive string contentType = "multipart/form-data");

    # Gets the header value associated with the given header name.
    #
    # + headerName - Represents header name
    # + return - Header value associated with the given header name as a `string`. If multiple header values are
    #            present, then the first value is returned. An exception is thrown if no header is found. Use
    #            `hasHeader()` beforehand to check the existence of header.
    public extern function getHeader(@sensitive string headerName) returns @tainted string;

    # Gets all the header values associated with the given header name.
    #
    # + headerName - The header name
    # + return - All the header values associated with the given header name as a `string[]`. An exception is thrown
    #            if no header is found. Use `hasHeader()` beforehand to check the existence of header.
    public extern function getHeaders(@sensitive string headerName) returns @tainted string[];

    # Gets all header names.
    #
    # + return - All header names as a `string[]`
    public extern function getHeaderNames() returns @tainted string[];

    # Adds the given header value against the given header.
    #
    # + headerName - The header name
    # + headerValue - Represents the header value to be added
    public extern function addHeader(@sensitive string headerName, string headerValue);

    # Sets the given header value against the existing header. If a header already exists, its value is replaced
    # with the given header value.
    #
    # + headerName - The header name
    # + headerValue - Represents the header value
    public extern function setHeader(@sensitive string headerName, string headerValue);

    # Removes the given header from the entity.
    #
    # + headerName - Represents the header name
    public extern function removeHeader(@sensitive string headerName);

    # Removes all headers associated with the entity.
    public extern function removeAllHeaders();

    # Checks whether the requested header key exists in the header map.
    #
    # + headerName - The header name
    # + return - True if the specified header key exists
    public extern function hasHeader(@sensitive string headerName) returns boolean;
};

function Entity::setFileAsEntityBody(@sensitive string filePath,
                                     @sensitive string contentType = "application/octet-stream") {
    io:ReadableByteChannel byteChannel = io:openReadableFile(filePath);
    self.setByteChannel(byteChannel, contentType = contentType);
}

function Entity::setBody(@sensitive (string|xml|json|byte[]|io:ReadableByteChannel|Entity[]) entityBody) {
    match entityBody {
        string textContent => self.setText(textContent);
        xml xmlContent => self.setXml(xmlContent);
        json jsonContent => self.setJson(jsonContent);
        byte[] blobContent => self.setByteArray(blobContent);
        io:ReadableByteChannel byteChannelContent => self.setByteChannel(byteChannelContent);
        Entity[] bodyParts => self.setBodyParts(bodyParts);
    }
}

# Encodes a given input with MIME specific Base64 encoding scheme.
#
# + contentToBeEncoded - Content that needs to be encoded can be of type `string`, `byte[]` or `io:ReadableByteChannel`
# + charset - Charset to be used. This is used only with the string input
# + return - If the given input is of type string, an encoded `string` is returned.
#            If the given input is of type byte[], an encoded `byte[]` is returned.
#            If the given input is of type io:ReadableByteChannel, an encoded `io:ReadableByteChannel` is returned.
#            In case of errors, an `error` record is returned.
extern function base64Encode((string|byte[]|io:ReadableByteChannel) contentToBeEncoded, string charset = "utf-8")
    returns (string|byte[]|io:ReadableByteChannel|error);

# Decodes a given input with MIME specific Base64 encoding scheme.
#
# + contentToBeDecoded - Content that needs to be decoded can be of type `string`, `byte[]` or `io:ReadableByteChannel`
# + charset - Charset to be used. This is used only with the string input
# + return - If the given input is of type string, a decoded `string` is returned.
#            If the given input is of type byte[], a decoded `byte[]` is returned.
#            If the given input is of type io:ReadableByteChannel, a decoded `io:ReadableByteChannel` is returned.
#            In case of errors, an `error` record is returned.
extern function base64Decode((string|byte[]|io:ReadableByteChannel) contentToBeDecoded, string charset = "utf-8")
    returns (string|byte[]|io:ReadableByteChannel|error);

# Encodes a given byte[] with Base64 encoding scheme.
#
# + valueToBeEncoded - Content that needs to be encoded
# + return - An encoded byte[]. In case of errors, an `error` record is returned
public function base64EncodeBlob(byte[] valueToBeEncoded) returns byte[]|error {
    error customErr = error("Error occurred while encoding byte[]");
    match base64Encode(valueToBeEncoded) {
        string returnString => return customErr;
        byte[] returnBlob => return returnBlob;
        io:ReadableByteChannel returnChannel => return customErr;
        error encodeErr => return encodeErr;
    }
}

# Encodes a given string with Base64 encoding scheme.
#
# + valueToBeEncoded - Content that needs to be encoded
# + charset - Charset to be used
# + return - An encoded `string`. In case of errors, an `error` record is returned
public function base64EncodeString(string valueToBeEncoded, string charset = "utf-8") returns string|error {
    error customErr = error("Error occurred while encoding string");
    match base64Encode(valueToBeEncoded) {
        string returnString => return returnString;
        byte[] returnBlob => return customErr;
        io:ReadableByteChannel returnChannel => return customErr;
        error encodeErr => return encodeErr;
    }
}

# Encodes a given ByteChannel with Base64 encoding scheme.
#
# + valueToBeEncoded - Content that needs to be encoded
<<<<<<< HEAD
# + return - An encoded `io:ByteChannel`. In case of errors, an `error` record is returned
public function base64EncodeByteChannel(io:ByteChannel valueToBeEncoded) returns io:ByteChannel|error {
    error customErr = error("Error occurred while encoding ByteChannel content");
=======
# + return - An encoded `io:ReadableByteChannel`. In case of errors, an `error` record is returned
public function base64EncodeByteChannel(io:ReadableByteChannel valueToBeEncoded) returns io:ReadableByteChannel|error {
    error customErr = {message:"Error occurred while encoding ByteChannel content"};
>>>>>>> b7edfe05
    match base64Encode(valueToBeEncoded) {
        string returnString => return customErr;
        byte[] returnBlob => return customErr;
        io:ReadableByteChannel returnChannel => return returnChannel;
        error encodeErr => return encodeErr;
    }
}

# Decodes a given byte[] with Base64 encoding scheme.
#
# + valueToBeDecoded - Content that needs to be decoded
# + return - A decoded `byte[]`. In case of errors, an `error` record is returned
public function base64DecodeBlob(byte[] valueToBeDecoded) returns byte[]|error {
    error customErr = error("Error occurred while decoding byte[]");
    match base64Decode(valueToBeDecoded) {
        string returnString => return customErr;
        byte[] returnBlob => return returnBlob;
        io:ReadableByteChannel returnChannel => return customErr;
        error decodeErr => return decodeErr;
    }
}

# Decodes a given string with Base64 encoding scheme.
#
# + valueToBeDecoded - Content that needs to be decoded
# + charset - Charset to be used
# + return - A decoded `string`. In case of errors, an `error` record is returned
public function base64DecodeString(string valueToBeDecoded, string charset = "utf-8") returns string|error {
    error customErr = error("Error occurred while decoding string");
    match base64Decode(valueToBeDecoded) {
        string returnString => return returnString;
        byte[] returnBlob => return customErr;
        io:ReadableByteChannel returnChannel => return customErr;
        error decodeErr => return decodeErr;
    }
}

# Decodes a given ByteChannel with Base64 encoding scheme.
#
# + valueToBeDecoded - Content that needs to be decoded
<<<<<<< HEAD
# + return - A decoded `io:ByteChannel`. In case of errors, an `error` record is returned
public function base64DecodeByteChannel(io:ByteChannel valueToBeDecoded) returns io:ByteChannel|error {
    error customErr = error("Error occurred while decoding ByteChannel content");
=======
# + return - A decoded `io:ReadableByteChannel`. In case of errors, an `error` record is returned
public function base64DecodeByteChannel(io:ReadableByteChannel valueToBeDecoded) returns io:ReadableByteChannel|error {
    error customErr = {message:"Error occurred while decoding ByteChannel content"};
>>>>>>> b7edfe05
    match base64Decode(valueToBeDecoded) {
        string returnString => return customErr;
        byte[] returnBlob => return customErr;
        io:ReadableByteChannel returnChannel => return returnChannel;
        error decodeErr => return decodeErr;
    }
}

# Gets the encoding value from a given MediaType.
#
# + contentType - A MediaType struct
# + return - The encoding value as a `string`
function getEncoding(MediaType contentType) returns (string) {
    return contentType.parameters.CHARSET;
}

# Given the Content-Type in string, gets the MediaType object populated with it.
#
# + contentType - Content-Type in string
# + return - `MediaType` object or an error in case of error
public extern function getMediaType(string contentType) returns MediaType|error;

# Given the Content-Disposition as a string, gets the ContentDisposition object with it.
#
# + contentDisposition - Content disposition string
# + return - A `ContentDisposition` object
public extern function getContentDispositionObject(string contentDisposition) returns ContentDisposition;

# Converts given byte[] to a string.
#
# + encoding - Encoding to used in byte[] conversion to string
# + return - String representation of the given byte[]
public extern function byteArrayToString(byte[] b, string encoding) returns string;

# Encode a given byte[] with Base64 encoding scheme.
#
# + return - Return an encoded byte[]
public extern function base64EncodeByteArray(byte[] b) returns byte[];

# Decode a given byte[] with Base64 encoding scheme.
#
# + return - Return a decoded byte[]
public extern function base64DecodeByteArray(byte[] b) returns byte[];<|MERGE_RESOLUTION|>--- conflicted
+++ resolved
@@ -447,15 +447,9 @@
 # Encodes a given ByteChannel with Base64 encoding scheme.
 #
 # + valueToBeEncoded - Content that needs to be encoded
-<<<<<<< HEAD
-# + return - An encoded `io:ByteChannel`. In case of errors, an `error` record is returned
-public function base64EncodeByteChannel(io:ByteChannel valueToBeEncoded) returns io:ByteChannel|error {
-    error customErr = error("Error occurred while encoding ByteChannel content");
-=======
 # + return - An encoded `io:ReadableByteChannel`. In case of errors, an `error` record is returned
 public function base64EncodeByteChannel(io:ReadableByteChannel valueToBeEncoded) returns io:ReadableByteChannel|error {
-    error customErr = {message:"Error occurred while encoding ByteChannel content"};
->>>>>>> b7edfe05
+    error customErr = error("Error occurred while encoding ByteChannel content");
     match base64Encode(valueToBeEncoded) {
         string returnString => return customErr;
         byte[] returnBlob => return customErr;
@@ -496,15 +490,9 @@
 # Decodes a given ByteChannel with Base64 encoding scheme.
 #
 # + valueToBeDecoded - Content that needs to be decoded
-<<<<<<< HEAD
-# + return - A decoded `io:ByteChannel`. In case of errors, an `error` record is returned
-public function base64DecodeByteChannel(io:ByteChannel valueToBeDecoded) returns io:ByteChannel|error {
-    error customErr = error("Error occurred while decoding ByteChannel content");
-=======
 # + return - A decoded `io:ReadableByteChannel`. In case of errors, an `error` record is returned
 public function base64DecodeByteChannel(io:ReadableByteChannel valueToBeDecoded) returns io:ReadableByteChannel|error {
-    error customErr = {message:"Error occurred while decoding ByteChannel content"};
->>>>>>> b7edfe05
+    error customErr = error("Error occurred while decoding ByteChannel content");
     match base64Decode(valueToBeDecoded) {
         string returnString => return customErr;
         byte[] returnBlob => return customErr;
