--- conflicted
+++ resolved
@@ -18,18 +18,6 @@
 
 package org.ballerinalang.mime.util;
 
-<<<<<<< HEAD
-import io.ballerina.runtime.TypeChecker;
-import io.ballerina.runtime.api.ErrorCreator;
-import io.ballerina.runtime.api.PredefinedTypes;
-import io.ballerina.runtime.api.StringUtils;
-import io.ballerina.runtime.api.TypeCreator;
-import io.ballerina.runtime.api.TypeTags;
-import io.ballerina.runtime.api.ValueCreator;
-import io.ballerina.runtime.api.types.ArrayType;
-import io.ballerina.runtime.api.types.MapType;
-import io.ballerina.runtime.api.types.Type;
-=======
 import io.ballerina.runtime.api.PredefinedTypes;
 import io.ballerina.runtime.api.TypeTags;
 import io.ballerina.runtime.api.creators.ErrorCreator;
@@ -40,7 +28,6 @@
 import io.ballerina.runtime.api.types.Type;
 import io.ballerina.runtime.api.utils.StringUtils;
 import io.ballerina.runtime.api.utils.TypeUtils;
->>>>>>> dfa1fba9
 import io.ballerina.runtime.api.values.BArray;
 import io.ballerina.runtime.api.values.BError;
 import io.ballerina.runtime.api.values.BMap;
@@ -506,11 +493,7 @@
     }
 
     public static String getMessageAsString(Object dataSource) {
-<<<<<<< HEAD
-        Type type = TypeChecker.getType(dataSource);
-=======
         Type type = TypeUtils.getType(dataSource);
->>>>>>> dfa1fba9
 //        if (TypeChecker.checkIsType(dataSource, Types.typeString)) {
         if (type.getTag() == TypeTags.STRING_TAG) {
             if (dataSource instanceof BString) {
@@ -542,11 +525,7 @@
             return false;
         }
 
-<<<<<<< HEAD
-        return parseAsJson(entity) && isJSONCompatible(TypeChecker.getType(value));
-=======
         return parseAsJson(entity) && isJSONCompatible(TypeUtils.getType(value));
->>>>>>> dfa1fba9
     }
 
     private static boolean parseAsJson(BObject entity) {
