/*
*  Copyright (c) 2018, WSO2 Inc. (http://www.wso2.org) All Rights Reserved.
*
*  WSO2 Inc. licenses this file to you under the Apache License,
*  Version 2.0 (the "License"); you may not use this file except
*  in compliance with the License.
*  You may obtain a copy of the License at
*
*    http://www.apache.org/licenses/LICENSE-2.0
*
*  Unless required by applicable law or agreed to in writing,
*  software distributed under the License is distributed on an
*  "AS IS" BASIS, WITHOUT WARRANTIES OR CONDITIONS OF ANY
*  KIND, either express or implied.  See the License for the
*  specific language governing permissions and limitations
*  under the License.
*/

package org.ballerinalang.mime.util;

<<<<<<< HEAD
import io.ballerina.runtime.JSONParser;
import io.ballerina.runtime.XMLFactory;
import io.ballerina.runtime.api.ErrorCreator;
import io.ballerina.runtime.api.StringUtils;
import io.ballerina.runtime.api.TypeCreator;
import io.ballerina.runtime.api.ValueCreator;
import io.ballerina.runtime.api.types.ArrayType;
import io.ballerina.runtime.api.types.ObjectType;
import io.ballerina.runtime.api.types.Type;
import io.ballerina.runtime.api.values.BArray;
import io.ballerina.runtime.api.values.BObject;
import io.ballerina.runtime.api.values.BString;
import io.ballerina.runtime.api.values.BXML;
=======
import io.ballerina.runtime.api.creators.ErrorCreator;
import io.ballerina.runtime.api.creators.TypeCreator;
import io.ballerina.runtime.api.creators.ValueCreator;
import io.ballerina.runtime.api.types.ArrayType;
import io.ballerina.runtime.api.types.ObjectType;
import io.ballerina.runtime.api.types.Type;
import io.ballerina.runtime.api.utils.JsonUtils;
import io.ballerina.runtime.api.utils.StringUtils;
import io.ballerina.runtime.api.utils.XmlUtils;
import io.ballerina.runtime.api.values.BArray;
import io.ballerina.runtime.api.values.BObject;
import io.ballerina.runtime.api.values.BString;
import io.ballerina.runtime.api.values.BXml;
>>>>>>> dfa1fba9
import org.ballerinalang.stdlib.io.channels.TempFileIOChannel;
import org.ballerinalang.stdlib.io.channels.base.Channel;
import org.ballerinalang.stdlib.io.utils.IOConstants;
import org.ballerinalang.stdlib.io.utils.IOUtils;
import org.jvnet.mimepull.MIMEPart;
import org.slf4j.Logger;
import org.slf4j.LoggerFactory;

import java.io.ByteArrayInputStream;
import java.io.IOException;
import java.io.InputStream;
import java.io.OutputStream;
import java.nio.channels.FileChannel;
import java.nio.charset.StandardCharsets;
import java.nio.file.Files;
import java.nio.file.OpenOption;
import java.nio.file.Path;
import java.nio.file.Paths;
import java.nio.file.StandardOpenOption;
import java.util.ArrayList;
import java.util.HashSet;
import java.util.Set;

import static org.ballerinalang.mime.util.MimeConstants.BODY_PARTS;
import static org.ballerinalang.mime.util.MimeConstants.CHARSET;
import static org.ballerinalang.mime.util.MimeConstants.CONTENT_TYPE;
import static org.ballerinalang.mime.util.MimeConstants.ENTITY;
import static org.ballerinalang.mime.util.MimeConstants.ENTITY_BYTE_CHANNEL;
import static org.ballerinalang.mime.util.MimeConstants.FIRST_BODY_PART_INDEX;
import static org.ballerinalang.mime.util.MimeConstants.MESSAGE_DATA_SOURCE;
import static org.ballerinalang.mime.util.MimeConstants.MULTIPART_AS_PRIMARY_TYPE;
import static org.ballerinalang.mime.util.MimeConstants.PROTOCOL_MIME_PKG_ID;
import static org.ballerinalang.mime.util.MimeUtil.isNotNullAndEmpty;

/**
 * Entity body related operations are included here.
 *
 * @since 0.963.0
 */
public class EntityBodyHandler {

    private static final Logger log = LoggerFactory.getLogger(EntityBodyHandler.class);
    private static final Type MIME_ENTITY_TYPE =
            ValueCreator.createObjectValue(PROTOCOL_MIME_PKG_ID, ENTITY).getType();
    private static final ArrayType mimeEntityArrayType = TypeCreator.createArrayType(MIME_ENTITY_TYPE);

    /**
     * Get a byte channel for a given text data.
     *
     * @param textPayload Text data that needs to be wrapped in a byte channel
     * @return EntityBodyChannel which represent the given text
     */
    public static EntityWrapper getEntityWrapper(String textPayload) {
        return new EntityWrapper(new EntityBodyChannel(new ByteArrayInputStream(
                textPayload.getBytes(StandardCharsets.UTF_8))));
    }

    /**
     * Given a temp file location, create a byte channel.
     *
     * @param temporaryFilePath Temporary file path
     * @return ByteChannel which represent the file channel
     */
    public static TempFileIOChannel getByteChannelForTempFile(String temporaryFilePath) {
        FileChannel fileChannel;
        Set<OpenOption> options = new HashSet<>();
        options.add(StandardOpenOption.READ);
        Path path = Paths.get(temporaryFilePath);
        try {
            fileChannel = (FileChannel) Files.newByteChannel(path, options);
        } catch (IOException e) {
            throw IOUtils.createError(IOConstants.ErrorCode.GenericError,
                                              "Error occurred while creating a file channel from a temporary file");
        }
        return new TempFileIOChannel(fileChannel, temporaryFilePath);
    }

    /**
     * Get the message data source associated with a given entity.
     *
     * @param entityObj Represent a ballerina entity
     * @return MessageDataSource which represent the entity body in memory
     */
    public static Object getMessageDataSource(BObject entityObj) {
        return entityObj.getNativeData(MESSAGE_DATA_SOURCE);
    }

    /**
     * Since JSON is a union of multiple data types. There is no specific data source for JSON. Hence use this method to
     * add JSON data source which tracks the JSON type using a flag.
     *
     * @param entityObj         Represent the ballerina entity
     * @param messageDataSource which represent the entity body in memory
     */
    public static void addJsonMessageDataSource(BObject entityObj, Object messageDataSource) {
        setParseJsonAndDataSource(entityObj, messageDataSource, true);
    }

    /**
     * Associate a given message data source with a given entity.
     *
     * @param entityObj      Represent the ballerina entity
     * @param messageDataSource which represent the entity body in memory
     */
    public static void addMessageDataSource(BObject entityObj, Object messageDataSource) {
        setParseJsonAndDataSource(entityObj, messageDataSource, false);
    }

    private static void setParseJsonAndDataSource(BObject entityObj, Object messageDataSource, boolean json) {
        /* specifies whether the type of the datasource is json. This is necessary because json is a union of
         * different data types and is not a single data type.*/
        entityObj.addNativeData(MimeConstants.PARSE_AS_JSON, json);
        entityObj.addNativeData(MESSAGE_DATA_SOURCE, messageDataSource);
    }

    /**
     * Construct BlobDataSource from the underneath byte channel which is associated with the entity object.
     *
     * @param entityObj Represent an entity object
     * @return Data source for binary data which is kept in memory
     * @throws IOException In case an error occurred while creating blob data source
     */
    public static BArray constructBlobDataSource(BObject entityObj) throws IOException {
        Channel byteChannel = getByteChannel(entityObj);
        if (byteChannel == null) {
            return (BArray) ValueCreator.createArrayValue(new byte[0]);
        }
        try {
            return constructBlobDataSource(byteChannel.getInputStream());
        } finally {
            closeByteChannel(byteChannel);
        }
    }

    /**
     * Construct BlobDataSource from the underneath byte channel which is associated with the entity object.
     *
     * @param inputStream Represent the input stream
     * @return Data source for binary data which is kept in memory
     */
    public static BArray constructBlobDataSource(InputStream inputStream) {
        byte[] byteData;
        try {
            byteData = MimeUtil.getByteArray(inputStream);
        } catch (IOException ex) {
            throw ErrorCreator.createError(StringUtils.fromString(("Error occurred while reading input stream :" +
                    ex.getMessage())));
        }
        return (BArray) ValueCreator.createArrayValue(byteData);
    }

    /**
     * Construct JsonDataSource from the underneath byte channel which is associated with the entity object.
     *
     * @param entityObj Represent an entity object
     * @return BJSON data source which is kept in memory
     */
    public static Object constructJsonDataSource(BObject entityObj) {
        Channel byteChannel = getByteChannel(entityObj);
        if (byteChannel == null) {
            return null;
        }
        try {
            return constructJsonDataSource(entityObj, byteChannel.getInputStream());
        } catch (IOException e) {
            throw ErrorCreator.createError(StringUtils.fromString((e.getMessage())));
        } finally {
            closeByteChannel(byteChannel);
        }
    }

    /**
     * Construct JsonDataSource from the given input stream.
     *
     * @param entity      Represent an entity object
     * @param inputStream Represent the input stream
     * @return BJSON data source which is kept in memory
     */
    public static Object constructJsonDataSource(BObject entity, InputStream inputStream) {
        Object jsonData;
        String contentTypeValue = EntityHeaderHandler.getHeaderValue(entity, CONTENT_TYPE);
        if (isNotNullAndEmpty(contentTypeValue)) {
            String charsetValue = MimeUtil.getContentTypeParamValue(contentTypeValue, CHARSET);
            if (isNotNullAndEmpty(charsetValue)) {
                jsonData = JsonUtils.parse(inputStream, charsetValue);
            } else {
                jsonData = JsonUtils.parse(inputStream);
            }
        } else {
            jsonData = JsonUtils.parse(inputStream);
        }
        return jsonData;
    }

    /**
     * Construct XML data source from the underneath byte channel which is associated with the entity object.
     *
     * @param entityObj Represent an entity object
     * @return BXML data source which is kept in memory
     */
<<<<<<< HEAD
    public static BXML constructXmlDataSource(BObject entityObj) {
=======
    public static BXml constructXmlDataSource(BObject entityObj) {
>>>>>>> dfa1fba9
        Channel byteChannel = getByteChannel(entityObj);
        if (byteChannel == null) {
            throw ErrorCreator.createError(StringUtils.fromString(("Empty xml payload")));
        }
        try {
            return constructXmlDataSource(entityObj, byteChannel.getInputStream());
        } catch (IOException e) {
            throw ErrorCreator.createError(StringUtils.fromString((e.getMessage())));
        } finally {
            closeByteChannel(byteChannel);
        }
    }

    /**
     * Construct XML data source from the given input stream.
     *
     * @param entityObj Represent an entity object
     * @param inputStream  Represent the input stream
     * @return BXML data source which is kept in memory
     */
<<<<<<< HEAD
    public static BXML constructXmlDataSource(BObject entityObj, InputStream inputStream) {
        BXML xmlContent;
=======
    public static BXml constructXmlDataSource(BObject entityObj, InputStream inputStream) {
        BXml xmlContent;
>>>>>>> dfa1fba9
        String contentTypeValue = EntityHeaderHandler.getHeaderValue(entityObj, CONTENT_TYPE);
        if (isNotNullAndEmpty(contentTypeValue)) {
            String charsetValue = MimeUtil.getContentTypeParamValue(contentTypeValue, CHARSET);
            if (isNotNullAndEmpty(charsetValue)) {
                xmlContent = XmlUtils.parse(inputStream, charsetValue);
            } else {
                xmlContent = XmlUtils.parse(inputStream);
            }
        } else {
            xmlContent = XmlUtils.parse(inputStream);
        }
        return xmlContent;
    }

    /**
     * Construct StringDataSource from the underneath byte channel which is associated with the entity object.
     *
     * @param entityObj Represent an entity object
     * @return StringDataSource which represent the entity body which is kept in memory
     */
    public static BString constructStringDataSource(BObject entityObj) {
        Channel byteChannel = getByteChannel(entityObj);
        if (byteChannel == null) {
            throw ErrorCreator.createError(StringUtils.fromString(("String payload is null")));
        }
        try {
            return constructStringDataSource(entityObj, byteChannel.getInputStream());
        } catch (IOException e) {
            throw ErrorCreator.createError(StringUtils.fromString((e.getMessage())));
        } finally {
            closeByteChannel(byteChannel);
        }
    }

    /**
     * Construct StringDataSource from the given input stream.
     *
     * @param entity      Represent an entity object
     * @param inputStream Represent the input stream
     * @return StringDataSource which represent the entity body which is kept in memory
     */
    public static BString constructStringDataSource(BObject entity, InputStream inputStream) {
        BString textContent;
        String contentTypeValue = EntityHeaderHandler.getHeaderValue(entity, CONTENT_TYPE);
        if (isNotNullAndEmpty(contentTypeValue)) {
            String charsetValue = MimeUtil.getContentTypeParamValue(contentTypeValue, CHARSET);
            if (isNotNullAndEmpty(charsetValue)) {
                textContent = StringUtils.getStringFromInputStream(inputStream, charsetValue);
            } else {
                textContent = StringUtils.getStringFromInputStream(inputStream);
            }
        } else {
            textContent = StringUtils.getStringFromInputStream(inputStream);
        }
        return textContent;
    }

    /**
     * Check whether the entity body is present. Entity body can either be a byte channel, fully constructed
     * message data source or a set of body parts.
     *
     * @param entityObj Represent an 'Entity'
     * @return a boolean indicating entity body availability
     */
    public static boolean checkEntityBodyAvailability(BObject entityObj) {
        return entityObj.getNativeData(ENTITY_BYTE_CHANNEL) != null || getMessageDataSource(entityObj) != null
                || entityObj.getNativeData(BODY_PARTS) != null;
    }

    /**
     * Check whether the streaming is required as data source should be constructed using byte channel if entity
     * contains body parts or byte channel.
     *
     * @param entity Represent an 'Entity'
     * @return a boolean indicating the streaming requirement
     */
    public static boolean isStreamingRequired(BObject entity) {
        return entity.getNativeData(ENTITY_BYTE_CHANNEL) != null || entity.getNativeData(BODY_PARTS) != null;
    }

    /**
     * Set ballerina body parts to it's top level entity.
     *
     * @param entity    Represent top level message's entity
     * @param bodyParts Represent ballerina body parts
     */
    static void setPartsToTopLevelEntity(BObject entity, ArrayList<BObject> bodyParts) {
        if (!bodyParts.isEmpty()) {
            ObjectType typeOfBodyPart = bodyParts.get(FIRST_BODY_PART_INDEX).getType();
            BObject[] result = bodyParts.toArray(new BObject[bodyParts.size()]);
            BArray partsArray = (BArray) ValueCreator
                    .createArrayValue(result, TypeCreator.createArrayType(typeOfBodyPart));
            entity.addNativeData(BODY_PARTS, partsArray);
        }
    }

    /**
     * Populate ballerina body parts with actual body content. Based on the memory threshhold body part's inputstream
     * can either come from memory or from a temp file maintained by mimepull library.
     *
     * @param bodyPart Represent ballerina body part
     * @param mimePart Represent decoded mime part
     */
    public static void populateBodyContent(BObject bodyPart, MIMEPart mimePart) {
        bodyPart.addNativeData(ENTITY_BYTE_CHANNEL, new MimeEntityWrapper(new EntityBodyChannel(mimePart.readOnce()),
                mimePart));
    }

    /**
     * Write byte channel stream directly into outputstream without converting it to a data source.
     *
     * @param entityObj        Represent a ballerina entity
     * @param messageOutputStream Represent the outputstream that the message should be written to
     * @throws IOException When an error occurs while writing inputstream to outputstream
     */
    public static void writeByteChannelToOutputStream(BObject entityObj,
                                                      OutputStream messageOutputStream)
            throws IOException {
        Channel byteChannel = EntityBodyHandler.getByteChannel(entityObj);
        if (byteChannel != null) {
            MimeUtil.writeInputToOutputStream(byteChannel.getInputStream(), messageOutputStream);
            byteChannel.close();
            //Set the byte channel to null, once it is consumed
            entityObj.addNativeData(ENTITY_BYTE_CHANNEL, null);
        }
    }

    /**
     * Decode a given entity body to get a set of child parts and set them to parent entity's multipart data field.
     *
     * @param entityObj   Parent entity that the nested parts reside
     * @param byteChannel Represent ballerina specific byte channel
     * @throws IOException When an error occurs while getting inputstream
     */
    public static void decodeEntityBody(BObject entityObj, Channel byteChannel) throws IOException {
        String contentType = MimeUtil.getContentTypeWithParameters(entityObj);
        if (!isNotNullAndEmpty(contentType) || !contentType.startsWith(MULTIPART_AS_PRIMARY_TYPE)) {
            return;
        }
        try {
            MultipartDecoder.parseBody(entityObj, contentType, byteChannel.getInputStream());
        } catch (IOException e) {
            throw new IOException("Unable to get a byte channel input stream to decode entity body", e);
        }
    }

    /**
     * Extract body parts from a given entity.
     *
     * @param entityObj Represent a ballerina entity
     * @return An array of body parts
     */
    public static BArray getBodyPartArray(BObject entityObj) {
        return entityObj.getNativeData(BODY_PARTS) != null ? (BArray) entityObj.getNativeData(BODY_PARTS)
                : (BArray) ValueCreator.createArrayValue(mimeEntityArrayType, 0);
    }

    public static Channel getByteChannel(BObject entityObj) {
        return entityObj.getNativeData(ENTITY_BYTE_CHANNEL) != null ? (Channel) entityObj.getNativeData
                (ENTITY_BYTE_CHANNEL) : null;
    }

    private static void closeByteChannel(Channel byteChannel) {
        try {
            byteChannel.close();
        } catch (IOException e) {
            log.error("Error occurred while closing byte channel", e);
        }
    }
}<|MERGE_RESOLUTION|>--- conflicted
+++ resolved
@@ -18,21 +18,6 @@
 
 package org.ballerinalang.mime.util;
 
-<<<<<<< HEAD
-import io.ballerina.runtime.JSONParser;
-import io.ballerina.runtime.XMLFactory;
-import io.ballerina.runtime.api.ErrorCreator;
-import io.ballerina.runtime.api.StringUtils;
-import io.ballerina.runtime.api.TypeCreator;
-import io.ballerina.runtime.api.ValueCreator;
-import io.ballerina.runtime.api.types.ArrayType;
-import io.ballerina.runtime.api.types.ObjectType;
-import io.ballerina.runtime.api.types.Type;
-import io.ballerina.runtime.api.values.BArray;
-import io.ballerina.runtime.api.values.BObject;
-import io.ballerina.runtime.api.values.BString;
-import io.ballerina.runtime.api.values.BXML;
-=======
 import io.ballerina.runtime.api.creators.ErrorCreator;
 import io.ballerina.runtime.api.creators.TypeCreator;
 import io.ballerina.runtime.api.creators.ValueCreator;
@@ -46,7 +31,6 @@
 import io.ballerina.runtime.api.values.BObject;
 import io.ballerina.runtime.api.values.BString;
 import io.ballerina.runtime.api.values.BXml;
->>>>>>> dfa1fba9
 import org.ballerinalang.stdlib.io.channels.TempFileIOChannel;
 import org.ballerinalang.stdlib.io.channels.base.Channel;
 import org.ballerinalang.stdlib.io.utils.IOConstants;
@@ -247,11 +231,7 @@
      * @param entityObj Represent an entity object
      * @return BXML data source which is kept in memory
      */
-<<<<<<< HEAD
-    public static BXML constructXmlDataSource(BObject entityObj) {
-=======
     public static BXml constructXmlDataSource(BObject entityObj) {
->>>>>>> dfa1fba9
         Channel byteChannel = getByteChannel(entityObj);
         if (byteChannel == null) {
             throw ErrorCreator.createError(StringUtils.fromString(("Empty xml payload")));
@@ -272,13 +252,8 @@
      * @param inputStream  Represent the input stream
      * @return BXML data source which is kept in memory
      */
-<<<<<<< HEAD
-    public static BXML constructXmlDataSource(BObject entityObj, InputStream inputStream) {
-        BXML xmlContent;
-=======
     public static BXml constructXmlDataSource(BObject entityObj, InputStream inputStream) {
         BXml xmlContent;
->>>>>>> dfa1fba9
         String contentTypeValue = EntityHeaderHandler.getHeaderValue(entityObj, CONTENT_TYPE);
         if (isNotNullAndEmpty(contentTypeValue)) {
             String charsetValue = MimeUtil.getContentTypeParamValue(contentTypeValue, CHARSET);
