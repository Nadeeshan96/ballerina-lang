--- conflicted
+++ resolved
@@ -18,31 +18,18 @@
 
 package org.ballerinalang.mime.nativeimpl;
 
-<<<<<<< HEAD
-import io.ballerina.runtime.JSONParser;
-import io.ballerina.runtime.TypeChecker;
-import io.ballerina.runtime.XMLFactory;
-import io.ballerina.runtime.api.StringUtils;
-import io.ballerina.runtime.api.ValueCreator;
-import io.ballerina.runtime.api.types.Type;
-=======
 import io.ballerina.runtime.api.creators.ValueCreator;
 import io.ballerina.runtime.api.types.Type;
 import io.ballerina.runtime.api.utils.JsonUtils;
 import io.ballerina.runtime.api.utils.StringUtils;
 import io.ballerina.runtime.api.utils.TypeUtils;
 import io.ballerina.runtime.api.utils.XmlUtils;
->>>>>>> dfa1fba9
 import io.ballerina.runtime.api.values.BArray;
 import io.ballerina.runtime.api.values.BError;
 import io.ballerina.runtime.api.values.BObject;
 import io.ballerina.runtime.api.values.BRefValue;
 import io.ballerina.runtime.api.values.BString;
-<<<<<<< HEAD
-import io.ballerina.runtime.api.values.BXML;
-=======
 import io.ballerina.runtime.api.values.BXml;
->>>>>>> dfa1fba9
 import org.ballerinalang.mime.util.EntityBodyHandler;
 import org.ballerinalang.mime.util.EntityHeaderHandler;
 import org.ballerinalang.mime.util.MimeConstants;
@@ -119,11 +106,7 @@
         } else {
             // Else, build the JSON from the string representation of the payload.
             String payload = MimeUtil.getMessageAsString(dataSource);
-<<<<<<< HEAD
-            result = (BRefValue) JSONParser.parse(payload);
-=======
             result = (BRefValue) JsonUtils.parse(payload);
->>>>>>> dfa1fba9
         }
         return result;
     }
@@ -131,11 +114,7 @@
     private static boolean isJSON(Object value) {
         // If the value is string, it could represent any type of payload.
         // Therefore it needs to be parsed as JSON.
-<<<<<<< HEAD
-        Type objectType = TypeChecker.getType(value);
-=======
         Type objectType = TypeUtils.getType(value);
->>>>>>> dfa1fba9
         return objectType.getTag() != TypeTags.STRING && MimeUtil.isJSONCompatible(objectType);
     }
 
@@ -155,11 +134,7 @@
     }
 
     public static Object getXml(BObject entityObj) {
-<<<<<<< HEAD
-        BXML result;
-=======
         BXml result;
->>>>>>> dfa1fba9
         try {
             Object dataSource = EntityBodyHandler.getMessageDataSource(entityObj);
             if (dataSource != null) {
@@ -175,11 +150,7 @@
     }
 
     protected static Object getAlreadyBuiltXml(Object dataSource) {
-<<<<<<< HEAD
-        if (dataSource instanceof BXML) {
-=======
         if (dataSource instanceof BXml) {
->>>>>>> dfa1fba9
             return dataSource;
         }
         // Build the XML from string representation of the payload.
