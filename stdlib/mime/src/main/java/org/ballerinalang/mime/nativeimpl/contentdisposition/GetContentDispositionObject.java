--- conflicted
+++ resolved
@@ -20,21 +20,21 @@
 
 import org.ballerinalang.bre.Context;
 import org.ballerinalang.bre.bvm.BlockingNativeCallableUnit;
-<<<<<<< HEAD
-=======
 import org.ballerinalang.connector.api.ConnectorUtils;
->>>>>>> bb1c5f60
 import org.ballerinalang.jvm.BallerinaValues;
 import org.ballerinalang.jvm.Strand;
 import org.ballerinalang.jvm.values.ObjectValue;
 import org.ballerinalang.mime.util.MimeUtil;
 import org.ballerinalang.model.types.TypeKind;
+import org.ballerinalang.model.values.BMap;
+import org.ballerinalang.model.values.BValue;
 import org.ballerinalang.natives.annotations.Argument;
 import org.ballerinalang.natives.annotations.BallerinaFunction;
 import org.ballerinalang.natives.annotations.ReturnType;
 
 import static org.ballerinalang.mime.util.MimeConstants.CONTENT_DISPOSITION_STRUCT;
 import static org.ballerinalang.mime.util.MimeConstants.PROTOCOL_PACKAGE_MIME;
+import static org.ballerinalang.mime.util.MimeConstants.STRING_INDEX;
 
 /**
  * Construct ContentDisposition object given a content-disposition value.
@@ -50,18 +50,11 @@
 public class GetContentDispositionObject extends BlockingNativeCallableUnit {
     @Override
     public void execute(Context context) {
-//        String contentDisposition = context.getStringArgument(STRING_INDEX);
-//        BMap<String, BValue> contentDispositionObj = ConnectorUtils.createAndGetStruct(context, PROTOCOL_PACKAGE_MIME,
-//                                                                                       CONTENT_DISPOSITION_STRUCT);
-//        MimeUtil.populateContentDispositionObject(contentDispositionObj, contentDisposition);
-//        context.setReturnValues(contentDispositionObj);
-    }
-
-    public static ObjectValue getContentDispositionObject(Strand strand, String contentDisposition) {
-        ObjectValue contentDispositionObj = BallerinaValues.createObjectValue(PROTOCOL_PACKAGE_MIME,
-                                                                     CONTENT_DISPOSITION_STRUCT);
+        String contentDisposition = context.getStringArgument(STRING_INDEX);
+        BMap<String, BValue> contentDispositionObj = ConnectorUtils.createAndGetStruct(context, PROTOCOL_PACKAGE_MIME,
+                                                                                       CONTENT_DISPOSITION_STRUCT);
         MimeUtil.populateContentDispositionObject(contentDispositionObj, contentDisposition);
-        return contentDispositionObj;
+        context.setReturnValues(contentDispositionObj);
     }
 
     public static ObjectValue getContentDispositionObject(Strand strand, String contentDisposition) {
