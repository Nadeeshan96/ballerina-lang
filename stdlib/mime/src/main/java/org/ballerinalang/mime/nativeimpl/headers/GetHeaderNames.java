--- conflicted
+++ resolved
@@ -24,11 +24,11 @@
 import org.ballerinalang.jvm.Strand;
 import org.ballerinalang.jvm.values.ArrayValue;
 import org.ballerinalang.jvm.values.ObjectValue;
-<<<<<<< HEAD
-=======
 import org.ballerinalang.model.types.BTypes;
->>>>>>> bb1c5f60
 import org.ballerinalang.model.types.TypeKind;
+import org.ballerinalang.model.values.BMap;
+import org.ballerinalang.model.values.BValue;
+import org.ballerinalang.model.values.BValueArray;
 import org.ballerinalang.natives.annotations.BallerinaFunction;
 import org.ballerinalang.natives.annotations.Receiver;
 import org.ballerinalang.natives.annotations.ReturnType;
@@ -37,6 +37,7 @@
 import java.util.TreeSet;
 
 import static org.ballerinalang.mime.util.MimeConstants.ENTITY_HEADERS;
+import static org.ballerinalang.mime.util.MimeConstants.FIRST_PARAMETER_INDEX;
 
 /**
  * Get all header names.
@@ -54,45 +55,27 @@
 
     @Override
     public void execute(Context context) {
-//        BMap<String, BValue> entityStruct = (BMap<String, BValue>) context.getRefArgument(FIRST_PARAMETER_INDEX);
-//        BValueArray bStringArray = new BValueArray(BTypes.typeString);
-//        if (entityStruct.getNativeData(ENTITY_HEADERS) == null) {
-//            context.setReturnValues(bStringArray);
-//            return;
-//        }
-//        HttpHeaders httpHeaders = (HttpHeaders) entityStruct.getNativeData(ENTITY_HEADERS);
-//        if (httpHeaders != null && !httpHeaders.isEmpty()) {
-//            int i = 0;
-//            Set<String> distinctNames = new TreeSet<>(String.CASE_INSENSITIVE_ORDER);
-//            for (String headerName : httpHeaders.names()) {
-//                distinctNames.add(headerName);
-//            }
-//            for (String headerName : distinctNames) {
-//                bStringArray.add(i, headerName);
-//                i++;
-//            }
-//            context.setReturnValues(bStringArray);
-//        } else {
-//            context.setReturnValues(bStringArray);
-//        }
-    }
-
-    public static ArrayValue getHeaderNames(Strand strand, ObjectValue entityObj) {
-        ArrayValue stringArray = new ArrayValue(org.ballerinalang.jvm.types.BTypes.typeString);
-        if (entityObj.getNativeData(ENTITY_HEADERS) == null) {
-            return stringArray;
+        BMap<String, BValue> entityStruct = (BMap<String, BValue>) context.getRefArgument(FIRST_PARAMETER_INDEX);
+        BValueArray bStringArray = new BValueArray(BTypes.typeString);
+        if (entityStruct.getNativeData(ENTITY_HEADERS) == null) {
+            context.setReturnValues(bStringArray);
+            return;
         }
-        HttpHeaders httpHeaders = (HttpHeaders) entityObj.getNativeData(ENTITY_HEADERS);
+        HttpHeaders httpHeaders = (HttpHeaders) entityStruct.getNativeData(ENTITY_HEADERS);
         if (httpHeaders != null && !httpHeaders.isEmpty()) {
             int i = 0;
             Set<String> distinctNames = new TreeSet<>(String.CASE_INSENSITIVE_ORDER);
-            distinctNames.addAll(httpHeaders.names());
+            for (String headerName : httpHeaders.names()) {
+                distinctNames.add(headerName);
+            }
             for (String headerName : distinctNames) {
-                stringArray.add(i, headerName);
+                bStringArray.add(i, headerName);
                 i++;
             }
+            context.setReturnValues(bStringArray);
+        } else {
+            context.setReturnValues(bStringArray);
         }
-        return stringArray;
     }
 
     public static ArrayValue getHeaderNames(Strand strand, ObjectValue entityObj) {
