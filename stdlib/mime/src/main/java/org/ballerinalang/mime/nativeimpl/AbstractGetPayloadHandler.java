/*
*  Copyright (c) 2019, WSO2 Inc. (http://www.wso2.org) All Rights Reserved.
*
*  WSO2 Inc. licenses this file to you under the Apache License,
*  Version 2.0 (the "License"); you may not use this file except
*  in compliance with the License.
*  You may obtain a copy of the License at
*
*    http://www.apache.org/licenses/LICENSE-2.0
*
*  Unless required by applicable law or agreed to in writing,
*  software distributed under the License is distributed on an
*  "AS IS" BASIS, WITHOUT WARRANTIES OR CONDITIONS OF ANY
*  KIND, either express or implied.  See the License for the
*  specific language governing permissions and limitations
*  under the License.
*/

package org.ballerinalang.mime.nativeimpl;

<<<<<<< HEAD
=======
import org.ballerinalang.bre.Context;
import org.ballerinalang.bre.bvm.CallableUnitCallback;
>>>>>>> bb1c5f60
import org.ballerinalang.jvm.values.ErrorValue;
import org.ballerinalang.jvm.values.ObjectValue;
import org.ballerinalang.jvm.values.connector.NonBlockingCallback;
import org.ballerinalang.mime.util.EntityBodyHandler;
import org.ballerinalang.mime.util.MimeUtil;
import org.ballerinalang.model.NativeCallableUnit;
import org.ballerinalang.stdlib.io.utils.BallerinaIOException;
import org.wso2.transport.http.netty.message.FullHttpMessageListener;
import org.wso2.transport.http.netty.message.HttpCarbonMessage;
import org.wso2.transport.http.netty.message.HttpMessageDataStreamer;

import java.io.InputStream;

import static org.ballerinalang.mime.util.EntityBodyHandler.constructBlobBDataSource;
import static org.ballerinalang.mime.util.EntityBodyHandler.constructBlobDataSource;
import static org.ballerinalang.mime.util.EntityBodyHandler.constructJsonDataSource;
import static org.ballerinalang.mime.util.EntityBodyHandler.constructStringDataSource;
import static org.ballerinalang.mime.util.EntityBodyHandler.constructXmlDataSource;
import static org.ballerinalang.mime.util.MimeConstants.ENTITY_BYTE_CHANNEL;
import static org.ballerinalang.mime.util.MimeConstants.TRANSPORT_MESSAGE;

/**
 * {@code AbstractGetPayloadHandler} is the base class for all get entity body functions.
 *
 * @since 0.995-r1
 */

public abstract class AbstractGetPayloadHandler implements NativeCallableUnit {

    @Override
    public boolean isBlocking() {
        return false;
    }

<<<<<<< HEAD
    static void constructNonBlockingDataSource(NonBlockingCallback callback, ObjectValue entity,
                                               SourceType sourceType) {
=======
    //TODO Remove after migration : implemented using bvm values/types
    void constructNonBlockingDataSource(Context context, CallableUnitCallback callback, BMap<String, BValue> entity,
                                        SourceType sourceType) {
>>>>>>> bb1c5f60
        HttpCarbonMessage inboundMessage = extractTransportMessageFromEntity(entity);
        inboundMessage.getFullHttpCarbonMessage().addListener(new FullHttpMessageListener() {
            @Override
            public void onComplete(HttpCarbonMessage inboundMessage) {
                Object dataSource = null;
                HttpMessageDataStreamer dataStreamer = new HttpMessageDataStreamer(inboundMessage);
                InputStream inputStream = dataStreamer.getInputStream();
                switch (sourceType) {
                    case JSON:
                        dataSource = constructJsonDataSource(entity, inputStream);
                        break;
                    case TEXT:
                        dataSource = constructStringDataSource(entity, inputStream);
                        break;
                    case XML:
                        dataSource = constructXmlDataSource(entity, inputStream);
                        break;
                    case BLOB:
                        dataSource = constructBlobBDataSource(inputStream);
                        break;
                }
                updateDataSourceAndNotify(callback, entity, dataSource);
            }

            @Override
            public void onError(Exception ex) {
                createErrorAndNotify(callback,
                                     "Error occurred while extracting content from message : " + ex.getMessage());
            }
        });
        //TODO : Remove callback once strand non-blocking support is given
        callback.sync();
    }

<<<<<<< HEAD
    static void setReturnValuesAndNotify(NonBlockingCallback callback, Object result) {
        //TODO remove this call back
        callback.setReturnValues(result);
        callback.notifySuccess();
    }

    static void createErrorAndNotify(NonBlockingCallback callback, String errMsg) {
        ErrorValue error = MimeUtil.createError(errMsg);
        setReturnValuesAndNotify(callback, error);
    }

    static void updateDataSourceAndNotify(NonBlockingCallback callback, ObjectValue entityObj,
                                          Object result) {
=======
    static void constructNonBlockingDataSource(NonBlockingCallback callback, ObjectValue entity,
                                               SourceType sourceType) {
        HttpCarbonMessage inboundMessage = extractTransportMessageFromEntity(entity);
        inboundMessage.getFullHttpCarbonMessage().addListener(new FullHttpMessageListener() {
            @Override
            public void onComplete(HttpCarbonMessage inboundMessage) {
                Object dataSource = null;
                HttpMessageDataStreamer dataStreamer = new HttpMessageDataStreamer(inboundMessage);
                InputStream inputStream = dataStreamer.getInputStream();
                switch (sourceType) {
                    case JSON:
                        dataSource = constructJsonDataSource(entity, inputStream);
                        break;
                    case TEXT:
                        dataSource = constructStringDataSource(entity, inputStream);
                        break;
                    case XML:
                        dataSource = constructXmlDataSource(entity, inputStream);
                        break;
                    case BLOB:
                        dataSource = constructBlobDataSource(inputStream);
                        break;
                }
                updateDataSourceAndNotify(callback, entity, dataSource);
            }

            @Override
            public void onError(Exception ex) {
                createErrorAndNotify(callback,
                                     "Error occurred while extracting content from message : " + ex.getMessage());
            }
        });
        //TODO : Remove callback once strand non-blocking support is given
        callback.sync();
    }

    //TODO Remove after migration : implemented using bvm values/types
    void setReturnValuesAndNotify(Context context, CallableUnitCallback callback, BValue result) {
        context.setReturnValues(result);
        callback.notifySuccess();
    }

    static void setReturnValuesAndNotify(NonBlockingCallback callback, Object result) {
        //TODO remove this call back
        callback.setReturnValues(result);
        callback.notifySuccess();
    }

    //TODO Remove after migration : implemented using bvm values/types
    void createErrorAndNotify(Context context, CallableUnitCallback callback, String errMsg) {
        BError error = MimeUtil.createError(context, errMsg);
        setReturnValuesAndNotify(context, callback, error);
    }

    static void createErrorAndNotify(NonBlockingCallback callback, String errMsg) {
        ErrorValue error = MimeUtil.createError(errMsg);
        setReturnValuesAndNotify(callback, error);
    }

    //TODO Remove after migration : implemented using bvm values/types
    void updateDataSourceAndNotify(Context context, CallableUnitCallback callback, BMap<String, BValue> entityObj,
                                   BValue result) {
>>>>>>> bb1c5f60
        EntityBodyHandler.addMessageDataSource(entityObj, result);
        //Set byte channel to null, once the message data source has been constructed
        entityObj.addNativeData(ENTITY_BYTE_CHANNEL, null);
        setReturnValuesAndNotify(callback, result);
    }

<<<<<<< HEAD
    private static HttpCarbonMessage extractTransportMessageFromEntity(ObjectValue entityObj) {
=======
    static void updateDataSourceAndNotify(NonBlockingCallback callback, ObjectValue entityObj,
                                          Object result) {
        EntityBodyHandler.addMessageDataSource(entityObj, result);
        //Set byte channel to null, once the message data source has been constructed
        entityObj.addNativeData(ENTITY_BYTE_CHANNEL, null);
        setReturnValuesAndNotify(callback, result);
    }

    //TODO Remove after migration : implemented using bvm values/types
    private HttpCarbonMessage extractTransportMessageFromEntity(BMap<String, BValue> entityObj) {
>>>>>>> bb1c5f60
        HttpCarbonMessage message = (HttpCarbonMessage) entityObj.getNativeData(TRANSPORT_MESSAGE);
        if (message != null) {
            return message;
        } else {
            throw new BallerinaIOException("Empty content");
        }
    }

    private static HttpCarbonMessage extractTransportMessageFromEntity(ObjectValue entityObj) {
        HttpCarbonMessage message = (HttpCarbonMessage) entityObj.getNativeData(TRANSPORT_MESSAGE);
        if (message != null) {
            return message;
        } else {
            throw new BallerinaIOException("Empty content");
        }
    }

    enum SourceType {
        JSON,
        XML,
        TEXT,
        BLOB
    }
}<|MERGE_RESOLUTION|>--- conflicted
+++ resolved
@@ -18,17 +18,17 @@
 
 package org.ballerinalang.mime.nativeimpl;
 
-<<<<<<< HEAD
-=======
 import org.ballerinalang.bre.Context;
 import org.ballerinalang.bre.bvm.CallableUnitCallback;
->>>>>>> bb1c5f60
 import org.ballerinalang.jvm.values.ErrorValue;
 import org.ballerinalang.jvm.values.ObjectValue;
 import org.ballerinalang.jvm.values.connector.NonBlockingCallback;
 import org.ballerinalang.mime.util.EntityBodyHandler;
 import org.ballerinalang.mime.util.MimeUtil;
 import org.ballerinalang.model.NativeCallableUnit;
+import org.ballerinalang.model.values.BError;
+import org.ballerinalang.model.values.BMap;
+import org.ballerinalang.model.values.BValue;
 import org.ballerinalang.stdlib.io.utils.BallerinaIOException;
 import org.wso2.transport.http.netty.message.FullHttpMessageListener;
 import org.wso2.transport.http.netty.message.HttpCarbonMessage;
@@ -57,19 +57,14 @@
         return false;
     }
 
-<<<<<<< HEAD
-    static void constructNonBlockingDataSource(NonBlockingCallback callback, ObjectValue entity,
-                                               SourceType sourceType) {
-=======
     //TODO Remove after migration : implemented using bvm values/types
     void constructNonBlockingDataSource(Context context, CallableUnitCallback callback, BMap<String, BValue> entity,
                                         SourceType sourceType) {
->>>>>>> bb1c5f60
         HttpCarbonMessage inboundMessage = extractTransportMessageFromEntity(entity);
         inboundMessage.getFullHttpCarbonMessage().addListener(new FullHttpMessageListener() {
             @Override
             public void onComplete(HttpCarbonMessage inboundMessage) {
-                Object dataSource = null;
+                BValue dataSource = null;
                 HttpMessageDataStreamer dataStreamer = new HttpMessageDataStreamer(inboundMessage);
                 InputStream inputStream = dataStreamer.getInputStream();
                 switch (sourceType) {
@@ -86,34 +81,17 @@
                         dataSource = constructBlobBDataSource(inputStream);
                         break;
                 }
-                updateDataSourceAndNotify(callback, entity, dataSource);
+                updateDataSourceAndNotify(context, callback, entity, dataSource);
             }
 
             @Override
             public void onError(Exception ex) {
-                createErrorAndNotify(callback,
+                createErrorAndNotify(context, callback,
                                      "Error occurred while extracting content from message : " + ex.getMessage());
             }
         });
-        //TODO : Remove callback once strand non-blocking support is given
-        callback.sync();
     }
 
-<<<<<<< HEAD
-    static void setReturnValuesAndNotify(NonBlockingCallback callback, Object result) {
-        //TODO remove this call back
-        callback.setReturnValues(result);
-        callback.notifySuccess();
-    }
-
-    static void createErrorAndNotify(NonBlockingCallback callback, String errMsg) {
-        ErrorValue error = MimeUtil.createError(errMsg);
-        setReturnValuesAndNotify(callback, error);
-    }
-
-    static void updateDataSourceAndNotify(NonBlockingCallback callback, ObjectValue entityObj,
-                                          Object result) {
-=======
     static void constructNonBlockingDataSource(NonBlockingCallback callback, ObjectValue entity,
                                                SourceType sourceType) {
         HttpCarbonMessage inboundMessage = extractTransportMessageFromEntity(entity);
@@ -176,16 +154,12 @@
     //TODO Remove after migration : implemented using bvm values/types
     void updateDataSourceAndNotify(Context context, CallableUnitCallback callback, BMap<String, BValue> entityObj,
                                    BValue result) {
->>>>>>> bb1c5f60
         EntityBodyHandler.addMessageDataSource(entityObj, result);
         //Set byte channel to null, once the message data source has been constructed
         entityObj.addNativeData(ENTITY_BYTE_CHANNEL, null);
-        setReturnValuesAndNotify(callback, result);
+        setReturnValuesAndNotify(context, callback, result);
     }
 
-<<<<<<< HEAD
-    private static HttpCarbonMessage extractTransportMessageFromEntity(ObjectValue entityObj) {
-=======
     static void updateDataSourceAndNotify(NonBlockingCallback callback, ObjectValue entityObj,
                                           Object result) {
         EntityBodyHandler.addMessageDataSource(entityObj, result);
@@ -196,7 +170,6 @@
 
     //TODO Remove after migration : implemented using bvm values/types
     private HttpCarbonMessage extractTransportMessageFromEntity(BMap<String, BValue> entityObj) {
->>>>>>> bb1c5f60
         HttpCarbonMessage message = (HttpCarbonMessage) entityObj.getNativeData(TRANSPORT_MESSAGE);
         if (message != null) {
             return message;
