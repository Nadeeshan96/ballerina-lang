--- conflicted
+++ resolved
@@ -1947,8 +1947,6 @@
                     returns Window {
     HoppingWindow hoppingWindow = new(nextProcessPointer, windowParameters);
     return hoppingWindow;
-<<<<<<< HEAD
-=======
 }
 
 public type TimeOrderWindow object {
@@ -2121,5 +2119,4 @@
 
     TimeOrderWindow timeOrderWindow = new(nextProcessPointer, windowParameters);
     return timeOrderWindow;
->>>>>>> d1cd005d
 }