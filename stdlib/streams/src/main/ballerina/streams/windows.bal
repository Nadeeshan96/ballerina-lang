// Copyright (c) 2018 WSO2 Inc. (http://www.wso2.org) All Rights Reserved.
//
// WSO2 Inc. licenses this file to you under the Apache License,
// Version 2.0 (the "License"); you may not use this file except
// in compliance with the License.
// You may obtain a copy of the License at
//
// http://www.apache.org/licenses/LICENSE-2.0
//
// Unless required by applicable law or agreed to in writing,
// software distributed under the License is distributed on an
// "AS IS" BASIS, WITHOUT WARRANTIES OR CONDITIONS OF ANY
// KIND, either express or implied.  See the License for the
// specific language governing permissions and limitations
// under the License.

import ballerina/io;
import ballerina/time;
import ballerina/task;

public type Window abstract object {

    public function process(StreamEvent[] streamEvents);

    public function getCandidateEvents(
                        StreamEvent originEvent,
                        (function (map e1Data, map e2Data) returns boolean)? conditionFunc,
                        boolean isLHSTrigger = true)
                        returns (StreamEvent?, StreamEvent?)[];
};

public type LengthWindow object {

    public int size;
    public LinkedList linkedList;
    public any[] windowParameters;
    public function (StreamEvent[])? nextProcessPointer;

    public new(nextProcessPointer, windowParameters) {
        self.linkedList = new;
        self.initParameters(windowParameters);
<<<<<<< HEAD
=======
        self.size = 0;
>>>>>>> dd4d3de0
    }

    public function initParameters(any[] parameters) {
        if(parameters.length() == 1) {
            match parameters[0] {
                int value => self.size = value;
                any anyValue => {
                    error err = error("Length window expects an int parameter");
                    panic err;
                }
            }
        } else {
            error err = error("Length window should only have one parameter (<int> " +
                "windowLength), but found " + parameters.length() + " input attributes");
            panic err;
        }
    }

    public function process(StreamEvent[] streamEvents) {
        StreamEvent[] outputEvents = [];
        foreach event in streamEvents {
            if (self.linkedList.getSize() == self.size) {
                match self.linkedList.removeFirst() {
                    StreamEvent streamEvent => {
                        outputEvents[outputEvents.length()] = streamEvent;
                    }

                    () => {
                        // do nothing
                    }

                    any anyValue => {
                        // do nothing
                    }
                }
            }

            outputEvents[outputEvents.length()] = event;
            StreamEvent expiredVeresionOfEvent = event.copy();
            expiredVeresionOfEvent.eventType = "EXPIRED";
            self.linkedList.addLast(expiredVeresionOfEvent);
        }
        match (self.nextProcessPointer) {
            function (StreamEvent[]) nxtProc => {
                nxtProc(outputEvents);
            }
            () => {
                //do nothing
            }
        }
    }

    public function getCandidateEvents(
                        StreamEvent originEvent,
                        (function (map e1Data, map e2Data) returns boolean)? conditionFunc,
                        boolean isLHSTrigger = true)
                        returns (StreamEvent?, StreamEvent?)[] {
        (StreamEvent?, StreamEvent?)[] events = [];
        int i = 0;
        foreach e in self.linkedList.asArray() {
            match e {
                StreamEvent s => {
                    StreamEvent lshEvent = (isLHSTrigger) ? originEvent : s;
                    StreamEvent rhsEvent = (isLHSTrigger) ? s : originEvent;
                    match (conditionFunc) {
                        function (map e1Data, map e2Data) returns boolean conditionCheckFunc => {
                            if (conditionCheckFunc(lshEvent.data, rhsEvent.data)) {
                                events[i] = (lshEvent, rhsEvent);
                                i += 1;
                            }
                        }
                        () => {
                            events[i] = (lshEvent, rhsEvent);
                            i += 1;
                        }
                    }
                }
                any a => {
                }
            }
        }
        return events;
    }
};

public function lengthWindow(any[] windowParameters, function (StreamEvent[])? nextProcessPointer = ())
                    returns Window {
    LengthWindow lengthWindow1 = new(nextProcessPointer, windowParameters);
    return lengthWindow1;
}

public type TimeWindow object {

    public int timeInMillis;
    public any[] windowParameters;
    public LinkedList expiredEventQueue;
    public LinkedList timerQueue;
    public function (StreamEvent[])? nextProcessPointer;
    public int lastTimestamp = -0x8000000000000000;

    public new(nextProcessPointer, windowParameters) {
<<<<<<< HEAD
=======
        self.timeInMillis = 0;
>>>>>>> dd4d3de0
        self.expiredEventQueue = new;
        self.timerQueue = new;
        self.initParameters(windowParameters);
    }

    public function initParameters(any[] parameters) {
        if(parameters.length() == 1) {
            match parameters[0] {
                int value => self.timeInMillis = value;
                any anyValue => {
                    error err = error("Time window expects an int parameter");
                    panic err;
                }
            }
        } else {
            error err = error("Time window should only have one parameter (<int> " +
                "windowTime), but found " + parameters.length() + " input attributes");
            panic err;
        }
    }

    public function process(StreamEvent[] streamEvents) {
        LinkedList streamEventChunk = new;
        lock {
            foreach event in streamEvents {
                streamEventChunk.addLast(event);
            }

            streamEventChunk.resetToFront();

            while (streamEventChunk.hasNext()) {
                StreamEvent streamEvent;
                any? next = streamEventChunk.next();
                if (next is StreamEvent) {
                    streamEvent = next;
                } else {
                    return;
                }

                int currentTime = time:currentTime().time;
                self.expiredEventQueue.resetToFront();

                while (self.expiredEventQueue.hasNext()) {
<<<<<<< HEAD
                    StreamEvent expiredEvent = check <StreamEvent>self.expiredEventQueue.next();
=======
                    StreamEvent expiredEvent = getStreamEvent(self.expiredEventQueue.next());
>>>>>>> dd4d3de0
                    int timeDiff = (expiredEvent.timestamp - currentTime) + self.timeInMillis;
                    if (timeDiff <= 0) {
                        self.expiredEventQueue.removeCurrent();
                        expiredEvent.timestamp = currentTime;
                        streamEventChunk.insertBeforeCurrent(expiredEvent);
                    } else {
                        break;
                    }
                }

                if (streamEvent.eventType == "CURRENT") {
                    StreamEvent clonedEvent = streamEvent.copy();
                    clonedEvent.eventType = "EXPIRED";
                    self.expiredEventQueue.addLast(clonedEvent);

                    if (self.lastTimestamp < clonedEvent.timestamp) {
                        task:Timer timer = new task:Timer(self.invokeProcess, self.handleError, self.timeInMillis,
                            delay = self.timeInMillis - (time:currentTime().time - clonedEvent.timestamp));
                        _ = timer.start();
                        self.timerQueue.addLast(timer);
                        self.lastTimestamp = clonedEvent.timestamp;
                    }
                } else {
                    streamEventChunk.removeCurrent();
                }
            }
            self.expiredEventQueue.resetToFront();
        }
        match (self.nextProcessPointer) {
            function (StreamEvent[]) nxtProc => {
                if (streamEventChunk.getSize() != 0) {
                    StreamEvent[] events = [];
                    streamEventChunk.resetToFront();
                    while (streamEventChunk.hasNext()) {
<<<<<<< HEAD
                        StreamEvent streamEvent = check <StreamEvent>streamEventChunk.next();
=======
                        StreamEvent streamEvent = getStreamEvent(streamEventChunk.next());
>>>>>>> dd4d3de0
                        events[events.length()] = streamEvent;
                    }
                    nxtProc(events);
                }
            }
            () => {
                //do nothing
            }
        }
    }

    public function invokeProcess() returns error? {
        StreamEvent timerEvent = new(("timer", {}), "TIMER", time:currentTime().time);
        StreamEvent[] timerEventWrapper = [];
        timerEventWrapper[0] = timerEvent;
        self.process(timerEventWrapper);
        if (!self.timerQueue.isEmpty()) {
            task:Timer timer = check <task:Timer>self.timerQueue.removeFirst();
            _ = timer.stop();
        }
        return ();
    }

    public function handleError(error e) {
        io:println("Error occured", e.reason());
    }

    public function getCandidateEvents(
                        StreamEvent originEvent,
                        (function (map e1Data, map e2Data) returns boolean)? conditionFunc,
                        boolean isLHSTrigger = true)
                        returns (StreamEvent?, StreamEvent?)[] {
        (StreamEvent?, StreamEvent?)[] events = [];
        int i = 0;
        foreach e in self.expiredEventQueue.asArray() {
            match e {
                StreamEvent s => {
                    StreamEvent lshEvent = (isLHSTrigger) ? originEvent : s;
                    StreamEvent rhsEvent = (isLHSTrigger) ? s : originEvent;
                    match (conditionFunc) {
                        function (map e1Data, map e2Data) returns boolean conditionCheckFunc => {
                            if (conditionCheckFunc(lshEvent.data, rhsEvent.data)) {
                                events[i] = (lshEvent, rhsEvent);
                                i += 1;
                            }
                        }
                        () => {
                            events[i] = (lshEvent, rhsEvent);
                            i += 1;
                        }
                    }
                }
                any a => {
                }
            }
        }
        return events;
    }
};

public function timeWindow(any[] windowParameters, function (StreamEvent[])? nextProcessPointer = ())
                    returns Window {
    TimeWindow timeWindow1 = new(nextProcessPointer, windowParameters);
    return timeWindow1;
}

public type LengthBatchWindow object {
    public int length;
    public any[] windowParameters;
    public int count;
    public StreamEvent? resetEvent;
    public LinkedList currentEventQueue;
    public LinkedList? expiredEventQueue;
    public function (StreamEvent[])? nextProcessPointer;

    public new(nextProcessPointer, windowParameters) {
<<<<<<< HEAD
=======
        self.length = 0;
        self.count = 0;
        self.resetEvent = ();
>>>>>>> dd4d3de0
        self.currentEventQueue = new();
        self.expiredEventQueue = ();
        self.initParameters(windowParameters);
    }

    public function initParameters(any[] parameters) {
        if(parameters.length() == 1) {
            match parameters[0] {
                int value => self.length = value;
                any anyValue => {
                    error err = error("LengthBatch window expects an int parameter");
                    panic err;
                }
            }
        } else {
            error err = error("LengthBatch window should only have one parameter (<int> " +
                "windowBatchLength), but found " + parameters.length() + " input attributes");
            panic err;
        }
    }

    public function process(StreamEvent[] streamEvents) {
        LinkedList streamEventChunks = new();
        LinkedList outputStreamEventChunk = new();
        int currentTime = time:currentTime().time;

        foreach event in streamEvents {
            StreamEvent clonedStreamEvent = event.copy();
            self.currentEventQueue.addLast(clonedStreamEvent);
            self.count += 1;
            if (self.count == self.length) {
                //if (expiredEventQueue.getFirst() != ()) {
                //    expiredEventQueue.clear();
                //}
                if (self.currentEventQueue.getFirst() != ()) {
                    if (!(self.resetEvent is ())) {
                        outputStreamEventChunk.addLast(self.resetEvent);
                        self.resetEvent = ();
                    }
                    //if (expiredEventQueue != ()) {
                    //    currentEventQueue.resetToFront();
                    //    while (currentEventQueue.hasNext()) {
                    //        StreamEvent currentEvent = check <StreamEvent> currentEventQueue.next();
                    //        StreamEvent toBeExpired = {eventType: "EXPIRED", eventMap: currentEvent.eventMap,
                    //            timestamp: currentEvent.timestamp};
                    //        expiredEventQueue.addLast(toBeExpired);
                    //    }
                    //}
<<<<<<< HEAD
                    StreamEvent firstInCurrentEventQueue = check <StreamEvent>self.currentEventQueue.getFirst();
=======
                    StreamEvent firstInCurrentEventQueue = getStreamEvent(self.currentEventQueue.getFirst());
>>>>>>> dd4d3de0
                    self.resetEvent = createResetStreamEvent(firstInCurrentEventQueue);
                    foreach currentEvent in self.currentEventQueue.asArray() {
                        outputStreamEventChunk.addLast(currentEvent);
                    }
                }
                self.currentEventQueue.clear();
                self.count = 0;
                if (outputStreamEventChunk.getFirst() != ()) {
                    streamEventChunks.addLast(outputStreamEventChunk);
                }
            }
        }

        match (self.nextProcessPointer) {
            function (StreamEvent[]) nxtProc => {
                streamEventChunks.resetToFront();
                while streamEventChunks.hasNext() {
                    StreamEvent[] events = [];
                    LinkedList streamEventChunk;
                    any? next = streamEventChunks.next();
                    if (next is LinkedList) {
                        streamEventChunk = next;
                    } else {
                        return;
                    }
                    streamEventChunk.resetToFront();
                    while (streamEventChunk.hasNext()) {
<<<<<<< HEAD
                        StreamEvent streamEvent = check <StreamEvent>streamEventChunk.next();
=======
                        StreamEvent streamEvent = getStreamEvent(streamEventChunk.next());
>>>>>>> dd4d3de0
                        events[events.length()] = streamEvent;
                    }
                    nxtProc(events);
                }
            }
            () => {
                //do nothing
            }
        }
    }

    public function getCandidateEvents(
                        StreamEvent originEvent,
                        (function (map e1Data, map e2Data) returns boolean)? conditionFunc,
                        boolean isLHSTrigger = true)
                        returns (StreamEvent?, StreamEvent?)[] {
        (StreamEvent?, StreamEvent?)[] events = [];
        int i = 0;
        foreach e in self.currentEventQueue.asArray() {
            match e {
                StreamEvent s => {
                    StreamEvent lshEvent = (isLHSTrigger) ? originEvent : s;
                    StreamEvent rhsEvent = (isLHSTrigger) ? s : originEvent;

                    match (conditionFunc) {
                        function (map e1Data, map e2Data) returns boolean conditionCheckFunc => {
                            if (conditionCheckFunc(lshEvent.data, rhsEvent.data)) {
                                events[i] = (lshEvent, rhsEvent);
                                i += 1;
                            }
                        }
                        () => {
                            events[i] = (lshEvent, rhsEvent);
                            i += 1;
                        }
                    }
                }
                any a => {
                }
            }
        }
        return events;
    }
};

public function lengthBatchWindow(any[] windowParameters, function (StreamEvent[])? nextProcessPointer = ())
                    returns Window {
    LengthBatchWindow lengthBatch = new(nextProcessPointer, windowParameters);
    return lengthBatch;
}


public type TimeBatchWindow object {
    public int timeInMilliSeconds;
    public any[] windowParameters;
    public int nextEmitTime = -1;
    public LinkedList currentEventQueue;
    public LinkedList? expiredEventQueue;
    public StreamEvent? resetEvent;
    public task:Timer? timer;
    public function (StreamEvent[])? nextProcessPointer;

    public new(nextProcessPointer, windowParameters) {
<<<<<<< HEAD
=======
        self.timeInMilliSeconds = 0;
        self.resetEvent = ();
        self.timer = ();
>>>>>>> dd4d3de0
        self.currentEventQueue = new();
        self.expiredEventQueue = ();
        self.initParameters(self.windowParameters);
    }

    public function initParameters(any[] parameters) {
        if(parameters.length() == 1) {
            match parameters[0] {
                int value => self.timeInMilliSeconds = value;
                any anyValue => {
                    error err = error("TimeBatch window expects an int parameter");
                    panic err;
                }
            }
        } else {
            error err = error("TimeBatch window should only have one parameter (<int> " +
                "windowBatchTime), but found " + parameters.length() + " input attributes");
            panic err;
        }
    }

    public function invokeProcess() returns error? {
        StreamEvent timerEvent = new(("timer", {}), "TIMER", time:currentTime().time);
        StreamEvent[] timerEventWrapper = [];
        timerEventWrapper[0] = timerEvent;
        self.process(timerEventWrapper);
        return ();
    }

    public function process(StreamEvent[] streamEvents) {
        LinkedList outputStreamEvents = new();
        if (self.nextEmitTime == -1) {
            self.nextEmitTime = time:currentTime().time + self.timeInMilliSeconds;
            self.timer = new task:Timer(self.invokeProcess, self.handleError, self.timeInMilliSeconds, delay =
                self.timeInMilliSeconds);
            _ = self.timer.start();
        }

        int currentTime = time:currentTime().time;
        boolean sendEvents = false;

        if (currentTime >= self.nextEmitTime) {
            self.nextEmitTime += self.timeInMilliSeconds;
            self.timer.stop();
            self.timer = new task:Timer(self.invokeProcess, self.handleError, self.timeInMilliSeconds, delay =
                self.timeInMilliSeconds);
            _ = self.timer.start();
            sendEvents = true;
        } else {
            sendEvents = false;
        }

        foreach event in streamEvents {
            if (event.eventType != "CURRENT") {
                continue;
            }
            StreamEvent clonedEvent = event.copy();
            self.currentEventQueue.addLast(clonedEvent);
        }
        if (sendEvents) {
            if (self.currentEventQueue.getFirst() != ()) {
                if (!(self.resetEvent is ())) {
                    outputStreamEvents.addLast(self.resetEvent);
                    self.resetEvent = ();
                }
<<<<<<< HEAD
                self.resetEvent = createResetStreamEvent(check <StreamEvent>self.currentEventQueue.getFirst());
                self.currentEventQueue.resetToFront();
                while (self.currentEventQueue.hasNext()) {
                    StreamEvent streamEvent = check <StreamEvent>self.currentEventQueue.next();
=======
                self.resetEvent = createResetStreamEvent(getStreamEvent(self.currentEventQueue.getFirst()));
                self.currentEventQueue.resetToFront();
                while (self.currentEventQueue.hasNext()) {
                    StreamEvent streamEvent = getStreamEvent(self.currentEventQueue.next());
>>>>>>> dd4d3de0
                    outputStreamEvents.addLast(streamEvent);
                }
            }
            self.currentEventQueue.clear();
        }
        match self.nextProcessPointer {
            function (StreamEvent[]) nxtProc => {
                if (outputStreamEvents.getSize() != 0) {
                    StreamEvent[] events = [];
                    outputStreamEvents.resetToFront();
                    while (outputStreamEvents.hasNext()) {
<<<<<<< HEAD
                        StreamEvent streamEvent = check <StreamEvent>outputStreamEvents.next();
=======
                        StreamEvent streamEvent = getStreamEvent(outputStreamEvents.next());
>>>>>>> dd4d3de0
                        events[events.length()] = streamEvent;
                    }
                    nxtProc(events);
                }
            }
            () => {
                // do nothing
            }
        }
    }

    public function getCandidateEvents(
                        StreamEvent originEvent,
                        (function (map e1Data, map e2Data) returns boolean)? conditionFunc,
                        boolean isLHSTrigger = true)
                        returns (StreamEvent?, StreamEvent?)[] {
        (StreamEvent?, StreamEvent?)[] events = [];
        int i = 0;
        foreach e in self.currentEventQueue.asArray() {
            match e {
                StreamEvent s => {
                    StreamEvent lshEvent = (isLHSTrigger) ? originEvent : s;
                    StreamEvent rhsEvent = (isLHSTrigger) ? s : originEvent;
                    match (conditionFunc) {
                        function (map e1Data, map e2Data) returns boolean conditionCheckFunc => {
                            if (conditionCheckFunc(lshEvent.data, rhsEvent.data)) {
                                events[i] = (lshEvent, rhsEvent);
                                i += 1;
                            }
                        }
                        () => {
                            events[i] = (lshEvent, rhsEvent);
                            i += 1;
                        }
                    }
                }
                any a => {
                }
            }
        }
        return events;
    }

    public function handleError(error e) {
        io:println("Error occured", e.reason());
    }
};

public function timeBatchWindow(any[] windowParameters, function (StreamEvent[])? nextProcessPointer = ())
                    returns Window {
    TimeBatchWindow timeBatch = new(nextProcessPointer, windowParameters);
    return timeBatch;
}

public type ExternalTimeWindow object {

    public int timeInMillis;
    public any[] windowParameters;
    public LinkedList expiredEventQueue;
    public function (StreamEvent[])? nextProcessPointer;
    public string timeStamp;

    public new(nextProcessPointer, windowParameters) {
<<<<<<< HEAD
=======
        self.timeInMillis = 0;
        self.timeStamp = "";
>>>>>>> dd4d3de0
        self.expiredEventQueue = new;
        self.initParameters(windowParameters);
    }

    public function initParameters(any[] parameters) {
        if(parameters.length() == 2) {
            match parameters[0] {
                string value => self.timeStamp = value;
                any anyValue => {
                    error err = error("ExternalTime window's first parameter, timestamp should be of type string");
                    panic err;
                }
            }

            match parameters[1] {
                int value => self.timeInMillis = value;
                any anyValue => {
                    error err = error("ExternalTime window's second parameter, windowTime should be of type int");
                    panic err;
                }
            }
        } else {
            error err = error("ExternalTime window should only have two parameters (<string> timestamp, <int> " +
                "windowTime), but found " + parameters.length() + " input attributes");
            panic err;
        }
    }

    public function process(StreamEvent[] streamEvents) {
        LinkedList streamEventChunk = new;
        lock {
            foreach event in streamEvents {
                streamEventChunk.addLast(event);
            }

            streamEventChunk.resetToFront();

            while (streamEventChunk.hasNext()) {
<<<<<<< HEAD
                StreamEvent streamEvent = check <StreamEvent>streamEventChunk.next();
=======
                StreamEvent streamEvent = getStreamEvent(streamEventChunk.next());
>>>>>>> dd4d3de0
                int currentTime = self.getTimestamp(streamEvent.data[self.timeStamp]);
                self.expiredEventQueue.resetToFront();

                while (self.expiredEventQueue.hasNext()) {
<<<<<<< HEAD
                    StreamEvent expiredEvent = check <StreamEvent>self.expiredEventQueue.next();
=======
                    StreamEvent expiredEvent = getStreamEvent(self.expiredEventQueue.next());
>>>>>>> dd4d3de0
                    int timeDiff = (self.getTimestamp(expiredEvent.data[self.timeStamp]) - currentTime) +
                        self.timeInMillis;
                    if (timeDiff <= 0) {
                        self.expiredEventQueue.removeCurrent();
                        expiredEvent.timestamp = currentTime;
                        streamEventChunk.insertBeforeCurrent(expiredEvent);
                    } else {
                        self.expiredEventQueue.resetToFront();
                        break;
                    }
                }

                if (streamEvent.eventType == CURRENT) {
                    StreamEvent clonedEvent = streamEvent.copy();
                    clonedEvent.eventType = EXPIRED;
                    self.expiredEventQueue.addLast(clonedEvent);
                }
                self.expiredEventQueue.resetToFront();
            }
        }
        match self.nextProcessPointer {
            function (StreamEvent[]) nxtProc => {
                if (streamEventChunk.getSize() != 0) {
                    StreamEvent[] events = [];
                    streamEventChunk.resetToFront();
                    while (streamEventChunk.hasNext()) {
<<<<<<< HEAD
                        StreamEvent streamEvent =check <StreamEvent>streamEventChunk.next();
=======
                        StreamEvent streamEvent = getStreamEvent(streamEventChunk.next());
>>>>>>> dd4d3de0
                        events[events.length()] = streamEvent;
                    }
                    nxtProc(events);
                }
            }
            () => {
                //do nothing
            }
        }
    }

    public function getCandidateEvents(
                        StreamEvent originEvent,
                        (function (map e1Data, map e2Data) returns boolean)? conditionFunc,
                        boolean isLHSTrigger = true)
                        returns (StreamEvent?, StreamEvent?)[] {
        (StreamEvent?, StreamEvent?)[] events = [];
        int i = 0;
        foreach e in self.expiredEventQueue.asArray() {
            match e {
                StreamEvent s => {
                    StreamEvent lshEvent = (isLHSTrigger) ? originEvent : s;
                    StreamEvent rhsEvent = (isLHSTrigger) ? s : originEvent;
                    match (conditionFunc) {
                        function (map e1Data, map e2Data) returns boolean conditionCheckFunc => {
                            if (conditionCheckFunc(lshEvent.data, rhsEvent.data)) {
                                events[i] = (lshEvent, rhsEvent);
                                i += 1;
                            }
                        }
                        () => {
                            events[i] = (lshEvent, rhsEvent);
                            i += 1;
                        }
                    }
                }
                any a => {
                }
            }
        }
        return events;
    }

    public function getTimestamp(any val) returns (int) {
        match val {
            int value => return value;
            any => {
                error err = error("external timestamp should be of type int");
                panic err;
            }
        }
    }
};

public function externalTimeWindow(any[] windowParameters, function (StreamEvent[])? nextProcessPointer = ())
                    returns Window {

    ExternalTimeWindow timeWindow1 = new(nextProcessPointer, windowParameters);
    return timeWindow1;
}

public type ExternalTimeBatchWindow object {
    public int timeToKeep;
    public LinkedList currentEventChunk;
    public LinkedList expiredEventChunk;
    public StreamEvent? resetEvent = null;
    public int startTime = -1;
    public boolean isStartTimeEnabled = false;
    public boolean replaceTimestampWithBatchEndTime = false;
    public boolean flushed = false;
    public int endTime = -1;
    public int schedulerTimeout = 0;
    public int lastScheduledTime;
    public int lastCurrentEventTime = 0;
    public task:Timer? timer;
    public function (StreamEvent[])? nextProcessPointer;
    public string timeStamp;
    public boolean storeExpiredEvents = false;
    public boolean outputExpectsExpiredEvents = false;
    public any[] windowParameters;

    public new(nextProcessPointer, windowParameters) {
<<<<<<< HEAD
=======
        self.timeToKeep = 0;
        self.lastScheduledTime = 0;
        self.timer = ();
        self.timeStamp = "";
>>>>>>> dd4d3de0
        self.currentEventChunk = new();
        self.expiredEventChunk = new;

        self.initParameters(windowParameters);

        if (self.startTime != -1) {
            self.isStartTimeEnabled = true;
        }
    }

    public function initParameters(any[] parameters) {
        if(parameters.length() >= 2 && parameters.length() <= 5) {
            match parameters[0] {
                string value => self.timeStamp = value;
                any anyValue => {
                    error err = error("ExternalTimeBatch window's first parameter, timestamp should be of type " +
                        "string");
                    panic err;
                }
            }

            match parameters[1] {
                int value => self.timeToKeep = value;
                any anyValue => {
                    error err = error("ExternalTimeBatch window's second parameter, windowTime should be of " +
                        "type int");
                    panic err;
                }
            }

            if(parameters.length() >= 3) {
                match parameters[2] {
                    int value => self.startTime = value;
                    () => self.startTime = -1;
                    any anyValue => {
                        error err = error("ExternalTimeBatch window's third parameter, startTime should be of " +
                            "type int");
                        panic err;
                    }
                }
            }

            if(parameters.length() >= 4) {
                match parameters[3] {
                    int value => self.schedulerTimeout = value;
                    () => self.schedulerTimeout = -1;
                    any anyValue => {
                        error err = error("ExternalTimeBatch window's fourth parameter, timeout should be of " +
                            "type int");
                        panic err;
                    }
                }
            }

            if(parameters.length() == 5) {
                match parameters[4] {
                    boolean value => self.replaceTimestampWithBatchEndTime = value;
                    () => self.replaceTimestampWithBatchEndTime = false;
                    any anyValue => {
                        error err = error("ExternalTimeBatch window's fifth parameter, " +
                            "replaceTimestampWithBatchEndTime should be of type boolean");
                        panic err;
                    }
                }
            }

        } else {
            error err = error("ExternalTimeBatch window should only have two to five " +
                "parameters (<string> timestamp, <int> windowTime, <int> startTime, <int> " +
                "timeout, <boolean> replaceTimestampWithBatchEndTime), but found " + parameters.length()
                + " input attributes");
            panic err;
        }
    }

    public function invokeProcess() returns error? {
        StreamEvent timerEvent = new(("timer", {}), TIMER, time:currentTime().time);
        StreamEvent[] timerEventWrapper = [];
        timerEventWrapper[0] = timerEvent;
        self.process(timerEventWrapper);
        _ = self.timer.stop();
        return ();
    }

    public function process(StreamEvent[] streamEvents) {
        LinkedList streamEventChunk = new;
        foreach event in streamEvents {
            streamEventChunk.addLast(event);
        }

        if (streamEventChunk.getFirst() == null) {
            return;
        }

        LinkedList complexEventChunks = new;

        lock {
<<<<<<< HEAD
            self.initTiming(check <StreamEvent>streamEventChunk.getFirst());
=======
            self.initTiming(getStreamEvent(streamEventChunk.getFirst()));
>>>>>>> dd4d3de0

            while (streamEventChunk.hasNext()) {

                StreamEvent currStreamEvent = getStreamEvent(streamEventChunk.next());

                if (currStreamEvent.eventType == TIMER) {
                    if (self.lastScheduledTime <= currStreamEvent.timestamp) {
                        // implies that there have not been any more events after this schedule has been done.
                        if (!self.flushed) {
                            self.flushToOutputChunk(complexEventChunks, self.lastCurrentEventTime, true);
                            self.flushed = true;
                        } else {
                            if (!(self.currentEventChunk.getFirst() is ())) {
                                self.appendToOutputChunk(complexEventChunks, self.lastCurrentEventTime, true);
                            }
                        }

                        // rescheduling to emit the current batch after expiring it if no further events arrive.
                        self.lastScheduledTime = time:currentTime().time + self.schedulerTimeout;
                        self.timer = new task:Timer(self.invokeProcess, self.handleError, self.schedulerTimeout);
                        _ = self.timer.start();
                    }
                    continue;

                } else if (currStreamEvent.eventType != CURRENT) {
                    continue;
                }

                int currentEventTime = self.getTimestamp(currStreamEvent.data[self.timeStamp]);
                if (self.lastCurrentEventTime < currentEventTime) {
                    self.lastCurrentEventTime = currentEventTime;
                }

                if (currentEventTime < self.endTime) {
                    self.cloneAppend(currStreamEvent);
                } else {
                    if (self.flushed) {
                        self.appendToOutputChunk(complexEventChunks, self.lastCurrentEventTime, false);
                        self.flushed = false;
                    } else {
                        self.flushToOutputChunk(complexEventChunks, self.lastCurrentEventTime, false);
                    }
                    // update timestamp, call next processor
                    self.endTime = self.findEndTime(self.lastCurrentEventTime, self.startTime, self.timeToKeep);
                    self.cloneAppend(currStreamEvent);

                    // triggering the last batch expiration.
                    if (self.schedulerTimeout > 0) {
                        self.lastScheduledTime = time:currentTime().time + self.schedulerTimeout;
                        self.timer = new task:Timer(self.invokeProcess, self.handleError, self.schedulerTimeout);
                        _ = self.timer.start();
                    }
                }
            }
        }

        match self.nextProcessPointer {
            function (StreamEvent[]) nxtProc => {
                if (complexEventChunks.getSize() != 0) {
                    while (complexEventChunks.hasNext()) {
<<<<<<< HEAD
                        StreamEvent[] streamEvent =check <StreamEvent[]>complexEventChunks.next();
=======
                        StreamEvent[] streamEvent;
                        any? next = complexEventChunks.next();
                        if (next is StreamEvent[]) {
                            streamEvent = next;
                        } else {
                            return;
                        }
>>>>>>> dd4d3de0
                        foreach event in streamEvent{
                        }
                        nxtProc(streamEvent);
                    }
                }
            }
            () => {
                //do nothing
            }
        }
    }

    public function getCandidateEvents(
                        StreamEvent originEvent,
                        (function (map e1Data, map e2Data) returns boolean)? conditionFunc,
                        boolean isLHSTrigger = true)
                        returns (StreamEvent?, StreamEvent?)[] {
        (StreamEvent?, StreamEvent?)[] events = [];
        int i = 0;
        foreach e in self.currentEventChunk.asArray() {
            match e {
                StreamEvent s => {
                    StreamEvent lshEvent = (isLHSTrigger) ? originEvent : s;
                    StreamEvent rhsEvent = (isLHSTrigger) ? s : originEvent;
                    match (conditionFunc) {
                        function (map e1Data, map e2Data) returns boolean conditionCheckFunc => {
                            if (conditionCheckFunc(lshEvent.data, rhsEvent.data)) {
                                events[i] = (lshEvent, rhsEvent);
                                i += 1;
                            }
                        }
                        () => {
                            events[i] = (lshEvent, rhsEvent);
                            i += 1;
                        }
                    }
                }
                any a => {
                }
            }
        }
        return events;
    }

    public function handleError(error e) {
        io:println("Error occured", e.reason());
    }

    public function cloneAppend(StreamEvent currStreamEvent) {
        StreamEvent clonedEvent = currStreamEvent.copy();
        if (self.replaceTimestampWithBatchEndTime) {
            clonedEvent.data[self.timeStamp] = self.endTime;
        }
        self.currentEventChunk.addLast(clonedEvent);

        if (self.resetEvent is ()) {
            self.resetEvent = currStreamEvent.copy();
            self.resetEvent.eventType = RESET;
        }
    }

    public function flushToOutputChunk(LinkedList complexEventChunks, int currentTime, boolean preserveCurrentEvents) {
        LinkedList newEventChunk = new();
        if (self.expiredEventChunk.getFirst() != null) {
            // mark the timestamp for the expiredType event
            self.expiredEventChunk.resetToFront();
            while (self.expiredEventChunk.hasNext()) {
<<<<<<< HEAD
                StreamEvent expiredEvent = check <StreamEvent>self.expiredEventChunk.next();
=======
                StreamEvent expiredEvent = getStreamEvent(self.expiredEventChunk.next());
>>>>>>> dd4d3de0
                expiredEvent.timestamp = currentTime;
            }
            // add expired event to newEventChunk.
            self.expiredEventChunk.resetToFront();
            while (self.expiredEventChunk.hasNext()) {
                newEventChunk.addLast(self.expiredEventChunk.next());
            }
        }

        if (self.expiredEventChunk != null) {
            self.expiredEventChunk.clear();
        }

        if (self.currentEventChunk.getFirst() != null) {
            // add reset event in front of current events
            match self.resetEvent {
                StreamEvent streamEvent => {
                    streamEvent.timestamp = currentTime;
                    newEventChunk.addLast(streamEvent);
                    self.resetEvent = ();
                }
                () => {

                }
            }

            // move to expired events
            if (preserveCurrentEvents || self.storeExpiredEvents) {
                self.currentEventChunk.resetToFront();
                while (self.currentEventChunk.hasNext()) {
<<<<<<< HEAD
                    StreamEvent currentEvent = check <StreamEvent>self.currentEventChunk.next();
=======
                    StreamEvent currentEvent = getStreamEvent(self.currentEventChunk.next());
>>>>>>> dd4d3de0
                    StreamEvent toExpireEvent = currentEvent.copy();
                    toExpireEvent.eventType = EXPIRED;
                    self.expiredEventChunk.addLast(toExpireEvent);
                }
            }

            // add current event chunk to next processor
            self.currentEventChunk.resetToFront();
            while (self.currentEventChunk.hasNext()) {
                newEventChunk.addLast(self.currentEventChunk.next());
            }
        }
        self.currentEventChunk.clear();

        StreamEvent[] streamEvents = [];
        while (newEventChunk.hasNext()) {
<<<<<<< HEAD
            streamEvents[streamEvents.length()] = check <StreamEvent>newEventChunk.next();
        }
        if (!(streamEvents is ())) {
            complexEventChunks.addLast(streamEvents);
=======
            streamEvents[streamEvents.length()] = getStreamEvent(newEventChunk.next());
>>>>>>> dd4d3de0
        }
        complexEventChunks.addLast(streamEvents);
    }


    public function appendToOutputChunk(LinkedList complexEventChunks, int currentTime, boolean preserveCurrentEvents) {
        LinkedList newEventChunk = new();
        LinkedList sentEventChunk = new();
        if (self.currentEventChunk.getFirst() != null) {
            if (self.expiredEventChunk.getFirst() != null) {
                // mark the timestamp for the expiredType event
                self.expiredEventChunk.resetToFront();
                while (self.expiredEventChunk.hasNext()) {
<<<<<<< HEAD
                    StreamEvent expiredEvent = check <StreamEvent>self.expiredEventChunk.next();
=======
                    StreamEvent expiredEvent = getStreamEvent(self.expiredEventChunk.next());
>>>>>>> dd4d3de0

                    if (self.outputExpectsExpiredEvents) {
                        // add expired event to newEventChunk.
                        StreamEvent toExpireEvent = expiredEvent.copy();
                        toExpireEvent.timestamp = currentTime;
                        newEventChunk.addLast(toExpireEvent);
                    }

                    StreamEvent toSendEvent = expiredEvent.copy();
                    toSendEvent.eventType = CURRENT;
                    sentEventChunk.addLast(toSendEvent);
                }
            }

            // add reset event in front of current events
            match self.resetEvent {
                StreamEvent streamEvent => {
                    streamEvent.timestamp = currentTime;
                    newEventChunk.addLast(streamEvent);
                }
                () => {

                }
            }

            //add old events
            sentEventChunk.resetToFront();
            while (sentEventChunk.hasNext()) {
                newEventChunk.addLast(sentEventChunk.next());
            }

            // move to expired events
            if (preserveCurrentEvents || self.storeExpiredEvents) {
                self.currentEventChunk.resetToFront();
                while (self.currentEventChunk.hasNext()) {
<<<<<<< HEAD
                    StreamEvent currentEvent = check <StreamEvent>self.currentEventChunk.next();
=======
                    StreamEvent currentEvent = getStreamEvent(self.currentEventChunk.next());
>>>>>>> dd4d3de0
                    StreamEvent toExpireEvent = currentEvent.copy();
                    toExpireEvent.eventType = EXPIRED;
                    self.expiredEventChunk.addLast(toExpireEvent);
                }
            }

            // add current event chunk to next processor
            self.currentEventChunk.resetToFront();
            while (self.currentEventChunk.hasNext()) {
                newEventChunk.addLast(self.currentEventChunk.next());
            }
        }
        self.currentEventChunk.clear();

        StreamEvent[] streamEvents = [];
        while (newEventChunk.hasNext()) {
<<<<<<< HEAD
            streamEvents[streamEvents.length()] = check <StreamEvent>newEventChunk.next();
        }
        if (!(streamEvents is ())) {
            complexEventChunks.addLast(streamEvents);
=======
            streamEvents[streamEvents.length()] = getStreamEvent(newEventChunk.next());
>>>>>>> dd4d3de0
        }
        complexEventChunks.addLast(streamEvents);
    }

    public function findEndTime(int currentTime, int startTime_, int timeToKeep_) returns (int) {
        int elapsedTimeSinceLastEmit = (currentTime - startTime_) % timeToKeep_;
        return (currentTime + (timeToKeep_ - elapsedTimeSinceLastEmit));
    }

    public function initTiming(StreamEvent firstStreamEvent) {
        if (self.endTime < 0) {
            if (self.isStartTimeEnabled) {
                self.endTime = self.startTime + self.timeToKeep;
            } else {
                self.startTime = self.getTimestamp(firstStreamEvent.data[self.timeStamp]);
                self.endTime = self.startTime + self.timeToKeep;
            }
            if (self.schedulerTimeout > 0) {
                self.lastScheduledTime = time:currentTime().time + self.schedulerTimeout;
                self.timer = new task:Timer(self.invokeProcess, self.handleError, self.schedulerTimeout);
                _ = self.timer.start();
            }
        }
    }

    public function getTimestamp(any val) returns (int) {
        match val {
            int value => return value;
            any => {
                error err = error("external timestamp should be of type int");
                panic err;
            }
        }
    }
};

public function externalTimeBatchWindow(any[] windowParameters, function (StreamEvent[])? nextProcessPointer = ())
                    returns Window {
    ExternalTimeBatchWindow timeWindow1 = new(nextProcessPointer, windowParameters);
    return timeWindow1;
}

public type TimeLengthWindow object {

    public int timeInMilliSeconds;
    public int length;
    public any[] windowParameters;
    public int count = 0;
    public LinkedList expiredEventChunk;
    public function (StreamEvent[])? nextProcessPointer;
    public task:Timer? timer;

    public new(nextProcessPointer, windowParameters) {
<<<<<<< HEAD
=======
        self.timeInMilliSeconds = 0;
        self.length = 0;
        self.timer = ();
>>>>>>> dd4d3de0
        self.expiredEventChunk = new;
        self.initParameters(windowParameters);
    }

    public function initParameters(any[] parameters) {
        if(parameters.length() == 2) {
            match parameters[0] {
                int value => self.timeInMilliSeconds = value;
                any anyValue => {
                    error err = error("TimeLength window's first parameter, windowTime should be of type int");
                    panic err;
                }
            }

            match parameters[1] {
                int value => self.length = value;
                any anyValue => {
                    error err = error("TimeLength window's second parameter, windowLength should be of type int");
                    panic err;
                }
            }
        } else {
            error err = error("TimeLength window should only have two parameters (<int> windowTime, <int> " +
                "windowLength), but found " + parameters.length() + " input attributes");
            panic err;
        }
    }

    public function process(StreamEvent[] streamEvents) {
        LinkedList streamEventChunk = new;
        foreach event in streamEvents {
            streamEventChunk.addLast(event);
        }

        if (streamEventChunk.getFirst() == null) {
            return;
        }

        lock {
            int currentTime = time:currentTime().time;

            while (streamEventChunk.hasNext()) {
<<<<<<< HEAD
                StreamEvent streamEvent = check <StreamEvent>streamEventChunk.next();
                self.expiredEventChunk.resetToFront();
                while (self.expiredEventChunk.hasNext()) {
                    StreamEvent expiredEvent = check <StreamEvent>self.expiredEventChunk.next();
=======
                StreamEvent streamEvent = getStreamEvent(streamEventChunk.next());
                self.expiredEventChunk.resetToFront();
                while (self.expiredEventChunk.hasNext()) {
                    StreamEvent expiredEvent = getStreamEvent(self.expiredEventChunk.next());
>>>>>>> dd4d3de0
                    int timeDiff = expiredEvent.timestamp - currentTime + self.timeInMilliSeconds;
                    if (timeDiff <= 0) {
                        self.expiredEventChunk.removeCurrent();
                        self.count -= 1;
                        expiredEvent.timestamp = currentTime;
                        streamEventChunk.insertBeforeCurrent(expiredEvent);
                    } else {
                        break;
                    }
                }

                self.expiredEventChunk.resetToFront();
                if (streamEvent.eventType == CURRENT) {
                    StreamEvent clonedEvent = streamEvent.copy();
                    clonedEvent.eventType = EXPIRED;
                    if (self.count < self.length) {
                        self.count += 1;
                        self.expiredEventChunk.addLast(clonedEvent);
                    } else {
<<<<<<< HEAD
                        StreamEvent firstEvent = check <StreamEvent>self.expiredEventChunk.removeFirst();
=======
                        StreamEvent firstEvent = getStreamEvent(self.expiredEventChunk.removeFirst());
>>>>>>> dd4d3de0
                        if (firstEvent != null) {
                            firstEvent.timestamp = currentTime;
                            streamEventChunk.insertBeforeCurrent(firstEvent);
                            self.expiredEventChunk.addLast(clonedEvent);
                        }
                    }
                    self.timer = new task:Timer(self.invokeProcess, self.handleError, self.timeInMilliSeconds);
                } else {
                    streamEventChunk.removeCurrent();
                }

            }
        }

        match self.nextProcessPointer {
            function (StreamEvent[]) nxtProc => {
                if (streamEventChunk.getSize() != 0) {
                    StreamEvent[] events = [];
                    streamEventChunk.resetToFront();
                    while (streamEventChunk.hasNext()) {
<<<<<<< HEAD
                        StreamEvent streamEvent = check <StreamEvent>streamEventChunk.next();
=======
                        StreamEvent streamEvent = getStreamEvent(streamEventChunk.next());
>>>>>>> dd4d3de0
                        events[events.length()] = streamEvent;
                    }
                    nxtProc(events);
                }
            }
            () => {
                //do nothing
            }
        }
    }

    public function invokeProcess() returns error? {
        StreamEvent timerEvent = new(("timer", {}), "TIMER", time:currentTime().time);
        StreamEvent[] timerEventWrapper = [];
        timerEventWrapper[0] = timerEvent;
        self.process(timerEventWrapper);
        _ = self.timer.stop();
        return ();
    }

    public function getCandidateEvents(
                        StreamEvent originEvent,
                        (function (map e1Data, map e2Data) returns boolean)? conditionFunc,
                        boolean isLHSTrigger = true)
                        returns (StreamEvent?, StreamEvent?)[] {
        (StreamEvent?, StreamEvent?)[] events = [];
        int i = 0;
        foreach e in self.expiredEventChunk.asArray() {
            match e {
                StreamEvent s => {
                    StreamEvent lshEvent = (isLHSTrigger) ? originEvent : s;
                    StreamEvent rhsEvent = (isLHSTrigger) ? s : originEvent;
                    match (conditionFunc) {
                        function (map e1Data, map e2Data) returns boolean conditionCheckFunc => {
                            if (conditionCheckFunc(lshEvent.data, rhsEvent.data)) {
                                events[i] = (lshEvent, rhsEvent);
                                i += 1;
                            }
                        }
                        () => {
                            events[i] = (lshEvent, rhsEvent);
                            i += 1;
                        }
                    }
                }
                any a => {
                }
            }
        }
        return events;
    }

    public function handleError(error e) {
        io:println("Error occured", e.reason());
    }

};

public function timeLengthWindow(any[] windowParameters, function (StreamEvent[])? nextProcessPointer = ())
                    returns Window {
    TimeLengthWindow timeLengthWindow1 = new(nextProcessPointer, windowParameters);
    return timeLengthWindow1;
}

public type UniqueLengthWindow object {

    public string uniqueKey;
    public int length;
    public any[] windowParameters;
    public int count = 0;
    public map<StreamEvent> uniqueMap;
    public LinkedList expiredEventChunk;
    public function (StreamEvent[])? nextProcessPointer;

    public new(nextProcessPointer, windowParameters) {
<<<<<<< HEAD
=======
        self.uniqueKey = "";
        self.length = 0;
        self.uniqueMap = {};
>>>>>>> dd4d3de0
        self.expiredEventChunk = new;
        self.initParameters(windowParameters);
    }

    public function initParameters(any[] parameters) {
        if(parameters.length() == 2) {
            match parameters[0] {
                string value => self.uniqueKey = value;
                any anyValue => {
                    error err = error("UniqueLength window's first parameter, uniqueAttribute should be of type " +
                        "string");
                    panic err;
                }
            }

            match parameters[1] {
                int value => self.length = value;
                any anyValue => {
                    error err = error("UniqueLength window's second parameter, windowLength should be of type
                    int");
                    panic err;
                }
            }
        } else {
            error err = error("UniqueLength window should only have two parameters (<string> uniqueAttribute, " +
                "<int> windowLength), but found " + parameters.length() + " input attributes");
            panic err;
        }
    }

    public function process(StreamEvent[] streamEvents) {
        LinkedList streamEventChunk = new;
        foreach event in streamEvents {
            streamEventChunk.addLast(event);
        }

        if (streamEventChunk.getFirst() == null) {
            return;
        }

        lock {
            int currentTime = time:currentTime().time;
            streamEventChunk.resetToFront();
            while (streamEventChunk.hasNext()) {
<<<<<<< HEAD
                StreamEvent streamEvent = check <StreamEvent>streamEventChunk.next();
=======
                StreamEvent streamEvent = getStreamEvent(streamEventChunk.next());
>>>>>>> dd4d3de0
                StreamEvent clonedEvent = streamEvent.copy();
                clonedEvent.eventType = EXPIRED;
                StreamEvent eventClonedForMap = clonedEvent.copy();

                anydata? data = eventClonedForMap.data[self.uniqueKey];
                StreamEvent? oldEvent;
                if (data is string) {
<<<<<<< HEAD
                    if (self.uniqueMap[data] != null) {
                        oldEvent = check <StreamEvent>self.uniqueMap[data];
=======
                    if (self.uniqueMap[data] is StreamEvent) {
                        oldEvent = self.uniqueMap[data];
>>>>>>> dd4d3de0
                    }
                    self.uniqueMap[data] = eventClonedForMap;
                }

                if (oldEvent is ()) {
                    self.count += 1;
                }
<<<<<<< HEAD
                if ((self.count <= self.length) && (oldEvent is ())) {
=======


                if ((self.count <= self.length) &&
                    !(oldEvent is StreamEvent)) { // TODO: oldEvent is () can not be used - a bug!
>>>>>>> dd4d3de0
                    self.expiredEventChunk.addLast(clonedEvent);
                } else {
                    if (oldEvent is StreamEvent) {
                        while (self.expiredEventChunk.hasNext()) {
<<<<<<< HEAD
                            StreamEvent firstEventExpired = check <StreamEvent>self.expiredEventChunk.next();
=======
                            StreamEvent firstEventExpired = getStreamEvent(self.expiredEventChunk.next());
>>>>>>> dd4d3de0
                            if (firstEventExpired.data[self.uniqueKey] == oldEvent.data[self.uniqueKey]) {
                                self.expiredEventChunk.removeCurrent();
                            }
                        }
                        self.expiredEventChunk.addLast(clonedEvent);
                        streamEventChunk.insertBeforeCurrent(oldEvent);
                        oldEvent.timestamp = currentTime;
                    } else {
<<<<<<< HEAD
                        StreamEvent firstEvent = check <StreamEvent>self.expiredEventChunk.removeFirst();
=======
                        StreamEvent firstEvent = getStreamEvent(self.expiredEventChunk.removeFirst());
>>>>>>> dd4d3de0
                        if (firstEvent != null) {
                            firstEvent.timestamp = currentTime;
                            streamEventChunk.insertBeforeCurrent(firstEvent);
                            self.expiredEventChunk.addLast(clonedEvent);
                        } else {
                            streamEventChunk.insertBeforeCurrent(clonedEvent);
                        }
                    }
                }
            }
        }

        match self.nextProcessPointer {
            function (StreamEvent[]) nxtProc => {
                if (streamEventChunk.getSize() != 0) {
                    StreamEvent[] events = [];
                    streamEventChunk.resetToFront();
                    while (streamEventChunk.hasNext()) {
<<<<<<< HEAD
                        StreamEvent streamEvent = check <StreamEvent>streamEventChunk.next();
=======
                        StreamEvent streamEvent = getStreamEvent(streamEventChunk.next());
>>>>>>> dd4d3de0
                        events[events.length()] = streamEvent;
                    }
                    nxtProc(events);
                }
            }
            () => {
                //do nothing
            }
        }
    }

    public function getCandidateEvents(
                        StreamEvent originEvent,
                        (function (map e1Data, map e2Data) returns boolean)? conditionFunc,
                        boolean isLHSTrigger = true)
                        returns (StreamEvent?, StreamEvent?)[] {
        (StreamEvent?, StreamEvent?)[] events = [];
        int i = 0;
        foreach e in self.expiredEventChunk.asArray() {
            match e {
                StreamEvent s => {
                    StreamEvent lshEvent = (isLHSTrigger) ? originEvent : s;
                    StreamEvent rhsEvent = (isLHSTrigger) ? s : originEvent;
                    match (conditionFunc) {
                        function (map e1Data, map e2Data) returns boolean conditionCheckFunc => {
                            if (conditionCheckFunc(lshEvent.data, rhsEvent.data)) {
                                events[i] = (lshEvent, rhsEvent);
                                i += 1;
                            }
                        }
                        () => {
                            events[i] = (lshEvent, rhsEvent);
                            i += 1;
                        }
                    }
                }
                any a => {
                }
            }
        }
        return events;
    }
};

public function uniqueLengthWindow(any[] windowParameters, function (StreamEvent[])? nextProcessPointer = ())
                    returns Window {
    UniqueLengthWindow uniqueLengthWindow1 = new(nextProcessPointer, windowParameters);
    return uniqueLengthWindow1;
}

public type DelayWindow object {

    public int delayInMilliSeconds;
    public any[] windowParameters;
    public LinkedList delayedEventQueue;
    public int lastTimestamp = 0;
    public task:Timer? timer;
    public function (StreamEvent[])? nextProcessPointer;

    public new(nextProcessPointer, windowParameters) {
<<<<<<< HEAD
=======
        self.delayInMilliSeconds = 0;
        self.timer = ();
>>>>>>> dd4d3de0
        self.delayedEventQueue = new;
        self.initParameters(self.windowParameters);
    }

    public function initParameters(any[] parameters) {
        if(parameters.length() == 1) {
            match parameters[0] {
                int value => self.delayInMilliSeconds = value;
                any anyValue => {
                    error err = error("Delay window expects an int parameter");
                    panic err;
                }
            }
        } else {
            error err = error("Delay window should only have one parameter (<int> " +
                "delayTime), but found " + parameters.length() + " input attributes");
            panic err;
        }
    }


    public function process(StreamEvent[] streamEvents) {
        LinkedList streamEventChunk = new;
        foreach event in streamEvents {
            streamEventChunk.addLast(event);
        }

        if (streamEventChunk.getFirst() == null) {
            return;
        }

        lock {
            streamEventChunk.resetToFront();
            while (streamEventChunk.hasNext()) {
                StreamEvent streamEvent = getStreamEvent(streamEventChunk.next());
                int currentTime = time:currentTime().time;

                self.delayedEventQueue.resetToFront();
                while (self.delayedEventQueue.hasNext()) {
<<<<<<< HEAD
                    StreamEvent delayedEvent = check <StreamEvent>self.delayedEventQueue.next();
=======
                    StreamEvent delayedEvent = getStreamEvent(self.delayedEventQueue.next());
>>>>>>> dd4d3de0
                    //check if the event has delayed expected time period
                    if (streamEvent.timestamp >= delayedEvent.timestamp + self.delayInMilliSeconds) {
                        self.delayedEventQueue.removeCurrent();
                        //insert delayed event before the current event to stream chunk
                        streamEventChunk.insertBeforeCurrent(delayedEvent);
                    } else {
                        break;
                    }
                }

                if (streamEvent.eventType == CURRENT) {
                    self.delayedEventQueue.addLast(streamEvent);

                    if (self.lastTimestamp < streamEvent.timestamp) {
                        //calculate the remaining time to delay the current event
                        int delay = self.delayInMilliSeconds - (currentTime - streamEvent.timestamp);
                        self.timer = new task:Timer(self.invokeProcess, self.handleError, delay);
                        _ = self.timer.start();
                        self.lastTimestamp = streamEvent.timestamp;
                    }
                }
                //current events are not processed, so remove the current event from the stream chunk
                streamEventChunk.removeCurrent();
            }
            self.delayedEventQueue.resetToFront();
        }

        match self.nextProcessPointer {
            function (StreamEvent[]) nxtProc => {
                if (streamEventChunk.getSize() != 0) {
                    StreamEvent[] events = [];
                    streamEventChunk.resetToFront();
                    while (streamEventChunk.hasNext()) {
<<<<<<< HEAD
                        StreamEvent streamEvent = check <StreamEvent>streamEventChunk.next();
=======
                        StreamEvent streamEvent = getStreamEvent(streamEventChunk.next());
>>>>>>> dd4d3de0
                        events[events.length()] = streamEvent;
                    }
                    nxtProc(events);
                }
            }
            () => {
                //do nothing
            }
        }
    }

    public function invokeProcess() returns error? {
        StreamEvent timerEvent = new(("timer", {}), "TIMER", time:currentTime().time);
        StreamEvent[] timerEventWrapper = [];
        timerEventWrapper[0] = timerEvent;
        self.process(timerEventWrapper);
        _ = self.timer.stop();
        return ();
    }

    public function handleError(error e) {
        io:println("Error occured", e.reason());
    }

    public function getCandidateEvents(
                        StreamEvent originEvent,
                        (function (map e1Data, map e2Data) returns boolean)? conditionFunc,
                        boolean isLHSTrigger = true)
                        returns (StreamEvent?, StreamEvent?)[] {
        (StreamEvent?, StreamEvent?)[] events = [];
        int i = 0;
        foreach e in self.delayedEventQueue.asArray() {
            match e {
                StreamEvent s => {
                    StreamEvent lshEvent = (isLHSTrigger) ? originEvent : s;
                    StreamEvent rhsEvent = (isLHSTrigger) ? s : originEvent;
                    match (conditionFunc) {
                        function (map e1Data, map e2Data) returns boolean conditionCheckFunc => {
                            if (conditionCheckFunc(lshEvent.data, rhsEvent.data)) {
                                events[i] = (lshEvent, rhsEvent);
                                i += 1;
                            }
                        }
                        () => {
                            events[i] = (lshEvent, rhsEvent);
                            i += 1;
                        }
                    }
                }
                any a => {
                }
            }
        }
        return events;
    }
};

public function delayWindow(any[] windowParameters, function (StreamEvent[])? nextProcessPointer = ())
                    returns Window {
    DelayWindow delayWindow1 = new(nextProcessPointer, windowParameters);
    return delayWindow1;
}<|MERGE_RESOLUTION|>--- conflicted
+++ resolved
@@ -39,10 +39,7 @@
     public new(nextProcessPointer, windowParameters) {
         self.linkedList = new;
         self.initParameters(windowParameters);
-<<<<<<< HEAD
-=======
         self.size = 0;
->>>>>>> dd4d3de0
     }
 
     public function initParameters(any[] parameters) {
@@ -144,10 +141,7 @@
     public int lastTimestamp = -0x8000000000000000;
 
     public new(nextProcessPointer, windowParameters) {
-<<<<<<< HEAD
-=======
         self.timeInMillis = 0;
->>>>>>> dd4d3de0
         self.expiredEventQueue = new;
         self.timerQueue = new;
         self.initParameters(windowParameters);
@@ -191,11 +185,7 @@
                 self.expiredEventQueue.resetToFront();
 
                 while (self.expiredEventQueue.hasNext()) {
-<<<<<<< HEAD
-                    StreamEvent expiredEvent = check <StreamEvent>self.expiredEventQueue.next();
-=======
                     StreamEvent expiredEvent = getStreamEvent(self.expiredEventQueue.next());
->>>>>>> dd4d3de0
                     int timeDiff = (expiredEvent.timestamp - currentTime) + self.timeInMillis;
                     if (timeDiff <= 0) {
                         self.expiredEventQueue.removeCurrent();
@@ -230,11 +220,7 @@
                     StreamEvent[] events = [];
                     streamEventChunk.resetToFront();
                     while (streamEventChunk.hasNext()) {
-<<<<<<< HEAD
-                        StreamEvent streamEvent = check <StreamEvent>streamEventChunk.next();
-=======
                         StreamEvent streamEvent = getStreamEvent(streamEventChunk.next());
->>>>>>> dd4d3de0
                         events[events.length()] = streamEvent;
                     }
                     nxtProc(events);
@@ -311,12 +297,9 @@
     public function (StreamEvent[])? nextProcessPointer;
 
     public new(nextProcessPointer, windowParameters) {
-<<<<<<< HEAD
-=======
         self.length = 0;
         self.count = 0;
         self.resetEvent = ();
->>>>>>> dd4d3de0
         self.currentEventQueue = new();
         self.expiredEventQueue = ();
         self.initParameters(windowParameters);
@@ -365,11 +348,7 @@
                     //        expiredEventQueue.addLast(toBeExpired);
                     //    }
                     //}
-<<<<<<< HEAD
-                    StreamEvent firstInCurrentEventQueue = check <StreamEvent>self.currentEventQueue.getFirst();
-=======
                     StreamEvent firstInCurrentEventQueue = getStreamEvent(self.currentEventQueue.getFirst());
->>>>>>> dd4d3de0
                     self.resetEvent = createResetStreamEvent(firstInCurrentEventQueue);
                     foreach currentEvent in self.currentEventQueue.asArray() {
                         outputStreamEventChunk.addLast(currentEvent);
@@ -397,11 +376,7 @@
                     }
                     streamEventChunk.resetToFront();
                     while (streamEventChunk.hasNext()) {
-<<<<<<< HEAD
-                        StreamEvent streamEvent = check <StreamEvent>streamEventChunk.next();
-=======
                         StreamEvent streamEvent = getStreamEvent(streamEventChunk.next());
->>>>>>> dd4d3de0
                         events[events.length()] = streamEvent;
                     }
                     nxtProc(events);
@@ -465,12 +440,9 @@
     public function (StreamEvent[])? nextProcessPointer;
 
     public new(nextProcessPointer, windowParameters) {
-<<<<<<< HEAD
-=======
         self.timeInMilliSeconds = 0;
         self.resetEvent = ();
         self.timer = ();
->>>>>>> dd4d3de0
         self.currentEventQueue = new();
         self.expiredEventQueue = ();
         self.initParameters(self.windowParameters);
@@ -536,17 +508,10 @@
                     outputStreamEvents.addLast(self.resetEvent);
                     self.resetEvent = ();
                 }
-<<<<<<< HEAD
-                self.resetEvent = createResetStreamEvent(check <StreamEvent>self.currentEventQueue.getFirst());
-                self.currentEventQueue.resetToFront();
-                while (self.currentEventQueue.hasNext()) {
-                    StreamEvent streamEvent = check <StreamEvent>self.currentEventQueue.next();
-=======
                 self.resetEvent = createResetStreamEvent(getStreamEvent(self.currentEventQueue.getFirst()));
                 self.currentEventQueue.resetToFront();
                 while (self.currentEventQueue.hasNext()) {
                     StreamEvent streamEvent = getStreamEvent(self.currentEventQueue.next());
->>>>>>> dd4d3de0
                     outputStreamEvents.addLast(streamEvent);
                 }
             }
@@ -558,11 +523,7 @@
                     StreamEvent[] events = [];
                     outputStreamEvents.resetToFront();
                     while (outputStreamEvents.hasNext()) {
-<<<<<<< HEAD
-                        StreamEvent streamEvent = check <StreamEvent>outputStreamEvents.next();
-=======
                         StreamEvent streamEvent = getStreamEvent(outputStreamEvents.next());
->>>>>>> dd4d3de0
                         events[events.length()] = streamEvent;
                     }
                     nxtProc(events);
@@ -626,11 +587,8 @@
     public string timeStamp;
 
     public new(nextProcessPointer, windowParameters) {
-<<<<<<< HEAD
-=======
         self.timeInMillis = 0;
         self.timeStamp = "";
->>>>>>> dd4d3de0
         self.expiredEventQueue = new;
         self.initParameters(windowParameters);
     }
@@ -669,20 +627,12 @@
             streamEventChunk.resetToFront();
 
             while (streamEventChunk.hasNext()) {
-<<<<<<< HEAD
-                StreamEvent streamEvent = check <StreamEvent>streamEventChunk.next();
-=======
                 StreamEvent streamEvent = getStreamEvent(streamEventChunk.next());
->>>>>>> dd4d3de0
                 int currentTime = self.getTimestamp(streamEvent.data[self.timeStamp]);
                 self.expiredEventQueue.resetToFront();
 
                 while (self.expiredEventQueue.hasNext()) {
-<<<<<<< HEAD
-                    StreamEvent expiredEvent = check <StreamEvent>self.expiredEventQueue.next();
-=======
                     StreamEvent expiredEvent = getStreamEvent(self.expiredEventQueue.next());
->>>>>>> dd4d3de0
                     int timeDiff = (self.getTimestamp(expiredEvent.data[self.timeStamp]) - currentTime) +
                         self.timeInMillis;
                     if (timeDiff <= 0) {
@@ -709,11 +659,7 @@
                     StreamEvent[] events = [];
                     streamEventChunk.resetToFront();
                     while (streamEventChunk.hasNext()) {
-<<<<<<< HEAD
-                        StreamEvent streamEvent =check <StreamEvent>streamEventChunk.next();
-=======
                         StreamEvent streamEvent = getStreamEvent(streamEventChunk.next());
->>>>>>> dd4d3de0
                         events[events.length()] = streamEvent;
                     }
                     nxtProc(events);
@@ -796,13 +742,10 @@
     public any[] windowParameters;
 
     public new(nextProcessPointer, windowParameters) {
-<<<<<<< HEAD
-=======
         self.timeToKeep = 0;
         self.lastScheduledTime = 0;
         self.timer = ();
         self.timeStamp = "";
->>>>>>> dd4d3de0
         self.currentEventChunk = new();
         self.expiredEventChunk = new;
 
@@ -900,11 +843,7 @@
         LinkedList complexEventChunks = new;
 
         lock {
-<<<<<<< HEAD
-            self.initTiming(check <StreamEvent>streamEventChunk.getFirst());
-=======
             self.initTiming(getStreamEvent(streamEventChunk.getFirst()));
->>>>>>> dd4d3de0
 
             while (streamEventChunk.hasNext()) {
 
@@ -965,9 +904,6 @@
             function (StreamEvent[]) nxtProc => {
                 if (complexEventChunks.getSize() != 0) {
                     while (complexEventChunks.hasNext()) {
-<<<<<<< HEAD
-                        StreamEvent[] streamEvent =check <StreamEvent[]>complexEventChunks.next();
-=======
                         StreamEvent[] streamEvent;
                         any? next = complexEventChunks.next();
                         if (next is StreamEvent[]) {
@@ -975,7 +911,6 @@
                         } else {
                             return;
                         }
->>>>>>> dd4d3de0
                         foreach event in streamEvent{
                         }
                         nxtProc(streamEvent);
@@ -1043,11 +978,7 @@
             // mark the timestamp for the expiredType event
             self.expiredEventChunk.resetToFront();
             while (self.expiredEventChunk.hasNext()) {
-<<<<<<< HEAD
-                StreamEvent expiredEvent = check <StreamEvent>self.expiredEventChunk.next();
-=======
                 StreamEvent expiredEvent = getStreamEvent(self.expiredEventChunk.next());
->>>>>>> dd4d3de0
                 expiredEvent.timestamp = currentTime;
             }
             // add expired event to newEventChunk.
@@ -1078,11 +1009,7 @@
             if (preserveCurrentEvents || self.storeExpiredEvents) {
                 self.currentEventChunk.resetToFront();
                 while (self.currentEventChunk.hasNext()) {
-<<<<<<< HEAD
-                    StreamEvent currentEvent = check <StreamEvent>self.currentEventChunk.next();
-=======
                     StreamEvent currentEvent = getStreamEvent(self.currentEventChunk.next());
->>>>>>> dd4d3de0
                     StreamEvent toExpireEvent = currentEvent.copy();
                     toExpireEvent.eventType = EXPIRED;
                     self.expiredEventChunk.addLast(toExpireEvent);
@@ -1099,14 +1026,7 @@
 
         StreamEvent[] streamEvents = [];
         while (newEventChunk.hasNext()) {
-<<<<<<< HEAD
-            streamEvents[streamEvents.length()] = check <StreamEvent>newEventChunk.next();
-        }
-        if (!(streamEvents is ())) {
-            complexEventChunks.addLast(streamEvents);
-=======
             streamEvents[streamEvents.length()] = getStreamEvent(newEventChunk.next());
->>>>>>> dd4d3de0
         }
         complexEventChunks.addLast(streamEvents);
     }
@@ -1120,11 +1040,7 @@
                 // mark the timestamp for the expiredType event
                 self.expiredEventChunk.resetToFront();
                 while (self.expiredEventChunk.hasNext()) {
-<<<<<<< HEAD
-                    StreamEvent expiredEvent = check <StreamEvent>self.expiredEventChunk.next();
-=======
                     StreamEvent expiredEvent = getStreamEvent(self.expiredEventChunk.next());
->>>>>>> dd4d3de0
 
                     if (self.outputExpectsExpiredEvents) {
                         // add expired event to newEventChunk.
@@ -1160,11 +1076,7 @@
             if (preserveCurrentEvents || self.storeExpiredEvents) {
                 self.currentEventChunk.resetToFront();
                 while (self.currentEventChunk.hasNext()) {
-<<<<<<< HEAD
-                    StreamEvent currentEvent = check <StreamEvent>self.currentEventChunk.next();
-=======
                     StreamEvent currentEvent = getStreamEvent(self.currentEventChunk.next());
->>>>>>> dd4d3de0
                     StreamEvent toExpireEvent = currentEvent.copy();
                     toExpireEvent.eventType = EXPIRED;
                     self.expiredEventChunk.addLast(toExpireEvent);
@@ -1181,14 +1093,7 @@
 
         StreamEvent[] streamEvents = [];
         while (newEventChunk.hasNext()) {
-<<<<<<< HEAD
-            streamEvents[streamEvents.length()] = check <StreamEvent>newEventChunk.next();
-        }
-        if (!(streamEvents is ())) {
-            complexEventChunks.addLast(streamEvents);
-=======
             streamEvents[streamEvents.length()] = getStreamEvent(newEventChunk.next());
->>>>>>> dd4d3de0
         }
         complexEventChunks.addLast(streamEvents);
     }
@@ -1242,12 +1147,9 @@
     public task:Timer? timer;
 
     public new(nextProcessPointer, windowParameters) {
-<<<<<<< HEAD
-=======
         self.timeInMilliSeconds = 0;
         self.length = 0;
         self.timer = ();
->>>>>>> dd4d3de0
         self.expiredEventChunk = new;
         self.initParameters(windowParameters);
     }
@@ -1290,17 +1192,10 @@
             int currentTime = time:currentTime().time;
 
             while (streamEventChunk.hasNext()) {
-<<<<<<< HEAD
-                StreamEvent streamEvent = check <StreamEvent>streamEventChunk.next();
-                self.expiredEventChunk.resetToFront();
-                while (self.expiredEventChunk.hasNext()) {
-                    StreamEvent expiredEvent = check <StreamEvent>self.expiredEventChunk.next();
-=======
                 StreamEvent streamEvent = getStreamEvent(streamEventChunk.next());
                 self.expiredEventChunk.resetToFront();
                 while (self.expiredEventChunk.hasNext()) {
                     StreamEvent expiredEvent = getStreamEvent(self.expiredEventChunk.next());
->>>>>>> dd4d3de0
                     int timeDiff = expiredEvent.timestamp - currentTime + self.timeInMilliSeconds;
                     if (timeDiff <= 0) {
                         self.expiredEventChunk.removeCurrent();
@@ -1320,11 +1215,7 @@
                         self.count += 1;
                         self.expiredEventChunk.addLast(clonedEvent);
                     } else {
-<<<<<<< HEAD
-                        StreamEvent firstEvent = check <StreamEvent>self.expiredEventChunk.removeFirst();
-=======
                         StreamEvent firstEvent = getStreamEvent(self.expiredEventChunk.removeFirst());
->>>>>>> dd4d3de0
                         if (firstEvent != null) {
                             firstEvent.timestamp = currentTime;
                             streamEventChunk.insertBeforeCurrent(firstEvent);
@@ -1345,11 +1236,7 @@
                     StreamEvent[] events = [];
                     streamEventChunk.resetToFront();
                     while (streamEventChunk.hasNext()) {
-<<<<<<< HEAD
-                        StreamEvent streamEvent = check <StreamEvent>streamEventChunk.next();
-=======
                         StreamEvent streamEvent = getStreamEvent(streamEventChunk.next());
->>>>>>> dd4d3de0
                         events[events.length()] = streamEvent;
                     }
                     nxtProc(events);
@@ -1425,12 +1312,9 @@
     public function (StreamEvent[])? nextProcessPointer;
 
     public new(nextProcessPointer, windowParameters) {
-<<<<<<< HEAD
-=======
         self.uniqueKey = "";
         self.length = 0;
         self.uniqueMap = {};
->>>>>>> dd4d3de0
         self.expiredEventChunk = new;
         self.initParameters(windowParameters);
     }
@@ -1475,11 +1359,7 @@
             int currentTime = time:currentTime().time;
             streamEventChunk.resetToFront();
             while (streamEventChunk.hasNext()) {
-<<<<<<< HEAD
-                StreamEvent streamEvent = check <StreamEvent>streamEventChunk.next();
-=======
                 StreamEvent streamEvent = getStreamEvent(streamEventChunk.next());
->>>>>>> dd4d3de0
                 StreamEvent clonedEvent = streamEvent.copy();
                 clonedEvent.eventType = EXPIRED;
                 StreamEvent eventClonedForMap = clonedEvent.copy();
@@ -1487,13 +1367,8 @@
                 anydata? data = eventClonedForMap.data[self.uniqueKey];
                 StreamEvent? oldEvent;
                 if (data is string) {
-<<<<<<< HEAD
-                    if (self.uniqueMap[data] != null) {
-                        oldEvent = check <StreamEvent>self.uniqueMap[data];
-=======
                     if (self.uniqueMap[data] is StreamEvent) {
                         oldEvent = self.uniqueMap[data];
->>>>>>> dd4d3de0
                     }
                     self.uniqueMap[data] = eventClonedForMap;
                 }
@@ -1501,23 +1376,15 @@
                 if (oldEvent is ()) {
                     self.count += 1;
                 }
-<<<<<<< HEAD
-                if ((self.count <= self.length) && (oldEvent is ())) {
-=======
 
 
                 if ((self.count <= self.length) &&
                     !(oldEvent is StreamEvent)) { // TODO: oldEvent is () can not be used - a bug!
->>>>>>> dd4d3de0
                     self.expiredEventChunk.addLast(clonedEvent);
                 } else {
                     if (oldEvent is StreamEvent) {
                         while (self.expiredEventChunk.hasNext()) {
-<<<<<<< HEAD
-                            StreamEvent firstEventExpired = check <StreamEvent>self.expiredEventChunk.next();
-=======
                             StreamEvent firstEventExpired = getStreamEvent(self.expiredEventChunk.next());
->>>>>>> dd4d3de0
                             if (firstEventExpired.data[self.uniqueKey] == oldEvent.data[self.uniqueKey]) {
                                 self.expiredEventChunk.removeCurrent();
                             }
@@ -1526,11 +1393,7 @@
                         streamEventChunk.insertBeforeCurrent(oldEvent);
                         oldEvent.timestamp = currentTime;
                     } else {
-<<<<<<< HEAD
-                        StreamEvent firstEvent = check <StreamEvent>self.expiredEventChunk.removeFirst();
-=======
                         StreamEvent firstEvent = getStreamEvent(self.expiredEventChunk.removeFirst());
->>>>>>> dd4d3de0
                         if (firstEvent != null) {
                             firstEvent.timestamp = currentTime;
                             streamEventChunk.insertBeforeCurrent(firstEvent);
@@ -1549,11 +1412,7 @@
                     StreamEvent[] events = [];
                     streamEventChunk.resetToFront();
                     while (streamEventChunk.hasNext()) {
-<<<<<<< HEAD
-                        StreamEvent streamEvent = check <StreamEvent>streamEventChunk.next();
-=======
                         StreamEvent streamEvent = getStreamEvent(streamEventChunk.next());
->>>>>>> dd4d3de0
                         events[events.length()] = streamEvent;
                     }
                     nxtProc(events);
@@ -1614,11 +1473,8 @@
     public function (StreamEvent[])? nextProcessPointer;
 
     public new(nextProcessPointer, windowParameters) {
-<<<<<<< HEAD
-=======
         self.delayInMilliSeconds = 0;
         self.timer = ();
->>>>>>> dd4d3de0
         self.delayedEventQueue = new;
         self.initParameters(self.windowParameters);
     }
@@ -1658,11 +1514,7 @@
 
                 self.delayedEventQueue.resetToFront();
                 while (self.delayedEventQueue.hasNext()) {
-<<<<<<< HEAD
-                    StreamEvent delayedEvent = check <StreamEvent>self.delayedEventQueue.next();
-=======
                     StreamEvent delayedEvent = getStreamEvent(self.delayedEventQueue.next());
->>>>>>> dd4d3de0
                     //check if the event has delayed expected time period
                     if (streamEvent.timestamp >= delayedEvent.timestamp + self.delayInMilliSeconds) {
                         self.delayedEventQueue.removeCurrent();
@@ -1696,11 +1548,7 @@
                     StreamEvent[] events = [];
                     streamEventChunk.resetToFront();
                     while (streamEventChunk.hasNext()) {
-<<<<<<< HEAD
-                        StreamEvent streamEvent = check <StreamEvent>streamEventChunk.next();
-=======
                         StreamEvent streamEvent = getStreamEvent(streamEventChunk.next());
->>>>>>> dd4d3de0
                         events[events.length()] = streamEvent;
                     }
                     nxtProc(events);
