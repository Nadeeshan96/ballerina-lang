--- conflicted
+++ resolved
@@ -26,14 +26,7 @@
                         StreamEvent originEvent,
                         function (map e1Data, map e2Data) returns boolean conditionFunc,
                         boolean isLHSTrigger = true)
-<<<<<<< HEAD
-                        returns (StreamEvent?, StreamEvent?)[] {
-        (StreamEvent?, StreamEvent?)[] events;
-        return events;
-    }
-=======
                         returns (StreamEvent?, StreamEvent?)[];
->>>>>>> 98f59f90
 };
 
 public type LengthWindow object {
@@ -544,15 +537,6 @@
                 }
             }
         }
-        return events;
-    }
-
-    public function getCandidateEvents(
-                        StreamEvent originEvent,
-                        function (map e1Data, map e2Data) returns boolean conditionFunc,
-                        boolean isLHSTrigger = true)
-                        returns (StreamEvent?, StreamEvent?)[] {
-        (StreamEvent?, StreamEvent?)[] events;
         return events;
     }
 
@@ -722,15 +706,6 @@
         return events;
     }
 
-    public function getCandidateEvents(
-                        StreamEvent originEvent,
-                        function (map e1Data, map e2Data) returns boolean conditionFunc,
-                        boolean isLHSTrigger = true)
-                        returns (StreamEvent?, StreamEvent?)[] {
-        (StreamEvent?, StreamEvent?)[] events;
-        return events;
-    }
-
     public function handleError(error e) {
         io:println("Error occured", e);
     }
@@ -1017,8 +992,6 @@
                         boolean isLHSTrigger = true)
                         returns (StreamEvent?, StreamEvent?)[] {
         (StreamEvent?, StreamEvent?)[] events;
-<<<<<<< HEAD
-=======
         int i = 0;
         foreach e in expiredEventChunk.asArray() {
             match e {
@@ -1034,7 +1007,6 @@
                 }
             }
         }
->>>>>>> 98f59f90
         return events;
     }
 
@@ -1055,19 +1027,11 @@
     public string uniqueKey;
     public int length;
     public int count = 0;
-<<<<<<< HEAD
-    private map uniqueMap;
-    public LinkedList expiredEventChunk;
-    public function (StreamEvent[]) nextProcessorPointer;
-
-    public new (nextProcessorPointer, uniqueKey, length) {
-=======
     public map uniqueMap;
     public LinkedList expiredEventChunk;
     public function (StreamEvent[])? nextProcessPointer;
 
     public new (nextProcessPointer, uniqueKey, length) {
->>>>>>> 98f59f90
         expiredEventChunk = new;
     }
 
@@ -1098,11 +1062,7 @@
                 uniqueMap[str] = eventClonedForMap;
 
                 if (oldEvent == null) {
-<<<<<<< HEAD
-                    count++;
-=======
                     count += 1;
->>>>>>> 98f59f90
                 }
                 if ((count <= length) && (oldEvent == null)) {
                     expiredEventChunk.addLast(clonedEvent);
@@ -1130,16 +1090,6 @@
                 }
             }
         }
-<<<<<<< HEAD
-        if (streamEventChunk.getSize() != 0) {
-            StreamEvent[] events = [];
-            streamEventChunk.resetToFront();
-            while (streamEventChunk.hasNext()) {
-                StreamEvent streamEvent = check <StreamEvent> streamEventChunk.next();
-                events[lengthof events] = streamEvent;
-            }
-            nextProcessorPointer(events);
-=======
 
         match nextProcessPointer {
             function (StreamEvent[]) nxtProc => {
@@ -1156,7 +1106,6 @@
             () => {
                 //do nothing
             }
->>>>>>> 98f59f90
         }
     }
 
@@ -1166,8 +1115,6 @@
                         boolean isLHSTrigger = true)
                         returns (StreamEvent?, StreamEvent?)[] {
         (StreamEvent?, StreamEvent?)[] events;
-<<<<<<< HEAD
-=======
         int i = 0;
         foreach e in expiredEventChunk.asArray() {
             match e {
@@ -1183,18 +1130,12 @@
                 }
             }
         }
->>>>>>> 98f59f90
         return events;
     }
 };
 
-<<<<<<< HEAD
-public function uniqueLengthWindow(function(StreamEvent[]) nextProcessPointer, string uniqueKey, int length)
-                    returns UniqueLengthWindow {
-=======
 public function uniqueLengthWindow(string uniqueKey, int length, function(StreamEvent[])? nextProcessPointer = ())
                     returns Window {
->>>>>>> 98f59f90
     UniqueLengthWindow uniqueLengthWindow1 = new(nextProcessPointer, uniqueKey, length);
     return uniqueLengthWindow1;
 }