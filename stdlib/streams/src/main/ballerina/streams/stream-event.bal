// Copyright (c) 2018 WSO2 Inc. (http://www.wso2.org) All Rights Reserved.
//
// WSO2 Inc. licenses this file to you under the Apache License,
// Version 2.0 (the "License"); you may not use this file except
// in compliance with the License.
// You may obtain a copy of the License at
//
// http://www.apache.org/licenses/LICENSE-2.0
//
// Unless required by applicable law or agreed to in writing,
// software distributed under the License is distributed on an
// "AS IS" BASIS, WITHOUT WARRANTIES OR CONDITIONS OF ANY
// KIND, either express or implied.  See the License for the
// specific language governing permissions and limitations
// under the License.

<<<<<<< HEAD
import ballerina/system;

=======
# The `StreamEvent` object is a wrapper around the actual data being received to the input stream. If a record is
# receive to a input stream, that record is converted to a map of anydata values and set that map to a field called
# `data` in a new `StreamEvent` object. `StreamEvent` is only used internally to transmit event data from one
# processor to another processor. At the time the record is converted to a map, the timestamp is set. If the record
# is first received by the input stream, the eventType is set to streams:CURRENT. Other than stream events of type
# streams:CURRENT, there are 3 types of StreamEvents. They are streams:EXPIRED, streams:RESET, streams:TIMER. An expired
# event is used to remove the state of its respective current event. A reset event is used to completely wipe the
# state and a timer event is used to trigger the `process` method of a particular processor in timely manner.
#
# + eventType - description
# + timestamp - description
# + data - description
>>>>>>> ef51aeb9
public type StreamEvent object {
    public EventType eventType;
    public int timestamp;
    public map<anydata> data = {};
    public string streamName;
    public string eventId;

    public function __init((string, map<anydata>)|map<anydata> eventData, EventType eventType, int timestamp) {
        self.eventType = eventType;
        self.timestamp = timestamp;
        self.streamName = "";
        self.eventId = system:uuid();
        if (eventData is (string, map<anydata>)) {
            self.streamName = eventData[0];
            foreach var (k, v) in eventData[1] {
                self.data[eventData[0] + DELIMITER + k] = v;
            }
        } else {
            self.data = eventData;
            string key = (eventData.length() > 0) ? eventData.keys()[0] : "";
            self.streamName = key.split("\\.")[0];
        }
    }

    # Returns a copy of the stream event instance.
    #
    # + return - A copy of the `StreamEvent` object with its state.
    public function copy() returns StreamEvent {
        StreamEvent clone = new(self.cloneData(), self.eventType, self.timestamp);
        clone.eventId = self.eventId;
        return clone;
    }

    # Adds key values pairs in a given map to the field `data`.
    #
    # + eventData - map of anydata values to be added to field `data`.
    public function addData(map<anydata> eventData) {
        foreach var (k, v) in eventData {
            self.data[k] = v;
        }
    }

    # Adds an attribute of an event to the map with its value.
    #
    # + key - The key of the map entry.
    # + val - Respective value of the `key`.
    public function addAttribute(string key, anydata val) {
        string k = self.getStreamName() + "." + key;
        self.data[k] = val;
    }

    public function getStreamName() returns string {
        return self.streamName;
    }

    public function getEventId() returns string {
        return self.eventId;
    }

    function cloneData() returns map<anydata> {
        map<anydata> dataClone = {};
        foreach var (k, v) in self.data {
            dataClone[k] = v;
        }
        return dataClone;
    }

};

# This record represents a stream event which can be persisted.
#
# + eventType - description
# + timestamp - description
# + data - description
public type SnapshottableStreamEvent record {|
    EventType eventType = "CURRENT";
    int timestamp = 0;
    map<anydata> data = {};
<<<<<<< HEAD
    string streamName = "";
    !...;
};
=======
|};
>>>>>>> ef51aeb9
<|MERGE_RESOLUTION|>--- conflicted
+++ resolved
@@ -14,10 +14,6 @@
 // specific language governing permissions and limitations
 // under the License.
 
-<<<<<<< HEAD
-import ballerina/system;
-
-=======
 # The `StreamEvent` object is a wrapper around the actual data being received to the input stream. If a record is
 # receive to a input stream, that record is converted to a map of anydata values and set that map to a field called
 # `data` in a new `StreamEvent` object. `StreamEvent` is only used internally to transmit event data from one
@@ -27,10 +23,11 @@
 # event is used to remove the state of its respective current event. A reset event is used to completely wipe the
 # state and a timer event is used to trigger the `process` method of a particular processor in timely manner.
 #
-# + eventType - description
-# + timestamp - description
-# + data - description
->>>>>>> ef51aeb9
+# + eventType - event type
+# + timestamp - arrival timestamp
+# + data - event data map
+# + streamName - name of the initial stream
+# + eventId - unique id of the event
 public type StreamEvent object {
     public EventType eventType;
     public int timestamp;
@@ -82,37 +79,42 @@
         self.data[k] = val;
     }
 
+    # Returns the name of the stream.
+    #
+    # + return - the stream name.
     public function getStreamName() returns string {
         return self.streamName;
     }
 
+    # Returns the id of the event.
+    #
+    # + return - the event id.
     public function getEventId() returns string {
         return self.eventId;
     }
 
-    function cloneData() returns map<anydata> {
+    # Returns a clone of the event data map.
+    #
+    # + return - clone of the event data.
+    public function cloneData() returns map<anydata> {
         map<anydata> dataClone = {};
         foreach var (k, v) in self.data {
             dataClone[k] = v;
         }
         return dataClone;
     }
-
 };
 
+//todo: add eventId
 # This record represents a stream event which can be persisted.
 #
 # + eventType - description
 # + timestamp - description
 # + data - description
+# + streamName - description
 public type SnapshottableStreamEvent record {|
     EventType eventType = "CURRENT";
     int timestamp = 0;
     map<anydata> data = {};
-<<<<<<< HEAD
     string streamName = "";
-    !...;
-};
-=======
-|};
->>>>>>> ef51aeb9
+|};