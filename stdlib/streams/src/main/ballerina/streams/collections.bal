--- conflicted
+++ resolved
@@ -428,15 +428,9 @@
     public function asArray() returns any[] {
         any[] arr = [self.size - 1];
         Node? temp;
-<<<<<<< HEAD
-        int i;
+        int i = 0;
         if (!self.isEmpty()) {
             match self.first {
-=======
-        int i = 0;
-        if (!isEmpty()) {
-            match first {
->>>>>>> ec4d012f
                 Node value => {
                     temp = value;
                     while (temp != ()) {
