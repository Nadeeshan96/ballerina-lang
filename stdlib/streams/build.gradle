apply from: "$rootDir/gradle/balNativeLibProject.gradle"

dependencies {
    baloImplementation project(path: ':ballerina-builtin', configuration: 'baloImplementation')
    baloImplementation project(path: ':ballerina-runtime-api', configuration: 'baloImplementation')
    baloImplementation project(path: ':ballerina-utils', configuration: 'baloImplementation')

    baloImplementation project(path: ':ballerina-crypto', configuration: 'baloImplementation')
    baloImplementation project(path: ':ballerina-io', configuration: 'baloImplementation')
    baloImplementation project(path: ':ballerina-math', configuration: 'baloImplementation')
    baloImplementation project(path: ':ballerina-reflect', configuration: 'baloImplementation')
    baloImplementation project(path: ':ballerina-task', configuration: 'baloImplementation')
    baloImplementation project(path: ':ballerina-time', configuration: 'baloImplementation')
    baloImplementation project(path: ':ballerina-internal', configuration: 'baloImplementation')
    baloImplementation project(path: ':ballerina-config-api', configuration: 'baloImplementation')
    baloImplementation project(path: ':ballerina-system', configuration: 'baloImplementation')
    baloImplementation project(path: ':ballerina-log-api', configuration: 'baloImplementation')
    baloImplementation project(path: ':ballerina-runtime-api', configuration: 'baloImplementation')

    implementation project(':ballerina-core')
    implementation project(':ballerina-lang')
    implementation project(':ballerina-utils')
    implementation project(':ballerina-builtin')
    implementation project(':ballerina-runtime-api')
    implementation project(':ballerina-time')
    implementation project(':ballerina-task')
    implementation project(':ballerina-io')
    implementation project(':ballerina-reflect')
    implementation project(':ballerina-math')
    implementation project(':ballerina-crypto')
    implementation project(':ballerina-config')
    implementation project(':ballerina-config-api')
    implementation project(':ballerina-internal')
    implementation project(':ballerina-log-api')
    implementation project(':ballerina-system')
    implementation project(':ballerina-logging')
    implementation project(':ballerina-launcher')

<<<<<<< HEAD
    testImplementation 'org.slf4j:slf4j-jdk14'
    testImplementation 'org.slf4j:slf4j-api'
    testImplementation 'com.h2database:h2'
    testImplementation 'org.testng:testng:'
    testImplementation 'commons-io:commons-io'
=======
    testImplementation 'org.slf4j:slf4j-jdk14:1.7.26'
    testImplementation 'com.h2database:h2:1.4.198'
    testImplementation 'org.testng:testng:6.13.1'
    testImplementation 'org.apache.commons:commons-io:1.3.2'

    testCompile project(path: ':ballerina-test-common', configuration: 'tests')
>>>>>>> b5ff956a
}

test {
    exclude "**/*"
    doFirst {
        copy {
            from "$buildDir/generated-balo/repo/ballerina"
            into "$buildDir/lib/repo/ballerina"
        }
    }
    useTestNG() {
        suites 'src/test/resources/testng.xml'
    }
<<<<<<< HEAD
    systemProperty "java.util.logging.config.file", "src/test/resources/logging.properties"
    systemProperty "java.util.logging.config.file", "$buildDir/log4j.properties"
=======
    systemProperty "ballerina.home", "$buildDir"
    systemProperty "java.util.logging.config.file", "src/test/resources/logging.properties"
>>>>>>> b5ff956a
    systemProperty "java.util.logging.manager", "org.ballerinalang.logging.BLogManager"
}

configurations {
    testCompile.exclude group: 'org.slf4j', module: 'slf4j-log4j12'
    testCompile.exclude group: 'org.slf4j', module: 'slf4j-simple'
    testCompile.exclude group: 'org.ops4j.pax.logging', module: 'pax-logging-api'
}

description = 'Ballerina - Streams'<|MERGE_RESOLUTION|>--- conflicted
+++ resolved
@@ -36,20 +36,12 @@
     implementation project(':ballerina-logging')
     implementation project(':ballerina-launcher')
 
-<<<<<<< HEAD
     testImplementation 'org.slf4j:slf4j-jdk14'
     testImplementation 'org.slf4j:slf4j-api'
     testImplementation 'com.h2database:h2'
     testImplementation 'org.testng:testng:'
     testImplementation 'commons-io:commons-io'
-=======
-    testImplementation 'org.slf4j:slf4j-jdk14:1.7.26'
-    testImplementation 'com.h2database:h2:1.4.198'
-    testImplementation 'org.testng:testng:6.13.1'
-    testImplementation 'org.apache.commons:commons-io:1.3.2'
-
     testCompile project(path: ':ballerina-test-common', configuration: 'tests')
->>>>>>> b5ff956a
 }
 
 test {
@@ -63,13 +55,8 @@
     useTestNG() {
         suites 'src/test/resources/testng.xml'
     }
-<<<<<<< HEAD
-    systemProperty "java.util.logging.config.file", "src/test/resources/logging.properties"
-    systemProperty "java.util.logging.config.file", "$buildDir/log4j.properties"
-=======
     systemProperty "ballerina.home", "$buildDir"
     systemProperty "java.util.logging.config.file", "src/test/resources/logging.properties"
->>>>>>> b5ff956a
     systemProperty "java.util.logging.manager", "org.ballerinalang.logging.BLogManager"
 }
 
