--- conflicted
+++ resolved
@@ -19,13 +19,8 @@
 public function print((any|error)... values) = external;
 
 # Prints `any` or `error` value(s) to the STDOUT followed by a new line.
-<<<<<<< HEAD
-# + a - The value(s) to be printed.
+# + values - The value(s) to be printed.
 public function println((any|error)... values) = external;
-=======
-# + values - The value(s) to be printed.
-public extern function println((any|error)... values);
->>>>>>> e3b76989
 
 # Returns a formatted string using the specified format string and arguments. Following format specifiers are allowed.
 #    b              boolean
