--- conflicted
+++ resolved
@@ -29,245 +29,105 @@
         init(byteChannel, bOrder);
     }
 
-<<<<<<< HEAD
     # Initializes data channel.
     #
     # + byteChannel - channel which would represent the source to read/write data
     # + bOrder - network byte order
-    native function init(ByteChannel byteChannel, ByteOrder bOrder);
+    extern function init(ByteChannel byteChannel, ByteOrder bOrder);
 
     # Reads a 16 bit integer.
     #
     # + return - value of the integer which is read or an error
-    public native function readInt16() returns int|error;
+    public extern function readInt16() returns int|error;
 
     # Reads a 32 bit integer.
     #
     # + return - value of the integer which is read or an error
-    public native function readInt32() returns int|error;
+    public extern function readInt32() returns int|error;
 
     # Reads a 64 bit integer.
     #
     # + return - value of the integer which is read or an error
-    public native function readInt64() returns int|error;
+    public extern function readInt64() returns int|error;
 
     # Writes 16 bit integer.
     #
     # + value - integer which will be written
     # + return - nill if the content is written successfully or an error
-    public native function writeInt16(int value) returns error?;
+    public extern function writeInt16(int value) returns error?;
 
     # Writes 32 bit integer.
     #
     # + value - integer which will be written
     # + return - nill if the content is written successfully or an error
-    public native function writeInt32(int value) returns error?;
+    public extern function writeInt32(int value) returns error?;
 
     # Writes 64 bit integer.
     #
     # + value - integer which will be written
     # + return - nill if the content is written successfully or an error
-    public native function writeInt64(int value) returns error?;
+    public extern function writeInt64(int value) returns error?;
 
     # Reads 32 bit float.
     #
     # + return - value of the float which is read or an error
-    public native function readFloat32() returns float|error;
+    public extern function readFloat32() returns float|error;
 
     # Reads 64 bit float.
     #
     # + return - value of the float which is read or an error
-    public native function readFloat64() returns float|error;
+    public extern function readFloat64() returns float|error;
 
     # Writes 32 bit float.
     #
     # + value - float which will be written
     # + return - nill if the float is written successfully or an error
-    public native function writeFloat32(float value) returns error?;
+    public extern function writeFloat32(float value) returns error?;
 
     # Writes 64 bit float.
     #
     # + value - float which will be written
     # + return - nill if the float is written successfully or an error
-    public native function writeFloat64(float value) returns error?;
+    public extern function writeFloat64(float value) returns error?;
 
     # Reads 1 byte and convert it's value to boolean.
     #
     # + return - boolean value which is read or an error
-    public native function readBool() returns boolean|error;
+    public extern function readBool() returns boolean|error;
 
     # Writes boolean.
     #
     # + value - boolean which will be written
     # + return - nill if the content is written successfully or an error
-    public native function writeBool(boolean value) returns error?;
+    public extern function writeBool(boolean value) returns error?;
 
     # Reads string value represented through the provided number of bytes.
     #
     # + nBytes - specifies the number of bytes which represents the string
     # + encoding - specifies the char-set encoding of the string
     # + return - value of the string or an error
-    public native function readString(int nBytes, string encoding) returns string|error;
+    public extern function readString(int nBytes, string encoding) returns string|error;
 
     # Writes a given string value to the respective channel.
     #
     # + value - the value which should be written
     # + encoding - the encoding which will represent the value string
     # + return - nill if the content is written successfully or an error
-    public native function writeString(string value, string encoding) returns error?;
+    public extern function writeString(string value, string encoding) returns error?;
 
     # Reads a variable length integer.
     #
     # + return - value of the integer which is read or an error
-    public native function readVarInt() returns int|error;
+    public extern function readVarInt() returns int|error;
 
     # Writes a given integer identifying the variable length.
     #
     # + value - the value which should be written
     # + return - nill if the content is written successfully or an error
-    public native function writeVarInt(int value) returns error?;
+    public extern function writeVarInt(int value) returns error?;
 
     # Closes the data channel.
     #
     # + return - nill if the channel is closed successfully or an i/o error
-    public native function close() returns error?;
-=======
-    documentation {
-        Initializes data channel.
-
-        P{{byteChannel}} channel which would represent the source to read/write data
-        P{{bOrder}} network byte order
-    }
-    extern function init(ByteChannel byteChannel, ByteOrder bOrder);
-
-    documentation {
-        Reads a 16 bit integer.
-
-        R{{}} value of the integer which is read or an error
-    }
-    public extern function readInt16() returns int|error;
-
-    documentation {
-        Reads a 32 bit integer.
-
-        R{{}} value of the integer which is read or an error
-    }
-    public extern function readInt32() returns int|error;
-
-    documentation {
-        Reads a 64 bit integer.
-
-        R{{}} value of the integer which is read or an error
-    }
-    public extern function readInt64() returns int|error;
-
-    documentation {
-        Writes 16 bit integer.
-
-        P{{value}}   integer which will be written
-        R{{}} nill if the content is written successfully or an error
-    }
-    public extern function writeInt16(int value) returns error?;
-
-    documentation {
-        Writes 32 bit integer.
-
-        P{{value}}   integer which will be written
-        R{{}} nill if the content is written successfully or an error
-    }
-    public extern function writeInt32(int value) returns error?;
-
-    documentation {
-        Writes 64 bit integer.
-
-        P{{value}}   integer which will be written
-        R{{}} nill if the content is written successfully or an error
-    }
-    public extern function writeInt64(int value) returns error?;
-
-    documentation {
-        Reads 32 bit float.
-
-        R{{}} value of the float which is read or an error
-    }
-    public extern function readFloat32() returns float|error;
-
-    documentation {
-        Reads 64 bit float.
-
-        R{{}} value of the float which is read or an error
-    }
-    public extern function readFloat64() returns float|error;
-
-    documentation {
-        Writes 32 bit float.
-
-        P{{value}}   float which will be written
-        R{{}} nill if the float is written successfully or an error
-    }
-    public extern function writeFloat32(float value) returns error?;
-
-    documentation {
-        Writes 64 bit float.
-
-        P{{value}}   float which will be written
-        R{{}} nill if the float is written successfully or an error
-    }
-    public extern function writeFloat64(float value) returns error?;
-
-    documentation {
-        Reads 1 byte and convert it's value to boolean.
-
-        R{{}} boolean value which is read or an error
-    }
-    public extern function readBool() returns boolean|error;
-
-    documentation {
-        Writes boolean.
-
-        P{{value}}   boolean which will be written
-        R{{}} nill if the content is written successfully or an error
-    }
-    public extern function writeBool(boolean value) returns error?;
-
-    documentation {
-        Reads string value represented through the provided number of bytes.
-
-        P{{nBytes}} specifies the number of bytes which represents the string
-        P{{encoding}} specifies the char-set encoding of the string
-        R{{}} value of the string or an error
-    }
-    public extern function readString(int nBytes, string encoding) returns string|error;
-
-    documentation {
-        Writes a given string value to the respective channel.
-
-        P{{value}} the value which should be written
-        P{{encoding}} the encoding which will represent the value string
-        R{{}} nill if the content is written successfully or an error
-    }
-    public extern function writeString(string value, string encoding) returns error?;
-
-    documentation {
-        Reads a variable length integer.
-
-        R{{}} value of the integer which is read or an error
-    }
-    public extern function readVarInt() returns int|error;
-
-    documentation {
-        Writes a given integer identifying the variable length.
-
-        P{{value}} the value which should be written
-        R{{}} nill if the content is written successfully or an error
-    }
-    public extern function writeVarInt(int value) returns error?;
-
-    documentation {
-        Closes the data channel.
-
-        R{{}} nill if the channel is closed successfully or an i/o error
-    }
     public extern function close() returns error?;
->>>>>>> fb229ec6
 };