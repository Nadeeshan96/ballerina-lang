--- conflicted
+++ resolved
@@ -40,11 +40,7 @@
 # TAB - Delimited text records would be separated using a tab.
 #
 # COLON - Delimited text records would be separated using a colon(:).
-<<<<<<< HEAD
-public type Separator COMMA|TAB|COLON;
-=======
 public type Separator COMMA|TAB|COLON|string;
->>>>>>> 801033a4
 
 # Comma (,) will be used as the field separator.
 public const COMMA = ",";
