--- conflicted
+++ resolved
@@ -20,11 +20,8 @@
 import org.ballerinalang.jvm.BallerinaErrors;
 import org.ballerinalang.jvm.BallerinaValues;
 import org.ballerinalang.jvm.TypeChecker;
-<<<<<<< HEAD
-=======
 import org.ballerinalang.jvm.types.BPackage;
 import org.ballerinalang.jvm.util.exceptions.BallerinaException;
->>>>>>> b30efbc2
 import org.ballerinalang.jvm.values.ArrayValue;
 import org.ballerinalang.jvm.values.ErrorValue;
 import org.ballerinalang.jvm.values.MapValue;
@@ -50,14 +47,6 @@
  */
 public class Utils {
 
-<<<<<<< HEAD
-=======
-    public static final String PACKAGE_TIME = "ballerina/time";
-    public static final BPackage PACKAGE_ID_TIME = new BPackage(BALLERINA_BUILTIN_PKG_PREFIX, "time");
-    public static final String STRUCT_TYPE_TIME = "Time";
-    public static final String STRUCT_TYPE_TIMEZONE = "Timezone";
-
->>>>>>> b30efbc2
     public static final int READABLE_BUFFER_SIZE = 8192; //8KB
     public static final String PROTOCOL_PACKAGE_MIME = "ballerina/mime";
     public static final BPackage PACKAGE_ID_MIME = new BPackage(BALLERINA_BUILTIN_PKG_PREFIX, "mime");
@@ -68,38 +57,6 @@
     private static final String DECODING_ERROR = "{ballerina/mime}DecodingFailed";
 
 
-<<<<<<< HEAD
-=======
-    public static MapValue<String, Object> createTimeZone(MapValue timezoneStructInfo, String zoneIdValue) {
-        String zoneIdName;
-        try {
-            ZoneId zoneId = ZoneId.of(zoneIdValue);
-            zoneIdName = zoneId.toString();
-            //Get offset in seconds
-            TimeZone tz = TimeZone.getTimeZone(zoneId);
-            int offsetInMills = tz.getOffset(new Date().getTime());
-            int offset = offsetInMills / 1000;
-            return BallerinaValues.createRecord(timezoneStructInfo, zoneIdName, offset);
-        } catch (ZoneRulesException e) {
-            throw new BallerinaException("invalid timezone id: " + zoneIdValue);
-        }
-    }
-
-    public static MapValue<String, Object> createTimeStruct(MapValue timezoneStructInfo,
-                                                        MapValue timeStructInfo, long millis, String zoneIdName) {
-        MapValue<String, Object> timezone = Utils.createTimeZone(timezoneStructInfo, zoneIdName);
-        return BallerinaValues.createRecord(timeStructInfo, millis, timezone);
-    }
-
-    public static MapValue<String, Object> getTimeZoneStructInfo() {
-        return BallerinaValues.createRecordValue(PACKAGE_ID_TIME, STRUCT_TYPE_TIMEZONE);
-    }
-
-    public static MapValue<String, Object> getTimeStructInfo() {
-        return BallerinaValues.createRecordValue(PACKAGE_ID_TIME, STRUCT_TYPE_TIME);
-    }
-
->>>>>>> b30efbc2
     private static ErrorValue createBase64Error(String reason, String msg, boolean isMimeSpecific) {
         if (isMimeSpecific) {
             return BallerinaErrors.createError(reason, populateMimeErrorRecord(msg));
