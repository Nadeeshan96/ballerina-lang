// Copyright (c) 2019 WSO2 Inc. (http://www.wso2.org) All Rights Reserved.
//
// WSO2 Inc. licenses this file to you under the Apache License,
// Version 2.0 (the "License"); you may not use this file except
// in compliance with the License.
// You may obtain a copy of the License at
//
// http://www.apache.org/licenses/LICENSE-2.0
//
// Unless required by applicable law or agreed to in writing,
// software distributed under the License is distributed on an
// "AS IS" BASIS, WITHOUT WARRANTIES OR CONDITIONS OF ANY
// KIND, either express or implied.  See the License for the
// specific language governing permissions and limitations
// under the License.

import ballerina/io;

io:ReadableByteChannel rch = new;
io:WritableByteChannel wch = new;

<<<<<<< HEAD
function initReadableChannel(string filePath) {
    rch = <@untainted io:ReadableByteChannel> io:openReadableFile(filePath);
=======
function initReadableChannel(string filePath) returns error? {

    var result = io:openReadableFile(filePath);
    if (result is io:ReadableByteChannel) {
        rch = untaint result;
    } else {
        return result;
    }
>>>>>>> 383f38e6
}

function initWritableChannel(string filePath) {
    wch = <@untainted io:WritableByteChannel> io:openWritableFile(filePath);
}

function readBytes(int numberOfBytes) returns byte[]|error {
    var result = rch.read(numberOfBytes);
    if (result is (byte[], int)) {
        var (bytes, val) = result;
        return bytes;
    } else {
        return result;
    }
}

function writeBytes(byte[] content, int startOffset) returns int|error {
    int empty = -1;
    var result = wch.write(content, startOffset);
    if (result is int) {
        return result;
    } else {
        return result;
    }
}

function closeReadableChannel() {
    var result = rch.close();
}

function closeWritableChannel() {
    var result = wch.close();
}

function testBase64EncodeByteChannel(io:ReadableByteChannel contentToBeEncoded) returns io:ReadableByteChannel|error {
    return contentToBeEncoded.base64Encode();
}

function testBase64DecodeByteChannel(io:ReadableByteChannel contentToBeDecoded) returns io:ReadableByteChannel|error {
    return contentToBeDecoded.base64Decode();
}<|MERGE_RESOLUTION|>--- conflicted
+++ resolved
@@ -19,19 +19,14 @@
 io:ReadableByteChannel rch = new;
 io:WritableByteChannel wch = new;
 
-<<<<<<< HEAD
-function initReadableChannel(string filePath) {
-    rch = <@untainted io:ReadableByteChannel> io:openReadableFile(filePath);
-=======
 function initReadableChannel(string filePath) returns error? {
 
     var result = io:openReadableFile(filePath);
     if (result is io:ReadableByteChannel) {
-        rch = untaint result;
+        rch = <@untainted> result;
     } else {
         return result;
     }
->>>>>>> 383f38e6
 }
 
 function initWritableChannel(string filePath) {
