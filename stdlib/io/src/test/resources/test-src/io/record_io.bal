// Copyright (c) 2019 WSO2 Inc. (http://www.wso2.org) All Rights Reserved.
//
// WSO2 Inc. licenses this file to you under the Apache License,
// Version 2.0 (the "License"); you may not use this file except
// in compliance with the License.
// You may obtain a copy of the License at
//
// http://www.apache.org/licenses/LICENSE-2.0
//
// Unless required by applicable law or agreed to in writing,
// software distributed under the License is distributed on an
// "AS IS" BASIS, WITHOUT WARRANTIES OR CONDITIONS OF ANY
// KIND, either express or implied.  See the License for the
// specific language governing permissions and limitations
// under the License.

import ballerina/io;

io:ReadableTextRecordChannel? rch = ();
io:WritableTextRecordChannel? wch = ();

function initReadableChannel(string filePath, string encoding, string recordSeparator,
                                    string fieldSeparator) returns @tainted error? {
    var byteChannel = io:openReadableFile(filePath);
    if (byteChannel is error) {
        return byteChannel;
    } else {
        io:ReadableCharacterChannel charChannel = new io:ReadableCharacterChannel(byteChannel, encoding);
        rch = <@untainted io:ReadableTextRecordChannel> new io:ReadableTextRecordChannel(charChannel, fs = fieldSeparator, rs = recordSeparator);
    }
}

function initWritableChannel(string filePath, string encoding, string recordSeparator,
                             string fieldSeparator) {
    io:WritableByteChannel byteChannel = io:openWritableFile(filePath);
    io:WritableCharacterChannel charChannel = new io:WritableCharacterChannel(byteChannel, encoding);
    wch = <@untainted io:WritableTextRecordChannel> new io:WritableTextRecordChannel(charChannel, fs = fieldSeparator, rs = recordSeparator);
}


<<<<<<< HEAD
function nextRecord() returns @tainted (string[]|error) {
    var cha = rch;
    if(cha is io:ReadableTextRecordChannel) {
        var result = cha.getNext();
        if (result is string[]) {
            return result;
        } else {
            return result;
        }
=======
function nextRecord() returns @tainted string[]|error {
    var result = rch.getNext();
    if (result is string[]) {
        return result;
    } else if (result is error) {
        return result;
    } else {
        error e = error("Record channel not initialized properly");
        return e;
>>>>>>> ce08df12
    }
    error e = error("Record channel not initialized properly");
    return e;
}

function writeRecord(string[] fields) {
    var cha = wch;
    if(cha is io:WritableTextRecordChannel){
        var result = cha.write(fields);
    }
}

function closeReadableChannel() {
    var cha = rch;
    if(cha is io:ReadableTextRecordChannel) {
        var err = cha.close();
    }
}

function closeWritableChannel() {
    var cha = wch;
    if(cha is io:WritableTextRecordChannel) {
        var err = cha.close();
    }
}


function hasNextRecord() returns boolean? {
    var cha = rch;
    if(cha is io:ReadableTextRecordChannel) {
        return cha.hasNext();
    }
}<|MERGE_RESOLUTION|>--- conflicted
+++ resolved
@@ -38,8 +38,7 @@
 }
 
 
-<<<<<<< HEAD
-function nextRecord() returns @tainted (string[]|error) {
+function nextRecord() returns @tainted string[]|error {
     var cha = rch;
     if(cha is io:ReadableTextRecordChannel) {
         var result = cha.getNext();
@@ -48,17 +47,6 @@
         } else {
             return result;
         }
-=======
-function nextRecord() returns @tainted string[]|error {
-    var result = rch.getNext();
-    if (result is string[]) {
-        return result;
-    } else if (result is error) {
-        return result;
-    } else {
-        error e = error("Record channel not initialized properly");
-        return e;
->>>>>>> ce08df12
     }
     error e = error("Record channel not initialized properly");
     return e;
