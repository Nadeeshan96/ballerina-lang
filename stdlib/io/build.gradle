--- conflicted
+++ resolved
@@ -24,12 +24,6 @@
 }
 
 dependencies {
-<<<<<<< HEAD
-    baloImplementation project(path: ':ballerina-runtime-api', configuration: 'baloImplementation')
-    baloImplementation project(path: ':ballerina-time', configuration: 'baloImplementation')
-    
-=======
->>>>>>> dfa1fba9
 
     baloCreat project(':lib-creator')
     implementation project(':ballerina-lang')
@@ -65,8 +59,6 @@
     resolutionStrategy.preferProjectModules()
 }
 
-<<<<<<< HEAD
-=======
 task updateVersion {
     ant.replaceregexp(
             file: "${projectDir}/src/main/ballerina/Ballerina.toml",
@@ -75,7 +67,6 @@
     )
 }
 
->>>>>>> dfa1fba9
 //ext.moduleName = 'io'
 //
 //compileJava {
