--- conflicted
+++ resolved
@@ -21,12 +21,6 @@
 import org.ballerinalang.jvm.types.BType;
 import org.ballerinalang.jvm.types.TypeTags;
 import org.ballerinalang.jvm.values.MapValue;
-<<<<<<< HEAD
-import org.ballerinalang.jvm.values.ObjectValue;
-import org.ballerinax.jdbc.Constants;
-import org.ballerinax.jdbc.exceptions.ApplicationException;
-=======
->>>>>>> 96fc142c
 
 import java.io.BufferedReader;
 import java.io.IOException;
@@ -178,78 +172,6 @@
         return null;
     }
 
-<<<<<<< HEAD
-    public static ObjectValue createSQLDBClient(MapValue<String, Object> clientEndpointConfig,
-            MapValue<String, Object> globalPoolOptions) {
-        String url = clientEndpointConfig.getStringValue(Constants.EndpointConfig.URL);
-        String username = clientEndpointConfig.getStringValue(Constants.EndpointConfig.USERNAME);
-        String password = clientEndpointConfig.getStringValue(Constants.EndpointConfig.PASSWORD);
-        MapValue<String, Object> dbOptions = (MapValue<String, Object>) clientEndpointConfig
-                .getMapValue(Constants.EndpointConfig.DB_OPTIONS);
-        MapValue<String, Object> poolOptions = (MapValue<String, Object>) clientEndpointConfig
-                .getMapValue(Constants.EndpointConfig.POOL_OPTIONS);
-        boolean userProvidedPoolOptionsNotPresent = poolOptions == null;
-        if (userProvidedPoolOptionsNotPresent) {
-            poolOptions = globalPoolOptions;
-        }
-        PoolOptionsWrapper poolOptionsWrapper = new PoolOptionsWrapper(poolOptions);
-        String dbType = url.split(":")[1].toUpperCase(Locale.getDefault());
-
-        SQLDatasource.SQLDatasourceParamsBuilder builder = new SQLDatasource.SQLDatasourceParamsBuilder(dbType);
-        SQLDatasource.SQLDatasourceParams sqlDatasourceParams = builder.withPoolOptions(poolOptionsWrapper)
-                .withJdbcUrl(url).withUsername(username).withPassword(password).withDbOptionsMap(dbOptions)
-                .withIsGlobalDatasource(userProvidedPoolOptionsNotPresent).build();
-
-        return createSQLClient(sqlDatasourceParams);
-    }
-
-    public static ErrorValue getSQLDatabaseError(SQLException exception, String messagePrefix) {
-        String sqlErrorMessage =
-                exception.getMessage() != null ? exception.getMessage() : Constants.DATABASE_ERROR_MESSAGE;
-        int vendorCode = exception.getErrorCode();
-        String sqlState = exception.getSQLState();
-        String errorMessage = messagePrefix + sqlErrorMessage + ".";
-        return getSQLDatabaseError(errorMessage, vendorCode, sqlState);
-    }
-
-    public static ErrorValue getSQLDatabaseError(SQLException exception) {
-        return getSQLDatabaseError(exception, "");
-    }
-
-    private static ErrorValue getSQLDatabaseError(String message, int vendorCode, String sqlState) {
-        Map<String, Object> valueMap = new HashMap<>();
-        valueMap.put("message", message);
-        valueMap.put("sqlErrorCode", vendorCode);
-        valueMap.put("sqlState", sqlState);
-        MapValue<String, Object> sqlClientErrorDetailRecord = BallerinaValues
-                .createRecordValue(Constants.JDBC_PACKAGE_PATH, Constants.DATABASE_ERROR_DATA_RECORD_NAME, valueMap);
-        return BallerinaErrors.createError(Constants.DATABASE_ERROR_CODE, sqlClientErrorDetailRecord);
-    }
-
-    public static ErrorValue getSQLApplicationError(ApplicationException exception, String messagePrefix) {
-        String message =
-                exception.getMessage() != null ? exception.getMessage() : Constants.APPLICATION_ERROR_MESSAGE;
-        String detailedErrorMessage = messagePrefix + message + ".";
-        if (exception.getDetailedErrorMessage() != null) {
-            detailedErrorMessage += " " + exception.getDetailedErrorMessage() + ".";
-        }
-        return getSQLApplicationError(detailedErrorMessage);
-    }
-
-    public static ErrorValue getSQLApplicationError(ApplicationException exception) {
-        return getSQLApplicationError(exception, "");
-    }
-
-    public static ErrorValue getSQLApplicationError(String detailedErrorMessage) {
-        Map<String, Object> valueMap = new HashMap<>();
-        valueMap.put("message", detailedErrorMessage);
-        MapValue<String, Object> sqlClientErrorDetailRecord = BallerinaValues
-                .createRecordValue(Constants.JDBC_PACKAGE_PATH, Constants.APPLICATION_ERROR_DATA_RECORD_NAME, valueMap);
-        return BallerinaErrors.createError(Constants.APPLICATION_ERROR_CODE, sqlClientErrorDetailRecord);
-    }
-
-=======
->>>>>>> 96fc142c
     static ConcurrentHashMap<String, SQLDatasource> retrieveDatasourceContainer(
             MapValue<String, Object> poolOptions) {
         return (ConcurrentHashMap<String, SQLDatasource>) poolOptions.getNativeData(POOL_MAP_KEY);
@@ -293,7 +215,7 @@
             appendTimeZone(calendar, datetimeString);
             break;
         default:
-            throw new AssertionError("invalid type for datetime data: " + type);
+            throw new AssertionError("Invalid type " + type + " specified for datetime data");
         }
         return datetimeString.toString();
     }
