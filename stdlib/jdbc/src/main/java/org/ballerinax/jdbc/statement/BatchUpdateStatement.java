/*
 * Copyright (c) 2019, WSO2 Inc. (http://www.wso2.org) All Rights Reserved.
 *
 * WSO2 Inc. licenses this file to you under the Apache License,
 * Version 2.0 (the "License"); you may not use this file except
 * in compliance with the License.
 * You may obtain a copy of the License at
 *
 *    http://www.apache.org/licenses/LICENSE-2.0
 *
 * Unless required by applicable law or agreed to in writing,
 * software distributed under the License is distributed on an
 * "AS IS" BASIS, WITHOUT WARRANTIES OR CONDITIONS OF ANY
 * KIND, either express or implied.  See the License for the
 * specific language governing permissions and limitations
 * under the License.
 */
package org.ballerinax.jdbc.statement;

<<<<<<< HEAD
import org.ballerinalang.jvm.BallerinaValues;
=======
import org.ballerinalang.jvm.Strand;
>>>>>>> b5df24cc
import org.ballerinalang.jvm.values.ArrayValue;
import org.ballerinalang.jvm.values.ErrorValue;
import org.ballerinalang.jvm.values.MapValue;
import org.ballerinalang.jvm.values.ObjectValue;
import org.ballerinalang.jvm.values.freeze.State;
import org.ballerinalang.jvm.values.freeze.Status;
import org.ballerinax.jdbc.Constants;
import org.ballerinax.jdbc.SQLDatasource;
import org.ballerinax.jdbc.SQLDatasourceUtils;
import org.ballerinax.jdbc.exceptions.ApplicationException;
import org.ballerinax.jdbc.exceptions.DatabaseException;

import java.sql.BatchUpdateException;
import java.sql.Connection;
import java.sql.PreparedStatement;
import java.sql.SQLException;
import java.sql.Statement;
import java.util.Arrays;

/**
 * Represents a Batch Update SQL statement.
 *
 * @since 1.0.0
 */
public class BatchUpdateStatement extends AbstractSQLStatement {

    private final ObjectValue client;
    private final SQLDatasource datasource;
    private final String query;
    private final ArrayValue parameters;
    private final boolean rollbackAllInFailure;

    public BatchUpdateStatement(ObjectValue client, SQLDatasource datasource, String query,
<<<<<<< HEAD
                                boolean rollbackAllInFailure, ArrayValue parameters) {
=======
                                ArrayValue parameters, Strand strand) {
        super(strand);
>>>>>>> b5df24cc
        this.client = client;
        this.datasource = datasource;
        this.query = query;
        this.parameters = parameters;
        this.rollbackAllInFailure = rollbackAllInFailure;
    }

    @Override
    public MapValue<String, Object> execute() {
        //TODO: JBalMigration Commenting out transaction handling and observability
        //TODO: #16033
        // checkAndObserveSQLAction(context, datasource, query);
        Connection conn = null;
        PreparedStatement stmt = null;
        int[] updatedCount;
        int paramArrayCount = 0;
<<<<<<< HEAD
        if (parameters != null) {
            paramArrayCount = parameters.size();
        }

        boolean isInTransaction = false;
=======
        boolean isInTransaction = strand.isInTransaction();
>>>>>>> b5df24cc
        String errorMessagePrefix = "execute batch update failed";
        try {
            conn = getDatabaseConnection(strand, client, datasource, false);
            stmt = conn.prepareStatement(query);
            conn.setAutoCommit(false);
            if (paramArrayCount == 0) {
                stmt.addBatch();
            }
            for (int index = 0; index < paramArrayCount; index++) {
                ArrayValue params = (ArrayValue) parameters.getValue(index);
                ArrayValue generatedParams = constructParameters(params);
                createProcessedStatement(conn, stmt, generatedParams, datasource.getDatabaseProductName());
                stmt.addBatch();
            }
            updatedCount = stmt.executeBatch();
            if (!isInTransaction) {
                conn.commit();
            }
            return createFrozenBatchUpdateResultRecord(createUpdatedCountArray(updatedCount, paramArrayCount), null);
        } catch (BatchUpdateException e) {
            // Depending on the driver, at this point, driver may or may not have executed the remaining commands in
            // the batch which come after the command that failed.
            // We could have rolled back the connection to keep a consistent behavior in Ballerina regardless of
            // the driver. But, in Ballerina, we've decided to honor whatever the behavior of the driver and
            // decide it based on the user input of `rollbackAllInFailure` property, because a Ballerina developer
            // might have a requirement to ignore a few failed commands in the batch and let the rest of the commands
            // run if driver allows it.
            updatedCount = e.getUpdateCounts();
            if (conn != null) {
                if (!isInTransaction && rollbackAllInFailure) {
                    try {
                        conn.rollback();
                    } catch (SQLException ex) {
                        errorMessagePrefix += ", failed to rollback any changes happened in-between";
                    }
                }
            }
<<<<<<< HEAD
            return createFrozenBatchUpdateResultRecord(createUpdatedCountArray(updatedCount, paramArrayCount),
                    SQLDatasourceUtils.getSQLDatabaseError(e, errorMessagePrefix + ": "));
        } catch (SQLException e) {
            // handleErrorOnTransaction(context);
=======
            handleErrorOnTransaction(this.strand);
>>>>>>> b5df24cc
            // checkAndObserveSQLError(context, e.getMessage());
            return createFrozenBatchUpdateResultRecord(createUpdatedCountArray(null, paramArrayCount),
                    SQLDatasourceUtils.getSQLDatabaseError(e, errorMessagePrefix + ": "));
        } catch (DatabaseException e) {
<<<<<<< HEAD
            // handleErrorOnTransaction(context);
=======
            if (!isInTransaction) {
                try {
                    conn.rollback();
                } catch (SQLException ex) {
                    errorMessagePrefix += ", failed to rollback any changes happened in-between";
                }
            }
            handleErrorOnTransaction(this.strand);
>>>>>>> b5df24cc
            // checkAndObserveSQLError(context, e.getMessage());
            return createFrozenBatchUpdateResultRecord(createUpdatedCountArray(null, paramArrayCount),
                    SQLDatasourceUtils.getSQLDatabaseError(e, errorMessagePrefix + ": "));
        } catch (ApplicationException e) {
<<<<<<< HEAD
            // handleErrorOnTransaction(context);
=======
            if (!isInTransaction) {
                try {
                    conn.rollback();
                } catch (SQLException ex) {
                    errorMessagePrefix += ", failed to rollback any changes happened in-between";
                }
            }
            handleErrorOnTransaction(this.strand);
>>>>>>> b5df24cc
            // checkAndObserveSQLError(context, e.getMessage());
            return createFrozenBatchUpdateResultRecord(createUpdatedCountArray(null, paramArrayCount),
                    SQLDatasourceUtils.getSQLApplicationError(e, errorMessagePrefix + ": "));
        } finally {
            cleanupResources(stmt, conn, !isInTransaction);
        }
    }

    private ArrayValue createUpdatedCountArray(int[] updatedCounts, int paramArrayCount) {
        // After a command in a batch update fails to execute properly and a BatchUpdateException is thrown, the
        // driver may or may not continue to process the remaining commands in the batch. If the driver does not
        // continue processing after a failure, the array returned by the method will have -3 (EXECUTE_FAILED) for
        // those updates.
        long[] returnedCount = new long[paramArrayCount];
        Arrays.fill(returnedCount, Statement.EXECUTE_FAILED);
        ArrayValue countArray = new ArrayValue(returnedCount);
        if (updatedCounts != null) {
            int iSize = updatedCounts.length;
            for (int i = 0; i < iSize; ++i) {
                countArray.add(i, updatedCounts[i]);
            }
        }
        return countArray;
    }

    private MapValue<String, Object> createFrozenBatchUpdateResultRecord(ArrayValue countArray, ErrorValue retError) {
        MapValue<String, Object> batchUpdateResultRecord = BallerinaValues
                .createRecordValue(Constants.JDBC_PACKAGE_PATH, Constants.JDBC_BATCH_UPDATE_RESULT);
        MapValue<String, Object> populatedUpdateResultRecord = BallerinaValues
                .createRecord(batchUpdateResultRecord, countArray, retError);
        populatedUpdateResultRecord.attemptFreeze(new Status(State.FROZEN));
        return populatedUpdateResultRecord;
    }
}<|MERGE_RESOLUTION|>--- conflicted
+++ resolved
@@ -17,11 +17,8 @@
  */
 package org.ballerinax.jdbc.statement;
 
-<<<<<<< HEAD
 import org.ballerinalang.jvm.BallerinaValues;
-=======
 import org.ballerinalang.jvm.Strand;
->>>>>>> b5df24cc
 import org.ballerinalang.jvm.values.ArrayValue;
 import org.ballerinalang.jvm.values.ErrorValue;
 import org.ballerinalang.jvm.values.MapValue;
@@ -55,12 +52,8 @@
     private final boolean rollbackAllInFailure;
 
     public BatchUpdateStatement(ObjectValue client, SQLDatasource datasource, String query,
-<<<<<<< HEAD
-                                boolean rollbackAllInFailure, ArrayValue parameters) {
-=======
-                                ArrayValue parameters, Strand strand) {
+                                ArrayValue parameters, boolean rollbackAllInFailure, Strand strand) {
         super(strand);
->>>>>>> b5df24cc
         this.client = client;
         this.datasource = datasource;
         this.query = query;
@@ -77,15 +70,11 @@
         PreparedStatement stmt = null;
         int[] updatedCount;
         int paramArrayCount = 0;
-<<<<<<< HEAD
         if (parameters != null) {
             paramArrayCount = parameters.size();
         }
 
-        boolean isInTransaction = false;
-=======
         boolean isInTransaction = strand.isInTransaction();
->>>>>>> b5df24cc
         String errorMessagePrefix = "execute batch update failed";
         try {
             conn = getDatabaseConnection(strand, client, datasource, false);
@@ -123,46 +112,21 @@
                     }
                 }
             }
-<<<<<<< HEAD
+            handleErrorOnTransaction(this.strand);
             return createFrozenBatchUpdateResultRecord(createUpdatedCountArray(updatedCount, paramArrayCount),
                     SQLDatasourceUtils.getSQLDatabaseError(e, errorMessagePrefix + ": "));
         } catch (SQLException e) {
-            // handleErrorOnTransaction(context);
-=======
-            handleErrorOnTransaction(this.strand);
->>>>>>> b5df24cc
-            // checkAndObserveSQLError(context, e.getMessage());
+             handleErrorOnTransaction(this.strand);
+             //checkAndObserveSQLError(context, e.getMessage());
             return createFrozenBatchUpdateResultRecord(createUpdatedCountArray(null, paramArrayCount),
                     SQLDatasourceUtils.getSQLDatabaseError(e, errorMessagePrefix + ": "));
         } catch (DatabaseException e) {
-<<<<<<< HEAD
-            // handleErrorOnTransaction(context);
-=======
-            if (!isInTransaction) {
-                try {
-                    conn.rollback();
-                } catch (SQLException ex) {
-                    errorMessagePrefix += ", failed to rollback any changes happened in-between";
-                }
-            }
             handleErrorOnTransaction(this.strand);
->>>>>>> b5df24cc
             // checkAndObserveSQLError(context, e.getMessage());
             return createFrozenBatchUpdateResultRecord(createUpdatedCountArray(null, paramArrayCount),
                     SQLDatasourceUtils.getSQLDatabaseError(e, errorMessagePrefix + ": "));
         } catch (ApplicationException e) {
-<<<<<<< HEAD
-            // handleErrorOnTransaction(context);
-=======
-            if (!isInTransaction) {
-                try {
-                    conn.rollback();
-                } catch (SQLException ex) {
-                    errorMessagePrefix += ", failed to rollback any changes happened in-between";
-                }
-            }
             handleErrorOnTransaction(this.strand);
->>>>>>> b5df24cc
             // checkAndObserveSQLError(context, e.getMessage());
             return createFrozenBatchUpdateResultRecord(createUpdatedCountArray(null, paramArrayCount),
                     SQLDatasourceUtils.getSQLApplicationError(e, errorMessagePrefix + ": "));
