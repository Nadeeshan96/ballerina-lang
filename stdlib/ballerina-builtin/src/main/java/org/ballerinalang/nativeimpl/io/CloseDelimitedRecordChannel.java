--- conflicted
+++ resolved
@@ -22,15 +22,12 @@
 import org.ballerinalang.model.types.TypeKind;
 import org.ballerinalang.model.values.BStruct;
 import org.ballerinalang.nativeimpl.io.channels.base.DelimitedRecordChannel;
-<<<<<<< HEAD
-=======
 import org.ballerinalang.nativeimpl.io.events.EventContext;
 import org.ballerinalang.nativeimpl.io.events.EventManager;
 import org.ballerinalang.nativeimpl.io.events.EventResult;
 import org.ballerinalang.nativeimpl.io.events.records.CloseDelimitedRecordEvent;
 import org.ballerinalang.nativeimpl.io.utils.IOUtils;
 import org.ballerinalang.natives.AbstractNativeFunction;
->>>>>>> 3f2b6d0e
 import org.ballerinalang.natives.annotations.BallerinaFunction;
 import org.ballerinalang.natives.annotations.Receiver;
 import org.ballerinalang.natives.annotations.ReturnType;
@@ -70,19 +67,11 @@
      * {@inheritDoc}
      */
     @Override
-<<<<<<< HEAD
     public void execute(Context context) {
-        BStruct channel;
-        try {
-            channel = (BStruct) context.getRefArgument(RECORD_CHANNEL_INDEX);
-            DelimitedRecordChannel charChannel = (DelimitedRecordChannel)
-=======
-    public BValue[] execute(Context context) {
         BStruct errorStruct = null;
         try {
-            BStruct channel = (BStruct) getRefArgument(context, RECORD_CHANNEL_INDEX);
+            BStruct channel = (BStruct) context.getRefArgument(RECORD_CHANNEL_INDEX);
             DelimitedRecordChannel recordChannel = (DelimitedRecordChannel)
->>>>>>> 3f2b6d0e
                     channel.getNativeData(IOConstants.TXT_RECORD_CHANNEL_NAME);
             EventContext eventContext = new EventContext(context);
             CloseDelimitedRecordEvent closeEvent = new CloseDelimitedRecordEvent(recordChannel, eventContext);
@@ -97,10 +86,6 @@
             log.error(message, e);
             errorStruct = IOUtils.createError(context, message);
         }
-<<<<<<< HEAD
-        context.setReturnValues();
-=======
-        return getBValues(errorStruct);
->>>>>>> 3f2b6d0e
+        context.setReturnValues(errorStruct);
     }
 }