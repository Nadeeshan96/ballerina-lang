--- conflicted
+++ resolved
@@ -27,13 +27,8 @@
 @Param {value:"schedule: Specifies the initial delay and interval of the timer task"}
 @Return {value:"The unique ID of the timer task that was scheduled"}
 @Return {value:"This error will be returned if an occurs while scheduling the timer task"}
-<<<<<<< HEAD
-public native function scheduleTimer (function () returns (error?) onTrigger, function (error)|() onError,
-                                      struct {int delay = 0; int interval;} schedule) returns (string|error);
-=======
 public native function scheduleTimer (function () returns error|() onTrigger, function (error)|() onError,
                                             Schedule schedule) returns (string|error);
->>>>>>> b691ec53
 
 @Description {value:"Schedules an appointment task"}
 @Param {value:"onTrigger: The function which gets called when the appointment falls due"}
@@ -41,11 +36,7 @@
 @Param {value:"scheduleCronExpression: Specifies the Cron expression of the schedule"}
 @Return {value:"The unique ID of the appointment task that was scheduled"}
 @Return {value:"This error will be returned if an occurs while scheduling the appointment task"}
-<<<<<<< HEAD
-public native function scheduleAppointment (function () returns (error?) onTrigger, function (error)|() onError,
-=======
 public native function scheduleAppointment (function () returns error|() onTrigger, function (error)|() onError,
->>>>>>> b691ec53
                                             string scheduleCronExpression) returns (string|error);
 
 @Description {value:"Stops the timer task with ID taskID"}
