// Copyright (c) 2017 WSO2 Inc. (http://www.wso2.org) All Rights Reserved.
//
// WSO2 Inc. licenses this file to you under the Apache License,
// Version 2.0 (the "License"); you may not use this file except
// in compliance with the License.
// You may obtain a copy of the License at
//
// http://www.apache.org/licenses/LICENSE-2.0
//
// Unless required by applicable law or agreed to in writing,
// software distributed under the License is distributed on an
// "AS IS" BASIS, WITHOUT WARRANTIES OR CONDITIONS OF ANY
// KIND, either express or implied.  See the License for the
// specific language governing permissions and limitations
// under the License.

package ballerina.data.sql;

@Description {value:"Parameter struct represents a query parameter for the SQL queries specified in connector actions"}
@Field {value:"sqlType: The data type of the corresponding SQL parameter"}
@Field {value:"value: Value of paramter pass into the SQL query"}
@Field {value:"direction: Direction of the SQL Parameter IN, OUT, or INOUT"}
@Field {value:"structType: In case of OUT direction, if the sqlType is REFCURSOR, this represents the struct type to
map a result row"}
public struct Parameter {
	Type sqlType;
	any value;
	Direction direction;
	typedesc structType;
}

@Description {value:"ConnectionProperties structs represents the properties which are used to configure DB connection pool"}
@Field {value:"url: Platform independent DB access URL"}
@Field {value:"dataSourceClassName: Name of the DataSource class provided by the JDBC driver"}
@Field {value:"connectionTestQuery: Query that will be executed to validate that the connection to the database is still alive"}
@Field {value:"poolName: User-defined name for the connection pool and appears mainly in logging"}
@Field {value:"catalog: Catalog of connections created by this pool"}
@Field {value:"connectionInitSql:  SQL statement that will be executed after every new connection creation before adding it to the pool"}
@Field {value:"driverClassName: Fully qualified Java class name of the JDBC driver to be used"}
@Field {value:"transactionIsolation:  Transaction isolation level of connections returned from the pool. The supported values are TRANSACTION_READ_UNCOMMITTED, TRANSACTION_READ_COMMITTED, TRANSACTION_REPEATABLE_READ and TRANSACTION_SERIALIZABLE"}
@Field {value:"autoCommit: Auto-commit behavior of connections returned from the pool"}
@Field {value:"isolateInternalQueries: Determines whether HikariCP isolates internal pool queries, such as the connection alive test, in their own transaction"}
@Field {value:"allowPoolSuspension: Whether the pool can be suspended and resumed through JMX"}
@Field {value:"readOnly:  Whether Connections obtained from the pool are in read-only mode by default"}
@Field {value:"isXA:  Whether Connections are used for a distributed transaction"}
@Field {value:"maximumPoolSize: Maximum size that the pool is allowed to reach, including both idle and in-use connections"}
@Field {value:"connectionTimeout: Maximum number of milliseconds that a client will wait for a connection from the pool"}
@Field {value:"idleTimeout: Maximum amount of time that a connection is allowed to sit idle in the pool"}
@Field {value:"minimumIdle: Minimum number of idle connections that pool tries to maintain in the pool"}
@Field {value:"maxLifetime: Maximum lifetime of a connection in the pool"}
@Field {value:"validationTimeout:  Maximum amount of time that a connection will be tested for aliveness"}
@Field {value:"leakDetectionThreshold: Amount of time that a connection can be out of the pool before a message is logged indicating a possible connection leak"}
@Field {value:"datasourceProperties: Data source specific properties which are used along with the dataSourceClassName"}
public struct ConnectionProperties {
	string url = "";
	string dataSourceClassName = "";
	string connectionTestQuery = "";
	string poolName = "";
	string catalog = "";
	string connectionInitSql = "";
	string driverClassName = "";
	string transactionIsolation = "";
	boolean autoCommit = true;
	boolean isolateInternalQueries;
	boolean allowPoolSuspension;
	boolean readOnly;
	boolean isXA;
	int maximumPoolSize = -1;
	int connectionTimeout = -1;
	int idleTimeout = -1;
	int minimumIdle = -1;
	int maxLifetime = -1;
	int validationTimeout = -1;
	int leakDetectionThreshold = -1;
	map datasourceProperties;
}

@Description {value:"Initialize the ConnectionProperties with default values"}
public function <ConnectionProperties c> ConnectionProperties () {
	c.datasourceProperties = {};
}

@Description {value:"The Databases which has direct parameter support."}
@Field {value:"MYSQL: MySQL DB with connection url in the format of  jdbc:mysql://[HOST]:[PORT]/[database]"}
@Field {value:"SQLSERVER: SQL Server DB with connection url in the format of jdbc:sqlserver://[HOST]:[PORT];databaseName=[database]"}
@Field {value:"ORACLE: Oracle DB with connection url in the format of  jdbc:oracle:thin:[username/password]@[HOST]:[PORT]/[database]"}
@Field {value:"SYBASE: Sybase DB with connection url in the format of  jdbc:sybase:Tds:[HOST]:[PORT]/[database]"}
@Field {value:"POSTGRES: PostgreSQL DB with connection url in the format of  jdbc:postgresql://[HOST]:[PORT]/[database]"}
@Field {value:"IBMDB2: IBMDB2 DB with connection url in the format of  jdbc:db2://[HOST]:[PORT]/[database]"}
@Field {value:"HSQLDB_SERVER: HSQL Server with connection url in the format of jdbc:hsqldb:hsql://[HOST]:[PORT]/[database]"}
@Field {value:"HSQLDB_FILE: HSQL Server with connection url in the format of jdbc:hsqldb:file:[path]/[database]"}
@Field {value:"H2_SERVER: H2 Server DB with connection url in the format of jdbc:h2:tcp://[HOST]:[PORT]/[database]"}
@Field {value:"H2_FILE: H2 File DB with connection url in the format of jdbc:h2:file://[path]/[database]"}
@Field {value:"H2_MEM: H2 in memory DB with connection url in the format of jdbc:h2:mem:[database]"}
@Field {value:"DERBY_SERVER: DERBY server DB with connection url in the format of jdbc:derby://[HOST]:[PORT]/[database]"}
@Field {value:"DERBY_FILE: Derby file DB with connection url in the format of jdbc:derby://[path]/[database]"}
@Field {value:"GENERIC: Custom DB connection with given connection url"}
public enum DB {
	MYSQL,
	SQLSERVER,
	ORACLE,
	SYBASE,
	POSTGRES,
	IBMDB2,
	HSQLDB_SERVER,
	HSQLDB_FILE,
	H2_SERVER,
	H2_FILE,
	H2_MEM,
	DERBY_SERVER,
	DERBY_FILE,
	GENERIC
}

@Description {value:"The SQL Datatype of the parameter"}
@Field {value:"VARCHAR: Small, variable-length character string"}
@Field {value:"CHAR: Small, fixed-length character string"}
@Field {value:"LONGVARCHAR: Large, variable-length character string"}
@Field {value:"NCHAR: Small, fixed-length character string with unicode support"}
@Field {value:"LONGNVARCHAR: Large, variable-length character string with unicode support"}
@Field {value:"BIT: Single bit value that can be zero or one, or null"}
@Field {value:"BOOLEAN: Boolean value either True or false"}
@Field {value:"TINYINT: 8-bit integer value which may be unsigned or signed"}
@Field {value:"SMALLINT: 16-bit signed integer value which may be unsigned or signed"}
@Field {value:"INTEGER: 32-bit signed integer value which may be unsigned or signed"}
@Field {value:"BIGINT: 64-bit signed integer value which may be unsigned or signed"}
@Field {value:"NUMERIC: Fixed-precision and scaled decimal values"}
@Field {value:"DECIMAL: Fixed-precision and scaled decimal values"}
@Field {value:"REAL: Single precision floating point number"}
@Field {value:"FLOAT: Double precision floating point number"}
@Field {value:"DOUBLE: Double precision floating point number"}
@Field {value:"BINARY: Small, fixed-length binary value"}
@Field {value:"BLOB: Binary Large Object"}
@Field {value:"LONGVARBINARY: Large, variable-length binary value"}
@Field {value:"VARBINARY: Small, variable-length binary value"}
@Field {value:"CLOB: Character Large Object"}
@Field {value:"NCLOB: Character large objects in multibyte national character set"}
@Field {value:"DATE: Date consisting of day, month, and year"}
@Field {value:"TIME: Time consisting of hours, minutes, and seconds"}
@Field {value:"DATETIME: Both DATE and TIME with additional a nanosecond field"}
@Field {value:"TIMESTAMP: Both DATE and TIME with additional a nanosecond field"}
@Field {value:"ARRAY: Composite data value that consists of zero or more elements of a specified data type"}
@Field {value:"STRUCT: User defined structured type, consists of one or more attributes"}
public enum Type {
	VARCHAR,
	CHAR,
	LONGVARCHAR,
	NCHAR,
	LONGNVARCHAR,
	NVARCHAR,
	BIT,
	BOOLEAN,
	TINYINT,
	SMALLINT,
	INTEGER,
	BIGINT,
	NUMERIC,
	DECIMAL,
	REAL,
	FLOAT,
	DOUBLE,
	BINARY,
	BLOB,
	LONGVARBINARY,
	VARBINARY,
	CLOB,
	NCLOB,
	DATE,
	TIME,
	DATETIME,
	TIMESTAMP,
	ARRAY,
	STRUCT,
	REFCURSOR
}

@Description {value:"The direction of the parameter"}
@Field {value:"IN: IN parameters are used to send values to stored procedures"}
@Field {value:"OUT: OUT parameters are used to get values from stored procedures"}
@Field {value:"INOUT: INOUT parameters are used to send values and get values from stored procedures"}
public enum Direction {
	IN,
	OUT,
	INOUT
}

///////////////////////////////
// SQL Client Connector
///////////////////////////////

@Description {value:"The Client Connector for SQL databases."}
@Field {value:"dbType: SQL database type"}
@Field {value:"hostOrPath: Host name of the database or file path for file based database"}
@Field {value:"port: Port of the database"}
@Field {value:"dbName: Name of the database to connect"}
@Field {value:"username: Username for the database connection"}
@Field {value:"password: Password for the database connection"}
@Field {value:"options: ConnectionProperties for the connection pool configuration"}
public struct ClientConnector {
	DB dbType;
	string hostOrPath;
	int port;
	string dbName;
	string username;
	string password;
	ConnectionProperties options;
	ClientEndpointConfiguration config;
}

@Description {value:"The call action implementation for SQL connector to invoke stored procedures/functions."}
@Param {value:"sqlQuery: SQL query to execute"}
@Param {value:"parameters: Parameter array used with the SQL query"}
@Return {value:"Result set(s) for the given query"}
@Return {value:"The Error occured during SQL client invocation"}
public native function <ClientConnector client> call (@sensitive string sqlQuery, Parameter[] parameters,
<<<<<<< HEAD
													  type structType) (@tainted table[], SQLConnectorError);
=======
													  typedesc structType) (@tainted table[]);
>>>>>>> bd5a17df

@Description {value:"The select action implementation for SQL connector to select data from tables."}
@Param {value:"sqlQuery: SQL query to execute"}
@Param {value:"parameters: Parameter array used with the SQL query"}
@Return {value:"Result set for the given query"}
@Return {value:"The Error occured during SQL client invocation"}
public native function <ClientConnector client> select (@sensitive string sqlQuery, Parameter[] parameters,
<<<<<<< HEAD
														type structType) (@tainted table, SQLConnectorError);
=======
														typedesc structType) (@tainted table);
>>>>>>> bd5a17df

@Description {value:"The close action implementation for SQL connector to shutdown the connection pool."}
@Return {value:"The Error occured during SQL client invocation"}
public native function <ClientConnector client> close () (SQLConnectorError);

@Description {value:"The update action implementation for SQL connector to update data and schema of the database."}
@Param {value:"sqlQuery: SQL query to execute"}
@Param {value:"parameters: Parameter array used with the SQL query"}
@Return {value:"Updated row count"}
@Return {value:"The Error occured during SQL client invocation"}
public native function <ClientConnector client> update (@sensitive string sqlQuery, Parameter[] parameters)
														(int, SQLConnectorError);

@Description {value:"The batchUpdate action implementation for SQL connector to batch data insert."}
@Param {value:"sqlQuery: SQL query to execute"}
@Param {value:"parameters: Parameter array used with the SQL query"}
@Return {value:"Array of update counts"}
@Return {value:"The Error occured during SQL client invocation"}
public native function <ClientConnector client> batchUpdate (@sensitive string sqlQuery, Parameter[][] parameters)
														(int[], SQLConnectorError);

@Description {value:"The updateWithGeneratedKeys action implementation for SQL connector which returns the auto
generated keys during the update action."}
@Param {value:"sqlQuery: SQL query to execute"}
@Param {value:"parameters: Parameter array used with the SQL query"}
@Param {value:"keyColumns: Names of auto generated columns for which the auto generated key values are returned"}
@Return {value:"Updated row count during the query exectuion"}
@Return {value:"Array of auto generated key values during the query execution"}
@Return {value:"The Error occured during SQL client invocation"}
public native function <ClientConnector client> updateWithGeneratedKeys (@sensitive string sqlQuery,
					Parameter[] parameters, string[] keyColumns) (int, string[], SQLConnectorError);


@Description { value:"SQLConnectorError struct represents an error occured during the SQL client invocation" }
@Field {value:"message:  An error message explaining about the error"}
@Field {value:"cause: The error(s) that caused SQLConnectorError to get thrown"}
public struct SQLConnectorError {
	string message;
	error[] cause;
}

///////////////////////////////
// SQL Client Endpoint
///////////////////////////////

public struct Client {
	string epName;
	ClientEndpointConfiguration config;
}

public struct ClientEndpointConfiguration {
	DB database;
	string host = "";
	int port = 0;
	string name = "";
	string username = "";
	string password = "";
	ConnectionProperties options;
}

public function <ClientEndpointConfiguration c> ClientEndpointConfiguration () {
	c.database = DB.GENERIC;
	c.options = {};
}

@Description {value:"Gets called when the endpoint is being initialize during package init time"}
@Param {value:"epName: The endpoint name"}
@Param {value:"config: The ClientEndpointConfiguration of the endpoint"}
public function <Client ep> init (ClientEndpointConfiguration config) {
	ep.config = config;
	ep.initEndpoint();
}

@Description {value:"Initialize the endpoint"}
public native function <Client ep> initEndpoint ();

@Description {value:"Returns the connector that client code uses"}
@Return {value:"The connector that client code uses"}
public native function <Client ep> getClient () returns (ClientConnector conn);<|MERGE_RESOLUTION|>--- conflicted
+++ resolved
@@ -213,11 +213,7 @@
 @Return {value:"Result set(s) for the given query"}
 @Return {value:"The Error occured during SQL client invocation"}
 public native function <ClientConnector client> call (@sensitive string sqlQuery, Parameter[] parameters,
-<<<<<<< HEAD
-													  type structType) (@tainted table[], SQLConnectorError);
-=======
-													  typedesc structType) (@tainted table[]);
->>>>>>> bd5a17df
+													  typedesc structType) (@tainted table[], SQLConnectorError);
 
 @Description {value:"The select action implementation for SQL connector to select data from tables."}
 @Param {value:"sqlQuery: SQL query to execute"}
@@ -225,11 +221,7 @@
 @Return {value:"Result set for the given query"}
 @Return {value:"The Error occured during SQL client invocation"}
 public native function <ClientConnector client> select (@sensitive string sqlQuery, Parameter[] parameters,
-<<<<<<< HEAD
-														type structType) (@tainted table, SQLConnectorError);
-=======
-														typedesc structType) (@tainted table);
->>>>>>> bd5a17df
+                                                        typedesc structType) (@tainted table, SQLConnectorError);
 
 @Description {value:"The close action implementation for SQL connector to shutdown the connection pool."}
 @Return {value:"The Error occured during SQL client invocation"}
