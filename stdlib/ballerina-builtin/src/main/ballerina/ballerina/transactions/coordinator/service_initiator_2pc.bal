// Copyright (c) 2018 WSO2 Inc. (http://www.wso2.org) All Rights Reserved.
//
// WSO2 Inc. licenses this file to you under the Apache License,
// Version 2.0 (the "License"); you may not use this file except
// in compliance with the License.
// You may obtain a copy of the License at
//
// http://www.apache.org/licenses/LICENSE-2.0
//
// Unless required by applicable law or agreed to in writing,
// software distributed under the License is distributed on an
// "AS IS" BASIS, WITHOUT WARRANTIES OR CONDITIONS OF ANY
// KIND, either express or implied.  See the License for the
// specific language governing permissions and limitations
// under the License.

package ballerina.transactions.coordinator;

import ballerina.log;
import ballerina.net.http;

@http:configuration {
    basePath:initiator2pcCoordinatorBasePath,
    host:coordinatorHost,
    port:coordinatorPort
}
documentation {
    Service on the initiator which handles protocol messages related to the 2-phase commit (2PC) coordination type.
}
service<http> Initiator2pcService {

    @http:resourceConfig {
        methods:["POST"],
        path:"{transactionBlockId}/abort"
    }
    documentation {
        When a participant wants to abort a transaction, it will make a call to this resource.
    }
<<<<<<< HEAD
    resource abortTransaction (http:Connection conn, http:Request req) {
        http:Response res;
        var payload, _ = req.getJsonPayload();
        var abortReq, _ = <AbortRequest>payload;
        string transactionId = abortReq.transactionId;
        string participantId = abortReq.participantId;
        log:printInfo("Abort received for transaction: " + transactionId + " from participant:" + participantId);
        AbortResponse abortRes;
        var txn, _ = (TwoPhaseCommitTransaction)initiatedTransactions[transactionId];
        if (txn == null) {
            res = {statusCode:404};
            abortRes = {message:"Transaction-Unknown"};
=======
    resource abortTransaction (http:Connection conn, http:InRequest req, string transactionBlockId) {
        http:OutResponse res;
        var payload, payloadError = req.getJsonPayload();
        var txnBlockId, txnBlockIdConversionErr = <int>transactionBlockId;

        if (payloadError != null || txnBlockIdConversionErr != null) {
            res = {statusCode:400};
            RequestError err = {errorMessage:"Bad Request"};
            var resPayload, _ = <json>err;
            res.setJsonPayload(resPayload);
            var connError = conn.respond(res);
            if (connError != null) {
                log:printErrorCause("Sending response to Bad Request for abort transaction request failed", (error)connError);
            }
>>>>>>> ba4d56e9
        } else {
            var abortReq, _ = <AbortRequest>payload;
            string transactionId = abortReq.transactionId;
            string participantId = abortReq.participantId;
            log:printInfo("Abort received for transaction: " + transactionId + " from participant:" + participantId);
            AbortResponse abortRes;
            var txn, _ = (TwoPhaseCommitTransaction)initiatedTransactions[transactionId];
            if (txn == null) {
                res = {statusCode:404};
                abortRes = {message:"Transaction-Unknown"};
            } else {
                // Remove the participant who sent the abort since we don't want to do a notify(Abort) to that
                // participant
                txn.participants.remove(participantId);
                var msg, err = abortInitiatorTransaction(transactionId, txnBlockId);
                if (err == null) {
                    res = {statusCode:500};
                    abortRes = {message:"Abort-Failed"};
                } else {
                    res = {statusCode:200};
                    abortRes = {message:msg};
                }
            }
            var j, _ = <json>abortRes;
            res.setJsonPayload(j);
            error e = (error)conn.respond(res);
            if (e != null) {
                log:printErrorCause("Cannot respond to abort request for transaction: " + transactionId + " from participant:" +
                                    participantId, e);
            }
        }
    }
}<|MERGE_RESOLUTION|>--- conflicted
+++ resolved
@@ -36,22 +36,8 @@
     documentation {
         When a participant wants to abort a transaction, it will make a call to this resource.
     }
-<<<<<<< HEAD
-    resource abortTransaction (http:Connection conn, http:Request req) {
+    resource abortTransaction (http:Connection conn, http:Request req, string transactionBlockId) {
         http:Response res;
-        var payload, _ = req.getJsonPayload();
-        var abortReq, _ = <AbortRequest>payload;
-        string transactionId = abortReq.transactionId;
-        string participantId = abortReq.participantId;
-        log:printInfo("Abort received for transaction: " + transactionId + " from participant:" + participantId);
-        AbortResponse abortRes;
-        var txn, _ = (TwoPhaseCommitTransaction)initiatedTransactions[transactionId];
-        if (txn == null) {
-            res = {statusCode:404};
-            abortRes = {message:"Transaction-Unknown"};
-=======
-    resource abortTransaction (http:Connection conn, http:InRequest req, string transactionBlockId) {
-        http:OutResponse res;
         var payload, payloadError = req.getJsonPayload();
         var txnBlockId, txnBlockIdConversionErr = <int>transactionBlockId;
 
@@ -64,7 +50,6 @@
             if (connError != null) {
                 log:printErrorCause("Sending response to Bad Request for abort transaction request failed", (error)connError);
             }
->>>>>>> ba4d56e9
         } else {
             var abortReq, _ = <AbortRequest>payload;
             string transactionId = abortReq.transactionId;
