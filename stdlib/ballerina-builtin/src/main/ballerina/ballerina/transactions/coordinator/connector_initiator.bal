// Copyright (c) 2018 WSO2 Inc. (http://www.wso2.org) All Rights Reserved.
//
// WSO2 Inc. licenses this file to you under the Apache License,
// Version 2.0 (the "License"); you may not use this file except
// in compliance with the License.
// You may obtain a copy of the License at
//
// http://www.apache.org/licenses/LICENSE-2.0
//
// Unless required by applicable law or agreed to in writing,
// software distributed under the License is distributed on an
// "AS IS" BASIS, WITHOUT WARRANTIES OR CONDITIONS OF ANY
// KIND, either express or implied.  See the License for the
// specific language governing permissions and limitations
// under the License.

package ballerina.transactions.coordinator;

import ballerina.config;
import ballerina.net.http;

const string participantHost = getParticipantHost();
const int participantPort = getParticipantPort();

function getParticipantHost () returns (string host) {
    host = config:getInstanceValue("http", "participant.host");
    if (host == "") {
        host = "localhost";
    }
    return;
}

function getParticipantPort () returns (int port) {
    var p, e = <int>config:getInstanceValue("http", "participant.port");
    if (e != null) {
        port = 8081;
    } else {
        port = p;
    }
    return;
}

connector InitiatorClient (string registerAtURL) {
    endpoint<http:HttpClient> initiatorEP {
        create http:HttpClient(registerAtURL, {});
    }

    action register (string transactionId, int transactionBlockId) returns (RegistrationResponse registrationRes,
                                                                            error err) {
        string participantId = getParticipantId(transactionBlockId);
        RegistrationRequest regReq = {transactionId:transactionId, participantId:participantId};

        //TODO: set the proper protocol
        string protocol = "durable";
        Protocol[] protocols = [{name:protocol, url:getParticipantProtocolAt(protocol, transactionBlockId)}];
        regReq.participantProtocols = protocols;

        json j = regRequestToJson(regReq);
        http:OutRequest req = {};
        req.setJsonPayload(j);
        var res, e = initiatorEP.post("", req);
        if (e == null) {
            int statusCode = res.statusCode;
            if (statusCode == 200) {
<<<<<<< HEAD
                registrationRes = jsonToRegResponse(res.getJsonPayload());
=======
                var payload, _ = res.getJsonPayload();
                var regRes, transformErr = <RegistrationResponse>payload;
                registrationRes = regRes;
                err = (error)transformErr;
>>>>>>> aaf12566
            } else {
                var payload, _ = res.getJsonPayload();
                if (payload == null) {
                    var stringPayload, _ = res.getStringPayload();
                    err = {message:stringPayload};
                } else {
                    var errMsg, _ = (string)payload.errorMessage;
                    err = {message:errMsg};
                }
            }
        } else {
            err = (error)e;
        }
        return;
    }
}<|MERGE_RESOLUTION|>--- conflicted
+++ resolved
@@ -61,24 +61,21 @@
         var res, e = initiatorEP.post("", req);
         if (e == null) {
             int statusCode = res.statusCode;
-            if (statusCode == 200) {
-<<<<<<< HEAD
-                registrationRes = jsonToRegResponse(res.getJsonPayload());
-=======
-                var payload, _ = res.getJsonPayload();
-                var regRes, transformErr = <RegistrationResponse>payload;
-                registrationRes = regRes;
-                err = (error)transformErr;
->>>>>>> aaf12566
+            var payload, payloadError = res.getJsonPayload();
+            if (payloadError == null) {
+                if (statusCode == 200) {
+                    registrationRes = jsonToRegResponse(payload);
+                } else {
+                    if (payload == null) {
+                        var stringPayload, _ = res.getStringPayload();
+                        err = {message:stringPayload};
+                    } else {
+                        var errMsg, _ = (string)payload.errorMessage;
+                        err = {message:errMsg};
+                    }
+                }
             } else {
-                var payload, _ = res.getJsonPayload();
-                if (payload == null) {
-                    var stringPayload, _ = res.getStringPayload();
-                    err = {message:stringPayload};
-                } else {
-                    var errMsg, _ = (string)payload.errorMessage;
-                    err = {message:errMsg};
-                }
+                err = (error)payloadError;
             }
         } else {
             err = (error)e;
