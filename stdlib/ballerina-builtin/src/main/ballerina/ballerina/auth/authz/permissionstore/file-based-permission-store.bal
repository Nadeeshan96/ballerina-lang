--- conflicted
+++ resolved
@@ -100,9 +100,5 @@
 @Param {value:"string: username"}
 @Return {value:"string: user id read from the userstore, or null if not found"}
 function readUserId (string username) (string) {
-<<<<<<< HEAD
-    return config:getAsString(PERMISSIONSTORE_USERIDS_ENTRY + "." + username);
-=======
-    return config:getInstanceValue(username, "userid");
->>>>>>> 92fe5396
+    return config:getAsString(username + ".userid");
 }