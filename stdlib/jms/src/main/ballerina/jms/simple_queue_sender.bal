--- conflicted
+++ resolved
@@ -24,10 +24,6 @@
 public type SimpleQueueSender object {
 
     public SimpleQueueSenderEndpointConfiguration config = {};
-<<<<<<< HEAD
-
-=======
->>>>>>> 78b34678
     private Connection? connection;
     private Session? session = ();
     private QueueSender? sender = ();
