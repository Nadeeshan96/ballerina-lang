--- conflicted
+++ resolved
@@ -94,16 +94,12 @@
         P{{timeoutInMilliSeconds}} Time to wait until a message is received
         R{{}} Returns a message or nill if the timeout exceededs. Returns an error on jms provider internal error.
     }
-<<<<<<< HEAD
     public extern function receive(int timeoutInMilliSeconds = 0) returns (Message|error)?;
-=======
-    public native function receive(int timeoutInMilliSeconds = 0) returns (Message|error)?;
 
     documentation { Synchronously receive a message from the JMS provider
         P{{destination}} destination to subscribe to
         P{{timeoutInMilliSeconds}} Time to wait until a message is received
         R{{}} Returns a message or nill if the timeout exceededs. Returns an error on jms provider internal error.
     }
-    public native function receiveFrom(Destination destination, int timeoutInMilliSeconds = 0) returns (Message|error)?;
->>>>>>> 4dc8d1f7
+    public extern function receiveFrom(Destination destination, int timeoutInMilliSeconds = 0) returns (Message|error)?;
 };