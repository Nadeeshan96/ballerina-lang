/*
 * Copyright (c) 2018, WSO2 Inc. (http://www.wso2.org) All Rights Reserved.
 *
 * WSO2 Inc. licenses this file to you under the Apache License,
 * Version 2.0 (the "License"); you may not use this file except
 * in compliance with the License.
 * You may obtain a copy of the License at
 *
 *    http://www.apache.org/licenses/LICENSE-2.0
 *
 * Unless required by applicable law or agreed to in writing,
 * software distributed under the License is distributed on an
 * "AS IS" BASIS, WITHOUT WARRANTIES OR CONDITIONS OF ANY
 * KIND, either express or implied. See the License for the
 * specific language governing permissions and limitations
 * under the License.
 *
 */

package org.ballerinalang.net.jms.nativeimpl.endpoint.topic.publisher;

import org.ballerinalang.bre.Context;
import org.ballerinalang.bre.bvm.CallableUnitCallback;
import org.ballerinalang.model.types.TypeKind;
import org.ballerinalang.model.values.BMap;
import org.ballerinalang.model.values.BString;
import org.ballerinalang.model.values.BValue;
import org.ballerinalang.natives.annotations.Argument;
import org.ballerinalang.natives.annotations.BallerinaFunction;
import org.ballerinalang.natives.annotations.Receiver;
import org.ballerinalang.net.jms.AbstractBlockingAction;
import org.ballerinalang.net.jms.JmsConstants;
import org.ballerinalang.net.jms.JmsUtils;
import org.ballerinalang.net.jms.nativeimpl.endpoint.common.SessionConnector;
import org.ballerinalang.net.jms.utils.BallerinaAdapter;
import org.ballerinalang.util.exceptions.BallerinaException;

import javax.jms.Destination;
import javax.jms.JMSException;
import javax.jms.MessageProducer;
import javax.jms.Session;

/**
 * Initialize the topic producer.
 *
 * @since 0.966
 */
@BallerinaFunction(
        orgName = "ballerina",
        packageName = "jms",
        functionName = "initTopicPublisher",
        receiver = @Receiver(type = TypeKind.OBJECT, structType = "TopicPublisher", structPackage = "ballerina/jms"),
        args = { @Argument(name = "session", type = TypeKind.OBJECT, structType = "Session"),
                @Argument(name = "destination", type = TypeKind.OBJECT)
                },
        isPublic = true
)
public class InitTopicPublisher extends AbstractBlockingAction {

    @Override
    public void execute(Context context, CallableUnitCallback callback) {
<<<<<<< HEAD
        Struct topicProducerBObject = BallerinaAdapter.getReceiverObject(context);

        Struct topicProducerConfig = topicProducerBObject.getStructField(JmsConstants.TOPIC_PUBLISHER_FIELD_CONFIG);
        String topicPattern = JmsUtils.getTopicPattern(topicProducerConfig);

        BMap<String, BValue> sessionBObject = (BMap<String, BValue>) context.getRefArgument(1);
        Session session = BallerinaAdapter.getNativeObject(sessionBObject,
                                                           JmsConstants.JMS_SESSION,
                                                           Session.class,
                                                           context);
        BMap<String, BValue> destinationBObject = (BMap<String, BValue>) context.getNullableRefArgument(2);
=======
        BMap<String, BValue> topicProducerBObject = (BMap<String, BValue>) context.getRefArgument(0);

        BMap<String, BValue> sessionBObject = (BMap<String, BValue>) context.getRefArgument(1);
        Session session = BallerinaAdapter.getNativeObject(sessionBObject, JmsConstants.JMS_SESSION, Session.class,
                                                           context);
        BValue arg = context.getRefArgument(2);
        String topicPattern = null;
        BMap<String, BValue> destinationBObject = null;
        if (arg instanceof BString) {
            topicPattern = arg.stringValue();
        } else {
            destinationBObject = (BMap<String, BValue>) arg;
        }
>>>>>>> 249780c0
        Destination destinationObject = JmsUtils.getDestination(context, destinationBObject);

        if (JmsUtils.isNullOrEmptyAfterTrim(topicPattern) && destinationObject == null) {
            throw new BallerinaException("Topic pattern and destination cannot be null at the same time", context);
        }

        try {
            Destination topic = destinationObject != null ? destinationObject :
                    JmsUtils.getTopic(session, topicPattern);
            MessageProducer producer = session.createProducer(topic);
            topicProducerBObject.addNativeData(JmsConstants.JMS_PRODUCER_OBJECT, producer);
            topicProducerBObject.addNativeData(JmsConstants.SESSION_CONNECTOR_OBJECT,
                                               new SessionConnector(session));
        } catch (JMSException e) {
            BallerinaAdapter.throwBallerinaException("Error creating topic producer", context, e);
        }

    }
}<|MERGE_RESOLUTION|>--- conflicted
+++ resolved
@@ -59,19 +59,6 @@
 
     @Override
     public void execute(Context context, CallableUnitCallback callback) {
-<<<<<<< HEAD
-        Struct topicProducerBObject = BallerinaAdapter.getReceiverObject(context);
-
-        Struct topicProducerConfig = topicProducerBObject.getStructField(JmsConstants.TOPIC_PUBLISHER_FIELD_CONFIG);
-        String topicPattern = JmsUtils.getTopicPattern(topicProducerConfig);
-
-        BMap<String, BValue> sessionBObject = (BMap<String, BValue>) context.getRefArgument(1);
-        Session session = BallerinaAdapter.getNativeObject(sessionBObject,
-                                                           JmsConstants.JMS_SESSION,
-                                                           Session.class,
-                                                           context);
-        BMap<String, BValue> destinationBObject = (BMap<String, BValue>) context.getNullableRefArgument(2);
-=======
         BMap<String, BValue> topicProducerBObject = (BMap<String, BValue>) context.getRefArgument(0);
 
         BMap<String, BValue> sessionBObject = (BMap<String, BValue>) context.getRefArgument(1);
@@ -85,7 +72,6 @@
         } else {
             destinationBObject = (BMap<String, BValue>) arg;
         }
->>>>>>> 249780c0
         Destination destinationObject = JmsUtils.getDestination(context, destinationBObject);
 
         if (JmsUtils.isNullOrEmptyAfterTrim(topicPattern) && destinationObject == null) {
