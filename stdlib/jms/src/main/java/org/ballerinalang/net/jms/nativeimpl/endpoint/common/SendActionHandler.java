/*
 * Copyright (c) 2018, WSO2 Inc. (http://www.wso2.org) All Rights Reserved.
 *
 * WSO2 Inc. licenses this file to you under the Apache License,
 * Version 2.0 (the "License"); you may not use this file except
 * in compliance with the License.
 * You may obtain a copy of the License at
 *
 *    http://www.apache.org/licenses/LICENSE-2.0
 *
 * Unless required by applicable law or agreed to in writing,
 * software distributed under the License is distributed on an
 * "AS IS" BASIS, WITHOUT WARRANTIES OR CONDITIONS OF ANY
 * KIND, either express or implied. See the License for the
 * specific language governing permissions and limitations
 * under the License.
 *
 */

package org.ballerinalang.net.jms.nativeimpl.endpoint.common;

import org.ballerinalang.bre.Context;
import org.ballerinalang.connector.api.Struct;
import org.ballerinalang.model.values.BMap;
import org.ballerinalang.model.values.BValue;
import org.ballerinalang.net.jms.Constants;
import org.ballerinalang.net.jms.utils.BallerinaAdapter;

import javax.jms.JMSException;
import javax.jms.Message;
import javax.jms.MessageProducer;

/**
 * Message send action handler.
 */
public class SendActionHandler {

    private SendActionHandler() {
    }

    public static void handle(Context context) {

        Struct queueSenderBObject = BallerinaAdapter.getReceiverObject(context);
        MessageProducer messageProducer = BallerinaAdapter.getNativeObject(queueSenderBObject,
                                                                       Constants.JMS_PRODUCER_OBJECT,
                                                                       MessageProducer.class,
                                                                       context);
        SessionConnector sessionConnector = BallerinaAdapter.getNativeObject(queueSenderBObject,
                                                                         Constants.SESSION_CONNECTOR_OBJECT,
                                                                         SessionConnector.class,
                                                                         context);
        BMap<String, BValue> messageBObject = ((BMap<String, BValue>) context.getRefArgument(1));
        Message message = BallerinaAdapter.getNativeObject(messageBObject,
<<<<<<< HEAD
                                                       Constants.JMS_MESSAGE_OBJECT,
                                                       Message.class,
                                                       context);
=======
                                                           Constants.JMS_MESSAGE_OBJECT,
                                                           Message.class,
                                                           context);


>>>>>>> 3dfb3869
        try {
            sessionConnector.handleTransactionBlock(context);
            messageProducer.send(message);
        } catch (JMSException e) {
            BallerinaAdapter.returnError("Message receiving failed.", context, e);
        }
    }
}<|MERGE_RESOLUTION|>--- conflicted
+++ resolved
@@ -25,6 +25,8 @@
 import org.ballerinalang.model.values.BValue;
 import org.ballerinalang.net.jms.Constants;
 import org.ballerinalang.net.jms.utils.BallerinaAdapter;
+import org.slf4j.Logger;
+import org.slf4j.LoggerFactory;
 
 import javax.jms.JMSException;
 import javax.jms.Message;
@@ -35,6 +37,8 @@
  */
 public class SendActionHandler {
 
+    private static final Logger LOGGER = LoggerFactory.getLogger(SendActionHandler.class);
+
     private SendActionHandler() {
     }
 
@@ -42,31 +46,25 @@
 
         Struct queueSenderBObject = BallerinaAdapter.getReceiverObject(context);
         MessageProducer messageProducer = BallerinaAdapter.getNativeObject(queueSenderBObject,
-                                                                       Constants.JMS_PRODUCER_OBJECT,
-                                                                       MessageProducer.class,
-                                                                       context);
+                                                                           Constants.JMS_PRODUCER_OBJECT,
+                                                                           MessageProducer.class,
+                                                                           context);
         SessionConnector sessionConnector = BallerinaAdapter.getNativeObject(queueSenderBObject,
-                                                                         Constants.SESSION_CONNECTOR_OBJECT,
-                                                                         SessionConnector.class,
-                                                                         context);
+                                                                             Constants.SESSION_CONNECTOR_OBJECT,
+                                                                             SessionConnector.class,
+                                                                             context);
         BMap<String, BValue> messageBObject = ((BMap<String, BValue>) context.getRefArgument(1));
         Message message = BallerinaAdapter.getNativeObject(messageBObject,
-<<<<<<< HEAD
-                                                       Constants.JMS_MESSAGE_OBJECT,
-                                                       Message.class,
-                                                       context);
-=======
                                                            Constants.JMS_MESSAGE_OBJECT,
                                                            Message.class,
                                                            context);
 
 
->>>>>>> 3dfb3869
         try {
             sessionConnector.handleTransactionBlock(context);
             messageProducer.send(message);
         } catch (JMSException e) {
-            BallerinaAdapter.returnError("Message receiving failed.", context, e);
+            BallerinaAdapter.returnError("Message sending failed.", context, e);
         }
     }
 }