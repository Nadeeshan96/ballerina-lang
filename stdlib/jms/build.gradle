/*
 * Copyright (c) 2019, WSO2 Inc. (http://www.wso2.org) All Rights Reserved.
 *
 * Licensed under the Apache License, Version 2.0 (the "License");
 * you may not use this file except in compliance with the License.
 * You may obtain a copy of the License at
 *
 * http://www.apache.org/licenses/LICENSE-2.0
 *
 * Unless required by applicable law or agreed to in writing, software
 * distributed under the License is distributed on an "AS IS" BASIS,
 * WITHOUT WARRANTIES OR CONDITIONS OF ANY KIND, either express or implied.
 * See the License for the specific language governing permissions and
 * limitations under the License.
 *
 */
 
apply from: "$rootDir/gradle/balNativeLibProject.gradle"

dependencies {
    baloImplementation group: 'org.ballerinalang', name: 'ballerina-builtin', version: '0.992.0-m1', ext: 'zip',
            classifier: 'ballerina-binary-repo'
    baloImplementation project(path: ':ballerina-utils', configuration: 'baloImplementation')
    baloImplementation project(path: ':ballerina-log-api', configuration: 'baloImplementation')
    baloImplementation project(path: ':ballerina-runtime-api', configuration: 'baloImplementation')

    implementation 'org.ballerinalang:ballerina-lang:0.992.0-m1'
    implementation 'org.ballerinalang:ballerina-builtin:0.992.0-m1'
    baloCreat project(':lib-creator-milestone')
    implementation project(':ballerina-core')
//    implementation project(':ballerina-lang')
    implementation project(':ballerina-logging')
    implementation project(':ballerina-runtime-api')
    implementation project(':ballerina-log-api')
    implementation project(':ballerina-launcher')
    implementation 'javax.jms:javax.jms-api'
    implementation 'org.testng:testng'
    testCompile 'org.slf4j:slf4j-simple'
}

<<<<<<< HEAD
task copyBuiltin(type: Copy) {
    from zipTree("$buildDir/lib/ballerina-builtin-0.992.0-m1-ballerina-binary-repo.zip")
    into "$buildDir/lib/"
}

copyBuiltin.dependsOn createBalHome
createBalo.dependsOn copyBuiltin

description = 'Ballerina - JMS'

test {
    doFirst {
        copy {
            from "$buildDir/generated-balo/repo/ballerina"
            into "$buildDir/lib/repo/ballerina"
        }
    }
}
=======
description = 'Ballerina - JMS'
>>>>>>> 2bd60000
<|MERGE_RESOLUTION|>--- conflicted
+++ resolved
@@ -38,7 +38,6 @@
     testCompile 'org.slf4j:slf4j-simple'
 }
 
-<<<<<<< HEAD
 task copyBuiltin(type: Copy) {
     from zipTree("$buildDir/lib/ballerina-builtin-0.992.0-m1-ballerina-binary-repo.zip")
     into "$buildDir/lib/"
@@ -47,16 +46,4 @@
 copyBuiltin.dependsOn createBalHome
 createBalo.dependsOn copyBuiltin
 
-description = 'Ballerina - JMS'
-
-test {
-    doFirst {
-        copy {
-            from "$buildDir/generated-balo/repo/ballerina"
-            into "$buildDir/lib/repo/ballerina"
-        }
-    }
-}
-=======
-description = 'Ballerina - JMS'
->>>>>>> 2bd60000
+description = 'Ballerina - JMS'