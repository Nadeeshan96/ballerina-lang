--- conflicted
+++ resolved
@@ -47,15 +47,6 @@
 import java.util.Map;
 import java.util.concurrent.atomic.AtomicReference;
 
-<<<<<<< HEAD
-import static org.ballerinalang.net.grpc.GrpcConstants.CONNECTOR_ERROR;
-import static org.ballerinalang.net.grpc.GrpcConstants.METHOD_DESCRIPTORS;
-import static org.ballerinalang.net.grpc.GrpcConstants.ORG_NAME;
-import static org.ballerinalang.net.grpc.GrpcConstants.PROTOCOL_PACKAGE_GRPC;
-import static org.ballerinalang.net.grpc.GrpcConstants.PROTOCOL_STRUCT_PACKAGE_GRPC;
-import static org.ballerinalang.net.grpc.GrpcConstants.SERVICE_STUB;
-import static org.ballerinalang.net.grpc.GrpcConstants.SERVICE_STUB_REF_INDEX;
-=======
 import static org.ballerinalang.bre.bvm.BLangVMErrors.PACKAGE_BUILTIN;
 import static org.ballerinalang.bre.bvm.BLangVMErrors.STRUCT_GENERIC_ERROR;
 import static org.ballerinalang.net.grpc.MessageConstants.METHOD_DESCRIPTORS;
@@ -64,7 +55,6 @@
 import static org.ballerinalang.net.grpc.MessageConstants.PROTOCOL_STRUCT_PACKAGE_GRPC;
 import static org.ballerinalang.net.grpc.MessageConstants.SERVICE_STUB;
 import static org.ballerinalang.net.grpc.MessageConstants.SERVICE_STUB_REF_INDEX;
->>>>>>> b31ab0eb
 import static org.ballerinalang.net.grpc.MessageUtils.getMessageHeaders;
 
 /**
@@ -93,7 +83,7 @@
 public class NonBlockingExecute extends AbstractExecute {
     private static final Logger LOG = LoggerFactory.getLogger(NonBlockingExecute.class);
     private static final int MESSAGE_HEADER_REF_INDEX = 3;
-    
+
     @Override
     public void execute(Context context) {
         BStruct serviceStub = (BStruct) context.getRefArgument(SERVICE_STUB_REF_INDEX);
@@ -102,7 +92,7 @@
                     "not initialized properly");
             return;
         }
-        
+
         Object connectionStub = serviceStub.getNativeData(SERVICE_STUB);
         if (connectionStub == null) {
             notifyErrorReply(context, "Error while getting connection stub. gRPC Client connector " +
@@ -115,7 +105,7 @@
                     "set properly");
             return;
         }
-        
+
         Map<String, MethodDescriptor<Message, Message>> methodDescriptors = (Map<String, MethodDescriptor<Message,
                 Message>>) serviceStub.getNativeData(METHOD_DESCRIPTORS);
         if (methodDescriptors == null) {
@@ -123,24 +113,24 @@
                     "doesn't set properly");
             return;
         }
-        
+
         com.google.protobuf.Descriptors.MethodDescriptor methodDescriptor = MessageRegistry.getInstance()
                 .getMethodDescriptor(methodName);
         if (methodDescriptor == null) {
             notifyErrorReply(context, "No registered method descriptor for '" + methodName + "'");
             return;
         }
-        
-        
+
+
         // Update request headers when request headers exists in the context.
         BRefValueArray headerValues = (BRefValueArray) context.getRefArgument(MESSAGE_HEADER_REF_INDEX);
         MessageHeaders headers = getMessageHeaders(headerValues);
-        
+
         if (connectionStub instanceof GrpcNonBlockingStub) {
             BValue payloadBValue = context.getRefArgument(1);
             Message requestMsg = MessageUtils.generateProtoMessage(payloadBValue, methodDescriptor.getInputType());
             GrpcNonBlockingStub grpcNonBlockingStub = (GrpcNonBlockingStub) connectionStub;
-            
+
             // Attach header read/write listener to the service stub.
             AtomicReference<Metadata> headerCapture = new AtomicReference<>();
             AtomicReference<Metadata> trailerCapture = new AtomicReference<>();
@@ -148,7 +138,7 @@
                 grpcNonBlockingStub = MetadataUtils.attachHeaders(grpcNonBlockingStub, headers.getMessageMetadata());
             }
             grpcNonBlockingStub = MetadataUtils.captureMetadata(grpcNonBlockingStub, headerCapture, trailerCapture);
-            
+
             BTypeDescValue serviceType = (BTypeDescValue) context.getRefArgument(2);
             Service callbackService = BLangConnectorSPIUtil.getServiceFromType(context.getProgramFile(), getTypeField
                     (serviceType));
@@ -175,7 +165,7 @@
         notifyErrorReply(context, "Error while processing the request message. Connection Sub " +
                 "type not supported");
     }
-    
+
     private Value getTypeField(BTypeDescValue refField) {
         if (refField == null) {
             return null;
