/*
 *  Copyright (c) 2015 WSO2 Inc. (http://wso2.com) All Rights Reserved.
 *
 *  WSO2 Inc. licenses this file to you under the Apache License,
 *  Version 2.0 (the "License"); you may not use this file except
 *  in compliance with the License.
 *  You may obtain a copy of the License at
 *
 *  http://www.apache.org/licenses/LICENSE-2.0
 *
 *  Unless required by applicable law or agreed to in writing,
 *  software distributed under the License is distributed on an
 *  "AS IS" BASIS, WITHOUT WARRANTIES OR CONDITIONS OF ANY
 *  KIND, either express or implied.  See the License for the
 *  specific language governing permissions and limitations
 *  under the License.
 *
 */
package org.ballerinalang.net.grpc.ssl;

import org.slf4j.Logger;
import org.slf4j.LoggerFactory;

import java.io.File;

/**
 * A class that encapsulates SSLContext configuration.
 */

public class SSLConfig {
    
    private static final Logger LOGGER = LoggerFactory.getLogger(SSLConfig.class);
    
    private static final String separator = ",";
    
    private File keyStore;
    private String keyStorePass;
    private String certPass;
    private File trustStore;
    private String trustStorePass;
    private String sslProtocol = "TLS";
    private String tlsStoreType = "PKCS12";
<<<<<<< HEAD
    
=======

>>>>>>> e7cca29c
    private String[] cipherSuites;
    private String[] enableProtocols;
    private boolean enableSessionCreation;
    private boolean needClientAuth;
    private boolean wantClientAuth;
    private String[] serverNames;
    private String[] sniMatchers;

    public SSLConfig() {
    }

    public SSLConfig(File keyStore, String keyStorePass) {
        if (LOGGER.isDebugEnabled()) {
            LOGGER.debug("Using key store" + keyStore);
        }
        this.keyStore = keyStore;
        this.keyStorePass = keyStorePass;
    }
    
    public String getCertPass() {
        return certPass;
    }
    
    public SSLConfig setCertPass(String certPass) {
        this.certPass = certPass;
        return this;
    }
    
    public File getTrustStore() {
        return trustStore;
    }
    
    public SSLConfig setTrustStore(File trustStore) {
        if (LOGGER.isDebugEnabled()) {
            LOGGER.debug("Using trust store" + trustStore);
        }
        this.trustStore = trustStore;
        return this;
    }
    
    public String getTrustStorePass() {
        return trustStorePass;
    }
    
    public SSLConfig setTrustStorePass(String trustStorePass) {
        this.trustStorePass = trustStorePass;
        return this;
    }
    
    public File getKeyStore() {
        return keyStore;
    }
    
    public String getKeyStorePass() {
        return keyStorePass;
    }
    
    public String[] getSniMatchers() {
        return sniMatchers == null ? null : sniMatchers.clone();
    }
    
    public void setSniMatchers(String sniMatchers) {
        if (LOGGER.isDebugEnabled()) {
            LOGGER.debug("Using sniMatchers" + sniMatchers);
        }
        this.sniMatchers = sniMatchers.split(separator);
    }
    
    public String[] getServerNames() {
        return serverNames == null ? null : serverNames.clone();
    }
    
    public void setServerNames(String serverNames) {
        if (LOGGER.isDebugEnabled()) {
            LOGGER.debug("Using serverNames" + serverNames);
        }
        this.serverNames = serverNames.replaceAll("\\s+", "").split(separator);
    }
    
    public boolean isWantClientAuth() {
        return wantClientAuth;
    }
    
    public void setWantClientAuth(boolean wantClientAuth) {
        if (LOGGER.isDebugEnabled()) {
            LOGGER.debug("Set WantClientAuth" + wantClientAuth);
        }
        this.wantClientAuth = wantClientAuth;
    }
    
    public boolean isNeedClientAuth() {
        return needClientAuth;
    }
    
    public void setNeedClientAuth(boolean needClientAuth) {
        if (LOGGER.isDebugEnabled()) {
            LOGGER.debug("Set NeedClientAuth" + needClientAuth);
        }
        this.needClientAuth = needClientAuth;
    }
    
    public void setSSLProtocol(String sslProtocol) {
        if (LOGGER.isDebugEnabled()) {
            LOGGER.debug("Set SSLProtocol" + sslProtocol);
        }
        this.sslProtocol = sslProtocol;
    }
    
    public String getSSLProtocol() {
        return sslProtocol;
    }
    
    public String getTLSStoreType() {
        return tlsStoreType;
    }
    
    public void setTLSStoreType(String tlsStoreType) {
        this.tlsStoreType = tlsStoreType;
    }
    
    public boolean isEnableSessionCreation() {
        return enableSessionCreation;
    }
    
    public void setEnableSessionCreation(boolean enableSessionCreation) {
        if (LOGGER.isDebugEnabled()) {
            LOGGER.debug("Enable Session Creation" + enableSessionCreation);
        }
        this.enableSessionCreation = enableSessionCreation;
    }
    
    public String[] getEnableProtocols() {
        return enableProtocols == null ? null : enableProtocols.clone();
    }
    
    public void setEnableProtocols(String enableProtocols) {
        if (LOGGER.isDebugEnabled()) {
            LOGGER.debug("Set enable protocols" + enableProtocols);
        }
        this.enableProtocols = enableProtocols.replaceAll("\\s+", "").split(separator);
    }
    
    public String[] getCipherSuites() {
        return cipherSuites == null ? null : cipherSuites.clone();
    }
    
    public void setCipherSuites(String cipherSuites) {
        if (LOGGER.isDebugEnabled()) {
            LOGGER.debug("Set supported cipherSuites" + cipherSuites);
        }
        this.cipherSuites = cipherSuites.replaceAll("\\s+", "").split(separator);
    }
}<|MERGE_RESOLUTION|>--- conflicted
+++ resolved
@@ -40,11 +40,6 @@
     private String trustStorePass;
     private String sslProtocol = "TLS";
     private String tlsStoreType = "PKCS12";
-<<<<<<< HEAD
-    
-=======
-
->>>>>>> e7cca29c
     private String[] cipherSuites;
     private String[] enableProtocols;
     private boolean enableSessionCreation;
