--- conflicted
+++ resolved
@@ -43,15 +43,11 @@
 import org.ballerinalang.net.grpc.proto.definition.UserDefinedMessage;
 import org.ballerinalang.net.grpc.proto.definition.WrapperMessage;
 import org.ballerinalang.util.exceptions.BallerinaException;
-<<<<<<< HEAD
 import org.wso2.ballerinalang.compiler.semantics.model.Scope;
 import org.wso2.ballerinalang.compiler.semantics.model.types.BEnumType;
-import org.wso2.ballerinalang.compiler.semantics.model.types.BNullType;
+import org.wso2.ballerinalang.compiler.semantics.model.types.BNilType;
 import org.wso2.ballerinalang.compiler.semantics.model.types.BStructType;
 import org.wso2.ballerinalang.compiler.semantics.model.types.BType;
-=======
-import org.wso2.ballerinalang.compiler.semantics.model.types.BNilType;
->>>>>>> 0b54d7ab
 import org.wso2.ballerinalang.compiler.tree.BLangNode;
 import org.wso2.ballerinalang.compiler.tree.BLangVariable;
 import org.wso2.ballerinalang.compiler.tree.expressions.BLangExpression;
@@ -249,16 +245,10 @@
         }
         // if we cannot retrieve request/response messages. assuming it is empty type.
         if (requestMessage == null) {
-            requestMessage = generateMessageDefinition(new BNullType());
+            requestMessage = generateMessageDefinition(new BNilType());
         }
         if (responseMessage == null) {
-<<<<<<< HEAD
-            responseMessage = generateMessageDefinition(new BNullType());
-=======
             responseMessage = generateMessageDefinition(new BNilType());
-            /*throw new GrpcServerException("Cannot find response message definition for streaming service: " +
-                    serviceNode.getName().getValue());*/
->>>>>>> 0b54d7ab
         }
         // update file builder with request/response messages.
         if (requestMessage.getMessageKind() == MessageKind.USER_DEFINED) {
@@ -335,13 +325,8 @@
         if (sendExpression != null) {
             responseType = getReturnType(sendExpression);
         } else {
-<<<<<<< HEAD
-            // if compiler plugin could not find send expression. assume service have empty response.
-            responseType = new BNullType();
-=======
             // if compiler plugin could not find
             responseType = new BNilType();
->>>>>>> 0b54d7ab
         }
         return responseType != null ? generateMessageDefinition(responseType) : null;
     }
@@ -351,7 +336,7 @@
             throw new GrpcServerException("Service resource definition should contain either one param or two params." +
                     " but contains " + resourceNode.getParameters().size());
         }
-        
+
         org.wso2.ballerinalang.compiler.semantics.model.types.BType requestType;
         if (resourceNode.getParameters().size() == 2) {
             VariableNode requestVariable = resourceNode.getParameters().get(MessageConstants
@@ -401,7 +386,6 @@
                 }
                 break;
             }
-<<<<<<< HEAD
             case ENUM: {
                 if (messageType instanceof org.wso2.ballerinalang.compiler.semantics.model.types.BEnumType) {
                     org.wso2.ballerinalang.compiler.semantics.model.types.BEnumType enumType = (org
@@ -410,10 +394,7 @@
                 }
                 break;
             }
-            case NULL: {
-=======
             case NIL: {
->>>>>>> 0b54d7ab
                 message = EmptyMessage.newBuilder().build();
                 break;
             }
@@ -449,7 +430,7 @@
         }
         return messageBuilder.build();
     }
-    
+
     private static UserDefinedEnumMessage getEnumMessage(BEnumType messageType) throws GrpcServerException {
         UserDefinedEnumMessage.Builder messageBuilder = UserDefinedEnumMessage.newBuilder(messageType.toString());
         int fieldIndex = 0;
@@ -538,7 +519,7 @@
             return new BNilType();
         }
     }
-    
+
     /**
      * Returns file descriptor for the service.
      * Reads file descriptor from the .desc file generated at compile time.
