--- conflicted
+++ resolved
@@ -17,16 +17,9 @@
 
 import org.ballerinalang.bre.Context;
 import org.ballerinalang.model.types.TypeKind;
-<<<<<<< HEAD
-=======
-import org.ballerinalang.model.values.BMap;
-import org.ballerinalang.model.values.BValue;
->>>>>>> 4be08406
 import org.ballerinalang.natives.annotations.BallerinaFunction;
 import org.ballerinalang.natives.annotations.Receiver;
 import org.ballerinalang.net.grpc.nativeimpl.AbstractGrpcNativeFunction;
-
-import java.io.PrintStream;
 
 import static org.ballerinalang.net.grpc.GrpcConstants.ORG_NAME;
 import static org.ballerinalang.net.grpc.GrpcConstants.PROTOCOL_PACKAGE_GRPC;
@@ -47,27 +40,9 @@
         isPublic = true
 )
 public class Start extends AbstractGrpcNativeFunction {
-    private static final PrintStream console = System.out;
 
     @Override
     public void execute(Context context) {
-<<<<<<< HEAD
-=======
-        BMap<String, BValue> serviceEndpoint = (BMap<String, BValue>) context.getRefArgument(SERVICE_ENDPOINT_INDEX);
-        io.grpc.ServerBuilder serverBuilder = getServiceBuilder(serviceEndpoint);
-        try {
-            Server server = GrpcServicesBuilder.start(serverBuilder);
-            serviceEndpoint.addNativeData(GRPC_SERVER, server);
-            Runtime.getRuntime().addShutdownHook(new Thread(() -> stop(server)));
-            console.println("ballerina: started gRPC server connector on port " + server.getPort());
-            GrpcServicesBuilder.blockUntilShutdown(server);
-        } catch (GrpcServerException e) {
-            //failed to bind gRPC server to port. address already in use.
-            throw new BallerinaConnectorException(e.getMessage(), e);
-        } catch (InterruptedException e) {
-            throw new BallerinaConnectorException("gRPC server is interrupted.", e);
-        }
->>>>>>> 4be08406
         context.setReturnValues();
     }
 }