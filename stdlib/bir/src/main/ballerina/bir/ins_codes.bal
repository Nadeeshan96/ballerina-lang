--- conflicted
+++ resolved
@@ -67,11 +67,8 @@
 public const int INS_GREATER_EQUAL = 58;
 public const int INS_LESS_THAN = 59;
 public const int INS_LESS_EQUAL = 60;
-<<<<<<< HEAD
+public const int INS_AND = 61;
+public const int INS_OR = 62;
 
 // Unary expression related instructions.
-public const int INS_TYPEOF = 70;
-=======
-public const int INS_AND = 61;
-public const int INS_OR = 62;
->>>>>>> 6ae20c0f
+public const int INS_TYPEOF = 70;