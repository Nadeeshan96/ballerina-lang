// Copyright (c) 2019 WSO2 Inc. (http://www.wso2.org) All Rights Reserved.
//
// WSO2 Inc. licenses this file to you under the Apache License,
// Version 2.0 (the "License"); you may not use this file except
// in compliance with the License.
// You may obtain a copy of the License at
//
// http://www.apache.org/licenses/LICENSE-2.0
//
// Unless required by applicable law or agreed to in writing,
// software distributed under the License is distributed on an
// "AS IS" BASIS, WITHOUT WARRANTIES OR CONDITIONS OF ANY
// KIND, either express or implied.  See the License for the
// specific language governing permissions and limitations
// under the License.

import ballerina/internal;
import ballerina/io;

public type FuncBodyParser object {
    BirChannelReader reader;
    TypeParser typeParser;
    map<VariableDcl> localVarMap;
    map<VariableDcl> globalVarMap;
    TypeDef?[] typeDefs;

    public function __init(BirChannelReader reader,  TypeParser typeParser, map<VariableDcl> globalVarMap, map<VariableDcl> localVarMap, TypeDef?[] typeDefs) {
        self.reader = reader;
        self.typeParser = typeParser;
        self.localVarMap = localVarMap;
        self.globalVarMap = globalVarMap;
        self.typeDefs = typeDefs;
    }

    public function parseBB() returns BasicBlock {
        var id = self.reader.readStringCpRef();
        var numInstruction = self.reader.readInt32() - 1;
        Instruction?[] instructions = [];
        int i = 0;
        while (i < numInstruction) {
            instructions[i] = self.parseInstruction();
            i += 1;
        }

        return { id: { value: id }, instructions: instructions, terminator: self.parseTerminator() };
    }

    public function parseEE() returns ErrorEntry {
        return { trapBB: self.parseBBRef(), errorOp: self.parseVarRef() };
    }

    public function parseInstruction() returns Instruction {
        DiagnosticPos pos = self.parseDiagnosticPos();
        var kindTag = self.reader.readInt8();
        InstructionKind kind = INS_KIND_CONST_LOAD;
        // this is hacky to init to a fake val, but ballerina dosn't support un intialized vars
        if (kindTag == INS_ARRAY_STORE) {
            kind = INS_KIND_ARRAY_STORE;
            var lhsOp = self.parseVarRef();
            var keyOp = self.parseVarRef();
            var rhsOp = self.parseVarRef();
            FieldAccess mapStore = {pos:pos, kind:kind, lhsOp:lhsOp, keyOp:keyOp, rhsOp:rhsOp};
            return mapStore;
        } else if (kindTag == INS_MAP_STORE) {
            kind = INS_KIND_MAP_STORE;
            var lhsOp = self.parseVarRef();
            var keyOp = self.parseVarRef();
            var rhsOp = self.parseVarRef();
            FieldAccess mapStore = {pos:pos, kind:kind, lhsOp:lhsOp, keyOp:keyOp, rhsOp:rhsOp};
            return mapStore;
        } else if (kindTag == INS_MAP_LOAD) {
            kind = INS_KIND_MAP_LOAD;
            var lhsOp = self.parseVarRef();
            var keyOp = self.parseVarRef();
            var rhsOp = self.parseVarRef();
            FieldAccess mapStore = {pos:pos, kind:kind, lhsOp:lhsOp, keyOp:keyOp, rhsOp:rhsOp};
            return mapStore;
        } else if (kindTag == INS_ARRAY_LOAD) {
            kind = INS_KIND_ARRAY_LOAD;
            var lhsOp = self.parseVarRef();
            var keyOp = self.parseVarRef();
            var rhsOp = self.parseVarRef();
            FieldAccess mapStore = {pos:pos, kind:kind, lhsOp:lhsOp, keyOp:keyOp, rhsOp:rhsOp};
            return mapStore;
        } else if (kindTag == INS_NEW_ARRAY) {
            var bType = self.typeParser.parseType();
            kind = INS_KIND_NEW_ARRAY;
            var lhsOp = self.parseVarRef();
            var sizeOp = self.parseVarRef();
            NewArray newArray = {pos:pos, kind:kind, lhsOp:lhsOp, sizeOp:sizeOp, typeValue:bType};
            return newArray;
        } else if (kindTag == INS_NEW_MAP) {
            var bType = self.typeParser.parseType();
            kind = INS_KIND_NEW_MAP;
            var lhsOp = self.parseVarRef();
            NewMap newMap = {pos:pos, kind:kind, lhsOp:lhsOp, typeValue:bType};
            return newMap;
        } else if (kindTag == INS_NEW_INST) {
            var defIndex = self.reader.readInt32();
            kind = INS_KIND_NEW_INST;
            var lhsOp = self.parseVarRef();
            NewInstance newInst = {kind:kind, lhsOp:lhsOp, typeDef: self.findTypeDef(defIndex)};
            return newInst;
        } else if (kindTag == INS_TYPE_CAST) {
            kind = INS_KIND_TYPE_CAST;
            var lhsOp = self.parseVarRef();
            var rhsOp = self.parseVarRef();
            TypeCast typeCast = {pos:pos, kind:kind, lhsOp:lhsOp, rhsOp:rhsOp};
            return typeCast;
        } else if (kindTag == INS_IS_LIKE) {
            kind = INS_KIND_IS_LIKE;
            var bType = self.typeParser.parseType();
            var lhsOp = self.parseVarRef();
            var rhsOp = self.parseVarRef();
            IsLike isLike = {pos:pos, kind:kind, typeValue:bType, lhsOp:lhsOp, rhsOp:rhsOp};
            return isLike;
        } else if (kindTag == INS_TYPE_TEST) {
            kind = INS_KIND_TYPE_TEST;
            var bType = self.typeParser.parseType();
            var lhsOp = self.parseVarRef();
            var rhsOp = self.parseVarRef();
            TypeTest typeTest = {pos:pos, kind:kind, typeValue:bType, lhsOp:lhsOp, rhsOp:rhsOp};
            return typeTest;
        } else if (kindTag == INS_CONST_LOAD){
            //TODO: remove redundent
            var bType = self.typeParser.parseType();
            kind = INS_KIND_CONST_LOAD;
            var lhsOp = self.parseVarRef();

            int | string | boolean | float value = 0;
            if (bType is BTypeInt || bType is BTypeByte) {
                value = self.reader.readIntCpRef();
            } else if (bType is BTypeString) {
                value = self.reader.readStringCpRef();
            } else if (bType is BTypeBoolean) {
                value = self.reader.readBoolean();
            } else if (bType is BTypeFloat) {
                value = self.reader.readFloatCpRef();
            }
            ConstantLoad constLoad = {pos:pos, kind:kind, lhsOp:lhsOp, typeValue:bType, value:value};
            return constLoad;
        } else if (kindTag == INS_MOVE){
            kind = INS_KIND_MOVE;
            var rhsOp = self.parseVarRef();
            var lhsOp = self.parseVarRef();
            Move move = {pos:pos, kind:kind, lhsOp:lhsOp, rhsOp:rhsOp};
            return move;
        } else if (kindTag == INS_NEW_ERROR) {
            kind = INS_KIND_NEW_ERROR;
            var lhsOp = self.parseVarRef();
            var reasonOp = self.parseVarRef();
            var detailsOp = self.parseVarRef();
            NewError newError = {pos:pos, kind:kind, lhsOp:lhsOp, reasonOp:reasonOp, detailsOp:detailsOp};
            return newError;
<<<<<<< HEAD
        } else if (kindTag == INS_PANIC) {
            kind = INS_KIND_NEW_PANIC;
            var errorOp = self.parseVarRef();
            Panic panicStmt = {pos:pos, kind:kind, errorOp:errorOp};
            return panicStmt;
=======
>>>>>>> 690a5d38
        } else {
            return self.parseBinaryOpInstruction(kindTag, pos);
        }
    }
    
    public function parseTerminator() returns Terminator {
        DiagnosticPos pos = self.parseDiagnosticPos();
        var kindTag = self.reader.readInt8();
        if (kindTag == INS_BRANCH){
            TerminatorKind kind = TERMINATOR_BRANCH;
            var op = self.parseVarRef();
            BasicBlock trueBB = self.parseBBRef();
            BasicBlock falseBB = self.parseBBRef();
            Branch branch = {pos:pos, falseBB:falseBB, kind:kind, op:op, trueBB:trueBB};
            return branch;
        } else if (kindTag == INS_GOTO){
            TerminatorKind kind = TERMINATOR_GOTO;
            GOTO goto = {pos:pos, kind:kind, targetBB:self.parseBBRef()};
            return goto;
        } else if (kindTag == INS_RETURN){
            TerminatorKind kind = TERMINATOR_RETURN;
            Return ret = {pos:pos, kind:kind};
            return ret;
        } else if (kindTag == INS_CALL){
            TerminatorKind kind = TERMINATOR_CALL;
            var isVirtual = self.reader.readBoolean();
            var pkgId = self.reader.readModuleIDCpRef();
            var name = self.reader.readStringCpRef();
            var argsCount = self.reader.readInt32();
            VarRef?[] args = [];
            int i = 0;
            while (i < argsCount) {
                args[i] = self.parseVarRef();
                i += 1;
            }
            var hasLhs = self.reader.readBoolean();
            VarRef? lhsOp = ();
            if (hasLhs){
                lhsOp = self.parseVarRef();
            }

            BasicBlock thenBB = self.parseBBRef();
<<<<<<< HEAD
            Call call = {pos:pos, args:args, kind:kind, lhsOp:lhsOp, pkgID:pkgId, name:{ value: name }, 
                thenBB:thenBB};
=======
            Call call = {args:args, kind:kind, isVirtual: isVirtual,
                         lhsOp:lhsOp, pkgID:pkgId,
                         name:{ value: name }, thenBB:thenBB};
>>>>>>> 690a5d38
            return call;
        } else if (kindTag == INS_ASYNC_CALL){
            TerminatorKind kind = TERMINATOR_ASYNC_CALL;
            var pkgId = self.reader.readModuleIDCpRef();
            var name = self.reader.readStringCpRef();
            var argsCount = self.reader.readInt32();
            VarRef?[] args = [];
            int i = 0;
            while (i < argsCount) {
                args[i] = self.parseVarRef();
                i += 1;
            }
            var hasLhs = self.reader.readBoolean();
            VarRef? lhsOp = ();
            if (hasLhs){
                lhsOp = self.parseVarRef();
            }

            BasicBlock thenBB = self.parseBBRef();
            AsyncCall call = {args:args, kind:kind, lhsOp:lhsOp, pkgID:pkgId, name:{ value: name }, thenBB:thenBB};
            return call;
        } else if (kindTag == INS_PANIC) {
            TerminatorKind kind = TERMINATOR_PANIC;
            var errorOp = self.parseVarRef();
            Panic panicStmt = { kind:kind, errorOp:errorOp };
            return panicStmt;
        }
        error err = error("term instrucion kind " + kindTag + " not impl.");
        panic err;
    }
    
     public function parseDiagnosticPos() returns DiagnosticPos {
         int sLine = self.reader.readInt32();
         int sCol = self.reader.readInt32();
         return { sLine : sLine, sCol : sCol};
     }
    
    public function parseVarRef() returns VarRef {
        var kind = parseVarKind(self.reader);
        var varScope = parseVarScope(self.reader);
        var varName = self.reader.readStringCpRef();

        var decl = getDecl(self.globalVarMap, self.localVarMap, varScope, varName);
        return {typeValue : decl.typeValue, variableDcl : decl};
    }

    public function parseBBRef() returns BasicBlock {
        return { id: { value: self.reader.readStringCpRef() } };
    }

    public function parseBinaryOpInstruction(int kindTag, DiagnosticPos pos) returns BinaryOp {
        BinaryOpInstructionKind kind = BINARY_ADD;
        if (kindTag == INS_ADD){
            kind = BINARY_ADD;
        } else if (kindTag == INS_SUB){
            kind = BINARY_SUB;
        } else if (kindTag == INS_MUL){
            kind = BINARY_MUL;
        } else if (kindTag == INS_DIV){
            kind = BINARY_DIV;
        } else if (kindTag == INS_EQUAL){
            kind = BINARY_EQUAL;
        } else if (kindTag == INS_NOT_EQUAL){
            kind = BINARY_NOT_EQUAL;
        } else if (kindTag == INS_GREATER_THAN){
            kind = BINARY_GREATER_THAN;
        } else if (kindTag == INS_GREATER_EQUAL){
            kind = BINARY_GREATER_EQUAL;
        } else if (kindTag == INS_LESS_THAN){
            kind = BINARY_LESS_THAN;
        } else if (kindTag == INS_LESS_EQUAL){
            kind = BINARY_LESS_EQUAL;
        } else {
            error err = error("instrucion kind " + kindTag + " not impl.");
            panic err;
        }

        var rhsOp1 = self.parseVarRef();
        var rhsOp2 = self.parseVarRef();
        var lhsOp = self.parseVarRef();
        BinaryOp binaryOp = {pos:pos, kind:kind, lhsOp:lhsOp, rhsOp1:rhsOp1, rhsOp2:rhsOp2};
        return binaryOp;
    }

    function findTypeDef(int defIndex) returns TypeDef {
        var typeDef = self.typeDefs[defIndex];
        if(typeDef is TypeDef){
            return typeDef;
        } else {
            error err = error("can't find type def for index : " + defIndex);
            panic err;
        }
    }

};

function getDecl(map<VariableDcl> globalVarMap, map<VariableDcl> localVarMap, VarScope varScope, string varName) returns VariableDcl {
    if (varScope == VAR_SCOPE_GLOBAL) {
        var possibleDcl = globalVarMap[varName];
        if (possibleDcl is VariableDcl) {
            return possibleDcl;
        } else {
            error err = error("global var missing " + varName);
            panic err;
        }
    }
    var possibleDcl = localVarMap[varName];
    if (possibleDcl is VariableDcl) {
        return possibleDcl;
    } else {
        error err = error("local var missing " + varName);
        panic err;
    }
}
<|MERGE_RESOLUTION|>--- conflicted
+++ resolved
@@ -99,7 +99,7 @@
             var defIndex = self.reader.readInt32();
             kind = INS_KIND_NEW_INST;
             var lhsOp = self.parseVarRef();
-            NewInstance newInst = {kind:kind, lhsOp:lhsOp, typeDef: self.findTypeDef(defIndex)};
+            NewInstance newInst = {pos:pos, kind:kind, lhsOp:lhsOp, typeDef: self.findTypeDef(defIndex)};
             return newInst;
         } else if (kindTag == INS_TYPE_CAST) {
             kind = INS_KIND_TYPE_CAST;
@@ -152,14 +152,6 @@
             var detailsOp = self.parseVarRef();
             NewError newError = {pos:pos, kind:kind, lhsOp:lhsOp, reasonOp:reasonOp, detailsOp:detailsOp};
             return newError;
-<<<<<<< HEAD
-        } else if (kindTag == INS_PANIC) {
-            kind = INS_KIND_NEW_PANIC;
-            var errorOp = self.parseVarRef();
-            Panic panicStmt = {pos:pos, kind:kind, errorOp:errorOp};
-            return panicStmt;
-=======
->>>>>>> 690a5d38
         } else {
             return self.parseBinaryOpInstruction(kindTag, pos);
         }
@@ -202,14 +194,9 @@
             }
 
             BasicBlock thenBB = self.parseBBRef();
-<<<<<<< HEAD
-            Call call = {pos:pos, args:args, kind:kind, lhsOp:lhsOp, pkgID:pkgId, name:{ value: name }, 
-                thenBB:thenBB};
-=======
-            Call call = {args:args, kind:kind, isVirtual: isVirtual,
+            Call call = {pos:pos, args:args, kind:kind, isVirtual: isVirtual,
                          lhsOp:lhsOp, pkgID:pkgId,
                          name:{ value: name }, thenBB:thenBB};
->>>>>>> 690a5d38
             return call;
         } else if (kindTag == INS_ASYNC_CALL){
             TerminatorKind kind = TERMINATOR_ASYNC_CALL;
@@ -229,12 +216,13 @@
             }
 
             BasicBlock thenBB = self.parseBBRef();
-            AsyncCall call = {args:args, kind:kind, lhsOp:lhsOp, pkgID:pkgId, name:{ value: name }, thenBB:thenBB};
+            AsyncCall call = {pos:pos, args:args, kind:kind, lhsOp:lhsOp, pkgID:pkgId, 
+                                name:{ value: name }, thenBB:thenBB};
             return call;
         } else if (kindTag == INS_PANIC) {
             TerminatorKind kind = TERMINATOR_PANIC;
             var errorOp = self.parseVarRef();
-            Panic panicStmt = { kind:kind, errorOp:errorOp };
+            Panic panicStmt = { pos:pos, kind:kind, errorOp:errorOp };
             return panicStmt;
         }
         error err = error("term instrucion kind " + kindTag + " not impl.");
@@ -323,4 +311,4 @@
         error err = error("local var missing " + varName);
         panic err;
     }
-}
+}