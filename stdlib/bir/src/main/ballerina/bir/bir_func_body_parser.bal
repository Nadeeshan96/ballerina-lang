// Copyright (c) 2019 WSO2 Inc. (http://www.wso2.org) All Rights Reserved.
//
// WSO2 Inc. licenses this file to you under the Apache License,
// Version 2.0 (the "License"); you may not use this file except
// in compliance with the License.
// You may obtain a copy of the License at
//
// http://www.apache.org/licenses/LICENSE-2.0
//
// Unless required by applicable law or agreed to in writing,
// software distributed under the License is distributed on an
// "AS IS" BASIS, WITHOUT WARRANTIES OR CONDITIONS OF ANY
// KIND, either express or implied.  See the License for the
// specific language governing permissions and limitations
// under the License.

import ballerina/internal;
import ballerina/io;

public type FuncBodyParser object {
    BirChannelReader reader;
    TypeParser typeParser;
    map<VariableDcl> localVarMap;
    map<VariableDcl> globalVarMap;
    TypeDef?[] typeDefs;

    public function __init(BirChannelReader reader,  TypeParser typeParser, map<VariableDcl> globalVarMap, map<VariableDcl> localVarMap, TypeDef?[] typeDefs) {
        self.reader = reader;
        self.typeParser = typeParser;
        self.localVarMap = localVarMap;
        self.globalVarMap = globalVarMap;
        self.typeDefs = typeDefs;
    }

    public function parseBB() returns BasicBlock {
        var id = self.reader.readStringCpRef();
        var numInstruction = self.reader.readInt32() - 1;
        Instruction?[] instructions = [];
        int i = 0;
        while (i < numInstruction) {
            instructions[i] = self.parseInstruction();
            i += 1;
        }

        return { id: { value: id }, instructions: instructions, terminator: self.parseTerminator() };
    }

    public function parseEE() returns ErrorEntry {
        return { trapBB: self.parseBBRef(), errorOp: self.parseVarRef() };
    }

    public function parseInstruction() returns Instruction {
        DiagnosticPos pos = parseDiagnosticPos(self.reader);
        var kindTag = self.reader.readInt8();
        InstructionKind kind = INS_KIND_CONST_LOAD;
        // this is hacky to init to a fake val, but ballerina dosn't support un intialized vars
        if (kindTag == INS_ARRAY_STORE) {
            kind = INS_KIND_ARRAY_STORE;
            var lhsOp = self.parseVarRef();
            var keyOp = self.parseVarRef();
            var rhsOp = self.parseVarRef();
            FieldAccess mapStore = {pos:pos, kind:kind, lhsOp:lhsOp, keyOp:keyOp, rhsOp:rhsOp};
            return mapStore;
        } else if (kindTag == INS_MAP_STORE) {
            kind = INS_KIND_MAP_STORE;
            var lhsOp = self.parseVarRef();
            var keyOp = self.parseVarRef();
            var rhsOp = self.parseVarRef();
            FieldAccess mapStore = {pos:pos, kind:kind, lhsOp:lhsOp, keyOp:keyOp, rhsOp:rhsOp};
            return mapStore;
        } else if (kindTag == INS_MAP_LOAD) {
            kind = INS_KIND_MAP_LOAD;
            var lhsOp = self.parseVarRef();
            var keyOp = self.parseVarRef();
            var rhsOp = self.parseVarRef();
            FieldAccess mapLoad = {pos:pos, kind:kind, lhsOp:lhsOp, keyOp:keyOp, rhsOp:rhsOp};
            return mapLoad;
        } else if (kindTag == INS_OBJECT_STORE) {
            kind = INS_KIND_OBJECT_STORE;
            var lhsOp = self.parseVarRef();
            var keyOp = self.parseVarRef();
            var rhsOp = self.parseVarRef();
            FieldAccess objectStore = {pos:pos, kind:kind, lhsOp:lhsOp, keyOp:keyOp, rhsOp:rhsOp};
            return objectStore;
        } else if (kindTag == INS_OBJECT_LOAD) {
            kind = INS_KIND_OBJECT_LOAD;
            var lhsOp = self.parseVarRef();
            var keyOp = self.parseVarRef();
            var rhsOp = self.parseVarRef();
            FieldAccess objectLoad = {pos:pos, kind:kind, lhsOp:lhsOp, keyOp:keyOp, rhsOp:rhsOp};
            return objectLoad;
        } else if (kindTag == INS_ARRAY_LOAD) {
            kind = INS_KIND_ARRAY_LOAD;
            var lhsOp = self.parseVarRef();
            var keyOp = self.parseVarRef();
            var rhsOp = self.parseVarRef();
            FieldAccess arrayLoad = {pos:pos, kind:kind, lhsOp:lhsOp, keyOp:keyOp, rhsOp:rhsOp};
            return arrayLoad;
        } else if (kindTag == INS_NEW_ARRAY) {
            var bType = self.typeParser.parseType();
            kind = INS_KIND_NEW_ARRAY;
            var lhsOp = self.parseVarRef();
            var sizeOp = self.parseVarRef();
            NewArray newArray = {pos:pos, kind:kind, lhsOp:lhsOp, sizeOp:sizeOp, typeValue:bType};
            return newArray;
        } else if (kindTag == INS_NEW_MAP) {
            var bType = self.typeParser.parseType();
            kind = INS_KIND_NEW_MAP;
            var lhsOp = self.parseVarRef();
            NewMap newMap = {pos:pos, kind:kind, lhsOp:lhsOp, typeValue:bType};
            return newMap;
        } else if (kindTag == INS_NEW_STREAM) {
            var bType = self.typeParser.parseType();
            kind = INS_KIND_NEW_STREAM;
            var lhsOp = self.parseVarRef();
            var nameOp = self.parseVarRef();
            NewStream newStream = { pos: pos, kind: kind, lhsOp: lhsOp, nameOp: nameOp, typeValue: bType };
            return newStream;
        } else if (kindTag == INS_NEW_TABLE) {
            var bType = self.typeParser.parseType();
            kind = INS_KIND_NEW_TABLE;
            var lhsOp = self.parseVarRef();
            var columnsOp = self.parseVarRef();
            var dataOp = self.parseVarRef();
            var indexColOp = self.parseVarRef();
            var keyColOp = self.parseVarRef();
            NewTable newTable = { pos: pos, kind: kind, lhsOp: lhsOp, columnsOp: columnsOp, dataOp: dataOp, indexColOp:
            indexColOp, keyColOp: keyColOp, typeValue: bType };
            return newTable;
        } else if (kindTag == INS_NEW_INST) {
            var defIndex = self.reader.readInt32();
            kind = INS_KIND_NEW_INST;
            var lhsOp = self.parseVarRef();
            NewInstance newInst = {pos:pos, kind:kind, lhsOp:lhsOp, typeDef: self.findTypeDef(defIndex)};
            return newInst;
        } else if (kindTag == INS_TYPE_CAST) {
            kind = INS_KIND_TYPE_CAST;
            var lhsOp = self.parseVarRef();
            var rhsOp = self.parseVarRef();
            TypeCast typeCast = {pos:pos, kind:kind, lhsOp:lhsOp, rhsOp:rhsOp};
            return typeCast;
        } else if (kindTag == INS_IS_LIKE) {
            kind = INS_KIND_IS_LIKE;
            var bType = self.typeParser.parseType();
            var lhsOp = self.parseVarRef();
            var rhsOp = self.parseVarRef();
            IsLike isLike = {pos:pos, kind:kind, typeValue:bType, lhsOp:lhsOp, rhsOp:rhsOp};
            return isLike;
        } else if (kindTag == INS_TYPE_TEST) {
            kind = INS_KIND_TYPE_TEST;
            var bType = self.typeParser.parseType();
            var lhsOp = self.parseVarRef();
            var rhsOp = self.parseVarRef();
            TypeTest typeTest = {pos:pos, kind:kind, typeValue:bType, lhsOp:lhsOp, rhsOp:rhsOp};
            return typeTest;
        } else if (kindTag == INS_CONST_LOAD){
            //TODO: remove redundent
            var bType = self.typeParser.parseType();
            kind = INS_KIND_CONST_LOAD;
            var lhsOp = self.parseVarRef();

            int | string | boolean | float value = 0;
            if (bType is BTypeInt || bType is BTypeByte) {
                value = self.reader.readIntCpRef();
            } else if (bType is BTypeString) {
                value = self.reader.readStringCpRef();
            } else if (bType is BTypeDecimal) {
                value = self.reader.readStringCpRef();
            } else if (bType is BTypeBoolean) {
                value = self.reader.readBoolean();
            } else if (bType is BTypeFloat) {
                value = self.reader.readFloatCpRef();
            }
            ConstantLoad constLoad = {pos:pos, kind:kind, lhsOp:lhsOp, typeValue:bType, value:value};
            return constLoad;
        } else if (kindTag == INS_MOVE){
            kind = INS_KIND_MOVE;
            var rhsOp = self.parseVarRef();
            var lhsOp = self.parseVarRef();
            Move move = {pos:pos, kind:kind, lhsOp:lhsOp, rhsOp:rhsOp};
            return move;
        } else if (kindTag == INS_NEW_ERROR) {
            kind = INS_KIND_NEW_ERROR;
            var lhsOp = self.parseVarRef();
            var reasonOp = self.parseVarRef();
            var detailsOp = self.parseVarRef();
            NewError newError = {pos:pos, kind:kind, lhsOp:lhsOp, reasonOp:reasonOp, detailsOp:detailsOp};
            return newError;
        } else if (kindTag == INS_NEW_XML_ELEMENT) {
            kind = INS_KIND_NEW_XML_ELEMENT;
            var lhsOp = self.parseVarRef();
            var startTagOp = self.parseVarRef();
            var endTagOp = self.parseVarRef();
            var defaultNsURIOp = self.parseVarRef();
            NewXMLElement newXMLElement = {pos:pos, kind:kind, lhsOp:lhsOp, startTagOp:startTagOp, endTagOp:endTagOp, 
                                           defaultNsURIOp:defaultNsURIOp};
            return newXMLElement;
        } else if (kindTag == INS_NEW_XML_TEXT) {
            kind = INS_KIND_NEW_XML_TEXT;
            var lhsOp = self.parseVarRef();
            var textOp = self.parseVarRef();
            NewXMLText newXMLText = {pos:pos, kind:kind, lhsOp:lhsOp, textOp:textOp};
            return newXMLText;
        } else if (kindTag == INS_NEW_XML_COMMENT) {
            kind = INS_KIND_NEW_XML_COMMENT;
            var lhsOp = self.parseVarRef();
            var textOp = self.parseVarRef();
            NewXMLComment newXMLComment = {pos:pos, kind:kind, lhsOp:lhsOp, textOp:textOp};
            return newXMLComment;
        } else if (kindTag == INS_NEW_XML_PI) {
            kind = INS_KIND_NEW_XML_PI;
            var lhsOp = self.parseVarRef();
            var dataOp = self.parseVarRef();
            var targetOp = self.parseVarRef();
            NewXMLPI newXMLPI = {pos:pos, kind:kind, lhsOp:lhsOp, dataOp:dataOp, targetOp:targetOp};
            return newXMLPI;
        } else if (kindTag == INS_NEW_XML_QNAME) {
            kind = INS_KIND_NEW_XML_QNAME;
            var lhsOp = self.parseVarRef();
            var localnameOp = self.parseVarRef();
            var nsURIOp = self.parseVarRef();
            var prefixOp = self.parseVarRef();
            NewXMLQName newXMLQName = {pos:pos, kind:kind, lhsOp:lhsOp, localnameOp:localnameOp, nsURIOp:nsURIOp, 
                                       prefixOp:prefixOp};
            return newXMLQName;
        } else if (kindTag == INS_NEW_STRING_XML_QNAME) {
            kind = INS_KIND_NEW_STRING_XML_QNAME;
            var lhsOp = self.parseVarRef();
            var stringQNameOp = self.parseVarRef();
            NewStringXMLQName newStringXMLQName = {pos:pos, kind:kind, lhsOp:lhsOp, stringQNameOp:stringQNameOp};
            return newStringXMLQName;
        } else if (kindTag == INS_XML_SEQ_STORE) {
            kind = INS_KIND_XML_SEQ_STORE;
            var lhsOp = self.parseVarRef();
            var rhsOp = self.parseVarRef();
            XMLAccess xmlSeqStore = {pos:pos, kind:kind, lhsOp:lhsOp, rhsOp:rhsOp};
            return xmlSeqStore;
        } else if (kindTag == INS_XML_SEQ_LOAD) {
            kind = INS_KIND_XML_SEQ_LOAD;
            var lhsOp = self.parseVarRef();
            var keyOp = self.parseVarRef();
            var rhsOp = self.parseVarRef();
            FieldAccess xmlLoad = {pos:pos, kind:kind, lhsOp:lhsOp, keyOp:keyOp, rhsOp:rhsOp};
            return xmlLoad;
        } else if (kindTag == INS_XML_LOAD) {
            kind = INS_KIND_XML_LOAD;
            var lhsOp = self.parseVarRef();
            var keyOp = self.parseVarRef();
            var rhsOp = self.parseVarRef();
            FieldAccess xmlLoad = {pos:pos, kind:kind, lhsOp:lhsOp, keyOp:keyOp, rhsOp:rhsOp};
            return xmlLoad;
        } else if (kindTag == INS_XML_LOAD_ALL) {
            kind = INS_KIND_XML_LOAD_ALL;
            var lhsOp = self.parseVarRef();
            var rhsOp = self.parseVarRef();
            XMLAccess xmlLoadAll = {pos:pos, kind:kind, lhsOp:lhsOp, rhsOp:rhsOp};
            return xmlLoadAll;
        } else if (kindTag == INS_XML_ATTRIBUTE_STORE) {
            kind = INS_KIND_XML_ATTRIBUTE_STORE;
            var lhsOp = self.parseVarRef();
            var keyOp = self.parseVarRef();
            var rhsOp = self.parseVarRef();
            FieldAccess xmlAttrStore = {pos:pos, kind:kind, lhsOp:lhsOp, keyOp:keyOp, rhsOp:rhsOp};
            return xmlAttrStore;
        } else if (kindTag == INS_XML_ATTRIBUTE_LOAD) {
            kind = INS_KIND_XML_ATTRIBUTE_LOAD;
            var lhsOp = self.parseVarRef();
            var keyOp = self.parseVarRef();
            var rhsOp = self.parseVarRef();
            FieldAccess xmlAttrLoad = {pos:pos, kind:kind, lhsOp:lhsOp, keyOp:keyOp, rhsOp:rhsOp};
            return xmlAttrLoad;
        } else if (kindTag == INS_FP_LOAD) {
            kind = INS_KIND_FP_LOAD;
            var lhsOp = self.parseVarRef();
            var pkgId = self.reader.readModuleIDCpRef();
            var name = self.reader.readStringCpRef();

            var mapCount = self.reader.readInt32();
            VarRef?[] maps = [];
            int j = 0;
            while (j < mapCount) {
                maps[j] = self.parseVarRef();
                j += 1;
            }

            VariableDcl?[] params = [];
            var numVars = self.reader.readInt32();
            int i = 0;
            while (i < numVars) {
                var dcl = parseVariableDcl(self.reader, self.typeParser);
                params[i] = dcl;
                i += 1;
            }
            FPLoad fpLoad = {pos:pos, kind:kind, lhsOp:lhsOp, pkgID:pkgId, name:{ value: name }, params:params, closureMaps:maps};
            return fpLoad;
        } else if (kindTag == INS_TYPEOF) {
            kind = INS_KIND_TYPEOF;
            var rhsOp = self.parseVarRef();
            var lhsOp = self.parseVarRef();
            UnaryOp typeofNode = {pos:pos, kind:kind, lhsOp:lhsOp, rhsOp:rhsOp};
            return typeofNode;
        } else if (kindTag == INS_NOT) {
            kind = INS_KIND_NOT;
            var rhsOp = self.parseVarRef();
            var lhsOp = self.parseVarRef();
            UnaryOp typeofNode = {pos:pos, kind:kind, lhsOp:lhsOp, rhsOp:rhsOp};
            return typeofNode;
        } else if (kindTag == INS_NEW_TYPEDESC) {
            kind = INS_KIND_NEW_TYPEDESC;
            var lhsOp = self.parseVarRef();
            var bType = self.typeParser.parseType();
            NewTypeDesc newTypeDesc = {pos:pos, kind:kind, lhsOp:lhsOp, typeValue:bType};
            return newTypeDesc;
        }  else if (kindTag == INS_TERNARY) {
            kind = INS_KIND_TERNARY;
            var lhsOp = self.parseVarRef();
            var conditionOp = self.parseVarRef();
            var thenOp = self.parseVarRef();
            var elseOp = self.parseVarRef();
            Ternary ternary = {pos:pos, kind:kind, lhsOp:lhsOp, conditionOp:conditionOp, thenOp:thenOp, 
                               elseOp:elseOp};
            return ternary;
        } else if (kindTag == INS_NEGATE) {
            kind = INS_KIND_NOT;
            var rhsOp = self.parseVarRef();
            var lhsOp = self.parseVarRef();
            UnaryOp typeofNode = {pos:pos, kind:kind, lhsOp:lhsOp, rhsOp:rhsOp};
            return typeofNode;
        } else {
            return self.parseBinaryOpInstruction(kindTag, pos);
        }
    }

    public function parseTerminator() returns Terminator {
        DiagnosticPos pos = parseDiagnosticPos(self.reader);
        var kindTag = self.reader.readInt8();
        if (kindTag == INS_BRANCH){
            TerminatorKind kind = TERMINATOR_BRANCH;
            var op = self.parseVarRef();
            BasicBlock trueBB = self.parseBBRef();
            BasicBlock falseBB = self.parseBBRef();
            Branch branch = {pos:pos, falseBB:falseBB, kind:kind, op:op, trueBB:trueBB};
            return branch;
        } else if (kindTag == INS_GOTO){
            TerminatorKind kind = TERMINATOR_GOTO;
            GOTO goto = {pos:pos, kind:kind, targetBB:self.parseBBRef()};
            return goto;
        } else if (kindTag == INS_RETURN){
            TerminatorKind kind = TERMINATOR_RETURN;
            Return ret = {pos:pos, kind:kind};
            return ret;
        } else if (kindTag == INS_CALL){
            TerminatorKind kind = TERMINATOR_CALL;
            var isVirtual = self.reader.readBoolean();
            var pkgId = self.reader.readModuleIDCpRef();
            var name = self.reader.readStringCpRef();
            var argsCount = self.reader.readInt32();
            VarRef?[] args = [];
            int i = 0;
            while (i < argsCount) {
                args[i] = self.parseVarRef();
                i += 1;
            }
            var hasLhs = self.reader.readBoolean();
            VarRef? lhsOp = ();
            if (hasLhs){
                lhsOp = self.parseVarRef();
            }

            BasicBlock thenBB = self.parseBBRef();
            Call call = {pos:pos, args:args, kind:kind, isVirtual: isVirtual,
                         lhsOp:lhsOp, pkgID:pkgId,
                         name:{ value: name }, thenBB:thenBB};
            return call;
        } else if (kindTag == INS_ASYNC_CALL){
            TerminatorKind kind = TERMINATOR_ASYNC_CALL;
            var pkgId = self.reader.readModuleIDCpRef();
            var name = self.reader.readStringCpRef();
            var argsCount = self.reader.readInt32();
            VarRef?[] args = [];
            int i = 0;
            while (i < argsCount) {
                args[i] = self.parseVarRef();
                i += 1;
            }
            var hasLhs = self.reader.readBoolean();
            VarRef? lhsOp = ();
            if (hasLhs){
                lhsOp = self.parseVarRef();
            }

            BasicBlock thenBB = self.parseBBRef();
            AsyncCall call = {pos:pos, args:args, kind:kind, lhsOp:lhsOp, pkgID:pkgId, 
                                name:{ value: name }, thenBB:thenBB};
            return call;
        } else if (kindTag == INS_PANIC) {
            TerminatorKind kind = TERMINATOR_PANIC;
            var errorOp = self.parseVarRef();
            Panic panicStmt = { pos:pos, kind:kind, errorOp:errorOp };
            return panicStmt;
        } else if (kindTag == INS_WAIT) {
            TerminatorKind kind = TERMINATOR_WAIT;
            var exprCount = self.reader.readInt32();
            VarRef?[] exprs = [];
            int i = 0;
            while (i < exprCount) {
                exprs[i] = self.parseVarRef();
                i += 1;
            }
            VarRef lhsOp = self.parseVarRef();
            Wait waitIns = {pos:pos, exprList:exprs, kind:kind, lhsOp:lhsOp};
            return waitIns;
        } else if (kindTag == INS_FLUSH) {
            TerminatorKind kind = TERMINATOR_FLUSH;
            ChannelDetail[] channels = getWorkerChannels(self.reader);
            VarRef lhsOp = self.parseVarRef();
            BasicBlock thenBB = self.parseBBRef();
            Flush flushIns = {pos:pos, workerChannels:channels, kind:kind, lhsOp:lhsOp, thenBB:thenBB};
            return flushIns;
        } else if (kindTag == INS_FP_CALL) {
            TerminatorKind kind = TERMINATOR_FP_CALL;
            VarRef fp = self.parseVarRef();
            
            var argsCount = self.reader.readInt32();
            VarRef?[] args = [];
            int i = 0;
            while (i < argsCount) {
                args[i] = self.parseVarRef();
                i += 1;
            }

            var hasLhs = self.reader.readBoolean();
            VarRef? lhsOp = ();
            if (hasLhs){
                lhsOp = self.parseVarRef();
            }
            var isAsync = self.reader.readBoolean();
            BasicBlock thenBB = self.parseBBRef();
            FPCall fpCall = {pos:pos, kind:kind, fp:fp, lhsOp:lhsOp, args:args, thenBB:thenBB, isAsync:isAsync};
            return fpCall;
        } else if (kindTag == INS_WK_RECEIVE) {
            TerminatorKind kind = TERMINATOR_WK_RECEIVE;
            string dataChannel = self.reader.readStringCpRef();
            VarRef lhsOp = self.parseVarRef();
            boolean isSameStrand = self.reader.readBoolean();
            BasicBlock thenBB = self.parseBBRef();
            WorkerReceive receive = {pos:pos, kind:kind, channelName:{ value:dataChannel }, lhsOp:lhsOp,
                isSameStrand:isSameStrand, thenBB:thenBB};
            return receive;
        } else if (kindTag == INS_WK_SEND) {
            TerminatorKind kind = TERMINATOR_WK_SEND;
            string dataChannel = self.reader.readStringCpRef();
            VarRef dataOp = self.parseVarRef();
            boolean isSameStrand = self.reader.readBoolean();
            boolean isSync = self.reader.readBoolean();
            VarRef? lhsOp = ();
            if (isSync) {
                lhsOp = self.parseVarRef();
            }
            BasicBlock thenBB = self.parseBBRef();
            WorkerSend send = {pos:pos, kind:kind, channelName:{ value:dataChannel }, dataOp:dataOp,
                isSameStrand:isSameStrand, isSync:isSync, lhsOp:lhsOp, thenBB:thenBB};
            return send;
        } else if (kindTag == INS_LOCK) {
            TerminatorKind kind = TERMINATOR_LOCK;

            var globleVarCount = self.reader.readInt32();
            string[] globleVarName = [];
            int i = 0;
            while (i < globleVarCount) {
                globleVarName[i] = self.reader.readStringCpRef();
                i += 1;
            }

            Lock lockIns = {pos:pos, kind:kind, globleVars:globleVarName, lockBB:self.parseBBRef()};
            return lockIns;
        } else if (kindTag == INS_UNLOCK) {
            TerminatorKind kind = TERMINATOR_UNLOCK;

            var globleVarCount = self.reader.readInt32();
            string[] globleVarName = [];
            int i = 0;
            while (i < globleVarCount) {
                globleVarName[i] = self.reader.readStringCpRef();
                i += 1;
            }

            Unlock unlockIns = {pos:pos, kind:kind, globleVars:globleVarName, unlockBB:self.parseBBRef()};
            return unlockIns;
        }
        error err = error("term instruction kind " + kindTag + " not impl.");
        panic err;
    }

    public function parseVarRef() returns VarRef {
        VarKind kind = parseVarKind(self.reader);
        VarScope varScope = parseVarScope(self.reader);
        string varName = self.reader.readStringCpRef();

        var decl = getDecl(self.globalVarMap, self.localVarMap, varScope, varName, kind);
        return {typeValue : decl.typeValue, variableDcl : decl};
    }

    public function parseBBRef() returns BasicBlock {
        return { id: { value: self.reader.readStringCpRef() } };
    }

    public function parseBinaryOpInstruction(int kindTag, DiagnosticPos pos) returns BinaryOp {
        BinaryOpInstructionKind kind = BINARY_ADD;
        if (kindTag == INS_ADD){
            kind = BINARY_ADD;
        } else if (kindTag == INS_SUB){
            kind = BINARY_SUB;
        } else if (kindTag == INS_MUL){
            kind = BINARY_MUL;
        } else if (kindTag == INS_DIV){
            kind = BINARY_DIV;
        } else if (kindTag == INS_MOD){
            kind = BINARY_MOD;
        } else if (kindTag == INS_EQUAL){
            kind = BINARY_EQUAL;
        } else if (kindTag == INS_NOT_EQUAL){
            kind = BINARY_NOT_EQUAL;
        } else if (kindTag == INS_GREATER_THAN){
            kind = BINARY_GREATER_THAN;
        } else if (kindTag == INS_GREATER_EQUAL){
            kind = BINARY_GREATER_EQUAL;
        } else if (kindTag == INS_LESS_THAN){
            kind = BINARY_LESS_THAN;
        } else if (kindTag == INS_LESS_EQUAL){
            kind = BINARY_LESS_EQUAL;
        } else if (kindTag == INS_AND){
            kind = BINARY_AND;
        } else if (kindTag == INS_OR){
            kind = BINARY_OR;
        } else if (kindTag == INS_REF_EQUAL){
            kind = BINARY_REF_EQUAL;
        } else if (kindTag == INS_REF_NOT_EQUAL){
            kind = BINARY_REF_NOT_EQUAL;
<<<<<<< HEAD
        } else if (kindTag == INS_ANNOT_ACCESS){
            kind = BINARY_ANNOT_ACCESS;
=======
        } else if (kindTag == INS_CLOSED_RANGE) {
            kind = BINARY_CLOSED_RANGE;
        } else if (kindTag == INS_HALF_OPEN_RANGE) {
            kind = BINARY_HALF_OPEN_RANGE;
>>>>>>> d20387b7
        } else {
            error err = error("instrucion kind " + kindTag + " not impl.");
            panic err;
        }

        var rhsOp1 = self.parseVarRef();
        var rhsOp2 = self.parseVarRef();
        var lhsOp = self.parseVarRef();
        BinaryOp binaryOp = {pos:pos, kind:kind, lhsOp:lhsOp, rhsOp1:rhsOp1, rhsOp2:rhsOp2};
        return binaryOp;
    }

    function findTypeDef(int defIndex) returns TypeDef {
        var typeDef = self.typeDefs[defIndex];
        if(typeDef is TypeDef){
            return typeDef;
        } else {
            error err = error("can't find type def for index : " + defIndex);
            panic err;
        }
    }

};

function getDecl(map<VariableDcl> globalVarMap, map<VariableDcl> localVarMap, VarScope varScope, string varName, 
        VarKind kind) returns VariableDcl {
    if (varScope == VAR_SCOPE_GLOBAL) {
        var possibleDcl = globalVarMap[varName];
        if (possibleDcl is VariableDcl) {
            return possibleDcl;
        } else {
            error err = error("global var missing " + varName);
            panic err;
        }
    }

    // for self referrence, create a dummy varDecl
    if (kind == VAR_KIND_SELF) {
        VariableDcl varDecl = { kind : kind, 
                                varScope : varScope, 
                                name : {value : varName}
                              };
        return varDecl;
    }

    var possibleDcl = localVarMap[varName];
    if (possibleDcl is VariableDcl) {
        return possibleDcl;
    } else {
        error err = error("local var missing " + varName);
        panic err;
    }
}

public function parseVariableDcl(BirChannelReader reader, TypeParser typeParser) returns VariableDcl {
    VarKind kind = parseVarKind(reader);
    var typeValue = typeParser.parseType();
    var name = reader.readStringCpRef();
    VariableDcl dcl = {
        typeValue: typeValue,
        name: { value: name },
            kind: kind
        };
    return dcl;
}<|MERGE_RESOLUTION|>--- conflicted
+++ resolved
@@ -537,15 +537,12 @@
             kind = BINARY_REF_EQUAL;
         } else if (kindTag == INS_REF_NOT_EQUAL){
             kind = BINARY_REF_NOT_EQUAL;
-<<<<<<< HEAD
-        } else if (kindTag == INS_ANNOT_ACCESS){
-            kind = BINARY_ANNOT_ACCESS;
-=======
         } else if (kindTag == INS_CLOSED_RANGE) {
             kind = BINARY_CLOSED_RANGE;
         } else if (kindTag == INS_HALF_OPEN_RANGE) {
             kind = BINARY_HALF_OPEN_RANGE;
->>>>>>> d20387b7
+        } else if (kindTag == INS_ANNOT_ACCESS){
+            kind = BINARY_ANNOT_ACCESS;
         } else {
             error err = error("instrucion kind " + kindTag + " not impl.");
             panic err;
