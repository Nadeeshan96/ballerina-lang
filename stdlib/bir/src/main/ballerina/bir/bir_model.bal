--- conflicted
+++ resolved
@@ -82,20 +82,14 @@
 public const INS_KIND_ARRAY_LOAD = "ARRAY_LOAD";
 public const INS_KIND_NEW_ERROR = "NEW_ERROR";
 public const INS_KIND_TYPE_CAST = "TYPE_CAST";
-<<<<<<< HEAD
+public const INS_KIND_IS_LIKE = "IS_LIKE";
+public const INS_KIND_TYPE_TEST = "TYPE_TEST";
 public const INS_KIND_NEW_PANIC = "PANIC";
 
 public type InstructionKind INS_KIND_MOVE|INS_KIND_CONST_LOAD|INS_KIND_NEW_MAP|INS_KIND_MAP_STORE|INS_KIND_NEW_ARRAY
                                 |INS_KIND_NEW_ERROR|INS_KIND_ARRAY_STORE|INS_KIND_MAP_LOAD|INS_KIND_ARRAY_LOAD
-                                |INS_KIND_TYPE_CAST|INS_KIND_NEW_PANIC|BinaryOpInstructionKind;
-=======
-public const INS_KIND_IS_LIKE = "IS_LIKE";
-public const INS_KIND_TYPE_TEST = "TYPE_TEST";
-
-public type InstructionKind INS_KIND_MOVE|INS_KIND_CONST_LOAD|INS_KIND_NEW_MAP|INS_KIND_MAP_STORE|INS_KIND_NEW_ARRAY
-                                |INS_KIND_NEW_ERROR|INS_KIND_ARRAY_STORE|INS_KIND_MAP_LOAD|INS_KIND_ARRAY_LOAD
-                                |INS_KIND_TYPE_CAST|INS_KIND_IS_LIKE|INS_KIND_TYPE_TEST|BinaryOpInstructionKind;
->>>>>>> 50b5d454
+                                |INS_KIND_TYPE_CAST|INS_KIND_IS_LIKE|INS_KIND_TYPE_TEST|INS_KIND_NEW_PANIC
+                                |BinaryOpInstructionKind;
 
 public type BinaryOpInstructionKind ADD|SUB|MUL|DIV|EQUAL|NOT_EQUAL|GREATER_THAN|GREATER_EQUAL|LESS_THAN|LESS_EQUAL|
                                         AND|OR;
