// Copyright (c) 2019 WSO2 Inc. (http://www.wso2.org) All Rights Reserved.
//
// WSO2 Inc. licenses this file to you under the Apache License,
// Version 2.0 (the "License"); you may not use this file except
// in compliance with the License.
// You may obtain a copy of the License at
//
// http://www.apache.org/licenses/LICENSE-2.0
//
// Unless required by applicable law or agreed to in writing,
// software distributed under the License is distributed on an
// "AS IS" BASIS, WITHOUT WARRANTIES OR CONDITIONS OF ANY
// KIND, either express or implied.  See the License for the
// specific language governing permissions and limitations
// under the License.

public type Package record {|
    ImportModule[] importModules = [];
    TypeDef?[] typeDefs = [];
    GlobalVariableDcl?[] globalVars;
    Function?[] functions = [];
    Name name = {};
    Name org = {};
    BType?[] types = [];
    Name versionValue = {};
|};

public type ImportModule record {
    Name modOrg;
    Name modName;
    Name modVersion;
};

public type TypeDef record {
    Name name = {};
    DiagnosticPos pos;
    Visibility visibility = "PACKAGE_PRIVATE";
    BType typeValue = "()";
    Function?[]? attachedFuncs = ();
};

public type Function record {|
    DiagnosticPos pos;
    int argsCount = 0;
    BasicBlock?[] basicBlocks = [];
    ErrorEntry?[] errorEntries = [];
    boolean isDeclaration = false;
    boolean isInterface = false;
    VariableDcl?[] localVars = [];
    Name name = {};
    BInvokableType typeValue = {};
    Visibility visibility = "PACKAGE_PRIVATE";
|};

public type BasicBlock record {|
    Name id = {};
    Instruction?[] instructions = [];
    Terminator terminator = {pos:{}, kind:"RETURN"};
|};

public type ErrorEntry record {|
    BasicBlock trapBB;
    VarRef errorOp;
|};

public type Name record {|
    string value = "";
|};

public const BINARY_ADD = "ADD";
public const BINARY_SUB = "SUB";
public const BINARY_MUL = "MUL";
public const BINARY_DIV = "DIV";
public const BINARY_EQUAL = "EQUAL";
public const BINARY_NOT_EQUAL = "NOT_EQUAL";
public const BINARY_GREATER_THAN = "GREATER_THAN";
public const BINARY_GREATER_EQUAL = "GREATER_EQUAL";
public const BINARY_LESS_THAN = "LESS_THAN";
public const BINARY_LESS_EQUAL = "LESS_EQUAL";
public const BINARY_AND = "AND";
public const BINARY_OR = "OR";

public type BinaryOpInstructionKind BINARY_ADD|BINARY_SUB|BINARY_MUL|BINARY_DIV|BINARY_EQUAL|BINARY_NOT_EQUAL
                                       |BINARY_GREATER_THAN|BINARY_GREATER_EQUAL|BINARY_LESS_THAN|BINARY_LESS_EQUAL
                                       |BINARY_AND|BINARY_OR;

public const INS_KIND_MOVE = "MOVE";
public const INS_KIND_CONST_LOAD = "CONST_LOAD";
public const INS_KIND_NEW_MAP = "NEW_MAP";
public const INS_KIND_NEW_INST = "NEW_INST";
public const INS_KIND_MAP_STORE = "MAP_STORE";
public const INS_KIND_NEW_ARRAY = "NEW_ARRAY";
public const INS_KIND_ARRAY_STORE = "ARRAY_STORE";
public const INS_KIND_MAP_LOAD = "MAP_LOAD";
public const INS_KIND_ARRAY_LOAD = "ARRAY_LOAD";
public const INS_KIND_NEW_ERROR = "NEW_ERROR";
public const INS_KIND_TYPE_CAST = "TYPE_CAST";
public const INS_KIND_IS_LIKE = "IS_LIKE";
public const INS_KIND_TYPE_TEST = "TYPE_TEST";
public const INS_KIND_OBJECT_STORE = "OBJECT_STORE";
public const INS_KIND_OBJECT_LOAD = "OBJECT_LOAD";
public const INS_KIND_NEW_XML_ELEMENT = "NEW_XML_ELEMENT";
public const INS_KIND_NEW_XML_TEXT = "NEW_XML_TEXT";
public const INS_KIND_NEW_XML_COMMENT = "NEW_XML_COMMENT";
public const INS_KIND_NEW_XML_PI = "NEW_XML_PI";
public const INS_KIND_NEW_XML_QNAME = "NEW_XML_QNAME";
public const INS_KIND_NEW_STRING_XML_QNAME = "NEW_STRING_XML_QNAME";
public const INS_KIND_XML_SEQ_STORE = "XML_SEQ_STORE";
public const INS_KIND_XML_SEQ_LOAD = "XML_SEQ_LOAD";
public const INS_KIND_XML_LOAD = "XML_LOAD";
public const INS_KIND_XML_LOAD_ALL = "XML_LOAD_ALL";
public const INS_KIND_XML_ATTRIBUTE_STORE = "XML_ATTRIBUTE_STORE";
public const INS_KIND_XML_ATTRIBUTE_LOAD = "XML_ATTRIBUTE_LOAD";
public const INS_KIND_FP_LOAD = "FP_LOAD";

public type InstructionKind INS_KIND_MOVE | INS_KIND_CONST_LOAD | INS_KIND_NEW_MAP | INS_KIND_NEW_INST |
                                INS_KIND_MAP_STORE | INS_KIND_NEW_ARRAY | INS_KIND_NEW_ERROR | INS_KIND_ARRAY_STORE |
                                INS_KIND_MAP_LOAD | INS_KIND_ARRAY_LOAD | INS_KIND_TYPE_CAST | INS_KIND_IS_LIKE |
                                INS_KIND_TYPE_TEST | BinaryOpInstructionKind | INS_KIND_OBJECT_STORE |
                                INS_KIND_OBJECT_LOAD | INS_KIND_NEW_XML_ELEMENT | INS_KIND_NEW_XML_QNAME |
                                INS_KIND_NEW_STRING_XML_QNAME | INS_KIND_XML_SEQ_STORE | INS_KIND_NEW_XML_TEXT |
                                INS_KIND_NEW_XML_COMMENT | INS_KIND_NEW_XML_PI | INS_KIND_XML_ATTRIBUTE_STORE |
                                INS_KIND_XML_ATTRIBUTE_LOAD | INS_KIND_XML_LOAD_ALL | INS_KIND_XML_LOAD |
                                INS_KIND_XML_SEQ_LOAD | INS_KIND_FP_LOAD;

public const TERMINATOR_GOTO = "GOTO";
public const TERMINATOR_CALL = "CALL";
public const TERMINATOR_ASYNC_CALL = "ASYNC_CALL";
public const TERMINATOR_BRANCH = "BRANCH";
public const TERMINATOR_RETURN = "RETURN";
public const TERMINATOR_PANIC = "PANIC";
public const TERMINATOR_WAIT = "WAIT";
public const TERMINATOR_FP_CALL = "FP_CALL";

public type TerminatorKind TERMINATOR_GOTO|TERMINATOR_CALL|TERMINATOR_BRANCH|TERMINATOR_RETURN|TERMINATOR_ASYNC_CALL
                                |TERMINATOR_PANIC|TERMINATOR_WAIT|TERMINATOR_FP_CALL;

//TODO try to make below details meta
public const VAR_KIND_LOCAL = "LOCAL";
public type LocalVarKind VAR_KIND_LOCAL;

public const VAR_KIND_TEMP = "TEMP";
public type TempVarKind VAR_KIND_TEMP;

public const VAR_KIND_RETURN = "RETURN";
public type ReturnVarKind VAR_KIND_RETURN;

public const VAR_KIND_ARG = "ARG";
public type ArgVarKind VAR_KIND_ARG;

public const VAR_KIND_GLOBAL = "GLOBAL";
public type GlobalVarKind VAR_KIND_GLOBAL;

public const VAR_KIND_SELF = "SELF";
public type SelfVarKind VAR_KIND_SELF;

public type VarKind LocalVarKind | TempVarKind | ReturnVarKind | ArgVarKind | GlobalVarKind | SelfVarKind;


public const VAR_SCOPE_GLOBAL = "GLOBAL_SCOPE";
public const VAR_SCOPE_FUNCTION = "FUNCTION_SCOPE";

public type VarScope VAR_SCOPE_GLOBAL | VAR_SCOPE_FUNCTION;


public const ARRAY_STATE_CLOSED_SEALED = "CLOSED_SEALED";
public const ARRAY_STATE_OPEN_SEALED = "OPEN_SEALED";
public const ARRAY_STATE_UNSEALED = "UNSEALED";

public type ArrayState ARRAY_STATE_CLOSED_SEALED | ARRAY_STATE_OPEN_SEALED | ARRAY_STATE_UNSEALED;

public type VariableDcl record {
    VarKind kind = "LOCAL";
    VarScope varScope = VAR_SCOPE_FUNCTION;
    Name name = {};
    BType typeValue = "()";
    anydata...; // This is to type match with Object type fields in subtypes
};

public type GlobalVariableDcl record {|
    VarKind kind = "GLOBAL";
    VarScope varScope = VAR_SCOPE_GLOBAL;
    Name name = {};
    BType typeValue = "()";
    Visibility visibility = "PACKAGE_PRIVATE";
|};

public const TYPE_ANY = "any";
public type BTypeAny TYPE_ANY;

public const TYPE_ANYDATA = "anydata";
public type BTypeAnyData TYPE_ANYDATA;

public const TYPE_NONE = "none";
public type BTypeNone TYPE_NONE;

public const TYPE_NIL = "()";
public type BTypeNil TYPE_NIL;

public const TYPE_INT = "int";
public type BTypeInt TYPE_INT;

public const TYPE_FLOAT = "float";
public type BTypeFloat TYPE_FLOAT;

public const TYPE_BOOLEAN = "boolean";
public type BTypeBoolean TYPE_BOOLEAN;

public const TYPE_STRING = "string";
public type BTypeString TYPE_STRING;

public const TYPE_BYTE = "byte";
public type BTypeByte TYPE_BYTE;

public const TYPE_JSON = "json";
public type BJSONType TYPE_JSON;

public const TYPE_DESC = "typedesc";
public type BTypeDesc TYPE_DESC;

public const TYPE_XML = "xml";
public type BXMLType TYPE_XML;

public type BArrayType record {|
    ArrayState state;
    BType eType;
|};

public type BMapType record {|
    BType constraint;
|};

public type BErrorType record {|
    BType reasonType;
    BType detailType;
|};

public type BRecordType record {|
    Name name = {};
    boolean sealed;
    BType restFieldType;
    BRecordField?[] fields = [];
|};

public type BObjectType record {|
    Name name = {};
    boolean isAbstract = false;
    BObjectField?[] fields = [];
    BAttachedFunction?[] attachedFunctions = [];
|};

public type Self record {|
    BType bType;
|};

public type BAttachedFunction record {|
    Name name = {};
    BInvokableType funcType;
    Visibility visibility;
|};

public type BRecordField record {
    Name name;
    BType typeValue;
    //TODO add position
};

public type BObjectField record {
    Name name;
    Visibility visibility;
    BType typeValue;
    //TODO add position
};

public type BUnionType record {|
   BType[]  members;
|};

public type BTupleType record {|
   BType[]  tupleTypes;
|};

public type BFutureType record {|
    BType returnType;
|};

public type BType BTypeInt | BTypeBoolean | BTypeAny | BTypeNil | BTypeByte | BTypeFloat | BTypeString | BUnionType |
                  BTupleType | BInvokableType | BArrayType | BRecordType | BObjectType | BMapType | BErrorType |
                  BTypeAnyData | BTypeNone | BFutureType | BJSONType | Self | BTypeDesc| BXMLType;

public type ModuleID record {|
    string org = "";
    string name = "";
    string modVersion = "";
    boolean isUnnamed = false;
    string sourceFilename = "";
|};

public type BInvokableType record {
    BType[] paramTypes = [];
    BType retType?;
};

public const VISIBILITY_PACKAGE_PRIVATE = "PACKAGE_PRIVATE";
public const VISIBILITY_PRIVATE = "PRIVATE";
public const VISIBILITY_PUBLIC = "PUBLIC";

public type Visibility VISIBILITY_PACKAGE_PRIVATE|VISIBILITY_PRIVATE|VISIBILITY_PUBLIC;


// Instructions

public type Instruction record  {
    DiagnosticPos pos;
    InstructionKind kind;
};

public type Terminator record {
    DiagnosticPos pos;
    TerminatorKind kind;
};

public type DiagnosticPos record {|
    int sLine = -1;
    int eLine = -1;
    int sCol = -1;
    int eCol = -1;
    string sourceFileName = "";
|};

public type ConstantLoad record {|
    DiagnosticPos pos;
    InstructionKind kind;
    VarRef lhsOp;
    BType typeValue;
    int | string | boolean | float | () value;
|};

public type NewMap record {|
    DiagnosticPos pos;
    InstructionKind kind;
    VarRef lhsOp;
    BType typeValue;
|};

public type NewInstance record {|
    DiagnosticPos pos;
    InstructionKind kind;
    TypeDef typeDef;
    VarRef lhsOp;
|};

public type NewArray record {|
    DiagnosticPos pos;
    InstructionKind kind;
    VarRef lhsOp;
    VarRef sizeOp;
    BType typeValue;
|};

public type NewError record {|
    DiagnosticPos pos;
    InstructionKind kind;
    VarRef lhsOp;
    VarRef reasonOp;
    VarRef detailsOp;
|};

public type FPLoad record {|
    DiagnosticPos pos;
    InstructionKind kind;
    VarRef lhsOp;
    ModuleID pkgID;
    Name name;
    VariableDcl?[] params;
|};

public type FieldAccess record {|
    DiagnosticPos pos;
    InstructionKind kind;
    VarRef lhsOp;
    VarRef keyOp;
    VarRef rhsOp;
|};

public type TypeCast record {|
    DiagnosticPos pos;
    InstructionKind kind;
    VarRef lhsOp;
    VarRef rhsOp;
|};

public type IsLike record {|
    DiagnosticPos pos;
    InstructionKind kind;
    VarRef lhsOp;
    VarRef rhsOp;
    BType typeValue;
|};

public type TypeTest record {|
    DiagnosticPos pos;
    InstructionKind kind;
    VarRef lhsOp;
    VarRef rhsOp;
    BType typeValue;
|};

public type VarRef record {|
    BType typeValue;
    VariableDcl variableDcl;
|};

public type Move record {|
    DiagnosticPos pos;
    InstructionKind kind;
    VarRef lhsOp;
    VarRef rhsOp;
|};

public type BinaryOp record {|
    DiagnosticPos pos;
    InstructionKind kind;
    VarRef lhsOp;
    VarRef rhsOp1;
    VarRef rhsOp2;
|};

public type Wait record {|
    DiagnosticPos pos;
    TerminatorKind kind;
    VarRef lhsOp;
    VarRef?[] exprList;
|};

public type Call record {|
    DiagnosticPos pos;
    VarRef?[] args;
    TerminatorKind kind;
    VarRef? lhsOp;
    ModuleID pkgID;
    Name name;
    boolean isVirtual;
    BasicBlock thenBB;
|};

public type AsyncCall record {|
    DiagnosticPos pos;
    VarRef?[] args;
    TerminatorKind kind;
    VarRef? lhsOp;
    ModuleID pkgID;
    Name name;
    BasicBlock thenBB;
|};

public type Branch record {|
    DiagnosticPos pos;
    BasicBlock falseBB;
    TerminatorKind kind;
    VarRef op;
    BasicBlock trueBB;
|};

public type GOTO record {|
    DiagnosticPos pos;
    TerminatorKind kind;
    BasicBlock targetBB;
|};

public type Return record {|
    DiagnosticPos pos;
    TerminatorKind kind;
|};


public type Panic record {|
    DiagnosticPos pos;
    TerminatorKind kind;
    VarRef errorOp;
|};

<<<<<<< HEAD
public type FPCall record {|
    TerminatorKind kind;
    VarRef fp;
    VarRef? lhsOp;
    VarRef?[] args;
    BasicBlock thenBB;
=======
public type NewXMLElement record {|
    DiagnosticPos pos;
    InstructionKind kind;
    VarRef lhsOp;
    VarRef startTagOp;
    VarRef endTagOp;
    VarRef defaultNsURIOp;
|};

public type NewXMLQName record {|
    DiagnosticPos pos;
    InstructionKind kind;
    VarRef lhsOp;
    VarRef localnameOp;
    VarRef nsURIOp;
    VarRef prefixOp;
|};

public type NewStringXMLQName record {|
    DiagnosticPos pos;
    InstructionKind kind;
    VarRef lhsOp;
    VarRef stringQNameOp;
|};

public type XMLAccess record {|
    DiagnosticPos pos;
    InstructionKind kind;
    VarRef lhsOp;
    VarRef rhsOp;
|};

public type NewXMLText record {|
    DiagnosticPos pos;
    InstructionKind kind;
    VarRef lhsOp;
    VarRef textOp;
|};

public type NewXMLComment record {|
    DiagnosticPos pos;
    InstructionKind kind;
    VarRef lhsOp;
    VarRef textOp;
|};

public type NewXMLPI record {|
    DiagnosticPos pos;
    InstructionKind kind;
    VarRef lhsOp;
    VarRef dataOp;
    VarRef targetOp;
>>>>>>> 29b44ce1
|};<|MERGE_RESOLUTION|>--- conflicted
+++ resolved
@@ -480,14 +480,15 @@
     VarRef errorOp;
 |};
 
-<<<<<<< HEAD
 public type FPCall record {|
+    DiagnosticPos pos;
     TerminatorKind kind;
     VarRef fp;
     VarRef? lhsOp;
     VarRef?[] args;
     BasicBlock thenBB;
-=======
+|};
+
 public type NewXMLElement record {|
     DiagnosticPos pos;
     InstructionKind kind;
@@ -540,5 +541,4 @@
     VarRef lhsOp;
     VarRef dataOp;
     VarRef targetOp;
->>>>>>> 29b44ce1
 |};