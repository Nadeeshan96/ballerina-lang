--- conflicted
+++ resolved
@@ -46,11 +46,7 @@
 
     public function skipAnnotation() {
         _ = self.reader.readInt32();
-<<<<<<< HEAD
-        _ = self.reader.readInt8();
-=======
         _ = self.reader.readInt32();
->>>>>>> 311046de
 
         int attachPointCount = self.reader.readInt32();
         int i = 0;
@@ -60,11 +56,7 @@
             i += 1;
         }
 
-<<<<<<< HEAD
-        _ = self.typeParser.parseType();
-=======
         _ = self.reader.readTypeCpRef();
->>>>>>> 311046de
     }
 
     function skipConstants() {
