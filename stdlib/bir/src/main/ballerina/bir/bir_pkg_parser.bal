public type PackageParser object {
    BirChannelReader reader;
    TypeParser typeParser;
    map<VariableDcl> globalVarMap;

    public function __init(BirChannelReader reader, TypeParser typeParser) {
        self.reader = reader;
        self.typeParser = typeParser;
        self.globalVarMap = {};
    }

    public function parseVariableDcl() returns VariableDcl {
        VarKind kind = parseVarKind(self.reader);
        var typeValue = self.typeParser.parseType();
        var name = self.reader.readStringCpRef();
        VariableDcl dcl = {
            typeValue: typeValue,
            name: { value: name },
            kind: kind
        };
        return dcl;
    }

    public function parseFunction() returns Function {
        var name = self.reader.readStringCpRef();
        var isDeclaration = self.reader.readBoolean();
        var visibility = parseVisibility(self.reader);
        var typeTag = self.reader.readInt8();
        if (typeTag != self.typeParser.TYPE_TAG_INVOKABLE) {
            error err = error("Illegal function signature type tag" + typeTag);
            panic err;
        }
        var sig = self.typeParser.parseInvokableType();
        var argsCount = self.reader.readInt32();
        var numLocalVars = self.reader.readInt32();

        VariableDcl?[] dcls = [];
        map<VariableDcl> localVarMap = {};
        int i = 0;
        while (i < numLocalVars) {
            var dcl = self.parseVariableDcl();
            dcls[i] = dcl;
            localVarMap[dcl.name.value] = dcl;
            i += 1;
        }

<<<<<<< HEAD
        BasicBlock[] basicBlocks = [];
        ErrorEntry[] errorEntries = [];
        var numBB = self.reader.readInt32();
        i = 0;
        while (i < numBB) {
            basicBlocks[i] = bodyParser.parseBB();
            i += 1;
        }
        var numEE = self.reader.readInt32();
        i = 0;
        while (i < numEE) {
            errorEntries[i] = bodyParser.parseEE();
            i += 1;
        }
=======
        FuncBodyParser bodyParser = new(self.reader, self.typeParser, self.globalVarMap, localVarMap);
        BasicBlock?[] basicBlocks = self.getBasicBlocks(bodyParser);

>>>>>>> 3316e916
        return {
            name: { value: name },
            isDeclaration: isDeclaration,
            visibility: visibility,
            localVars: dcls,
            basicBlocks: basicBlocks,
            errorEntries:errorEntries,
            argsCount: argsCount,
            typeValue: sig
        };
    }

    public function parsePackage() returns Package {
        ModuleID pkgId = self.reader.readModuleIDCpRef();
        ImportModule[] importModules = self.parseImportMods();
        TypeDef?[] typeDefs = self.parseTypeDefs();
        GlobalVariableDcl?[] globalVars = self.parseGlobalVars();
        var numFuncs = self.reader.readInt32();
        Function?[] funcs = [];
        int i = 0;
        while (i < numFuncs) {
            funcs[i] = self.parseFunction();
            i += 1;
        }

//       BirEmitter emitter = new({ importModules: importModules, typeDefs: typeDefs, globalVars:globalVars,
//                                    functions: funcs, name: {value: pkgId.name}, org: {value: pkgId.org},
//                                    versionValue: {value: pkgId.modVersion}});
//       emitter.emitPackage();


        return { importModules : importModules, 
                    typeDefs : typeDefs, 
                    globalVars : globalVars, 
                    functions : funcs,
                    name : { value: pkgId.name }, 
                    org : { value: pkgId.org }, 
                    versionValue : { value: pkgId.modVersion } };
    }

    function getBasicBlocks(FuncBodyParser bodyParser) returns BasicBlock?[] {
        BasicBlock?[] basicBlocks = [];
        var numBB = self.reader.readInt32();
        int i = 0;
        while (i < numBB) {
            basicBlocks[i] = bodyParser.parseBB();
            i += 1;
        }

        return basicBlocks;
    }

    function parseImportMods() returns ImportModule[] {
        int numImportMods = self.reader.readInt32();
        ImportModule[] importModules = [];
        foreach var i in 0..<numImportMods {
            string modOrg = self.reader.readStringCpRef();
            string modName = self.reader.readStringCpRef();
            string modVersion = self.reader.readStringCpRef();
            importModules[i] = { modOrg: { value: modOrg }, modName: { value: modName },
                modVersion: { value: modVersion } };
        }
        return importModules;
    }

    function parseTypeDefs() returns TypeDef?[] {
        int numTypeDefs = self.reader.readInt32();
        TypeDef?[] typeDefs = [];
        int i = 0;
        while i < numTypeDefs {
            typeDefs[i] = self.parseTypeDef();
            i = i + 1;
        }

        return typeDefs;
    }

    function parseTypeDef() returns TypeDef {
        string name = self.reader.readStringCpRef();
        Visibility visibility = parseVisibility(self.reader);
        return { name:{ value: name}, visibility: visibility, typeValue: self.typeParser.parseType()};
    }

    function parseGlobalVars() returns GlobalVariableDcl?[] {       
        GlobalVariableDcl?[] globalVars = []; 
        int numGlobalVars = self.reader.readInt32();        
        int i = 0;
        while i < numGlobalVars {
            var kind = parseVarKind(self.reader);
            string name = self.reader.readStringCpRef();
            Visibility visibility = parseVisibility(self.reader);
            var typeValue = self.typeParser.parseType();
            GlobalVariableDcl dcl = {kind:kind, name:{value:name}, typeValue:typeValue, visibility:visibility};
            globalVars[i] = dcl;
            self.globalVarMap[name] = dcl;
            i = i + 1;
        }
        return globalVars;
    }

    public function parseSig(string sig) returns BInvokableType {
        BType returnType = "int";
        //TODO: add boolean
        if (sig.lastIndexOf("(N)") == (sig.length() - 3)) {
            returnType = "()";
        }
        return {
            retType: returnType
        };
    }

};

public function parseVarKind(BirChannelReader reader) returns VarKind {
    int b = reader.readInt8();
    if (b == 1) {
        LocalVarKind local = "LOCAL";
        return local;
    } else if (b == 2) {
        ArgVarKind arg = "ARG";
        return arg;
    } else if (b == 3) {
        TempVarKind temp = "TEMP";
        return temp;
    } else if (b == 4) {
        ReturnVarKind ret = "RETURN";
        return ret;
    } else if (b == 5) {
        GlobalVarKind ret = "GLOBAL";
        return ret;
    } 
    error err = error("unknown var kind tag " + b);
    panic err;
}

public function parseVarScope(BirChannelReader reader) returns VarScope {
    int b = reader.readInt8();
    if (b == 1) {
        VarScope local = VAR_SCOPE_FUNCTION;
        return local;
    } else if (b == 2) {
        VarScope glob = VAR_SCOPE_GLOBAL;
        return glob;
    }
    error err = error("unknown var scope tag " + b);
    panic err;
}

public function parseVisibility(BirChannelReader reader) returns Visibility {
    int b = reader.readInt8();
    if (b == 0) {
        return "PACKAGE_PRIVATE";
    } else if (b == 1) {
        return "PRIVATE";
    } else if (b == 2) {
        return "PUBLIC";
    }
    error err = error("unknown variable visiblity tag " + b);
        panic err;
}
<|MERGE_RESOLUTION|>--- conflicted
+++ resolved
@@ -43,9 +43,8 @@
             localVarMap[dcl.name.value] = dcl;
             i += 1;
         }
-
-<<<<<<< HEAD
-        BasicBlock[] basicBlocks = [];
+        FuncBodyParser bodyParser = new(self.reader, self.typeParser, self.globalVarMap, localVarMap);
+        BasicBlock?[] basicBlocks = self.getBasicBlocks(bodyParser);
         ErrorEntry[] errorEntries = [];
         var numBB = self.reader.readInt32();
         i = 0;
@@ -59,11 +58,6 @@
             errorEntries[i] = bodyParser.parseEE();
             i += 1;
         }
-=======
-        FuncBodyParser bodyParser = new(self.reader, self.typeParser, self.globalVarMap, localVarMap);
-        BasicBlock?[] basicBlocks = self.getBasicBlocks(bodyParser);
-
->>>>>>> 3316e916
         return {
             name: { value: name },
             isDeclaration: isDeclaration,
