/*
 *  Copyright (c) 2017, WSO2 Inc. (http://www.wso2.org) All Rights Reserved.
 *
 *  WSO2 Inc. licenses this file to you under the Apache License,
 *  Version 2.0 (the "License"); you may not use this file except
 *  in compliance with the License.
 *  You may obtain a copy of the License at
 *
 *  http://www.apache.org/licenses/LICENSE-2.0
 *
 *  Unless required by applicable law or agreed to in writing,
 *  software distributed under the License is distributed on an
 *  "AS IS" BASIS, WITHOUT WARRANTIES OR CONDITIONS OF ANY
 *  KIND, either express or implied.  See the License for the
 *  specific language governing permissions and limitations
 *  under the License.
 */
package org.ballerinalang.database.sql;

import org.ballerinalang.model.ColumnDefinition;
<<<<<<< HEAD
import org.ballerinalang.model.types.BField;
import org.ballerinalang.model.types.BStructureType;
=======
import org.ballerinalang.model.types.BArrayType;
import org.ballerinalang.model.types.BStructType;
>>>>>>> d4c067a2
import org.ballerinalang.model.types.BType;
import org.ballerinalang.model.types.BUnionType;
import org.ballerinalang.model.types.TypeKind;
import org.ballerinalang.model.types.TypeTags;
import org.ballerinalang.model.values.BBlob;
import org.ballerinalang.model.values.BBoolean;
import org.ballerinalang.model.values.BFloat;
import org.ballerinalang.model.values.BInteger;
import org.ballerinalang.model.values.BNewArray;
import org.ballerinalang.model.values.BRefType;
import org.ballerinalang.model.values.BString;
import org.ballerinalang.model.values.BStruct;
import org.ballerinalang.nativeimpl.Utils;
import org.ballerinalang.util.TableIterator;
import org.ballerinalang.util.TableResourceManager;
import org.ballerinalang.util.codegen.StructureTypeInfo;
import org.ballerinalang.util.exceptions.BallerinaException;

import java.io.UnsupportedEncodingException;
import java.math.BigDecimal;
import java.sql.Array;
import java.sql.Blob;
import java.sql.Date;
import java.sql.ResultSet;
import java.sql.SQLException;
import java.sql.Struct;
import java.sql.Time;
import java.sql.Timestamp;
import java.sql.Types;
import java.util.Calendar;
import java.util.List;
import javax.sql.rowset.CachedRowSet;

/**
 * This iterator mainly wrap java.sql.ResultSet. This will provide table operations
 * related to ballerina.data.actions.sql connector.
 *
 * @since 0.8.0
 */
public class SQLDataIterator extends TableIterator {

    private Calendar utcCalendar;
<<<<<<< HEAD
    private StructureTypeInfo timeStructInfo;
    private StructureTypeInfo zoneStructInfo;

    public SQLDataIterator(Calendar utcCalendar, BStructureType structType, StructureTypeInfo timeStructInfo,
                           StructureTypeInfo zoneStructInfo, TableResourceManager rm,
                           ResultSet rs, List<ColumnDefinition> columnDefs)
            throws SQLException {
=======
    private StructInfo timeStructInfo;
    private StructInfo zoneStructInfo;
    private static final String UNASSIGNABLE_UNIONTYPE_EXCEPTION =
            "Corresponding Union type in the record is not an " + "assignable nillable type";
    private static final String MISMATCHING_FIELD_ASSIGNMENT = "Trying to assign to a mismatching type";

    public SQLDataIterator(Calendar utcCalendar, BStructType structType, StructInfo timeStructInfo,
            StructInfo zoneStructInfo, TableResourceManager rm, ResultSet rs, List<ColumnDefinition> columnDefs) {
>>>>>>> d4c067a2
        super(rm, rs, structType, columnDefs);
        this.utcCalendar = utcCalendar;
        this.timeStructInfo = timeStructInfo;
        this.zoneStructInfo = zoneStructInfo;
    }

    public SQLDataIterator(TableResourceManager rm, ResultSet rs, Calendar utcCalendar,
<<<<<<< HEAD
            List<ColumnDefinition> columnDefs, BStructureType structType, StructureTypeInfo timeStructInfo,
                           StructureTypeInfo zoneStructInfo) throws SQLException {
=======
            List<ColumnDefinition> columnDefs, BStructType structType, StructInfo timeStructInfo,
            StructInfo zoneStructInfo) {
>>>>>>> d4c067a2
        super(rm, rs, structType, columnDefs);
        this.utcCalendar = utcCalendar;
        this.timeStructInfo = timeStructInfo;
        this.zoneStructInfo = zoneStructInfo;
    }

    @Override
    public void close(boolean isInTransaction) {
        try {
            if (rs != null && !(rs instanceof CachedRowSet) && !rs.isClosed()) {
                rs.close();
            }
            resourceManager.gracefullyReleaseResources(isInTransaction);
            rs = null;
        } catch (SQLException e) {
            throw new BallerinaException(e.getMessage(), e);
        }
    }

    public void reset(boolean isInTransaction) {
        try {
            if (rs instanceof CachedRowSet) {
                rs.beforeFirst();
            } else {
                close(isInTransaction);
            }
        } catch (SQLException e) {
            throw new BallerinaException(e.getMessage(), e);
        }
    }

    @Override
    public String getBlob(int columnIndex) {
        try {
            Blob bValue = rs.getBlob(columnIndex);
            return SQLDatasourceUtils.getString(bValue);
        } catch (SQLException e) {
            throw new BallerinaException(e.getMessage(), e);
        }
    }

    @Override
    public BStruct generateNext() {
        if (this.type == null) {
            throw new BallerinaException("the expected struct type is not specified in action");
        }
        BStruct bStruct = new BStruct(this.type);
        RegistryIndex longRegIndex = new RegistryIndex(-1);
        RegistryIndex doubleRegIndex = new RegistryIndex(-1);
        RegistryIndex stringRegIndex = new RegistryIndex(-1);
        RegistryIndex booleanRegIndex = new RegistryIndex(-1);
        RegistryIndex blobRegIndex = new RegistryIndex(-1);
        RegistryIndex refRegIndex = new RegistryIndex(-1);
        int index = 0;
        String columnName = null;
        int sqlType = -1;
        try {
            for (ColumnDefinition columnDef : columnDefs) {
                if (columnDef instanceof SQLColumnDefinition) {
                    SQLColumnDefinition def = (SQLColumnDefinition) columnDef;
                    columnName = def.getName();
                    sqlType = def.getSqlType();
                    ++index;
                    switch (sqlType) {
                    case Types.ARRAY:
                        handleArrayValue(bStruct, refRegIndex, index);
                        break;
                    case Types.CHAR:
                    case Types.VARCHAR:
                    case Types.LONGVARCHAR:
                    case Types.NCHAR:
                    case Types.NVARCHAR:
                    case Types.LONGNVARCHAR:
                        handleStringValue(refRegIndex, stringRegIndex, bStruct, index);
                        break;
                    case Types.BLOB:
                    case Types.BINARY:
                    case Types.VARBINARY:
                    case Types.LONGVARBINARY:
                        handleBlobValue(bStruct, refRegIndex, blobRegIndex, index);
                        break;
                    case Types.CLOB:
                        handleClobValue(bStruct, index, refRegIndex, stringRegIndex);
                        break;
                    case Types.NCLOB:
                        handleNClobValue(bStruct, index, refRegIndex, stringRegIndex);
                        break;
                    case Types.DATE:
<<<<<<< HEAD
                        Date date = rs.getDate(index);
                        int fieldType = this.type.getFields()[index - 1].getFieldType().getTag();
                        if (fieldType == TypeTags.STRING_TAG) {
                            String dateValue = SQLDatasourceUtils.getString(date);
                            bStruct.setStringField(++stringRegIndex, dateValue);
                        } else if (fieldType == TypeTags.OBJECT_TYPE_TAG || fieldType == TypeTags.RECORD_TYPE_TAG) {
                            bStruct.setRefField(++refRegIndex, createTimeStruct(date.getTime()));
                        } else if (fieldType == TypeTags.INT_TAG) {
                            bStruct.setIntField(++longRegIndex, date.getTime());
                        }
                        break;
                    case Types.TIME:
                    case Types.TIME_WITH_TIMEZONE:
                        Time time = rs.getTime(index, utcCalendar);
                        fieldType = this.type.getFields()[index - 1].getFieldType().getTag();
                        if (fieldType == TypeTags.STRING_TAG) {
                            String timeValue = SQLDatasourceUtils.getString(time);
                            bStruct.setStringField(++stringRegIndex, timeValue);
                        } else if (fieldType == TypeTags.OBJECT_TYPE_TAG || fieldType == TypeTags.RECORD_TYPE_TAG) {
                            bStruct.setRefField(++refRegIndex, createTimeStruct(time.getTime()));
                        } else if (fieldType == TypeTags.INT_TAG) {
                            bStruct.setIntField(++longRegIndex, time.getTime());
                        }
                        break;
                    case Types.TIMESTAMP:
                    case Types.TIMESTAMP_WITH_TIMEZONE:
                        Timestamp timestamp = rs.getTimestamp(index, utcCalendar);
                        fieldType = this.type.getFields()[index - 1].getFieldType().getTag();
                        if (fieldType == TypeTags.STRING_TAG) {
                            String timestmpValue = SQLDatasourceUtils.getString(timestamp);
                            bStruct.setStringField(++stringRegIndex, timestmpValue);
                        } else if (fieldType == TypeTags.OBJECT_TYPE_TAG || fieldType == TypeTags.RECORD_TYPE_TAG) {
                            bStruct.setRefField(++refRegIndex, createTimeStruct(timestamp.getTime()));
                        } else if (fieldType == TypeTags.INT_TAG) {
                            bStruct.setIntField(++longRegIndex, timestamp.getTime());
                        }
=======
                        handleDateValue(index, bStruct, stringRegIndex, refRegIndex, longRegIndex);
                        break;
                    case Types.TIME:
                    case Types.TIME_WITH_TIMEZONE:
                        handleTimeValue(index, bStruct, stringRegIndex, refRegIndex, longRegIndex);
                        break;
                    case Types.TIMESTAMP:
                    case Types.TIMESTAMP_WITH_TIMEZONE:
                        handleTimestampValue(index, bStruct, stringRegIndex, refRegIndex, longRegIndex);
>>>>>>> d4c067a2
                        break;
                    case Types.ROWID:
                        handleRowIdValue(bStruct, index, refRegIndex, stringRegIndex);
                        break;
                    case Types.TINYINT:
                    case Types.SMALLINT:
                        handleSmallIntValue(bStruct, refRegIndex, longRegIndex, index);
                        break;
                    case Types.INTEGER:
                    case Types.BIGINT:
                        handleBigIntValue(bStruct, refRegIndex, longRegIndex, index);
                        break;
                    case Types.REAL:
                    case Types.FLOAT:
                        handleFloatValue(bStruct, refRegIndex, doubleRegIndex, index);
                        break;
                    case Types.DOUBLE:
                        handleDoubleValue(bStruct, refRegIndex, doubleRegIndex, index);
                        break;
                    case Types.NUMERIC:
                    case Types.DECIMAL:
                        handleDecimalValue(bStruct, refRegIndex, doubleRegIndex, index);
                        break;
                    case Types.BIT:
                    case Types.BOOLEAN:
                        handleBooleanValue(bStruct, refRegIndex, booleanRegIndex, index);
                        break;
                    case Types.STRUCT:
<<<<<<< HEAD
                        Struct structdata = (Struct) rs.getObject(index);
                        BType structFieldType = this.type.getFields()[index - 1].getFieldType();
                        fieldType = structFieldType.getTag();
                        if (fieldType == TypeTags.OBJECT_TYPE_TAG || fieldType == TypeTags.RECORD_TYPE_TAG) {
                            bStruct.setRefField(++refRegIndex,
                                    createUserDefinedType(structdata, (BStructureType) structFieldType));
                        }
=======
                        handleStructValue(bStruct, refRegIndex, index);
>>>>>>> d4c067a2
                        break;
                    default:
                        throw new BallerinaException(
                                "unsupported sql type " + sqlType + " found for the column " + columnName + " index:"
                                        + index);
                    }
                }
            }
        } catch (Throwable e) {
            throw new BallerinaException(
                    "error in retrieving next value for column: " + columnName + ": of SQL Type: " + sqlType + ": "
                            + "at " + "index:" + index + ":" + e.getMessage());
        }
        return bStruct;
    }

    private void validateAndSetRefRecordField(BStruct bStruct, int refRegIndex, int expectedTypeTag, int actualTypeTag,
            BRefType value, String exceptionMessage) {
        if (expectedTypeTag == actualTypeTag) {
            bStruct.setRefField(refRegIndex, value);
        } else {
            throw new BallerinaException(exceptionMessage);
        }
    }

    private void handleNilToNonNillableFieldAssignment() {
        throw new BallerinaException("Trying to assign a Nil value to a non-nillable field");
    }

    private void handleMismatchingFieldAssignment() {
        throw new BallerinaException("Trying to assign to a mismatching type");
    }

    private int retrieveNonNilTypeTag(BStructType.StructField[] structFields, int index) {
        List<BType> members = ((BUnionType) structFields[index].getFieldType()).getMemberTypes();
        return retrieveNonNilType(members).getTag();
    }

    private BStruct createTimeStruct(long millis) {
        return Utils.createTimeStruct(zoneStructInfo, timeStructInfo, millis, Constants.TIMEZONE_UTC);
    }

    private BStruct createUserDefinedType(Struct structValue, BStructureType structType) {
        if (structValue == null) {
            return null;
        }
        BField[] internalStructFields = structType.getFields();
        BStruct struct = new BStruct(structType);
        try {
            Object[] dataArray = structValue.getAttributes();
            if (dataArray != null) {
                if (dataArray.length != internalStructFields.length) {
                    throw new BallerinaException("specified struct and returned struct are not compatible");
                }
                int longRegIndex = -1;
                int doubleRegIndex = -1;
                int stringRegIndex = -1;
                int booleanRegIndex = -1;
                int refRegIndex = -1;
                int index = 0;
                for (BField internalField : internalStructFields) {
                    int type = internalField.getFieldType().getTag();
                    Object value = dataArray[index];
                    switch (type) {
                    case TypeTags.INT_TAG:
                        if (value instanceof BigDecimal) {
                            struct.setIntField(++longRegIndex, ((BigDecimal) value).intValue());
                        } else {
                            struct.setIntField(++longRegIndex, (long) value);
                        }
                        break;
                    case TypeTags.FLOAT_TAG:
                        if (value instanceof BigDecimal) {
                            struct.setFloatField(++doubleRegIndex, ((BigDecimal) value).doubleValue());
                        } else {
                            struct.setFloatField(++doubleRegIndex, (double) value);
                        }
                        break;
                    case TypeTags.STRING_TAG:
                        struct.setStringField(++stringRegIndex, (String) value);
                        break;
                    case TypeTags.BOOLEAN_TAG:
                        struct.setBooleanField(++booleanRegIndex, (int) value);
                        break;
                    case TypeTags.OBJECT_TYPE_TAG:
                    case TypeTags.RECORD_TYPE_TAG:
                        struct.setRefField(++refRegIndex,
                                createUserDefinedType((Struct) value, (BStructureType) internalField.fieldType));
                        break;
                    default:
                        throw new BallerinaException("error in retrieving UDT data for unsupported type:" + type);
                    }
                    ++index;
                }
            }
        } catch (SQLException e) {
            throw new BallerinaException("error in retrieving UDT data:" + e.getMessage());
        }
        return struct;
    }

    private void handleArrayValue(BStruct bStruct, RegistryIndex refRegIndex, int index) throws SQLException {
        BStructType.StructField[] structFields = getStructFields();
        BType fieldType = structFields[index - 1].getFieldType();
        int fieldTypeTag = fieldType.getTag();
        Array data = rs.getArray(index);
        BNewArray dataArray = getDataArray(data);
        if (dataArray != null) {
            BType nonNilType = fieldType;
            if (fieldTypeTag == TypeTags.UNION_TAG) {
                nonNilType = retrieveNonNilType(((BUnionType) fieldType).getMemberTypes());
            }
            // The dataArray is created from the array returned from the database. There, a Union Type is
            // created only if the array includes NULL elements.
            boolean containsNull = dataArray.getType().getTag() == TypeTags.UNION_TAG;
            handleMappingArrayValue(nonNilType, bStruct, dataArray, refRegIndex, containsNull);
        } else {
            if (fieldTypeTag == TypeTags.UNION_TAG) {
                bStruct.setRefField(refRegIndex.incrementAndGet(), null);
            } else {
                handleNilToNonNillableFieldAssignment();
            }
        }
    }

    private void handleMappingArrayValue(BType nonNilType, BStruct bStruct, BNewArray dataArray,
            RegistryIndex refRegIndex, boolean containsNull) {
        if (nonNilType.getTag() == TypeTags.ARRAY_TAG) {
            BArrayType expectedArrayType = (BArrayType) nonNilType;
            if (((BArrayType) nonNilType).getElementType().getTag() == TypeTags.UNION_TAG) {
                handleMappingArrayElementToUnionType(expectedArrayType, dataArray, refRegIndex, bStruct);
            } else {
                handleMappingArrayElementToNonUnionType(containsNull, nonNilType, dataArray, bStruct, refRegIndex);
            }
        } else {
            handleMismatchingFieldAssignment();
        }
    }

    private void handleMappingArrayElementToNonUnionType(boolean containsNull, BType nonNilType, BNewArray newArray,
            BStruct bStruct, RegistryIndex refRegIndex) {
        if (containsNull) {
            throw new BallerinaException(
                    "Trying to assign an array containing NULL values to an array of a non-nillable element type");
        } else {
            validateAndSetRefRecordField(bStruct, refRegIndex.incrementAndGet(), ((BArrayType) nonNilType)
                    .getElementType().getTag(), ((BArrayType) newArray.getType()).getElementType().getTag(),
                    newArray, MISMATCHING_FIELD_ASSIGNMENT);
        }
    }

    private void handleMappingArrayElementToUnionType(BArrayType expectedArrayType, BNewArray arrayTobeSet,
            RegistryIndex refRegIndex, BStruct bStruct) {
        BType actualArrayElementType = arrayTobeSet.getType();
        if (actualArrayElementType.getTag() == TypeTags.NULL_TAG) {
            bStruct.setRefField(refRegIndex.incrementAndGet(), arrayTobeSet);
        } else {
            BUnionType expectedArrayElementUnionType = (BUnionType) expectedArrayType.getElementType();
            BType expectedNonNilArrayElementType = retrieveNonNilType(expectedArrayElementUnionType.getMemberTypes());
            BType actualNonNilArrayElementType = getActualNonNilArrayElementType(actualArrayElementType);
            validateAndSetRefRecordField(bStruct, refRegIndex.incrementAndGet(), expectedNonNilArrayElementType
                    .getTag(), actualNonNilArrayElementType.getTag(), arrayTobeSet, UNASSIGNABLE_UNIONTYPE_EXCEPTION);
        }
    }

    private BType getActualNonNilArrayElementType(BType actualArrayElementType) {
        if (actualArrayElementType.getTag() == TypeTags.UNION_TAG) {
            return (((BUnionType) actualArrayElementType).getMemberTypes()).get(0);
        } else {
            return ((BArrayType) actualArrayElementType).getElementType();
        }
    }

    private BType retrieveNonNilType(List<BType> members) {
        if (members.size() != 2) {
            throw new BallerinaException(UNASSIGNABLE_UNIONTYPE_EXCEPTION);
        }
        if (members.get(0).getTag() == TypeTags.NULL_TAG) {
            return members.get(1);
        } else if (members.get(1).getTag() == TypeTags.NULL_TAG) {
            return members.get(0);
        } else {
            throw new BallerinaException(UNASSIGNABLE_UNIONTYPE_EXCEPTION);
        }
    }

    private int getFieldTypeTag(BStructType.StructField[] structFields, int index) {
        return structFields[index - 1].getFieldType().getTag();
    }

    private BStructType.StructField[] getStructFields() {
        return this.type.getStructFields();
    }

    private void handleStructValue(BStruct bStruct, RegistryIndex refRegIndex, int index) throws SQLException {
        BStructType.StructField[] structFields = getStructFields();
        int fieldTypeTag = getFieldTypeTag(structFields, index);
        Struct structData = (Struct) rs.getObject(index);
        BStructType structFieldType = ((BStructType) structFields[index - 1].getFieldType());
        if (fieldTypeTag == TypeTags.UNION_TAG) {
            validateAndSetRefRecordField(bStruct, refRegIndex.incrementAndGet(), TypeTags.STRUCT_TAG,
                    retrieveNonNilTypeTag(structFields, index - 1), createUserDefinedType(structData,
                            structFieldType), UNASSIGNABLE_UNIONTYPE_EXCEPTION);
        } else if (fieldTypeTag == TypeTags.STRUCT_TAG) {
            bStruct.setRefField(refRegIndex.incrementAndGet(), createUserDefinedType(structData, structFieldType));
        } else {
            handleMismatchingFieldAssignment();
        }
    }

    private void handleBooleanValue(BStruct bStruct, RegistryIndex refRegIndex, RegistryIndex booleanRegIndex,
            int index) throws SQLException {
        BStructType.StructField[] structFields = getStructFields();
        int fieldTypeTag = getFieldTypeTag(structFields, index);
        boolean boolValue = rs.getBoolean(index);
        boolean isOriginalValueNull = rs.wasNull();
        if (fieldTypeTag == TypeTags.UNION_TAG) {
            BRefType refValue = isOriginalValueNull ? null : new BBoolean(boolValue);
            validateAndSetRefRecordField(bStruct, refRegIndex.incrementAndGet(), TypeTags.BOOLEAN_TAG,
                    retrieveNonNilTypeTag(structFields, index - 1), refValue, UNASSIGNABLE_UNIONTYPE_EXCEPTION);
        } else {
            if (isOriginalValueNull) {
                handleNilToNonNillableFieldAssignment();
            } else {
                bStruct.setBooleanField(booleanRegIndex.incrementAndGet(), boolValue ? 1 : 0);
            }
        }
    }

    private void handleDateValue(int index, BStruct bStruct, RegistryIndex stringRegIndex, RegistryIndex refRegIndex,
            RegistryIndex longRegIndex) throws SQLException {
        Date date = rs.getDate(index);
        handleDateValue(index, bStruct, stringRegIndex, refRegIndex, longRegIndex, date);
    }

    private void handleTimeValue(int index, BStruct bStruct, RegistryIndex stringRegIndex, RegistryIndex refRegIndex,
            RegistryIndex longRegIndex) throws SQLException {
        Time time = rs.getTime(index, utcCalendar);
        handleDateValue(index, bStruct, stringRegIndex, refRegIndex, longRegIndex, time);
    }

    private void handleTimestampValue(int index, BStruct bStruct, RegistryIndex stringRegIndex,
            RegistryIndex refRegIndex, RegistryIndex longRegIndex) throws SQLException {
        Timestamp timestamp = rs.getTimestamp(index, utcCalendar);
        handleDateValue(index, bStruct, stringRegIndex, refRegIndex, longRegIndex, timestamp);
    }

    private void handleDateValue(int index, BStruct bStruct, RegistryIndex stringRegIndex, RegistryIndex refRegIndex,
            RegistryIndex longRegIndex, java.util.Date date) {
        BStructType.StructField[] structFields = getStructFields();
        int fieldTypeTag = getFieldTypeTag(structFields, index);
        if (fieldTypeTag == TypeTags.UNION_TAG) {
            handleMappingDateValueToUnionType(structFields, index, bStruct, refRegIndex, date);
        } else {
            handleMappingDateValueToNonUnionType(date, fieldTypeTag, bStruct, stringRegIndex, refRegIndex,
                    longRegIndex);
        }
    }

    private void handleBlobValue(BStruct bStruct, RegistryIndex refRegIndex, RegistryIndex blobRegIndex, int index)
            throws SQLException {
        BStructType.StructField[] structFields = getStructFields();
        int fieldTypeTag = getFieldTypeTag(structFields, index);
        Blob blobValue = rs.getBlob(index);
        if (fieldTypeTag == TypeTags.UNION_TAG) {
            BRefType refValue = blobValue == null ? null : new BBlob(blobValue.getBytes(1L, (int) blobValue.length()));
            validateAndSetRefRecordField(bStruct, refRegIndex.incrementAndGet(), TypeTags.BLOB_TAG,
                    retrieveNonNilTypeTag(structFields, index - 1), refValue, UNASSIGNABLE_UNIONTYPE_EXCEPTION);
        } else {
            if (blobValue != null) {
                bStruct.setBlobField(blobRegIndex.incrementAndGet(), blobValue.getBytes(1L, (int) blobValue.length()));
            } else {
                handleNilToNonNillableFieldAssignment();
            }
        }
    }

    private void handleNClobValue(BStruct bStruct, int index, RegistryIndex refRegIndex, RegistryIndex stringRegIndex)
            throws SQLException {
        String nClobValue = SQLDatasourceUtils.getString((rs.getNClob(index)));
        handleStringValue(nClobValue, refRegIndex, stringRegIndex, bStruct, index);
    }

    private void handleClobValue(BStruct bStruct, int index, RegistryIndex refRegIndex, RegistryIndex stringRegIndex)
            throws SQLException {
        String clobValue = SQLDatasourceUtils.getString((rs.getClob(index)));
        handleStringValue(clobValue, refRegIndex, stringRegIndex, bStruct, index);
    }

    private void handleStringValue(RegistryIndex refRegIndex, RegistryIndex stringRegIndex, BStruct bStruct, int index)
            throws SQLException {
        String sValue = rs.getString(index);
        handleStringValue(sValue, refRegIndex, stringRegIndex, bStruct, index);
    }

    private void handleRowIdValue(BStruct bStruct, int index, RegistryIndex refRegIndex, RegistryIndex stringRegIndex)
            throws SQLException, UnsupportedEncodingException {
        String sValue = new String(rs.getRowId(index).getBytes(), "UTF-8");
        handleStringValue(sValue, refRegIndex, stringRegIndex, bStruct, index);
    }

    private void handleStringValue(String stringValue, RegistryIndex refRegIndex, RegistryIndex stringRegIndex,
            BStruct bStruct, int index) {
        BStructType.StructField[] structFields = getStructFields();
        int fieldTypeTag = getFieldTypeTag(structFields, index);
        if (fieldTypeTag == TypeTags.UNION_TAG) {
            BRefType refValue = stringValue == null ? null : new BString(stringValue);
            validateAndSetRefRecordField(bStruct, refRegIndex.incrementAndGet(), TypeTags.STRING_TAG,
                    retrieveNonNilTypeTag(structFields, index - 1), refValue, UNASSIGNABLE_UNIONTYPE_EXCEPTION);
        } else {
            if (stringValue != null) {
                bStruct.setStringField(stringRegIndex.incrementAndGet(), stringValue);
            } else {
                handleNilToNonNillableFieldAssignment();
            }
        }
    }

    private void handleSmallIntValue(BStruct bStruct, RegistryIndex refRegIndex, RegistryIndex longRegIndex, int index)
            throws SQLException {
        long iValue = rs.getInt(index);
        handleLongValue(iValue, bStruct, refRegIndex, longRegIndex, index);
    }

    private void handleBigIntValue(BStruct bStruct, RegistryIndex refRegIndex, RegistryIndex longRegIndex, int index)
            throws SQLException {
        long lValue = rs.getLong(index);
        handleLongValue(lValue, bStruct, refRegIndex, longRegIndex, index);
    }

    private void handleLongValue(long longValue, BStruct bStruct, RegistryIndex refRegIndex, RegistryIndex longRegIndex,
            int index) throws SQLException {
        BStructType.StructField[] structFields = getStructFields();
        boolean isOriginalValueNull = rs.wasNull();
        int fieldTypeTag = getFieldTypeTag(structFields, index);
        if (fieldTypeTag == TypeTags.UNION_TAG) {
            BRefType refValue = isOriginalValueNull ? null : new BInteger(longValue);
            validateAndSetRefRecordField(bStruct, refRegIndex.incrementAndGet(), TypeTags.INT_TAG,
                    retrieveNonNilTypeTag(structFields, index - 1), refValue, UNASSIGNABLE_UNIONTYPE_EXCEPTION);
        } else {
            if (isOriginalValueNull) {
                handleNilToNonNillableFieldAssignment();
            } else {
                bStruct.setIntField(longRegIndex.incrementAndGet(), longValue);
            }
        }
    }

    private void handleDoubleValue(BStruct bStruct, RegistryIndex refRegIndex, RegistryIndex doubleRegIndex, int index)
            throws SQLException {
        double dValue = rs.getDouble(index);
        handleDoubleValue(dValue, bStruct, refRegIndex, doubleRegIndex, index);
    }

    private void handleFloatValue(BStruct bStruct, RegistryIndex refRegIndex, RegistryIndex doubleRegIndex, int index)
            throws SQLException {
        double fValue = rs.getFloat(index);
        handleDoubleValue(fValue, bStruct, refRegIndex, doubleRegIndex, index);
    }

    private void handleDecimalValue(BStruct bStruct, RegistryIndex refRegIndex, RegistryIndex doubleRegIndex, int index)
            throws SQLException {
        double decimalValue = 0;
        BigDecimal bigDecimalValue = rs.getBigDecimal(index);
        if (bigDecimalValue != null) {
            decimalValue = bigDecimalValue.doubleValue();
        }
        handleDoubleValue(decimalValue, bStruct, refRegIndex, doubleRegIndex, index);
    }

    private void handleDoubleValue(double fValue, BStruct bStruct, RegistryIndex refRegIndex,
            RegistryIndex doubleRegIndex, int index) throws SQLException {
        BStructType.StructField[] structFields = getStructFields();
        boolean isOriginalValueNull = rs.wasNull();
        int fieldTypeTag = getFieldTypeTag(structFields, index);
        if (fieldTypeTag == TypeTags.UNION_TAG) {
            BRefType refValue = isOriginalValueNull ? null : new BFloat(fValue);
            validateAndSetRefRecordField(bStruct, refRegIndex.incrementAndGet(), TypeTags.FLOAT_TAG,
                    retrieveNonNilTypeTag(structFields, index - 1), refValue, UNASSIGNABLE_UNIONTYPE_EXCEPTION);
        } else {
            if (isOriginalValueNull) {
                handleNilToNonNillableFieldAssignment();
            } else {
                bStruct.setFloatField(doubleRegIndex.incrementAndGet(), fValue);
            }
        }
    }

    private void handleMappingDateValueToUnionType(BStructType.StructField[] structFields, int index, BStruct bStruct,
            RegistryIndex refRegIndex, java.util.Date date) {
        int type = retrieveNonNilTypeTag(structFields, index - 1);
        switch (type) {
        case TypeTags.STRING_TAG:
            String dateValue = SQLDatasourceUtils.getString(date);
            bStruct.setRefField(refRegIndex.incrementAndGet(), dateValue != null ? new BString(dateValue) : null);
            break;
        case TypeTags.STRUCT_TAG:
            bStruct.setRefField(refRegIndex.incrementAndGet(), date != null ? createTimeStruct(date.getTime()) : null);
            break;
        case TypeTags.INT_TAG:
            bStruct.setRefField(refRegIndex.incrementAndGet(), date != null ? new BInteger(date.getTime()) : null);
            break;
        default:
            handleMismatchingFieldAssignment();
        }
    }

    private void handleMappingDateValueToNonUnionType(java.util.Date date, int fieldTypeTag, BStruct bStruct,
            RegistryIndex stringRegIndex, RegistryIndex refRegIndex, RegistryIndex longRegIndex) {
        if (date != null) {
            switch (fieldTypeTag) {
            case TypeTags.STRING_TAG:
                String dateValue = SQLDatasourceUtils.getString(date);
                bStruct.setStringField(stringRegIndex.incrementAndGet(), dateValue);
                break;
            case TypeTags.STRUCT_TAG:
                bStruct.setRefField(refRegIndex.incrementAndGet(), createTimeStruct(date.getTime()));
                break;
            case TypeTags.INT_TAG:
                bStruct.setIntField(longRegIndex.incrementAndGet(), date.getTime());
                break;
            default:
                handleMismatchingFieldAssignment();
            }
        } else {
            handleNilToNonNillableFieldAssignment();
        }
    }

    /**
     * This represents a column definition for a column in a table.
     */
    public static class SQLColumnDefinition extends ColumnDefinition {

        private int sqlType;

        public SQLColumnDefinition(String name, TypeKind mappedType, int sqlType) {
            super(name, mappedType);
            this.sqlType = sqlType;
        }

        public String getName() {
            return name;
        }

        public TypeKind getType() {
            return mappedType;
        }

        public int getSqlType() {
            return sqlType;
        }
    }

    /**
     * This represents a Registry Index of a @code{BStruct} instance.
     */
    private static class RegistryIndex {
        private int index;

        private RegistryIndex(int index) {
            this.index = index;
        }

        private int incrementAndGet() {
            return ++index;
        }
    }
}<|MERGE_RESOLUTION|>--- conflicted
+++ resolved
@@ -18,13 +18,8 @@
 package org.ballerinalang.database.sql;
 
 import org.ballerinalang.model.ColumnDefinition;
-<<<<<<< HEAD
-import org.ballerinalang.model.types.BField;
-import org.ballerinalang.model.types.BStructureType;
-=======
 import org.ballerinalang.model.types.BArrayType;
 import org.ballerinalang.model.types.BStructType;
->>>>>>> d4c067a2
 import org.ballerinalang.model.types.BType;
 import org.ballerinalang.model.types.BUnionType;
 import org.ballerinalang.model.types.TypeKind;
@@ -67,24 +62,14 @@
 public class SQLDataIterator extends TableIterator {
 
     private Calendar utcCalendar;
-<<<<<<< HEAD
     private StructureTypeInfo timeStructInfo;
     private StructureTypeInfo zoneStructInfo;
-
-    public SQLDataIterator(Calendar utcCalendar, BStructureType structType, StructureTypeInfo timeStructInfo,
-                           StructureTypeInfo zoneStructInfo, TableResourceManager rm,
-                           ResultSet rs, List<ColumnDefinition> columnDefs)
-            throws SQLException {
-=======
-    private StructInfo timeStructInfo;
-    private StructInfo zoneStructInfo;
     private static final String UNASSIGNABLE_UNIONTYPE_EXCEPTION =
             "Corresponding Union type in the record is not an " + "assignable nillable type";
     private static final String MISMATCHING_FIELD_ASSIGNMENT = "Trying to assign to a mismatching type";
 
-    public SQLDataIterator(Calendar utcCalendar, BStructType structType, StructInfo timeStructInfo,
-            StructInfo zoneStructInfo, TableResourceManager rm, ResultSet rs, List<ColumnDefinition> columnDefs) {
->>>>>>> d4c067a2
+    public SQLDataIterator(Calendar utcCalendar, BStructureType structType, StructureTypeInfo timeStructInfo,
+                           StructureTypeInfo zoneStructInfo, TableResourceManager rm, ResultSet rs, List<ColumnDefinition> columnDefs) {
         super(rm, rs, structType, columnDefs);
         this.utcCalendar = utcCalendar;
         this.timeStructInfo = timeStructInfo;
@@ -92,13 +77,8 @@
     }
 
     public SQLDataIterator(TableResourceManager rm, ResultSet rs, Calendar utcCalendar,
-<<<<<<< HEAD
             List<ColumnDefinition> columnDefs, BStructureType structType, StructureTypeInfo timeStructInfo,
-                           StructureTypeInfo zoneStructInfo) throws SQLException {
-=======
-            List<ColumnDefinition> columnDefs, BStructType structType, StructInfo timeStructInfo,
-            StructInfo zoneStructInfo) {
->>>>>>> d4c067a2
+                           StructureTypeInfo zoneStructInfo) {
         super(rm, rs, structType, columnDefs);
         this.utcCalendar = utcCalendar;
         this.timeStructInfo = timeStructInfo;
@@ -187,44 +167,6 @@
                         handleNClobValue(bStruct, index, refRegIndex, stringRegIndex);
                         break;
                     case Types.DATE:
-<<<<<<< HEAD
-                        Date date = rs.getDate(index);
-                        int fieldType = this.type.getFields()[index - 1].getFieldType().getTag();
-                        if (fieldType == TypeTags.STRING_TAG) {
-                            String dateValue = SQLDatasourceUtils.getString(date);
-                            bStruct.setStringField(++stringRegIndex, dateValue);
-                        } else if (fieldType == TypeTags.OBJECT_TYPE_TAG || fieldType == TypeTags.RECORD_TYPE_TAG) {
-                            bStruct.setRefField(++refRegIndex, createTimeStruct(date.getTime()));
-                        } else if (fieldType == TypeTags.INT_TAG) {
-                            bStruct.setIntField(++longRegIndex, date.getTime());
-                        }
-                        break;
-                    case Types.TIME:
-                    case Types.TIME_WITH_TIMEZONE:
-                        Time time = rs.getTime(index, utcCalendar);
-                        fieldType = this.type.getFields()[index - 1].getFieldType().getTag();
-                        if (fieldType == TypeTags.STRING_TAG) {
-                            String timeValue = SQLDatasourceUtils.getString(time);
-                            bStruct.setStringField(++stringRegIndex, timeValue);
-                        } else if (fieldType == TypeTags.OBJECT_TYPE_TAG || fieldType == TypeTags.RECORD_TYPE_TAG) {
-                            bStruct.setRefField(++refRegIndex, createTimeStruct(time.getTime()));
-                        } else if (fieldType == TypeTags.INT_TAG) {
-                            bStruct.setIntField(++longRegIndex, time.getTime());
-                        }
-                        break;
-                    case Types.TIMESTAMP:
-                    case Types.TIMESTAMP_WITH_TIMEZONE:
-                        Timestamp timestamp = rs.getTimestamp(index, utcCalendar);
-                        fieldType = this.type.getFields()[index - 1].getFieldType().getTag();
-                        if (fieldType == TypeTags.STRING_TAG) {
-                            String timestmpValue = SQLDatasourceUtils.getString(timestamp);
-                            bStruct.setStringField(++stringRegIndex, timestmpValue);
-                        } else if (fieldType == TypeTags.OBJECT_TYPE_TAG || fieldType == TypeTags.RECORD_TYPE_TAG) {
-                            bStruct.setRefField(++refRegIndex, createTimeStruct(timestamp.getTime()));
-                        } else if (fieldType == TypeTags.INT_TAG) {
-                            bStruct.setIntField(++longRegIndex, timestamp.getTime());
-                        }
-=======
                         handleDateValue(index, bStruct, stringRegIndex, refRegIndex, longRegIndex);
                         break;
                     case Types.TIME:
@@ -234,7 +176,6 @@
                     case Types.TIMESTAMP:
                     case Types.TIMESTAMP_WITH_TIMEZONE:
                         handleTimestampValue(index, bStruct, stringRegIndex, refRegIndex, longRegIndex);
->>>>>>> d4c067a2
                         break;
                     case Types.ROWID:
                         handleRowIdValue(bStruct, index, refRegIndex, stringRegIndex);
@@ -263,17 +204,7 @@
                         handleBooleanValue(bStruct, refRegIndex, booleanRegIndex, index);
                         break;
                     case Types.STRUCT:
-<<<<<<< HEAD
-                        Struct structdata = (Struct) rs.getObject(index);
-                        BType structFieldType = this.type.getFields()[index - 1].getFieldType();
-                        fieldType = structFieldType.getTag();
-                        if (fieldType == TypeTags.OBJECT_TYPE_TAG || fieldType == TypeTags.RECORD_TYPE_TAG) {
-                            bStruct.setRefField(++refRegIndex,
-                                    createUserDefinedType(structdata, (BStructureType) structFieldType));
-                        }
-=======
                         handleStructValue(bStruct, refRegIndex, index);
->>>>>>> d4c067a2
                         break;
                     default:
                         throw new BallerinaException(
