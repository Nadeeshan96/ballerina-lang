/*
 *  Copyright (c) 2018, WSO2 Inc. (http://www.wso2.org) All Rights Reserved.
 *
 *  WSO2 Inc. licenses this file to you under the Apache License,
 *  Version 2.0 (the "License"); you may not use this file except
 *  in compliance with the License.
 *  You may obtain a copy of the License at
 *
 *  http://www.apache.org/licenses/LICENSE-2.0
 *
 *  Unless required by applicable law or agreed to in writing, software
 *  distributed under the License is distributed on an "AS IS" BASIS,
 *  WITHOUT WARRANTIES OR CONDITIONS OF ANY KIND, either express or implied.
 *  See the License for the specific language governing permissions and
 *  limitations under the License.
 */
package org.ballerinalang.net.websub.compiler;

import org.ballerinalang.compiler.plugins.AbstractCompilerPlugin;
import org.ballerinalang.compiler.plugins.SupportEndpointTypes;
import org.ballerinalang.model.tree.AnnotationAttachmentNode;
import org.ballerinalang.model.tree.EndpointNode;
import org.ballerinalang.model.tree.ServiceNode;
import org.ballerinalang.model.tree.types.UserDefinedTypeNode;
import org.ballerinalang.net.http.HttpConstants;
import org.ballerinalang.net.http.compiler.ResourceSignatureValidator;
import org.ballerinalang.net.websub.WebSubSubscriberConstants;
import org.ballerinalang.util.diagnostic.DiagnosticLog;
import org.wso2.ballerinalang.compiler.tree.BLangAnnotationAttachment;
import org.wso2.ballerinalang.compiler.tree.BLangResource;

import java.util.List;

/**
 * Compiler plugin for validating WebSub service.
 *
 * @since 0.965.0
 */
@SupportEndpointTypes(
<<<<<<< HEAD
        value = {@SupportEndpointTypes.EndpointType(packageName = "ballerina.websub", name = "Listener")}
=======
        value = {@SupportEndpointTypes.EndpointType(orgName = "ballerina", packageName = "websub", name = "Listener")}
>>>>>>> 50a8f196
)
public class WebSubServiceCompilerPlugin extends AbstractCompilerPlugin {

    private DiagnosticLog dlog = null;

    @Override
    public void init(DiagnosticLog diagnosticLog) {
        dlog = diagnosticLog;
    }

    @SuppressWarnings("unchecked")
    @Override
    public void process(ServiceNode serviceNode, List<AnnotationAttachmentNode> annotations) {
        for (AnnotationAttachmentNode annotation : annotations) {
            if (!HttpConstants.PROTOCOL_PACKAGE_HTTP.equals(
                    ((BLangAnnotationAttachment) annotation).annotationSymbol.pkgID.name.value)) {
                continue;
            }
            if (annotation.getAnnotationName().getValue().equals(
                    WebSubSubscriberConstants.ANN_NAME_WEBSUB_SUBSCRIBER_SERVICE_CONFIG)) {
                handleServiceConfigAnnotation(serviceNode, (BLangAnnotationAttachment) annotation);
            }
        }
        final UserDefinedTypeNode serviceType = serviceNode.getServiceTypeStruct();
        if (serviceType != null && HttpConstants.HTTP_SERVICE_TYPE.equals(serviceType.getTypeName().getValue())) {
            List<BLangResource> resources = (List<BLangResource>) serviceNode.getResources();
            resources.forEach(res -> ResourceSignatureValidator.validate(res.getParameters(), dlog, res.pos));
        }
    }

    @Override
    public void process(EndpointNode endpointNode, List<AnnotationAttachmentNode> annotations) {
        // TODO: process endpoint configuration.
    }

    private void handleServiceConfigAnnotation(ServiceNode serviceNode, BLangAnnotationAttachment annotation) {
    }
}<|MERGE_RESOLUTION|>--- conflicted
+++ resolved
@@ -37,11 +37,7 @@
  * @since 0.965.0
  */
 @SupportEndpointTypes(
-<<<<<<< HEAD
-        value = {@SupportEndpointTypes.EndpointType(packageName = "ballerina.websub", name = "Listener")}
-=======
         value = {@SupportEndpointTypes.EndpointType(orgName = "ballerina", packageName = "websub", name = "Listener")}
->>>>>>> 50a8f196
 )
 public class WebSubServiceCompilerPlugin extends AbstractCompilerPlugin {
 
