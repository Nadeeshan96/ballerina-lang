--- conflicted
+++ resolved
@@ -69,14 +69,8 @@
 @BallerinaFunction(
         orgName = "ballerina", packageName = "websub",
         functionName = "retrieveSubscriptionParameters",
-<<<<<<< HEAD
-        receiver = @Receiver(type = TypeKind.OBJECT, structType = "Listener",
-                structPackage = WebSubSubscriberConstants.WEBSUB_PACKAGE_PATH),
-        returnType = {@ReturnType(type = TypeKind.MAP)}
-=======
-        receiver = @Receiver(type = TypeKind.STRUCT, structType = "Listener", structPackage = WEBSUB_PACKAGE),
+        receiver = @Receiver(type = TypeKind.OBJECT, structType = "Listener", structPackage = WEBSUB_PACKAGE),
         returnType = {@ReturnType(type = TypeKind.ARRAY)}
->>>>>>> d4c067a2
 )
 public class RetrieveSubscriptionParameters extends BlockingNativeCallableUnit {
 
