--- conflicted
+++ resolved
@@ -236,51 +236,6 @@
                         return true;
                     }
 
-<<<<<<< HEAD
-                return jParamType.isPrimitive() &&
-                        (jParamTypeName.equals(J_PRIMITIVE_INT_TNAME) ||
-                                jParamTypeName.equals(J_PRIMITIVE_BYTE_TNAME) ||
-                                jParamTypeName.equals(J_PRIMITIVE_SHORT_TNAME) ||
-                                jParamTypeName.equals(J_PRIMITIVE_LONG_TNAME) ||
-                                jParamTypeName.equals(J_PRIMITIVE_CHAR_TNAME) ||
-                                jParamTypeName.equals(J_PRIMITIVE_FLOAT_TNAME) ||
-                                jParamTypeName.equals(J_PRIMITIVE_DOUBLE_TNAME));
-            case TypeTags.BOOLEAN_TAG:
-                if (jParamTypeName.equals(J_OBJECT_TNAME) || jParamTypeName.equals(J_BOOLEAN_OBJ_TNAME)) {
-                    return true;
-                }
-                return jParamType.isPrimitive() && jParamTypeName.equals(J_PRIMITIVE_BOOLEAN_TNAME);
-            case TypeTags.DECIMAL_TAG:
-                return BigDecimal.class.isAssignableFrom(jParamType);
-            case TypeTags.STRING_TAG:
-                // Currently no java type matches to ballerina string type.
-                return false;
-            case TypeTags.MAP_TAG:
-            case TypeTags.RECORD_TYPE_TAG:
-            case TypeTags.JSON_TAG:
-                return MapValue.class.isAssignableFrom(jParamType);
-            case TypeTags.OBJECT_TYPE_TAG:
-            case TypeTags.SERVICE_TAG:
-                return ObjectValue.class.isAssignableFrom(jParamType);
-            case TypeTags.ERROR_TAG:
-                return ErrorValue.class.isAssignableFrom(jParamType);
-            case TypeTags.STREAM_TAG:
-                return StreamValue.class.isAssignableFrom(jParamType);
-            case TypeTags.TABLE_TAG:
-                return TableValue.class.isAssignableFrom(jParamType);
-            case TypeTags.XML_TAG:
-                return XMLValue.class.isAssignableFrom(jParamType);
-            case TypeTags.TUPLE_TAG:
-            case TypeTags.ARRAY_TAG:
-                if (jMethodRequest.restParamExist) {
-                    return jParamType.isArray();
-                }
-                return ArrayValue.class.isAssignableFrom(jParamType);
-            case TypeTags.UNION_TAG:
-                List<BType> members = ((BUnionType) bParamType).getMemberTypes();
-                for (BType member : members) {
-                    if (isValidExpectedBType(jParamType, member, jMethodRequest)) {
-=======
                     return jParamType.isPrimitive() &&
                             (jParamTypeName.equals(J_PRIMITIVE_INT_TNAME) ||
                                     jParamTypeName.equals(J_PRIMITIVE_BYTE_TNAME) ||
@@ -291,14 +246,14 @@
                                     jParamTypeName.equals(J_PRIMITIVE_DOUBLE_TNAME));
                 case TypeTags.BOOLEAN_TAG:
                     if (jParamTypeName.equals(J_OBJECT_TNAME) || jParamTypeName.equals(J_BOOLEAN_OBJ_TNAME)) {
->>>>>>> e6270a17
                         return true;
                     }
                     return jParamType.isPrimitive() && jParamTypeName.equals(J_PRIMITIVE_BOOLEAN_TNAME);
                 case TypeTags.DECIMAL_TAG:
                     return this.classLoader.loadClass(BigDecimal.class.getCanonicalName()).isAssignableFrom(jParamType);
                 case TypeTags.STRING_TAG:
-                    return this.classLoader.loadClass(String.class.getCanonicalName()).isAssignableFrom(jParamType);
+                    // Currently no java type matches to ballerina string type.
+                    return false;
                 case TypeTags.MAP_TAG:
                 case TypeTags.RECORD_TYPE_TAG:
                 case TypeTags.JSON_TAG:
