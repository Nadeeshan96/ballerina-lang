/*
 *  Copyright (c) 2019, WSO2 Inc. (http://www.wso2.org) All Rights Reserved.
 *
 *  WSO2 Inc. licenses this file to you under the Apache License,
 *  Version 2.0 (the "License"); you may not use this file except
 *  in compliance with the License.
 *  You may obtain a copy of the License at
 *
 *    http://www.apache.org/licenses/LICENSE-2.0
 *
 *  Unless required by applicable law or agreed to in writing,
 *  software distributed under the License is distributed on an
 *  "AS IS" BASIS, WITHOUT WARRANTIES OR CONDITIONS OF ANY
 *  KIND, either express or implied.  See the License for the
 *  specific language governing permissions and limitations
 *  under the License.
 */
package org.ballerinalang.nativeimpl.jvm.interop;

import org.ballerinalang.jvm.BallerinaValues;
import org.ballerinalang.jvm.types.BTypes;
import org.ballerinalang.jvm.values.ArrayValue;
import org.ballerinalang.jvm.values.ErrorValue;
import org.ballerinalang.jvm.values.MapValue;
import org.ballerinalang.jvm.values.MapValueImpl;

import java.util.ArrayList;
import java.util.List;

import static org.ballerinalang.nativeimpl.jvm.interop.JInteropException.CLASS_NOT_FOUND_REASON;
import static org.ballerinalang.nativeimpl.jvm.interop.JInteropException.UNSUPPORTED_PRIMITIVE_TYPE_READON;
import static org.ballerinalang.util.BLangConstants.ORG_NAME_SEPARATOR;

/**
 * This class contains a set of utility methods and constants used in this implementation.
 *
 * @since 1.0.0
 */
class JInterop {

    static final String ORG_NAME = "ballerina";
    static final String MODULE_NAME = "jvm";
    static final String JAVA_MODULE_NAME = "java";
    static final String JVM_PACKAGE_PATH = ORG_NAME + ORG_NAME_SEPARATOR + MODULE_NAME;
    static final String ERROR_REASON_PREFIX = "{" + ORG_NAME + "/" + JAVA_MODULE_NAME + "}";
    static final String PARAM_TYPE_CONSTRAINTS_FIELD = "paramTypeConstraints";
    static final String CLASS_FIELD = "class";
    static final String NAME_FIELD = "name";
    static final String KIND_FIELD = "kind";
    static final String IS_INTERFACE_FIELD = "isInterface";
    static final String IS_ARRAY_FIELD = "isArray";
    static final String IS_STATIC_FIELD = "isStatic";
    static final String SIG_FIELD = "sig";
    static final String METHOD_TYPE_FIELD = "mType";
    static final String FIELD_TYPE_FIELD = "fType";
    static final String PARAM_TYPES_FIELD = "paramTypes";
    static final String RETURN_TYPE_FIELD = "retType";
    static final String METHOD_FIELD = "method";
    static final String TAG_FIELD = "tag";
    static final String BFUNC_TYPE_FIELD = "bFuncType";
    static final String HANDLE_TYPE_NAME = "handle";
    static final String METHOD_TYPE_NAME = "Method";
    static final String FIELD_TYPE_NAME = "Field";
    static final String METHOD_TYPE_TYPE_NAME = "Method";
    static final String J_REF_TYPE_NAME = "RefType";
    static final String TYPE_NAME_FIELD = "typeName";
    static final String NO_TYPE_NAME = "NoType";
<<<<<<< HEAD
    static final String J_ARRAY_TYPE_NAME = "ArrayType";
    static final String ELEMENT_TYPE_FIELD = "elementType";
    static final String DIMENSIONS_FIELD = "dimensions";
=======
    static final String B_FUNC_TYPE_FIELD = "bFuncType";
>>>>>>> 7301a3f6

    static MapValue<String, Object> createRecordBValue(String typeName) {
        return BallerinaValues.createRecordValue(JVM_PACKAGE_PATH, typeName);
    }

    static MapValue<String, Object> createJMethodTypeBValue(JMethod jMethod) {
        MapValue<String, Object> jMethodTypeBRecord = createRecordBValue(METHOD_TYPE_TYPE_NAME);

        ArrayValue paramBTypeArray = new ArrayValue(BTypes.typeAnydata);
        Class<?>[] paramClassTypes = jMethod.getParamTypes();
        for (int paramIndex = 0; paramIndex < paramClassTypes.length; paramIndex++) {
            Class<?> paramClassType = paramClassTypes[paramIndex];
            Object jParamType = createJTypeBValue(paramClassType);
            paramBTypeArray.add(paramIndex, jParamType);
        }
        jMethodTypeBRecord.put(PARAM_TYPES_FIELD, paramBTypeArray);

        Class<?> retClassType = jMethod.getReturnType();
        jMethodTypeBRecord.put(RETURN_TYPE_FIELD, createJTypeBValue(retClassType));
        return jMethodTypeBRecord;
    }

    static Object createJTypeBValue(Class<?> jTypeClass) {
        if (jTypeClass.isPrimitive()) {
            return jTypeClass.getName();
        } else if (jTypeClass == Void.class) {
            throw new IllegalArgumentException("The Java Void type is not yet supported.");
        } else if (jTypeClass.isArray()) {
            MapValue<String, Object> jArrayTypeBRecord = createRecordBValue(J_ARRAY_TYPE_NAME);
            jArrayTypeBRecord.put(ELEMENT_TYPE_FIELD, createJTypeBValue(jTypeClass.getComponentType()));
            return jArrayTypeBRecord;
        }

        MapValue<String, Object> jRefTypeBRecord = createRecordBValue(J_REF_TYPE_NAME);
        jRefTypeBRecord.put(TAG_FIELD, J_REF_TYPE_NAME);
        jRefTypeBRecord.put(TYPE_NAME_FIELD, jTypeClass.getName().replace('.', '/'));
        jRefTypeBRecord.put(IS_INTERFACE_FIELD, jTypeClass.isInterface());
        jRefTypeBRecord.put(IS_ARRAY_FIELD, jTypeClass.isArray());
        return jRefTypeBRecord;
    }

    static String getMethodSig(Class<?> returnType, Class<?>... parameterTypes) {
        StringBuilder sb = new StringBuilder();
        sb.append('(');
        for (Class<?> type : parameterTypes) {
            sb.append(getSig(type));
        }
        sb.append(')');
        return sb.append(getSig(returnType)).toString();
    }

    static String getSig(Class<?> c) {
        if (c.isPrimitive()) {
            if (int.class == c) {
                return "I";
            } else if (long.class == c) {
                return "J";
            } else if (boolean.class == c) {
                return "Z";
            } else if (byte.class == c) {
                return "B";
            } else if (short.class == c) {
                return "S";
            } else if (char.class == c) {
                return "C";
            } else if (float.class == c) {
                return "F";
            } else if (double.class == c) {
                return "D";
            } else {
                // This is void
                return "V";
            }
        } else if (void.class == c || Void.class == c) {
            return "V";
        } else {
            String className = c.getName().replace('.', '/');
            if (c.isArray()) {
                return className;
            } else {
                return 'L' + className + ';';
            }
        }
    }

    static boolean isHandleType(Object bValue) {
        if (bValue instanceof MapValue) {
            MapValue<String, Object> bTypeValue = (MapValue<String, Object>) bValue;
            String handleTypeName = (String) bTypeValue.get(TYPE_NAME_FIELD);
            return handleTypeName.equals(HANDLE_TYPE_NAME);
        }
        return false;
    }

    static ParamTypeConstraint[] buildParamTypeConstraints(ArrayValue javaTypeConstraints) {
        if (javaTypeConstraints == null) {
            return new ParamTypeConstraint[0];
        }

        List<ParamTypeConstraint> constraintList = new ArrayList<>();
        for (int paramIndex = 0; paramIndex < javaTypeConstraints.size(); paramIndex++) {
            Object javaTypeConstraint = javaTypeConstraints.get(paramIndex);
            constraintList.add(buildParamTypeConstraint(javaTypeConstraint));
        }
        return constraintList.toArray(new ParamTypeConstraint[0]);
    }

    private static ParamTypeConstraint buildParamTypeConstraint(Object javaTypeConstraint) {
        if (isJavaRefType(javaTypeConstraint)) {
            return buildConstraintFromJavaRefType((MapValue<String, Object>) javaTypeConstraint);
        } else if (isJavaNoType(javaTypeConstraint)) {
            return ParamTypeConstraint.NO_CONSTRAINT;
        } else {
            return buildConstraintFromJavaPrimitiveType((String) javaTypeConstraint);
        }
    }

    private static ParamTypeConstraint buildConstraintFromJavaRefType(MapValue<String, Object> javaRefType) {
        String constraintBValue = (String) javaRefType.get(TYPE_NAME_FIELD);
        return new ParamTypeConstraint(loadClass(constraintBValue));
    }

    private static ParamTypeConstraint buildConstraintFromJavaPrimitiveType(String primitiveTypeName) {
        // Java primitive types: byte, short, char, int, long, float, double, boolean
        Class<?> constraintClass;
        switch (primitiveTypeName) {
            case "byte":
                constraintClass = byte.class;
                break;
            case "short":
                constraintClass = short.class;
                break;
            case "char":
                constraintClass = char.class;
                break;
            case "int":
                constraintClass = int.class;
                break;
            case "long":
                constraintClass = long.class;
                break;
            case "float":
                constraintClass = float.class;
                break;
            case "double":
                constraintClass = double.class;
                break;
            case "boolean":
                constraintClass = boolean.class;
                break;
            default:
                throw new JInteropException(UNSUPPORTED_PRIMITIVE_TYPE_READON,
                        "Unsupported Java primitive type '" + primitiveTypeName + "'");
        }
        return new ParamTypeConstraint(constraintClass);
    }

    private static boolean isJavaRefType(Object javaTypeConstraint) {
        if (javaTypeConstraint instanceof MapValue) {
            MapValue jRefTypeBValue = (MapValue) javaTypeConstraint;
            String tagValue = (String) jRefTypeBValue.get(TAG_FIELD);
            return tagValue != null && tagValue.equals(J_REF_TYPE_NAME);
        } else {
            return false;
        }
    }

    private static boolean isJavaNoType(Object javaTypeConstraint) {
        if (javaTypeConstraint instanceof String) {
            String javaNoTypeBValue = (String) javaTypeConstraint;
            return javaNoTypeBValue.equals(NO_TYPE_NAME);
        } else {
            return false;
        }
    }

    static Class<?> loadClass(String className) {
        try {
            return Class.forName(className.replace("/", "."));
        } catch (ClassNotFoundException e) {
            throw new JInteropException(CLASS_NOT_FOUND_REASON, e.getMessage(), e);
        }
    }

    static ErrorValue createErrorBValue(String reason, String details) {
        MapValue<String, Object> refData = new MapValueImpl<>(BTypes.typeError.detailType);
        if (details != null) {
            refData.put("message", details);
        } else {
            refData.put("message", "");
        }
        return new ErrorValue(BTypes.typeError, ERROR_REASON_PREFIX + reason, refData);
    }
}<|MERGE_RESOLUTION|>--- conflicted
+++ resolved
@@ -65,13 +65,10 @@
     static final String J_REF_TYPE_NAME = "RefType";
     static final String TYPE_NAME_FIELD = "typeName";
     static final String NO_TYPE_NAME = "NoType";
-<<<<<<< HEAD
+    static final String B_FUNC_TYPE_FIELD = "bFuncType";
     static final String J_ARRAY_TYPE_NAME = "ArrayType";
     static final String ELEMENT_TYPE_FIELD = "elementType";
     static final String DIMENSIONS_FIELD = "dimensions";
-=======
-    static final String B_FUNC_TYPE_FIELD = "bFuncType";
->>>>>>> 7301a3f6
 
     static MapValue<String, Object> createRecordBValue(String typeName) {
         return BallerinaValues.createRecordValue(JVM_PACKAGE_PATH, typeName);
