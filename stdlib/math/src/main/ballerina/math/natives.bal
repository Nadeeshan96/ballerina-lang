--- conflicted
+++ resolved
@@ -21,348 +21,207 @@
 # The base of the natural logarithms.
 @final public float E = 2.718281828459045;
 
-<<<<<<< HEAD
 # Returns Euler's number, that is 'e' raised to the power of exponent.
 #
 # + val - Exponent value to raise
 # + return - Exp value
-public native function exp(float val) returns (float);
+public extern function exp(float val) returns (float);
 
 # Returns the value of the 'a' raised to the power of 'b'.
 #
 # + a - The base value
 # + b - The exponent value
 # + return - Result value
-public native function pow(float a, float b) returns (float);
+public extern function pow(float a, float b) returns (float);
 
 # Returns a random number between 0.0 and 1.0.
 #
 # + return - Random value
-public native function random() returns (float);
+public extern function random() returns (float);
 
 # Returns a random number between given start(inclusive) and end(exclusive) values.
 #
 # + startRange - Range start value
 # + endRange - Range end value
 # + return - Random value
-public native function randomInRange(int startRange, int endRange) returns (int);
+public extern function randomInRange(int startRange, int endRange) returns (int);
 
 # Returns rounded positive square root of the given value.
 #
 # + val - Value to get square root
 # + return - Square root value
-public native function sqrt(float val) returns (float);
+public extern function sqrt(float val) returns (float);
 
 # Returns the absolute value of a float value.
 #
 # + val - Value to get absolute value
 # + return - Absolute value
-public native function absFloat(float val) returns (float);
+public extern function absFloat(float val) returns (float);
 
 # Returns the absolute value of an int value.
 #
 # + val - Value to get the absolute value
 # + return - Absolute value
-public native function absInt(int val) returns (int);
+public extern function absInt(int val) returns (int);
 
 # Returns the arc cosine of a value; the returned angle is in the range 0.0 through pi.
 #
 # + val - Value to get the arc cosine
 # + return - Arc cosine value
-public native function acos(float val) returns (float);
+public extern function acos(float val) returns (float);
 
 # Returns the arc sine of a value.
 #
 # + val - Value to get the arc sine
 # + return - Arc sine value
-public native function asin(float val) returns (float);
+public extern function asin(float val) returns (float);
 
 # Returns the arc tangent of a value.
 #
 # + val - Value to get the arc tangent
 # + return - Arc tangent value
-public native function atan(float val) returns (float);
+public extern function atan(float val) returns (float);
 
 # Returns the angle theta from the conversion of rectangular coordinates (a, b) to polar coordinates (r, theta).
 #
 # + a - The ordinate coordinate
 # + b - The abscissa coordinate
 # + return - The result
-public native function atan2(float a, float b) returns (float);
+public extern function atan2(float a, float b) returns (float);
 
 # Returns the cube root of a float value.
 #
 # + val - Value to get the cube root
 # + return - Cube root value
-public native function cbrt(float val) returns (float);
-=======
-documentation {
-    Returns Euler's number, that is 'e' raised to the power of exponent.
-
-    P{{val}} Exponent value to raise
-    R{{}} Exp value
-}
-public extern function exp(float val) returns (float);
-
-documentation {
-    Returns the value of the 'a' raised to the power of 'b'.
-
-    P{{a}} The base value
-    P{{b}} The exponent value
-    R{{}} Result value
-}
-public extern function pow(float a, float b) returns (float);
-
-documentation {
-    Returns a random number between 0.0 and 1.0.
-
-    R{{}} Random value
-}
-public extern function random() returns (float);
-
-documentation {
-    Returns a random number between given start(inclusive) and end(exclusive) values.
-
-    P{{startRange}} Range start value
-    P{{endRange}} Range end value
-    R{{}} Random value
-}
-public extern function randomInRange(int startRange, int endRange) returns (int);
-
-documentation {
-    Returns rounded positive square root of the given value.
-
-    P{{val}} Value to get square root
-    R{{}} Square root value
-}
-public extern function sqrt(float val) returns (float);
-
-documentation {
-    Returns the absolute value of a float value.
-
-    P{{val}} Value to get absolute value
-    R{{}} Absolute value
-}
-public extern function absFloat(float val) returns (float);
-
-documentation {
-    Returns the absolute value of an int value.
-
-    P{{val}} Value to get the absolute value
-    R{{}} bsolute value
-}
-public extern function absInt(int val) returns (int);
-
-documentation {
-    Returns the arc cosine of a value; the returned angle is in the range 0.0 through pi.
-
-    P{{val}} Value to get the arc cosine
-    R{{}} rc cosine value
-}
-public extern function acos(float val) returns (float);
-
-documentation {
-    Returns the arc sine of a value.
-
-    P{{val}} Value to get the arc sine
-    R{{}} rc sine value
-}
-public extern function asin(float val) returns (float);
-
-documentation {
-    Returns the arc tangent of a value.
-
-    P{{val}} Value to get the arc tangent
-    R{{}} rc tangent value
-}
-public extern function atan(float val) returns (float);
-
-documentation {
-    Returns the angle theta from the conversion of rectangular coordinates (a, b) to polar coordinates (r, theta).
-
-    P{{a}} The ordinate coordinate
-    P{{b}} The abscissa coordinate
-    R{{}} he result
-}
-public extern function atan2(float a, float b) returns (float);
-
-documentation {
-    Returns the cube root of a float value.
-
-    P{{val}} Value to get the cube root
-    R{{}} ube root value
-}
 public extern function cbrt(float val) returns (float);
->>>>>>> fb229ec6
 
 # Returns the smallest (closest to negative infinity) double value that is greater than orequal to the argument and
 #    is equal to a mathematical integer.
 
-<<<<<<< HEAD
 # + val - Value to get the ceil
 # + return - The result
-public native function ceil(float val) returns (float);
+public extern function ceil(float val) returns (float);
 
 # Returns the first floating-point argument with the sign of the second floating-point argument.
 #
 # + a - The parameter providing the magnitude of the result
 # + b - The parameter providing the sign of the result
 # + return - The result
-public native function copySign(float a, float b) returns (float);
+public extern function copySign(float a, float b) returns (float);
 
 # Returns the trigonometric cosine of an angle.
 #
 # + val - Value to get the trigonometric cosine
 # + return - The result
-public native function cos(float val) returns (float);
+public extern function cos(float val) returns (float);
 
 # Returns the hyperbolic cosine of a float value.
 #
 # + val - The number whose hyperbolic cosine is to be returned
 # + return - The hyperbolic cosine of given float value
-public native function cosh(float val) returns (float);
+public extern function cosh(float val) returns (float);
 
 # Returns (e to the power of x) -1.
 #
 # + val - The exponent to raise e to in the computation
 # + return - The result
-public native function expm1(float val) returns (float);
-=======
-    P{{val}} Value to get the ceil
-    R{{}} he result
-}
-public extern function ceil(float val) returns (float);
-
-documentation {
-    Returns the first floating-point argument with the sign of the second floating-point argument.
-
-    P{{a}} The parameter providing the magnitude of the result
-    P{{b}} The parameter providing the sign of the result
-    R{{}} he result
-}
-public extern function copySign(float a, float b) returns (float);
-
-documentation {
-    Returns the trigonometric cosine of an angle.
-
-    P{{val}} Value to get the trigonometric cosine
-    R{{}} he result
-}
-public extern function cos(float val) returns (float);
-
-documentation {
-    Returns the hyperbolic cosine of a float value.
-
-    P{{val}} The number whose hyperbolic cosine is to be returned
-    R{{}} he hyperbolic cosine of given float value
-}
-public extern function cosh(float val) returns (float);
-
-documentation {
-    Returns (e to the power of x) -1.
-
-    P{{val}} The exponent to raise e to in the computation
-    R{{}} he result
-}
 public extern function expm1(float val) returns (float);
->>>>>>> fb229ec6
 
 # Returns the largest (closest to positive infinity) float value that is less than or equal to the argument and is
 #    equal to a mathematical integer.
 
-<<<<<<< HEAD
-# + val - A float value
-# + return - The result
-public native function floor(float val) returns (float);
+# + val - A float value
+# + return - The result
+public extern function floor(float val) returns (float);
 
 # Returns the largest (closest to positive infinity) int value that is less than or equal to the algebraic quotient.
 #
 # + a - The dividend
 # + b - The divisor
 # + return - The result
-public native function floorDiv(int a, int b) returns (int);
+public extern function floorDiv(int a, int b) returns (int);
 
 # Returns the floor modulus of the long arguments.
 #
 # + a - The dividend
 # + b - The divisor
 # + return - The result
-public native function floorMod(int a, int b) returns (int);
+public extern function floorMod(int a, int b) returns (int);
 
 # Returns the unbiased exponent used in the representation of a float.
 #
 # + val - Float value
 # + return - The unbiased exponent of the argument
-public native function getExponent(float val) returns (int);
+public extern function getExponent(float val) returns (int);
 
 # Returns sqrt(a squared +b squared) without intermediate overflow or underflow.
 #
 # + a - Float value
 # + b - Float value
 # + return - The result
-public native function hypot(float a, float b) returns (float);
+public extern function hypot(float a, float b) returns (float);
 
 # Computes the remainder operation on two arguments as prescribed by the IEEE 754 standard.
 #
 # + a - The dividend
 # + b - The divisor
 # + return - The remainder when a is divided by b
-public native function IEEEremainder(float a, float b) returns (float);
+public extern function IEEEremainder(float a, float b) returns (float);
 
 # Returns the natural logarithm (base e) of a float value.
 #
 # + val - A float value
 # + return - The result
-public native function log(float val) returns (float);
+public extern function log(float val) returns (float);
 
 # Returns the base 10 logarithm of a float value.
 #
 # + val - A float value
 # + return - The base 10 logarithm of a given float value
-public native function log10(float val) returns (float);
+public extern function log10(float val) returns (float);
 
 # Returns the natural logarithm of the sum of the argument and 1.
 #
 # + val - A float value
 # + return - The natural log of x + 1
-public native function log1p(float val) returns (float);
+public extern function log1p(float val) returns (float);
 
 # Returns the negation of the argument.
 #
 # + val - The value to negate
 # + return - The result
-public native function negateExact(int val) returns (int);
+public extern function negateExact(int val) returns (int);
 
 # Returns the floating-point number adjacent to the first argument in the direction of the second argument.
 #
 # + a - Starting floating-point value
 # + b - Value indicating which of start's neighbors or start should be returned
 # + return - The result
-public native function nextAfter(float a, float b) returns (float);
+public extern function nextAfter(float a, float b) returns (float);
 
 # Returns the adjacent floating-point value closer to negative infinity.
 #
 # + val - Starting floating-point value
 # + return - The result
-public native function nextDown(float val) returns (float);
+public extern function nextDown(float val) returns (float);
 
 # Returns the adjacent floating-point value closer to positive infinity.
 #
 # + val - Starting floating-point value
 # + return - The result
-public native function nextUp(float val) returns (float);
+public extern function nextUp(float val) returns (float);
 
 # Returns the double value that is closest in value to the argument and is equal to a mathematical integer.
 #
 # + val - A float value
 # + return - The result
-public native function rint(float val) returns (float);
+public extern function rint(float val) returns (float);
 
 # Returns the closest int to the argument, with ties rounding to positive infinity.
 #
 # + val - A floating-point value to be rounded to an integer
 # + return - The value of the argument rounded to the nearest int value
-public native function round(float val) returns (int);
+public extern function round(float val) returns (int);
 
 # Returns a × (2 to the power of b) rounded as if performed by a single correctly rounded floating-point
 # multiply to a member of the float value set.
@@ -370,249 +229,52 @@
 # + a - Number to be scaled by a power of two
 # + b - Power of 2 used to scale a
 # + return - The result
-public native function scalb(float a, int b) returns (float);
+public extern function scalb(float a, int b) returns (float);
 
 # Returns the signum function of the argument.
 #
 # + val - The floating-point value whose signum is to be returned
 # + return - The signum function of the argument
-public native function signum(float val) returns (float);
+public extern function signum(float val) returns (float);
 
 # Returns the trigonometric sine of an angle.
 #
 # + val - An angle, in radians
 # + return - The sine of the argument
-public native function sin(float val) returns (float);
+public extern function sin(float val) returns (float);
 
 # Returns the hyperbolic sine of a float value.
 #
 # + val - The number whose hyperbolic sine is to be returned
 # + return - The hyperbolic sine of a given float
-public native function sinh(float val) returns (float);
+public extern function sinh(float val) returns (float);
 
 # Returns the trigonometric tangent of an angle.
 #
 # + val - An angle, in radians
 # + return - The tangent of the argument
-public native function tan(float val) returns (float);
+public extern function tan(float val) returns (float);
 
 # Returns the hyperbolic tangent of a double value.
 #
 # + val - The number whose hyperbolic tangent is to be returned
 # + return - The hyperbolic tangent of x
-public native function tanh(float val) returns (float);
+public extern function tanh(float val) returns (float);
 
 # Converts an angle measured in radians to an approximately equivalent angle measured in degrees.
 #
 # + val - An angle, in radians
 # + return - The measurement of the angle angrad in degrees
-public native function toDegrees(float val) returns (float);
+public extern function toDegrees(float val) returns (float);
 
 # Converts an angle measured in degrees to an approximately equivalent angle measured in radians.
 #
 # + val - An angle, in degrees
 # + return - The measurement of the angle angdeg in radians
-public native function toRadians(float val) returns (float);
+public extern function toRadians(float val) returns (float);
 
 # Returns the size of an ulp of the argument.
 #
 # + val - The floating-point value whose ulp is to be returned
 # + return - The size of an ulp of the argument
-public native function ulp(float val) returns (float);
-=======
-    P{{val}} A float value
-    R{{}} he result
-}
-public extern function floor(float val) returns (float);
-
-documentation {
-    Returns the largest (closest to positive infinity) int value that is less than or equal to the algebraic quotient.
-
-    P{{a}} The dividend
-    P{{b}} The divisor
-    R{{}} he result
-}
-public extern function floorDiv(int a, int b) returns (int);
-
-documentation {
-    Returns the floor modulus of the long arguments.
-
-    P{{a}} The dividend
-    P{{b}} The divisor
-    R{{}} he result
-}
-public extern function floorMod(int a, int b) returns (int);
-
-documentation {
-    Returns the unbiased exponent used in the representation of a float.
-
-    P{{val}} Float value
-    R{{}} he unbiased exponent of the argument
-    }
-public extern function getExponent(float val) returns (int);
-
-documentation {
-    Returns sqrt(a squared +b squared) without intermediate overflow or underflow.
-
-    P{{a}} Float value
-    P{{b}} Float value
-    R{{}} he result
-}
-public extern function hypot(float a, float b) returns (float);
-
-documentation {
-    Computes the remainder operation on two arguments as prescribed by the IEEE 754 standard.
-
-    P{{a}} The dividend
-    P{{b}} The divisor
-    R{{}} he remainder when a is divided by b
-}
-public extern function IEEEremainder(float a, float b) returns (float);
-
-documentation {
-    Returns the natural logarithm (base e) of a float value.
-
-    P{{val}} A float value
-    R{{}} he result
-}
-public extern function log(float val) returns (float);
-
-documentation {
-    Returns the base 10 logarithm of a float value.
-
-    P{{val}} A float value
-    R{{}} he base 10 logarithm of a given float value
-}
-public extern function log10(float val) returns (float);
-
-documentation {
-    Returns the natural logarithm of the sum of the argument and 1.
-
-    P{{val}} A float value
-    R{{}} he natural log of x + 1
-}
-public extern function log1p(float val) returns (float);
-
-documentation {
-    Returns the negation of the argument.
-
-    P{{val}} The value to negate
-    R{{}} he result
-}
-public extern function negateExact(int val) returns (int);
-
-documentation {
-    Returns the floating-point number adjacent to the first argument in the direction of the second argument.
-
-    P{{a}} Starting floating-point value
-    P{{b}} Value indicating which of start's neighbors or start should be returned
-    R{{}} he result
-}
-public extern function nextAfter(float a, float b) returns (float);
-
-documentation {
-    Returns the adjacent floating-point value closer to negative infinity.
-
-    P{{val}} Starting floating-point value
-    R{{}} he result
-}
-public extern function nextDown(float val) returns (float);
-
-documentation {
-    Returns the adjacent floating-point value closer to positive infinity.
-
-    P{{val}} Starting floating-point value
-    R{{}} he result
-}
-public extern function nextUp(float val) returns (float);
-
-documentation {
-    Returns the double value that is closest in value to the argument and is equal to a mathematical integer.
-
-    P{{val}} A float value
-    R{{}} he result
-}
-public extern function rint(float val) returns (float);
-
-documentation {
-    Returns the closest int to the argument, with ties rounding to positive infinity.
-
-    P{{val}} A floating-point value to be rounded to an integer
-    R{{}} he value of the argument rounded to the nearest int value
-}
-public extern function round(float val) returns (int);
-
-documentation {
-    Returns a × (2 to the power of b) rounded as if performed by a single correctly rounded floating-point
-    multiply to a member of the float value set.
-
-    P{{a}} Number to be scaled by a power of two
-    P{{b}} Power of 2 used to scale a
-    R{{}} he result
-}
-public extern function scalb(float a, int b) returns (float);
-
-documentation {
-    Returns the signum function of the argument.
-
-    P{{val}} The floating-point value whose signum is to be returned
-    R{{}} he signum function of the argument
-}
-public extern function signum(float val) returns (float);
-
-documentation {
-    Returns the trigonometric sine of an angle.
-
-    P{{val}} An angle, in radians
-    R{{}} he sine of the argument
-}
-public extern function sin(float val) returns (float);
-
-documentation {
-    Returns the hyperbolic sine of a float value.
-
-    P{{val}} The number whose hyperbolic sine is to be returned
-    R{{}} he hyperbolic sine of a given float
-}
-public extern function sinh(float val) returns (float);
-
-documentation {
-    Returns the trigonometric tangent of an angle.
-
-    P{{val}} An angle, in radians
-    R{{}} he tangent of the argument
-}
-public extern function tan(float val) returns (float);
-
-documentation {
-    Returns the hyperbolic tangent of a double value.
-
-    P{{val}} The number whose hyperbolic tangent is to be returned
-    R{{}} he hyperbolic tangent of x
-}
-public extern function tanh(float val) returns (float);
-
-documentation {
-    Converts an angle measured in radians to an approximately equivalent angle measured in degrees.
-
-    P{{val}} An angle, in radians
-    R{{}} he measurement of the angle angrad in degrees
-}
-public extern function toDegrees(float val) returns (float);
-
-documentation {
-    Converts an angle measured in degrees to an approximately equivalent angle measured in radians.
-
-    P{{val}} An angle, in degrees
-    R{{}} he measurement of the angle angdeg in radians
-}
-public extern function toRadians(float val) returns (float);
-
-documentation {
-    Returns the size of an ulp of the argument.
-
-    P{{val}} The floating-point value whose ulp is to be returned
-    R{{}} he size of an ulp of the argument
-}
-public extern function ulp(float val) returns (float);
->>>>>>> fb229ec6
+public extern function ulp(float val) returns (float);