--- conflicted
+++ resolved
@@ -50,11 +50,7 @@
 };
 
 public type QueueConsumerConnector object {
-<<<<<<< HEAD
     public native function acknowledge (Message message);
 
-    public native function receive (int timeInMilliSeconds) returns (Message | ());
-=======
     public native function receive (int timeoutInMilliSeconds = 0) returns (Message | ());
->>>>>>> d10861ac
 };