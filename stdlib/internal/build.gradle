/*
 * Copyright (c) 2019, WSO2 Inc. (http://www.wso2.org) All Rights Reserved.
 *
 * Licensed under the Apache License, Version 2.0 (the "License");
 * you may not use this file except in compliance with the License.
 * You may obtain a copy of the License at
 *
 * http://www.apache.org/licenses/LICENSE-2.0
 *
 * Unless required by applicable law or agreed to in writing, software
 * distributed under the License is distributed on an "AS IS" BASIS,
 * WITHOUT WARRANTIES OR CONDITIONS OF ANY KIND, either express or implied.
 * See the License for the specific language governing permissions and
 * limitations under the License.
 *
 */
 
apply from: "$rootDir/gradle/balNativeLibProject.gradle"

configurations.testCompileClasspath {
    resolutionStrategy {
        preferProjectModules()
    }
}

dependencies {
    baloCreat project(':lib-creator')
    implementation project(':ballerina-core')
    implementation project(':ballerina-runtime')
    implementation project(':ballerina-lang')
    implementation project(':ballerina-time')
    implementation project(':ballerina-io')
	implementation project(':ballerina-encoding')
<<<<<<< HEAD
	implementation project(':lib-creator')
=======
>>>>>>> cb4ace70
    implementation project(':ballerina-builtin')
    implementation project(':ballerina-file')
	implementation project(':ballerina-log-api')
	implementation project(':ballerina-runtime-api')
	implementation project(':ballerina-launcher')
    implementation project(':ballerina-utils')    
    implementation 'commons-io:commons-io'

    baloImplementation project(path: ':ballerina-time', configuration: 'baloImplementation')
    baloImplementation project(path: ':ballerina-log-api', configuration: 'baloImplementation')
    baloImplementation project(path: ':ballerina-builtin', configuration: 'baloImplementation')
    baloImplementation project(path: ':ballerina-io', configuration: 'baloImplementation')
    baloImplementation project(path: ':ballerina-encoding', configuration: 'baloImplementation')
    baloImplementation project(path: ':ballerina-runtime-api', configuration: 'baloImplementation')
    baloImplementation project(path: ':ballerina-file', configuration: 'baloImplementation')
    baloImplementation project(path: ':ballerina-utils', configuration: 'baloImplementation')

    testCompile project(':ballerina-reflect')
    testCompile project(':ballerina-jvm')
    testCompile project(':ballerina-test-utils')
    testCompile project(path: ':ballerina-test-common', configuration: 'tests')
    testCompile 'org.slf4j:slf4j-jdk14'
    testCompile 'org.testng:testng'
}

createBalo {
    jvmTarget = 'true'
}

description = 'Ballerina - Internal'

configurations.all {
    resolutionStrategy.preferProjectModules()
}<|MERGE_RESOLUTION|>--- conflicted
+++ resolved
@@ -31,10 +31,6 @@
     implementation project(':ballerina-time')
     implementation project(':ballerina-io')
 	implementation project(':ballerina-encoding')
-<<<<<<< HEAD
-	implementation project(':lib-creator')
-=======
->>>>>>> cb4ace70
     implementation project(':ballerina-builtin')
     implementation project(':ballerina-file')
 	implementation project(':ballerina-log-api')
