/*
 * Copyright (c) 2019, WSO2 Inc. (http://www.wso2.org) All Rights Reserved.
 *
 * Licensed under the Apache License, Version 2.0 (the "License");
 * you may not use this file except in compliance with the License.
 * You may obtain a copy of the License at
 *
 * http://www.apache.org/licenses/LICENSE-2.0
 *
 * Unless required by applicable law or agreed to in writing, software
 * distributed under the License is distributed on an "AS IS" BASIS,
 * WITHOUT WARRANTIES OR CONDITIONS OF ANY KIND, either express or implied.
 * See the License for the specific language governing permissions and
 * limitations under the License.
 *
 */
 
apply from: "$rootDir/gradle/balNativeLibProject.gradle"

configurations.testCompileClasspath {
    resolutionStrategy {
        preferProjectModules()
    }
}

dependencies {
<<<<<<< HEAD
    implementation 'org.ballerinalang:ballerina-lang:0.992.0-m1'
    implementation 'org.ballerinalang:ballerina-builtin:0.992.0-m1'
    baloCreat project(':lib-creator-milestone')
=======
//    implementation 'org.ballerinalang:ballerina-lang:0.992.0-m1'
    baloCreat project(':lib-creator')
>>>>>>> 2bd60000
    implementation project(':ballerina-core')
    implementation project(':ballerina-runtime')
    implementation project(':ballerina-lang')
    implementation project(':ballerina-time')
    implementation project(':ballerina-io')
	implementation project(':ballerina-encoding')
//	implementation project(':lib-creator')
    implementation project(':ballerina-file')
	implementation project(':ballerina-log-api')
	implementation project(':ballerina-runtime-api')
	implementation project(':ballerina-launcher')
    implementation project(':ballerina-utils')    
    implementation 'commons-io:commons-io'

    baloImplementation project(path: ':ballerina-time', configuration: 'baloImplementation')
    baloImplementation project(path: ':ballerina-log-api', configuration: 'baloImplementation')
    baloImplementation group: 'org.ballerinalang', name: 'ballerina-builtin', version: '0.992.0-m1', ext: 'zip',
            classifier: 'ballerina-binary-repo'
    baloImplementation project(path: ':ballerina-io', configuration: 'baloImplementation')
    baloImplementation project(path: ':ballerina-encoding', configuration: 'baloImplementation')
    baloImplementation project(path: ':ballerina-runtime-api', configuration: 'baloImplementation')
    baloImplementation project(path: ':ballerina-file', configuration: 'baloImplementation')
    baloImplementation project(path: ':ballerina-utils', configuration: 'baloImplementation')

    testCompile project(':ballerina-reflect')
    testCompile project(':ballerina-jvm')
    testCompile project(':ballerina-test-utils')
    testCompile project(path: ':ballerina-test-common', configuration: 'tests')
    testCompile 'org.slf4j:slf4j-jdk14'
    testCompile 'org.testng:testng'
}

<<<<<<< HEAD
task copyBuiltin(type: Copy) {
    from zipTree("$buildDir/lib/ballerina-builtin-0.992.0-m1-ballerina-binary-repo.zip")
    into "$buildDir/lib/"
}

copyBuiltin.dependsOn createBalHome
createBalo.dependsOn copyBuiltin

=======
createBalo {
    jvmTarget = 'true'
}

>>>>>>> 2bd60000
description = 'Ballerina - Internal'

configurations.all {
    resolutionStrategy.preferProjectModules()
}<|MERGE_RESOLUTION|>--- conflicted
+++ resolved
@@ -24,14 +24,8 @@
 }
 
 dependencies {
-<<<<<<< HEAD
-    implementation 'org.ballerinalang:ballerina-lang:0.992.0-m1'
-    implementation 'org.ballerinalang:ballerina-builtin:0.992.0-m1'
-    baloCreat project(':lib-creator-milestone')
-=======
 //    implementation 'org.ballerinalang:ballerina-lang:0.992.0-m1'
     baloCreat project(':lib-creator')
->>>>>>> 2bd60000
     implementation project(':ballerina-core')
     implementation project(':ballerina-runtime')
     implementation project(':ballerina-lang')
@@ -39,6 +33,7 @@
     implementation project(':ballerina-io')
 	implementation project(':ballerina-encoding')
 //	implementation project(':lib-creator')
+    implementation project(':ballerina-builtin')
     implementation project(':ballerina-file')
 	implementation project(':ballerina-log-api')
 	implementation project(':ballerina-runtime-api')
@@ -48,8 +43,7 @@
 
     baloImplementation project(path: ':ballerina-time', configuration: 'baloImplementation')
     baloImplementation project(path: ':ballerina-log-api', configuration: 'baloImplementation')
-    baloImplementation group: 'org.ballerinalang', name: 'ballerina-builtin', version: '0.992.0-m1', ext: 'zip',
-            classifier: 'ballerina-binary-repo'
+    baloImplementation project(path: ':ballerina-builtin', configuration: 'baloImplementation')
     baloImplementation project(path: ':ballerina-io', configuration: 'baloImplementation')
     baloImplementation project(path: ':ballerina-encoding', configuration: 'baloImplementation')
     baloImplementation project(path: ':ballerina-runtime-api', configuration: 'baloImplementation')
@@ -64,21 +58,10 @@
     testCompile 'org.testng:testng'
 }
 
-<<<<<<< HEAD
-task copyBuiltin(type: Copy) {
-    from zipTree("$buildDir/lib/ballerina-builtin-0.992.0-m1-ballerina-binary-repo.zip")
-    into "$buildDir/lib/"
-}
-
-copyBuiltin.dependsOn createBalHome
-createBalo.dependsOn copyBuiltin
-
-=======
 createBalo {
     jvmTarget = 'true'
 }
 
->>>>>>> 2bd60000
 description = 'Ballerina - Internal'
 
 configurations.all {
