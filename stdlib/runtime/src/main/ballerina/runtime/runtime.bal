--- conflicted
+++ resolved
@@ -21,23 +21,11 @@
 public extern function sleep(int millis);
 
 // Todo - Remove
-<<<<<<< HEAD
 # Returns the value associated with the specified property name.
 #
 # + name - Name of the property
 # + return - Value of the property if the property exists, an empty string otherwise
 public extern function getProperty(@sensitive string name) returns string;
-=======
-documentation {
-    Returns the value associated with the specified property name.
 
-    P{{name}} Name of the property
-    R{{}} Value of the property if the property exists, an empty string otherwise
-}
-public extern function getProperty(@sensitive string name) returns (string);
-
-documentation {
-    Check point the current state of the execution.
-}
-public extern function checkpoint ();
->>>>>>> ae95f7c4
+# Check point the current state of the execution.
+public extern function checkpoint ();