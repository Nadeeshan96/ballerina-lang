--- conflicted
+++ resolved
@@ -17,21 +17,12 @@
  */
 package org.ballerinalang.stdlib.task.utils;
 
-<<<<<<< HEAD
-import io.ballerina.runtime.TypeChecker;
-import io.ballerina.runtime.api.ErrorCreator;
-import io.ballerina.runtime.api.PredefinedTypes;
-import io.ballerina.runtime.api.StringUtils;
-import io.ballerina.runtime.api.types.AttachedFunctionType;
-import io.ballerina.runtime.api.types.Type;
-=======
 import io.ballerina.runtime.api.PredefinedTypes;
 import io.ballerina.runtime.api.creators.ErrorCreator;
 import io.ballerina.runtime.api.types.AttachedFunctionType;
 import io.ballerina.runtime.api.types.Type;
 import io.ballerina.runtime.api.utils.StringUtils;
 import io.ballerina.runtime.api.utils.TypeUtils;
->>>>>>> dfa1fba9
 import io.ballerina.runtime.api.values.BError;
 import io.ballerina.runtime.api.values.BMap;
 import io.ballerina.runtime.api.values.BString;
@@ -81,11 +72,7 @@
     @SuppressWarnings("unchecked")
     public static String getCronExpressionFromAppointmentRecord(Object record) throws SchedulingException {
         String cronExpression;
-<<<<<<< HEAD
-        if (RECORD_APPOINTMENT_DATA.equals(TypeChecker.getType(record).getName())) {
-=======
         if (RECORD_APPOINTMENT_DATA.equals(TypeUtils.getType(record).getName())) {
->>>>>>> dfa1fba9
             cronExpression = buildCronExpression((BMap<BString, Object>) record);
             if (!isValidExpression(cronExpression)) {
                 throw new SchedulingException("AppointmentData \"" + record.toString() + "\" is invalid.");
