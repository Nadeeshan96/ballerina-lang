/*
 * Copyright (c) 2019, WSO2 Inc. (http://www.wso2.org) All Rights Reserved.
 *
 * WSO2 Inc. licenses this file to you under the Apache License,
 * Version 2.0 (the "License"); you may not use this file except
 * in compliance with the License.
 * You may obtain a copy of the License at
 *
 *    http://www.apache.org/licenses/LICENSE-2.0
 *
 * Unless required by applicable law or agreed to in writing,
 * software distributed under the License is distributed on an
 * "AS IS" BASIS, WITHOUT WARRANTIES OR CONDITIONS OF ANY
 * KIND, either express or implied. See the License for the
 * specific language governing permissions and limitations
 * under the License.
 */

package org.ballerinalang.stdlib.crypto.nativeimpl;

import org.ballerinalang.bre.Context;
import org.ballerinalang.bre.bvm.BlockingNativeCallableUnit;
import org.ballerinalang.jvm.Strand;
import org.ballerinalang.jvm.values.ArrayValue;
import org.ballerinalang.jvm.values.MapValue;
import org.ballerinalang.natives.annotations.BallerinaFunction;
import org.ballerinalang.stdlib.crypto.Constants;
import org.ballerinalang.stdlib.crypto.CryptoUtils;

import java.security.InvalidKeyException;
import java.security.PublicKey;

/**
 * Extern function ballerina.crypto:verifyRsaSha384Signature.
 *
 * @since 0.990.4
 */
@BallerinaFunction(orgName = "ballerina", packageName = "crypto", functionName = "verifyRsaSha384Signature")
public class VerifyRsaSha384Signature extends BlockingNativeCallableUnit {

    @Override
    public void execute(Context context) {
    }

    public static Object verifyRsaSha384Signature(Strand strand, ArrayValue dataValue, ArrayValue signatureValue,
                                                  MapValue<?, ?> publicKey) {
        byte[] data = dataValue.getBytes();
        byte[] signature = signatureValue.getBytes();
        try {
            PublicKey key = (PublicKey) publicKey.getNativeData(Constants.NATIVE_DATA_PUBLIC_KEY);
            return CryptoUtils.verify("SHA384withRSA", key, data, signature);
        } catch (InvalidKeyException e) {
<<<<<<< HEAD
            return CryptoUtils.createCryptoError("Invalid uninitialized key");
=======
            return CryptoUtils.createCryptoError("Uninitialized public key");
>>>>>>> 33c2660e
        }
    }
}<|MERGE_RESOLUTION|>--- conflicted
+++ resolved
@@ -50,11 +50,7 @@
             PublicKey key = (PublicKey) publicKey.getNativeData(Constants.NATIVE_DATA_PUBLIC_KEY);
             return CryptoUtils.verify("SHA384withRSA", key, data, signature);
         } catch (InvalidKeyException e) {
-<<<<<<< HEAD
-            return CryptoUtils.createCryptoError("Invalid uninitialized key");
-=======
             return CryptoUtils.createCryptoError("Uninitialized public key");
->>>>>>> 33c2660e
         }
     }
 }