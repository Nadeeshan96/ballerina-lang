--- conflicted
+++ resolved
@@ -23,14 +23,11 @@
     implementation project(':ballerina-core')
     implementation project(':ballerina-runtime')
     implementation project(':ballerina-lang')
-<<<<<<< HEAD
     implementation project(':ballerina-builtin')
     implementation project(':ballerina-system')
-    baloImplementation project(path: ':ballerina-builtin', configuration: 'baloImplementation')
-=======
     implementation project(':ballerina-lang:annotations')
     baloImplementation project(path: ':ballerina-lang:annotations', configuration: 'baloImplementation')
->>>>>>> 84b343b8
+    baloImplementation project(path: ':ballerina-builtin', configuration: 'baloImplementation')
     baloImplementation project(path: ':ballerina-runtime-api', configuration: 'baloImplementation')
     implementation project(':ballerina-runtime-api')
 
