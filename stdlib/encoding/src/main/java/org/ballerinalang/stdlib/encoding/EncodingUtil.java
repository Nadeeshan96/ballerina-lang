--- conflicted
+++ resolved
@@ -97,11 +97,7 @@
     /**
      * Create encoding error.
      *
-<<<<<<< HEAD
-     * @param errMsg  Error description
-=======
      * @param errMsg Error description
->>>>>>> 33c2660e
      * @return conversion error
      */
     public static ErrorValue createEncodingError(String errMsg) {
