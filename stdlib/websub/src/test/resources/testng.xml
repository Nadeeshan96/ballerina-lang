<?xml version="1.0" encoding="UTF-8"?>
<!--
  ~ Copyright (c) 2019 WSO2 Inc. (http://www.wso2.org) All Rights Reserved.
  ~
  ~ WSO2 Inc. licenses this file to you under the Apache License,
  ~ Version 2.0 (the "License"); you may not use this file except
  ~ in compliance with the License.
  ~ You may obtain a copy of the License at
  ~
  ~ http://www.apache.org/licenses/LICENSE-2.0
  ~
  ~ Unless required by applicable law or agreed to in writing,
  ~ software distributed under the License is distributed on an
  ~ "AS IS" BASIS, WITHOUT WARRANTIES OR CONDITIONS OF ANY
  ~ KIND, either express or implied.  See the License for the
  ~ specific language governing permissions and limitations
  ~ under the License.
  -->

<!DOCTYPE suite SYSTEM "http://testng.org/testng-1.0.dtd" >

<suite name="ballerina-test-suite">
    <test name="ballerina-lang-test-suite" preserve-order="true" parallel="false">
        <parameter name="enableJBallerinaTests" value="true"/>
        <classes>
<<<<<<< HEAD
            <!--<class name="org.ballerinalang.net.websub.WebSubCompilationTest"/>-->
            <!--<class name="org.ballerinalang.net.websub.WebSubDiscoveryResponseParserTest"/>-->
            <!--<class name="org.ballerinalang.net.websub.WebSubHubStartTest"/>-->
            <!--<class name="org.ballerinalang.net.websub.WebSubSpecificSubscriberValidationTest"/>-->
=======
            <class name="org.ballerinalang.net.websub.WebSubCompilationTest"/>
            <class name="org.ballerinalang.net.websub.WebSubDiscoveryResponseParserTest"/>
            <!--<class name="org.ballerinalang.net.websub.WebSubHubStartTest"/>-->
            <class name="org.ballerinalang.net.websub.WebSubSpecificSubscriberValidationTest"/>
>>>>>>> 2047bfc7
            <!--<class name="org.ballerinalang.net.websub.WebSubSubscriberStartTest"/>-->
        </classes>
    </test>
</suite><|MERGE_RESOLUTION|>--- conflicted
+++ resolved
@@ -23,17 +23,10 @@
     <test name="ballerina-lang-test-suite" preserve-order="true" parallel="false">
         <parameter name="enableJBallerinaTests" value="true"/>
         <classes>
-<<<<<<< HEAD
-            <!--<class name="org.ballerinalang.net.websub.WebSubCompilationTest"/>-->
-            <!--<class name="org.ballerinalang.net.websub.WebSubDiscoveryResponseParserTest"/>-->
-            <!--<class name="org.ballerinalang.net.websub.WebSubHubStartTest"/>-->
-            <!--<class name="org.ballerinalang.net.websub.WebSubSpecificSubscriberValidationTest"/>-->
-=======
             <class name="org.ballerinalang.net.websub.WebSubCompilationTest"/>
             <class name="org.ballerinalang.net.websub.WebSubDiscoveryResponseParserTest"/>
             <!--<class name="org.ballerinalang.net.websub.WebSubHubStartTest"/>-->
             <class name="org.ballerinalang.net.websub.WebSubSpecificSubscriberValidationTest"/>
->>>>>>> 2047bfc7
             <!--<class name="org.ballerinalang.net.websub.WebSubSubscriberStartTest"/>-->
         </classes>
     </test>
