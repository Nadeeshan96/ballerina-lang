--- conflicted
+++ resolved
@@ -3,211 +3,6 @@
 import ballerina/file;
 import ballerina/io;
 
-<<<<<<< HEAD
-=======
-@Description {value:"Describes the nature of the data in the body of a MIME entity."}
-@Field {value:"primaryType: Declares the general type of data"}
-@Field {value:"subType: A specific format of the primary type data"}
-@Field {value:"suffix: Identify the semantics of a specific media type"}
-@Field {value:"parameters: A set of parameters, specified in an attribute=value notation"}
-public struct MediaType {
-    string primaryType;
-    string subType;
-    string suffix;
-    map<string> parameters;
-}
-
-@Description {value:"Represent values in Content-Disposition header"}
-@Field {value:"fileName: Default filename for storing the bodypart, if the receiving agent wishes to store it in an
-external file"}
-@Field {value:"disposition: Indicates how the body part should be presented (inline, attachment or as
-form-data)"}
-@Field {value:"name: Represent the field name in case of 'multipart/form-data'"}
-@Field {value:"parameters: A set of parameters, specified in attribute=value notation"}
-public struct ContentDisposition {
-    string fileName;
-    string disposition;
-    string name;
-    map parameters;
-}
-
-@Description {value:"Represent the headers and body of a message. This can be used to represent both the entity of a top
-level message and an entity(body part) inside of a multipart entity."}
-@Field {value:"contentType: Describes the data contained in the body of the entity"}
-@Field {value:"contentId: Helps one body of an entity to make a reference to another"}
-@Field {value:"size: Represent the size of the entity"}
-@Field {value:"contentDisposition: Represent values related to Content-Disposition header"}
-public struct Entity {
-    MediaType contentType;
-    string contentId;
-    int size;
-    ContentDisposition contentDisposition;
-}
-
-@Description {value:"Represent all entity related errors"}
-@Field {value:"message: The error message"}
-@Field {value:"cause: The error which caused the entity error"}
-public struct EntityError {
-    string message;
-    error[] cause;
-}
-
-@Description {value:"Represent errors related to mime base64 encoder"}
-@Field {value:"message: The error message"}
-@Field {value:"cause: The cause of the error"}
-public struct Base64EncodeError {
-    string message;
-    error[] cause;
-}
-
-@Description {value:"Represent errors related to mime base64 decoder"}
-@Field {value:"message: The error message"}
-@Field {value:"cause: The cause of the error"}
-public struct Base64DecodeError {
-    string message;
-    error[] cause;
-}
-
-@Description {value:"Set the entity body with a given file handler"}
-@Param {value:"entity: Represent a MIME entity"}
-@Param {value:"path: Represent a path to file"}
-public function <Entity entity> setFileAsEntityBody (file:Path path) {
-    io:ByteChannel byteChannel =? file:newByteChannel(path, READ_PERMISSION);
-    entity.setByteChannel(byteChannel);
-}
-
-@Description {value:"Set the entity body with the given json content"}
-@Param {value:"entity: Represent a MIME entity"}
-@Param {value:"jsonContent: Json content that needs to be set to entity"}
-public native function <Entity entity> setJson (json jsonContent);
-
-@Description {value:"Given an entity, get the entity body in json form."}
-@Param {value:"entity: Represent a MIME entity"}
-@Return {value:"Return json data"}
-@Return {value:"EntityError will get thrown in case of errors during data-source extraction from entity"}
-public native function <Entity entity> getJson () returns json | EntityError;
-
-@Description {value:"Set the entity body with the given xml content"}
-@Param {value:"entity: Represent a MIME entity"}
-@Param {value:"xmlContent: Xml content that needs to be set to entity"}
-public native function <Entity entity> setXml (xml xmlContent);
-
-@Description {value:"Given an entity, get the entity body in xml form."}
-@Param {value:"entity: Represent a MIME entity"}
-@Return {value:"Return xml data"}
-@Return {value:"EntityError will get thrown in case of errors during data-source extraction from entity"}
-public native function <Entity entity> getXml () returns xml | EntityError;
-
-@Description {value:"Set the entity body with the given text content"}
-@Param {value:"textContent: Text content that needs to be set to entity"}
-public native function <Entity entity> setText (string textContent);
-
-@Description {value:"Given an entity, get the entity body in text form."}
-@Param {value:"entity: Represent a MIME entity"}
-@Return {value:"Return text data"}
-@Return {value:"EntityError will get thrown in case of errors during data-source extraction from entity"}
-public native function <Entity entity> getText () returns string | EntityError;
-
-@Description {value:"Set the entity body with the given blob content"}
-@Param {value:"blobContent: Blob content that needs to be set to entity"}
-@Return {value:"Return a blob"}
-public native function <Entity entity> setBlob (blob blobContent);
-
-@Description {value:"Given an entity, get the entity body as a blob. If the entity size is considerably large consider
-using getEntityWrapper() method instead"}
-@Param {value:"entity: Represent a MIME entity"}
-@Return {value:"Return a blob"}
-@Return {value:"EntityError will get thrown in case of errors during data-source extraction from entity"}
-public native function <Entity entity> getBlob () returns blob | EntityError;
-
-@Description {value:"Set the entity body with the given byte channel content"}
-@Param {value:"entity: Represent a MIME entity"}
-@Param {value:"byteChannel: Byte channel that needs to be set to entity"}
-public native function <Entity entity> setByteChannel (io:ByteChannel byteChannel);
-
-@Description {value:"Given an entity, get the entity body as a byte channel."}
-@Param {value:"entity: Represent a MIME entity"}
-@Return {value:"Return a byte channel"}
-@Return {value:"EntityError will get thrown in case of errors during byte channel extraction from entity"}
-public native function <Entity entity> getByteChannel () returns io:ByteChannel | EntityError;
-
-@Description {value:"Given an entity, get its body parts."}
-@Param {value:"entity: Represent a MIME entity"}
-@Return {value:"Return an array of entities which represent its body parts"}
-@Return {value:"EntityError will get thrown in case of errors during data-source extraction from entity"}
-public native function <Entity entity> getBodyParts () returns Entity[] | EntityError;
-
-@Description {value:"Given an entity, get the body parts as a byte channel."}
-@Param {value:"entity: Represent a MIME entity"}
-@Return {value:"Return body parts as a byte channel "}
-@Return {value:"EntityError will get thrown in case of errors"}
-public native function <Entity entity> getBodyPartsAsChannel () returns io:ByteChannel;
-
-@Description {value:"Set body parts to entity"}
-@Param {value:"entity: Represent a MIME entity"}
-@Param {value:"bodyParts: Represent the body parts that needs to be set to the entity"}
-public native function <Entity entity> setBodyParts (Entity[] bodyParts);
-
-@Description {value:"Given the Content-Type in string, get the MediaType struct populated with it."}
-@Param {value:"contentType: Content-Type in string"}
-@Return {value:"Return MediaType struct"}
-public native function getMediaType (string contentType) returns (MediaType);
-
-@Description {value:"Get “primaryType/subtype+suffix” combination in string format."}
-@Param {value:"mediaType: MediaType struct"}
-@Return {value:"Return base type from MediaType struct"}
-public function <MediaType mediaType> toString () returns (string) {
-    return mediaType.primaryType + "/" + mediaType.subType;
-}
-
-@Description {value:"Convert the media type to a string suitable for use as the value of a corresponding HTTP header."}
-@Param {value:"mediaType: MediaType struct"}
-@Return {value:"Return the Content-Type with parameters as a string"}
-public function <MediaType mediaType> toStringWithParameters () returns (string) {
-    string contentType = mediaType.toString() + "; ";
-    map<string> parameters = mediaType.parameters;
-    string[] arrKeys = mediaType.parameters.keys();
-    int size = lengthof arrKeys;
-    int index = 0;
-    while (index < size) {
-        string value = parameters[arrKeys[index]];
-        if (index == size - 1) {
-            contentType = contentType + arrKeys[index] + "=" + value;
-            break;
-        } else {
-            contentType = contentType + arrKeys[index] + "=" + value + ";";
-            index = index + 1;
-        }
-    }
-    return contentType;
-}
-
-@Description {value:"Encode a given input with MIME specific Base64 encoding scheme."}
-@Param {value:"contentToBeEncoded: Content that needs to be encoded can be of type string, blob or io:ByteChannel"}
-@Param {value:"charset: Charset to be used. This is used only with the string input"}
-@Return {value:"If the given input is of type string return value will be an encoded string"}
-@Return {value:"If the given input is of type blob return value will be an encoded blob"}
-@Return {value:"If the given input is of type io:ByteChannel return value will be an encoded io:ByteChannel"}
-@Return {value:"Base64EncodeError will get return, in case of errors"}
-public native function base64Encode ((string | blob | io:ByteChannel) contentToBeEncoded, string charset="utf-8") returns (string  | blob  | io:ByteChannel | Base64EncodeError);
-
-@Description {value:"Decode a given input with MIME specific Base64 encoding scheme."}
-@Param {value:"contentToBeDecoded: Content that needs to be decoded can be of type string, blob or io:ByteChannel"}
-@Param {value:"charset: Charset to be used. This is used only with the string input"}
-@Return {value:"If the given input is of type string return value will be a decoded string"}
-@Return {value:"If the given input is of type blob return value will be a decoded blob"}
-@Return {value:"If the given input is of type io:ByteChannel return value will be a decoded io:ByteChannel"}
-@Return {value:"Base64DecodeError will get return, in case of errors"}
-public native function base64Decode ((string | blob | io:ByteChannel) contentToBeDecoded, string charset="utf-8") returns (string  | blob  | io:ByteChannel | Base64DecodeError);
-
-@Description {value:"Get the encoding value from a given MediaType."}
-@Param {value:"contentType: A MediaType struct"}
-@Return {value:"Return encoding value"}
-function getEncoding (MediaType contentType) returns (string) {
-    return contentType.parameters.CHARSET;
-}
-
->>>>>>> 3c42045e
 @Description {value:"Represent 'application/x-www-form-urlencoded' media type value"}
 @final public string APPLICATION_FORM_URLENCODED = "application/x-www-form-urlencoded";
 
@@ -262,7 +57,6 @@
 @Description {value:"Represent 'content-type' header name"}
 @final public string CONTENT_TYPE = "content-type";
 
-<<<<<<< HEAD
 @Description {value:"Represent values in Content-Disposition header"}
 @Field {value:"fileName: Default filename for storing the bodypart, if the receiving agent wishes to store it in an external file"}
 @Field {value:"disposition: Indicates how the body part should be presented (inline, attachment or as form-data)"}
@@ -400,9 +194,16 @@
     @Return {value:"EntityError will get thrown in case of errors during data-source extraction from entity"}
     public native function getBodyParts () returns Entity[] | EntityError;
 
-    @Description {value:"Set body parts to entity"}
-    @Param {value:"bodyParts: Represent the body parts that needs to be set to the entity"}
-    public native function setBodyParts (Entity[] bodyParts);
+@Description {value:"Given an entity, get the body parts as a byte channel."}
+@Param {value:"entity: Represent a MIME entity"}
+@Return {value:"Return body parts as a byte channel "}
+@Return {value:"EntityError will get thrown in case of errors"}
+public native function getBodyPartsAsChannel () returns io:ByteChannel;
+
+@Description {value:"Set body parts to entity"}
+@Param {value:"entity: Represent a MIME entity"}
+@Param {value:"bodyParts: Represent the body parts that needs to be set to the entity"}
+public native function setBodyParts (Entity[] bodyParts);
 
     @Description {value:"Get the header value associated with the given header name"}
     @Param {value:"headerName: Represent header name"}
@@ -446,41 +247,39 @@
     self.setByteChannel(byteChannel);
 }
 
-@Description {value:"Represent MIME specific base64 encoder. This follows RFC 2045 for encoding operation."}
-public type MimeBase64Encoder object {
-
-    @Description {value:"Encode byte array using MIME Base64 encoding scheme."}
-    @Param {value:"content: the byte array to encode"}
-    @Return {value:"Return resulting encoded bytes"}
-    public native function encode (blob content) returns (blob);
-
-    @Description {value:"Encode a given string using MIME Base64 encoding scheme. First the given string will be
-    converted to a byte array with the given charset encoding. If the charset given is null default 'UTF-8' will be used.
-    Then that byte array will be encoded using MIME Base64 encoding scheme and a new string will be constructed with the
-    given charset."}
-    @Param {value:"content: string to encode"}
-    @Param {value:"charset: charset used in the given string and the resulting string"}
-    @Return {value:"Return resulting encoded string"}
-    public native function encodeString (string content, string charset) returns (string);
-}
-
-@Description {value:"Represent MIME specific base64 decoder. This follows RFC 2045 for decoding operation."}
-public type MimeBase64Decoder object {
-
-    @Description {value:"Decode byte array using MIME Base64 encoding scheme."}
-    @Param {value:"content: the byte array to decode"}
-    @Return {value:"Return resulting decoded bytes"}
-    public native function decode (blob content) returns (blob);
-
-    @Description {value:"Decode a given string using MIME Base64 decoding scheme. First the given string will be
-    converted to a byte array with the given charset encoding. If the charset given is null default 'UTF-8' will be used.
-    Then that byte array will be decoded using MIME Base64 decoding scheme and a new string will be constructed with the
-    given charset."}
-    @Param {value:"content: string to decode"}
-    @Param {value:"charset: charset used in the given string and the resulting string"}
-    @Return {value:"Return resulting decoded string"}
-    public native function decodeString (string content, string charset) returns (string);
-}
+@Description {value:"Represent errors related to mime base64 encoder"}
+@Field {value:"message: The error message"}
+@Field {value:"cause: The cause of the error"}
+public type Base64EncodeError {
+    string message,
+    error[] cause
+}
+
+@Description {value:"Represent errors related to mime base64 decoder"}
+@Field {value:"message: The error message"}
+@Field {value:"cause: The cause of the error"}
+public type Base64DecodeError {
+    string message,
+    error[] cause
+}
+
+@Description {value:"Encode a given input with MIME specific Base64 encoding scheme."}
+@Param {value:"contentToBeEncoded: Content that needs to be encoded can be of type string, blob or io:ByteChannel"}
+@Param {value:"charset: Charset to be used. This is used only with the string input"}
+@Return {value:"If the given input is of type string return value will be an encoded string"}
+@Return {value:"If the given input is of type blob return value will be an encoded blob"}
+@Return {value:"If the given input is of type io:ByteChannel return value will be an encoded io:ByteChannel"}
+@Return {value:"Base64EncodeError will get return, in case of errors"}
+public native function base64Encode ((string | blob | io:ByteChannel) contentToBeEncoded, string charset="utf-8") returns (string  | blob  | io:ByteChannel | Base64EncodeError);
+
+@Description {value:"Decode a given input with MIME specific Base64 encoding scheme."}
+@Param {value:"contentToBeDecoded: Content that needs to be decoded can be of type string, blob or io:ByteChannel"}
+@Param {value:"charset: Charset to be used. This is used only with the string input"}
+@Return {value:"If the given input is of type string return value will be a decoded string"}
+@Return {value:"If the given input is of type blob return value will be a decoded blob"}
+@Return {value:"If the given input is of type io:ByteChannel return value will be a decoded io:ByteChannel"}
+@Return {value:"Base64DecodeError will get return, in case of errors"}
+public native function base64Decode ((string | blob | io:ByteChannel) contentToBeDecoded, string charset="utf-8") returns (string  | blob  | io:ByteChannel | Base64DecodeError);
 
 @Description {value:"Get the encoding value from a given MediaType."}
 @Param {value:"contentType: A MediaType struct"}
@@ -492,49 +291,4 @@
 @Description {value:"Given the Content-Type in string, get the MediaType struct populated with it."}
 @Param {value:"contentType: Content-Type in string"}
 @Return {value:"Return MediaType struct"}
-public native function getMediaType (string contentType) returns (MediaType);
-=======
-@Description {value:"Get the header value associated with the given header name"}
-@Param {value:"entity: Represent the MIME entity"}
-@Param {value:"headerName: Represent header name"}
-@Return {value:"Return header value associated with the given header name. If multiple header values are present,
-then the first value will be returned"}
-public native function <Entity entity> getHeader (string headerName) returns string;
-
-@Description {value:"Get all the header values associated with the given header name"}
-@Param {value:"entity: Represent a MIME entity"}
-@Param {value:"headerName: Represent the header name"}
-@Return {value:"Return all the header values associated with the given header name as a string of arrays"}
-public native function <Entity entity> getHeaders (string headerName) returns string[];
-
-@Description {value:"Get all the headers as a map. Please note that manipulating the returned map has no effect to the original copy of headers"}
-@Param {value:"entity: Represent a MIME entity"}
-@Return {value:"Return a copy of all headers as a map."}
-public native function <Entity entity> getCopyOfAllHeaders () returns map; //return "getHeaderNames()"
-
-@Description {value:"Add the given header value against the given header"}
-@Param {value:"entity: Represent a MIME entity"}
-@Param {value:"headerName: Represent the header name"}
-@Param {value:"headerValue: Represent the header value to be added"}
-public native function <Entity entity> addHeader (string headerName, string headerValue);
-
-@Description {value:"Set the given header value against the given header. If a header already exist, its value will be
-replaced with the given header value"}
-@Param {value:"entity: Represent a MIME entity"}
-@Param {value:"headerName: Represent the header name"}
-@Param {value:"headerValue: Represent the header value"}
-public native function <Entity entity> setHeader (string headerName, string headerValue);
-
-@Description {value:"Remove the given header from the entity"}
-@Param {value:"entity: Represent a MIME entity"}
-@Param {value:"headerName: Represent the header name"}
-public native function <Entity entity> removeHeader (string headerName);
-
-@Description {value:"Remove all headers associated with the entity"}
-@Param {value:"entity: Represent a MIME entity"}
-public native function <Entity entity> removeAllHeaders ();
-
-@Description {value:"Check the header existence"}
-@Param {value:"entity: Represent a MIME entity"}
-public native function <Entity entity> hasHeader (string headerName) returns boolean;
->>>>>>> 3c42045e
+public native function getMediaType (string contentType) returns (MediaType);