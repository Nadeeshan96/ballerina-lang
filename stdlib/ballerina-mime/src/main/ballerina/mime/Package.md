--- conflicted
+++ resolved
@@ -87,11 +87,7 @@
 }
 ```
 
-<<<<<<< HEAD
-A sample request is shown below.
-=======
 The sample request that is sent to the above service is shown below.
->>>>>>> c9d40dfe
 
 ```
 curl -v -F "request={\"param1\": \"value1\"};type=application/json" -F "language=ballerina;type=text/plain" -F "upload=@/home/path-to-file/encode.txt;type=application/octet-stream"  http://localhost:9090/test/multipleparts -H "Expect:"
