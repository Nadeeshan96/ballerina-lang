/*
*  Copyright (c) 2018, WSO2 Inc. (http://www.wso2.org) All Rights Reserved.
*
*  WSO2 Inc. licenses this file to you under the Apache License,
*  Version 2.0 (the "License"); you may not use this file except
*  in compliance with the License.
*  You may obtain a copy of the License at
*
*    http://www.apache.org/licenses/LICENSE-2.0
*
*  Unless required by applicable law or agreed to in writing,
*  software distributed under the License is distributed on an
*  "AS IS" BASIS, WITHOUT WARRANTIES OR CONDITIONS OF ANY
*  KIND, either express or implied.  See the License for the
*  specific language governing permissions and limitations
*  under the License.
*/

package org.ballerinalang.mime.nativeimpl;

import org.ballerinalang.bre.Context;
import org.ballerinalang.bre.bvm.BlockingNativeCallableUnit;
import org.ballerinalang.mime.util.EntityBodyHandler;
import org.ballerinalang.mime.util.MimeUtil;
import org.ballerinalang.model.types.TypeKind;
import org.ballerinalang.model.values.BRefValueArray;
import org.ballerinalang.model.values.BStruct;
import org.ballerinalang.nativeimpl.io.channels.base.Channel;
import org.ballerinalang.natives.annotations.BallerinaFunction;
import org.ballerinalang.natives.annotations.Receiver;
import org.ballerinalang.natives.annotations.ReturnType;

import static org.ballerinalang.mime.util.Constants.ENTITY_BYTE_CHANNEL;
import static org.ballerinalang.mime.util.Constants.FIRST_PARAMETER_INDEX;

/**
 * Extract body parts from a given entity.
 *
 * @since 0.963.0
 */
@BallerinaFunction(
        packageName = "ballerina.mime",
        functionName = "getBodyParts",
        receiver = @Receiver(type = TypeKind.STRUCT, structType = "Entity", structPackage = "ballerina.mime"),
        returnType = {@ReturnType(type = TypeKind.ARRAY), @ReturnType(type = TypeKind.STRUCT)},
        isPublic = true
)
public class GetBodyParts extends BlockingNativeCallableUnit {

    @Override
    public void execute(Context context) {
        BRefValueArray partsArray = null;
        try {
            BStruct entityStruct = (BStruct) context.getRefArgument(FIRST_PARAMETER_INDEX);
            //Get the body parts from entity's multipart data field, if they've been already been decoded
            partsArray = EntityBodyHandler.getBodyPartArray(entityStruct);
            if (partsArray == null || partsArray.size() < 1) {
                Channel byteChannel = EntityBodyHandler.getByteChannel(entityStruct);
                if (byteChannel != null) {
                    EntityBodyHandler.decodeEntityBody(context, entityStruct, byteChannel);
                    //Check the body part availability for the second time, since the parts will be by this
                    // time populated from bytechannel
                    partsArray = EntityBodyHandler.getBodyPartArray(entityStruct);
                    //Set byte channel that belongs to parent entity to null, once the message body parts have
                    // been decoded
                    entityStruct.addNativeData(ENTITY_BYTE_CHANNEL, null);
                }
            }
        } catch (Throwable e) {
<<<<<<< HEAD
            context.setReturnValues(null, MimeUtil.createEntityError(context,
                    "Error occurred while extracting body parts from entity: " + e.getMessage()));
        }
        context.setReturnValues(partsArray);
=======
            return this.getBValues(null, MimeUtil.createEntityError(context,
                    "Error occurred while extracting body parts from entity: " + e.getMessage()));
        }
        return this.getBValues(partsArray, null);
>>>>>>> 97c87d6c
    }
}<|MERGE_RESOLUTION|>--- conflicted
+++ resolved
@@ -67,16 +67,9 @@
                 }
             }
         } catch (Throwable e) {
-<<<<<<< HEAD
             context.setReturnValues(null, MimeUtil.createEntityError(context,
                     "Error occurred while extracting body parts from entity: " + e.getMessage()));
         }
-        context.setReturnValues(partsArray);
-=======
-            return this.getBValues(null, MimeUtil.createEntityError(context,
-                    "Error occurred while extracting body parts from entity: " + e.getMessage()));
-        }
-        return this.getBValues(partsArray, null);
->>>>>>> 97c87d6c
+        context.setReturnValues(partsArray, null);
     }
 }