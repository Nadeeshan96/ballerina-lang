// Copyright (c) 2018 WSO2 Inc. (http://www.wso2.org) All Rights Reserved.
//
// WSO2 Inc. licenses this file to you under the Apache License,
// Version 2.0 (the "License"); you may not use this file except
// in compliance with the License.
// You may obtain a copy of the License at
//
// http://www.apache.org/licenses/LICENSE-2.0
//
// Unless required by applicable law or agreed to in writing,
// software distributed under the License is distributed on an
// "AS IS" BASIS, WITHOUT WARRANTIES OR CONDITIONS OF ANY
// KIND, either express or implied.  See the License for the
// specific language governing permissions and limitations
// under the License.

import ballerina/io;
import ballerina/log;
import ballerina/time;

type TwoPhaseCommitTransaction object {

    string transactionId;
    int transactionBlockId;
    string coordinationType;
    boolean isInitiated = false; // Indicates whether this is a transaction that was initiated or is participated in
    map<Participant> participants = {};
    Protocol[] coordinatorProtocols = [];
    int createdTime = time:currentTime().time;
    TransactionState state = TXN_STATE_ACTIVE;
    private boolean possibleMixedOutcome = false;

    new(transactionId, transactionBlockId, coordinationType = "2pc") {

    }

    // This function will be called by the initiator
    function twoPhaseCommit() returns string|error {
        log:printInfo(io:sprintf("Running 2-phase commit for transaction: %s:%d", self.transactionId,
                self.transactionBlockId));
        string|error ret = "";

        // Prepare local resource managers
        boolean localPrepareSuccessful = prepareResourceManagers(self.transactionId, self.transactionBlockId);
        if (!localPrepareSuccessful) {
<<<<<<< HEAD
            log:printInfo("Local prepare: failed");
            ret = {message:"Local prepare failed"};
            return ret;
=======
            error err = error("Local prepare failed");
            return err;
>>>>>>> 4671e06e
        }
        log:printInfo("Local prepare: success");

        // Prepare phase & commit phase
        // First call prepare on all volatile participants
        PrepareDecision prepareVolatilesDecision = self.prepareParticipants(PROTOCOL_VOLATILE);
        if (prepareVolatilesDecision == PREPARE_DECISION_COMMIT) {
            log:printInfo("commit 1");
            // if all volatile participants voted YES, Next call prepare on all durable participants
            PrepareDecision prepareDurablesDecision = self.prepareParticipants(PROTOCOL_DURABLE);
            if (prepareDurablesDecision == PREPARE_DECISION_COMMIT) {
                log:printInfo("commit 2");
                // If all durable participants voted YES (PREPARED or READONLY), next call notify(commit) on all
                // (durable & volatile) participants and return committed to the initiator
                var result = self.notifyParticipants(COMMAND_COMMIT, ());
                match result {
                    error => {
                        // return Hazard outcome if a participant cannot successfully end its branch of the transaction
                        error err = error(OUTCOME_HAZARD);
                        ret = err;
                    }
                    NotifyResult => {
                        boolean localCommitSuccessful =
                            commitResourceManagers(self.transactionId, self.transactionBlockId);
                        if (!localCommitSuccessful) {
                            error err = error(OUTCOME_HAZARD);
                            // "Local commit failed"
                            ret = err;
                        } else {
                            ret = OUTCOME_COMMITTED;
                        }
                    }
                }
            } else {
                // If some durable participants voted NO, next call notify(abort) on all participants
                // and return aborted to the initiator
                log:printInfo("abort branch 1");

                var result = self.notifyParticipants(COMMAND_ABORT, ());
                match result {
                    error => {
                        // return Hazard outcome if a participant cannot successfully end its branch of the transaction
                        error err = error(OUTCOME_HAZARD);
                        ret = err;
                    }
                    NotifyResult => {
                        boolean localAbortSuccessful =
                            abortResourceManagers(self.transactionId, self.transactionBlockId);
                        if (!localAbortSuccessful) {
                            error err = error(OUTCOME_HAZARD);
                            ret = err;
                        } else {
                            if (self.possibleMixedOutcome) {
                                ret = OUTCOME_MIXED;
                            } else {
                                ret = OUTCOME_ABORTED;
                            }
                        }
                    }
                }
            }
        } else {
            // If some volatile participants voted NO, next call notify(abort) on all volatile articipants
            // and return aborted to the initiator

            var result = self.notifyParticipants(COMMAND_ABORT, PROTOCOL_VOLATILE);
            match result {
                error => {
                    // return Hazard outcome if a participant cannot successfully end its branch of the transaction
                    error err = error(OUTCOME_HAZARD);
                    ret = err;
                }
                NotifyResult => {
                    boolean localAbortSuccessful = abortResourceManagers(self.transactionId, self.transactionBlockId);
                    if (!localAbortSuccessful) {
                        error err = error(OUTCOME_HAZARD);
                        ret = err;
                    } else {
                        if (self.possibleMixedOutcome) {
                            ret = OUTCOME_MIXED;
                        } else {
                            ret = OUTCOME_ABORTED;
                        }
                    }
                }
            }
        }
        return ret;
    }

    # When an abort statement is executed, this function gets called. The transaction in concern will be marked for
    # abortion.
    #
    # + return - error or nil retured when marking transaction for abortion is unsuccessful or successful
    #            respectively
    function markForAbortion() returns error? {
        log:printInfo("markForAbortion");
        if (self.isInitiated) {
            self.state = TXN_STATE_ABORTED;
            log:printInfo("Marked initiated transaction for abortion");
        } else { // participant
            boolean successful = abortResourceManagers(self.transactionId, self.transactionBlockId);
            string participatedTxnId = getParticipatedTransactionId(self.transactionId, self.transactionBlockId);
            if (successful) {
                self.state = TXN_STATE_ABORTED;
                log:printInfo("Marked participated transaction for abort. Transaction:" + participatedTxnId);
            } else {
                string msg = "Aborting local resource managers failed for participated transaction:" +
                    participatedTxnId;
                log:printError(msg);
                error err = error(msg);
                return err;
            }
        }
        return ();
    }

    // The result of this function is whether we can commit or abort
    function prepareParticipants(string protocol) returns PrepareDecision {
        PrepareDecision prepareDecision = PREPARE_DECISION_COMMIT;
        future<((PrepareResult|error)?, Participant)>[] results = [];
        foreach _, participant in self.participants {
            string participantId = participant.participantId;
            future<((PrepareResult|error)?, Participant)> f = start participant.prepare(protocol);
            results[results.length()] = f;
        }
        foreach f in results {
            ((PrepareResult|error)?, Participant) r = await f;
            var (result, participant) = r;
            string participantId = participant.participantId;
            match result {
                PrepareResult prepRes => {
                    if (prepRes == PREPARE_RESULT_PREPARED) {
                        // All set for a PREPARE_DECISION_COMMIT so we can proceed without doing anything
                    } else if (prepRes == PREPARE_RESULT_COMMITTED) {
                        // If one or more participants returns "committed" and the overall prepare fails, we have to
                        // report a mixed-outcome to the initiator
                        self.possibleMixedOutcome = true;
                        // Don't send notify to this participant because it is has already committed.
                        // We can forget about this participant.
                        self.removeParticipant(participantId,
                                "Could not remove committed participant: " + participantId + " from transaction: " +
                                self.transactionId);
                        // All set for a PREPARE_DECISION_COMMIT so we can proceed without doing anything
                    } else if (prepRes == PREPARE_RESULT_READ_ONLY) {
                        // Don't send notify to this participant because it is read-only.
                        // We can forget about this participant.
                        self.removeParticipant(participantId,
                                "Could not remove read-only participant: " + participantId + " from transaction: " +
                                self.transactionId);
                        // All set for a PREPARE_DECISION_COMMIT so we can proceed without doing anything
                    } else if (prepRes == PREPARE_RESULT_ABORTED) {
                        // Remove the participant who sent the abort since we don't want to do a notify(Abort) to that
                        // participant
                        self.removeParticipant(participantId, "Could not remove aborted participant: " + participantId +
                                " from transaction: " + self.transactionId);
                        prepareDecision = PREPARE_DECISION_ABORT;
                    }
                }
                () => {}
                error err => {
                    self.removeParticipant(participantId,
                            "Could not remove prepare failed participant: " + participantId + " from transaction: " +
                            self.transactionId);
                    prepareDecision = PREPARE_DECISION_ABORT;
                }
            }
        }
        return prepareDecision;
    }

    function notifyParticipants(string action, string? protocolName) returns NotifyResult|error {
        NotifyResult|error notifyResult = (action == COMMAND_COMMIT) ? NOTIFY_RESULT_COMMITTED : NOTIFY_RESULT_ABORTED;
        future<(NotifyResult|error)?>[] results = [];
        foreach _, participant in self.participants {
            future<(NotifyResult|error)?> f = start participant.notify(action, protocolName);
            results[results.length()] = f;

        }
        foreach f in results {
            (NotifyResult|error)? result = await f;
            match result {
                NotifyResult? => {}
                error err => notifyResult = err;
            }
        }
        return notifyResult;
    }

    // This function will be called by the initiator
    function abortInitiatorTransaction() returns string|error {
        log:printInfo(io:sprintf("Aborting initiated transaction: %s:%d", self.transactionId, self.transactionBlockId));
        string|error ret = "";
        // return response to the initiator. ( Aborted | Mixed )
        var result = self.notifyParticipants(COMMAND_ABORT, ());
        match result {
            error => {
                // return Hazard outcome if a participant cannot successfully end its branch of the transaction
                error err = error(OUTCOME_HAZARD);
                ret = err;
            }
            NotifyResult => {
                boolean localAbortSuccessful = abortResourceManagers(self.transactionId, self.transactionBlockId);
                if (!localAbortSuccessful) {
                    error err = error(OUTCOME_HAZARD);
                    ret = err;
                } else {
                    if (self.possibleMixedOutcome) {
                        ret = OUTCOME_MIXED;
                    } else {
                        ret = OUTCOME_ABORTED;
                    }
                }
            }
        }
        return ret;
    }

    # The participant should notify the initiator that it aborted. This function is called by the participant.
    # The initiator is remote.
    #
    # + return - An empty string or an error is returned when transaction abortion is successful or unsccuessful
    #            respectively
    function abortLocalParticipantTransaction() returns string|error {
        string|error ret = "";
        boolean successful = abortResourceManagers(self.transactionId, self.transactionBlockId);
        string participatedTxnId = getParticipatedTransactionId(self.transactionId, self.transactionBlockId);
        if (successful) {
            self.state = TXN_STATE_ABORTED;
            log:printInfo("Local participant aborted transaction: " + participatedTxnId);
        } else {
            string msg = "Aborting local resource managers failed for transaction:" + participatedTxnId;
            log:printError(msg);
            error err = error(msg);
            ret = err;
        }
        return ret;
    }

    function removeParticipant(string participantId, string failedMessage) {
        boolean participantRemoved = self.participants.remove(participantId);
        if (!participantRemoved) {
            log:printError(failedMessage);
        }
    }
};<|MERGE_RESOLUTION|>--- conflicted
+++ resolved
@@ -43,26 +43,17 @@
         // Prepare local resource managers
         boolean localPrepareSuccessful = prepareResourceManagers(self.transactionId, self.transactionBlockId);
         if (!localPrepareSuccessful) {
-<<<<<<< HEAD
-            log:printInfo("Local prepare: failed");
-            ret = {message:"Local prepare failed"};
-            return ret;
-=======
             error err = error("Local prepare failed");
             return err;
->>>>>>> 4671e06e
-        }
-        log:printInfo("Local prepare: success");
+        }
 
         // Prepare phase & commit phase
         // First call prepare on all volatile participants
         PrepareDecision prepareVolatilesDecision = self.prepareParticipants(PROTOCOL_VOLATILE);
         if (prepareVolatilesDecision == PREPARE_DECISION_COMMIT) {
-            log:printInfo("commit 1");
             // if all volatile participants voted YES, Next call prepare on all durable participants
             PrepareDecision prepareDurablesDecision = self.prepareParticipants(PROTOCOL_DURABLE);
             if (prepareDurablesDecision == PREPARE_DECISION_COMMIT) {
-                log:printInfo("commit 2");
                 // If all durable participants voted YES (PREPARED or READONLY), next call notify(commit) on all
                 // (durable & volatile) participants and return committed to the initiator
                 var result = self.notifyParticipants(COMMAND_COMMIT, ());
@@ -87,8 +78,6 @@
             } else {
                 // If some durable participants voted NO, next call notify(abort) on all participants
                 // and return aborted to the initiator
-                log:printInfo("abort branch 1");
-
                 var result = self.notifyParticipants(COMMAND_ABORT, ());
                 match result {
                     error => {
@@ -115,7 +104,6 @@
         } else {
             // If some volatile participants voted NO, next call notify(abort) on all volatile articipants
             // and return aborted to the initiator
-
             var result = self.notifyParticipants(COMMAND_ABORT, PROTOCOL_VOLATILE);
             match result {
                 error => {
@@ -147,7 +135,6 @@
     # + return - error or nil retured when marking transaction for abortion is unsuccessful or successful
     #            respectively
     function markForAbortion() returns error? {
-        log:printInfo("markForAbortion");
         if (self.isInitiated) {
             self.state = TXN_STATE_ABORTED;
             log:printInfo("Marked initiated transaction for abortion");
