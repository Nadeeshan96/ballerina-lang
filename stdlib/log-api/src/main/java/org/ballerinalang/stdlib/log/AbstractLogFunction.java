--- conflicted
+++ resolved
@@ -77,15 +77,8 @@
                 return msg;
             }
         };
-<<<<<<< HEAD
-        if (LOG_MANAGER.getPackageLogLevel(pckg).value() <= logLevel.value()) {
-            consumer.accept(pckg, logMessage.get());
-            ObserveUtils.logMessageToActiveSpan(logLevel.name(), logMessage, logLevel == BLogLevel.ERROR);
-        }
-=======
         consumer.accept(pckg, logMessage.get());
-        ObserveUtils.logMessageToActiveSpan(strand, logLevel.name(), logMessage, logLevel == BLogLevel.ERROR);
->>>>>>> 2da6e082
+        ObserveUtils.logMessageToActiveSpan(logLevel.name(), logMessage, logLevel == BLogLevel.ERROR);
     }
 
     static String getPackagePath() {
