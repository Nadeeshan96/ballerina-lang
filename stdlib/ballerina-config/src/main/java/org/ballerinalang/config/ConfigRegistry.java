/*
 * Copyright (c) 2017, WSO2 Inc. (http://www.wso2.org) All Rights Reserved.
 *
 * WSO2 Inc. licenses this file to you under the Apache License,
 * Version 2.0 (the "License"); you may not use this file except
 * in compliance with the License.
 * You may obtain a copy of the License at
 *
 * http://www.apache.org/licenses/LICENSE-2.0
 *
 * Unless required by applicable law or agreed to in writing,
 * software distributed under the License is distributed on an
 * "AS IS" BASIS, WITHOUT WARRANTIES OR CONDITIONS OF ANY
 * KIND, either express or implied. See the License for the
 * specific language governing permissions and limitations
 * under the License.
 */

package org.ballerinalang.config;

import org.ballerinalang.bcl.parser.BConfig;
import org.ballerinalang.config.cipher.AESCipherTool;
import org.ballerinalang.config.cipher.AESCipherToolException;
import org.slf4j.Logger;
import org.slf4j.LoggerFactory;

import java.io.IOException;
import java.io.PrintStream;
import java.nio.file.Files;
import java.nio.file.Path;
import java.nio.file.Paths;
import java.util.HashMap;
import java.util.Map;
import java.util.regex.Matcher;
import java.util.regex.Pattern;

/**
 * ConfigRegistry caches configuration properties and provide API.
 *
 * @since 0.95
 */
public class ConfigRegistry {

    private static final Logger log = LoggerFactory.getLogger(ConfigRegistry.class);
    private static final ConfigRegistry configRegistry = new ConfigRegistry();
    private static final Pattern encryptedFieldPattern = Pattern.compile("@encrypted:\\{(.*)\\}");

    private Map<String, String> configEntries = new HashMap<>();
    private AESCipherTool cipherTool;
    private PrintStream stderr = System.err;

    private ConfigRegistry() {
    }

    public static ConfigRegistry getInstance() {
        return configRegistry;
    }

    /**
     * Prepares for parsing and loading the configurations by initializing the config processor.
     * @param runtimeParams     The Ballerina runtime parameters (-B params)
     * @param configFilePath    The path to the user provided Ballerina config file
     * @param ballerinaConfPath Path to the default ballerina.conf file
     */
    public void initRegistry(Map<String, String> runtimeParams, String configFilePath, Path ballerinaConfPath)
            throws IOException {
        BConfig resolvedConfigs = ConfigProcessor.processConfiguration(runtimeParams, configFilePath,
                                                                       ballerinaConfPath);
        configEntries = resolvedConfigs.getConfigurations();

        if (resolvedConfigs.hasEncryptedValues()) {
            String customSecretFilePath = runtimeParams != null ? runtimeParams.get("ballerina.config.secret") : null;
            Path userSecretFile = getUserSecretFile(customSecretFilePath);

            try {
                if (Files.exists(userSecretFile)) {
                    cipherTool = new AESCipherTool(userSecretFile);
                } else {
                    // Prompting should not happen when secret file is explicitly set by the user
<<<<<<< HEAD
                    stderr.println("ballerina: encrypted values detected in configurations.");
                    stderr.println("ballerina: enter the secret phrase for decryption to continue:");
=======
                    stderr.println("ballerina: enter secret for config value decryption:");
>>>>>>> 146846cd
                    cipherTool = new AESCipherTool(new String(System.console().readPassword()));
                }
            } catch (AESCipherToolException e) {
                String msg = "failed to initialize the cipher tool: " + e.getMessage();
                throw new RuntimeException(msg, e);
            }
        }
<<<<<<< HEAD
    }

    /**
     * Add the specified key/value pair as a configuration entry.
     *
     * @param key   The configuration key
     * @param value The configuration value
     */
    public void addConfiguration(String key, String value) {
        configEntries.put(key, value);
    }

    /**
     * Add the specified key/value pair as a configuration entry. Here, the key will be derived using the tableHeader
     * and tableField parameters.
     *
     * @param tableHeader The name of the TOML table to which the config will be added
     * @param tableField  The config key under which the config value will be mapped in the table
     * @param value       The configuration value
     */
    public void addConfiguration(String tableHeader, String tableField, String value) {
        addConfiguration(getConfigKey(tableHeader, tableField), value);
    }

    /**
     * Encrypts the value before adding the specified key/value pair as a configuration entry.
     *
     * @param key   The configuration key
     * @param value The configuration value
     */
    public void addEncryptedConfiguration(String key, String value) {
        if (cipherTool == null) {
            throw new RuntimeException("cipher tool is not initialized.");
        }

        addConfiguration(key, String.format("@encrypted:{%s}", value));
    }

    /**
     * Encrypts the given value before adding the specified key/value pair as a configuration entry. Here, the key will
     * be derived using the tableHeader and tableField parameters.
     *
     * @param tableHeader The name of the TOML table to which the config will be added
     * @param tableField  The config key under which the config value will be mapped in the table
     * @param value       The configuration value
     */
    public void addEncryptedConfiguration(String tableHeader, String tableField, String value) {
        addEncryptedConfiguration(getConfigKey(tableHeader, tableField), value);
    }

    /**
     * Checks whether the given key is present in the Config Registry.
     *
     * @param key The key to look-up
     * @return Returns true if the key is in the registry; returns false otherwise
     */
    public boolean contains(String key) {
        return configEntries.containsKey(key);
    }

    /**
     * Checks whether the given header/field combination is present in the Config Registry.
     *
     * @param tableHeader The name of the TOML table to look-up
     * @param tableField  The config key under which the config value will be mapped in the table
     * @return Returns true if the header/field pair is in the registry; returns false otherwise
     */
    public boolean contains(String tableHeader, String tableField) {
        return contains(getConfigKey(tableHeader, tableField));
    }

    /**
     * Retrieve the configuration value mapped by the specified key.
     *
     * @param key The key of the configuration value
     * @return The configuration value as a string
     */
    public String getConfiguration(String key) {
        String config = configEntries.get(key);
        Matcher base64Matcher = null;

        try {
            if (config != null) {
                base64Matcher = encryptedFieldPattern.matcher(config);

                if (base64Matcher.find()) {
                    return cipherTool.decrypt(base64Matcher.group(1));
                }
            }
        } catch (IllegalArgumentException e) {
            throw new RuntimeException("invalid base 64 value: " + base64Matcher.group(1));
        } catch (AESCipherToolException e) {
            throw new RuntimeException("failed to retrieve encrypted value: " + e.getMessage(), e);
        }

        return config;
    }

    /**
     * Retrieve the configuration value mapped by the specified table header and table field.
     *
     * @param tableHeader The name of the TOML table which contains the configuration
     * @param tableField  The config key under which the config value is mapped in the table
     * @return The configuration value as a string
     */
    public String getConfiguration(String tableHeader, String tableField) {
        return getConfiguration(getConfigKey(tableHeader, tableField));
    }

    /**
     * Retrieve the configuration value mapped by the specified key as a char array.
     *
     * @param key The key of the configuration value
     * @return The configuration value as a char array
     */
    public char[] getConfigAsCharArray(String key) {
        String configValue = getConfiguration(key);
        return configValue != null ? configValue.toCharArray() : null;
    }

    /**
     * Retrieve the configuration value mapped by the specified table header and table field as a char array.
     *
     * @param tableHeader The name of the TOML table which contains the configuration
     * @param tableField  The config key under which the config value is mapped in the table
     * @return The configuration value as a char array
     */
    public char[] getConfigAsCharArray(String tableHeader, String tableField) {
        return getConfigAsCharArray(getConfigKey(tableHeader, tableField));
    }

    /**
     * Retrieve the configuration value mapped by the specified key.
     *
     * @param key          The key of the configuration value
     * @param defaultValue The value to be used if the key is not in the registry
     * @return The configuration value as a string
     */
    public String getConfigOrDefault(String key, String defaultValue) {
        String value;
        return ((value = getConfiguration(key)) != null) ? value : defaultValue;
    }

    /**
     * Retrieve the configuration value mapped by the specified table header and table field.
     *
     * @param tableHeader  The name of the TOML table which contains the configuration
     * @param tableField   The config key under which the config value is mapped in the table
     * @param defaultValue The value to be used if the key is not in the registry
     * @return The configuration value as a string
     */
    public String getConfigOrDefault(String tableHeader, String tableField, String defaultValue) {
        return getConfigOrDefault(getConfigKey(tableHeader, tableField), defaultValue);
    }

    /**
     * Retrieve the configuration value mapped by the specified key as a char array.
     *
     * @param key          The key of the configuration value
     * @param defaultValue The value to be used if the key is not in the registry
     * @return The configuration value as a char array
     */
    public char[] getConfigOrDefaultAsCharArray(String key, String defaultValue) {
        String configValue = getConfigOrDefault(key, defaultValue);
        return configValue != null ? configValue.toCharArray() : null;
    }

    /**
     * Retrieve the configuration value mapped by the specified key as a char array.
     *
     * @param tableHeader  The key of the configuration value
     * @param defaultValue The value to be used if the key is not in the registry
     * @return The configuration value as a char array
     */
    public char[] getConfigOrDefaultAsCharArray(String tableHeader, String tableField, String defaultValue) {
        return getConfigAsCharArray(getConfigKey(tableHeader, tableField), defaultValue);
    }

    /**
     * Removes the specified key from the Config Registry.
     *
     * @param key The key for the configuration value to be removed
     * @return The removed configuration value
     */
    public String removeConfiguration(String key) {
        return configEntries.remove(key);
    }

    /**
     * Removes all the entries in the Config Registry.
     */
    public void resetRegistry() {
        configEntries.clear();
    }

    private String getConfigKey(String tableHeader, String tableField) {
        return tableHeader + "." + tableField;
    }

    private Path getUserSecretFile(String path) {
        if (path == null) {
            return Paths.get(System.getProperty("ballerina.source.root"), "secret.txt");
        }

        Path userConfiguredPath = Paths.get(path);

        if (Files.notExists(userConfiguredPath)) {
            throw new RuntimeException("file not found: " + path);
        }

=======

        addConfiguration("ballerina.source.root", System.getProperty("ballerina.source.root"));
    }

    /**
     * Add the specified key/value pair as a configuration entry.
     *
     * @param key   The configuration key
     * @param value The configuration value
     */
    public void addConfiguration(String key, String value) {
        configEntries.put(key, value);
    }

    /**
     * Add the specified key/value pair as a configuration entry. Here, the key will be derived using the tableHeader
     * and tableField parameters.
     *
     * @param tableHeader The name of the TOML table to which the config will be added
     * @param tableField  The config key under which the config value will be mapped in the table
     * @param value       The configuration value
     */
    public void addConfiguration(String tableHeader, String tableField, String value) {
        addConfiguration(getConfigKey(tableHeader, tableField), value);
    }

    /**
     * Encrypts the value before adding the specified key/value pair as a configuration entry.
     *
     * @param key   The configuration key
     * @param value The configuration value
     */
    public void addEncryptedConfiguration(String key, String value) {
        if (cipherTool == null) {
            throw new RuntimeException("cipher tool is not initialized.");
        }

        addConfiguration(key, String.format("@encrypted:{%s}", value));
    }

    /**
     * Encrypts the given value before adding the specified key/value pair as a configuration entry. Here, the key will
     * be derived using the tableHeader and tableField parameters.
     *
     * @param tableHeader The name of the TOML table to which the config will be added
     * @param tableField  The config key under which the config value will be mapped in the table
     * @param value       The configuration value
     */
    public void addEncryptedConfiguration(String tableHeader, String tableField, String value) {
        addEncryptedConfiguration(getConfigKey(tableHeader, tableField), value);
    }

    /**
     * Checks whether the given key is present in the Config Registry.
     *
     * @param key The key to look-up
     * @return Returns true if the key is in the registry; returns false otherwise
     */
    public boolean contains(String key) {
        return configEntries.containsKey(key);
    }

    /**
     * Checks whether the given header/field combination is present in the Config Registry.
     *
     * @param tableHeader The name of the TOML table to look-up
     * @param tableField  The config key under which the config value will be mapped in the table
     * @return Returns true if the header/field pair is in the registry; returns false otherwise
     */
    public boolean contains(String tableHeader, String tableField) {
        return contains(getConfigKey(tableHeader, tableField));
    }

    /**
     * Retrieve the configuration value mapped by the specified key.
     *
     * @param key The key of the configuration value
     * @return The configuration value as a string
     */
    public String getConfiguration(String key) {
        String config = configEntries.get(key);
        Matcher base64Matcher = null;

        try {
            if (config != null) {
                base64Matcher = encryptedFieldPattern.matcher(config);

                if (base64Matcher.find()) {
                    return cipherTool.decrypt(base64Matcher.group(1));
                }
            }
        } catch (IllegalArgumentException e) {
            throw new RuntimeException("invalid base 64 value: " + base64Matcher.group(1));
        } catch (AESCipherToolException e) {
            throw new RuntimeException("failed to retrieve encrypted value: " + e.getMessage(), e);
        }

        return config;
    }

    /**
     * Retrieve the configuration value mapped by the specified table header and table field.
     *
     * @param tableHeader The name of the TOML table which contains the configuration
     * @param tableField  The config key under which the config value is mapped in the table
     * @return The configuration value as a string
     */
    public String getConfiguration(String tableHeader, String tableField) {
        return getConfiguration(getConfigKey(tableHeader, tableField));
    }

    /**
     * Retrieve the configuration value mapped by the specified key as a char array.
     *
     * @param key The key of the configuration value
     * @return The configuration value as a char array
     */
    public char[] getConfigAsCharArray(String key) {
        String configValue = getConfiguration(key);
        return configValue != null ? configValue.toCharArray() : null;
    }

    /**
     * Retrieve the configuration value mapped by the specified table header and table field as a char array.
     *
     * @param tableHeader The name of the TOML table which contains the configuration
     * @param tableField  The config key under which the config value is mapped in the table
     * @return The configuration value as a char array
     */
    public char[] getConfigAsCharArray(String tableHeader, String tableField) {
        return getConfigAsCharArray(getConfigKey(tableHeader, tableField));
    }

    /**
     * Retrieve the configuration value mapped by the specified key.
     *
     * @param key          The key of the configuration value
     * @param defaultValue The value to be used if the key is not in the registry
     * @return The configuration value as a string
     */
    public String getConfigOrDefault(String key, String defaultValue) {
        String value;
        return ((value = getConfiguration(key)) != null) ? value : defaultValue;
    }

    /**
     * Retrieve the configuration value mapped by the specified table header and table field.
     *
     * @param tableHeader  The name of the TOML table which contains the configuration
     * @param tableField   The config key under which the config value is mapped in the table
     * @param defaultValue The value to be used if the key is not in the registry
     * @return The configuration value as a string
     */
    public String getConfigOrDefault(String tableHeader, String tableField, String defaultValue) {
        return getConfigOrDefault(getConfigKey(tableHeader, tableField), defaultValue);
    }

    /**
     * Retrieve the configuration value mapped by the specified key as a char array.
     *
     * @param key          The key of the configuration value
     * @param defaultValue The value to be used if the key is not in the registry
     * @return The configuration value as a char array
     */
    public char[] getConfigOrDefaultAsCharArray(String key, String defaultValue) {
        String configValue = getConfigOrDefault(key, defaultValue);
        return configValue != null ? configValue.toCharArray() : null;
    }

    /**
     * Retrieve the configuration value mapped by the specified key as a char array.
     *
     * @param tableHeader  The key of the configuration value
     * @param defaultValue The value to be used if the key is not in the registry
     * @return The configuration value as a char array
     */
    public char[] getConfigOrDefaultAsCharArray(String tableHeader, String tableField, String defaultValue) {
        return getConfigAsCharArray(getConfigKey(tableHeader, tableField), defaultValue);
    }

    /**
     * Removes the specified key from the Config Registry.
     *
     * @param key The key for the configuration value to be removed
     * @return The removed configuration value
     */
    public String removeConfiguration(String key) {
        return configEntries.remove(key);
    }

    /**
     * Removes all the entries in the Config Registry.
     */
    public void resetRegistry() {
        configEntries.clear();
    }

    private String getConfigKey(String tableHeader, String tableField) {
        return tableHeader + "." + tableField;
    }

    private Path getUserSecretFile(String path) {
        if (path == null) {
            return Paths.get(System.getProperty("ballerina.source.root"), "secret.txt");
        }

        Path userConfiguredPath = Paths.get(path);

        if (Files.notExists(userConfiguredPath)) {
            throw new RuntimeException("file not found: " + path);
        }

>>>>>>> 146846cd
        return userConfiguredPath;
    }
}<|MERGE_RESOLUTION|>--- conflicted
+++ resolved
@@ -77,12 +77,7 @@
                     cipherTool = new AESCipherTool(userSecretFile);
                 } else {
                     // Prompting should not happen when secret file is explicitly set by the user
-<<<<<<< HEAD
-                    stderr.println("ballerina: encrypted values detected in configurations.");
-                    stderr.println("ballerina: enter the secret phrase for decryption to continue:");
-=======
                     stderr.println("ballerina: enter secret for config value decryption:");
->>>>>>> 146846cd
                     cipherTool = new AESCipherTool(new String(System.console().readPassword()));
                 }
             } catch (AESCipherToolException e) {
@@ -90,7 +85,8 @@
                 throw new RuntimeException(msg, e);
             }
         }
-<<<<<<< HEAD
+
+        addConfiguration("ballerina.source.root", System.getProperty("ballerina.source.root"));
     }
 
     /**
@@ -301,220 +297,6 @@
             throw new RuntimeException("file not found: " + path);
         }
 
-=======
-
-        addConfiguration("ballerina.source.root", System.getProperty("ballerina.source.root"));
-    }
-
-    /**
-     * Add the specified key/value pair as a configuration entry.
-     *
-     * @param key   The configuration key
-     * @param value The configuration value
-     */
-    public void addConfiguration(String key, String value) {
-        configEntries.put(key, value);
-    }
-
-    /**
-     * Add the specified key/value pair as a configuration entry. Here, the key will be derived using the tableHeader
-     * and tableField parameters.
-     *
-     * @param tableHeader The name of the TOML table to which the config will be added
-     * @param tableField  The config key under which the config value will be mapped in the table
-     * @param value       The configuration value
-     */
-    public void addConfiguration(String tableHeader, String tableField, String value) {
-        addConfiguration(getConfigKey(tableHeader, tableField), value);
-    }
-
-    /**
-     * Encrypts the value before adding the specified key/value pair as a configuration entry.
-     *
-     * @param key   The configuration key
-     * @param value The configuration value
-     */
-    public void addEncryptedConfiguration(String key, String value) {
-        if (cipherTool == null) {
-            throw new RuntimeException("cipher tool is not initialized.");
-        }
-
-        addConfiguration(key, String.format("@encrypted:{%s}", value));
-    }
-
-    /**
-     * Encrypts the given value before adding the specified key/value pair as a configuration entry. Here, the key will
-     * be derived using the tableHeader and tableField parameters.
-     *
-     * @param tableHeader The name of the TOML table to which the config will be added
-     * @param tableField  The config key under which the config value will be mapped in the table
-     * @param value       The configuration value
-     */
-    public void addEncryptedConfiguration(String tableHeader, String tableField, String value) {
-        addEncryptedConfiguration(getConfigKey(tableHeader, tableField), value);
-    }
-
-    /**
-     * Checks whether the given key is present in the Config Registry.
-     *
-     * @param key The key to look-up
-     * @return Returns true if the key is in the registry; returns false otherwise
-     */
-    public boolean contains(String key) {
-        return configEntries.containsKey(key);
-    }
-
-    /**
-     * Checks whether the given header/field combination is present in the Config Registry.
-     *
-     * @param tableHeader The name of the TOML table to look-up
-     * @param tableField  The config key under which the config value will be mapped in the table
-     * @return Returns true if the header/field pair is in the registry; returns false otherwise
-     */
-    public boolean contains(String tableHeader, String tableField) {
-        return contains(getConfigKey(tableHeader, tableField));
-    }
-
-    /**
-     * Retrieve the configuration value mapped by the specified key.
-     *
-     * @param key The key of the configuration value
-     * @return The configuration value as a string
-     */
-    public String getConfiguration(String key) {
-        String config = configEntries.get(key);
-        Matcher base64Matcher = null;
-
-        try {
-            if (config != null) {
-                base64Matcher = encryptedFieldPattern.matcher(config);
-
-                if (base64Matcher.find()) {
-                    return cipherTool.decrypt(base64Matcher.group(1));
-                }
-            }
-        } catch (IllegalArgumentException e) {
-            throw new RuntimeException("invalid base 64 value: " + base64Matcher.group(1));
-        } catch (AESCipherToolException e) {
-            throw new RuntimeException("failed to retrieve encrypted value: " + e.getMessage(), e);
-        }
-
-        return config;
-    }
-
-    /**
-     * Retrieve the configuration value mapped by the specified table header and table field.
-     *
-     * @param tableHeader The name of the TOML table which contains the configuration
-     * @param tableField  The config key under which the config value is mapped in the table
-     * @return The configuration value as a string
-     */
-    public String getConfiguration(String tableHeader, String tableField) {
-        return getConfiguration(getConfigKey(tableHeader, tableField));
-    }
-
-    /**
-     * Retrieve the configuration value mapped by the specified key as a char array.
-     *
-     * @param key The key of the configuration value
-     * @return The configuration value as a char array
-     */
-    public char[] getConfigAsCharArray(String key) {
-        String configValue = getConfiguration(key);
-        return configValue != null ? configValue.toCharArray() : null;
-    }
-
-    /**
-     * Retrieve the configuration value mapped by the specified table header and table field as a char array.
-     *
-     * @param tableHeader The name of the TOML table which contains the configuration
-     * @param tableField  The config key under which the config value is mapped in the table
-     * @return The configuration value as a char array
-     */
-    public char[] getConfigAsCharArray(String tableHeader, String tableField) {
-        return getConfigAsCharArray(getConfigKey(tableHeader, tableField));
-    }
-
-    /**
-     * Retrieve the configuration value mapped by the specified key.
-     *
-     * @param key          The key of the configuration value
-     * @param defaultValue The value to be used if the key is not in the registry
-     * @return The configuration value as a string
-     */
-    public String getConfigOrDefault(String key, String defaultValue) {
-        String value;
-        return ((value = getConfiguration(key)) != null) ? value : defaultValue;
-    }
-
-    /**
-     * Retrieve the configuration value mapped by the specified table header and table field.
-     *
-     * @param tableHeader  The name of the TOML table which contains the configuration
-     * @param tableField   The config key under which the config value is mapped in the table
-     * @param defaultValue The value to be used if the key is not in the registry
-     * @return The configuration value as a string
-     */
-    public String getConfigOrDefault(String tableHeader, String tableField, String defaultValue) {
-        return getConfigOrDefault(getConfigKey(tableHeader, tableField), defaultValue);
-    }
-
-    /**
-     * Retrieve the configuration value mapped by the specified key as a char array.
-     *
-     * @param key          The key of the configuration value
-     * @param defaultValue The value to be used if the key is not in the registry
-     * @return The configuration value as a char array
-     */
-    public char[] getConfigOrDefaultAsCharArray(String key, String defaultValue) {
-        String configValue = getConfigOrDefault(key, defaultValue);
-        return configValue != null ? configValue.toCharArray() : null;
-    }
-
-    /**
-     * Retrieve the configuration value mapped by the specified key as a char array.
-     *
-     * @param tableHeader  The key of the configuration value
-     * @param defaultValue The value to be used if the key is not in the registry
-     * @return The configuration value as a char array
-     */
-    public char[] getConfigOrDefaultAsCharArray(String tableHeader, String tableField, String defaultValue) {
-        return getConfigAsCharArray(getConfigKey(tableHeader, tableField), defaultValue);
-    }
-
-    /**
-     * Removes the specified key from the Config Registry.
-     *
-     * @param key The key for the configuration value to be removed
-     * @return The removed configuration value
-     */
-    public String removeConfiguration(String key) {
-        return configEntries.remove(key);
-    }
-
-    /**
-     * Removes all the entries in the Config Registry.
-     */
-    public void resetRegistry() {
-        configEntries.clear();
-    }
-
-    private String getConfigKey(String tableHeader, String tableField) {
-        return tableHeader + "." + tableField;
-    }
-
-    private Path getUserSecretFile(String path) {
-        if (path == null) {
-            return Paths.get(System.getProperty("ballerina.source.root"), "secret.txt");
-        }
-
-        Path userConfiguredPath = Paths.get(path);
-
-        if (Files.notExists(userConfiguredPath)) {
-            throw new RuntimeException("file not found: " + path);
-        }
-
->>>>>>> 146846cd
         return userConfiguredPath;
     }
 }