--- conflicted
+++ resolved
@@ -7,33 +7,22 @@
 @Field {value:"endpoints: An array of endpoints the service would be attached to"}
 @Field {value:"lifetime: The life time of the service"}
 @Field {value:"basePath: Service base path"}
-<<<<<<< HEAD
-@Field {value:"compressionEnabled: The status of compressionEnabled {default value : true (enabled)}"}
-=======
 @Field {value:"compression: The status of compression {default value : AUTO}"}
->>>>>>> cd1339c2
 @Field {value:"cors: The CORS configurations for the service"}
 @Field {value:"webSocket: Annotation to define HTTP to WebSocket upgrade"}
 public struct HttpServiceConfig {
     Service[] endpoints;
     HttpServiceLifeTime lifetime;
     string basePath;
-<<<<<<< HEAD
-    boolean compressionEnabled;
-=======
     Compression compression;
->>>>>>> cd1339c2
     CorsConfig cors;
     WebSocketUpgradeConfig webSocketUpgrade;
 }
 
-<<<<<<< HEAD
-=======
 public function <HttpServiceConfig config> HttpServiceConfig() {
     config.compression = Compression.AUTO;
 }
 
->>>>>>> cd1339c2
 @Description {value:"Configurations for CORS support"}
 @Field {value:"allowHeaders: The array of allowed headers by the service"}
 @Field {value:"allowMethods: The array of allowed methods by the service"}
@@ -61,7 +50,7 @@
 @Field {value:"basePath: Path of the WebSocket service"}
 @Field {value:"subProtocols: Negotiable sub protocol by the service"}
 @Field {value:"idleTimeoutInSeconds: Idle timeout for the client connection. This can be triggered by putting onIdleTimeout resource in WS service."}
-public struct WebSocketServiceConfig {
+public struct WebSocketServiceConfiguration {
     Service[] endpoints;
     WebSocketService[] webSocketEndpoints;
     string basePath;
@@ -82,10 +71,10 @@
 }
 
 @Description {value:"Configurations annotation for an HTTP service"}
-public annotation <service> serviceConfig HttpServiceConfig;
+public annotation <service> serviceConfig HttpServiceConfiguration;
 
 @Description {value:"Configurations annotation for a WebSocket service"}
-public annotation <service> webSocketServiceConfig WebSocketServiceConfig;
+public annotation <service> webSocketServiceConfig WebSocketServiceConfiguration;
 
 
 ////////////////////////////
@@ -97,7 +86,12 @@
 @Field {value:"body: Inbound request entity body name which declared in signature"}
 @Field {value:"consumes: The media types which are accepted by resource"}
 @Field {value:"produces: The media types which are produced by resource"}
-@Field {value:"cors: The CORS configurations for the resource. If not set, the resource will inherit the CORS behaviour of the enclosing service."}
+@Field {value:"allowOrigins: The array of origins with which the response is shared by the resource"}
+@Field {value:"allowCredentials: Specifies whether credentials are required to access the resource"}
+@Field {value:"allowMethods: The array of allowed methods by the resource"}
+@Field {value:"allowHeaders: The array of allowed headers by the resource"}
+@Field {value:"maxAge: The duration to cache the preflight from client side"}
+@Field {value:"exposeHeaders: The array of allowed headers which are exposed to the client"}
 public struct ResourceConfig {
     string[] methods;
     string path;
