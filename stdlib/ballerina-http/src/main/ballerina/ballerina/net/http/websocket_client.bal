--- conflicted
+++ resolved
@@ -62,14 +62,7 @@
 @Description { value:"Returns the connector that client code uses"}
 @Return { value:"The connector that client code uses" }
 @Return { value:"Error occured during registration" }
-<<<<<<< HEAD
-public function <WebSocketClient h> getClient () returns (WebSocketConnector) {
-    WebSocketConnector wsConnector = new wsConnector(h.config.customHeaders);
-    return wsConnector;
-}
-=======
 public native function <WebSocketClient h> getClient () (WebSocketConnector);
->>>>>>> affe2591
 
 @Description { value:"Stops the registered service"}
 @Return { value:"Error occured during registration" }
