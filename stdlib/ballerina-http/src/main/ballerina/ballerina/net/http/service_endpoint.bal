--- conflicted
+++ resolved
@@ -115,11 +115,8 @@
     string epName;
     ServiceEndpointConfiguration config;
     ServiceEndpoint httpEndpoint;
-<<<<<<< HEAD
-=======
     //TODO remove below client
     WebSocketClient wsClient;
->>>>>>> f402b73d
 }
 
 public function <WebSocketEndpoint ep> WebSocketService() {
@@ -151,14 +148,9 @@
 @Description { value:"Returns the connector that client code uses"}
 @Return { value:"The connector that client code uses" }
 @Return { value:"Error occured during registration" }
-<<<<<<< HEAD
-public function <WebSocketEndpoint ep> getClient () returns (Connection) {
-    return ep.httpEndpoint.getClient();
-=======
 //TODO make this native
 public function <WebSocketEndpoint ep> getClient () returns (WebSocketConnector) {
     return ep.wsClient.getClient();
->>>>>>> f402b73d
 }
 
 @Description { value:"Stops the registered service"}
