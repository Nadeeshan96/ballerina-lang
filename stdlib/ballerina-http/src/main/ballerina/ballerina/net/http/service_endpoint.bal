package ballerina.net.http;

/////////////////////////////
/// HTTP Service Endpoint ///
/////////////////////////////
public struct ServiceEndpoint {
    // TODO : Make all field Read-Only
    Connection conn;
    ServiceEndpointConfiguration config;
}

@Description {value:"Request validation limits configuration for HTTP service endpoint"}
@Field {value:"maxUriLength: Maximum length allowed in the URL"}
@Field {value:"maxHeaderSize: Maximum size allowed in the headers"}
@Field {value:"maxEntityBodySize: Maximum size allowed in the entity body"}
public struct RequestLimits {
    int maxUriLength = -1;
    int maxHeaderSize = -1;
    int maxEntityBodySize = -1;
}

@Description {value:"Configuration for HTTP service endpoint"}
@Field {value:"host: Host of the service"}
@Field {value:"port: Port number of the service"}
@Field {value:"exposeHeaders: The array of allowed headers which are exposed to the client"}
@Field {value:"keepAlive: The keepAlive behaviour of the connection for a particular port"}
@Field {value:"transferEncoding: The types of encoding applied to the response"}
@Field {value:"chunking: The chunking behaviour of the response"}
@Field {value:"ssl: The SSL configurations for the service endpoint"}
@Field {value:"httpVersion: Highest HTTP version supported"}
@Field {value:"requestLimits: Request validation limits configuration"}
public struct ServiceEndpointConfiguration {
    string host;
    int port;
    KeepAlive keepAlive;
    TransferEncoding transferEncoding;
    Chunking chunking;
    SslConfiguration ssl;
    string httpVersion;
    RequestLimits requestLimits;
}

@Description {value:"Initializes a ServiceEndpointConfiguration struct"}
@Param {value:"config: The ServiceEndpointConfiguration struct to be initialized"}
public function <ServiceEndpointConfiguration config> ServiceEndpointConfiguration() {
    config.keepAlive = KeepAlive.AUTO;
    config.chunking = Chunking.AUTO;
    config.transferEncoding = TransferEncoding.CHUNKING;
}

@Field {value:"keyStoreFile: File path to keystore file"}
@Field {value:"keyStorePassword: The keystore password"}
@Field {value:"trustStoreFile: File path to truststore file"}
@Field {value:"trustStorePassword: The truststore password"}
@Field {value:"sslVerifyClient: The type of client certificate verification"}
@Field {value:"certPassword: The certificate password"}
@Field {value:"sslEnabledProtocols: SSL/TLS protocols to be enabled"}
@Field {value:"ciphers: List of ciphers to be used"}
@Field {value:"sslProtocol: The SSL protocol version"}
@Field {value:"validateCertEnabled: The status of validateCertEnabled {default value : false (disable)}"}
@Field {value:"cacheSize: Maximum size of the cache"}
@Field {value:"cacheValidityPeriod: Time duration of cache validity period"}
public struct SslConfiguration {
    string keyStoreFile;
    string keyStorePassword;
    string trustStoreFile;
    string trustStorePassword;
    string sslVerifyClient;
    string certPassword;
    string sslEnabledProtocols;
    string ciphers;
    string sslProtocol;
    boolean validateCertEnabled;
    int cacheSize;
    int cacheValidityPeriod;
}

public enum KeepAlive {
    AUTO, ALWAYS, NEVER
}

@Description { value:"Gets called when the endpoint is being initialized during the package initialization."}
@Param { value:"epName: The endpoint name" }
@Param { value:"config: The ServiceEndpointConfiguration of the endpoint" }
@Return { value:"Error occured during initialization" }
public function <ServiceEndpoint ep> init (ServiceEndpointConfiguration config) {
    ep.config = config;
    var err = ep.initEndpoint();
    if (err != null) {
        throw err;
    }
}

public native function<ServiceEndpoint ep> initEndpoint () returns (error);

@Description { value:"Gets called every time a service attaches itself to this endpoint. Also happens at package initialization."}
@Param { value:"ep: The endpoint to which the service should be registered to" }
@Param { value:"serviceType: The type of the service to be registered" }
public native function <ServiceEndpoint ep> register (type serviceType);

@Description { value:"Starts the registered service"}
public native function <ServiceEndpoint ep> start ();

@Description { value:"Returns the connector that client code uses"}
@Return { value:"The connector that client code uses" }
public native function <ServiceEndpoint ep> getClient () returns (Connection);

@Description { value:"Stops the registered service"}
public native function <ServiceEndpoint ep> stop ();

//////////////////////////////////
/// WebSocket Service Endpoint ///
//////////////////////////////////
public struct WebSocketEndpoint{
    string epName;
    ServiceEndpointConfiguration config;
<<<<<<< HEAD
    Endpoint httpEndpoint;
    //TODO remove below client
    WebSocketClient wsClient;
=======
    ServiceEndpoint httpEndpoint;
>>>>>>> 28c1aee6
}

public function <WebSocketEndpoint ep> WebSocketService() {
    ep.httpEndpoint = {};
}

@Description { value:"Gets called when the endpoint is being initialize during package init time"}
@Param { value:"epName: The endpoint name" }
@Param { value:"config: The ServiceEndpointConfiguration of the endpoint" }
@Return { value:"Error occured during initialization" }
public function <WebSocketEndpoint ep> init (ServiceEndpointConfiguration config) {
    ep.httpEndpoint.init(config);
}

@Description { value:"gets called every time a service attaches itself to this endpoint - also happens at package init time"}
@Param { value:"conn: The server connector connection" }
@Param { value:"res: The outbound response message" }
@Return { value:"Error occured during registration" }
public function <WebSocketEndpoint ep> register (type serviceType) {
    ep.httpEndpoint.register(serviceType);
}

@Description { value:"Starts the registered service"}
@Return { value:"Error occured during registration" }
public function <WebSocketEndpoint ep> start () {
    ep.httpEndpoint.start();
}

@Description { value:"Returns the connector that client code uses"}
@Return { value:"The connector that client code uses" }
@Return { value:"Error occured during registration" }
//TODO make this native
public function <WebSocketEndpoint ep> getClient () returns (WebSocketConnector) {
    return ep.wsClient.getClient();
}

@Description { value:"Stops the registered service"}
@Return { value:"Error occured during registration" }
public function <WebSocketEndpoint ep> stop () {
    ep.httpEndpoint.stop();
}<|MERGE_RESOLUTION|>--- conflicted
+++ resolved
@@ -114,13 +114,9 @@
 public struct WebSocketEndpoint{
     string epName;
     ServiceEndpointConfiguration config;
-<<<<<<< HEAD
-    Endpoint httpEndpoint;
+    ServiceEndpoint httpEndpoint;
     //TODO remove below client
     WebSocketClient wsClient;
-=======
-    ServiceEndpoint httpEndpoint;
->>>>>>> 28c1aee6
 }
 
 public function <WebSocketEndpoint ep> WebSocketService() {
