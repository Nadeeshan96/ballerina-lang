// Copyright (c) 2018 WSO2 Inc. (http://www.wso2.org) All Rights Reserved.
//
// WSO2 Inc. licenses this file to you under the Apache License,
// Version 2.0 (the "License"); you may not use this file except
// in compliance with the License.
// You may obtain a copy of the License at
//
// http://www.apache.org/licenses/LICENSE-2.0
//
// Unless required by applicable law or agreed to in writing,
// software distributed under the License is distributed on an
// "AS IS" BASIS, WITHOUT WARRANTIES OR CONDITIONS OF ANY
// KIND, either express or implied.  See the License for the
// specific language governing permissions and limitations
// under the License.

package ballerina.http;

import ballerina/log;
import ballerina/runtime;
import ballerina/time;
import ballerina/io;

@final string WARNING_AGENT = getWarningAgent();

@final string WARNING_110_RESPONSE_IS_STALE = "110 " + WARNING_AGENT + " \"Response is Stale\"";
@final string WARNING_111_REVALIDATION_FAILED = "111 " + WARNING_AGENT + " \"Revalidation Failed\"";

@final string WEAK_VALIDATOR_TAG = "W/";
@final int STALE = 0;

@final string FORWARD = "FORWARD";
@final string GET = "GET";
@final string POST = "POST";
@final string DELETE = "DELETE";
@final string OPTIONS = "OPTIONS";
@final string PUT = "PUT";
@final string PATCH = "PATCH";
@final string HEAD = "HEAD";

@Description {value:"Used for configuring the caching behaviour. Setting the policy field in the CacheConfig struct allows the user to control the caching behaviour."}
@Field {value:"CACHE_CONTROL_AND_VALIDATORS: This a more restricted mode of RFC 7234. This restricts caching to instances where the Cache-Control header and either the ETag or Last-Modified header are present."}
@Field {value:"RFC_7234: Caching behaviour is as specified by the RFC 7234 specification."}
public type CachingPolicy "CACHE_CONTROL_AND_VALIDATORS" | "RFC_7234";

public CachingPolicy CACHE_CONTROL_AND_VALIDATORS = "CACHE_CONTROL_AND_VALIDATORS";
public CachingPolicy RFC_7234 = "RFC_7234";

@Description {value:"CacheConfig record is used for providing the caching configurations necessary for the HTTP caching client."}
@Field {value:"enabled: Specifies whether HTTP caching is enabled. Caching is enabled by default."}
@Field {value:"isShared: Specifies whether the HTTP caching client should behave as a public cache or a private cache"}
@Field {value:"expiryTimeMillis: The number of milliseconds to keep an entry in the cache"}
@Field {value:"capacity: The capacity of the cache"}
@Field {value:"evictionFactor: The fraction of entries to be removed when the cache is full. The value should be between 0 (exclusive) and 1 (inclusive)."}
@Field {value:"policy: Gives the user some control over the caching behaviour. By default, this is set to CACHE_CONTROL_AND_VALIDATORS. The default behaviour is to allow caching only when the Cache-Control header and either the ETag or Last-Modified header are present."}
public type CacheConfig {
    boolean enabled = true,
    boolean isShared = false,
    int expiryTimeMillis = 86400,
    int capacity = 8388608, // 8MB
    float evictionFactor = 0.2,
    CachingPolicy policy = CACHE_CONTROL_AND_VALIDATORS,
};

@Description {value:"An HTTP caching client implementation which takes an HttpClient and wraps it with a caching layer."}
@Field {value:"httpClient: The underlying HTTP client which will be making the actual network calls"}
@Field {value:"cacheConfig: Caching configurations for the HTTP cache"}
public type HttpCachingClient object {

    public {
        string serviceUri;
        ClientEndpointConfiguration config;
        HttpClient httpClient;
        HttpCache cache;
        CacheConfig cacheConfig;
    }

    public new(serviceUri, config, cacheConfig) {
        self.httpClient = createHttpClient(serviceUri, config);
        self.cache = createHttpCache("http-cache", cacheConfig);
    }

    @Description {value:"Responses returned for POST requests are not cacheable. Therefore, the requests are simply directed to the origin server. Responses received for POST requests invalidate the cached responses for the same resource."}
    @Param {value:"path: Resource path "}
    @Param {value:"req: An HTTP outbound request message"}
    @Return {value:"The inbound response message"}
    @Return {value:"Error occured during HTTP client invocation"}
    public function post (string path, Request req) returns (Response|HttpConnectorError);

    @Description {value:"Responses for HEAD requests are cacheable and as such, will be routed through the HTTP cache. Only if a suitable response cannot be found will the request be directed to the origin server."}
    @Param {value:"path: Resource path "}
    @Param {value:"req: An HTTP outbound request message"}
    @Return {value:"The inbound response message"}
    @Return {value:"Error occured during HTTP client invocation"}
    public function head (string path, Request req) returns (Response|HttpConnectorError);

    @Description {value:"Responses returned for PUT requests are not cacheable. Therefore, the requests are simply directed to the origin server. In addition, PUT requests invalidate the currently stored responses for the given path."}
    @Param {value:"path: Resource path "}
    @Param {value:"req: An HTTP outbound request message"}
    @Return {value:"The inbound response message"}
    @Return {value:"Error occured during HTTP client invocation"}
    public function put (string path, Request req) returns (Response|HttpConnectorError);

    @Description {value:"Invokes an HTTP call with the specified HTTP method. This is not a cacheable operation, unless the HTTP method used is GET or HEAD."}
    @Param {value:"httpMethod: HTTP method to be used for the request"}
    @Param {value:"path: Resource path "}
    @Param {value:"req: An HTTP outbound request message"}
    @Return {value:"The inbound response message"}
    @Return {value:"Error occurred during HTTP client invocation"}
    public function execute (string httpMethod, string path, Request req) returns (Response|HttpConnectorError);

    @Description {value:"Responses returned for PATCH requests are not cacheable. Therefore, the requests are simply directed to the origin server. Responses received for PATCH requests invalidate the cached responses for the same resource."}
    @Param {value:"path: Resource path "}
    @Param {value:"req: An HTTP outbound request message"}
    @Return {value:"The inbound response message"}
    @Return {value:"Error occured during HTTP client invocation"}
    public function patch (string path, Request req) returns (Response|HttpConnectorError);

    @Description {value:"Responses returned for DELETE requests are not cacheable. Therefore, the requests are simply directed to the origin server. Responses received for DELETE requests invalidate the cached responses for the same resource."}
    @Param {value:"path: Resource path "}
    @Param {value:"req: An HTTP outbound request message"}
    @Return {value:"The inbound response message"}
    @Return {value:"Error occured during HTTP client invocation"}
    public function delete (string path, Request req) returns (Response|HttpConnectorError);

    @Description {value:"Responses for GET requests are cacheable and as such, will be routed through the HTTP cache. Only if a suitable response cannot be found will the request be directed to the origin server."}
    @Param {value:"path: Request path"}
    @Param {value:"req: An HTTP outbound request message"}
    @Return {value:"The inbound response message"}
    @Return {value:"Error occured during HTTP client invocation"}
    public function get (string path, Request req) returns (Response|HttpConnectorError);

    @Description {value:"Responses returned for OPTIONS requests are not cacheable. Therefore, the requests are simply directed to the origin server. Responses received for OPTIONS requests invalidate the cached responses for the same resource."}
    @Param {value:"path: Request path"}
    @Param {value:"req: An HTTP outbound request message"}
    @Return {value:"The inbound response message"}
    @Return {value:"Error occured during HTTP client invocation"}
    public function options (string path, Request req) returns (Response|HttpConnectorError);

    @Description {value:"Forward action can be used to invoke an HTTP call with inbound request's HTTP method. Only inbound requests of GET and HEAD HTTP method types are cacheable."}
    @Param {value:"path: Request path"}
    @Param {value:"req: An HTTP inbound request message"}
    @Return {value:"The inbound response message"}
    @Return {value:"Error occured during HTTP client invocation"}
    public function forward (string path, Request req) returns (Response|HttpConnectorError);

    @Description {value:"Submits an HTTP request to a service with the specified HTTP verb."}
    @Param {value:"httpVerb: The HTTP verb value"}
    @Param {value:"path: The Resource path "}
    @Param {value:"req: An HTTP outbound request message"}
    @Return {value:"The Handle for further interactions"}
    @Return {value:"The Error occured during HTTP client invocation"}
    public function submit (string httpVerb, string path, Request req) returns (HttpHandle|HttpConnectorError);

    @Description {value:"Retrieves response for a previously submitted request."}
    @Param {value:"handle: The Handle which relates to previous async invocation"}
    @Return {value:"The HTTP response message"}
    @Return {value:"The Error occured during HTTP client invocation"}
    public function getResponse (HttpHandle handle) returns (Response|HttpConnectorError);

    @Description {value:"Checks whether server push exists for a previously submitted request."}
    @Param {value:"handle: The Handle which relates to previous async invocation"}
    @Return {value:"Whether push promise exists"}
    public function hasPromise (HttpHandle handle) returns boolean;

    @Description {value:"Retrieves the next available push promise for a previously submitted request."}
    @Param {value:"handle: The Handle which relates to previous async invocation"}
    @Return {value:"The HTTP Push Promise message"}
    @Return {value:"The Error occured during HTTP client invocation"}
    public function getNextPromise (HttpHandle handle) returns (PushPromise|HttpConnectorError);

    @Description {value:"Retrieves the promised server push response."}
    @Param {value:"promise: The related Push Promise message"}
    @Return {value:"HTTP The Push Response message"}
    @Return {value:"The Error occured during HTTP client invocation"}
    public function getPromisedResponse (PushPromise promise) returns (Response|HttpConnectorError);

    @Description {value:"Rejects a push promise."}
    @Param {value:"promise: The Push Promise need to be rejected"}
    @Return {value:"Whether operation is successful"}
    public function rejectPromise (PushPromise promise) returns boolean;
};

@Description {value:"Creates an HTTP client capable of caching HTTP responses."}
public function createHttpCachingClient(string url, ClientEndpointConfiguration config, CacheConfig cacheConfig) returns HttpClient {
    HttpCachingClient httpCachingClient = new (url, config, cacheConfig);
    log:printDebug("Created HTTP caching client: " + io:sprintf("%r",[httpCachingClient]));
    return httpCachingClient;
}

public function HttpCachingClient::post (string path, Request req) returns (Response|HttpConnectorError) {
    match self.httpClient.post(path, req) {
        Response inboundResponse => {
            invalidateResponses(self.cache, inboundResponse, path);
            return inboundResponse;
        }

        HttpConnectorError err => return err;
    }
}

public function HttpCachingClient::head (string path, Request req) returns (Response|HttpConnectorError) {
    return getCachedResponse(self.cache, self.httpClient, req, HEAD, path, self.cacheConfig.isShared);
}

public function HttpCachingClient::put (string path, Request req) returns (Response|HttpConnectorError) {
    match self.httpClient.put(path, req) {
        Response inboundResponse => {
            invalidateResponses(self.cache, inboundResponse, path);
            return inboundResponse;
        }

        HttpConnectorError err => return err;
    }
}

public function HttpCachingClient::execute (string httpMethod, string path, Request req) returns (Response|HttpConnectorError) {
    if (httpMethod == GET || httpMethod == HEAD) {
        return getCachedResponse(self.cache, self.httpClient, req, httpMethod, path, self.cacheConfig.isShared);
    }

    match self.httpClient.execute(httpMethod, path, req) {
        Response inboundResponse => {
            invalidateResponses(self.cache, inboundResponse, path);
            return inboundResponse;
        }

        HttpConnectorError err => return err;
    }
}

public function HttpCachingClient::patch (string path, Request req) returns (Response|HttpConnectorError) {
    match self.httpClient.patch(path, req) {
        Response inboundResponse => {
            invalidateResponses(self.cache, inboundResponse, path);
            return inboundResponse;
        }

        HttpConnectorError err => return err;
    }
}

public function HttpCachingClient::delete (string path, Request req) returns (Response|HttpConnectorError) {
    match self.httpClient.delete(path, req) {
        Response inboundResponse => {
            invalidateResponses(self.cache, inboundResponse, path);
            return inboundResponse;
        }

        HttpConnectorError err => return err;
    }
}

public function HttpCachingClient::get (string path, Request req) returns (Response|HttpConnectorError) {
    return getCachedResponse(self.cache, self.httpClient, req, GET, path, self.cacheConfig.isShared);
}

public function HttpCachingClient::options (string path, Request req) returns (Response|HttpConnectorError) {
    match self.httpClient.options(path, req) {
        Response inboundResponse => {
            invalidateResponses(self.cache, inboundResponse, path);
            return inboundResponse;
        }

        HttpConnectorError err => return err;
    }
}

public function HttpCachingClient::forward (string path, Request req) returns (Response|HttpConnectorError) {
    if (req.method == GET || req.method == HEAD) {
        return getCachedResponse(self.cache, self.httpClient, req, req.method, path, self.cacheConfig.isShared);
    }

    match self.httpClient.forward(path, req) {
        Response inboundResponse => {
            invalidateResponses(self.cache, inboundResponse, path);
            return inboundResponse;
        }

        HttpConnectorError err => return err;
    }
}

public function HttpCachingClient::submit (string httpVerb, string path, Request req) returns (HttpHandle|HttpConnectorError) {
    return self.httpClient.submit(httpVerb, path, req);
}

public function HttpCachingClient::getResponse (HttpHandle handle) returns (Response|HttpConnectorError) {
    return self.httpClient.getResponse(handle);
}

public function HttpCachingClient::hasPromise (HttpHandle handle) returns boolean {
    return self.httpClient.hasPromise(handle);
}

public function HttpCachingClient::getNextPromise (HttpHandle handle) returns (PushPromise|HttpConnectorError) {
    return self.httpClient.getNextPromise(handle);
}

public function HttpCachingClient::getPromisedResponse (PushPromise promise) returns (Response|HttpConnectorError) {
    return self.httpClient.getPromisedResponse(promise);
}

public function HttpCachingClient::rejectPromise (PushPromise promise) returns boolean {
    return self.httpClient.rejectPromise(promise);
}

function getCachedResponse (HttpCache cache, HttpClient httpClient, Request req, string httpMethod, string path,
                            boolean isShared) returns (Response|HttpConnectorError) {
    time:Time currentT = time:currentTime();
    req.parseCacheControlHeader();

    if (cache.hasKey(getCacheKey(httpMethod, path))) {
        Response cachedResponse = cache.get(getCacheKey(httpMethod, path));
        // Based on https://tools.ietf.org/html/rfc7234#section-4
        log:printDebug("Cached response found for: '" + httpMethod + " " + path + "'");

        if (isFreshResponse(cachedResponse, isShared)) {
            // If the no-cache directive is not set, responses can be served straight from the cache, without
            // validating with the origin server.
            if (!req.cacheControl.noCache && !cachedResponse.cacheControl.noCache && !req.hasHeader(PRAGMA)) {
                setAgeHeader(cachedResponse);
                log:printDebug("Serving a cached fresh response without validating with the origin server: " + io:sprintf("%r", [cachedResponse]));
                return cachedResponse;
            } else {
                log:printDebug("Serving a cached fresh response after validating with the origin server");
                return getValidationResponse(httpClient, req, cachedResponse, cache, currentT, path, httpMethod, true);
            }
        }

        // If a fresh response is not available, serve a stale response, provided that it is not prohibited by
        // a directive and is explicitly allowed in the request.
        if (isAllowedToBeServedStale(req.cacheControl, cachedResponse, isShared)) {

            // If the no-cache directive is not set, responses can be served straight from the cache, without
            // validating with the origin server.
            if (!req.cacheControl.noCache && !cachedResponse.cacheControl.noCache
                                              && !req.hasHeader(PRAGMA)) {
                log:printDebug("Serving cached stale response without validating with the origin server");
                setAgeHeader(cachedResponse);
                cachedResponse.setHeader(WARNING, WARNING_110_RESPONSE_IS_STALE);
                return cachedResponse;
            }
        }

        log:printDebug("Validating a stale response for '" + path + "' with the origin server.");
        return getValidationResponse(httpClient, req, cachedResponse, cache, currentT, path, httpMethod, false);
    } else {
        log:printDebug("Cached response not found for: '" + httpMethod + " " + path + "'");
    }

    log:printDebug("Sending new request to: " + path);
    var response = sendNewRequest(httpClient, req, path, httpMethod);
    match response {
        Response newResponse => {
            if (cache.isAllowedToCache(newResponse)) {
                newResponse.requestTime = currentT.time;
                newResponse.receivedTime = time:currentTime().time;
                cache.put(getCacheKey(httpMethod, path), req.cacheControl, newResponse);
            }

            return newResponse;
        }

        HttpConnectorError err => return err;
    }
}

function getValidationResponse (HttpClient httpClient, Request req, Response cachedResponse, HttpCache cache,
                                time:Time currentT, string path, string httpMethod, boolean isFreshResponse)
                                returns (Response|HttpConnectorError) {
    // If the no-cache directive is set, always validate the response before serving
<<<<<<< HEAD
    Response validationResponse = new;
=======
    Response validationResponse = new; // TODO: May have to make this Response?
>>>>>>> d2084c58

    if (isFreshResponse) {
        log:printDebug("Sending validation request for a fresh response");
    } else {
        log:printDebug("Sending validation request for a stale response");
    }

    match sendValidationRequest(httpClient, path, cachedResponse) {
        Response resp => validationResponse = resp;
        HttpConnectorError validationErr => {
            // Based on https://tools.ietf.org/html/rfc7234#section-4.2.4
            // This behaviour is based on the fact that currently HttpConnectorError structs are returned only
            // if the connection is refused or the connection times out.
            // TODO: Verify that this behaviour is valid: returning a fresh response when 'no-cache' is present and origin server couldn't be reached.
            setAgeHeader(cachedResponse);
            if (!isFreshResponse) {
                // If the origin server cannot be reached and a fresh response is unavailable, serve a stale
                // response (unless it is prohibited through a directive).
                cachedResponse.setHeader(WARNING, WARNING_111_REVALIDATION_FAILED);
                log:printDebug("Cannot reach origin server. Serving a stale response");
            } else {
                log:printDebug("Cannot reach origin server. Serving a fresh response");
            }
            return validationErr;
        }
    }

    log:printDebug("Response for validation request received");
    // Based on https://tools.ietf.org/html/rfc7234#section-4.3.3
    if (validationResponse.statusCode == NOT_MODIFIED_304) {
        return handle304Response(validationResponse, cachedResponse, cache, path, httpMethod);
    } else if (validationResponse.statusCode >= 500 && validationResponse.statusCode < 600) {
        // May forward the response or act as if the origin server failed to respond and serve a
        // stored response
        // TODO: Make the above mentioned behaviour user-configurable
        return validationResponse;
    } else {
        // Forward the received response and replace the stored responses
        validationResponse.requestTime = currentT.time;
        cache.put(getCacheKey(httpMethod, path), req.cacheControl, validationResponse);
        log:printDebug("Received a full response. Storing it in cache and forwarding to the client");
        return validationResponse;
    }
}

// Based on https://tools.ietf.org/html/rfc7234#section-4.3.4
function handle304Response (Response validationResponse, Response cachedResponse, HttpCache cache, string path,
                            string httpMethod) returns (Response|HttpConnectorError) {
    log:printDebug("304 response received");

    if (validationResponse.hasHeader(ETAG)) {
        string etag = validationResponse.getHeader(ETAG);

        if (isAStrongValidator(etag)) {
            // Assuming ETags are the only strong validators
            Response[] matchingCachedResponses = cache.getAllByETag(getCacheKey(httpMethod, path), etag);

            foreach resp in matchingCachedResponses {
                updateResponse(resp, validationResponse);
            }
            log:printDebug("304 response received. Strong validator. Response(s) updated");
            return cachedResponse;
        } else if (hasAWeakValidator(validationResponse, etag)) {
            // The weak validator should be either an ETag or a last modified date. Precedence given to ETag
            Response[] matchingCachedResponses = cache.getAllByWeakETag(getCacheKey(httpMethod, path), etag);

            foreach resp in matchingCachedResponses {
                updateResponse(resp, validationResponse);
            }
            log:printDebug("304 response received. Weak validator. Response(s) updated");
            return cachedResponse;

            // TODO: check if last modified date can be used here as a weak validator
        }
    }

    if (!cachedResponse.hasHeader(ETAG) && !cachedResponse.hasHeader(LAST_MODIFIED)) {
        updateResponse(cachedResponse, validationResponse);
    }
    log:printDebug("304 response received. No validators. Returning cached response");
    // TODO: Check if this behaviour is the expected one
    return cachedResponse;
}

// Based on https://tools.ietf.org/html/rfc7234#section-4.4
function invalidateResponses (HttpCache httpCache, Response inboundResponse, string path) {
    // TODO: Improve this logic in accordance with the spec
    if (isCacheableStatusCode(inboundResponse.statusCode) &&
        inboundResponse.statusCode >= 200 && inboundResponse.statusCode < 400) {
        httpCache.cache.remove(getCacheKey(GET, path));
        httpCache.cache.remove(getCacheKey(HEAD, path));
    }
}

// Based on https://tools.ietf.org/html/rfc7234#section-4.2.1
function getFreshnessLifetime (Response cachedResponse, boolean isSharedCache) returns int {
    // TODO: Ensure that duplicate directives are not counted towards freshness lifetime.
    if (isSharedCache && cachedResponse.cacheControl.sMaxAge >= 0) {
        return cachedResponse.cacheControl.sMaxAge;
    }

    if (cachedResponse.cacheControl.maxAge >= 0) {
        return cachedResponse.cacheControl.maxAge;
    }

    // At this point, there should be exactly one Expires header to calculate the freshness lifetime.
    // When adding heuristic calculations, the condition would change to >1.
    if (cachedResponse.hasHeader(EXPIRES)) {
        string[] expiresHeader = cachedResponse.getHeaders(EXPIRES);

        if (lengthof expiresHeader == 1) {
            if (cachedResponse.hasHeader(DATE)) {
                string[] dateHeader = cachedResponse.getHeaders(DATE);

                if (lengthof dateHeader == 1) {
                    // TODO: See if time parsing errors need to be handled
                    int freshnessLifetime = (time:parseTo(expiresHeader[0], time:TIME_RFC_1123).time
                                             - time:parseTo(dateHeader[0], time:TIME_RFC_1123).time) / 1000;
                    return freshnessLifetime;
                }
            }
        }
    }

    // TODO: Add heuristic freshness lifetime calculation

    return STALE;
}

function isFreshResponse (Response cachedResponse, boolean isSharedCache) returns boolean {
    int currentAge = getResponseAge(cachedResponse);
    int freshnessLifetime = getFreshnessLifetime(cachedResponse, isSharedCache);
    return freshnessLifetime >= currentAge;
}

// Based on https://tools.ietf.org/html/rfc7234#section-4.2.4
function isAllowedToBeServedStale (RequestCacheControl requestCacheControl, Response cachedResponse,
                                   boolean isSharedCache) returns boolean {
    // A cache MUST NOT generate a stale response if it is prohibited by an explicit in-protocol directive
    if (isServingStaleProhibited(requestCacheControl, cachedResponse.cacheControl)) {
        return false;
    }
    return isStaleResponseAccepted(requestCacheControl, cachedResponse, isSharedCache);
}

// Based on https://tools.ietf.org/html/rfc7234#section-4.2.4
function isServingStaleProhibited (RequestCacheControl requestCacheControl,
                                   ResponseCacheControl responseCacheControl) returns boolean {
    // A cache MUST NOT generate a stale response if it is prohibited by an explicit in-protocol directive
    return requestCacheControl.noStore ||
           requestCacheControl.noCache ||
           responseCacheControl.mustRevalidate ||
           responseCacheControl.proxyRevalidate ||
           (responseCacheControl.sMaxAge >= 0);
}

// Based on https://tools.ietf.org/html/rfc7234#section-4.2.4
function isStaleResponseAccepted (RequestCacheControl requestCacheControl, Response cachedResponse, boolean isSharedCache) returns boolean {
    if (requestCacheControl.maxStale == MAX_STALE_ANY_AGE) {
        return true;
    } else if (requestCacheControl.maxStale >=
               (getResponseAge(cachedResponse) - getFreshnessLifetime(cachedResponse, isSharedCache))) {
        return true;
    }
    return false;
}

// Based https://tools.ietf.org/html/rfc7234#section-4.3.1
function sendValidationRequest (HttpClient httpClient, string path, Response cachedResponse)
                                                                            returns (Response|HttpConnectorError) {
    Request validationRequest = new;

    if (cachedResponse.hasHeader(ETAG)) {
        validationRequest.setHeader(IF_NONE_MATCH, cachedResponse.getHeader(ETAG));
    }

    if (cachedResponse.hasHeader(LAST_MODIFIED)) {
        validationRequest.setHeader(IF_MODIFIED_SINCE, cachedResponse.getHeader(LAST_MODIFIED));
    }

    // TODO: handle cases where neither of the above 2 headers are present

    match httpClient.get(path, validationRequest) {
        Response validationResponse => return validationResponse;

        HttpConnectorError err => return err;
    }
}

function sendNewRequest(HttpClient httpClient, Request request, string path, string httpMethod)
                                                                            returns (Response|HttpConnectorError) {
    if (httpMethod == GET) {
        return httpClient.get(path, request);
    } else if (httpMethod == HEAD) {
        return httpClient.head(path, request);
    } else {
        HttpConnectorError err = {message: "HTTP method not supported in caching client: " + httpMethod};
        return err;
    }
}

function setAgeHeader (Response cachedResponse) {
    cachedResponse.setHeader(AGE, "" + calculateCurrentResponseAge(cachedResponse));
}

// Based on https://tools.ietf.org/html/rfc7234#section-4.2.3
function calculateCurrentResponseAge (Response cachedResponse) returns int {
    int ageValue = getResponseAge(cachedResponse);
    int dateValue = getDateValue(cachedResponse);
    int now = time:currentTime().time;
    int responseTime = cachedResponse.receivedTime;
    int requestTime = cachedResponse.requestTime;

    int apparentAge = (responseTime - dateValue) >= 0 ? (responseTime - dateValue) : 0;

    int responseDelay = responseTime - requestTime;
    int correctedAgeValue = ageValue + responseDelay;

    int correctedInitialAge = apparentAge > correctedAgeValue ? apparentAge : correctedAgeValue;
    int residentTime = now - responseTime;

    return (correctedInitialAge + residentTime) / 1000;
}

// Based on https://tools.ietf.org/html/rfc7234#section-4.3.4
function updateResponse (Response cachedResponse, Response validationResponse) {
    // 1 - delete warning headers with warn codes 1xx
    // 2 - retain warning headers with warn codes 2xx
    // 3 - use other headers in validation response to replace corresponding headers in cached response
    retain2xxWarnings(cachedResponse);
    replaceHeaders(cachedResponse, validationResponse);
}

// Based on https://tools.ietf.org/html/rfc7234#section-4.3.4
function hasAWeakValidator (Response validationResponse, string etag) returns boolean {
    return (validationResponse.hasHeader(LAST_MODIFIED) || !isAStrongValidator(etag));
}

// Based on https://tools.ietf.org/html/rfc7234#section-4.3.4
function isAStrongValidator (string etag) returns boolean {
    // TODO: Consider cases where Last-Modified can also be treated as a strong validator as per
    // https://tools.ietf.org/html/rfc7232#section-2.2.2
    if (!etag.hasPrefix(WEAK_VALIDATOR_TAG)) {
        return true;
    }

    return false;
}

// Based on https://tools.ietf.org/html/rfc7234#section-4.3.4
function replaceHeaders (Response cachedResponse, Response validationResponse) {
    map uptodateHeaders = validationResponse.getCopyOfAllHeaders();

    foreach headerName, headerValues in uptodateHeaders {
        string[] valueArray = [];
        match <string[]>headerValues {
            string[] arr => valueArray = arr;
            error => next; // Skip the current header if there was an error in retrieving the header values
        }

        cachedResponse.removeHeader(headerName); // Remove existing headers before adding the up-to-date headers
        foreach value in valueArray {
            cachedResponse.addHeader(headerName, value);
        }
    }
}

function retain2xxWarnings (Response cachedResponse) {
    if (cachedResponse.hasHeader(WARNING)) {
        string[] warningHeaders = cachedResponse.getHeaders(WARNING);
        cachedResponse.removeHeader(WARNING);
        // TODO: Need to handle this in a better way using regex when the required regex APIs are there
        foreach warningHeader in warningHeaders {
            if (warningHeader.contains("214") || warningHeader.contains("299")) {
                log:printDebug("Adding warning header: " + warningHeader);
                cachedResponse.addHeader(WARNING, warningHeader);
                next;
            }
        }
    }
}

function getResponseAge (Response cachedResponse) returns int {
    if (!cachedResponse.hasHeader(AGE)) {
        return 0;
    }

    match <int>cachedResponse.getHeader(AGE) {
        int ageValue => return ageValue;
        error => return 0;
    }
}

function getDateValue (Response inboundResponse) returns int {
    // Based on https://tools.ietf.org/html/rfc7231#section-7.1.1.2
    if (!inboundResponse.hasHeader(DATE)) {
        log:printDebug("Date header not found. Using current time for the Date header.");
        time:Time currentT = time:currentTime();
        inboundResponse.setHeader(DATE, currentT.formatTo(time:TIME_RFC_1123));
        return currentT.time;
    }

    string dateHeader = inboundResponse.getHeader(DATE);
    // TODO: May need to handle invalid date headers
    time:Time dateHeaderTime = time:parseTo(dateHeader, time:TIME_RFC_1123);
    return dateHeaderTime.time;
}

function getWarningAgent () returns string {
    string ballerinaVersion = runtime:getProperty("ballerina.version");
    return "ballerina-http-caching-client/" + ballerinaVersion;
}<|MERGE_RESOLUTION|>--- conflicted
+++ resolved
@@ -370,11 +370,7 @@
                                 time:Time currentT, string path, string httpMethod, boolean isFreshResponse)
                                 returns (Response|HttpConnectorError) {
     // If the no-cache directive is set, always validate the response before serving
-<<<<<<< HEAD
-    Response validationResponse = new;
-=======
     Response validationResponse = new; // TODO: May have to make this Response?
->>>>>>> d2084c58
 
     if (isFreshResponse) {
         log:printDebug("Sending validation request for a fresh response");
