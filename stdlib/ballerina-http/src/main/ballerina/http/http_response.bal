--- conflicted
+++ resolved
@@ -314,11 +314,7 @@
     self.setEntity(entity);
 }
 
-<<<<<<< HEAD
-public function Response::setMultiparts (mime:Entity[] bodyParts, @sensitive string contentType) {
-=======
-public function Response::setBodyParts (mime:Entity[] bodyParts, string contentType) {
->>>>>>> 4a75f096
+public function Response::setBodyParts (mime:Entity[] bodyParts, @sensitive string contentType) {
     mime:Entity entity = self.getEntityWithoutBody();
     mime:MediaType mediaType = getMediaTypeFromResponse(self, mime:MULTIPART_MIXED);
     if (contentType != null && contentType != "") {
