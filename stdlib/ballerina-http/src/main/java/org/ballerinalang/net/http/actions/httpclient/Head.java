/*
 * Copyright (c) 2017, WSO2 Inc. (http://www.wso2.org) All Rights Reserved.
 *
 * WSO2 Inc. licenses this file to you under the Apache License,
 * Version 2.0 (the "License"); you may not use this file except
 * in compliance with the License.
 * You may obtain a copy of the License at
 *
 *    http://www.apache.org/licenses/LICENSE-2.0
 *
 * Unless required by applicable law or agreed to in writing,
 * software distributed under the License is distributed on an
 * "AS IS" BASIS, WITHOUT WARRANTIES OR CONDITIONS OF ANY
 * KIND, either express or implied.  See the License for the
 * specific language governing permissions and limitations
 * under the License.
 */

package org.ballerinalang.net.http.actions.httpclient;

import org.ballerinalang.bre.Context;
import org.ballerinalang.bre.bvm.CallableUnitCallback;
import org.ballerinalang.model.types.TypeKind;
import org.ballerinalang.natives.annotations.Argument;
import org.ballerinalang.natives.annotations.BallerinaFunction;
import org.ballerinalang.natives.annotations.ReturnType;
import org.ballerinalang.net.http.DataContext;
import org.ballerinalang.net.http.HttpConstants;
import org.wso2.transport.http.netty.message.HTTPCarbonMessage;


/**
 * {@code Head} is the HEAD action implementation of the HTTP Connector.
 */
@BallerinaFunction(
        orgName = "ballerina", packageName = "http",
<<<<<<< HEAD
        functionName = "head",
        receiver = @Receiver(type = TypeKind.OBJECT, structType = HttpConstants.CALLER_ACTIONS,
                structPackage = "ballerina.http"),
=======
        functionName = "nativeHead",
>>>>>>> 6e0f0e7f
        args = {
                @Argument(name = "callerActions", type = TypeKind.CONNECTOR),
                @Argument(name = "path", type = TypeKind.STRING),
                @Argument(name = "req", type = TypeKind.OBJECT, structType = "Request",
                        structPackage = "ballerina.http")
        },
        returnType = {
                @ReturnType(type = TypeKind.OBJECT, structType = "Response", structPackage = "ballerina.http"),
                @ReturnType(type = TypeKind.RECORD, structType = "HttpConnectorError",
                        structPackage = "ballerina.http"),
        }
)
public class Head extends AbstractHTTPAction {

    @Override
    public void execute(Context context, CallableUnitCallback callback) {
        DataContext dataContext = new DataContext(context, callback, createOutboundRequestMsg(context));
        // Execute the operation
        executeNonBlockingAction(dataContext, false);
    }

    protected HTTPCarbonMessage createOutboundRequestMsg(Context context) {
        HTTPCarbonMessage outboundReqMsg = super.createOutboundRequestMsg(context);
        outboundReqMsg.setProperty(HttpConstants.HTTP_METHOD, HttpConstants.HTTP_METHOD_HEAD);
        return outboundReqMsg;
    }
}<|MERGE_RESOLUTION|>--- conflicted
+++ resolved
@@ -34,13 +34,7 @@
  */
 @BallerinaFunction(
         orgName = "ballerina", packageName = "http",
-<<<<<<< HEAD
-        functionName = "head",
-        receiver = @Receiver(type = TypeKind.OBJECT, structType = HttpConstants.CALLER_ACTIONS,
-                structPackage = "ballerina.http"),
-=======
         functionName = "nativeHead",
->>>>>>> 6e0f0e7f
         args = {
                 @Argument(name = "callerActions", type = TypeKind.CONNECTOR),
                 @Argument(name = "path", type = TypeKind.STRING),
