--- conflicted
+++ resolved
@@ -32,17 +32,9 @@
  */
 @BallerinaFunction(
         orgName = "ballerina", packageName = "http",
-<<<<<<< HEAD
-        functionName = "post",
-        receiver = @Receiver(type = TypeKind.OBJECT, structType = HttpConstants.CALLER_ACTIONS,
-                structPackage = "ballerina.http"),
-        args = {
-                @Argument(name = "client", type = TypeKind.OBJECT),
-=======
         functionName = "nativePost",
         args = {
-                @Argument(name = "callerActions", type = TypeKind.STRUCT),
->>>>>>> 6e0f0e7f
+                @Argument(name = "callerActions", type = TypeKind.OBJECT),
                 @Argument(name = "path", type = TypeKind.STRING),
                 @Argument(name = "req", type = TypeKind.OBJECT, structType = "Request",
                         structPackage = "ballerina.http")
