--- conflicted
+++ resolved
@@ -79,11 +79,7 @@
 
 import static org.ballerinalang.bre.bvm.BLangVMErrors.PACKAGE_BUILTIN;
 import static org.ballerinalang.bre.bvm.BLangVMErrors.STRUCT_GENERIC_ERROR;
-<<<<<<< HEAD
 import static org.ballerinalang.mime.util.Constants.BOUNDARY;
-import static org.ballerinalang.mime.util.Constants.CONTENT_TYPE;
-=======
->>>>>>> b6e1ae57
 import static org.ballerinalang.mime.util.Constants.ENTITY_HEADERS_INDEX;
 import static org.ballerinalang.mime.util.Constants.IS_BODY_BYTE_CHANNEL_ALREADY_SET;
 import static org.ballerinalang.mime.util.Constants.MESSAGE_ENTITY;
@@ -156,11 +152,7 @@
         if (contentType == null) {
             contentType = OCTET_STREAM;
         }
-<<<<<<< HEAD
-        HttpUtil.setHeaderToEntity(entity, CONTENT_TYPE, contentType);
-=======
-        HttpUtil.setHeaderToEntity(entity, HttpHeaderNames.CONTENT_TYPE.toString(), baseType);
->>>>>>> b6e1ae57
+        HttpUtil.setHeaderToEntity(entity, HttpHeaderNames.CONTENT_TYPE.toString(), contentType);
         httpMessageStruct.addNativeData(MESSAGE_ENTITY, entity);
         httpMessageStruct.addNativeData(IS_BODY_BYTE_CHANNEL_ALREADY_SET, EntityBodyHandler
                 .checkEntityBodyAvailability(entity));
@@ -207,13 +199,8 @@
         HTTPCarbonMessage httpCarbonMessage = HttpUtil
                 .getCarbonMsg(httpMessageStruct, HttpUtil.createHttpCarbonMessage(isRequest));
         HttpMessageDataStreamer httpMessageDataStreamer = new HttpMessageDataStreamer(httpCarbonMessage);
-<<<<<<< HEAD
-        String contentType = httpCarbonMessage.getHeader(CONTENT_TYPE);
+        String contentType = httpCarbonMessage.getHeader(HttpHeaderNames.CONTENT_TYPE.toString());
         if (MimeUtil.isNotNullAndEmpty(contentType) && contentType.startsWith(MULTIPART_AS_PRIMARY_TYPE)
-=======
-        String contentType = httpCarbonMessage.getHeader(HttpHeaderNames.CONTENT_TYPE.toString());
-        if (isRequest && MimeUtil.isNotNullAndEmpty(contentType) && contentType.startsWith(MULTIPART_AS_PRIMARY_TYPE)
->>>>>>> b6e1ae57
                 && context != null) {
             MultipartDecoder.parseBody(context, entity, contentType, httpMessageDataStreamer.getInputStream());
         } else {
@@ -946,7 +933,8 @@
     }
 
     public static String getContentTypeFromTransportMessage(HTTPCarbonMessage transportMessage) {
-        return transportMessage.getHeader(CONTENT_TYPE) != null ? transportMessage.getHeader(CONTENT_TYPE) : null;
+        return transportMessage.getHeader(HttpHeaderNames.CONTENT_TYPE.toString()) != null ?
+                transportMessage.getHeader(HttpHeaderNames.CONTENT_TYPE.toString()) : null;
     }
 
     /**
@@ -976,7 +964,8 @@
         String boundaryString = null;
         if (contentType != null && contentType.startsWith(MULTIPART_AS_PRIMARY_TYPE)) {
             boundaryString = MimeUtil.getNewMultipartDelimiter();
-            transportMessage.setHeader(CONTENT_TYPE, contentType + "; " + BOUNDARY + "=" + boundaryString);
+            transportMessage.setHeader(HttpHeaderNames.CONTENT_TYPE.toString(), contentType + "; " + BOUNDARY + "=" +
+                    boundaryString);
         }
         return boundaryString;
     }
