/*
 * Copyright (c) 2017, WSO2 Inc. (http://www.wso2.org) All Rights Reserved.
 *
 * WSO2 Inc. licenses this file to you under the Apache License,
 * Version 2.0 (the "License"); you may not use this file except
 * in compliance with the License.
 * You may obtain a copy of the License at
 *
 *    http://www.apache.org/licenses/LICENSE-2.0
 *
 * Unless required by applicable law or agreed to in writing,
 * software distributed under the License is distributed on an
 * "AS IS" BASIS, WITHOUT WARRANTIES OR CONDITIONS OF ANY
 * KIND, either express or implied.  See the License for the
 * specific language governing permissions and limitations
 * under the License.
 */

package org.ballerinalang.net.http;

import io.netty.buffer.Unpooled;
import io.netty.handler.codec.http.DefaultHttpHeaders;
import io.netty.handler.codec.http.DefaultHttpRequest;
import io.netty.handler.codec.http.DefaultHttpResponse;
import io.netty.handler.codec.http.DefaultLastHttpContent;
import io.netty.handler.codec.http.HttpHeaders;
import io.netty.handler.codec.http.HttpMethod;
import io.netty.handler.codec.http.HttpResponseStatus;
import io.netty.handler.codec.http.HttpVersion;
import org.ballerinalang.bre.Context;
import org.ballerinalang.connector.api.AnnAttrValue;
import org.ballerinalang.connector.api.Annotation;
import org.ballerinalang.connector.api.BallerinaConnectorException;
import org.ballerinalang.connector.api.ConnectorUtils;
import org.ballerinalang.connector.api.Resource;
import org.ballerinalang.connector.api.Service;
<<<<<<< HEAD
import org.ballerinalang.mime.util.Constants;
=======
import org.ballerinalang.mime.util.EntityBodyHandler;
>>>>>>> 565d3d2f
import org.ballerinalang.mime.util.MimeUtil;
import org.ballerinalang.mime.util.MultipartDecoder;
import org.ballerinalang.model.values.BMap;
import org.ballerinalang.model.values.BString;
import org.ballerinalang.model.values.BStringArray;
import org.ballerinalang.model.values.BStruct;
import org.ballerinalang.model.values.BValue;
import org.ballerinalang.natives.AbstractNativeFunction;
import org.ballerinalang.net.http.session.Session;
import org.ballerinalang.net.ws.WebSocketConstants;
import org.ballerinalang.services.ErrorHandlerUtils;
import org.ballerinalang.util.codegen.AnnAttachmentInfo;
import org.ballerinalang.util.codegen.AnnAttributeValue;
import org.ballerinalang.util.codegen.PackageInfo;
import org.ballerinalang.util.codegen.StructInfo;
import org.ballerinalang.util.exceptions.BallerinaException;
import org.slf4j.Logger;
import org.slf4j.LoggerFactory;
import org.wso2.carbon.messaging.exceptions.ServerConnectorException;
import org.wso2.transport.http.netty.config.ChunkConfig;
import org.wso2.transport.http.netty.config.ListenerConfiguration;
import org.wso2.transport.http.netty.config.Parameter;
import org.wso2.transport.http.netty.config.RequestSizeValidationConfig;
import org.wso2.transport.http.netty.contract.HttpResponseFuture;
import org.wso2.transport.http.netty.message.HTTPCarbonMessage;
import org.wso2.transport.http.netty.message.HttpMessageDataStreamer;

import java.io.IOException;
import java.io.OutputStream;
import java.net.InetSocketAddress;
import java.util.ArrayList;
import java.util.Arrays;
import java.util.HashSet;
import java.util.List;
import java.util.Map;
import java.util.Set;

import static org.ballerinalang.bre.bvm.BLangVMErrors.BUILTIN_PACKAGE;
import static org.ballerinalang.bre.bvm.BLangVMErrors.STRUCT_GENERIC_ERROR;
import static org.ballerinalang.mime.util.Constants.CONTENT_TYPE;
import static org.ballerinalang.mime.util.Constants.ENTITY_HEADERS_INDEX;
import static org.ballerinalang.mime.util.Constants.IS_BODY_BYTE_CHANNEL_ALREADY_SET;
import static org.ballerinalang.mime.util.Constants.MESSAGE_ENTITY;
import static org.ballerinalang.mime.util.Constants.MULTIPART_AS_PRIMARY_TYPE;
import static org.ballerinalang.mime.util.Constants.NO_CONTENT_LENGTH_FOUND;
import static org.ballerinalang.mime.util.Constants.OCTET_STREAM;
import static org.ballerinalang.net.http.HttpConstants.ENTITY_INDEX;
import static org.ballerinalang.net.http.HttpConstants.HTTP_MESSAGE_INDEX;

/**
 * Utility class providing utility methods.
 */
public class HttpUtil {
    private static final Logger log = LoggerFactory.getLogger(HttpUtil.class);

    private static final String METHOD_ACCESSED = "isMethodAccessed";
    private static final String IO_EXCEPTION_OCCURED = "I/O exception occurred";

    public static BValue[] getProperty(Context context,
                                       AbstractNativeFunction abstractNativeFunction, boolean isRequest) {
        BStruct httpMessageStruct = (BStruct) abstractNativeFunction.getRefArgument(context, 0);
        HTTPCarbonMessage httpCarbonMessage = HttpUtil
                .getCarbonMsg(httpMessageStruct, HttpUtil.createHttpCarbonMessage(isRequest));
        String propertyName = abstractNativeFunction.getStringArgument(context, 0);

        Object propertyValue = httpCarbonMessage.getProperty(propertyName);

        if (propertyValue == null) {
            return AbstractNativeFunction.VOID_RETURN;
        }

        if (propertyValue instanceof String) {
            return abstractNativeFunction.getBValues(new BString((String) propertyValue));
        } else {
            throw new BallerinaException("Property value is of unknown type : " + propertyValue.getClass().getName());
        }
    }

    public static BValue[] setProperty(Context context,
                                       AbstractNativeFunction abstractNativeFunction, boolean isRequest) {
        BStruct httpMessageStruct = (BStruct) abstractNativeFunction.getRefArgument(context, 0);
        String propertyName = abstractNativeFunction.getStringArgument(context, 0);
        String propertyValue = abstractNativeFunction.getStringArgument(context, 1);

        if (propertyName != null && propertyValue != null) {
            HTTPCarbonMessage httpCarbonMessage = HttpUtil
                    .getCarbonMsg(httpMessageStruct, HttpUtil.createHttpCarbonMessage(isRequest));
            httpCarbonMessage.setProperty(propertyName, propertyValue);
        }
        return AbstractNativeFunction.VOID_RETURN;
    }

    /**
     * Set the given entity to request or response message.
     *
     * @param context                Ballerina context
     * @param abstractNativeFunction Reference to abstract native ballerina function
     * @param isRequest              boolean representing whether the message is a request or a response
     * @return void return
     */
    public static BValue[] setEntity(Context context, AbstractNativeFunction abstractNativeFunction,
                                     boolean isRequest) {
        BStruct httpMessageStruct = (BStruct) abstractNativeFunction.getRefArgument(context, HTTP_MESSAGE_INDEX);

        HTTPCarbonMessage httpCarbonMessage = HttpUtil
                .getCarbonMsg(httpMessageStruct, HttpUtil.createHttpCarbonMessage(isRequest));
        httpCarbonMessage.waitAndReleaseAllEntities();
        BStruct entity = (BStruct) abstractNativeFunction.getRefArgument(context, ENTITY_INDEX);
        String baseType = MimeUtil.getContentType(entity);
        if (baseType == null) {
            baseType = OCTET_STREAM;
        }
        HttpUtil.setHeaderToEntity(entity, CONTENT_TYPE, baseType);
        httpMessageStruct.addNativeData(MESSAGE_ENTITY, entity);
        httpMessageStruct.addNativeData(IS_BODY_BYTE_CHANNEL_ALREADY_SET, EntityBodyHandler
                .checkEntityBodyAvailability(entity));
        return AbstractNativeFunction.VOID_RETURN;
    }

    /**
     * Get the entity from request or response.
     *
     * @param context                Ballerina context
     * @param abstractNativeFunction Reference to abstract native ballerina function
     * @param isRequest              boolean representing whether the message is a request or a response
     * @param isEntityBodyRequired   boolean representing whether the entity body is required
     * @return Entity of the request or response
     */
    public static BValue[] getEntity(Context context, AbstractNativeFunction abstractNativeFunction, boolean isRequest,
                                     boolean isEntityBodyRequired) {
        BStruct httpMessageStruct = (BStruct) abstractNativeFunction.getRefArgument(context, HTTP_MESSAGE_INDEX);
        BStruct entity = (BStruct) httpMessageStruct.getNativeData(MESSAGE_ENTITY);
        boolean isByteChannelAlreadySet = false;

        if (httpMessageStruct.getNativeData(IS_BODY_BYTE_CHANNEL_ALREADY_SET) != null) {
            isByteChannelAlreadySet = (Boolean) httpMessageStruct.getNativeData(IS_BODY_BYTE_CHANNEL_ALREADY_SET);
        }
<<<<<<< HEAD
        if (entity != null && isEntityBodyRequired && !isEntityBodyAvailable) {
            addFileStructToEntity(context, entity);
=======
        if (entity != null && isEntityBodyRequired && !isByteChannelAlreadySet) {
>>>>>>> 565d3d2f
            populateEntityBody(context, httpMessageStruct, entity, isRequest);
        }
        if (entity == null) {
            entity = createNewEntity(context, httpMessageStruct);
        }
        return abstractNativeFunction.getBValues(entity);
    }

    /**
     * Create file struct and set it to the entity.
     *
     * @param context Represent ballerina context
     * @param entity  Represent an entity
     */
    private static void addFileStructToEntity(Context context, BStruct entity) {
        BStruct fileStruct = ConnectorUtils
                .createAndGetStruct(context, Constants.PROTOCOL_PACKAGE_FILE, Constants.FILE);
        entity.setRefField(Constants.OVERFLOW_DATA_INDEX, fileStruct);
    }

    /**
     * Populate entity with the relevant body content.
     *
     * @param context           Represent ballerina context
     * @param httpMessageStruct Represent ballerina request/response
     * @param entity            Represent an entity
     * @param isRequest         boolean representing whether the message is a request or a response
     */
    private static void populateEntityBody(Context context, BStruct httpMessageStruct, BStruct entity,
                                          boolean isRequest) {
        HTTPCarbonMessage httpCarbonMessage = HttpUtil
                .getCarbonMsg(httpMessageStruct, HttpUtil.createHttpCarbonMessage(isRequest));
        HttpMessageDataStreamer httpMessageDataStreamer = new HttpMessageDataStreamer(httpCarbonMessage);
<<<<<<< HEAD
        MultipartRequestDecoder multipartRequestDecoder = new MultipartRequestDecoder(httpCarbonMessage);
        if (isRequest && multipartRequestDecoder.isMultipartRequest() && context != null) {
            try {
                multipartRequestDecoder.parseBody();
                List<HttpBodyPart> multiparts = multipartRequestDecoder.getMultiparts();
                if (multiparts != null) {
                    MimeUtil.handleCompositeMediaTypeContent(context, entity, multiparts);
                }
            } catch (IOException e) {
                log.error("Error occurred while parsing multipart body in populateEntityBody", e);
            }
=======
        String contentType = httpCarbonMessage.getHeader(CONTENT_TYPE);
        if (isRequest && MimeUtil.isNotNullAndEmpty(contentType) && contentType.startsWith(MULTIPART_AS_PRIMARY_TYPE)) {
            MultipartDecoder.parseBody(context, entity, contentType, httpMessageDataStreamer.getInputStream());
>>>>>>> 565d3d2f
        } else {
            int contentLength = NO_CONTENT_LENGTH_FOUND;
            String lengthStr = httpCarbonMessage.getHeader(HttpConstants.HTTP_CONTENT_LENGTH);
            try {
                contentLength = lengthStr != null ? Integer.parseInt(lengthStr) : contentLength;
                if (contentLength == NO_CONTENT_LENGTH_FOUND) {
                    contentLength = httpCarbonMessage.getFullMessageLength();
                }
                MimeUtil.setContentLength(entity, contentLength);
            } catch (NumberFormatException e) {
                throw new BallerinaException("Invalid content length");
            }
<<<<<<< HEAD
            MimeUtil.handleDiscreteMediaTypeContent(entity, httpMessageDataStreamer.getInputStream());
=======
            EntityBodyHandler.setDiscreteMediaTypeBodyContent(entity, httpMessageDataStreamer
                    .getInputStream());
>>>>>>> 565d3d2f
        }
        httpMessageStruct.addNativeData(MESSAGE_ENTITY, entity);
        httpMessageStruct.addNativeData(IS_BODY_BYTE_CHANNEL_ALREADY_SET, true);
    }

    public static void closeMessageOutputStream(OutputStream messageOutputStream) {
        try {
            if (messageOutputStream != null) {
                messageOutputStream.close();
            }
        } catch (IOException e) {
            log.error("Couldn't close message output stream", e);
        }
    }

    /**
     * Helper method to start pending http server connectors.
     *
     * @throws BallerinaConnectorException
     */
    public static void startPendingHttpConnectors(BallerinaHttpServerConnector httpServerConnector)
            throws BallerinaConnectorException {
        try {
            // Starting up HTTP Server connectors
            HttpConnectionManager.getInstance().startPendingHTTPConnectors(httpServerConnector);
        } catch (ServerConnectorException e) {
            throw new BallerinaConnectorException(e);
        }
    }

    public static void prepareOutboundResponse(Context context, HTTPCarbonMessage inboundRequestMsg,
                                               HTTPCarbonMessage outboundResponseMsg, BStruct outboundResponseStruct) {

        HttpUtil.checkEntityAvailability(context, outboundResponseStruct);
        HttpUtil.setKeepAliveHeader(context, outboundResponseMsg);
        addHTTPSessionAndCorsHeaders(inboundRequestMsg, outboundResponseMsg);
        HttpUtil.enrichOutboundMessage(outboundResponseMsg, outboundResponseStruct);
    }

    public static BStruct createSessionStruct(Context context, Session session) {
        BStruct sessionStruct = ConnectorUtils
                .createAndGetStruct(context, HttpConstants.PROTOCOL_PACKAGE_HTTP, HttpConstants.SESSION);
        //Add session to the struct as a native data
        sessionStruct.addNativeData(HttpConstants.HTTP_SESSION, session);
        return sessionStruct;
    }

    public static String getSessionID(String cookieHeader) {
        return Arrays.stream(cookieHeader.split(";"))
                .filter(cookie -> cookie.trim().startsWith(HttpConstants.SESSION_ID))
                .findFirst().get().trim().substring(HttpConstants.SESSION_ID.length());
    }

    public static void addHTTPSessionAndCorsHeaders(HTTPCarbonMessage requestMsg, HTTPCarbonMessage responseMsg) {
        Session session = (Session) requestMsg.getProperty(HttpConstants.HTTP_SESSION);
        if (session != null) {
            session.generateSessionHeader(responseMsg);
        }
        //Process CORS if exists.
        if (requestMsg.getHeader(HttpConstants.ORIGIN) != null) {
            CorsHeaderGenerator.process(requestMsg, responseMsg, true);
        }
    }

    public static HttpResponseFuture sendOutboundResponse(HTTPCarbonMessage requestMsg,
                                                          HTTPCarbonMessage responseMsg) {
        HttpResponseFuture responseFuture;
        try {
            responseFuture = requestMsg.respond(responseMsg);
        } catch (org.wso2.transport.http.netty.contract.ServerConnectorException e) {
            throw new BallerinaConnectorException("Error occurred during response", e);
        }
        return responseFuture;
    }

    public static void handleFailure(HTTPCarbonMessage requestMessage, BallerinaConnectorException ex) {
        Object carbonStatusCode = requestMessage.getProperty(HttpConstants.HTTP_STATUS_CODE);
        int statusCode = (carbonStatusCode == null) ? 500 : Integer.parseInt(carbonStatusCode.toString());
        String errorMsg = ex.getMessage();
        log.error(errorMsg);
        ErrorHandlerUtils.printError(ex);
        sendOutboundResponse(requestMessage, createErrorMessage(errorMsg, statusCode));
    }

    public static HTTPCarbonMessage createErrorMessage(String payload, int statusCode) {
        HTTPCarbonMessage response = HttpUtil.createHttpCarbonMessage(false);
        response.waitAndReleaseAllEntities();
        if (payload != null) {
            payload = lowerCaseTheFirstLetter(payload);
            response.addHttpContent(new DefaultLastHttpContent(Unpooled.wrappedBuffer(payload.getBytes())));
        }
        setHttpStatusCodes(statusCode, response);

        return response;
    }

    private static String lowerCaseTheFirstLetter(String payload) {
        if (!payload.isEmpty()) {
            char[] characters = payload.toCharArray();
            characters[0] = Character.toLowerCase(characters[0]);
            payload = new String(characters);
        }
        return payload;
    }

    private static void setHttpStatusCodes(int statusCode, HTTPCarbonMessage response) {
        HttpHeaders httpHeaders = response.getHeaders();
        httpHeaders.set(org.wso2.transport.http.netty.common.Constants.HTTP_CONTENT_TYPE,
                org.wso2.transport.http.netty.common.Constants.TEXT_PLAIN);

        response.setProperty(org.wso2.transport.http.netty.common.Constants.HTTP_STATUS_CODE, statusCode);
    }

    public static BStruct getServerConnectorError(Context context, Throwable throwable) {
        PackageInfo httpPackageInfo = context.getProgramFile()
                .getPackageInfo(HttpConstants.PROTOCOL_PACKAGE_HTTP);
        StructInfo errorStructInfo = httpPackageInfo.getStructInfo(HttpConstants.HTTP_CONNECTOR_ERROR);
        BStruct httpConnectorError = new BStruct(errorStructInfo.getType());
        if (throwable.getMessage() == null) {
            httpConnectorError.setStringField(0, IO_EXCEPTION_OCCURED);
        } else {
            httpConnectorError.setStringField(0, throwable.getMessage());
        }
        return httpConnectorError;
    }

    public static HTTPCarbonMessage getCarbonMsg(BStruct struct, HTTPCarbonMessage defaultMsg) {
        HTTPCarbonMessage httpCarbonMessage = (HTTPCarbonMessage) struct
                .getNativeData(HttpConstants.TRANSPORT_MESSAGE);
        if (httpCarbonMessage != null) {
            return httpCarbonMessage;
        }
        addCarbonMsg(struct, defaultMsg);
        return defaultMsg;
    }

    public static void addCarbonMsg(BStruct struct, HTTPCarbonMessage httpCarbonMessage) {
        struct.addNativeData(HttpConstants.TRANSPORT_MESSAGE, httpCarbonMessage);
    }

    public static void populateInboundRequest(BStruct inboundRequestStruct, BStruct entity, BStruct mediaType,
                                              HTTPCarbonMessage inboundRequestMsg) {
        inboundRequestStruct.addNativeData(HttpConstants.TRANSPORT_MESSAGE, inboundRequestMsg);
        inboundRequestStruct.addNativeData(HttpConstants.IN_REQUEST, true);

        enrichWithInboundRequestInfo(inboundRequestStruct, inboundRequestMsg);
        enrichWithInboundRequestHeaders(inboundRequestStruct, inboundRequestMsg);

        populateEntity(entity, mediaType, inboundRequestMsg);
        inboundRequestStruct.addNativeData(MESSAGE_ENTITY, entity);
        inboundRequestStruct.addNativeData(IS_BODY_BYTE_CHANNEL_ALREADY_SET, false);
    }

    private static void enrichWithInboundRequestHeaders(BStruct inboundRequestStruct,
                                                        HTTPCarbonMessage inboundRequestMsg) {
        if (inboundRequestMsg.getHeader(HttpConstants.USER_AGENT_HEADER) != null) {
            inboundRequestStruct.setStringField(HttpConstants.IN_REQUEST_USER_AGENT_INDEX,
                                                inboundRequestMsg.getHeader(HttpConstants.USER_AGENT_HEADER));
            inboundRequestMsg.removeHeader(HttpConstants.USER_AGENT_HEADER);
        }
    }

    private static void enrichWithInboundRequestInfo(BStruct inboundRequestStruct,
                                                     HTTPCarbonMessage inboundRequestMsg) {
        inboundRequestStruct.setStringField(HttpConstants.IN_REQUEST_RAW_PATH_INDEX,
                                            (String) inboundRequestMsg.getProperty(HttpConstants.REQUEST_URL));
        inboundRequestStruct.setStringField(HttpConstants.IN_REQUEST_METHOD_INDEX,
                                            (String) inboundRequestMsg.getProperty(HttpConstants.HTTP_METHOD));
        inboundRequestStruct.setStringField(HttpConstants.IN_REQUEST_VERSION_INDEX,
                                            (String) inboundRequestMsg.getProperty(HttpConstants.HTTP_VERSION));
        Map<String, String> resourceArgValues =
                (Map<String, String>) inboundRequestMsg.getProperty(HttpConstants.RESOURCE_ARGS);
        inboundRequestStruct.setStringField(HttpConstants.IN_REQUEST_EXTRA_PATH_INFO_INDEX,
                                            resourceArgValues.get(HttpConstants.EXTRA_PATH_INFO));
    }

    public static void enrichConnectionInfo(BStruct connection, HTTPCarbonMessage cMsg) {
        connection.addNativeData(HttpConstants.TRANSPORT_MESSAGE, cMsg);
        connection.setStringField(HttpConstants.CONNECTION_HOST_INDEX,
                                  ((InetSocketAddress) cMsg.getProperty(HttpConstants.LOCAL_ADDRESS)).getHostName());
        connection.setIntField(HttpConstants.CONNECTION_PORT_INDEX,
                               (Integer) cMsg.getProperty(HttpConstants.LISTENER_PORT));
    }

    /**
     * Populate inbound response with headers and entity.
     *
     * @param inboundResponse  Ballerina struct to represent response
     * @param entity    Entity of the response
     * @param mediaType Content type of the response
     * @param inboundResponseMsg      Represent carbon message.
     */
    public static void populateInboundResponse(BStruct inboundResponse, BStruct entity, BStruct mediaType,
                                               HTTPCarbonMessage inboundResponseMsg) {
        inboundResponse.addNativeData(HttpConstants.TRANSPORT_MESSAGE, inboundResponseMsg);
        int statusCode = (Integer) inboundResponseMsg.getProperty(HttpConstants.HTTP_STATUS_CODE);
        inboundResponse.setIntField(HttpConstants.IN_RESPONSE_STATUS_CODE_INDEX, statusCode);
        inboundResponse.setStringField(HttpConstants.IN_RESPONSE_REASON_PHRASE_INDEX,
                                       HttpResponseStatus.valueOf(statusCode).reasonPhrase());

        if (inboundResponseMsg.getHeader(HttpConstants.SERVER_HEADER) != null) {
            inboundResponse.setStringField(HttpConstants.IN_RESPONSE_SERVER_INDEX,
                                           inboundResponseMsg.getHeader(HttpConstants.SERVER_HEADER));
            inboundResponseMsg.removeHeader(HttpConstants.SERVER_HEADER);
        }
        populateEntity(entity, mediaType, inboundResponseMsg);
        inboundResponse.addNativeData(MESSAGE_ENTITY, entity);
        inboundResponse.addNativeData(IS_BODY_BYTE_CHANNEL_ALREADY_SET, false);
    }

    /**
     * Populate entity with headers, content-type and content-length.
     *
     * @param entity    Represent an entity struct
     * @param mediaType mediaType struct that needs to be set to the entity
     * @param cMsg      Represent a carbon message
     */
    private static void populateEntity(BStruct entity, BStruct mediaType, HTTPCarbonMessage cMsg) {
        String contentType = cMsg.getHeader(CONTENT_TYPE);
        MimeUtil.setContentType(mediaType, entity, contentType);
        int contentLength = -1;
        String lengthStr = cMsg.getHeader(HttpConstants.HTTP_CONTENT_LENGTH);
        try {
            contentLength = lengthStr != null ? Integer.parseInt(lengthStr) : contentLength;
            MimeUtil.setContentLength(entity, contentLength);
        } catch (NumberFormatException e) {
            throw new BallerinaException("Invalid content length");
        }
        entity.setRefField(ENTITY_HEADERS_INDEX, prepareEntityHeaderMap(cMsg.getHeaders(), new BMap<>()));
    }

    private static BMap<String, BValue> prepareEntityHeaderMap(HttpHeaders headers, BMap<String, BValue> headerMap) {
        for (Map.Entry<String, String> header : headers.entries()) {
            if (headerMap.keySet().contains(header.getKey())) {
                BStringArray valueArray = (BStringArray) headerMap.get(header.getKey());
                valueArray.add(valueArray.size(), header.getValue());
            } else {
                BStringArray valueArray = new BStringArray(new String[] {header.getValue()});
                headerMap.put(header.getKey(), valueArray);
            }
        }
        return headerMap;
    }

    /**
     * Set headers and properties of request/response struct to the outbound transport message.
     *
     * @param outboundMsg transport Http carbon message.
     * @param outboundStruct      req/resp struct.
     */
    public static void enrichOutboundMessage(HTTPCarbonMessage outboundMsg, BStruct outboundStruct) {
        setHeadersToTransportMessage(outboundMsg, outboundStruct);
        setPropertiesToTransportMessage(outboundMsg, outboundStruct);
    }

    @SuppressWarnings("unchecked")
    private static void setHeadersToTransportMessage(HTTPCarbonMessage outboundMsg, BStruct struct) {
        BStruct entityStruct = (BStruct) struct.getNativeData(MESSAGE_ENTITY);
        HttpHeaders transportHeaders = outboundMsg.getHeaders();
        if (isInboundRequestStruct(struct) || isInboundResponseStruct(struct)) {
            addRemovedPropertiesBackToHeadersMap(struct, transportHeaders);
            return;
        }
        BMap<String, BValue> entityHeaders = (BMap) entityStruct.getRefField(ENTITY_HEADERS_INDEX);
        if (entityHeaders == null) {
            return;
        }
        Set<String> keys = entityHeaders.keySet();
        for (String key : keys) {
            BStringArray headerValues = (BStringArray) entityHeaders.get(key);
            for (int i = 0; i < headerValues.size(); i++) {
                transportHeaders.add(key, headerValues.get(i));
            }
        }
    }

    private static boolean isInboundRequestStruct(BStruct struct) {
        return struct.getType().getName().equals(HttpConstants.IN_REQUEST);
    }

    private static boolean isInboundResponseStruct(BStruct struct) {
        return struct.getType().getName().equals(HttpConstants.IN_RESPONSE);
    }

    private static boolean isOutboundResponseStruct(BStruct struct) {
        return struct.getType().getName().equals(HttpConstants.OUT_RESPONSE);
    }

    private static void addRemovedPropertiesBackToHeadersMap(BStruct struct, HttpHeaders transportHeaders) {
        if (isInboundRequestStruct(struct)) {
            if (!struct.getStringField(HttpConstants.IN_REQUEST_USER_AGENT_INDEX).isEmpty()) {
                transportHeaders.add(HttpConstants.USER_AGENT_HEADER,
                                     struct.getStringField(HttpConstants.IN_REQUEST_USER_AGENT_INDEX));
            }
        } else {
            if (!struct.getStringField(HttpConstants.IN_RESPONSE_SERVER_INDEX).isEmpty()) {
                transportHeaders.add(HttpConstants.SERVER_HEADER,
                                     struct.getStringField(HttpConstants.IN_RESPONSE_SERVER_INDEX));
            }
        }
    }

    private static void setPropertiesToTransportMessage(HTTPCarbonMessage outboundResponseMsg, BStruct struct) {
        if (isOutboundResponseStruct(struct)) {
            if (struct.getIntField(HttpConstants.OUT_RESPONSE_STATUS_CODE_INDEX) != 0) {
                outboundResponseMsg.setProperty(HttpConstants.HTTP_STATUS_CODE, getIntValue(
                        struct.getIntField(HttpConstants.OUT_RESPONSE_STATUS_CODE_INDEX)));
            }
            if (!struct.getStringField(HttpConstants.OUT_RESPONSE_REASON_PHRASE_INDEX).isEmpty()) {
                outboundResponseMsg.setProperty(HttpConstants.HTTP_REASON_PHRASE,
                                                struct.getStringField(HttpConstants.OUT_RESPONSE_REASON_PHRASE_INDEX));
            }
        }
    }

    private static void setHeaderToEntity(BStruct struct, String key, String value) {
        BMap<String, BValue> headerMap = struct.getRefField(ENTITY_HEADERS_INDEX) != null ?
                (BMap) struct.getRefField(ENTITY_HEADERS_INDEX) : new BMap<>();
        struct.setRefField(ENTITY_HEADERS_INDEX,
                prepareEntityHeaderMap(new DefaultHttpHeaders().add(key, value), headerMap));
    }

    /**
     * Check the existence of entity. Set new entity of not present.
     *
     * @param context ballerina context.
     * @param struct request/response struct.
     */
    public static void checkEntityAvailability(Context context, BStruct struct) {
        BStruct entity = (BStruct) struct.getNativeData(MESSAGE_ENTITY);
        if (entity == null) {
            HttpUtil.createNewEntity(context, struct);
        }
    }

    /**
     * Set new entity to in/out request/response struct.
     *
     * @param context ballerina context.
     * @param struct request/response struct.
     */
    public static BStruct createNewEntity(Context context, BStruct struct) {
        BStruct entity = ConnectorUtils.createAndGetStruct(context
                , org.ballerinalang.mime.util.Constants.PROTOCOL_PACKAGE_MIME
                , org.ballerinalang.mime.util.Constants.ENTITY);
        entity.setRefField(ENTITY_HEADERS_INDEX, new BMap<>());
        struct.addNativeData(MESSAGE_ENTITY, entity);
        struct.addNativeData(IS_BODY_BYTE_CHANNEL_ALREADY_SET, false);
        return entity;
    }

    /**
     * Set connection Keep-Alive headers to transport message.
     *
     * @param context ballerina context.
     * @param outboundMessage transport message.
     */
    public static void setKeepAliveHeader(Context context, HTTPCarbonMessage outboundMessage) {
        AnnAttachmentInfo configAnn = context.getServiceInfo().getAnnotationAttachmentInfo(
                HttpConstants.PROTOCOL_PACKAGE_HTTP, HttpConstants.ANN_NAME_CONFIG);
        if (configAnn != null) {
            AnnAttributeValue keepAliveAttrVal = configAnn.getAttributeValue(HttpConstants.ANN_CONFIG_ATTR_KEEP_ALIVE);

            if (keepAliveAttrVal != null && !keepAliveAttrVal.getBooleanValue()) {
                outboundMessage.setHeader(HttpConstants.CONNECTION_HEADER, HttpConstants.HEADER_VAL_CONNECTION_CLOSE);
            } else {
                // default behaviour: keepAlive = true
                outboundMessage.setHeader(HttpConstants.CONNECTION_HEADER,
                                          HttpConstants.HEADER_VAL_CONNECTION_KEEP_ALIVE);
            }
        } else {
            // default behaviour: keepAlive = true
            outboundMessage.setHeader(HttpConstants.CONNECTION_HEADER, HttpConstants.HEADER_VAL_CONNECTION_KEEP_ALIVE);
        }
    }

    /**
     * Extract the listener configurations from the config annotation.
     *
     * @param annotationInfo configuration annotation info.
     * @return the set of {@link ListenerConfiguration} which were extracted from config annotation.
     */
    public static Set<ListenerConfiguration> getDefaultOrDynamicListenerConfig(Annotation annotationInfo) {

        if (annotationInfo == null) {
            return HttpConnectionManager.getInstance().getDefaultListenerConfiugrationSet();
        }

        //key - listenerId, value - listener config property map
        Set<ListenerConfiguration> listenerConfSet = new HashSet<>();

        extractBasicConfig(annotationInfo, listenerConfSet);
        extractHttpsConfig(annotationInfo, listenerConfSet);

        if (listenerConfSet.isEmpty()) {
            listenerConfSet = HttpConnectionManager.getInstance().getDefaultListenerConfiugrationSet();
        }

        return listenerConfSet;
    }

    private static String getListenerInterface(String host, int port) {
        host = host != null ? host : "0.0.0.0";
        return host + ":" + port;
    }

    private static void extractBasicConfig(Annotation configInfo, Set<ListenerConfiguration> listenerConfSet) {
        AnnAttrValue hostAttrVal = configInfo.getAnnAttrValue(HttpConstants.ANN_CONFIG_ATTR_HOST);
        AnnAttrValue portAttrVal = configInfo.getAnnAttrValue(HttpConstants.ANN_CONFIG_ATTR_PORT);
        AnnAttrValue keepAliveAttrVal = configInfo.getAnnAttrValue(HttpConstants.ANN_CONFIG_ATTR_KEEP_ALIVE);
        AnnAttrValue transferEncoding = configInfo.getAnnAttrValue(HttpConstants.ANN_CONFIG_ATTR_TRANSFER_ENCODING);
        AnnAttrValue chunking = configInfo.getAnnAttrValue(HttpConstants.ANN_CONFIG_ATTR_CHUNKING);
        AnnAttrValue maxUriLength = configInfo.getAnnAttrValue(HttpConstants.ANN_CONFIG_ATTR_MAXIMUM_URL_LENGTH);
        AnnAttrValue maxHeaderSize = configInfo.getAnnAttrValue(HttpConstants.ANN_CONFIG_ATTR_MAXIMUM_HEADER_SIZE);
        AnnAttrValue maxEntityBodySize = configInfo.getAnnAttrValue(
                HttpConstants.ANN_CONFIG_ATTR_MAXIMUM_ENTITY_BODY_SIZE);

        ListenerConfiguration listenerConfiguration = new ListenerConfiguration();
        if (portAttrVal != null && portAttrVal.getIntValue() > 0) {
            listenerConfiguration.setPort(Math.toIntExact(portAttrVal.getIntValue()));

            listenerConfiguration.setScheme(HttpConstants.PROTOCOL_HTTP);
            if (hostAttrVal != null && hostAttrVal.getStringValue() != null) {
                listenerConfiguration.setHost(hostAttrVal.getStringValue());
            } else {
                listenerConfiguration.setHost(HttpConstants.HTTP_DEFAULT_HOST);
            }

            if (keepAliveAttrVal != null) {
                listenerConfiguration.setKeepAlive(keepAliveAttrVal.getBooleanValue());
            } else {
                listenerConfiguration.setKeepAlive(Boolean.TRUE);
            }

            // For the moment we don't have to pass it down to transport as we only support
            // chunking. Once we start supporting gzip, deflate, etc, we need to parse down the config.
            if (transferEncoding != null && !HttpConstants.ANN_CONFIG_ATTR_CHUNKING
                    .equalsIgnoreCase(transferEncoding.getStringValue())) {
                throw new BallerinaConnectorException("Unsupported configuration found for Transfer-Encoding : "
                        + transferEncoding.getStringValue());
            }

            if (chunking != null) {
                ChunkConfig chunkConfig = getChunkConfig(chunking.getStringValue());
                listenerConfiguration.setChunkConfig(chunkConfig);
            } else {
                listenerConfiguration.setChunkConfig(ChunkConfig.AUTO);
            }

            RequestSizeValidationConfig requestSizeValidationConfig =
                    listenerConfiguration.getRequestSizeValidationConfig();
            if (maxUriLength != null) {
                if (maxUriLength.getIntValue() > 0) {
                    requestSizeValidationConfig.setMaxUriLength(Math.toIntExact(maxUriLength.getIntValue()));
                } else {
                    throw new BallerinaConnectorException("Invalid configuration found for maxUriLength : "
                            + maxUriLength.getIntValue());
                }
            }
            if (maxHeaderSize != null) {
                if (maxHeaderSize.getIntValue() > 0) {
                    requestSizeValidationConfig.setMaxHeaderSize(Math.toIntExact(maxHeaderSize.getIntValue()));
                } else {
                    throw new BallerinaConnectorException("Invalid configuration found for maxHeaderSize : "
                            + maxHeaderSize.getIntValue());
                }
            }
            if (maxEntityBodySize != null) {
                if (maxEntityBodySize.getIntValue() > 0) {
                    requestSizeValidationConfig.setMaxEntityBodySize(Math.toIntExact(maxEntityBodySize.getIntValue()));
                } else {
                    throw new BallerinaConnectorException("Invalid configuration found for maxEntityBodySize : "
                            + maxEntityBodySize.getIntValue());
                }
            }

            listenerConfiguration
                    .setId(getListenerInterface(listenerConfiguration.getHost(), listenerConfiguration.getPort()));
            listenerConfSet.add(listenerConfiguration);
        }
    }

    public static ChunkConfig getChunkConfig(String chunking) {
        ChunkConfig chunkConfig;
        if (HttpConstants.CHUNKING_AUTO.equalsIgnoreCase(chunking)) {
            chunkConfig = ChunkConfig.AUTO;
        } else if (HttpConstants.CHUNKING_ALWAYS.equalsIgnoreCase(chunking)) {
            chunkConfig = ChunkConfig.ALWAYS;
        } else if (HttpConstants.CHUNKING_NEVER.equalsIgnoreCase(chunking)) {
            chunkConfig = ChunkConfig.NEVER;
        } else {
            throw new BallerinaConnectorException("Invalid configuration found for Transfer-Encoding : " + chunking);
        }
        return chunkConfig;
    }

    private static void extractHttpsConfig(Annotation configInfo, Set<ListenerConfiguration> listenerConfSet) {
        // Retrieve secure port from either http of ws configuration annotation.
        AnnAttrValue httpsPortAttrVal;
        if (configInfo.getAnnAttrValue(HttpConstants.ANN_CONFIG_ATTR_HTTPS_PORT) == null) {
            httpsPortAttrVal =
                    configInfo.getAnnAttrValue(WebSocketConstants.ANN_CONFIG_ATTR_WSS_PORT);
        } else {
            httpsPortAttrVal = configInfo.getAnnAttrValue(HttpConstants.ANN_CONFIG_ATTR_HTTPS_PORT);
        }

        AnnAttrValue keyStoreFileAttrVal = configInfo.getAnnAttrValue(HttpConstants.ANN_CONFIG_ATTR_KEY_STORE_FILE);
        AnnAttrValue keyStorePasswordAttrVal = configInfo.getAnnAttrValue(HttpConstants.ANN_CONFIG_ATTR_KEY_STORE_PASS);
        AnnAttrValue certPasswordAttrVal = configInfo.getAnnAttrValue(HttpConstants.ANN_CONFIG_ATTR_CERT_PASS);
        AnnAttrValue trustStoreFileAttrVal = configInfo.getAnnAttrValue(HttpConstants.ANN_CONFIG_ATTR_TRUST_STORE_FILE);
        AnnAttrValue trustStorePasswordAttrVal = configInfo.getAnnAttrValue(
                HttpConstants.ANN_CONFIG_ATTR_TRUST_STORE_PASS);
        AnnAttrValue sslVerifyClientAttrVal = configInfo.getAnnAttrValue(
                HttpConstants.ANN_CONFIG_ATTR_SSL_VERIFY_CLIENT);
        AnnAttrValue sslEnabledProtocolsAttrVal = configInfo
                .getAnnAttrValue(HttpConstants.ANN_CONFIG_ATTR_SSL_ENABLED_PROTOCOLS);
        AnnAttrValue ciphersAttrVal = configInfo.getAnnAttrValue(HttpConstants.ANN_CONFIG_ATTR_CIPHERS);
        AnnAttrValue sslProtocolAttrVal = configInfo.getAnnAttrValue(HttpConstants.ANN_CONFIG_ATTR_SSL_PROTOCOL);
        AnnAttrValue hostAttrVal = configInfo.getAnnAttrValue(HttpConstants.ANN_CONFIG_ATTR_HOST);
        AnnAttrValue certificateValidationEnabledAttrValue = configInfo
                .getAnnAttrValue(HttpConstants.ANN_CONFIG_ATTR_VALIDATE_CERT_ENABLED);
        AnnAttrValue cacheSizeAttrValue = configInfo.getAnnAttrValue(HttpConstants.ANN_CONFIG_ATTR_CACHE_SIZE);
        AnnAttrValue cacheValidityPeriodAttrValue = configInfo
                .getAnnAttrValue(HttpConstants.ANN_CONFIG_ATTR_CACHE_VALIDITY_PERIOD);

        ListenerConfiguration listenerConfiguration = new ListenerConfiguration();
        if (httpsPortAttrVal != null && httpsPortAttrVal.getIntValue() > 0) {
            listenerConfiguration.setPort(Math.toIntExact(httpsPortAttrVal.getIntValue()));
            listenerConfiguration.setScheme(HttpConstants.PROTOCOL_HTTPS);

            if (hostAttrVal != null && hostAttrVal.getStringValue() != null) {
                listenerConfiguration.setHost(hostAttrVal.getStringValue());
            } else {
                listenerConfiguration.setHost(HttpConstants.HTTP_DEFAULT_HOST);
            }

            if (keyStoreFileAttrVal == null || keyStoreFileAttrVal.getStringValue() == null) {
                //TODO get from language pack, and add location
                throw new BallerinaConnectorException("Keystore location must be provided for secure connection");
            }
            if (keyStorePasswordAttrVal == null || keyStorePasswordAttrVal.getStringValue() == null) {
                //TODO get from language pack, and add location
                throw new BallerinaConnectorException("Keystore password value must be provided for secure connection");
            }
            if (certPasswordAttrVal == null || certPasswordAttrVal.getStringValue() == null) {
                //TODO get from language pack, and add location
                throw new BallerinaConnectorException(
                        "Certificate password value must be provided for secure connection");
            }
            if ((trustStoreFileAttrVal == null || trustStoreFileAttrVal.getStringValue() == null)
                    && sslVerifyClientAttrVal != null) {
                //TODO get from language pack, and add location
                throw new BallerinaException("Truststore location must be provided to enable Mutual SSL");
            }
            if ((trustStorePasswordAttrVal == null || trustStorePasswordAttrVal.getStringValue() == null)
                    && sslVerifyClientAttrVal != null) {
                //TODO get from language pack, and add location
                throw new BallerinaException("Truststore password value must be provided to enable Mutual SSL");
            }

            listenerConfiguration.setTLSStoreType(HttpConstants.PKCS_STORE_TYPE);
            listenerConfiguration.setKeyStoreFile(keyStoreFileAttrVal.getStringValue());
            listenerConfiguration.setKeyStorePass(keyStorePasswordAttrVal.getStringValue());
            listenerConfiguration.setCertPass(certPasswordAttrVal.getStringValue());

            if (sslVerifyClientAttrVal != null) {
                listenerConfiguration.setVerifyClient(sslVerifyClientAttrVal.getStringValue());
            }
            if (trustStoreFileAttrVal != null) {
                listenerConfiguration.setTrustStoreFile(trustStoreFileAttrVal.getStringValue());
            }
            if (trustStorePasswordAttrVal != null) {
                listenerConfiguration.setTrustStorePass(trustStorePasswordAttrVal.getStringValue());
            }
            if (certificateValidationEnabledAttrValue != null && certificateValidationEnabledAttrValue
                    .getBooleanValue()) {
                listenerConfiguration.setValidateCertEnabled(certificateValidationEnabledAttrValue.getBooleanValue());
                if (cacheSizeAttrValue != null) {
                    listenerConfiguration.setCacheSize((int) cacheSizeAttrValue.getIntValue());
                }
                if (cacheValidityPeriodAttrValue != null) {
                    listenerConfiguration.setCacheValidityPeriod((int) cacheValidityPeriodAttrValue.getIntValue());
                }
            }
            List<Parameter> serverParams = new ArrayList<>();
            Parameter serverCiphers;
            if (sslEnabledProtocolsAttrVal != null && sslEnabledProtocolsAttrVal.getStringValue() != null) {
                serverCiphers = new Parameter(HttpConstants.ANN_CONFIG_ATTR_SSL_ENABLED_PROTOCOLS,
                                              sslEnabledProtocolsAttrVal.getStringValue());
                serverParams.add(serverCiphers);
            }

            if (ciphersAttrVal != null && ciphersAttrVal.getStringValue() != null) {
                serverCiphers = new Parameter(HttpConstants.ANN_CONFIG_ATTR_CIPHERS, ciphersAttrVal.getStringValue());
                serverParams.add(serverCiphers);
            }

            if (!serverParams.isEmpty()) {
                listenerConfiguration.setParameters(serverParams);
            }

            if (sslProtocolAttrVal != null) {
                listenerConfiguration.setSSLProtocol(sslProtocolAttrVal.getStringValue());
            }

            listenerConfiguration
                    .setId(getListenerInterface(listenerConfiguration.getHost(), listenerConfiguration.getPort()));
            listenerConfSet.add(listenerConfiguration);
        }
    }

    public static HTTPCarbonMessage createHttpCarbonMessage(boolean isRequest) {
        HTTPCarbonMessage httpCarbonMessage;
        if (isRequest) {
            httpCarbonMessage = new HTTPCarbonMessage(
                    new DefaultHttpRequest(HttpVersion.HTTP_1_1, HttpMethod.GET, ""));
            httpCarbonMessage.setEndOfMsgAdded(true);
        } else {
            httpCarbonMessage = new HTTPCarbonMessage(
                    new DefaultHttpResponse(HttpVersion.HTTP_1_1, HttpResponseStatus.OK));
            httpCarbonMessage.setEndOfMsgAdded(true);
        }
        return httpCarbonMessage;
    }

    public static void checkFunctionValidity(BStruct connectionStruct, HTTPCarbonMessage reqMsg) {
        serverConnectionStructCheck(reqMsg);
        methodInvocationCheck(connectionStruct, reqMsg);
    }

    private static void methodInvocationCheck(BStruct bStruct, HTTPCarbonMessage reqMsg) {
        if (bStruct.getNativeData(METHOD_ACCESSED) != null || reqMsg == null) {
            throw new IllegalStateException("illegal function invocation");
        }

        if (!is100ContinueRequest(reqMsg)) {
            bStruct.addNativeData(METHOD_ACCESSED, true);
        }
    }

    private static void serverConnectionStructCheck(HTTPCarbonMessage reqMsg) {
        if (reqMsg == null) {
            throw new BallerinaException("operation not allowed:invalid Connection variable");
        }
    }

    private static boolean is100ContinueRequest(HTTPCarbonMessage reqMsg) {
        return HttpConstants.HEADER_VAL_100_CONTINUE.equalsIgnoreCase(reqMsg.getHeader(HttpConstants.EXPECT_HEADER));
    }

    public static Annotation getServiceConfigAnnotation(Service service, String pkgPath) {
        List<Annotation> annotationList = service.getAnnotationList(pkgPath, HttpConstants.ANN_NAME_CONFIG);

        if (annotationList == null) {
            return null;
        }

        if (annotationList.size() > 1) {
            throw new BallerinaException(
                    "multiple service configuration annotations found in service: " + service.getName());
        }

        return annotationList.isEmpty() ? null : annotationList.get(0);
    }

    public static Annotation getResourceConfigAnnotation(Resource resource, String pkgPath) {
        List<Annotation> annotationList = resource.getAnnotationList(pkgPath, HttpConstants.ANN_NAME_RESOURCE_CONFIG);

        if (annotationList == null) {
            return null;
        }

        if (annotationList.size() > 1) {
            throw new BallerinaException(
                    "multiple resource configuration annotations found in resource: " +
                            resource.getServiceName() + "." + resource.getName());
        }

        return annotationList.isEmpty() ? null : annotationList.get(0);
    }

    private static int getIntValue(long val) {
        int intVal = (int) val;

        if (intVal != val) {
            throw new IllegalArgumentException("invalid argument: " + val);
        }

        return intVal;
    }

    /**
     * Extract generic error message.
     *
     * @param context Represent ballerina context.
     * @param errMsg  Error message.
     * @return Generic error message.
     */
    public static BStruct getGenericError(Context context, String errMsg) {
        PackageInfo errorPackageInfo = context.getProgramFile().getPackageInfo(BUILTIN_PACKAGE);
        StructInfo errorStructInfo = errorPackageInfo.getStructInfo(STRUCT_GENERIC_ERROR);

        BStruct genericError = new BStruct(errorStructInfo.getType());
        genericError.setStringField(0, errMsg);
        return genericError;
    }
}
<|MERGE_RESOLUTION|>--- conflicted
+++ resolved
@@ -34,11 +34,8 @@
 import org.ballerinalang.connector.api.ConnectorUtils;
 import org.ballerinalang.connector.api.Resource;
 import org.ballerinalang.connector.api.Service;
-<<<<<<< HEAD
 import org.ballerinalang.mime.util.Constants;
-=======
 import org.ballerinalang.mime.util.EntityBodyHandler;
->>>>>>> 565d3d2f
 import org.ballerinalang.mime.util.MimeUtil;
 import org.ballerinalang.mime.util.MultipartDecoder;
 import org.ballerinalang.model.values.BMap;
@@ -176,12 +173,8 @@
         if (httpMessageStruct.getNativeData(IS_BODY_BYTE_CHANNEL_ALREADY_SET) != null) {
             isByteChannelAlreadySet = (Boolean) httpMessageStruct.getNativeData(IS_BODY_BYTE_CHANNEL_ALREADY_SET);
         }
-<<<<<<< HEAD
-        if (entity != null && isEntityBodyRequired && !isEntityBodyAvailable) {
+        if (entity != null && isEntityBodyRequired && !isByteChannelAlreadySet) {
             addFileStructToEntity(context, entity);
-=======
-        if (entity != null && isEntityBodyRequired && !isByteChannelAlreadySet) {
->>>>>>> 565d3d2f
             populateEntityBody(context, httpMessageStruct, entity, isRequest);
         }
         if (entity == null) {
@@ -215,23 +208,9 @@
         HTTPCarbonMessage httpCarbonMessage = HttpUtil
                 .getCarbonMsg(httpMessageStruct, HttpUtil.createHttpCarbonMessage(isRequest));
         HttpMessageDataStreamer httpMessageDataStreamer = new HttpMessageDataStreamer(httpCarbonMessage);
-<<<<<<< HEAD
-        MultipartRequestDecoder multipartRequestDecoder = new MultipartRequestDecoder(httpCarbonMessage);
-        if (isRequest && multipartRequestDecoder.isMultipartRequest() && context != null) {
-            try {
-                multipartRequestDecoder.parseBody();
-                List<HttpBodyPart> multiparts = multipartRequestDecoder.getMultiparts();
-                if (multiparts != null) {
-                    MimeUtil.handleCompositeMediaTypeContent(context, entity, multiparts);
-                }
-            } catch (IOException e) {
-                log.error("Error occurred while parsing multipart body in populateEntityBody", e);
-            }
-=======
         String contentType = httpCarbonMessage.getHeader(CONTENT_TYPE);
-        if (isRequest && MimeUtil.isNotNullAndEmpty(contentType) && contentType.startsWith(MULTIPART_AS_PRIMARY_TYPE)) {
+        if (isRequest && MimeUtil.isNotNullAndEmpty(contentType) && contentType.startsWith(MULTIPART_AS_PRIMARY_TYPE) && context != null) {
             MultipartDecoder.parseBody(context, entity, contentType, httpMessageDataStreamer.getInputStream());
->>>>>>> 565d3d2f
         } else {
             int contentLength = NO_CONTENT_LENGTH_FOUND;
             String lengthStr = httpCarbonMessage.getHeader(HttpConstants.HTTP_CONTENT_LENGTH);
@@ -244,12 +223,8 @@
             } catch (NumberFormatException e) {
                 throw new BallerinaException("Invalid content length");
             }
-<<<<<<< HEAD
-            MimeUtil.handleDiscreteMediaTypeContent(entity, httpMessageDataStreamer.getInputStream());
-=======
             EntityBodyHandler.setDiscreteMediaTypeBodyContent(entity, httpMessageDataStreamer
                     .getInputStream());
->>>>>>> 565d3d2f
         }
         httpMessageStruct.addNativeData(MESSAGE_ENTITY, entity);
         httpMessageStruct.addNativeData(IS_BODY_BYTE_CHANNEL_ALREADY_SET, true);
