--- conflicted
+++ resolved
@@ -27,13 +27,10 @@
 import org.ballerinalang.net.http.serviceendpoint.FilterHolder;
 import org.ballerinalang.runtime.Constants;
 import org.ballerinalang.util.exceptions.BallerinaException;
-<<<<<<< HEAD
+import org.ballerinalang.util.program.BLangFunctions;
 import org.ballerinalang.util.tracer.TraceConstants;
 import org.ballerinalang.util.tracer.TraceManagerWrapper;
 import org.ballerinalang.util.tracer.Tracer;
-=======
-import org.ballerinalang.util.program.BLangFunctions;
->>>>>>> 6681ca41
 import org.slf4j.Logger;
 import org.slf4j.LoggerFactory;
 import org.wso2.transport.http.netty.contract.HttpConnectorListener;
@@ -94,13 +91,13 @@
         properties.put(HttpConstants.REMOTE_ADDRESS, httpCarbonMessage.getProperty(HttpConstants.REMOTE_ADDRESS));
         properties.put(HttpConstants.ORIGIN_HOST, httpCarbonMessage.getHeader(HttpConstants.ORIGIN_HOST));
         BValue[] signatureParams = HttpDispatcher.getSignatureParameters(httpResource, httpCarbonMessage);
-<<<<<<< HEAD
+        // invoke the request path filters
+        invokeRequestFilters(httpCarbonMessage, signatureParams[1], getRequestFilterContext(httpResource));
 
         Tracer tracer = TraceManagerWrapper.newTracer(null, false);
         httpCarbonMessage.getHeaders().entries().stream()
                 .filter(c -> c.getKey().startsWith(TraceConstants.TRACE_PREFIX))
                 .forEach(e -> tracer.addProperty(e.getKey(), e.getValue()));
-
 
         Map<String, String> tags = new HashMap<>();
         tags.put("component", "ballerina");
@@ -109,10 +106,6 @@
         tags.put("http.url", (String) httpCarbonMessage.getProperty("REQUEST_URL"));
         tracer.addTags(tags);
 
-=======
-        // invoke the request path filters
-        invokeRequestFilters(httpCarbonMessage, signatureParams[1], getRequestFilterContext(httpResource));
->>>>>>> 6681ca41
         CallableUnitCallback callback = new HttpCallableUnitCallback(httpCarbonMessage);
         //TODO handle BallerinaConnectorException
         Executor.submit(httpResource.getBalResource(), callback, properties, tracer, signatureParams);
