/*
 * Copyright (c) 2016, WSO2 Inc. (http://www.wso2.org) All Rights Reserved.
 *
 * WSO2 Inc. licenses this file to you under the Apache License,
 * Version 2.0 (the "License"); you may not use this file except
 * in compliance with the License.
 * You may obtain a copy of the License at
 *
 *    http://www.apache.org/licenses/LICENSE-2.0
 *
 * Unless required by applicable law or agreed to in writing,
 * software distributed under the License is distributed on an
 * "AS IS" BASIS, WITHOUT WARRANTIES OR CONDITIONS OF ANY
 * KIND, either express or implied.  See the License for the
 * specific language governing permissions and limitations
 * under the License.
 */

package org.ballerinalang.net.http.actions;

import io.netty.handler.codec.http.HttpHeaderNames;
import io.netty.handler.codec.http.HttpHeaders;

import org.ballerinalang.bre.Context;
import org.ballerinalang.bre.bvm.CallableUnitCallback;
import org.ballerinalang.connector.api.BallerinaConnectorException;
import org.ballerinalang.mime.util.EntityBodyHandler;
import org.ballerinalang.mime.util.HeaderUtil;
import org.ballerinalang.mime.util.MimeUtil;
import org.ballerinalang.mime.util.MultipartDataSource;
import org.ballerinalang.model.NativeCallableUnit;
import org.ballerinalang.model.types.BStructType;
import org.ballerinalang.model.values.BConnector;
import org.ballerinalang.model.values.BRefValueArray;
import org.ballerinalang.model.values.BStruct;
import org.ballerinalang.net.http.HttpConstants;
import org.ballerinalang.net.http.HttpUtil;
import org.ballerinalang.net.http.RetryConfig;
import org.ballerinalang.runtime.message.MessageDataSource;
import org.ballerinalang.util.codegen.PackageInfo;
import org.ballerinalang.util.codegen.StructInfo;
import org.ballerinalang.util.exceptions.BallerinaException;
import org.ballerinalang.util.transactions.LocalTransactionInfo;
import org.slf4j.Logger;
import org.slf4j.LoggerFactory;
import org.wso2.transport.http.netty.common.Constants;
import org.wso2.transport.http.netty.contract.ClientConnectorException;
import org.wso2.transport.http.netty.contract.HttpClientConnector;
import org.wso2.transport.http.netty.contract.HttpConnectorListener;
import org.wso2.transport.http.netty.contract.HttpResponseFuture;
import org.wso2.transport.http.netty.message.HTTPCarbonMessage;
import org.wso2.transport.http.netty.message.HttpMessageDataStreamer;

import java.io.IOException;
import java.io.OutputStream;
import java.net.MalformedURLException;
import java.net.URL;
<<<<<<< HEAD

import javax.activation.MimeType;
import javax.activation.MimeTypeParseException;
=======
>>>>>>> 62158b2e

import static org.ballerinalang.mime.util.Constants.MEDIA_TYPE;
import static org.ballerinalang.mime.util.Constants.MESSAGE_ENTITY;
import static org.ballerinalang.mime.util.Constants.PROTOCOL_PACKAGE_MIME;
import static org.ballerinalang.runtime.Constants.BALLERINA_VERSION;
import static org.wso2.transport.http.netty.common.Constants.ENCODING_DEFLATE;
import static org.wso2.transport.http.netty.common.Constants.ENCODING_GZIP;

/**
 * {@code AbstractHTTPAction} is the base class for all HTTP Connector Actions.
 */
public abstract class AbstractHTTPAction implements NativeCallableUnit {

    private static final Logger logger = LoggerFactory.getLogger(AbstractHTTPAction.class);

    private static final String CACHE_BALLERINA_VERSION;

    static {
        CACHE_BALLERINA_VERSION = System.getProperty(BALLERINA_VERSION);
    }

    protected HTTPCarbonMessage createOutboundRequestMsg(Context context) {

        // Extract Argument values
<<<<<<< HEAD
        BConnector bConnector = (BConnector) context.getRefArgument(0);
        String path = context.getStringArgument(0);
        BStruct requestStruct  = ((BStruct) context.getRefArgument(1));
=======
        BConnector bConnector = (BConnector) getRefArgument(context, 0);
        String path = getStringArgument(context, 0);
        BStruct requestStruct = ((BStruct) getRefArgument(context, 1));
>>>>>>> 62158b2e
        HTTPCarbonMessage requestMsg = HttpUtil
                .getCarbonMsg(requestStruct, HttpUtil.createHttpCarbonMessage(true));

        HttpUtil.checkEntityAvailability(context, requestStruct);
        HttpUtil.enrichOutboundMessage(requestMsg, requestStruct);
        prepareOutboundRequest(context, bConnector, path, requestMsg);
        if (requestMsg.getHeader(HttpHeaderNames.ACCEPT_ENCODING.toString()) == null) {
            requestMsg.setHeader(HttpHeaderNames.ACCEPT_ENCODING.toString(), ENCODING_DEFLATE + ", " + ENCODING_GZIP);
        }
        return requestMsg;
    }

    protected void prepareOutboundRequest(Context context, BConnector connector, String path,
                                          HTTPCarbonMessage outboundRequest) {
        validateParams(connector);
        if (context.isInTransaction()) {
            LocalTransactionInfo localTransactionInfo = context.getLocalTransactionInfo();
            outboundRequest.setHeader(HttpConstants.HEADER_X_XID, localTransactionInfo.getGlobalTransactionId());
            outboundRequest.setHeader(HttpConstants.HEADER_X_REGISTER_AT_URL, localTransactionInfo.getURL());
        }
        try {
            String uri = connector.getStringField(0) + path;
            URL url = new URL(uri);

            int port = getOutboundReqPort(url);
            String host = url.getHost();

            setOutboundReqProperties(outboundRequest, url, port, host);
            setOutboundReqHeaders(outboundRequest, port, host);

        } catch (MalformedURLException e) {
            throw new BallerinaException("Malformed url specified. " + e.getMessage());
        } catch (Throwable t) {
            throw new BallerinaException("Failed to prepare request. " + t.getMessage());
        }
    }

    private void setOutboundReqHeaders(HTTPCarbonMessage outboundRequest, int port, String host) {
        HttpHeaders headers = outboundRequest.getHeaders();
        setHostHeader(host, port, headers);
        setOutboundUserAgent(headers);
        removeConnectionHeader(headers);
    }

    private void setOutboundReqProperties(HTTPCarbonMessage outboundRequest, URL url, int port, String host) {
        outboundRequest.setProperty(Constants.HTTP_HOST, host);
        outboundRequest.setProperty(Constants.HTTP_PORT, port);

        String outboundReqPath = getOutboundReqPath(url);
        outboundRequest.setProperty(HttpConstants.TO, outboundReqPath);

        outboundRequest.setProperty(HttpConstants.PROTOCOL, url.getProtocol());
    }

    private void setHostHeader(String host, int port, HttpHeaders headers) {
        if (port == 80 || port == 443) {
            headers.set(HttpHeaderNames.HOST, host);
        } else {
            headers.set(HttpHeaderNames.HOST, host + ":" + port);
        }
    }

    private void removeConnectionHeader(HttpHeaders headers) {
        // Remove existing Connection header
        if (headers.contains(HttpHeaderNames.CONNECTION)) {
            headers.remove(HttpHeaderNames.CONNECTION);
        }
    }

    private void setOutboundUserAgent(HttpHeaders headers) {
        String userAgent;
        if (CACHE_BALLERINA_VERSION != null) {
            userAgent = "ballerina/" + CACHE_BALLERINA_VERSION;
        } else {
            userAgent = "ballerina";
        }

        if (!headers.contains(HttpHeaderNames.USER_AGENT)) { // If User-Agent is not already set from program
            headers.set(HttpHeaderNames.USER_AGENT, userAgent);
        }
    }

    private String getOutboundReqPath(URL url) {
        String toPath = url.getPath();
        String query = url.getQuery();
        if (query != null) {
            toPath = toPath + "?" + query;
        }
        return toPath;
    }

    private int getOutboundReqPort(URL url) {
        int port = 80;
        if (url.getPort() != -1) {
            port = url.getPort();
        } else if (url.getProtocol().equalsIgnoreCase(HttpConstants.PROTOCOL_HTTPS)) {
            port = 443;
        }
        return port;
    }

    private void validateParams(BConnector connector) {
        if (connector == null || connector.getStringField(0) == null) {
            throw new BallerinaException("Connector parameters not defined correctly.");
        }
    }

    protected void executeNonBlockingAction(Context context, HTTPCarbonMessage outboundRequestMsg,
                                            CallableUnitCallback connectorCallback)
            throws ClientConnectorException {
        RetryConfig retryConfig = getRetryConfiguration(context);
        HTTPClientConnectorListener httpClientConnectorLister =
                new HTTPClientConnectorListener(context, connectorCallback, retryConfig, outboundRequestMsg);

        Object sourceHandler = outboundRequestMsg.getProperty(HttpConstants.SRC_HANDLER);
        if (sourceHandler == null) {
            outboundRequestMsg.setProperty(HttpConstants.SRC_HANDLER, context.getProperty(HttpConstants.SRC_HANDLER));
        }
        Object remoteAddress = outboundRequestMsg.getProperty(HttpConstants.REMOTE_ADDRESS);
        if (remoteAddress == null) {
            outboundRequestMsg.setProperty(HttpConstants.REMOTE_ADDRESS,
                    context.getProperty(HttpConstants.REMOTE_ADDRESS));
        }
        outboundRequestMsg.setProperty(HttpConstants.ORIGIN_HOST, context.getProperty(HttpConstants.ORIGIN_HOST));
        sendOutboundRequest(context, outboundRequestMsg, httpClientConnectorLister);
    }

    private void sendOutboundRequest(Context context, HTTPCarbonMessage outboundRequestMsg,
                                     HTTPClientConnectorListener httpClientConnectorLister) {
        try {
            send(context, outboundRequestMsg, httpClientConnectorLister);
        } catch (BallerinaConnectorException e) {
            throw new BallerinaException(e.getMessage(), e, context);
        } catch (Exception e) {
            throw new BallerinaException("Failed to send outboundRequestMsg to the backend", e, context);
        }
    }

    /**
     * Send outbound request through the client connector. If the Content-Type is multipart, check whether the boundary
     * exist. If not get a new boundary string and add it as a parameter to Content-Type, just before sending header
     * info through wire. If a boundary string exist at this point, serialize multipart entity body, else serialize
     * entity body which can either be a message data source or a byte channel.
     *
     * @param context                   Represent the ballerina context which is the runtime state of the program
     * @param outboundRequestMsg        Outbound request that needs to be sent across the wire
     * @param httpClientConnectorLister Represent http client connector listener
     * @throws Exception When an error occurs while sending the outbound request via client connector
     */
    private void send(Context context, HTTPCarbonMessage outboundRequestMsg,
                      HTTPClientConnectorListener httpClientConnectorLister) throws Exception {
        BConnector bConnector = (BConnector) context.getRefArgument(0);
        HttpClientConnector clientConnector =
                (HttpClientConnector) bConnector.getnativeData(HttpConstants.CONNECTOR_NAME);
        String contentType = HttpUtil.getContentTypeFromTransportMessage(outboundRequestMsg);
        String boundaryString = null;
        if (HeaderUtil.isMultipart(contentType)) {
            boundaryString = HttpUtil.addBoundaryIfNotExist(outboundRequestMsg, contentType);
        }
        HttpResponseFuture future = clientConnector.send(outboundRequestMsg);
        future.setHttpConnectorListener(httpClientConnectorLister);
<<<<<<< HEAD

        if (contentType != null && contentType.startsWith(MULTIPART_AS_PRIMARY_TYPE)) {
            BStruct requestStruct = ((BStruct) context.getRefArgument(1));
            BStruct entityStruct = requestStruct.getNativeData(MESSAGE_ENTITY) != null ?
                    (BStruct) requestStruct.getNativeData(MESSAGE_ENTITY) : null;
            if (entityStruct != null) {
                BRefValueArray bodyParts = entityStruct.getRefField(MULTIPART_DATA_INDEX) != null ?
                        (BRefValueArray) entityStruct.getRefField(MULTIPART_DATA_INDEX) : null;
                if (bodyParts != null && bodyParts.size() > 0) {
                    serializeMultipartDataSource(outboundRequestMsg, httpClientConnectorLister, boundaryString,
                            bodyParts);
                } else {
                    throw new BallerinaException("At least one body part is required for the mutlipart entity",
                            context);
                }
            }
=======
        if (boundaryString != null) {
            serializeMultiparts(context, outboundRequestMsg, httpClientConnectorLister, boundaryString);
>>>>>>> 62158b2e
        } else {
            serializeDataSource(context, outboundRequestMsg, httpClientConnectorLister);
        }
    }

    /**
     * Serlaize multipart entity body. If an array of body parts exist, encode body parts else serialize body content
     * if it exist as a byte channel.
     *
     * @param context                   Represent the ballerina context which is the runtime state of the program
     * @param outboundRequestMsg        Outbound request that needs to be sent across the wire
     * @param httpClientConnectorLister Represent http client connector listener
     * @param boundaryString            Boundary string that should be used in encoding body parts
     */
    private void serializeMultiparts(Context context, HTTPCarbonMessage outboundRequestMsg, HTTPClientConnectorListener
            httpClientConnectorLister, String boundaryString) {
        BStruct entityStruct = getEntityStruct(context);
        if (entityStruct != null) {
            BRefValueArray bodyParts = EntityBodyHandler.getBodyPartArray(entityStruct);
            if (bodyParts != null && bodyParts.size() > 0) {
                serializeMultipartDataSource(outboundRequestMsg, httpClientConnectorLister, boundaryString,
                        entityStruct);
            } else { //If the content is in a byte channel
                serializeDataSource(context, outboundRequestMsg, httpClientConnectorLister);
            }
        }
    }

    private BStruct getEntityStruct(Context context) {
        BStruct requestStruct = ((BStruct) getRefArgument(context, 1));
        return requestStruct.getNativeData(MESSAGE_ENTITY) != null ?
                (BStruct) requestStruct.getNativeData(MESSAGE_ENTITY) : null;
    }

    /**
     * Encode body parts with the given boundary and send it across the wire.
     *
     * @param outboundRequestMsg        Outbound request message
     * @param httpClientConnectorLister Represent http client connector listener
     * @param boundaryString            Boundary string of multipart entity
     * @param entityStruct              Represent ballerina entity struct
     */
    private void serializeMultipartDataSource(HTTPCarbonMessage outboundRequestMsg, HTTPClientConnectorListener
            httpClientConnectorLister, String boundaryString, BStruct entityStruct) {
        MultipartDataSource multipartDataSource = new MultipartDataSource(entityStruct, boundaryString);
        HttpMessageDataStreamer outboundMsgDataStreamer = new HttpMessageDataStreamer(outboundRequestMsg);
        OutputStream messageOutputStream = outboundMsgDataStreamer.getOutputStream();
        httpClientConnectorLister.setOutboundMsgDataStreamer(outboundMsgDataStreamer);
        multipartDataSource.serializeData(messageOutputStream);
        HttpUtil.closeMessageOutputStream(messageOutputStream);
    }

    private void serializeDataSource(Context context, HTTPCarbonMessage outboundReqMsg,
                                     HTTPClientConnectorListener httpClientConnectorListener) {
        BStruct requestStruct = ((BStruct) context.getRefArgument(1));
        BStruct entityStruct = MimeUtil.extractEntity(requestStruct);
        if (entityStruct != null) {
            MessageDataSource messageDataSource = EntityBodyHandler.getMessageDataSource(entityStruct);
            OutputStream messageOutputStream = getOutputStream(outboundReqMsg, httpClientConnectorListener);
            if (messageDataSource != null) {
                messageDataSource.serializeData(messageOutputStream);
                HttpUtil.closeMessageOutputStream(messageOutputStream);
            } else { //When the entity body is a byte channel
                try {
                    EntityBodyHandler.writeByteChannelToOutputStream(entityStruct, messageOutputStream);
                } catch (IOException e) {
                    throw new BallerinaException("An error occurred while writing byte channel content to outputstream",
                            context);
                } finally {
                    HttpUtil.closeMessageOutputStream(messageOutputStream);
                }
            }
        }
    }

    private static OutputStream getOutputStream(HTTPCarbonMessage outboundReqMsg, HTTPClientConnectorListener
            httpClientConnectorListener) {
        HttpMessageDataStreamer outboundMsgDataStreamer = new HttpMessageDataStreamer(outboundReqMsg);
        OutputStream messageOutputStream = outboundMsgDataStreamer.getOutputStream();
        httpClientConnectorListener.setOutboundMsgDataStreamer(outboundMsgDataStreamer);
        return messageOutputStream;
    }

    private RetryConfig getRetryConfiguration(Context context) {
        BConnector bConnector = (BConnector) context.getRefArgument(0);
        BStruct options = (BStruct) bConnector.getRefField(HttpConstants.OPTIONS_STRUCT_INDEX);
        if (options == null) {
            return new RetryConfig();
        }

        BStruct retryConfig = (BStruct) options.getRefField(HttpConstants.RETRY_STRUCT_INDEX);
        if (retryConfig == null) {
            return new RetryConfig();
        }
        long retryCount = retryConfig.getIntField(HttpConstants.RETRY_COUNT_INDEX);
        long interval = retryConfig.getIntField(HttpConstants.RETRY_INTERVAL_INDEX);
        return new RetryConfig(retryCount, interval);
    }

    @Override
    public boolean isBlocking() {
        return false;
    }

    private class HTTPClientConnectorListener implements HttpConnectorListener {

        private Context context;
        private CallableUnitCallback connectorCallback;
        private RetryConfig retryConfig;
        private HTTPCarbonMessage outboundReqMsg;
        private HttpMessageDataStreamer outboundMsgDataStreamer;
        // Reference for post validation.

        private HTTPClientConnectorListener(Context context, CallableUnitCallback connectorCallback,
                                            RetryConfig retryConfig, HTTPCarbonMessage outboundReqMsg) {
            this.context = context;
            this.connectorCallback = connectorCallback;
            this.retryConfig = retryConfig;
            this.outboundReqMsg = outboundReqMsg;
        }

        @Override
        public void onMessage(HTTPCarbonMessage httpCarbonMessage) {
            BStruct inboundResponse = createStruct(this.context, HttpConstants.IN_RESPONSE,
                    HttpConstants.PROTOCOL_PACKAGE_HTTP);
            BStruct entity = createStruct(this.context, HttpConstants.ENTITY, PROTOCOL_PACKAGE_MIME);
            BStruct mediaType = createStruct(this.context, MEDIA_TYPE, PROTOCOL_PACKAGE_MIME);
            HttpUtil.populateInboundResponse(inboundResponse, entity, mediaType, httpCarbonMessage);
            this.context.setReturnValues(inboundResponse);
            connectorCallback.notifySuccess();
        }

        @Override
        public void onError(Throwable throwable) {
            if (throwable instanceof IOException) {
                this.outboundMsgDataStreamer.setIoException((IOException) throwable);
            }
            if (checkRetryState(throwable)) {
                return;
            }

            sendOutboundRequest(context, outboundReqMsg, this);
        }

        private boolean checkRetryState(Throwable throwable) {
            if (!retryConfig.shouldRetry()) {
                notifyError(throwable);
                return true;
            }
            if (logger.isDebugEnabled()) {
                logger.debug("action invocation failed, retrying action, count - "
                        + retryConfig.getCurrentCount() + " limit - " + retryConfig.getRetryCount());
            }
            retryConfig.incrementCountAndWait();
            return false;
        }

        private void notifyError(Throwable throwable) {
            BStruct httpConnectorError = createStruct(context, HttpConstants.HTTP_CONNECTOR_ERROR, HttpConstants
                    .PROTOCOL_PACKAGE_HTTP);
            httpConnectorError.setStringField(0, throwable.getMessage());
            if (throwable instanceof ClientConnectorException) {
                ClientConnectorException clientConnectorException = (ClientConnectorException) throwable;
                httpConnectorError.setIntField(0, clientConnectorException.getHttpStatusCode());
            }
            connectorCallback.notifyFailure(httpConnectorError);
        }

        private BStruct createStruct(Context context, String structName, String protocolPackage) {
            PackageInfo httpPackageInfo = context.getProgramFile()
                    .getPackageInfo(protocolPackage);
            StructInfo structInfo = httpPackageInfo.getStructInfo(structName);
            BStructType structType = structInfo.getType();
            return new BStruct(structType);
        }

        void setOutboundMsgDataStreamer(HttpMessageDataStreamer outboundMsgDataStreamer) {
            this.outboundMsgDataStreamer = outboundMsgDataStreamer;
        }
    }
}<|MERGE_RESOLUTION|>--- conflicted
+++ resolved
@@ -55,12 +55,6 @@
 import java.io.OutputStream;
 import java.net.MalformedURLException;
 import java.net.URL;
-<<<<<<< HEAD
-
-import javax.activation.MimeType;
-import javax.activation.MimeTypeParseException;
-=======
->>>>>>> 62158b2e
 
 import static org.ballerinalang.mime.util.Constants.MEDIA_TYPE;
 import static org.ballerinalang.mime.util.Constants.MESSAGE_ENTITY;
@@ -85,15 +79,9 @@
     protected HTTPCarbonMessage createOutboundRequestMsg(Context context) {
 
         // Extract Argument values
-<<<<<<< HEAD
         BConnector bConnector = (BConnector) context.getRefArgument(0);
         String path = context.getStringArgument(0);
         BStruct requestStruct  = ((BStruct) context.getRefArgument(1));
-=======
-        BConnector bConnector = (BConnector) getRefArgument(context, 0);
-        String path = getStringArgument(context, 0);
-        BStruct requestStruct = ((BStruct) getRefArgument(context, 1));
->>>>>>> 62158b2e
         HTTPCarbonMessage requestMsg = HttpUtil
                 .getCarbonMsg(requestStruct, HttpUtil.createHttpCarbonMessage(true));
 
@@ -255,27 +243,8 @@
         }
         HttpResponseFuture future = clientConnector.send(outboundRequestMsg);
         future.setHttpConnectorListener(httpClientConnectorLister);
-<<<<<<< HEAD
-
-        if (contentType != null && contentType.startsWith(MULTIPART_AS_PRIMARY_TYPE)) {
-            BStruct requestStruct = ((BStruct) context.getRefArgument(1));
-            BStruct entityStruct = requestStruct.getNativeData(MESSAGE_ENTITY) != null ?
-                    (BStruct) requestStruct.getNativeData(MESSAGE_ENTITY) : null;
-            if (entityStruct != null) {
-                BRefValueArray bodyParts = entityStruct.getRefField(MULTIPART_DATA_INDEX) != null ?
-                        (BRefValueArray) entityStruct.getRefField(MULTIPART_DATA_INDEX) : null;
-                if (bodyParts != null && bodyParts.size() > 0) {
-                    serializeMultipartDataSource(outboundRequestMsg, httpClientConnectorLister, boundaryString,
-                            bodyParts);
-                } else {
-                    throw new BallerinaException("At least one body part is required for the mutlipart entity",
-                            context);
-                }
-            }
-=======
         if (boundaryString != null) {
             serializeMultiparts(context, outboundRequestMsg, httpClientConnectorLister, boundaryString);
->>>>>>> 62158b2e
         } else {
             serializeDataSource(context, outboundRequestMsg, httpClientConnectorLister);
         }
@@ -305,7 +274,7 @@
     }
 
     private BStruct getEntityStruct(Context context) {
-        BStruct requestStruct = ((BStruct) getRefArgument(context, 1));
+        BStruct requestStruct = ((BStruct) context.getRefArgument(1));
         return requestStruct.getNativeData(MESSAGE_ENTITY) != null ?
                 (BStruct) requestStruct.getNativeData(MESSAGE_ENTITY) : null;
     }
