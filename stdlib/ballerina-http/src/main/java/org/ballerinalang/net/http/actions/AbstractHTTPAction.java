--- conflicted
+++ resolved
@@ -39,7 +39,6 @@
 import org.ballerinalang.util.codegen.PackageInfo;
 import org.ballerinalang.util.codegen.StructInfo;
 import org.ballerinalang.util.exceptions.BallerinaException;
-import org.ballerinalang.util.transactions.LocalTransactionInfo;
 import org.slf4j.Logger;
 import org.slf4j.LoggerFactory;
 import org.wso2.transport.http.netty.common.Constants;
@@ -85,32 +84,16 @@
 
         HttpUtil.checkEntityAvailability(context, requestStruct);
         HttpUtil.enrichOutboundMessage(requestMsg, requestStruct);
-<<<<<<< HEAD
-        prepareOutboundRequest(context, bConnector, path, requestMsg);
-        if (requestMsg.getHeader(ACCEPT_ENCODING) == null) {
-            requestMsg.setHeader(ACCEPT_ENCODING, ENCODING_DEFLATE + ", " + ENCODING_GZIP);
-=======
         prepareOutboundRequest(bConnector, path, requestMsg);
         if (requestMsg.getHeader(HttpHeaderNames.ACCEPT_ENCODING.toString()) == null) {
             requestMsg.setHeader(HttpHeaderNames.ACCEPT_ENCODING.toString(), ENCODING_DEFLATE + ", " + ENCODING_GZIP);
->>>>>>> 6c9d8a1a
         }
         return requestMsg;
     }
 
-<<<<<<< HEAD
-    protected void prepareOutboundRequest(Context context, BConnector connector, String path,
-                                          HTTPCarbonMessage outboundRequest) {
-=======
     void prepareOutboundRequest(BConnector connector, String path, HTTPCarbonMessage outboundRequest) {
 
->>>>>>> 6c9d8a1a
         validateParams(connector);
-        if (context.isInTransaction()) {
-            LocalTransactionInfo localTransactionInfo = context.getLocalTransactionInfo();
-            outboundRequest.setHeader(HttpConstants.HEADER_X_XID, localTransactionInfo.getGlobalTransactionId());
-            outboundRequest.setHeader(HttpConstants.HEADER_X_REGISTER_AT_URL, localTransactionInfo.getURL());
-        }
         try {
             String uri = connector.getStringField(0) + path;
             URL url = new URL(uri);
