/*
 * Copyright (c) 2016, WSO2 Inc. (http://www.wso2.org) All Rights Reserved.
 *
 * WSO2 Inc. licenses this file to you under the Apache License,
 * Version 2.0 (the "License"); you may not use this file except
 * in compliance with the License.
 * You may obtain a copy of the License at
 *
 *    http://www.apache.org/licenses/LICENSE-2.0
 *
 * Unless required by applicable law or agreed to in writing,
 * software distributed under the License is distributed on an
 * "AS IS" BASIS, WITHOUT WARRANTIES OR CONDITIONS OF ANY
 * KIND, either express or implied.  See the License for the
 * specific language governing permissions and limitations
 * under the License.
 */

package org.ballerinalang.net.http.actions;

import io.netty.handler.codec.http.HttpHeaderNames;
import io.netty.handler.codec.http.HttpHeaders;

import org.ballerinalang.bre.Context;
import org.ballerinalang.bre.bvm.CallableUnitCallback;
import org.ballerinalang.connector.api.BallerinaConnectorException;
import org.ballerinalang.mime.util.EntityBodyHandler;
import org.ballerinalang.mime.util.HeaderUtil;
import org.ballerinalang.mime.util.MimeUtil;
import org.ballerinalang.mime.util.MultipartDataSource;
import org.ballerinalang.model.NativeCallableUnit;
import org.ballerinalang.model.types.BStructType;
import org.ballerinalang.model.values.BConnector;
import org.ballerinalang.model.values.BRefValueArray;
import org.ballerinalang.model.values.BStruct;
import org.ballerinalang.net.http.HttpConstants;
import org.ballerinalang.net.http.HttpUtil;
import org.ballerinalang.net.http.RetryConfig;
import org.ballerinalang.runtime.message.MessageDataSource;
import org.ballerinalang.util.codegen.PackageInfo;
import org.ballerinalang.util.codegen.StructInfo;
import org.ballerinalang.util.exceptions.BallerinaException;
import org.ballerinalang.util.transactions.LocalTransactionInfo;
import org.slf4j.Logger;
import org.slf4j.LoggerFactory;
import org.wso2.transport.http.netty.common.Constants;
import org.wso2.transport.http.netty.contract.ClientConnectorException;
import org.wso2.transport.http.netty.contract.HttpClientConnector;
import org.wso2.transport.http.netty.contract.HttpConnectorListener;
import org.wso2.transport.http.netty.contract.HttpResponseFuture;
import org.wso2.transport.http.netty.message.HTTPCarbonMessage;
import org.wso2.transport.http.netty.message.HttpMessageDataStreamer;

import java.io.IOException;
import java.io.OutputStream;
import java.net.MalformedURLException;
import java.net.URL;

import static org.ballerinalang.mime.util.Constants.MEDIA_TYPE;
import static org.ballerinalang.mime.util.Constants.MESSAGE_ENTITY;
import static org.ballerinalang.mime.util.Constants.PROTOCOL_PACKAGE_MIME;
import static org.ballerinalang.runtime.Constants.BALLERINA_VERSION;
import static org.wso2.transport.http.netty.common.Constants.ENCODING_DEFLATE;
import static org.wso2.transport.http.netty.common.Constants.ENCODING_GZIP;

/**
 * {@code AbstractHTTPAction} is the base class for all HTTP Connector Actions.
 */
public abstract class AbstractHTTPAction implements NativeCallableUnit {

    private static final Logger logger = LoggerFactory.getLogger(AbstractHTTPAction.class);

    private static final String CACHE_BALLERINA_VERSION;

    static {
        CACHE_BALLERINA_VERSION = System.getProperty(BALLERINA_VERSION);
    }

    protected HTTPCarbonMessage createOutboundRequestMsg(Context context) {

        // Extract Argument values
        BConnector bConnector = (BConnector) context.getRefArgument(0);
        String path = context.getStringArgument(0);
        BStruct requestStruct  = ((BStruct) context.getRefArgument(1));
        HTTPCarbonMessage requestMsg = HttpUtil
                .getCarbonMsg(requestStruct, HttpUtil.createHttpCarbonMessage(true));

        HttpUtil.checkEntityAvailability(context, requestStruct);
        HttpUtil.enrichOutboundMessage(requestMsg, requestStruct);
        prepareOutboundRequest(context, bConnector, path, requestMsg);
        if (requestMsg.getHeader(HttpHeaderNames.ACCEPT_ENCODING.toString()) == null) {
            requestMsg.setHeader(HttpHeaderNames.ACCEPT_ENCODING.toString(), ENCODING_DEFLATE + ", " + ENCODING_GZIP);
        }
        return requestMsg;
    }

    protected void prepareOutboundRequest(Context context, BConnector connector, String path,
                                          HTTPCarbonMessage outboundRequest) {
        validateParams(connector);
        if (context.isInTransaction()) {
            LocalTransactionInfo localTransactionInfo = context.getLocalTransactionInfo();
            outboundRequest.setHeader(HttpConstants.HEADER_X_XID, localTransactionInfo.getGlobalTransactionId());
            outboundRequest.setHeader(HttpConstants.HEADER_X_REGISTER_AT_URL, localTransactionInfo.getURL());
        }
        try {
            String uri = connector.getStringField(0) + path;
            URL url = new URL(uri);

            int port = getOutboundReqPort(url);
            String host = url.getHost();

            setOutboundReqProperties(outboundRequest, url, port, host);
            setOutboundReqHeaders(outboundRequest, port, host);

        } catch (MalformedURLException e) {
            throw new BallerinaException("Malformed url specified. " + e.getMessage());
        } catch (Throwable t) {
            throw new BallerinaException("Failed to prepare request. " + t.getMessage());
        }
    }

    private void setOutboundReqHeaders(HTTPCarbonMessage outboundRequest, int port, String host) {
        HttpHeaders headers = outboundRequest.getHeaders();
        setHostHeader(host, port, headers);
        setOutboundUserAgent(headers);
        removeConnectionHeader(headers);
    }

    private void setOutboundReqProperties(HTTPCarbonMessage outboundRequest, URL url, int port, String host) {
        outboundRequest.setProperty(Constants.HTTP_HOST, host);
        outboundRequest.setProperty(Constants.HTTP_PORT, port);

        String outboundReqPath = getOutboundReqPath(url);
        outboundRequest.setProperty(HttpConstants.TO, outboundReqPath);

        outboundRequest.setProperty(HttpConstants.PROTOCOL, url.getProtocol());
    }

    private void setHostHeader(String host, int port, HttpHeaders headers) {
        if (port == 80 || port == 443) {
            headers.set(HttpHeaderNames.HOST, host);
        } else {
            headers.set(HttpHeaderNames.HOST, host + ":" + port);
        }
    }

    private void removeConnectionHeader(HttpHeaders headers) {
        // Remove existing Connection header
        if (headers.contains(HttpHeaderNames.CONNECTION)) {
            headers.remove(HttpHeaderNames.CONNECTION);
        }
    }

    private void setOutboundUserAgent(HttpHeaders headers) {
        String userAgent;
        if (CACHE_BALLERINA_VERSION != null) {
            userAgent = "ballerina/" + CACHE_BALLERINA_VERSION;
        } else {
            userAgent = "ballerina";
        }

        if (!headers.contains(HttpHeaderNames.USER_AGENT)) { // If User-Agent is not already set from program
            headers.set(HttpHeaderNames.USER_AGENT, userAgent);
        }
    }

    private String getOutboundReqPath(URL url) {
        String toPath = url.getPath();
        String query = url.getQuery();
        if (query != null) {
            toPath = toPath + "?" + query;
        }
        return toPath;
    }

    private int getOutboundReqPort(URL url) {
        int port = 80;
        if (url.getPort() != -1) {
            port = url.getPort();
        } else if (url.getProtocol().equalsIgnoreCase(HttpConstants.PROTOCOL_HTTPS)) {
            port = 443;
        }
        return port;
    }

    private void validateParams(BConnector connector) {
        if (connector == null || connector.getStringField(0) == null) {
            throw new BallerinaException("Connector parameters not defined correctly.");
        }
    }

    protected void executeNonBlockingAction(Context context, HTTPCarbonMessage outboundRequestMsg,
                                            CallableUnitCallback connectorCallback)
            throws ClientConnectorException {
<<<<<<< HEAD
        RetryConfig retryConfig = getRetryConfiguration(context);
        HTTPClientConnectorListener httpClientConnectorLister =
                new HTTPClientConnectorListener(context, connectorCallback, retryConfig, outboundRequestMsg);

=======
>>>>>>> aaf12566
        Object sourceHandler = outboundRequestMsg.getProperty(HttpConstants.SRC_HANDLER);
        if (sourceHandler == null) {
            outboundRequestMsg.setProperty(HttpConstants.SRC_HANDLER, context.getProperty(HttpConstants.SRC_HANDLER));
        }
        Object remoteAddress = outboundRequestMsg.getProperty(HttpConstants.REMOTE_ADDRESS);
        if (remoteAddress == null) {
            outboundRequestMsg.setProperty(HttpConstants.REMOTE_ADDRESS,
                    context.getProperty(HttpConstants.REMOTE_ADDRESS));
        }
        outboundRequestMsg.setProperty(HttpConstants.ORIGIN_HOST, context.getProperty(HttpConstants.ORIGIN_HOST));
<<<<<<< HEAD
        sendOutboundRequest(context, outboundRequestMsg, httpClientConnectorLister);
=======
        return sendOutboundRequest(context, outboundRequestMsg);
>>>>>>> aaf12566
    }

    private ClientConnectorFuture sendOutboundRequest(Context context, HTTPCarbonMessage outboundRequestMsg) {
        try {
            return send(context, outboundRequestMsg);
        } catch (BallerinaConnectorException e) {
            throw new BallerinaException(e.getMessage(), e, context);
        } catch (Exception e) {
            throw new BallerinaException("Failed to send outboundRequestMsg to the backend", e, context);
        }
    }

    /**
     * Send outbound request through the client connector. If the Content-Type is multipart, check whether the boundary
     * exist. If not get a new boundary string and add it as a parameter to Content-Type, just before sending header
     * info through wire. If a boundary string exist at this point, serialize multipart entity body, else serialize
     * entity body which can either be a message data source or a byte channel.
     *
     * @param context                   Represent the ballerina context which is the runtime state of the program
     * @param outboundRequestMsg        Outbound request that needs to be sent across the wire
     * @return connector future for this particular request
     * @throws Exception When an error occurs while sending the outbound request via client connector
     */
<<<<<<< HEAD
    private void send(Context context, HTTPCarbonMessage outboundRequestMsg,
                      HTTPClientConnectorListener httpClientConnectorLister) throws Exception {
        BConnector bConnector = (BConnector) context.getRefArgument(0);
=======
    private ClientConnectorFuture send(Context context, HTTPCarbonMessage outboundRequestMsg) throws Exception {
        BConnector bConnector = (BConnector) getRefArgument(context, 0);
>>>>>>> aaf12566
        HttpClientConnector clientConnector =
                (HttpClientConnector) bConnector.getnativeData(HttpConstants.CONNECTOR_NAME);
        String contentType = HttpUtil.getContentTypeFromTransportMessage(outboundRequestMsg);
        String boundaryString = null;
        if (HeaderUtil.isMultipart(contentType)) {
            boundaryString = HttpUtil.addBoundaryIfNotExist(outboundRequestMsg, contentType);
        }

        ClientConnectorFuture ballerinaFuture = new ClientConnectorFuture();
        HttpMessageDataStreamer outboundMsgDataStreamer = new HttpMessageDataStreamer(outboundRequestMsg);
        OutputStream messageOutputStream = outboundMsgDataStreamer.getOutputStream();
        RetryConfig retryConfig = getRetryConfiguration(context);
        HTTPClientConnectorListener httpClientConnectorLister = new HTTPClientConnectorListener(context,
                ballerinaFuture, retryConfig, outboundRequestMsg, outboundMsgDataStreamer);

        HttpResponseFuture future = clientConnector.send(outboundRequestMsg);
        future.setHttpConnectorListener(httpClientConnectorLister);
        try {
            if (boundaryString != null) {
                serializeMultiparts(context, messageOutputStream, boundaryString);
            } else {
                serializeDataSource(context, messageOutputStream);
            }
        } catch (Exception serializerException) {
            // We don't have to do anything here as the client connector will notify
            // the error though the listener
            logger.warn("couldn't serialize the message", serializerException);
        }
        return ballerinaFuture;
    }

    /**
     * Serialize multipart entity body. If an array of body parts exist, encode body parts else serialize body content
     * if it exist as a byte channel.
     *
     * @param context             Represent the ballerina context which is the runtime state of the program
     * @param boundaryString      Boundary string that should be used in encoding body parts
     * @param messageOutputStream Output stream to which the payload is written
     */
    private void serializeMultiparts(Context context, OutputStream messageOutputStream, String boundaryString) {
        BStruct entityStruct = getEntityStruct(context);
        if (entityStruct != null) {
            BRefValueArray bodyParts = EntityBodyHandler.getBodyPartArray(entityStruct);
            if (bodyParts != null && bodyParts.size() > 0) {
                serializeMultipartDataSource(messageOutputStream, boundaryString,
                        entityStruct);
            } else { //If the content is in a byte channel
                serializeDataSource(context, messageOutputStream);
            }
        }
    }

    private BStruct getEntityStruct(Context context) {
        BStruct requestStruct = ((BStruct) context.getRefArgument(1));
        return requestStruct.getNativeData(MESSAGE_ENTITY) != null ?
                (BStruct) requestStruct.getNativeData(MESSAGE_ENTITY) : null;
    }

    /**
     * Encode body parts with the given boundary and send it across the wire.
     *
     * @param boundaryString      Boundary string of multipart entity
     * @param entityStruct        Represent ballerina entity struct
     * @param messageOutputStream Output stream to which the payload is written
     */
    private void serializeMultipartDataSource(OutputStream messageOutputStream,
            String boundaryString, BStruct entityStruct) {
        MultipartDataSource multipartDataSource = new MultipartDataSource(entityStruct, boundaryString);
        multipartDataSource.serializeData(messageOutputStream);
        HttpUtil.closeMessageOutputStream(messageOutputStream);
    }

<<<<<<< HEAD
    private void serializeDataSource(Context context, HTTPCarbonMessage outboundReqMsg,
                                     HTTPClientConnectorListener httpClientConnectorListener) {
        BStruct requestStruct = ((BStruct) context.getRefArgument(1));
=======
    private void serializeDataSource(Context context, OutputStream messageOutputStream) {
        BStruct requestStruct = ((BStruct) getRefArgument(context, 1));
>>>>>>> aaf12566
        BStruct entityStruct = MimeUtil.extractEntity(requestStruct);
        if (entityStruct != null) {
            MessageDataSource messageDataSource = EntityBodyHandler.getMessageDataSource(entityStruct);
            if (messageDataSource != null) {
                messageDataSource.serializeData(messageOutputStream);
                HttpUtil.closeMessageOutputStream(messageOutputStream);
            } else { //When the entity body is a byte channel
                try {
                    EntityBodyHandler.writeByteChannelToOutputStream(entityStruct, messageOutputStream);
                } catch (IOException e) {
                    throw new BallerinaException("An error occurred while writing byte channel content to outputstream",
                            context);
                } finally {
                    HttpUtil.closeMessageOutputStream(messageOutputStream);
                }
            }
        }
    }

    private RetryConfig getRetryConfiguration(Context context) {
        BConnector bConnector = (BConnector) context.getRefArgument(0);
        BStruct options = (BStruct) bConnector.getRefField(HttpConstants.OPTIONS_STRUCT_INDEX);
        if (options == null) {
            return new RetryConfig();
        }

        BStruct retryConfig = (BStruct) options.getRefField(HttpConstants.RETRY_STRUCT_INDEX);
        if (retryConfig == null) {
            return new RetryConfig();
        }
        long retryCount = retryConfig.getIntField(HttpConstants.RETRY_COUNT_INDEX);
        long interval = retryConfig.getIntField(HttpConstants.RETRY_INTERVAL_INDEX);
        return new RetryConfig(retryCount, interval);
    }

    @Override
    public boolean isBlocking() {
        return false;
    }

    private class HTTPClientConnectorListener implements HttpConnectorListener {

        private Context context;
        private CallableUnitCallback connectorCallback;
        private RetryConfig retryConfig;
        private HTTPCarbonMessage outboundReqMsg;
        private HttpMessageDataStreamer outboundMsgDataStreamer;
        // Reference for post validation.

<<<<<<< HEAD
        private HTTPClientConnectorListener(Context context, CallableUnitCallback connectorCallback,
                                            RetryConfig retryConfig, HTTPCarbonMessage outboundReqMsg) {
=======
        private HTTPClientConnectorListener(Context context, ClientConnectorFuture ballerinaFuture,
                                            RetryConfig retryConfig, HTTPCarbonMessage outboundReqMsg,
                HttpMessageDataStreamer outboundMsgDataStreamer) {
>>>>>>> aaf12566
            this.context = context;
            this.connectorCallback = connectorCallback;
            this.retryConfig = retryConfig;
            this.outboundReqMsg = outboundReqMsg;
            this.outboundMsgDataStreamer = outboundMsgDataStreamer;
        }

        @Override
        public void onMessage(HTTPCarbonMessage httpCarbonMessage) {
            BStruct inboundResponse = createStruct(this.context, HttpConstants.IN_RESPONSE,
                    HttpConstants.PROTOCOL_PACKAGE_HTTP);
            BStruct entity = createStruct(this.context, HttpConstants.ENTITY, PROTOCOL_PACKAGE_MIME);
            BStruct mediaType = createStruct(this.context, MEDIA_TYPE, PROTOCOL_PACKAGE_MIME);
            HttpUtil.populateInboundResponse(inboundResponse, entity, mediaType, httpCarbonMessage);
            this.context.setReturnValues(inboundResponse);
            connectorCallback.notifySuccess();
        }

        @Override
        public void onError(Throwable throwable) {
            if (throwable instanceof IOException) {
                this.outboundMsgDataStreamer.setIoException((IOException) throwable);
            } else {
                this.outboundMsgDataStreamer.setIoException(new IOException(throwable.getMessage()));
            }
            if (checkRetryState(throwable)) {
                return;
            }

            sendOutboundRequest(context, outboundReqMsg);
        }

        private boolean checkRetryState(Throwable throwable) {
            if (!retryConfig.shouldRetry()) {
                notifyError(throwable);
                return true;
            }
            if (logger.isDebugEnabled()) {
                logger.debug("action invocation failed, retrying action, count - "
                        + retryConfig.getCurrentCount() + " limit - " + retryConfig.getRetryCount());
            }
            retryConfig.incrementCountAndWait();
            return false;
        }

        private void notifyError(Throwable throwable) {
            BStruct httpConnectorError = createStruct(context, HttpConstants.HTTP_CONNECTOR_ERROR, HttpConstants
                    .PROTOCOL_PACKAGE_HTTP);
            httpConnectorError.setStringField(0, throwable.getMessage());
            if (throwable instanceof ClientConnectorException) {
                ClientConnectorException clientConnectorException = (ClientConnectorException) throwable;
                httpConnectorError.setIntField(0, clientConnectorException.getHttpStatusCode());
            }
            connectorCallback.notifyFailure(httpConnectorError);
        }

        private BStruct createStruct(Context context, String structName, String protocolPackage) {
            PackageInfo httpPackageInfo = context.getProgramFile()
                    .getPackageInfo(protocolPackage);
            StructInfo structInfo = httpPackageInfo.getStructInfo(structName);
            BStructType structType = structInfo.getType();
            return new BStruct(structType);
        }
    }
}<|MERGE_RESOLUTION|>--- conflicted
+++ resolved
@@ -192,13 +192,6 @@
     protected void executeNonBlockingAction(Context context, HTTPCarbonMessage outboundRequestMsg,
                                             CallableUnitCallback connectorCallback)
             throws ClientConnectorException {
-<<<<<<< HEAD
-        RetryConfig retryConfig = getRetryConfiguration(context);
-        HTTPClientConnectorListener httpClientConnectorLister =
-                new HTTPClientConnectorListener(context, connectorCallback, retryConfig, outboundRequestMsg);
-
-=======
->>>>>>> aaf12566
         Object sourceHandler = outboundRequestMsg.getProperty(HttpConstants.SRC_HANDLER);
         if (sourceHandler == null) {
             outboundRequestMsg.setProperty(HttpConstants.SRC_HANDLER, context.getProperty(HttpConstants.SRC_HANDLER));
@@ -209,11 +202,7 @@
                     context.getProperty(HttpConstants.REMOTE_ADDRESS));
         }
         outboundRequestMsg.setProperty(HttpConstants.ORIGIN_HOST, context.getProperty(HttpConstants.ORIGIN_HOST));
-<<<<<<< HEAD
-        sendOutboundRequest(context, outboundRequestMsg, httpClientConnectorLister);
-=======
-        return sendOutboundRequest(context, outboundRequestMsg);
->>>>>>> aaf12566
+        sendOutboundRequest(context, outboundRequestMsg);
     }
 
     private ClientConnectorFuture sendOutboundRequest(Context context, HTTPCarbonMessage outboundRequestMsg) {
@@ -237,14 +226,8 @@
      * @return connector future for this particular request
      * @throws Exception When an error occurs while sending the outbound request via client connector
      */
-<<<<<<< HEAD
-    private void send(Context context, HTTPCarbonMessage outboundRequestMsg,
-                      HTTPClientConnectorListener httpClientConnectorLister) throws Exception {
+    private void send(Context context, HTTPCarbonMessage outboundRequestMsg) throws Exception {
         BConnector bConnector = (BConnector) context.getRefArgument(0);
-=======
-    private ClientConnectorFuture send(Context context, HTTPCarbonMessage outboundRequestMsg) throws Exception {
-        BConnector bConnector = (BConnector) getRefArgument(context, 0);
->>>>>>> aaf12566
         HttpClientConnector clientConnector =
                 (HttpClientConnector) bConnector.getnativeData(HttpConstants.CONNECTOR_NAME);
         String contentType = HttpUtil.getContentTypeFromTransportMessage(outboundRequestMsg);
@@ -317,14 +300,8 @@
         HttpUtil.closeMessageOutputStream(messageOutputStream);
     }
 
-<<<<<<< HEAD
-    private void serializeDataSource(Context context, HTTPCarbonMessage outboundReqMsg,
-                                     HTTPClientConnectorListener httpClientConnectorListener) {
+    private void serializeDataSource(Context context, OutputStream messageOutputStream) {
         BStruct requestStruct = ((BStruct) context.getRefArgument(1));
-=======
-    private void serializeDataSource(Context context, OutputStream messageOutputStream) {
-        BStruct requestStruct = ((BStruct) getRefArgument(context, 1));
->>>>>>> aaf12566
         BStruct entityStruct = MimeUtil.extractEntity(requestStruct);
         if (entityStruct != null) {
             MessageDataSource messageDataSource = EntityBodyHandler.getMessageDataSource(entityStruct);
@@ -374,14 +351,9 @@
         private HttpMessageDataStreamer outboundMsgDataStreamer;
         // Reference for post validation.
 
-<<<<<<< HEAD
         private HTTPClientConnectorListener(Context context, CallableUnitCallback connectorCallback,
-                                            RetryConfig retryConfig, HTTPCarbonMessage outboundReqMsg) {
-=======
-        private HTTPClientConnectorListener(Context context, ClientConnectorFuture ballerinaFuture,
                                             RetryConfig retryConfig, HTTPCarbonMessage outboundReqMsg,
                 HttpMessageDataStreamer outboundMsgDataStreamer) {
->>>>>>> aaf12566
             this.context = context;
             this.connectorCallback = connectorCallback;
             this.retryConfig = retryConfig;
