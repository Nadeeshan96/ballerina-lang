/*
 * Copyright (c) 2017, WSO2 Inc. (http://www.wso2.org) All Rights Reserved.
 *
 * WSO2 Inc. licenses this file to you under the Apache License,
 * Version 2.0 (the "License"); you may not use this file except
 * in compliance with the License.
 * You may obtain a copy of the License at
 *
 * http://www.apache.org/licenses/LICENSE-2.0
 *
 * Unless required by applicable law or agreed to in writing,
 * software distributed under the License is distributed on an
 * "AS IS" BASIS, WITHOUT WARRANTIES OR CONDITIONS OF ANY
 * KIND, either express or implied. See the License for the
 * specific language governing permissions and limitations
 * under the License.
 */

package org.ballerinalang.net.http.session;

import org.ballerinalang.model.values.BMap;
import org.ballerinalang.model.values.BValue;
import org.ballerinalang.net.http.HttpConstants;
import org.wso2.transport.http.netty.message.HTTPCarbonMessage;

import java.io.Serializable;

/**
 * HTTPSession represents the Java session object.
 *
 * @since 0.89
 */
public class HTTPSession implements Session, Serializable {

    private final String sessionPath;
    private String id;
    private Long createTime;
    private Long accessedTime;
    private Long lastAccessedTime;
    private int maxInactiveInterval;
    private BMap<String, BValue> attributeMap = new BMap<>();
    private SessionManager sessionManager;
    private boolean isValid = true;
    private boolean isNew = true;

    public HTTPSession(String id, int maxInactiveInterval, String path) {
        this.id = id;
        this.maxInactiveInterval = maxInactiveInterval;
        createTime = System.currentTimeMillis();
        accessedTime = createTime;
        lastAccessedTime = accessedTime;
        this.sessionPath = path;
    }

    @Override
    public String getId() {
        return id;
    }

    @Override
    public void setAttribute(String attributeKey, BValue attributeValue) {
        attributeMap.put(attributeKey, attributeValue);
    }

    @Override
    public BValue getAttributeValue(String attributeKey) {
        return attributeMap.get(attributeKey);
    }

    @Override
    public String[] getAttributeNames() {
        return attributeMap.keySet().toArray(new String[attributeMap.size()]);
    }

    @Override
    public BMap<String, BValue> getAttributes() {
        return attributeMap;
    }

    @Override
    public Session setNew(boolean isNew) {
        this.isNew = isNew;
        return this;
    }

    @Override
    public String getPath() {
        return sessionPath;
    }

    @Override
    public void removeAttribute(String name) {
        attributeMap.remove(name);
    }

    @Override
    public Long getLastAccessedTime() {
        return lastAccessedTime;
    }

    @Override
    public Long getCreationTime() {
        return createTime;
    }

    @Override
    public int getMaxInactiveInterval() {
        return maxInactiveInterval;
    }

    @Override
    public void setMaxInactiveInterval(int maxInactiveInterval) {
        this.maxInactiveInterval = maxInactiveInterval;
    }

    @Override
    public void invalidate() {
        sessionManager.invalidateSession(this);
        attributeMap = new BMap<>();
        isValid = false;
    }

    @Override
    public Session setAccessed() {
        checkValidity();
        lastAccessedTime = this.accessedTime;
        accessedTime = System.currentTimeMillis();
        return this;
    }

    @Override
    public boolean isValid() {
        return isValid;
    }

    @Override
    public void generateSessionHeader(HTTPCarbonMessage message, boolean isSecureRequest) {
        //Add set Cookie only for the first response after the creation
        if (this.isNew()) {
<<<<<<< HEAD
            message.setHeader(Constants.RESPONSE_COOKIE_HEADER, Constants.SESSION_ID + this.getId() + "; "
                    + Constants.PATH + this.getPath() + ";" + (isSecureRequest ? " " + Constants.SECURE + ";" : "") +
                    " " + Constants.HTTP_ONLY + ";");
=======
            message.setHeader(HttpConstants.RESPONSE_COOKIE_HEADER, HttpConstants.SESSION_ID + this.getId() + "; "
                    + HttpConstants.PATH + this.getPath() + ";");
>>>>>>> db93823f
        }
    }

    public void setManager(SessionManager sessionManager) {
        this.sessionManager = sessionManager;
    }

    private void checkValidity() {
        if (!isValid) {
            throw new IllegalStateException("Failed to execute action: Invalid session");
        }
    }

    public boolean isNew() {
        return this.isNew;
    }

}<|MERGE_RESOLUTION|>--- conflicted
+++ resolved
@@ -137,14 +137,9 @@
     public void generateSessionHeader(HTTPCarbonMessage message, boolean isSecureRequest) {
         //Add set Cookie only for the first response after the creation
         if (this.isNew()) {
-<<<<<<< HEAD
-            message.setHeader(Constants.RESPONSE_COOKIE_HEADER, Constants.SESSION_ID + this.getId() + "; "
-                    + Constants.PATH + this.getPath() + ";" + (isSecureRequest ? " " + Constants.SECURE + ";" : "") +
-                    " " + Constants.HTTP_ONLY + ";");
-=======
             message.setHeader(HttpConstants.RESPONSE_COOKIE_HEADER, HttpConstants.SESSION_ID + this.getId() + "; "
-                    + HttpConstants.PATH + this.getPath() + ";");
->>>>>>> db93823f
+                    + HttpConstants.PATH + this.getPath() + ";" +
+                    (isSecureRequest ? " " + HttpConstants.SECURE + ";" : "") + " " + HttpConstants.HTTP_ONLY + ";");
         }
     }
 
