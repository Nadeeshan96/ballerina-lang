// Copyright (c) 2018 WSO2 Inc. (http://www.wso2.org) All Rights Reserved.
//
// WSO2 Inc. licenses this file to you under the Apache License,
// Version 2.0 (the "License"); you may not use this file except
// in compliance with the License.
// You may obtain a copy of the License at
//
// http://www.apache.org/licenses/LICENSE-2.0
//
// Unless required by applicable law or agreed to in writing,
// software distributed under the License is distributed on an
// "AS IS" BASIS, WITHOUT WARRANTIES OR CONDITIONS OF ANY
// KIND, either express or implied.  See the License for the
// specific language governing permissions and limitations
// under the License.

# Representation of the Authentication filter.
#
# + authHandlers - An array of authentication handlers or an array consisting of arrays of authentication handlers
public type AuthnFilter object {

<<<<<<< HEAD
    public InboundAuthHandlers authHandlers;

=======
    *RequestFilter;

    public InboundAuthHandlers authHandlers;

    # Initializes the `AuthnFilter` object.
    #
    # + authHandlers - An array of authentication handlers or an array consisting of arrays of authentication handlers
>>>>>>> 596a4651
    public function __init(InboundAuthHandlers authHandlers) {
        self.authHandlers = authHandlers;
    }

    # The request filter method, which attempts to authenticate the request.
    #
    # + caller - Caller for outbound HTTP responses
    # + request - An inbound HTTP request message
    # + context - `FilterContext` instance
    # + return - A flag to indicate if the request flow should be continued(true) or aborted(false)
    public function filterRequest(Caller caller, Request request, FilterContext context) returns boolean {
        boolean|AuthenticationError authenticated = true;
        InboundAuthHandlers|boolean authHandlers = getAuthHandlers(context);
        if (authHandlers is InboundAuthHandlers) {
            authenticated = handleAuthRequest(authHandlers, request);
        } else {
            if (authHandlers) {
                authenticated = handleAuthRequest(self.authHandlers, request);
            }
        }
        return isAuthnSuccessful(caller, authenticated);
    }
};

function handleAuthRequest(InboundAuthHandlers authHandlers, Request request) returns boolean|AuthenticationError {
    if (authHandlers is InboundAuthHandler[]) {
        return checkForAuthHandlers(authHandlers, request);
    } else {
        foreach InboundAuthHandler[] authHandler in authHandlers {
            boolean|AuthenticationError response = checkForAuthHandlers(authHandler, request);
            if (response is boolean) {
                if (!response) {
                    return response;
                }
            } else {
                return response;
            }
        }
        return true;
    }
}

function checkForAuthHandlers(InboundAuthHandler[] authHandlers, Request request) returns boolean|AuthenticationError {
    AuthenticationError? err = ();
    foreach InboundAuthHandler authHandler in authHandlers {
        boolean canProcessResponse = authHandler.canProcess(request);
        if (canProcessResponse) {
            boolean|AuthenticationError handleResponse = authHandler.process(request);
            if (handleResponse is boolean) {
                if (handleResponse) {
                    // If one of the authenticators from the chain could successfully authenticate the user,
                    // it is not required to look through other providers. The authenticator chain is using "OR"
                    // combination of provider results.
                    return true;
                }
            } else {
                err = handleResponse;
            }
        }
    }
    if (err is AuthenticationError) {
        return err;
    }
    return false;
}

# Verifies if the authentication is successful. If not responds to the user.
#
# + caller - Caller for outbound HTTP response
# + authenticated - Authentication status for the request, or `AuthenticationError` if error occurred
# + return - Authentication result to indicate if the filter can proceed(true) or not(false)
function isAuthnSuccessful(Caller caller, boolean|AuthenticationError authenticated) returns boolean {
    Response response = new;
    response.statusCode = 401;
    if (authenticated is boolean && authenticated) {
        return authenticated;
    }
    response.setTextPayload("Authentication failure.");
    error? err = caller->respond(response);
    if (err is error) {
        panic <error> err;
    }
    return false;
}<|MERGE_RESOLUTION|>--- conflicted
+++ resolved
@@ -19,10 +19,6 @@
 # + authHandlers - An array of authentication handlers or an array consisting of arrays of authentication handlers
 public type AuthnFilter object {
 
-<<<<<<< HEAD
-    public InboundAuthHandlers authHandlers;
-
-=======
     *RequestFilter;
 
     public InboundAuthHandlers authHandlers;
@@ -30,7 +26,6 @@
     # Initializes the `AuthnFilter` object.
     #
     # + authHandlers - An array of authentication handlers or an array consisting of arrays of authentication handlers
->>>>>>> 596a4651
     public function __init(InboundAuthHandlers authHandlers) {
         self.authHandlers = authHandlers;
     }
