--- conflicted
+++ resolved
@@ -132,7 +132,6 @@
 }
 
 function HttpAuthzHandler.authorizeFromCache(string authzCacheKey) returns (boolean|()) {
-<<<<<<< HEAD
     var positiveCacheResponse = self.positiveAuthzCache.get(authzCacheKey);
     if (positiveCacheResponse is boolean) {
         return true;
@@ -140,25 +139,6 @@
     var negativeCacheResponse = self.negativeAuthzCache.get(authzCacheKey);
     if (negativeCacheResponse is boolean) {
         return false;
-=======
-    var positiveCache = trap self.positiveAuthzCache;
-    if (positiveCache is cache:Cache) {
-        var cachedValue = positiveCache.get(authzCacheKey);
-        if (cachedValue is boolean) {
-            return cachedValue;
-        } else {
-            return ();
-        }
-    }
-    var negativeCache =  trap self.negativeAuthzCache;
-    if (negativeCache is cache:Cache) {
-        var cachedValue = negativeCache.get(authzCacheKey);
-        if (cachedValue is boolean) {
-            return cachedValue;
-        } else {
-            return ();
-        }
->>>>>>> 8c9b225b
     }
     return ();
 }
