--- conflicted
+++ resolved
@@ -120,14 +120,6 @@
 }
 
 function HttpAuthzHandler::authorizeFromCache(string authzCacheKey) returns (boolean|()) {
-<<<<<<< HEAD
-    match trap self.authzCache {
-        cache:Cache cache => {
-            return check <boolean> cache.get(authzCacheKey);
-        }
-        error|() => {
-            return ();
-=======
     try {
         match self.positiveAuthzCache {
             cache:Cache cache => {
@@ -144,9 +136,11 @@
             () => {
                 // do nothing
             }
->>>>>>> 0120c419
         }
+    } catch (error e) {
+        // do nothing
     }
+    return ();
 }
 
 function HttpAuthzHandler::cacheAuthzResult (string authzCacheKey, boolean isAuthorized) {
