--- conflicted
+++ resolved
@@ -63,11 +63,7 @@
     # + s - The service that needs to be attached
     # + name - Name of the service
     # + return - An `error` if there is any error occured during the service attachment process or else nil
-<<<<<<< HEAD
-    function register(service s, map<any> annotationData) returns error? = external;
-=======
-    extern function register(service s, string? name) returns error?;
->>>>>>> 0df576a3
+    function register(service s, string? name) returns error? = external;
 
     # Starts the registered service.
     function start() = external;
