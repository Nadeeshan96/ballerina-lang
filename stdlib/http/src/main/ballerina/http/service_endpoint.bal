--- conflicted
+++ resolved
@@ -174,15 +174,9 @@
 # + handshakeTimeout - SSL handshake time out
 # + sessionTimeout - SSL session time out
 # + ocspStapling - Enable/disable OCSP stapling
-<<<<<<< HEAD
-public type ServiceSecureSocket record {
+public type ServiceSecureSocket record {|
     crypto:TrustStore? trustStore = ();
     crypto:KeyStore? keyStore = ();
-=======
-public type ServiceSecureSocket record {|
-    TrustStore? trustStore = ();
-    KeyStore? keyStore = ();
->>>>>>> 6d4f980c
     string certFile = "";
     string keyFile = "";
     string keyPassword = "";
