--- conflicted
+++ resolved
@@ -180,9 +180,8 @@
 
     # Extracts `json` payload from the request. If the content type is not JSON, an `http:ClientError` is returned.
     #
-<<<<<<< HEAD
     # + return - The `json` payload or `http:ClientError` in case of errors
-    public function getJsonPayload() returns @tainted (json|ClientError) {
+    public function getJsonPayload() returns @tainted json|ClientError {
         var result = self.getEntity();
         if (result is error) {
             return result;
@@ -196,18 +195,12 @@
                 return payload;
             }
         }
-=======
-    # + return - The `json` payload or `error` in case of errors
-    public function getJsonPayload() returns @tainted json|error {
-        return self.getEntity()!getJson();
->>>>>>> a7e1fbc4
     }
 
     # Extracts `xml` payload from the request. If the content type is not XML, an `http:ClientError` is returned.
     #
-<<<<<<< HEAD
     # + return - The `xml` payload or `http:ClientError` in case of errors
-    public function getXmlPayload() returns @tainted (xml|ClientError) {
+    public function getXmlPayload() returns @tainted xml|ClientError {
         var result = self.getEntity();
         if (result is error) {
             return result;
@@ -220,18 +213,12 @@
                 return payload;
             }
         }
-=======
-    # + return - The `xml` payload or `error` in case of errors
-    public function getXmlPayload() returns @tainted xml|error {
-        return self.getEntity()!getXml();
->>>>>>> a7e1fbc4
     }
 
     # Extracts `text` payload from the request. If the content type is not of type text, an `http:ClientError` is returned.
     #
-<<<<<<< HEAD
     # + return - The `text` payload or `http:ClientError` in case of errors
-    public function getTextPayload() returns @tainted (string|ClientError) {
+    public function getTextPayload() returns @tainted string|ClientError {
         var result = self.getEntity();
         if (result is error) {
             return result;
@@ -244,19 +231,13 @@
                 return payload;
             }
         }
-=======
-    # + return - The `text` payload or `error` in case of errors
-    public function getTextPayload() returns @tainted string|error {
-        return self.getEntity()!getText();
->>>>>>> a7e1fbc4
     }
 
     # Gets the request payload as a `ByteChannel` except in the case of multiparts. To retrieve multiparts, use
     # `getBodyParts()`.
     #
-<<<<<<< HEAD
     # + return - A byte channel from which the message payload can be read or `http:ClientError` in case of errors
-    public function getByteChannel() returns @tainted (io:ReadableByteChannel|ClientError) {
+    public function getByteChannel() returns @tainted io:ReadableByteChannel|ClientError {
         var result = self.getEntity();
         if (result is error) {
             return result;
@@ -269,18 +250,12 @@
                 return payload;
             }
         }
-=======
-    # + return - A byte channel from which the message payload can be read or `error` in case of errors
-    public function getByteChannel() returns @tainted io:ReadableByteChannel|error {
-        return self.getEntity()!getByteChannel();
->>>>>>> a7e1fbc4
     }
 
     # Gets the request payload as a `byte[]`.
     #
-<<<<<<< HEAD
     # + return - The byte[] representation of the message payload or `http:ClientError` in case of errors
-    public function getBinaryPayload() returns @tainted (byte[]|ClientError) {
+    public function getBinaryPayload() returns @tainted byte[]|ClientError {
         var result = self.getEntity();
         if (result is error) {
             return result;
@@ -293,22 +268,12 @@
                 return payload;
             }
         }
-=======
-    # + return - The byte[] representation of the message payload or `error` in case of errors
-    public function getBinaryPayload() returns @tainted byte[]|error {
-        return self.getEntity()!getByteArray();
->>>>>>> a7e1fbc4
     }
 
     # Gets the form parameters from the HTTP request as a `map` when content type is application/x-www-form-urlencoded.
     #
-<<<<<<< HEAD
     # + return - The map of form params or `http:ClientError` in case of errors
-    public function getFormParams() returns @tainted (map<string>|ClientError) {
-=======
-    # + return - The map of form params or `error` in case of errors
-    public function getFormParams() returns @tainted map<string>|error {
->>>>>>> a7e1fbc4
+    public function getFormParams() returns @tainted map<string>|ClientError {
         var mimeEntity = self.getEntity();
         if (mimeEntity is error) {
             return mimeEntity;
