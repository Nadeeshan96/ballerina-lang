// Copyright (c) 2018 WSO2 Inc. (http://www.wso2.org) All Rights Reserved.
//
// WSO2 Inc. licenses this file to you under the Apache License,
// Version 2.0 (the "License"); you may not use this file except
// in compliance with the License.
// You may obtain a copy of the License at
//
// http://www.apache.org/licenses/LICENSE-2.0
//
// Unless required by applicable law or agreed to in writing,
// software distributed under the License is distributed on an
// "AS IS" BASIS, WITHOUT WARRANTIES OR CONDITIONS OF ANY
// KIND, either express or implied.  See the License for the
// specific language governing permissions and limitations
// under the License.

import ballerina/crypto;
import ballerina/io;

////////////////////////////////
///// HTTP Client Endpoint /////
////////////////////////////////

# The HTTP client provides the capability for initiating contact with a remote HTTP service. The API it
# provides includes functions for the standard HTTP methods, forwarding a received request and sending requests
# using custom HTTP verbs.

# + config - The configurations associated with the client
# + httpClient - Chain of different HTTP clients which provides the capability for initiating contact with a remote
#                HTTP service in resilient manner
public type Client client object {

    public ClientEndpointConfig config = {};
    public Client httpClient;

    # Gets invoked to initialize the client. During initialization, configurations provided through the `config`
    # record is used to determine which type of additional behaviours are added to the endpoint (e.g: caching,
    # security, circuit breaking).
    #
    # + url - URL of the target service
    # + config - The configurations to be used when initializing the client
    public function __init(string url, ClientEndpointConfig? config = ()) {
        self.config = config ?: {};
        var result = initialize(url, self.config);
        if (result is error) {
            panic result;
        } else {
            self.httpClient = result;
        }
    }

    # The `post()` function can be used to send HTTP POST requests to HTTP endpoints.
    #
    # + path - Resource path
    # + message - An HTTP outbound request message or any payload of type `string`, `xml`, `json`, `byte[]`,
    #             `io:ReadableByteChannel` or `mime:Entity[]`
    # + return - The response for the request or an `error` if failed to establish communication with the upstream server
    public remote function post(@sensitive string path, RequestMessage message) returns Response|error {
        Request req = buildRequest(message);
        return self.httpClient->post(path, req);
    }

    # The `head()` function can be used to send HTTP HEAD requests to HTTP endpoints.
    #
    # + path - Resource path
    # + message - An HTTP outbound request message or any payload of type `string`, `xml`, `json`, `byte[]`,
    #             `io:ReadableByteChannel` or `mime:Entity[]`
    # + return - The response for the request or an `error` if failed to establish communication with the upstream server
    public remote function head(@sensitive string path, RequestMessage message = ()) returns Response|error {
        Request req = buildRequest(message);
        return self.httpClient->head(path, message = req);
    }

    # The `put()` function can be used to send HTTP PUT requests to HTTP endpoints.
    #
    # + path - Resource path
    # + message - An HTTP outbound request message or any payload of type `string`, `xml`, `json`, `byte[]`,
    #             `io:ReadableByteChannel` or `mime:Entity[]`
    # + return - The response for the request or an `error` if failed to establish communication with the upstream server
    public remote function put(@sensitive string path, RequestMessage message) returns Response|error {
        Request req = buildRequest(message);
        return self.httpClient->put(path, req);
    }

    # Invokes an HTTP call with the specified HTTP verb.
    #
    # + httpVerb - HTTP verb value
    # + path - Resource path
    # + message - An HTTP outbound request message or any payload of type `string`, `xml`, `json`, `byte[]`,
    #             `io:ReadableByteChannel` or `mime:Entity[]`
    # + return - The response for the request or an `error` if failed to establish communication with the upstream server
    public remote function execute(@sensitive string httpVerb, @sensitive string path, RequestMessage message) returns Response|error {
        Request req = buildRequest(message);
        return self.httpClient->execute(httpVerb, path, req);
    }

    # The `patch()` function can be used to send HTTP PATCH requests to HTTP endpoints.
    #
    # + path - Resource path
    # + message - An HTTP outbound request message or any payload of type `string`, `xml`, `json`, `byte[]`,
    #             `io:ReadableByteChannel` or `mime:Entity[]`
    # + return - The response for the request or an `error` if failed to establish communication with the upstream server
    public remote function patch(@sensitive string path, RequestMessage message) returns Response|error {
        Request req = buildRequest(message);
        return self.httpClient->patch(path, req);
    }

    # The `delete()` function can be used to send HTTP DELETE requests to HTTP endpoints.
    #
    # + path - Resource path
    # + message - An HTTP outbound request message or any payload of type `string`, `xml`, `json`, `byte[]`,
    #             `io:ReadableByteChannel` or `mime:Entity[]`
    # + return - The response for the request or an `error` if failed to establish communication with the upstream server
    public remote function delete(@sensitive string path, RequestMessage message) returns Response|error {
        Request req = buildRequest(message);
        return self.httpClient->delete(path, req);
    }

    # The `get()` function can be used to send HTTP GET requests to HTTP endpoints.
    #
    # + path - Request path
    # + message - An optional HTTP outbound request message or any payload of type `string`, `xml`, `json`, `byte[]`,
    #             `io:ReadableByteChannel` or `mime:Entity[]`
    # + return - The response for the request or an `error` if failed to establish communication with the upstream server
    public remote function get(@sensitive string path, RequestMessage message = ()) returns Response|error {
        Request req = buildRequest(message);
        return self.httpClient->get(path, message = req);
    }

    # The `options()` function can be used to send HTTP OPTIONS requests to HTTP endpoints.
    #
    # + path - Request path
    # + message - An optional HTTP outbound request message or any payload of type `string`, `xml`, `json`, `byte[]`,
    #             `io:ReadableByteChannel` or `mime:Entity[]`
    # + return - The response for the request or an `error` if failed to establish communication with the upstream server
    public remote function options(@sensitive string path, RequestMessage message = ()) returns Response|error {
        Request req = buildRequest(message);
        return self.httpClient->options(path, message = req);
    }

    # The `forward()` function can be used to invoke an HTTP call with inbound request's HTTP verb
    #
    # + path - Request path
    # + request - An HTTP inbound request message
    # + return - The response for the request or an `error` if failed to establish communication with the upstream server
    public remote function forward(@sensitive string path, Request request) returns Response|error {
        return self.httpClient->forward(path, request);
    }

    # Submits an HTTP request to a service with the specified HTTP verb.
    # The `submit()` function does not give out a `Response` as the result,
    # rather it returns an `HttpFuture` which can be used to do further interactions with the endpoint.
    #
    # + httpVerb - The HTTP verb value
    # + path - The resource path
    # + message - An HTTP outbound request message or any payload of type `string`, `xml`, `json`, `byte[]`,
    #             `io:ReadableByteChannel` or `mime:Entity[]`
    # + return - An `HttpFuture` that represents an asynchronous service invocation, or an `error` if the submission fails
    public remote function submit(@sensitive string httpVerb, string path, RequestMessage message) returns HttpFuture|error {
        Request req = buildRequest(message);
        return self.httpClient->submit(httpVerb, path, req);

    }

    # This just pass the request to actual network call.
    #
    # + httpFuture - The `HttpFuture` relates to a previous asynchronous invocation
    # + return - An HTTP response message, or an error if the invocation fails
    public remote function getResponse(HttpFuture httpFuture) returns Response|error {
        return self.httpClient->getResponse(httpFuture);
    }

    # This just pass the request to actual network call.
    #
    # + httpFuture - The `HttpFuture` relates to a previous asynchronous invocation
    # + return - A `boolean` that represents whether a `PushPromise` exists
    public remote function hasPromise(HttpFuture httpFuture) returns boolean {
        return self.httpClient->hasPromise(httpFuture);
    }

    # This just pass the request to actual network call.
    #
    # + httpFuture - The `HttpFuture` relates to a previous asynchronous invocation
    # + return - An HTTP Push Promise message, or an error if the invocation fails
    public remote function getNextPromise(HttpFuture httpFuture) returns PushPromise|error {
        return self.httpClient->getNextPromise(httpFuture);
    }

    # This just pass the request to actual network call.
    #
    # + promise - The related `PushPromise`
    # + return - A promised HTTP `Response` message, or an error if the invocation fails
    public remote function getPromisedResponse(PushPromise promise) returns Response|error {
        return self.httpClient->getPromisedResponse(promise);
    }

    # This just pass the request to actual network call.
    #
    # + promise - The Push Promise to be rejected
    public remote function rejectPromise(PushPromise promise) {
        return self.httpClient->rejectPromise(promise);
    }
};

# Represents a single service and its related configurations.
#
# + url - URL of the target service
# + secureSocket - Configurations for secure communication with the remote HTTP endpoint
public type TargetService record {|
    string url = "";
    SecureSocket? secureSocket = ();
|};

# Provides a set of configurations for controlling the behaviours when communicating with a remote HTTP endpoint.
#
# + circuitBreaker - Configurations associated with Circuit Breaker behaviour
# + timeoutMillis - The maximum time to wait (in milliseconds) for a response before closing the connection
# + keepAlive - Specifies whether to reuse a connection for multiple requests
# + chunking - The chunking behaviour of the request
# + httpVersion - The HTTP version understood by the client
# + forwarded - The choice of setting `forwarded`/`x-forwarded` header
# + followRedirects - Configurations associated with Redirection
# + retryConfig - Configurations associated with Retry
# + proxy - Proxy server related options
# + connectionThrottling - Configurations for connection throttling
# + secureSocket - SSL/TLS related options
# + cache - HTTP caching related configurations
# + compression - Specifies the way of handling compression (`accept-encoding`) header
# + auth - HTTP authentication related configurations
public type ClientEndpointConfig record {|
    CircuitBreakerConfig? circuitBreaker = ();
    int timeoutMillis = 60000;
    KeepAlive keepAlive = KEEPALIVE_AUTO;
    Chunking chunking = "AUTO";
    string httpVersion = "1.1";
    string forwarded = "disable";
    FollowRedirects? followRedirects = ();
    RetryConfig? retryConfig = ();
    ProxyConfig? proxy = ();
    PoolConfiguration? poolConfig = ();
    SecureSocket? secureSocket = ();
    CacheConfig cache = {};
    Compression compression = COMPRESSION_AUTO;
    AuthConfig? auth = ();
|};

<<<<<<< HEAD
function createSimpleHttpClient(string uri, ClientEndpointConfig config, PoolConfiguration globalPoolConfig)
                                        returns Client = external;
=======
extern function createSimpleHttpClient(string uri, ClientEndpointConfig config, PoolConfiguration globalPoolConfig)
                    returns Client;
>>>>>>> bcdc10f7

# Provides configurations for controlling the retrying behavior in failure scenarios.
#
# + count - Number of retry attempts before giving up
# + interval - Retry interval in milliseconds
# + backOffFactor - Multiplier of the retry interval to exponentailly increase retry interval
# + maxWaitInterval - Maximum time of the retry interval in milliseconds
# + statusCodes - HTTP response status codes which are considered as failures
public type RetryConfig record {|
    int count = 0;
    int interval = 0;
    float backOffFactor = 0.0;
    int maxWaitInterval = 0;
    int[] statusCodes = [];
|};

# Provides configurations for facilitating secure communication with a remote HTTP endpoint.
#
# + trustStore - Configurations associated with TrustStore
# + keyStore - Configurations associated with KeyStore
# + certFile - A file containing the certificate of the client
# + keyFile - A file containing the private key of the client
# + keyPassword - Password of the private key if it is encrypted
# + trustedCertFile - A file containing a list of certificates or a single certificate that the client trusts
# + protocol - SSL/TLS protocol related options
# + certValidation - Certificate validation against CRL or OCSP related options
# + ciphers - List of ciphers to be used
#             eg: TLS_ECDHE_RSA_WITH_AES_128_GCM_SHA256, TLS_ECDHE_RSA_WITH_AES_128_CBC_SHA
# + verifyHostname - Enable/disable host name verification
# + shareSession - Enable/disable new SSL session creation
# + ocspStapling - Enable/disable OCSP stapling
# + handshakeTimeout - SSL handshake time out
# + sessionTimeout - SSL session time out
public type SecureSocket record {|
    crypto:TrustStore? trustStore = ();
    crypto:KeyStore? keyStore = ();
    string certFile = "";
    string keyFile = "";
    string keyPassword = "";
    string trustedCertFile = "";
    Protocols? protocol = ();
    ValidateCert? certValidation = ();
    string[] ciphers = [];
    boolean verifyHostname = true;
    boolean shareSession = true;
    boolean ocspStapling = false;
    int handshakeTimeout?;
    int sessionTimeout?;
|};

# Provides configurations for controlling the endpoint's behaviour in response to HTTP redirect related responses.
#
# + enabled - Enable/disable redirection
# + maxCount - Maximum number of redirects to follow
public type FollowRedirects record {|
    boolean enabled = false;
    int maxCount = 5;
|};

# Proxy server configurations to be used with the HTTP client endpoint.
#
# + host - Host name of the proxy server
# + port - Proxy server port
# + userName - Proxy server username
# + password - proxy server password
public type ProxyConfig record {|
    string host = "";
    int port = 0;
    string userName = "";
    string password = "";
|};

# The `AuthConfig` record can be used to configure the authentication mechanism used by the HTTP endpoint.
#
# + scheme - Authentication scheme
# + config - Configuration related to the selected authenticator.
public type AuthConfig record {|
    OutboundAuthScheme scheme;
    BasicAuthConfig|OAuth2AuthConfig|JwtAuthConfig config?;
|};

# The `BasicAuthConfig` record can be used to configure Basic Authentication used by the HTTP endpoint.
#
# + username - Username for Basic authentication
# + password - Password for Basic authentication
public type BasicAuthConfig record {|
    string username;
    string password;
|};

# The `OAuth2AuthConfig` record can be used to configure OAuth2 based authentication used by the HTTP endpoint.
#
# + grantType - OAuth2 grant type
# + config - Configurations for the given grant type
public type OAuth2AuthConfig record {|
    OAuth2GrantType grantType;
    ClientCredentialsGrantConfig|PasswordGrantConfig|DirectTokenConfig config;
|};

# The `ClientCredentialsGrantConfig` record can be used to configue OAuth2 client credentials grant type.
#
# + tokenUrl - Token URL for the authorization server
# + clientId - Client ID for the client credentials grant authentication
# + clientSecret - Client secret for the client credentials grant authentication
# + scopes - Scope of the access request
# + clockSkew - Clock skew in seconds
# + retryRequest - Retry the request if the initial request returns a 401 response
# + credentialBearer - How authentication credentials are sent to the authorization server
public type ClientCredentialsGrantConfig record {|
    string tokenUrl;
    string clientId;
    string clientSecret;
    string[] scopes?;
    int clockSkew = 0;
    boolean retryRequest = true;
    CredentialBearer credentialBearer = AUTH_HEADER_BEARER;
|};

# The `PasswordGrantConfig` record can be used to configue OAuth2 password grant type
#
# + tokenUrl - Token URL for the authorization server
# + username - Username for password grant authentication
# + password - Password for password grant authentication
# + clientId - Client ID for password grant authentication
# + clientSecret - Client secret for password grant authentication
# + scopes - Scope of the access request
# + refreshConfig - Configurations for refreshing the access token
# + clockSkew - Clock skew in seconds
# + retryRequest - Retry the request if the initial request returns a 401 response
# + credentialBearer - How authentication credentials are sent to the authorization server
public type PasswordGrantConfig record {|
    string tokenUrl;
    string username;
    string password;
    string clientId?;
    string clientSecret?;
    string[] scopes?;
    RefreshConfig refreshConfig?;
    int clockSkew = 0;
    boolean retryRequest = true;
    CredentialBearer credentialBearer = AUTH_HEADER_BEARER;
|};

# The `DirectTokenConfig` record configures the access token directly.
#
# + accessToken - Access token for the authorization server
# + refreshConfig - Configurations for refreshing the access token
# + clockSkew - Clock skew in seconds
# + retryRequest - Retry the request if the initial request returns a 401 response
# + credentialBearer - How authentication credentials are sent to the authorization server
public type DirectTokenConfig record {|
    string accessToken?;
    DirectTokenRefreshConfig refreshConfig?;
    int clockSkew = 0;
    boolean retryRequest = true;
    CredentialBearer credentialBearer = AUTH_HEADER_BEARER;
|};

# The `RefreshConfig` record can be used to pass the configurations for refreshing the access token of password grant type.
#
# + refreshUrl - Refresh token URL for the refresh token server
# + scopes - Scope of the access request
# + credentialBearer - How authentication credentials are sent to the authorization server
public type RefreshConfig record {|
    string refreshUrl;
    string[] scopes?;
    CredentialBearer credentialBearer = AUTH_HEADER_BEARER;
|};

# The `DirectTokenRefreshConfig` record passes the configurations for refreshing the access token for 
# the grant type of the direct token grant type.
#
# + refreshUrl - Refresh token URL for the refresh token server
# + refreshToken - Refresh token for the refresh token server
# + clientId - Client ID for authentication with the authorization server
# + clientSecret - Client secret for authentication with the authorization server
# + scopes - Scope of the access request
# + credentialBearer - How authentication credentials are sent to the authorization server
public type DirectTokenRefreshConfig record {|
    string refreshUrl;
    string refreshToken;
    string clientId;
    string clientSecret;
    string[] scopes?;
    CredentialBearer credentialBearer = AUTH_HEADER_BEARER;
|};

# The `JwtAuthConfig` record can be used to configure JWT based authentication used by the HTTP endpoint.
#
# + inferredJwtIssuerConfig - JWT issuer configuration used to issue JWT with specific configuration
public type JwtAuthConfig record {|
    auth:InferredJwtIssuerConfig inferredJwtIssuerConfig;
|};

function initialize(string serviceUrl, ClientEndpointConfig config) returns Client|error {
    boolean httpClientRequired = false;
    string url = serviceUrl;
    if (url.hasSuffix("/")) {
        int lastIndex = url.length() - 1;
        url = url.substring(0, lastIndex);
    }
    var cbConfig = config.circuitBreaker;
    if (cbConfig is CircuitBreakerConfig) {
        if (url.hasSuffix("/")) {
            int lastIndex = url.length() - 1;
            url = url.substring(0, lastIndex);
        }
    } else {
        httpClientRequired = true;
    }
    if (httpClientRequired) {
        var redirectConfigVal = config.followRedirects;
        if (redirectConfigVal is FollowRedirects) {
            return createRedirectClient(url, config);
        } else {
            return checkForRetry(url, config);
        }
    } else {
        return createCircuitBreakerClient(url, config);
    }
}

function createRedirectClient(string url, ClientEndpointConfig configuration) returns Client|error {
    var redirectConfig = configuration.followRedirects;
    if (redirectConfig is FollowRedirects) {
        if (redirectConfig.enabled) {
            var retryClient = createRetryClient(url, configuration);
            if (retryClient is Client) {
                return new RedirectClient(url, configuration, redirectConfig, retryClient);
            } else {
                return retryClient;
            }
        } else {
            return createRetryClient(url, configuration);
        }
    } else {
        return createRetryClient(url, configuration);
    }
}

function checkForRetry(string url, ClientEndpointConfig config) returns Client|error {
    var retryConfigVal = config.retryConfig;
    if (retryConfigVal is RetryConfig) {
        return createRetryClient(url, config);
    } else {
        if (config.cache.enabled) {
            return createHttpCachingClient(url, config, config.cache);
        } else {
            return createHttpSecureClient(url, config);
        }
    }
}

function createCircuitBreakerClient(string uri, ClientEndpointConfig configuration) returns Client|error {
    Client cbHttpClient;
    var cbConfig = configuration.circuitBreaker;
    if (cbConfig is CircuitBreakerConfig) {
        validateCircuitBreakerConfiguration(cbConfig);
        boolean[] statusCodes = populateErrorCodeIndex(cbConfig.statusCodes);
        var redirectConfig = configuration.followRedirects;
        if (redirectConfig is FollowRedirects) {
            var redirectClient = createRedirectClient(uri, configuration);
            if (redirectClient is Client) {
                cbHttpClient = redirectClient;
            } else {
                return redirectClient;
            }
        } else {
            var retryClient = checkForRetry(uri, configuration);
            if (retryClient is Client) {
                cbHttpClient = retryClient;
            } else {
                return retryClient;
            }
        }

        time:Time circuitStartTime = time:currentTime();
        int numberOfBuckets = (cbConfig.rollingWindow.timeWindowMillis / cbConfig.rollingWindow.bucketSizeMillis);
        Bucket?[] bucketArray = [];
        int bucketIndex = 0;
        while (bucketIndex < numberOfBuckets) {
            bucketArray[bucketIndex] = {};
            bucketIndex = bucketIndex + 1;
        }

        CircuitBreakerInferredConfig circuitBreakerInferredConfig = {
            failureThreshold: cbConfig.failureThreshold,
            resetTimeMillis: cbConfig.resetTimeMillis,
            statusCodes: statusCodes,
            noOfBuckets: numberOfBuckets,
            rollingWindow: cbConfig.rollingWindow
        };
        CircuitHealth circuitHealth = {
            startTime: circuitStartTime,
            lastRequestTime: circuitStartTime,
            lastErrorTime: circuitStartTime,
            lastForcedOpenTime: circuitStartTime,
            totalBuckets: bucketArray
        };
        return new CircuitBreakerClient(uri, configuration, circuitBreakerInferredConfig, cbHttpClient, circuitHealth);
    } else {
        //remove following once we can ignore
        if (configuration.cache.enabled) {
            return createHttpCachingClient(uri, configuration, configuration.cache);
        } else {
            return createHttpSecureClient(uri, configuration);
        }
    }
}

function createRetryClient(string url, ClientEndpointConfig configuration) returns Client|error {
    var retryConfig = configuration.retryConfig;
    if (retryConfig is RetryConfig) {
        boolean[] statusCodes = populateErrorCodeIndex(retryConfig.statusCodes);
        RetryInferredConfig retryInferredConfig = {
            count: retryConfig.count,
            interval: retryConfig.interval,
            backOffFactor: retryConfig.backOffFactor,
            maxWaitInterval: retryConfig.maxWaitInterval,
            statusCodes: statusCodes
        };
        if (configuration.cache.enabled) {
            var httpCachingClient = createHttpCachingClient(url, configuration, configuration.cache);
            if (httpCachingClient is Client) {
                return new RetryClient(url, configuration, retryInferredConfig, httpCachingClient);
            } else {
                return httpCachingClient;
            }
        } else {
            var httpSecureClient = createHttpSecureClient(url, configuration);
            if (httpSecureClient is Client) {
                return new RetryClient(url, configuration, retryInferredConfig, httpSecureClient);
            } else {
                return httpSecureClient;
            }
        }
    } else {
        //remove following once we can ignore
        if (configuration.cache.enabled) {
            return createHttpCachingClient(url, configuration, configuration.cache);
        } else {
            return createHttpSecureClient(url, configuration);
        }
    }
}

function createClient(string url, ClientEndpointConfig config) returns Client|error {
    HttpClient simpleClient = new(url, config);
    return simpleClient;
}<|MERGE_RESOLUTION|>--- conflicted
+++ resolved
@@ -244,13 +244,9 @@
     AuthConfig? auth = ();
 |};
 
-<<<<<<< HEAD
-function createSimpleHttpClient(string uri, ClientEndpointConfig config, PoolConfiguration globalPoolConfig)
-                                        returns Client = external;
-=======
+
 extern function createSimpleHttpClient(string uri, ClientEndpointConfig config, PoolConfiguration globalPoolConfig)
-                    returns Client;
->>>>>>> bcdc10f7
+                    returns Client = external;
 
 # Provides configurations for controlling the retrying behavior in failure scenarios.
 #
