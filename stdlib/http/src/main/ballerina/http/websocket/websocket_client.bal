// Copyright (c) 2018 WSO2 Inc. (http://www.wso2.org) All Rights Reserved.
//
// WSO2 Inc. licenses this file to you under the Apache License,
// Version 2.0 (the "License"); you may not use this file except
// in compliance with the License.
// You may obtain a copy of the License at
//
// http://www.apache.org/licenses/LICENSE-2.0
//
// Unless required by applicable law or agreed to in writing,
// software distributed under the License is distributed on an
// "AS IS" BASIS, WITHOUT WARRANTIES OR CONDITIONS OF ANY
// KIND, either express or implied.  See the License for the
// specific language governing permissions and limitations
// under the License.

# Represents a WebSocket client endpoint.
#
# + id - The connection id
# + negotiatedSubProtocol - The subprotocols negoriated with the server
# + isSecure - `true` if the connection is secure
# + isOpen - `true` if the connection is open
# + response - Represents the HTTP response
# + attributes - A map to store connection related attributes
public type WebSocketClient client object {

    @readonly public string id = "";
    @readonly public string negotiatedSubProtocol = "";
    @readonly public boolean isSecure = false;
    @readonly public boolean isOpen = false;
    @readonly public Response response = new;
    @readonly public map attributes = {};

    private WebSocketConnector conn = new;
    private WebSocketClientEndpointConfig config = {};

    # Gets called when the endpoint is being initialize during module init time.
    #
    # + c - The `WebSocketClientEndpointConfig` of the endpoint
    public function __init(string url, WebSocketClientEndpointConfig? config) {
        self.config = config ?: {};
        self.config.url = url;
        self.initEndpoint();
    }

    # Initializes the endpoint.
    public extern function initEndpoint();

    # Push text to the connection.
    #
    # + data - Data to be sent, if byte[] it is converted to a UTF-8 string for sending
    # + final - True if this is a final frame of a (long) message
    # + return  - `error` if an error occurs when sending
<<<<<<< HEAD
    public remote function pushText(string|json|xml|boolean|int|float|byte|byte[] data, boolean final = true) returns error? {
        return self.conn.pushText(data, final = final);
=======
    public remote function pushText(string|json|xml|boolean|int|float|byte|byte[] data, boolean finalFrame = true) returns error? {
        return self.conn.pushText(data, finalFrame);
>>>>>>> ac06ab92
    }

    # Push binary data to the connection.
    #
    # + data - Binary data to be sent
    # + final - True if this is a final frame of a (long) message
    # + return - `error` if an error occurs when sending
<<<<<<< HEAD
    public remote function pushBinary(byte[] data, boolean final = true) returns error? {
        return self.conn.pushBinary(data, final = final);
=======
    public remote function pushBinary(byte[] data, boolean finalFrame = true) returns error? {
        return self.conn.pushBinary(data, finalFrame);
>>>>>>> ac06ab92
    }

    # Ping the connection.
    #
    # + data - Binary data to be sent.
    # + return - `error` if an error occurs when sending
    public remote function ping(byte[] data) returns error? {
        return self.conn.ping(data);
    }

    # Send pong message to the connection.
    #
    # + data - Binary data to be sent
    # + return - `error` if an error occurs when sending
    public remote function pong(byte[] data) returns error? {
        return self.conn.pong(data);
    }

    # Close the connection.
    #
    # + statusCode - Status code for closing the connection
    # + reason - Reason for closing the connection
    # + timeoutInSecs - Time to waits for the close frame from the remote endpoint before closing the connection.
    #                   If the timeout exceeds then the connection is terminated even though a close frame
    #                   is not received from the remote endpoint. If the value < 0 (eg: -1) the connection waits
    #                   until a close frame is received. If WebSocket frame is received from the remote endpoint
    #                   within waiting period the connection is terminated immediately.
    # + return - `error` if an error occurs when sending
    public remote function close(int? statusCode = 1000, string? reason = (), int timeoutInSecs = 60) returns error? {
        return self.conn.close(statusCode = statusCode, reason = reason, timeoutInSecs = timeoutInSecs);
    }

    # Called when the endpoint is ready to receive messages. Can be called only once per endpoint. For the
    # WebSocketListener can be called only in upgrade or onOpen resources.
    #
    # + return - `error` if an error occurs when sending
    public remote function ready() returns error? {
        return self.conn.ready();
    }
};

# Configuration struct for WebSocket client endpoint.
#
# + url - The url of the server to connect to
# + callbackService - The callback service for the client. Resources in this service gets called on receipt of messages from the server.
# + subProtocols - Negotiable sub protocols for the client
# + customHeaders - Custom headers which should be sent to the server
# + idleTimeoutInSeconds - Idle timeout of the client. Upon timeout, onIdleTimeout resource in the client service will be triggered (if there is one defined)
# + readyOnConnect - true if the client is ready to recieve messages as soon as the connection is established. This is true by default. If changed to false the function ready() of the
#                    `WebSocketClient`needs to be called once to start receiving messages.
# + secureSocket - SSL/TLS related options
public type WebSocketClientEndpointConfig record {
    string url = "";
    typedesc? callbackService = ();
    string[] subProtocols = [];
    map<string> customHeaders = {};
    int idleTimeoutInSeconds = -1;
    boolean readyOnConnect = true;
    SecureSocket? secureSocket = ();
    !...
};<|MERGE_RESOLUTION|>--- conflicted
+++ resolved
@@ -51,13 +51,8 @@
     # + data - Data to be sent, if byte[] it is converted to a UTF-8 string for sending
     # + final - True if this is a final frame of a (long) message
     # + return  - `error` if an error occurs when sending
-<<<<<<< HEAD
-    public remote function pushText(string|json|xml|boolean|int|float|byte|byte[] data, boolean final = true) returns error? {
-        return self.conn.pushText(data, final = final);
-=======
     public remote function pushText(string|json|xml|boolean|int|float|byte|byte[] data, boolean finalFrame = true) returns error? {
         return self.conn.pushText(data, finalFrame);
->>>>>>> ac06ab92
     }
 
     # Push binary data to the connection.
@@ -65,13 +60,8 @@
     # + data - Binary data to be sent
     # + final - True if this is a final frame of a (long) message
     # + return - `error` if an error occurs when sending
-<<<<<<< HEAD
-    public remote function pushBinary(byte[] data, boolean final = true) returns error? {
-        return self.conn.pushBinary(data, final = final);
-=======
     public remote function pushBinary(byte[] data, boolean finalFrame = true) returns error? {
         return self.conn.pushBinary(data, finalFrame);
->>>>>>> ac06ab92
     }
 
     # Ping the connection.
