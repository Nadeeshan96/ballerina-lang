--- conflicted
+++ resolved
@@ -35,7 +35,6 @@
     public FollowRedirects redirectConfig;
     public Client httpClient;
     public int currentRedirectCount = 0;
-    public HttpCaller httpCaller;
 
     # Create a redirect client with the given configurations.
     #
@@ -45,10 +44,6 @@
     # + httpClient - HTTP client for outbound HTTP requests
     public function __init(string serviceUri, ClientEndpointConfig config,
                            FollowRedirects redirectConfig, Client httpClient) {
-<<<<<<< HEAD
-        self.httpCaller = new(serviceUri, config);
-=======
->>>>>>> b1ed6e6a
         self.serviceUri = serviceUri;
         self.config = config;
         self.redirectConfig = redirectConfig;
@@ -113,7 +108,7 @@
     # + request - An HTTP inbound request message
     # + return - The HTTP `Response` message, or an error if the invocation fails
     public remote function forward(string path, Request request) returns Response|error {
-        return self.httpCaller->forward(path, request);
+        return self.httpClient->forward(path, request);
     }
 
     # The `execute()` sends an HTTP request to a service with the specified HTTP verb. Redirect will be performed
@@ -128,7 +123,7 @@
         Request request = buildRequest(message);
         //Redirection is performed only for HTTP methods
         if (HTTP_NONE == extractHttpOperation(httpVerb)) {
-            return self.httpCaller->execute(httpVerb, path, request);
+            return self.httpClient->execute(httpVerb, path, request);
         } else {
             return performRedirectIfEligible(self, path, request, extractHttpOperation(httpVerb));
         }
@@ -185,7 +180,7 @@
     public remote function submit(string httpVerb, string path, Request|string|xml|json|byte[]|io:ReadableByteChannel|mime:Entity[]|()
                                                 message) returns HttpFuture|error {
         Request request = buildRequest(message);
-        return self.httpCaller->submit(httpVerb, path, request);
+        return self.httpClient->submit(httpVerb, path, request);
     }
 
     # Retrieves the `Response` for a previously submitted request.
@@ -193,7 +188,7 @@
     # + httpFuture - The `HttpFuture` relates to a previous asynchronous invocation
     # + return - An HTTP response message, or an error if the invocation fails
     public function getResponse(HttpFuture httpFuture) returns Response|error {
-        return self.httpCaller->getResponse(httpFuture);
+        return self.httpClient->getResponse(httpFuture);
     }
 
     # Checks whether a `PushPromise` exists for a previously submitted request.
@@ -201,7 +196,7 @@
     # + httpFuture - The `HttpFuture` relates to a previous asynchronous invocation
     # + return - A `boolean` that represents whether a `PushPromise` exists
     public function hasPromise(HttpFuture httpFuture) returns (boolean) {
-        return self.httpCaller->hasPromise(httpFuture);
+        return self.httpClient->hasPromise(httpFuture);
     }
 
     # Retrieves the next available `PushPromise` for a previously submitted request.
@@ -209,7 +204,7 @@
     # + httpFuture - The `HttpFuture` relates to a previous asynchronous invocation
     # + return - An HTTP Push Promise message, or an error if the invocation fails
     public function getNextPromise(HttpFuture httpFuture) returns PushPromise|error {
-        return self.httpCaller->getNextPromise(httpFuture);
+        return self.httpClient->getNextPromise(httpFuture);
     }
 
     # Retrieves the promised server push `Response` message.
@@ -217,7 +212,7 @@
     # + promise - The related `PushPromise`
     # + return - A promised HTTP `Response` message, or an error if the invocation fails
     public function getPromisedResponse(PushPromise promise) returns Response|error {
-        return self.httpCaller->getPromisedResponse(promise);
+        return self.httpClient->getPromisedResponse(promise);
     }
 
     # Rejects a `PushPromise`.
@@ -225,7 +220,7 @@
     #
     # + promise - The Push Promise to be rejected
     public function rejectPromise(PushPromise promise) {
-        self.httpCaller->rejectPromise(promise);
+        self.httpClient->rejectPromise(promise);
     }
 };
 
@@ -236,7 +231,7 @@
     log:printDebug(function() returns string {
         return "Checking redirect eligibility for original request " + originalUrl;
     });
-    Response|error result = invokeEndpoint(path, request, httpOperation, redirectClient.httpCaller);
+    Response|error result = invokeEndpoint(path, request, httpOperation, redirectClient.httpClient);
     return checkRedirectEligibility(result, originalUrl, httpOperation, request, redirectClient);
 }
 
@@ -313,26 +308,15 @@
 
 function performRedirection(string location, RedirectClient redirectClient, HttpOperation redirectMethod,
                             Request request, Response response) returns @untainted Response|error {
-<<<<<<< HEAD
-    RetryClient httpRteryClient;
-    var retryClient = createRetryClient(location, createNewEndpoint(location, redirectClient.config));
-    if (retryClient is Client) {
-        httpRteryClient = check <RetryClient>retryClient;
-=======
     RetryClient httpRetryClient;
     var retryClient = createRetryClient(location, createNewEndpoint(location, redirectClient.config));
     if (retryClient is Client) {
         httpRetryClient = check <RetryClient>retryClient;
->>>>>>> b1ed6e6a
         log:printDebug(function() returns string {
                 return "Redirect using new clientEP : " + location;
             });
         Response|error result = invokeEndpoint("", createRedirectRequest(response.statusCode, request),
-<<<<<<< HEAD
-            redirectMethod, httpRteryClient.httpCaller);
-=======
             redirectMethod, httpRetryClient.httpClient);
->>>>>>> b1ed6e6a
         return checkRedirectEligibility(result, location, redirectMethod, request, redirectClient);
     } else {
         return retryClient;
