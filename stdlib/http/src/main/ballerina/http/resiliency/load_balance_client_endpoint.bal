// Copyright (c) 2018 WSO2 Inc. (http://www.wso2.org) All Rights Reserved.
//
// WSO2 Inc. licenses this file to you under the Apache License,
// Version 2.0 (the "License"); you may not use this file except
// in compliance with the License.
// You may obtain a copy of the License at
//
// http://www.apache.org/licenses/LICENSE-2.0
//
// Unless required by applicable law or agreed to in writing,
// software distributed under the License is distributed on an
// "AS IS" BASIS, WITHOUT WARRANTIES OR CONDITIONS OF ANY
// KIND, either express or implied.  See the License for the
// specific language governing permissions and limitations
// under the License.


# LoadBalanceClient endpoint provides load balancing functionality over multiple HTTP clients.
#
# + epName - Name of the endpoint
# + loadBalanceClientConfig - The configurations for the load balance client endpoint
public type LoadBalanceClient object {

    public string epName = "";
    public LoadBalanceClientEndpointConfiguration loadBalanceClientConfig = {};

    private Client httpEP = new;

    # The initialization function for the load balance client endpoint.
    #
    # + lbClientConfig - The user provided configurations for the load balance client endpoint
    public function init(LoadBalanceClientEndpointConfiguration lbClientConfig);

    # Returns the HTTP LoadBalancer actions associated with the endpoint.
    #
    # + return - The HTTP LoadBalancer actions associated with the endpoint
    public function getCallerActions() returns LoadBalancerActions|error {
        return check <LoadBalancerActions> self.httpEP.httpClient;
    }
};

# The configurations related to the load balance client endpoint.
#
# + circuitBreaker - Circuit Breaker configuration
# + timeoutMillis - The maximum time to wait (in milli seconds) for a response before closing the connection
# + httpVersion - The HTTP version to be used to communicate with the endpoint
# + forwarded - The choice of setting forwarded/x-forwarded header
# + keepAlive - Specifies whether to keep the connection alive (or not) for multiple request/response pairs
# + chunking - The chunking behaviour of the request
# + followRedirects - Redirect related options
# + retryConfig - Retry related options
# + proxy - Proxy related options
# + connectionThrottling - The configurations for controlling the number of connections allowed concurrently
# + targets - The upstream HTTP endpoints among which the incoming HTTP traffic load should be distributed
# + cache - The configurations for controlling the caching behaviour
# + compression - Specifies the way of handling compression (`accept-encoding`) header
# + auth - HTTP authentication releated configurations
# + lbRule - LoadBalancing rule
# + failover - Configuration for load balancer whether to fail over in case of a failure
public type LoadBalanceClientEndpointConfiguration record {
    CircuitBreakerConfig? circuitBreaker = ();
    int timeoutMillis = 60000;
    string httpVersion = "1.1";
    string forwarded = "disable";
    KeepAlive keepAlive = KEEPALIVE_AUTO;
    Chunking chunking = "AUTO";
    FollowRedirects? followRedirects = ();
    RetryConfig? retryConfig = ();
    ProxyConfig? proxy = ();
    ConnectionThrottling? connectionThrottling = ();
    TargetService[] targets = [];
    CacheConfig cache = {};
    Compression compression = COMPRESSION_AUTO;
    AuthConfig? auth = ();
<<<<<<< HEAD
    string algorithm = ROUND_ROBIN;
=======
    LoadBalancerRule? lbRule = ();
>>>>>>> 6789086e
    boolean failover = true;
    !...
};

function LoadBalanceClient.init(LoadBalanceClientEndpointConfiguration lbClientConfig) {
    self.httpEP.httpClient = createLoadBalancerClient(lbClientConfig);
    self.httpEP.config.circuitBreaker = lbClientConfig.circuitBreaker;
    self.httpEP.config.timeoutMillis = lbClientConfig.timeoutMillis;
    self.httpEP.config.httpVersion = lbClientConfig.httpVersion;
    self.httpEP.config.forwarded = lbClientConfig.forwarded;
    self.httpEP.config.keepAlive = lbClientConfig.keepAlive;
    self.httpEP.config.chunking = lbClientConfig.chunking;
    self.httpEP.config.followRedirects = lbClientConfig.followRedirects;
    self.httpEP.config.retryConfig = lbClientConfig.retryConfig;
    self.httpEP.config.proxy = lbClientConfig.proxy;
    self.httpEP.config.connectionThrottling = lbClientConfig.connectionThrottling;
}

function createClientEPConfigFromLoalBalanceEPConfig(LoadBalanceClientEndpointConfiguration lbConfig,
                                                     TargetService target) returns ClientEndpointConfig {
    ClientEndpointConfig clientEPConfig = {
        url:target.url,
        circuitBreaker:lbConfig.circuitBreaker,
        timeoutMillis:lbConfig.timeoutMillis,
        keepAlive:lbConfig.keepAlive,
        chunking:lbConfig.chunking,
        httpVersion:lbConfig.httpVersion,
        forwarded:lbConfig.forwarded,
        followRedirects:lbConfig.followRedirects,
        retryConfig:lbConfig.retryConfig,
        proxy:lbConfig.proxy,
        connectionThrottling:lbConfig.connectionThrottling,
        secureSocket:target.secureSocket,
        cache:lbConfig.cache,
        compression:lbConfig.compression,
        auth:lbConfig.auth
    };
    return clientEPConfig;
}

function createLoadBalancerClient(LoadBalanceClientEndpointConfiguration loadBalanceClientConfig)
                                                                                    returns CallerActions {
    ClientEndpointConfig config = createClientEPConfigFromLoalBalanceEPConfig(loadBalanceClientConfig,
                                                                            loadBalanceClientConfig.targets[0]);
    CallerActions[] lbClients = createLoadBalanceHttpClientArray(loadBalanceClientConfig);
    var lbRule = loadBalanceClientConfig.lbRule;

    if (lbRule is LoadBalancerRule) {
        return new LoadBalancerActions(loadBalanceClientConfig.targets[0].url, config, lbClients, lbRule,
                loadBalanceClientConfig.failover);
    } else {
        LoadBalancerRounRobinRule loadBalancerRounRobinRule = new;
        return new LoadBalancerActions(loadBalanceClientConfig.targets[0].url, config, lbClients,
                loadBalancerRounRobinRule, loadBalanceClientConfig.failover);
    }
}

function createLoadBalanceHttpClientArray(LoadBalanceClientEndpointConfiguration loadBalanceClientConfig)
                                                                                    returns CallerActions[] {
    CallerActions[] httpClients = [];
    int i = 0;
    boolean httpClientRequired = false;
    string uri = loadBalanceClientConfig.targets[0].url;
    var cbConfig = loadBalanceClientConfig.circuitBreaker;
    if (cbConfig is CircuitBreakerConfig) {
        if (uri.hasSuffix("/")) {
            int lastIndex = uri.length() - 1;
            uri = uri.substring(0, lastIndex);
        }
        httpClientRequired = false;
    } else {
        httpClientRequired = true;
    }

    foreach target in loadBalanceClientConfig.targets {
        ClientEndpointConfig epConfig = createClientEPConfigFromLoalBalanceEPConfig(loadBalanceClientConfig, target);
        uri = target.url;
        if (uri.hasSuffix("/")) {
            int lastIndex = uri.length() - 1;
            uri = uri.substring(0, lastIndex);
        }
        if (!httpClientRequired) {
            httpClients[i] = createCircuitBreakerClient(uri, epConfig);
        } else {
            var retryConfig = epConfig.retryConfig;
            if (retryConfig is RetryConfig) {
                httpClients[i] = createRetryClient(uri, epConfig);
            } else {
                if (epConfig.cache.enabled) {
                    httpClients[i] = createHttpCachingClient(uri, epConfig, epConfig.cache);
                } else {
                    httpClients[i] = createHttpSecureClient(uri, epConfig);
                }
            }
        }
        httpClients[i].config = epConfig;
        i = i + 1;
    }
    return httpClients;
}<|MERGE_RESOLUTION|>--- conflicted
+++ resolved
@@ -72,11 +72,7 @@
     CacheConfig cache = {};
     Compression compression = COMPRESSION_AUTO;
     AuthConfig? auth = ();
-<<<<<<< HEAD
-    string algorithm = ROUND_ROBIN;
-=======
     LoadBalancerRule? lbRule = ();
->>>>>>> 6789086e
     boolean failover = true;
     !...
 };
