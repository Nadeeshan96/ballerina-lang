// Copyright (c) 2018 WSO2 Inc. (http://www.wso2.org) All Rights Reserved.
//
// WSO2 Inc. licenses this file to you under the Apache License,
// Version 2.0 (the "License"); you may not use this file except
// in compliance with the License.
// You may obtain a copy of the License at
//
// http://www.apache.org/licenses/LICENSE-2.0
//
// Unless required by applicable law or agreed to in writing,
// software distributed under the License is distributed on an
// "AS IS" BASIS, WITHOUT WARRANTIES OR CONDITIONS OF ANY
// KIND, either express or implied.  See the License for the
// specific language governing permissions and limitations
// under the License.

# LoadBalanceClient endpoint provides load balancing functionality over multiple HTTP clients.
#
# + loadBalanceClientConfig - The configurations for the load balance client endpoint
# + loadBalanceClientsArray - Array of HTTP clients for load balancing
# + lbRule - Load balancing rule
# + failover - Whether to fail over in case of a failure
public type LoadBalanceClient client object {

    public LoadBalanceClientEndpointConfiguration loadBalanceClientConfig;
    public Client[] loadBalanceClientsArray;
    public LoadBalancerRule lbRule;
    public boolean failover;

    # Load Balancer adds an additional layer to the HTTP client to make network interactions more resilient.
    #
    # + loadBalanceClientConfig - The configurations for the load balance client endpoint
    public function __init(LoadBalanceClientEndpointConfiguration loadBalanceClientConfig) {
        self.loadBalanceClientConfig = loadBalanceClientConfig;
        self.failover = loadBalanceClientConfig.failover;
        var lbClients = createLoadBalanceHttpClientArray(loadBalanceClientConfig);
        if (lbClients is error) {
            panic lbClients;
        } else {
            self.loadBalanceClientsArray = lbClients;
            var lbRule = loadBalanceClientConfig.lbRule;
            if (lbRule is LoadBalancerRule) {
                self.lbRule = lbRule;
            } else {
                LoadBalancerRounRobinRule loadBalancerRounRobinRule = new;
                self.lbRule = loadBalancerRounRobinRule;
            }
        }
    }

    # The POST action implementation of the LoadBalancer Connector.
    #
    # + path - Resource path
    # + message - An HTTP request or any payload of type `string`, `xml`, `json`, `byte[]`, `io:ReadableByteChannel`
    #             or `mime:Entity[]`
    # + return - The response or an `error` if failed to fulfill the request
    public remote function post(string path, Request|string|xml|json|byte[]|io:ReadableByteChannel|mime:Entity[]|()
                                        message) returns Response|error;

    # The HEAD action implementation of the LoadBalancer Connector.
    #
    # + path - Resource path
    # + message - An optional HTTP request or any payload of type `string`, `xml`, `json`, `byte[]`, `io:ReadableByteChannel`
    #             or `mime:Entity[]`
    # + return - The response or an `error` if failed to fulfill the request
    public remote function head(string path, Request|string|xml|json|byte[]|io:ReadableByteChannel|mime:Entity[]|()
                                        message = ()) returns Response|error;

    # The PATCH action implementation of the LoadBalancer Connector.
    #
    # + path - Resource path
    # + message - An HTTP request or any payload of type `string`, `xml`, `json`, `byte[]`, `io:ReadableByteChannel`
    #             or `mime:Entity[]`
    # + return - The response or an `error` if failed to fulfill the request
    public remote function patch(string path, Request|string|xml|json|byte[]|io:ReadableByteChannel|mime:Entity[]|()
                                            message) returns Response|error;

    # The PUT action implementation of the Load Balance Connector.
    #
    # + path - Resource path
    # + message - An HTTP request or any payload of type `string`, `xml`, `json`, `byte[]`, `io:ReadableByteChannel`
    #             or `mime:Entity[]`
    # + return - The response or an `error` if failed to fulfill the request
    public remote function put(string path, Request|string|xml|json|byte[]|io:ReadableByteChannel|mime:Entity[]|()
                                        message) returns Response|error;

    # The OPTIONS action implementation of the LoadBalancer Connector.
    #
    # + path - Resource path
    # + message - An optional HTTP request or any payload of type `string`, `xml`, `json`, `byte[]`, `io:ReadableByteChannel`
    #             or `mime:Entity[]`
    # + return - The response or an `error` if failed to fulfill the request
    public remote function options(string path, Request|string|xml|json|byte[]|io:ReadableByteChannel|mime:Entity[]|()
                                            message = ()) returns Response|error;

    # The FORWARD action implementation of the LoadBalancer Connector.
    #
    # + path - Resource path
    # + request - An optional HTTP request
    # + return - The response or an `error` if failed to fulfill the request
    public remote function forward(string path, Request request) returns Response|error;

    # The EXECUTE action implementation of the LoadBalancer Connector.
    # The Execute action can be used to invoke an HTTP call with the given HTTP verb.
    #
    # + httpVerb - HTTP method to be used for the request
    # + path - Resource path
    # + message - An HTTP request or any payload of type `string`, `xml`, `json`, `byte[]`, `io:ReadableByteChannel`
    #             or `mime:Entity[]`
    # + return - The response or an `error` if failed to fulfill the request
    public remote function execute(string httpVerb, string path,
                Request|string|xml|json|byte[]|io:ReadableByteChannel|mime:Entity[]|()message) returns Response|error;

    # The DELETE action implementation of the LoadBalancer Connector.
    #
    # + path - Resource path
    # + message - An HTTP request or any payload of type `string`, `xml`, `json`, `byte[]`, `io:ReadableByteChannel`
    #             or `mime:Entity[]`
    # + return - The response or an `error` if failed to fulfill the request
    public remote function delete(string path, Request|string|xml|json|byte[]|io:ReadableByteChannel|mime:Entity[]|()
                                            message) returns Response|error;

    # The GET action implementation of the LoadBalancer Connector.

    # + path - Resource path
    # + message - An optional HTTP request or any payload of type `string`, `xml`, `json`, `byte[]`, `io:ReadableByteChannel`
    #             or `mime:Entity[]`
    # + return - The response or an `error` if failed to fulfill the request
    public remote function get(string path, Request|string|xml|json|byte[]|io:ReadableByteChannel|mime:Entity[]|()
                                        message = ()) returns Response|error;

    # The submit implementation of the LoadBalancer Connector.
    #
    # + httpVerb - The HTTP verb value
    # + path - The resource path
    # + message - An HTTP outbound request message or any payload of type `string`, `xml`, `json`, `byte[]`,
    #             `io:ReadableByteChannel` or `mime:Entity[]`
    # + return - An `HttpFuture` that represents an asynchronous service invocation, or an `error` if the submission fails
    public remote function submit(string httpVerb, string path,
                Request|string|xml|json|byte[]|io:ReadableByteChannel|mime:Entity[]|()message) returns HttpFuture|error;

    # The getResponse implementation of the LoadBalancer Connector.
    #
    # + httpFuture - The `HttpFuture` related to a previous asynchronous invocation
    # + return - An HTTP response message, or an `error` if the invocation fails
    public remote function getResponse(HttpFuture httpFuture) returns Response|error;

    # The hasPromise implementation of the LoadBalancer Connector.
    #
    # + httpFuture - The `HttpFuture` relates to a previous asynchronous invocation
    # + return - A `boolean` that represents whether a `PushPromise` exists
    public remote function hasPromise(HttpFuture httpFuture) returns boolean;

    # The getNextPromise implementation of the LoadBalancer Connector.
    #
    # + httpFuture - The `HttpFuture` relates to a previous asynchronous invocation
    # + return - An HTTP Push Promise message, or an `error` if the invocation fails
    public remote function getNextPromise(HttpFuture httpFuture) returns PushPromise|error;

    # The getPromisedResponse implementation of the LoadBalancer Connector.
    #
    # + promise - The related `PushPromise`
    # + return - A promised HTTP `Response` message, or an `error` if the invocation fails
    public remote function getPromisedResponse(PushPromise promise) returns Response|error;

    # The rejectPromise implementation of the LoadBalancer Connector.
    #
<<<<<<< HEAD
    # + return - The HTTP LoadBalancer actions associated with the endpoint
    public function getCallerActions() returns LoadBalancerActions {
        return <LoadBalancerActions> self.httpEP.httpClient;
=======
    # + promise - The Push Promise to be rejected
    public remote function rejectPromise(PushPromise promise);
};

# Represents an error occurred in an action of the Load Balance connector.
#
# + message - An error message explaining about the error
# + statusCode - HTTP status code of the LoadBalanceActionError
# + httpActionErr - Array of errors occurred at each endpoint
public type LoadBalanceActionErrorData record {
    string message = "";
    int statusCode = 0;
    error[] httpActionErr = [];
    !...
};

public type LoadBalanceActionError error<string, LoadBalanceActionErrorData>;

remote function LoadBalanceClient.post(string path,
                Request|string|xml|json|byte[]|io:ReadableByteChannel|mime:Entity[]|()message) returns Response|error {
    Request req = buildRequest(message);
    return performLoadBalanceAction(self, path, req, HTTP_POST);
}

remote function LoadBalanceClient.head(string path, Request|string|xml|json|byte[]|io:ReadableByteChannel|mime:Entity[]|()
                                                            message = ()) returns Response|error {
    Request req = buildRequest(message);
    return performLoadBalanceAction(self, path, req, HTTP_HEAD);
}

remote function LoadBalanceClient.patch(string path,
                Request|string|xml|json|byte[]|io:ReadableByteChannel|mime:Entity[]|()message) returns Response|error {
    Request req = buildRequest(message);
    return performLoadBalanceAction(self, path, req, HTTP_PATCH);
}

remote function LoadBalanceClient.put(string path,
                Request|string|xml|json|byte[]|io:ReadableByteChannel|mime:Entity[]|()message) returns Response|error {
    Request req = buildRequest(message);
    return performLoadBalanceAction(self, path, req, HTTP_PUT);
}

remote function LoadBalanceClient.options(string path,
            Request|string|xml|json|byte[]|io:ReadableByteChannel|mime:Entity[]|()message = ()) returns Response|error {
    Request req = buildRequest(message);
    return performLoadBalanceAction(self, path, req, HTTP_OPTIONS);
}

remote function LoadBalanceClient.forward(string path, Request request) returns Response|error {
    return performLoadBalanceAction(self, path, request, HTTP_FORWARD);
}

remote function LoadBalanceClient.execute(string httpVerb, string path, Request|string|xml|json|byte[]|
                                            io:ReadableByteChannel|mime:Entity[]|() message) returns Response|error {
    Request req = buildRequest(message);
    return performLoadBalanceExecuteAction(self, path, req, httpVerb);
}

remote function LoadBalanceClient.delete(string path,
                Request|string|xml|json|byte[]|io:ReadableByteChannel|mime:Entity[]|()message) returns Response|error {
    Request req = buildRequest(message);
    return performLoadBalanceAction(self, path, req, HTTP_DELETE);
}

remote function LoadBalanceClient.get(string path,
            Request|string|xml|json|byte[]|io:ReadableByteChannel|mime:Entity[]|()message = ()) returns Response|error {
    Request req = buildRequest(message);
    return performLoadBalanceAction(self, path, req, HTTP_GET);
}

remote function LoadBalanceClient.submit(string httpVerb, string path, Request|string|xml|json|byte[]|
    io:ReadableByteChannel|mime:Entity[]|() message) returns HttpFuture|error {
    error err = error("Unsupported action for LoadBalancer client.");
    return err;
}

remote function LoadBalanceClient.getResponse(HttpFuture httpFuture) returns Response|error {
    error err = error("Unsupported action for LoadBalancer client.");
    return err;
}

remote function LoadBalanceClient.hasPromise(HttpFuture httpFuture) returns (boolean) {
    return false;
}

remote function LoadBalanceClient.getNextPromise(HttpFuture httpFuture) returns PushPromise|error {
    error err = error("Unsupported action for LoadBalancer client.");
    return err;
}

remote function LoadBalanceClient.getPromisedResponse(PushPromise promise) returns Response|error {
    error err = error("Unsupported action for LoadBalancer client.");
    return err;
}

remote function LoadBalanceClient.rejectPromise(PushPromise promise) {
}

// Performs execute action of the Load Balance connector. extract the corresponding http integer value representation
// of the http verb and invokes the perform action method.
function performLoadBalanceExecuteAction(LoadBalanceClient lb, string path, Request request,
                                         string httpVerb) returns Response|error {
    HttpOperation connectorAction = extractHttpOperation(httpVerb);
    if (connectorAction != HTTP_NONE) {
        return performLoadBalanceAction(lb, path, request, connectorAction);
    } else {
        error httpActionErr = error("Unsupported connector action received.");
        return httpActionErr;
    }
}

// Handles all the actions exposed through the Load Balance connector.
function performLoadBalanceAction(LoadBalanceClient lb, string path, Request request, HttpOperation requestAction)
             returns Response|error {
    int loadBalanceTermination = 0; // Tracks at which point failover within the load balancing should be terminated.
    //TODO: workaround to initialize a type inside a function. Change this once fix is available.
    LoadBalanceActionErrorData loadBalanceActionErrorData = {statusCode: 500, message: "", httpActionErr:[]};
    int lbErrorIndex = 0;
    Request loadBlancerInRequest = request;
    mime:Entity requestEntity = new;

    if (lb.failover) {
        if (isMultipartRequest(loadBlancerInRequest)) {
            loadBlancerInRequest = check populateMultipartRequest(loadBlancerInRequest);
        } else {
            // When performing passthrough scenarios using Load Balance connector,
            // message needs to be built before trying out the load balance endpoints to keep the request message
            // to load balance the messages in case of failure.
            var binaryPayload = loadBlancerInRequest.getBinaryPayload();
            requestEntity = check loadBlancerInRequest.getEntity();
        }
>>>>>>> 46c78bac
    }

    while (loadBalanceTermination < lb.loadBalanceClientsArray.length()) {
        var loadBalanceClient = lb.lbRule.getNextClient(lb.loadBalanceClientsArray);
        if (loadBalanceClient is Client) {
            var serviceResponse = invokeEndpoint(path, request, requestAction, loadBalanceClient);
            if (serviceResponse is Response) {
                return serviceResponse;
            } else if (serviceResponse is error) {
                if (lb.failover) {
                    loadBlancerInRequest = check createFailoverRequest(loadBlancerInRequest, requestEntity);
                    loadBalanceActionErrorData.httpActionErr[lbErrorIndex] = serviceResponse;
                    lbErrorIndex += 1;
                    loadBalanceTermination = loadBalanceTermination + 1;
                } else {
                    return serviceResponse;
                }
            }
        } else if (loadBalanceClient is error) {
            return loadBalanceClient;
        }
    }
    return populateGenericLoadBalanceActionError(loadBalanceActionErrorData);
}

// Populates generic error specific to Load Balance connector by including all the errors returned from endpoints.
function populateGenericLoadBalanceActionError(LoadBalanceActionErrorData loadBalanceActionErrorData)
                                                    returns error {
    int nErrs = loadBalanceActionErrorData.httpActionErr.length();
    string lastErrorMessage = <string> loadBalanceActionErrorData.httpActionErr[nErrs - 1].detail().message;
    loadBalanceActionErrorData.statusCode = INTERNAL_SERVER_ERROR_500;
    loadBalanceActionErrorData.message = "All the load balance endpoints failed. Last error was: " + lastErrorMessage;
    LoadBalanceActionError err = error(HTTP_ERROR_CODE, loadBalanceActionErrorData);
    return err;
}


# The configurations related to the load balance client endpoint.
#
# + circuitBreaker - Circuit Breaker configuration
# + timeoutMillis - The maximum time to wait (in milli seconds) for a response before closing the connection
# + httpVersion - The HTTP version to be used to communicate with the endpoint
# + forwarded - The choice of setting forwarded/x-forwarded header
# + keepAlive - Specifies whether to keep the connection alive (or not) for multiple request/response pairs
# + chunking - The chunking behaviour of the request
# + followRedirects - Redirect related options
# + retryConfig - Retry related options
# + proxy - Proxy related options
# + connectionThrottling - The configurations for controlling the number of connections allowed concurrently
# + targets - The upstream HTTP endpoints among which the incoming HTTP traffic load should be distributed
# + cache - The configurations for controlling the caching behaviour
# + compression - Specifies the way of handling compression (`accept-encoding`) header
# + auth - HTTP authentication releated configurations
# + lbRule - LoadBalancing rule
# + failover - Configuration for load balancer whether to fail over in case of a failure
public type LoadBalanceClientEndpointConfiguration record {
    CircuitBreakerConfig? circuitBreaker = ();
    int timeoutMillis = 60000;
    string httpVersion = "1.1";
    string forwarded = "disable";
    KeepAlive keepAlive = KEEPALIVE_AUTO;
    Chunking chunking = "AUTO";
    FollowRedirects? followRedirects = ();
    RetryConfig? retryConfig = ();
    ProxyConfig? proxy = ();
    ConnectionThrottling? connectionThrottling = ();
    TargetService[] targets = [];
    CacheConfig cache = {};
    Compression compression = COMPRESSION_AUTO;
    AuthConfig? auth = ();
    LoadBalancerRule? lbRule = ();
    boolean failover = true;
    !...
};

function createClientEPConfigFromLoalBalanceEPConfig(LoadBalanceClientEndpointConfiguration lbConfig,
                                                     TargetService target) returns ClientEndpointConfig {
    ClientEndpointConfig clientEPConfig = {
        url:target.url,
        circuitBreaker:lbConfig.circuitBreaker,
        timeoutMillis:lbConfig.timeoutMillis,
        keepAlive:lbConfig.keepAlive,
        chunking:lbConfig.chunking,
        httpVersion:lbConfig.httpVersion,
        forwarded:lbConfig.forwarded,
        followRedirects:lbConfig.followRedirects,
        retryConfig:lbConfig.retryConfig,
        proxy:lbConfig.proxy,
        connectionThrottling:lbConfig.connectionThrottling,
        secureSocket:target.secureSocket,
        cache:lbConfig.cache,
        compression:lbConfig.compression,
        auth:lbConfig.auth
    };
    return clientEPConfig;
}

function createLoadBalanceHttpClientArray(LoadBalanceClientEndpointConfiguration loadBalanceClientConfig)
                                                                                    returns Client[]|error {
    Client[] httpClients = [];
    int i = 0;

    foreach target in loadBalanceClientConfig.targets {
        ClientEndpointConfig epConfig = createClientEPConfigFromLoalBalanceEPConfig(loadBalanceClientConfig, target);
        httpClients[i] = new(target.url , config = epConfig);
        i += 1;
    }
    return httpClients;
}<|MERGE_RESOLUTION|>--- conflicted
+++ resolved
@@ -165,11 +165,6 @@
 
     # The rejectPromise implementation of the LoadBalancer Connector.
     #
-<<<<<<< HEAD
-    # + return - The HTTP LoadBalancer actions associated with the endpoint
-    public function getCallerActions() returns LoadBalancerActions {
-        return <LoadBalancerActions> self.httpEP.httpClient;
-=======
     # + promise - The Push Promise to be rejected
     public remote function rejectPromise(PushPromise promise);
 };
@@ -301,7 +296,6 @@
             var binaryPayload = loadBlancerInRequest.getBinaryPayload();
             requestEntity = check loadBlancerInRequest.getEntity();
         }
->>>>>>> 46c78bac
     }
 
     while (loadBalanceTermination < lb.loadBalanceClientsArray.length()) {
