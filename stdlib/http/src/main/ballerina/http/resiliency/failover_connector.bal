--- conflicted
+++ resolved
@@ -235,51 +235,31 @@
     public function rejectPromise(PushPromise promise);
 };
 
-<<<<<<< HEAD
-function FailoverActions::post(string path, Request|string|xml|json|blob|io:ByteChannel|mime:Entity[]|()
-=======
-public function FailoverActions::post(string path, Request|string|xml|json|byte[]|io:ByteChannel|mime:Entity[]|()
->>>>>>> dcc1100a
+function FailoverActions::post(string path, Request|string|xml|json|byte[]|io:ByteChannel|mime:Entity[]|()
                                                     message) returns Response|error {
     Request req = buildRequest(message);
     return performFailoverAction(path, req, HTTP_POST, self.failoverInferredConfig);
 }
 
-<<<<<<< HEAD
-function FailoverActions::head(string path, Request|string|xml|json|blob|io:ByteChannel|mime:Entity[]|()
-=======
-public function FailoverActions::head(string path, Request|string|xml|json|byte[]|io:ByteChannel|mime:Entity[]|()
->>>>>>> dcc1100a
+function FailoverActions::head(string path, Request|string|xml|json|byte[]|io:ByteChannel|mime:Entity[]|()
                                                     message = ()) returns Response|error {
     Request req = buildRequest(message);
     return performFailoverAction(path, req, HTTP_HEAD, self.failoverInferredConfig);
 }
 
-<<<<<<< HEAD
-function FailoverActions::patch(string path, Request|string|xml|json|blob|io:ByteChannel|mime:Entity[]|()
-=======
-public function FailoverActions::patch(string path, Request|string|xml|json|byte[]|io:ByteChannel|mime:Entity[]|()
->>>>>>> dcc1100a
+function FailoverActions::patch(string path, Request|string|xml|json|byte[]|io:ByteChannel|mime:Entity[]|()
                                                         message) returns Response|error {
     Request req = buildRequest(message);
     return performFailoverAction(path, req, HTTP_PATCH, self.failoverInferredConfig);
 }
 
-<<<<<<< HEAD
-function FailoverActions::put(string path, Request|string|xml|json|blob|io:ByteChannel|mime:Entity[]|()
-=======
-public function FailoverActions::put(string path, Request|string|xml|json|byte[]|io:ByteChannel|mime:Entity[]|()
->>>>>>> dcc1100a
+function FailoverActions::put(string path, Request|string|xml|json|byte[]|io:ByteChannel|mime:Entity[]|()
                                                     message) returns Response|error {
     Request req = buildRequest(message);
     return performFailoverAction(path, req, HTTP_PUT, self.failoverInferredConfig);
 }
 
-<<<<<<< HEAD
-function FailoverActions::options(string path, Request|string|xml|json|blob|io:ByteChannel|mime:Entity[]|()
-=======
-public function FailoverActions::options(string path, Request|string|xml|json|byte[]|io:ByteChannel|mime:Entity[]|()
->>>>>>> dcc1100a
+function FailoverActions::options(string path, Request|string|xml|json|byte[]|io:ByteChannel|mime:Entity[]|()
                                                         message = ()) returns Response|error {
     Request req = buildRequest(message);
     return performFailoverAction(path, req, HTTP_OPTIONS, self.failoverInferredConfig);
@@ -289,41 +269,25 @@
     return performFailoverAction(path, request, HTTP_FORWARD, self.failoverInferredConfig);
 }
 
-<<<<<<< HEAD
-function FailoverActions::execute(string httpVerb, string path, Request|string|xml|json|blob|io:ByteChannel
-=======
-public function FailoverActions::execute(string httpVerb, string path, Request|string|xml|json|byte[]|io:ByteChannel
->>>>>>> dcc1100a
+function FailoverActions::execute(string httpVerb, string path, Request|string|xml|json|byte[]|io:ByteChannel
                                                                 |mime:Entity[]|() message) returns Response|error {
     Request req = buildRequest(message);
     return performExecuteAction(path, req, httpVerb, self.failoverInferredConfig);
 }
 
-<<<<<<< HEAD
-function FailoverActions::delete(string path, Request|string|xml|json|blob|io:ByteChannel|mime:Entity[]|()
-=======
-public function FailoverActions::delete(string path, Request|string|xml|json|byte[]|io:ByteChannel|mime:Entity[]|()
->>>>>>> dcc1100a
+function FailoverActions::delete(string path, Request|string|xml|json|byte[]|io:ByteChannel|mime:Entity[]|()
                                                         message) returns Response|error {
     Request req = buildRequest(message);
     return performFailoverAction(path, req, HTTP_DELETE, self.failoverInferredConfig);
 }
 
-<<<<<<< HEAD
-function FailoverActions::get(string path, Request|string|xml|json|blob|io:ByteChannel|mime:Entity[]|()
-=======
-public function FailoverActions::get(string path, Request|string|xml|json|byte[]|io:ByteChannel|mime:Entity[]|()
->>>>>>> dcc1100a
+function FailoverActions::get(string path, Request|string|xml|json|byte[]|io:ByteChannel|mime:Entity[]|()
                                                     message = ()) returns Response|error {
     Request req = buildRequest(message);
     return performFailoverAction(path, req, HTTP_GET, self.failoverInferredConfig);
 }
 
-<<<<<<< HEAD
-function FailoverActions::submit(string httpVerb, string path, Request|string|xml|json|blob|io:ByteChannel
-=======
-public function FailoverActions::submit(string httpVerb, string path, Request|string|xml|json|byte[]|io:ByteChannel
->>>>>>> dcc1100a
+function FailoverActions::submit(string httpVerb, string path, Request|string|xml|json|byte[]|io:ByteChannel
                                                             |mime:Entity[]|() message) returns HttpFuture|error {
     error err = {message:"Unsupported action for Failover client."};
     return err;
