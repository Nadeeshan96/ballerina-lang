// Copyright (c) 2018 WSO2 Inc. (http://www.wso2.org) All Rights Reserved.
//
// WSO2 Inc. licenses this file to you under the Apache License,
// Version 2.0 (the "License"); you may not use this file except
// in compliance with the License.
// You may obtain a copy of the License at
//
// http://www.apache.org/licenses/LICENSE-2.0
//
// Unless required by applicable law or agreed to in writing,
// software distributed under the License is distributed on an
// "AS IS" BASIS, WITHOUT WARRANTIES OR CONDITIONS OF ANY
// KIND, either express or implied.  See the License for the
// specific language governing permissions and limitations
// under the License.

import ballerina/io;
import ballerina/math;
import ballerina/mime;
import ballerina/runtime;

# Derived set of configurations from the `RetryConfig`.
#
# + count - Number of retry attempts before giving up
# + interval - Retry interval in milliseconds
# + backOffFactor - Multiplier of the retry interval to exponentailly increase retry interval
# + maxWaitInterval - Maximum time of the retry interval in milliseconds
# + statusCodes - HTTP response status codes which are considered as failures
public type RetryInferredConfig record {|
    int count = 0;
    int interval = 0;
    float backOffFactor = 0.0;
    int maxWaitInterval = 0;
    boolean[] statusCodes = [];
|};

# Provides the HTTP remote functions for interacting with an HTTP endpoint. This is created by wrapping the HTTP client
# to provide retrying over HTTP requests.
#
# + url - Target service url
# + config - HTTP ClientEndpointConfig to be used for HTTP client invocation
# + retryInferredConfig - Derived set of configurations associated with retry
# + httpClient - Chain of different HTTP clients which provides the capability for initiating contact with a remote
#                HTTP service in resilient manner.
public type RetryClient client object {

    public string url;
    public ClientEndpointConfig config;
    public RetryInferredConfig retryInferredConfig;
    public HttpClient httpClient;

    # Provides the HTTP remote functions for interacting with an HTTP endpoint. This is created by wrapping the HTTP
    # client to provide retrying over HTTP requests.
    #
    # + url - Target service url
    # + config - HTTP ClientEndpointConfig to be used for HTTP client invocation
    # + retryInferredConfig - Derived set of configurations associated with retry
    # + httpClient - HTTP client for outbound HTTP requests
    public function __init(string url, ClientEndpointConfig config, RetryInferredConfig retryInferredConfig,
                                        HttpClient httpClient) {
        self.url = url;
        self.config = config;
        self.retryInferredConfig = retryInferredConfig;
        self.httpClient = httpClient;
    }

    # The `post()` function wraps the underlying HTTP remote functions in a way to provide
    # retrying functionality for a given endpoint to recover from network level failures.
    #
    # + path - Resource path
    # + message - An HTTP outbound request message or any payload of type `string`, `xml`, `json`, `byte[]`,
    #             `io:ReadableByteChannel` or `mime:Entity[]`
    # + return - The HTTP `Response` message, or an error if the invocation fails
    public remote function post(string path, RequestMessage message) returns Response|error;

    # The `head()` function wraps the underlying HTTP remote functions in a way to provide
    # retrying functionality for a given endpoint to recover from network level failures.
    #
    # + path - Resource path
    # + message - An HTTP outbound request message or any payload of type `string`, `xml`, `json`, `byte[]`,
    #             `io:ReadableByteChannel` or `mime:Entity[]`
    # + return - The HTTP `Response` message, or an error if the invocation fails
    public remote function head(string path, RequestMessage message = ()) returns Response|error;

    # The `put()` function wraps the underlying HTTP remote function in a way to provide
    # retrying functionality for a given endpoint to recover from network level failures.
    #
    # + path - Resource path
    # + message - An HTTP outbound request message or any payload of type `string`, `xml`, `json`, `byte[]`,
    #             `io:ReadableByteChannel` or `mime:Entity[]`
    # + return - The HTTP `Response` message, or an error if the invocation fails
    public remote function put(string path, RequestMessage message) returns Response|error;

    # The `forward()` function wraps the underlying HTTP remote function in a way to provide retrying functionality
    # for a given endpoint with inbound request's HTTP verb to recover from network level failures.
    #
    # + path - Resource path
    # + request - An HTTP inbound request message
    # + return - The HTTP `Response` message, or an error if the invocation fails
    public remote function forward(string path, Request request) returns Response|error;

    # The `execute()` sends an HTTP request to a service with the specified HTTP verb. The function wraps the
    # underlying HTTP remote function in a way to provide retrying functionality for a given endpoint to recover
    # from network level failures.
    #
    # + path - Resource path
    # + message - An HTTP outbound request message or any payload of type `string`, `xml`, `json`, `byte[]`,
    #             `io:ReadableByteChannel` or `mime:Entity[]`
    # + return - The HTTP `Response` message, or an error if the invocation fails
    public remote function execute(string httpVerb, string path, RequestMessage message) returns Response|error;

    # The `patch()` function wraps the undeline underlying HTTP remote function in a way to provide
    # retrying functionality for a given endpoint to recover from network level failures.
    #
    # + path - Resource path
    # + message - An HTTP outbound request message or any payload of type `string`, `xml`, `json`, `byte[]`,
    #             `io:ReadableByteChannel` or `mime:Entity[]`
    # + return - The HTTP `Response` message, or an error if the invocation fails
    public remote function patch(string path, RequestMessage message) returns Response|error;

    # The `delete()` function wraps the underlying HTTP remote function in a way to provide
    # retrying functionality for a given endpoint to recover from network level failures.
    #
    # + path - Resource path
    # + message - An HTTP outbound request message or any payload of type `string`, `xml`, `json`, `byte[]`,
    #             `io:ReadableByteChannel` or `mime:Entity[]`
    # + return - The HTTP `Response` message, or an error if the invocation fails
    public remote function delete(string path, RequestMessage message) returns Response|error;

    # The `get()` function wraps the underlying HTTP remote function in a way to provide
    # retrying functionality for a given endpoint to recover from network level failures.
    #
    # + path - Resource path
    # + message - An HTTP outbound request message or any payload of type `string`, `xml`, `json`, `byte[]`,
    #             `io:ReadableByteChannel` or `mime:Entity[]`
    # + return - The HTTP `Response` message, or an error if the invocation fails
    public remote function get(string path, RequestMessage message = ()) returns Response|error;

    # The `options()` function wraps the underlying HTTP remote function in a way to provide
    # retrying functionality for a given endpoint to recover from network level failures.
    #
    # + path - Resource path
    # + message - An HTTP outbound request message or any payload of type `string`, `xml`, `json`, `byte[]`,
    #             `io:ReadableByteChannel` or `mime:Entity[]`
    # + return - The HTTP `Response` message, or an error if the invocation fails
    public remote function options(string path, RequestMessage message = ()) returns Response|error;

    # Submits an HTTP request to a service with the specified HTTP verb.
	#cThe `submit()` function does not give out a `Response` as the result,
	#crather it returns an `HttpFuture` which can be used to do further interactions with the endpoint.
    #
    # + httpVerb - The HTTP verb value
    # + path - The resource path
    # + message - An HTTP outbound request message or any payload of type `string`, `xml`, `json`, `byte[]`,
    #             `io:ReadableByteChannel` or `mime:Entity[]`
    # + return - An `HttpFuture` that represents an asynchronous service invocation, or an error if the submission fails
    public remote function submit(string httpVerb, string path, RequestMessage message) returns HttpFuture|error;

    # Retrieves the `Response` for a previously submitted request.
    #
    # + httpFuture - The `HttpFuture` relates to a previous asynchronous invocation
    # + return - An HTTP response message, or an error if the invocation fails
    public remote function getResponse(HttpFuture httpFuture) returns Response|error;

    # Checks whether a `PushPromise` exists for a previously submitted request.
    #
    # + httpFuture - The `HttpFuture` relates to a previous asynchronous invocation
    # + return - A `boolean` that represents whether a `PushPromise` exists
    public remote function hasPromise(HttpFuture httpFuture) returns (boolean);

    # Retrieves the next available `PushPromise` for a previously submitted request.
    #
    # + httpFuture - The `HttpFuture` relates to a previous asynchronous invocation
    # + return - An HTTP Push Promise message, or an error if the invocation fails
    public remote function getNextPromise(HttpFuture httpFuture) returns PushPromise|error;

    # Retrieves the promised server push `Response` message.
    #
    # + promise - The related `PushPromise`
    # + return - A promised HTTP `Response` message, or an error if the invocation fails
    public remote function getPromisedResponse(PushPromise promise) returns Response|error;

    # Rejects a `PushPromise`.
	# When a `PushPromise` is rejected, there is no chance of fetching a promised response using the rejected promise.
    #
    # + promise - The Push Promise to be rejected
    public remote function rejectPromise(PushPromise promise);
};

public remote function RetryClient.post(string path, RequestMessage message) returns Response|error {
    var result = performRetryAction(path, <Request>message, HTTP_POST, self);
    if (result is HttpFuture) {
        return getInvalidTypeError();
    } else {
        return result;
    }
}

public remote function RetryClient.head(string path, RequestMessage message = ()) returns Response|error {
    var result = performRetryAction(path, <Request>message, HTTP_HEAD, self);
    if (result is HttpFuture) {
        return getInvalidTypeError();
    } else {
        return result;
    }
}

public remote function RetryClient.put(string path, RequestMessage message) returns Response|error {
    var result = performRetryAction(path, <Request>message, HTTP_PUT, self);
    if (result is HttpFuture) {
        return getInvalidTypeError();
    } else {
        return result;
    }
}

public remote function RetryClient.forward(string path, Request request) returns Response|error {
    var result = performRetryAction(path, request, HTTP_FORWARD, self);
    if (result is HttpFuture) {
        return getInvalidTypeError();
    } else {
        return result;
    }
}

public remote function RetryClient.execute(string httpVerb, string path, RequestMessage message)
                                                                                returns Response|error {

    var result = performRetryClientExecuteAction(path, <Request>message, httpVerb, self);
    if (result is HttpFuture) {
        return getInvalidTypeError();
    } else {
        return result;
    }
}

public remote function RetryClient.patch(string path, RequestMessage message) returns Response|error {
    var result = performRetryAction(path, <Request>message, HTTP_PATCH, self);
    if (result is HttpFuture) {
        return getInvalidTypeError();
    } else {
        return result;
    }
}

public remote function RetryClient.delete(string path, RequestMessage message) returns Response|error {
    var result = performRetryAction(path, <Request>message, HTTP_DELETE, self);
    if (result is HttpFuture) {
        return getInvalidTypeError();
    } else {
        return result;
    }
}

public remote function RetryClient.get(string path, RequestMessage message = ()) returns Response|error {
    var result = performRetryAction(path, <Request>message, HTTP_GET, self);
    if (result is HttpFuture) {
        return getInvalidTypeError();
    } else {
        return result;
    }
}

public remote function RetryClient.options(string path, RequestMessage message = ()) returns Response|error {
    var result = performRetryAction(path, <Request>message, HTTP_OPTIONS, self);
    if (result is HttpFuture) {
        return getInvalidTypeError();
    } else {
        return result;
    }
}

public remote function RetryClient.submit(string httpVerb, string path, RequestMessage message)
                                                                            returns HttpFuture|error {

    var result = performRetryClientExecuteAction(path, <Request>message, HTTP_SUBMIT, self, verb = httpVerb);
    if (result is Response) {
        return getInvalidTypeError();
    } else {
        return result;
    }
}

public remote function RetryClient.getResponse(HttpFuture httpFuture) returns Response|error {
    // We do not need to retry this as we already check the response when submit is called.
    return self.httpClient->getResponse(httpFuture);
}

public remote function RetryClient.hasPromise(HttpFuture httpFuture) returns boolean {
    return self.httpClient->hasPromise(httpFuture);
}

public remote function RetryClient.getNextPromise(HttpFuture httpFuture) returns PushPromise|error {
    return self.httpClient->getNextPromise(httpFuture);
}

public remote function RetryClient.getPromisedResponse(PushPromise promise) returns Response|error {
    return self.httpClient->getPromisedResponse(promise);
}

public remote function RetryClient.rejectPromise(PushPromise promise) {
    return self.httpClient->rejectPromise(promise);
}

// Performs execute remote function of the retry client. extract the corresponding http integer value representation
// of the http verb and invokes the perform action method.
// verb is used for submit methods only.
function performRetryClientExecuteAction(@sensitive string path, Request request, @sensitive string httpVerb,
                                         RetryClient retryClient, string verb = "") returns @tainted HttpResponse|error {
    HttpOperation connectorAction = extractHttpOperation(httpVerb);
    return performRetryAction(path, request, connectorAction, retryClient, verb = verb);
}

// Handles all the actions exposed through the retry client.
function performRetryAction(@sensitive string path, Request request, HttpOperation requestAction,
<<<<<<< HEAD
                            RetryClient retryClient, string verb = "") returns @tainted HttpResponse|error {
    Client httpClient = retryClient.httpClient;
=======
                            RetryClient retryClient, string verb = "") returns HttpResponse|error {
    HttpClient httpClient = retryClient.httpClient;
>>>>>>> 7845821f
    int currentRetryCount = 0;
    int retryCount = retryClient.retryInferredConfig.count;
    int interval = retryClient.retryInferredConfig.interval;
    boolean[] statusCodeIndex = retryClient.retryInferredConfig.statusCodes;

    initializeBackOffFactorAndMaxWaitInterval(retryClient);
    //TODO : Initialize the record type correctly once it is fixed.
    error httpConnectorErr = error("http connection err");
    Request inRequest = request;
    // When performing passthrough scenarios using retry client, message needs to be built before sending out the
    // to keep the request message to retry.
    var binaryPayload = check inRequest.getBinaryPayload();

    while (currentRetryCount < (retryCount + 1)) {
        inRequest = check populateMultipartRequest(inRequest);
        var backendResponse = invokeEndpoint(path, inRequest, requestAction, httpClient, verb = verb);
        if (backendResponse is Response) {
            int responseStatusCode = backendResponse.statusCode;
            if (statusCodeIndex.length() > responseStatusCode && (statusCodeIndex[responseStatusCode])
                                                              && currentRetryCount < (retryCount)) {
                [interval, currentRetryCount] =
                                calculateEffectiveIntervalAndRetryCount(retryClient, currentRetryCount, interval);
            } else {
                return backendResponse;
            }
        } else if (backendResponse is HttpFuture) {
            var response = httpClient->getResponse(backendResponse);
            if (response is Response) {
                int responseStatusCode = response.statusCode;
                if (statusCodeIndex.length() > responseStatusCode && (statusCodeIndex[responseStatusCode])
                                                                  && currentRetryCount < (retryCount)) {
                    [interval, currentRetryCount] =
                                    calculateEffectiveIntervalAndRetryCount(retryClient, currentRetryCount, interval);
                } else {
                    // We return the HttpFuture object as this is called by submit method.
                    return backendResponse;
                }
            } else {
                [interval, currentRetryCount] =
                                calculateEffectiveIntervalAndRetryCount(retryClient, currentRetryCount, interval);
                httpConnectorErr = response;
            }
        } else {
            [interval, currentRetryCount] =
                            calculateEffectiveIntervalAndRetryCount(retryClient, currentRetryCount, interval);
            httpConnectorErr = backendResponse;
        }
        runtime:sleep(interval);
    }
    return httpConnectorErr;
}

function initializeBackOffFactorAndMaxWaitInterval(RetryClient retryClient) {
    if (retryClient.retryInferredConfig.backOffFactor <= 0.0) {
        retryClient.retryInferredConfig.backOffFactor = 1.0;
    }
    if (retryClient.retryInferredConfig.maxWaitInterval == 0) {
        retryClient.retryInferredConfig.maxWaitInterval = 60000;
    }
}

function getWaitTime(float backOffFactor, int maxWaitTime, int interval) returns int {
    int waitTime = math:round(interval * backOffFactor);
    waitTime = waitTime > maxWaitTime ? maxWaitTime : waitTime;
    return waitTime;
}

function calculateEffectiveIntervalAndRetryCount(RetryClient retryClient, int currentRetryCount, int currentDelay)
                                                 returns [int, int] {
    int interval = currentDelay;
    if (currentRetryCount != 0) {
        interval = getWaitTime(retryClient.retryInferredConfig.backOffFactor,
                    retryClient.retryInferredConfig.maxWaitInterval, interval);
    }
    int retryCount = currentRetryCount + 1;
    return [interval, retryCount];
}<|MERGE_RESOLUTION|>--- conflicted
+++ resolved
@@ -306,20 +306,15 @@
 // of the http verb and invokes the perform action method.
 // verb is used for submit methods only.
 function performRetryClientExecuteAction(@sensitive string path, Request request, @sensitive string httpVerb,
-                                         RetryClient retryClient, string verb = "") returns @tainted HttpResponse|error {
+                                         RetryClient retryClient, string verb = "") returns HttpResponse|error {
     HttpOperation connectorAction = extractHttpOperation(httpVerb);
     return performRetryAction(path, request, connectorAction, retryClient, verb = verb);
 }
 
 // Handles all the actions exposed through the retry client.
 function performRetryAction(@sensitive string path, Request request, HttpOperation requestAction,
-<<<<<<< HEAD
-                            RetryClient retryClient, string verb = "") returns @tainted HttpResponse|error {
-    Client httpClient = retryClient.httpClient;
-=======
                             RetryClient retryClient, string verb = "") returns HttpResponse|error {
     HttpClient httpClient = retryClient.httpClient;
->>>>>>> 7845821f
     int currentRetryCount = 0;
     int retryCount = retryClient.retryInferredConfig.count;
     int interval = retryClient.retryInferredConfig.interval;
