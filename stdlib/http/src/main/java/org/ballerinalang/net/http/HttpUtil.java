/*
 * Copyright (c) 2017, WSO2 Inc. (http://www.wso2.org) All Rights Reserved.
 *
 * WSO2 Inc. licenses this file to you under the Apache License,
 * Version 2.0 (the "License"); you may not use this file except
 * in compliance with the License.
 * You may obtain a copy of the License at
 *
 *    http://www.apache.org/licenses/LICENSE-2.0
 *
 * Unless required by applicable law or agreed to in writing,
 * software distributed under the License is distributed on an
 * "AS IS" BASIS, WITHOUT WARRANTIES OR CONDITIONS OF ANY
 * KIND, either express or implied.  See the License for the
 * specific language governing permissions and limitations
 * under the License.
 */

package org.ballerinalang.net.http;

import io.netty.buffer.Unpooled;
import io.netty.handler.codec.http.DefaultHttpRequest;
import io.netty.handler.codec.http.DefaultHttpResponse;
import io.netty.handler.codec.http.DefaultLastHttpContent;
import io.netty.handler.codec.http.HttpHeaderNames;
import io.netty.handler.codec.http.HttpHeaderValues;
import io.netty.handler.codec.http.HttpHeaders;
import io.netty.handler.codec.http.HttpMethod;
import io.netty.handler.codec.http.HttpResponseStatus;
import io.netty.handler.codec.http.HttpVersion;
import org.apache.commons.lang3.StringUtils;
import org.ballerinalang.config.ConfigRegistry;
import org.ballerinalang.jvm.BallerinaErrors;
import org.ballerinalang.jvm.BallerinaValues;
import org.ballerinalang.jvm.JSONGenerator;
import org.ballerinalang.jvm.TypeChecker;
import org.ballerinalang.jvm.observability.ObserveUtils;
import org.ballerinalang.jvm.observability.ObserverContext;
import org.ballerinalang.jvm.scheduling.Strand;
import org.ballerinalang.jvm.services.ErrorHandlerUtils;
import org.ballerinalang.jvm.transactions.TransactionConstants;
import org.ballerinalang.jvm.types.AttachedFunction;
import org.ballerinalang.jvm.types.BErrorType;
import org.ballerinalang.jvm.types.BPackage;
import org.ballerinalang.jvm.types.BTypes;
import org.ballerinalang.jvm.util.exceptions.BallerinaConnectorException;
import org.ballerinalang.jvm.values.ArrayValue;
import org.ballerinalang.jvm.values.ErrorValue;
import org.ballerinalang.jvm.values.MapValue;
import org.ballerinalang.jvm.values.ObjectValue;
import org.ballerinalang.jvm.values.RefValue;
import org.ballerinalang.jvm.values.StreamingJsonValue;
import org.ballerinalang.jvm.values.XMLItem;
import org.ballerinalang.jvm.values.XMLSequence;
import org.ballerinalang.jvm.values.api.BString;
import org.ballerinalang.mime.util.EntityBodyChannel;
import org.ballerinalang.mime.util.EntityBodyHandler;
import org.ballerinalang.mime.util.EntityWrapper;
import org.ballerinalang.mime.util.HeaderUtil;
import org.ballerinalang.mime.util.MimeUtil;
import org.ballerinalang.mime.util.MultipartDataSource;
import org.ballerinalang.mime.util.MultipartDecoder;
import org.ballerinalang.net.http.caching.RequestCacheControlObj;
import org.ballerinalang.net.http.caching.ResponseCacheControlObj;
import org.ballerinalang.net.http.websocket.WebSocketConstants;
import org.ballerinalang.stdlib.io.utils.IOConstants;
import org.slf4j.Logger;
import org.slf4j.LoggerFactory;
import org.wso2.transport.http.netty.contract.HttpResponseFuture;
import org.wso2.transport.http.netty.contract.HttpWsConnectorFactory;
import org.wso2.transport.http.netty.contract.config.ChunkConfig;
import org.wso2.transport.http.netty.contract.config.ForwardedExtensionConfig;
import org.wso2.transport.http.netty.contract.config.KeepAliveConfig;
import org.wso2.transport.http.netty.contract.config.ListenerConfiguration;
import org.wso2.transport.http.netty.contract.config.Parameter;
import org.wso2.transport.http.netty.contract.config.ProxyServerConfiguration;
import org.wso2.transport.http.netty.contract.config.RequestSizeValidationConfig;
import org.wso2.transport.http.netty.contract.config.SenderConfiguration;
import org.wso2.transport.http.netty.contract.config.SslConfiguration;
import org.wso2.transport.http.netty.contract.exceptions.ClientConnectorException;
import org.wso2.transport.http.netty.contract.exceptions.ConnectionTimedOutException;
import org.wso2.transport.http.netty.contract.exceptions.EndpointTimeOutException;
import org.wso2.transport.http.netty.contract.exceptions.PromiseRejectedException;
import org.wso2.transport.http.netty.contract.exceptions.ServerConnectorException;
import org.wso2.transport.http.netty.contract.exceptions.SslException;
import org.wso2.transport.http.netty.contractimpl.DefaultHttpWsConnectorFactory;
import org.wso2.transport.http.netty.contractimpl.sender.channel.pool.ConnectionManager;
import org.wso2.transport.http.netty.contractimpl.sender.channel.pool.PoolConfiguration;
import org.wso2.transport.http.netty.message.Http2PushPromise;
import org.wso2.transport.http.netty.message.HttpCarbonMessage;
import org.wso2.transport.http.netty.message.HttpMessageDataStreamer;

import java.io.IOException;
import java.io.OutputStream;
import java.net.InetSocketAddress;
import java.net.UnknownHostException;
import java.nio.charset.Charset;
import java.util.ArrayList;
import java.util.Arrays;
import java.util.HashMap;
import java.util.List;
import java.util.Map;
import java.util.Optional;
import java.util.stream.Collectors;

import static io.netty.handler.codec.http.HttpHeaderNames.CACHE_CONTROL;
import static org.ballerinalang.jvm.observability.ObservabilityConstants.PROPERTY_HTTP_HOST;
import static org.ballerinalang.jvm.observability.ObservabilityConstants.PROPERTY_HTTP_PORT;
import static org.ballerinalang.jvm.observability.ObservabilityConstants.TAG_KEY_HTTP_METHOD;
import static org.ballerinalang.jvm.observability.ObservabilityConstants.TAG_KEY_HTTP_STATUS_CODE;
import static org.ballerinalang.jvm.observability.ObservabilityConstants.TAG_KEY_HTTP_URL;
import static org.ballerinalang.jvm.observability.ObservabilityConstants.TAG_KEY_PEER_ADDRESS;
import static org.ballerinalang.jvm.runtime.RuntimeConstants.BALLERINA_VERSION;
import static org.ballerinalang.mime.util.EntityBodyHandler.checkEntityBodyAvailability;
import static org.ballerinalang.mime.util.MimeConstants.BOUNDARY;
import static org.ballerinalang.mime.util.MimeConstants.ENTITY_BYTE_CHANNEL;
import static org.ballerinalang.mime.util.MimeConstants.ENTITY_HEADERS;
import static org.ballerinalang.mime.util.MimeConstants.ENTITY_TRAILER_HEADERS;
import static org.ballerinalang.mime.util.MimeConstants.IS_BODY_BYTE_CHANNEL_ALREADY_SET;
import static org.ballerinalang.mime.util.MimeConstants.MULTIPART_AS_PRIMARY_TYPE;
import static org.ballerinalang.mime.util.MimeConstants.OCTET_STREAM;
import static org.ballerinalang.mime.util.MimeConstants.REQUEST_ENTITY_FIELD;
import static org.ballerinalang.mime.util.MimeConstants.RESPONSE_ENTITY_FIELD;
import static org.ballerinalang.net.http.HttpConstants.ALWAYS;
import static org.ballerinalang.net.http.HttpConstants.ANN_CONFIG_ATTR_COMPRESSION_CONTENT_TYPES;
import static org.ballerinalang.net.http.HttpConstants.ANN_CONFIG_ATTR_COMPRESSION_ENABLE;
import static org.ballerinalang.net.http.HttpConstants.ANN_CONFIG_ATTR_SSL_ENABLED_PROTOCOLS;
import static org.ballerinalang.net.http.HttpConstants.AUTO;
import static org.ballerinalang.net.http.HttpConstants.CONNECTION_MANAGER;
import static org.ballerinalang.net.http.HttpConstants.CONNECTION_POOLING_MAX_ACTIVE_STREAMS_PER_CONNECTION;
import static org.ballerinalang.net.http.HttpConstants.ENABLED_PROTOCOLS;
import static org.ballerinalang.net.http.HttpConstants.ENDPOINT_CONFIG_CERTIFICATE;
import static org.ballerinalang.net.http.HttpConstants.ENDPOINT_CONFIG_DISABLE_SSL;
import static org.ballerinalang.net.http.HttpConstants.ENDPOINT_CONFIG_HANDSHAKE_TIMEOUT;
import static org.ballerinalang.net.http.HttpConstants.ENDPOINT_CONFIG_KEY;
import static org.ballerinalang.net.http.HttpConstants.ENDPOINT_CONFIG_KEY_PASSWORD;
import static org.ballerinalang.net.http.HttpConstants.ENDPOINT_CONFIG_KEY_STORE;
import static org.ballerinalang.net.http.HttpConstants.ENDPOINT_CONFIG_OCSP_STAPLING;
import static org.ballerinalang.net.http.HttpConstants.ENDPOINT_CONFIG_PROTOCOLS;
import static org.ballerinalang.net.http.HttpConstants.ENDPOINT_CONFIG_SESSION_TIMEOUT;
import static org.ballerinalang.net.http.HttpConstants.ENDPOINT_CONFIG_TRUST_CERTIFICATES;
import static org.ballerinalang.net.http.HttpConstants.ENDPOINT_CONFIG_TRUST_STORE;
import static org.ballerinalang.net.http.HttpConstants.ENDPOINT_CONFIG_VALIDATE_CERT;
import static org.ballerinalang.net.http.HttpConstants.FILE_PATH;
import static org.ballerinalang.net.http.HttpConstants.HTTP_ERROR_CODE;
import static org.ballerinalang.net.http.HttpConstants.HTTP_ERROR_DETAIL_RECORD;
import static org.ballerinalang.net.http.HttpConstants.HTTP_ERROR_MESSAGE;
import static org.ballerinalang.net.http.HttpConstants.HTTP_MODULE_VERSION;
import static org.ballerinalang.net.http.HttpConstants.LISTENER_CONFIGURATION;
import static org.ballerinalang.net.http.HttpConstants.MODULE;
import static org.ballerinalang.net.http.HttpConstants.MUTUAL_SSL_CERTIFICATE;
import static org.ballerinalang.net.http.HttpConstants.MUTUAL_SSL_HANDSHAKE_RECORD;
import static org.ballerinalang.net.http.HttpConstants.NEVER;
import static org.ballerinalang.net.http.HttpConstants.PACKAGE;
import static org.ballerinalang.net.http.HttpConstants.PASSWORD;
import static org.ballerinalang.net.http.HttpConstants.PKCS_STORE_TYPE;
import static org.ballerinalang.net.http.HttpConstants.PROTOCOL_HTTPS;
import static org.ballerinalang.net.http.HttpConstants.PROTOCOL_HTTP_PKG_ID;
import static org.ballerinalang.net.http.HttpConstants.REQUEST;
import static org.ballerinalang.net.http.HttpConstants.REQUEST_CACHE_CONTROL_FIELD;
import static org.ballerinalang.net.http.HttpConstants.REQUEST_MUTUAL_SSL_HANDSHAKE_FIELD;
import static org.ballerinalang.net.http.HttpConstants.REQUEST_MUTUAL_SSL_HANDSHAKE_STATUS;
import static org.ballerinalang.net.http.HttpConstants.RESOLVED_REQUESTED_URI;
import static org.ballerinalang.net.http.HttpConstants.RESOLVED_REQUESTED_URI_FIELD;
import static org.ballerinalang.net.http.HttpConstants.RESPONSE_CACHE_CONTROL;
import static org.ballerinalang.net.http.HttpConstants.RESPONSE_CACHE_CONTROL_FIELD;
import static org.ballerinalang.net.http.HttpConstants.RESPONSE_REASON_PHRASE_FIELD;
import static org.ballerinalang.net.http.HttpConstants.RESPONSE_STATUS_CODE_FIELD;
import static org.ballerinalang.net.http.HttpConstants.SERVER_NAME;
import static org.ballerinalang.net.http.HttpConstants.SSL_CONFIG_ENABLE_SESSION_CREATION;
import static org.ballerinalang.net.http.HttpConstants.SSL_CONFIG_SSL_VERIFY_CLIENT;
import static org.ballerinalang.net.http.HttpConstants.SSL_PROTOCOL_VERSION;
import static org.ballerinalang.net.http.HttpConstants.TRANSPORT_MESSAGE;
import static org.ballerinalang.net.http.nativeimpl.pipelining.PipeliningHandler.sendPipelinedResponse;
import static org.ballerinalang.stdlib.io.utils.IOConstants.DETAIL_RECORD_TYPE_NAME;
import static org.ballerinalang.stdlib.io.utils.IOConstants.IO_PACKAGE_ID;
import static org.wso2.transport.http.netty.contract.Constants.ENCODING_GZIP;
import static org.wso2.transport.http.netty.contract.Constants.HTTP_1_1_VERSION;
import static org.wso2.transport.http.netty.contract.Constants.HTTP_2_0_VERSION;
import static org.wso2.transport.http.netty.contract.Constants.HTTP_TRANSFER_ENCODING_IDENTITY;
import static org.wso2.transport.http.netty.contract.Constants.PROMISED_STREAM_REJECTED_ERROR;
import static org.wso2.transport.http.netty.contract.Constants.REMOTE_CLIENT_CLOSED_BEFORE_INITIATING_100_CONTINUE_RESPONSE;
import static org.wso2.transport.http.netty.contract.Constants.REMOTE_CLIENT_CLOSED_BEFORE_INITIATING_INBOUND_REQUEST;
import static org.wso2.transport.http.netty.contract.Constants.REMOTE_CLIENT_CLOSED_BEFORE_INITIATING_OUTBOUND_RESPONSE;
import static org.wso2.transport.http.netty.contract.Constants.REMOTE_CLIENT_CLOSED_WHILE_READING_INBOUND_REQUEST_BODY;
import static org.wso2.transport.http.netty.contract.Constants.REMOTE_CLIENT_CLOSED_WHILE_READING_INBOUND_REQUEST_HEADERS;
import static org.wso2.transport.http.netty.contract.Constants.REMOTE_CLIENT_CLOSED_WHILE_WRITING_100_CONTINUE_RESPONSE;
import static org.wso2.transport.http.netty.contract.Constants.REMOTE_CLIENT_CLOSED_WHILE_WRITING_OUTBOUND_RESPONSE_BODY;
import static org.wso2.transport.http.netty.contract.Constants.REMOTE_CLIENT_CLOSED_WHILE_WRITING_OUTBOUND_RESPONSE_HEADERS;
import static org.wso2.transport.http.netty.contract.Constants.REMOTE_SERVER_CLOSED_BEFORE_INITIATING_INBOUND_RESPONSE;
import static org.wso2.transport.http.netty.contract.Constants.REMOTE_SERVER_CLOSED_BEFORE_INITIATING_OUTBOUND_REQUEST;
import static org.wso2.transport.http.netty.contract.Constants.REMOTE_SERVER_CLOSED_WHILE_READING_INBOUND_RESPONSE_BODY;
import static org.wso2.transport.http.netty.contract.Constants.REMOTE_SERVER_CLOSED_WHILE_READING_INBOUND_RESPONSE_HEADERS;
import static org.wso2.transport.http.netty.contract.Constants.REMOTE_SERVER_CLOSED_WHILE_WRITING_OUTBOUND_REQUEST_BODY;
import static org.wso2.transport.http.netty.contract.Constants.REMOTE_SERVER_CLOSED_WHILE_WRITING_OUTBOUND_REQUEST_HEADERS;

/**
 * Utility class providing utility methods.
 */
public class HttpUtil {

    public static final boolean TRUE = true;
    public static final boolean FALSE = false;

    private static final Logger log = LoggerFactory.getLogger(HttpUtil.class);

    private static final String METHOD_ACCESSED = "isMethodAccessed";
    private static final String IO_EXCEPTION_OCCURRED = "I/O exception occurred";
    private static final String CHUNKING_CONFIG = "chunking_config";

    /**
     * Set new entity to in/out request/response struct.
     *
     * @param httpMessageStruct request/response struct.
     * @return created entity.
     */
    public static ObjectValue createNewEntity(ObjectValue httpMessageStruct) {
        ObjectValue entity = ValueCreatorUtils.createEntityObject();
        HttpCarbonMessage httpCarbonMessage = HttpUtil.getCarbonMsg(httpMessageStruct,
                HttpUtil.createHttpCarbonMessage(isRequest(httpMessageStruct)));
        entity.addNativeData(ENTITY_HEADERS, httpCarbonMessage.getHeaders());
        entity.addNativeData(ENTITY_TRAILER_HEADERS, httpCarbonMessage.getTrailerHeaders());
        entity.addNativeData(ENTITY_BYTE_CHANNEL, null);
        httpMessageStruct.set(isRequest(httpMessageStruct) ? REQUEST_ENTITY_FIELD : RESPONSE_ENTITY_FIELD
                , entity);
        httpMessageStruct.addNativeData(IS_BODY_BYTE_CHANNEL_ALREADY_SET, false);
        return entity;
    }

    /**
     * Set the given entity to request or response message.
     *
     * @param messageObj Represent ballerina request/response
     * @param entityObj  Represent an entity
     * @param isRequest  boolean representing whether the message is a request or a response
     */
    public static void setEntity(ObjectValue messageObj, ObjectValue entityObj, boolean isRequest) {
        HttpCarbonMessage httpCarbonMessage = HttpUtil.getCarbonMsg(messageObj,
                HttpUtil.createHttpCarbonMessage(isRequest));
        String contentType = MimeUtil.getContentTypeWithParameters(entityObj);
        if (checkEntityBodyAvailability(entityObj)) {
            httpCarbonMessage.waitAndReleaseAllEntities();
            if (contentType == null) {
                contentType = OCTET_STREAM;
            }
            HeaderUtil.setHeaderToEntity(entityObj, HttpHeaderNames.CONTENT_TYPE.toString(), contentType);
        }
        messageObj.set(isRequest ? REQUEST_ENTITY_FIELD : RESPONSE_ENTITY_FIELD, entityObj);
        messageObj.addNativeData(IS_BODY_BYTE_CHANNEL_ALREADY_SET, checkEntityBodyAvailability(entityObj));
    }

    /**
     * Get the entity from request or response.
     *
     * @param messageObj         Ballerina context
     * @param isRequest          boolean representing whether the message is a request or a response
     * @param entityBodyRequired boolean representing whether the entity body is required
     * @return Entity of the request or response
     */
    public static ObjectValue getEntity(ObjectValue messageObj, boolean isRequest, boolean entityBodyRequired) {
        ObjectValue entity = (ObjectValue) messageObj.get(isRequest ? REQUEST_ENTITY_FIELD : RESPONSE_ENTITY_FIELD);
        boolean byteChannelAlreadySet = false;

        if (messageObj.getNativeData(IS_BODY_BYTE_CHANNEL_ALREADY_SET) != null) {
            byteChannelAlreadySet = (Boolean) messageObj.getNativeData(IS_BODY_BYTE_CHANNEL_ALREADY_SET);
        }
        if (entityBodyRequired && !byteChannelAlreadySet) {
            populateEntityBody(messageObj, entity, isRequest, false);
        }
        return entity;
    }

    /**
     * Populate entity with the relevant body content.
     *
     * @param messageObj Represent ballerina request/response
     * @param entityObj     Represent an entity
     * @param request    boolean representing whether the message is a request or a response
     * @param streaming  boolean representing whether the entity requires byte channel or message as native data
     */
    public static void populateEntityBody(ObjectValue messageObj, ObjectValue entityObj, boolean request,
                                          boolean streaming) {
        HttpCarbonMessage httpCarbonMessage = HttpUtil
                .getCarbonMsg(messageObj, HttpUtil.createHttpCarbonMessage(request));
        String contentType = httpCarbonMessage.getHeader(HttpHeaderNames.CONTENT_TYPE.toString());
        //TODO check following condition related to streaming
        if (MimeUtil.isNotNullAndEmpty(contentType) && contentType.startsWith(MULTIPART_AS_PRIMARY_TYPE)
                && !streaming) {
            MultipartDecoder.parseBody(entityObj, contentType,
                                       new HttpMessageDataStreamer(httpCarbonMessage).getInputStream());
        } else {
            long contentLength = MimeUtil.extractContentLength(httpCarbonMessage);
            if (contentLength > 0) {
                if (streaming) {
                    entityObj.addNativeData(ENTITY_BYTE_CHANNEL, new EntityWrapper(
                            new EntityBodyChannel(new HttpMessageDataStreamer(httpCarbonMessage).getInputStream())));
                } else {
                    entityObj.addNativeData(TRANSPORT_MESSAGE, httpCarbonMessage);
                }
            } else {
                if (HttpHeaderValues.CHUNKED.toString().equals(
                        httpCarbonMessage.getHeader(HttpHeaderNames.TRANSFER_ENCODING.toString()))) {
                    entityObj.addNativeData(TRANSPORT_MESSAGE, httpCarbonMessage);
                }
            }
        }
        messageObj.set(request ? REQUEST_ENTITY_FIELD : RESPONSE_ENTITY_FIELD, entityObj);
        messageObj.addNativeData(IS_BODY_BYTE_CHANNEL_ALREADY_SET, true);
    }

    public static ObjectValue extractEntity(ObjectValue request) {
        Object isEntityBodyAvailable = request.getNativeData(IS_BODY_BYTE_CHANNEL_ALREADY_SET);
        if (isEntityBodyAvailable == null || !((Boolean) isEntityBodyAvailable)) {
            return null;
        }
        return (ObjectValue) request.get(isRequest(request) ? REQUEST_ENTITY_FIELD : RESPONSE_ENTITY_FIELD);
    }

    public static void closeMessageOutputStream(OutputStream messageOutputStream) {
        try {
            if (messageOutputStream != null) {
                messageOutputStream.close();
            }
        } catch (IOException e) {
            log.error("Couldn't close message output stream", e);
        }
    }

    public static void prepareOutboundResponse(ObjectValue connectionObj, HttpCarbonMessage inboundRequestMsg,
                                               HttpCarbonMessage outboundResponseMsg,
                                               ObjectValue outboundResponseObj) {
        HttpUtil.checkEntityAvailability(outboundResponseObj);
        HttpUtil.addCorsHeaders(inboundRequestMsg, outboundResponseMsg);
        HttpUtil.enrichOutboundMessage(outboundResponseMsg, outboundResponseObj);
        HttpService httpService = (HttpService) connectionObj.getNativeData(HttpConstants.HTTP_SERVICE);
        HttpUtil.setCompressionHeaders(httpService.getCompressionConfig(), inboundRequestMsg, outboundResponseMsg);
        HttpUtil.setChunkingHeader(httpService.getChunkingConfig(), outboundResponseMsg);
    }

    private static void addCorsHeaders(HttpCarbonMessage requestMsg, HttpCarbonMessage responseMsg) {
        if (requestMsg.getHeader(HttpHeaderNames.ORIGIN.toString()) != null) {
            CorsHeaderGenerator.process(requestMsg, responseMsg, true);
        }
    }

    /**
     * This method should never be called directly to send out responses for ballerina HTTP 1.1. Use
     * PipeliningHandler's sendPipelinedResponse() method instead.
     *
     * @param requestMsg  Represent the request message
     * @param responseMsg Represent the corresponding response
     * @return HttpResponseFuture that represent the future results
     */
    public static HttpResponseFuture sendOutboundResponse(HttpCarbonMessage requestMsg,
                                                          HttpCarbonMessage responseMsg) {
        HttpResponseFuture responseFuture;
        try {
            responseFuture = requestMsg.respond(responseMsg);
        } catch (ServerConnectorException e) {
            throw new BallerinaConnectorException("Error occurred during response", e);
        }
        return responseFuture;
    }

    /**
     * Sends an HTTP/2 Server Push message back to the client.
     *
     * @param requestMsg   the request message associated to the server push response
     * @param pushResponse the server push message
     * @param pushPromise  the push promise associated with the server push
     * @return the future to get notifications of the operation asynchronously
     */
    public static HttpResponseFuture pushResponse(HttpCarbonMessage requestMsg, HttpCarbonMessage pushResponse,
                                                  Http2PushPromise pushPromise) {
        HttpResponseFuture responseFuture;
        try {
            responseFuture = requestMsg.pushResponse(pushResponse, pushPromise);
        } catch (ServerConnectorException e) {
            throw new BallerinaConnectorException("Error occurred while sending a server push message", e);
        }
        return responseFuture;
    }

    /**
     * Sends an HTTP/2 Push Promise message back to the client.
     *
     * @param requestMsg  the request message associated to the push promise
     * @param pushPromise the push promise message
     * @return the future to get notifications of the operation asynchronously
     */
    public static HttpResponseFuture pushPromise(HttpCarbonMessage requestMsg, Http2PushPromise pushPromise) {
        HttpResponseFuture responseFuture;
        try {
            responseFuture = requestMsg.pushPromise(pushPromise);
        } catch (ServerConnectorException e) {
            throw new BallerinaConnectorException("Error occurred during response", e);
        }
        return responseFuture;
    }

    public static void handleFailure(HttpCarbonMessage requestMessage, BallerinaConnectorException ex) {
        String errorMsg = ex.getMessage();
        int statusCode = getStatusCode(requestMessage, errorMsg);
        sendPipelinedResponse(requestMessage, createErrorMessage(errorMsg, statusCode));
    }

    static void handleFailure(HttpCarbonMessage requestMessage, ErrorValue error) {
        String errorMsg = getErrorMessage(error);
        int statusCode = getStatusCode(requestMessage, errorMsg);
        ErrorHandlerUtils.printError("error: " + error.getPrintableStackTrace());
        sendPipelinedResponse(requestMessage, createErrorMessage(errorMsg, statusCode));
    }

    private static String getErrorMessage(ErrorValue error) {
        MapValue errorDetails = (MapValue) error.getDetails();
        if (!errorDetails.isEmpty()) {
            return errorDetails.get(HTTP_ERROR_MESSAGE).toString();
        }
<<<<<<< HEAD
        return error.getMessage();
=======
        return error.getReason().getValue();
>>>>>>> a605c07d
    }

    private static int getStatusCode(HttpCarbonMessage requestMessage, String errorMsg) {
        Integer carbonStatusCode = requestMessage.getHttpStatusCode();
        if (carbonStatusCode == null) {
            //log only the internal server errors
            log.error(errorMsg);
            return HttpResponseStatus.INTERNAL_SERVER_ERROR.code();
        }
        return carbonStatusCode;
    }

    public static HttpCarbonMessage createErrorMessage(String payload, int statusCode) {
        HttpCarbonMessage response = HttpUtil.createHttpCarbonMessage(false);
        response.waitAndReleaseAllEntities();
        if (payload != null) {
            payload = lowerCaseTheFirstLetter(payload);
            response.addHttpContent(new DefaultLastHttpContent(Unpooled.wrappedBuffer(payload.getBytes())));
        } else {
            response.addHttpContent(new DefaultLastHttpContent());
        }
        setHttpStatusCodes(statusCode, response);

        return response;
    }

    private static String lowerCaseTheFirstLetter(String payload) {
        if (!payload.isEmpty()) {
            char[] characters = payload.toCharArray();
            characters[0] = Character.toLowerCase(characters[0]);
            payload = new String(characters);
        }
        return payload;
    }

    private static void setHttpStatusCodes(int statusCode, HttpCarbonMessage response) {
        HttpHeaders httpHeaders = response.getHeaders();
        httpHeaders.set(HttpHeaderNames.CONTENT_TYPE, org.wso2.transport.http.netty.contract.Constants.TEXT_PLAIN);

        response.setHttpStatusCode(statusCode);
    }

    /**
     * Get HTTP error value with a given error detail.
     *
     * @param errMsg  Error message
     * @return Error value
     */
    public static ErrorValue getError(String errMsg) {
        MapValue<BString, Object> httpErrorRecord = createHttpErrorDetailRecord(errMsg, null);
        httpErrorRecord.put(HTTP_ERROR_MESSAGE, org.ballerinalang.jvm.StringUtils.fromString(errMsg));
        return BallerinaErrors.createError(HTTP_ERROR_CODE, httpErrorRecord);
    }

    /**
     * Get error value from throwable.
     *
     * @param throwable Throwable representing the error.
     * @return Error struct
     */
    public static ErrorValue getError(Throwable throwable) {
        if (throwable instanceof ClientConnectorException) {
            return createHttpError(throwable);
        }
        if (throwable.getMessage() == null) {
            return createHttpError(IO_EXCEPTION_OCCURRED);
        } else {
            return createHttpError(throwable.getMessage());
        }
    }

    public static ErrorValue createHttpError(String errorMessage) {
        HttpErrorType errorType = getErrorType(errorMessage);
        return createHttpError(errorMessage, errorType);
    }

    public static ErrorValue createHttpError(Throwable throwable) {
        ErrorValue cause;
        if (throwable instanceof EndpointTimeOutException) {
            return createHttpError(throwable.getMessage(), HttpErrorType.IDLE_TIMEOUT_TRIGGERED);
        } else if (throwable instanceof SslException) {
            return createHttpError(throwable.getMessage(), HttpErrorType.SSL_ERROR);
        } else if (throwable instanceof PromiseRejectedException) {
            return createHttpError(throwable.getMessage(), HttpErrorType.HTTP2_CLIENT_ERROR);
        } else if (throwable instanceof ConnectionTimedOutException) {
            cause = createErrorCause(throwable.getMessage(),
                                     IOConstants.ErrorCode.ConnectionTimedOut.errorCode(),
                                     IO_PACKAGE_ID, DETAIL_RECORD_TYPE_NAME);
            return createHttpError("Something wrong with the connection", HttpErrorType.GENERIC_CLIENT_ERROR, cause);
        } else if (throwable instanceof ClientConnectorException) {
            cause = createErrorCause(throwable.getMessage(),
                                     IOConstants.ErrorCode.GenericError.errorCode(),
                                     IO_PACKAGE_ID, DETAIL_RECORD_TYPE_NAME);
            return createHttpError("Something wrong with the connection", HttpErrorType.GENERIC_CLIENT_ERROR, cause);
        } else {
            return createHttpError(throwable.getMessage());
        }
    }

    public static ErrorValue createHttpError(String message, HttpErrorType errorType) {
        Map<String, Object> values = new HashMap<>();
        values.put(BallerinaErrors.ERROR_MESSAGE_FIELD.getValue(), message);
        MapValue<BString, Object> detail =
                BallerinaValues.createRecordValue(PROTOCOL_HTTP_PKG_ID, HTTP_ERROR_DETAIL_RECORD, values);
        return BallerinaErrors.createError(errorType.getReason(), detail);
    }

    public static ErrorValue createHttpError(String message, HttpErrorType errorType, ErrorValue cause) {
        MapValue<BString, Object> detailRecord = createHttpErrorDetailRecord(message, cause);
        return BallerinaErrors.createError(errorType.getReason(), detailRecord);
    }

    private static MapValue<BString, Object> createHttpErrorDetailRecord(String message, ErrorValue cause) {
        MapValue<BString, Object> detail = BallerinaValues.
                createRecordValue(PROTOCOL_HTTP_PKG_ID, HTTP_ERROR_DETAIL_RECORD);
        return cause == null ? BallerinaValues.createRecord(detail, message) :
                BallerinaValues.createRecord(detail, message, cause);
    }

    // TODO: Find a better way to get the error type than String matching.
    private static HttpErrorType getErrorType(String errorMessage) {
        // Every Idle Timeout triggered error is mapped to IdleTimeoutError
        if (errorMessage.contains("Idle timeout triggered")) {
            return HttpErrorType.IDLE_TIMEOUT_TRIGGERED;
        }

        switch (errorMessage) {
            case REMOTE_SERVER_CLOSED_BEFORE_INITIATING_INBOUND_RESPONSE:
                return HttpErrorType.INIT_INBOUND_RESPONSE_FAILED;
            case REMOTE_SERVER_CLOSED_WHILE_READING_INBOUND_RESPONSE_HEADERS:
                return HttpErrorType.READING_INBOUND_RESPONSE_HEADERS_FAILED;
            case REMOTE_SERVER_CLOSED_WHILE_READING_INBOUND_RESPONSE_BODY:
                return HttpErrorType.READING_INBOUND_RESPONSE_BODY_FAILED;
            case REMOTE_SERVER_CLOSED_BEFORE_INITIATING_OUTBOUND_REQUEST:
                return HttpErrorType.INIT_OUTBOUND_REQUEST_FAILED;
            case REMOTE_SERVER_CLOSED_WHILE_WRITING_OUTBOUND_REQUEST_HEADERS:
                return HttpErrorType.WRITING_OUTBOUND_REQUEST_HEADER_FAILED;
            case REMOTE_SERVER_CLOSED_WHILE_WRITING_OUTBOUND_REQUEST_BODY:
                return HttpErrorType.WRITING_OUTBOUND_REQUEST_BODY_FAILED;
            case REMOTE_CLIENT_CLOSED_BEFORE_INITIATING_INBOUND_REQUEST:
                return HttpErrorType.INIT_INBOUND_REQUEST_FAILED;
            case REMOTE_CLIENT_CLOSED_WHILE_READING_INBOUND_REQUEST_HEADERS:
                return HttpErrorType.READING_INBOUND_REQUEST_HEADER_FAILED;
            case REMOTE_CLIENT_CLOSED_WHILE_READING_INBOUND_REQUEST_BODY:
                return HttpErrorType.READING_INBOUND_REQUEST_BODY_FAILED;
            case REMOTE_CLIENT_CLOSED_BEFORE_INITIATING_OUTBOUND_RESPONSE:
                return HttpErrorType.INIT_OUTBOUND_RESPONSE_FAILED;
            case REMOTE_CLIENT_CLOSED_WHILE_WRITING_OUTBOUND_RESPONSE_HEADERS:
                return HttpErrorType.WRITING_OUTBOUND_RESPONSE_HEADERS_FAILED;
            case REMOTE_CLIENT_CLOSED_WHILE_WRITING_OUTBOUND_RESPONSE_BODY:
                return HttpErrorType.WRITING_OUTBOUND_RESPONSE_BODY_FAILED;
            case REMOTE_CLIENT_CLOSED_BEFORE_INITIATING_100_CONTINUE_RESPONSE:
                return HttpErrorType.INIT_100_CONTINUE_RESPONSE_FAILED;
            case REMOTE_CLIENT_CLOSED_WHILE_WRITING_100_CONTINUE_RESPONSE:
                return HttpErrorType.WRITING_100_CONTINUE_RESPONSE_FAILED;
            case PROMISED_STREAM_REJECTED_ERROR:
                return HttpErrorType.HTTP2_CLIENT_ERROR;
            default:
                return HttpErrorType.GENERIC_CLIENT_ERROR;
        }
    }

    private static ErrorValue createErrorCause(String message, String reason, BPackage packageName, String recordName) {

        MapValue<BString, Object> detailRecordType = BallerinaValues.createRecordValue(packageName, recordName);
        MapValue<BString, Object> detailRecord = BallerinaValues.createRecord(detailRecordType, message, null);
        return BallerinaErrors.createError(reason, detailRecord);
    }

    public static HttpCarbonMessage getCarbonMsg(ObjectValue objectValue, HttpCarbonMessage defaultMsg) {
        HttpCarbonMessage httpCarbonMessage = (HttpCarbonMessage) objectValue.getNativeData(TRANSPORT_MESSAGE);
        if (httpCarbonMessage != null) {
            return httpCarbonMessage;
        }
        addCarbonMsg(objectValue, defaultMsg);
        return defaultMsg;
    }

    /**
     * Gets the {@code Http2PushPromise} represented by the PushPromise object.
     *
     * @param pushPromiseObj  the push promise object
     * @param defaultPushPromise the Http2PushPromise to use if the object does not have native data of a push promise
     * @return the {@code Http2PushPromise} represented by the PushPromise object
     */
    public static Http2PushPromise getPushPromise(ObjectValue pushPromiseObj, Http2PushPromise defaultPushPromise) {
        Http2PushPromise pushPromise =
                (Http2PushPromise) pushPromiseObj.getNativeData(HttpConstants.TRANSPORT_PUSH_PROMISE);
        if (pushPromise != null) {
            return pushPromise;
        }
        pushPromiseObj.addNativeData(HttpConstants.TRANSPORT_PUSH_PROMISE, defaultPushPromise);
        return defaultPushPromise;
    }

    /**
     * Populates the push promise object from native {@code Http2PushPromise}.
     *  @param pushPromiseObj the push promise object
     * @param pushPromise the native Http2PushPromise
     */
    public static void populatePushPromiseStruct(ObjectValue pushPromiseObj,
                                                 Http2PushPromise pushPromise) {
        pushPromiseObj.addNativeData(HttpConstants.TRANSPORT_PUSH_PROMISE, pushPromise);
        pushPromiseObj.set(HttpConstants.PUSH_PROMISE_PATH_FIELD, org.ballerinalang.jvm.StringUtils
                .fromString(pushPromise.getPath()));
        pushPromiseObj.set(HttpConstants.PUSH_PROMISE_METHOD_FIELD, org.ballerinalang.jvm.StringUtils
                .fromString(pushPromise.getMethod()));
    }

    /**
     * Creates native {@code Http2PushPromise} from PushPromise object.
     *
     * @param pushPromiseObj the PushPromise object
     * @return the populated the native {@code Http2PushPromise}
     */
    public static Http2PushPromise createHttpPushPromise(ObjectValue pushPromiseObj) {
        String method = pushPromiseObj.get(HttpConstants.PUSH_PROMISE_METHOD_FIELD).toString();
        if (method == null || method.isEmpty()) {
            method = HttpConstants.HTTP_METHOD_GET;
        }

        String path = pushPromiseObj.get(HttpConstants.PUSH_PROMISE_PATH_FIELD).toString();
        if (path == null || path.isEmpty()) {
            path = HttpConstants.DEFAULT_BASE_PATH;
        }
        return new Http2PushPromise(method, path);
    }

    public static void addCarbonMsg(ObjectValue struct, HttpCarbonMessage httpCarbonMessage) {
        struct.addNativeData(TRANSPORT_MESSAGE, httpCarbonMessage);
    }

    public static void populateInboundRequest(ObjectValue inboundRequest, ObjectValue entity,
                                              HttpCarbonMessage inboundRequestMsg) {
        inboundRequest.addNativeData(TRANSPORT_MESSAGE, inboundRequestMsg);
        inboundRequest.addNativeData(REQUEST, true);

        MapValue<BString, Object> mutualSslRecord = ValueCreatorUtils.createHTTPRecordValue(
                MUTUAL_SSL_HANDSHAKE_RECORD);
        mutualSslRecord.put(REQUEST_MUTUAL_SSL_HANDSHAKE_STATUS,
                            org.ballerinalang.jvm.StringUtils.fromString(
                                    (String) inboundRequestMsg.getProperty(HttpConstants.MUTUAL_SSL_RESULT)));
        mutualSslRecord.put(MUTUAL_SSL_CERTIFICATE, org.ballerinalang.jvm.StringUtils
                .fromString((String) inboundRequestMsg.getProperty(HttpConstants.BASE_64_ENCODED_CERT)));
        inboundRequest.set(REQUEST_MUTUAL_SSL_HANDSHAKE_FIELD, mutualSslRecord);

        enrichWithInboundRequestInfo(inboundRequest, inboundRequestMsg);
        enrichWithInboundRequestHeaders(inboundRequest, inboundRequestMsg);

        populateEntity(entity, inboundRequestMsg);
        inboundRequest.set(REQUEST_ENTITY_FIELD, entity);
        inboundRequest.addNativeData(IS_BODY_BYTE_CHANNEL_ALREADY_SET, false);

        String cacheControlHeader = inboundRequestMsg.getHeader(CACHE_CONTROL.toString());
        if (cacheControlHeader != null) {
            ObjectValue cacheControlObj = ValueCreatorUtils.createRequestCacheControlObject();
            RequestCacheControlObj requestCacheControl = new RequestCacheControlObj(cacheControlObj);
            requestCacheControl.populateStruct(cacheControlHeader);
            inboundRequest.set(REQUEST_CACHE_CONTROL_FIELD, requestCacheControl.getObj());
        }
    }

    private static void enrichWithInboundRequestHeaders(ObjectValue inboundRequestObj,
                                                        HttpCarbonMessage inboundRequestMsg) {
        if (inboundRequestMsg.getHeader(HttpHeaderNames.USER_AGENT.toString()) != null) {
            BString agent = org.ballerinalang.jvm.StringUtils.fromString(
                    inboundRequestMsg.getHeader(HttpHeaderNames.USER_AGENT.toString()));
            inboundRequestObj.set(HttpConstants.REQUEST_USER_AGENT_FIELD, agent);
            inboundRequestMsg.removeHeader(HttpHeaderNames.USER_AGENT.toString());
        }
    }

    private static void enrichWithInboundRequestInfo(ObjectValue inboundRequestObj,
                                                     HttpCarbonMessage inboundRequestMsg) {
        inboundRequestObj.set(HttpConstants.REQUEST_RAW_PATH_FIELD,
                              org.ballerinalang.jvm.StringUtils.fromString(inboundRequestMsg.getRequestUrl()));
        inboundRequestObj.set(HttpConstants.REQUEST_METHOD_FIELD,
                              org.ballerinalang.jvm.StringUtils.fromString(inboundRequestMsg.getHttpMethod()));
        inboundRequestObj.set(HttpConstants.REQUEST_VERSION_FIELD,
                              org.ballerinalang.jvm.StringUtils.fromString(inboundRequestMsg.getHttpVersion()));
        HttpResourceArguments resourceArgValues = (HttpResourceArguments) inboundRequestMsg.getProperty(
                HttpConstants.RESOURCE_ARGS);
        if (resourceArgValues != null && resourceArgValues.getMap().get(HttpConstants.EXTRA_PATH_INFO) != null) {
            inboundRequestObj.set(
                    HttpConstants.REQUEST_EXTRA_PATH_INFO_FIELD, org.ballerinalang.jvm.StringUtils.fromString(
                            resourceArgValues.getMap().get(HttpConstants.EXTRA_PATH_INFO)));
        }
    }

    /**
     * Populates the HTTP caller with native data.
     *
     * @param caller     Represents the HTTP caller
     * @param inboundMsg Represents carbon message
     * @param config     Represents service endpoint configuration
     */
    public static void enrichHttpCallerWithNativeData(ObjectValue caller, HttpCarbonMessage inboundMsg,
                                                      MapValue config) {
        caller.addNativeData(HttpConstants.TRANSPORT_MESSAGE, inboundMsg);
        caller.set(HttpConstants.HTTP_CONNECTOR_CONFIG_FIELD, config);
    }

    /**
     * Populates the HTTP caller with connection information.
     * @param httpCaller   Represents the HTTP caller
     * @param inboundMsg   Represents the carbon message
     * @param httpResource Represents the Http Resource
     * @param config       Represents the service endpoint configuration
     */
    public static void enrichHttpCallerWithConnectionInfo(ObjectValue httpCaller, HttpCarbonMessage inboundMsg,
                                                          HttpResource httpResource, MapValue config) {
        MapValue<BString, Object> remote = ValueCreatorUtils.createHTTPRecordValue(HttpConstants.REMOTE);
        MapValue<BString, Object> local = ValueCreatorUtils.createHTTPRecordValue(HttpConstants.LOCAL);

        Object remoteSocketAddress = inboundMsg.getProperty(HttpConstants.REMOTE_ADDRESS);
        if (remoteSocketAddress instanceof InetSocketAddress) {
            InetSocketAddress inetSocketAddress = (InetSocketAddress) remoteSocketAddress;
            BString remoteHost = org.ballerinalang.jvm.StringUtils.fromString(inetSocketAddress.getHostString());
            long remotePort = inetSocketAddress.getPort();
            remote.put(HttpConstants.REMOTE_HOST_FIELD, remoteHost);
            remote.put(HttpConstants.REMOTE_PORT_FIELD, remotePort);
        }
        httpCaller.set(HttpConstants.REMOTE_STRUCT_FIELD, remote);

        Object localSocketAddress = inboundMsg.getProperty(HttpConstants.LOCAL_ADDRESS);
        if (localSocketAddress instanceof InetSocketAddress) {
            InetSocketAddress inetSocketAddress = (InetSocketAddress) localSocketAddress;
            String localHost = inetSocketAddress.getHostName();
            long localPort = inetSocketAddress.getPort();
            local.put(HttpConstants.LOCAL_HOST_FIELD, org.ballerinalang.jvm.StringUtils.fromString(localHost));
            local.put(HttpConstants.LOCAL_PORT_FIELD, localPort);
        }
        httpCaller.set(HttpConstants.LOCAL_STRUCT_INDEX, local);
        httpCaller.set(HttpConstants.SERVICE_ENDPOINT_PROTOCOL_FIELD, org.ballerinalang.jvm.StringUtils
                .fromString((String) inboundMsg.getProperty(HttpConstants.PROTOCOL)));
        httpCaller.set(HttpConstants.SERVICE_ENDPOINT_CONFIG_FIELD, config);
        httpCaller.addNativeData(HttpConstants.HTTP_SERVICE, httpResource.getParentService());
        httpCaller.addNativeData(HttpConstants.REMOTE_SOCKET_ADDRESS, remoteSocketAddress);
    }

    /**
     * Populate inbound response with headers and entity.
     * @param inboundResponse  Ballerina struct to represent response
     * @param entity    Entity of the response
     * @param inboundResponseMsg      Represent carbon message.
     */
    public static void populateInboundResponse(ObjectValue inboundResponse, ObjectValue entity,
                                               HttpCarbonMessage inboundResponseMsg) {
        inboundResponse.addNativeData(TRANSPORT_MESSAGE, inboundResponseMsg);
        int statusCode = inboundResponseMsg.getHttpStatusCode();
        inboundResponse.set(RESPONSE_STATUS_CODE_FIELD, (long) statusCode);
        inboundResponse.set(RESPONSE_REASON_PHRASE_FIELD, org.ballerinalang.jvm.StringUtils
                .fromString(HttpResponseStatus.valueOf(statusCode).reasonPhrase()));

        if (inboundResponseMsg.getHeader(HttpHeaderNames.SERVER.toString()) != null) {
            inboundResponse.set(HttpConstants.RESPONSE_SERVER_FIELD, org.ballerinalang.jvm.StringUtils
                    .fromString(inboundResponseMsg.getHeader(HttpHeaderNames.SERVER.toString())));
            inboundResponseMsg.removeHeader(HttpHeaderNames.SERVER.toString());
        }

        if (inboundResponseMsg.getProperty(RESOLVED_REQUESTED_URI) != null) {
            inboundResponse.set(RESOLVED_REQUESTED_URI_FIELD, org.ballerinalang.jvm.StringUtils
                    .fromString(inboundResponseMsg.getProperty(RESOLVED_REQUESTED_URI).toString()));
        }

        String cacheControlHeader = inboundResponseMsg.getHeader(CACHE_CONTROL.toString());
        if (cacheControlHeader != null) {
            ResponseCacheControlObj responseCacheControl = new ResponseCacheControlObj(PROTOCOL_HTTP_PKG_ID,
                    RESPONSE_CACHE_CONTROL);
            responseCacheControl.populateStruct(cacheControlHeader);
            inboundResponse.set(RESPONSE_CACHE_CONTROL_FIELD, responseCacheControl.getObj());
        }

        populateEntity(entity, inboundResponseMsg);
        inboundResponse.set(RESPONSE_ENTITY_FIELD, entity);
        inboundResponse.addNativeData(IS_BODY_BYTE_CHANNEL_ALREADY_SET, false);
    }

    /**
     * Populate entity with headers, content-type and content-length.
     *
     * @param entity Represent an entity struct
     * @param cMsg   Represent a carbon message
     */
    private static void populateEntity(ObjectValue entity, HttpCarbonMessage cMsg) {
        long contentLength = -1;
        String lengthStr = cMsg.getHeader(HttpHeaderNames.CONTENT_LENGTH.toString());
        try {
            contentLength = lengthStr != null ? Long.parseLong(lengthStr) : contentLength;
            MimeUtil.setContentLength(entity, contentLength);
        } catch (NumberFormatException e) {
            throw createHttpError("Invalid content length", HttpErrorType.INVALID_CONTENT_LENGTH);
        }
        entity.addNativeData(ENTITY_HEADERS, cMsg.getHeaders());
        entity.addNativeData(ENTITY_TRAILER_HEADERS, cMsg.getTrailerHeaders());
    }

    /**
     * Set headers and properties of request/response object to the outbound transport message.
     *
     * @param outboundMsg    transport Http carbon message.
     * @param outboundMsgObj req/resp object.
     */
    public static void enrichOutboundMessage(HttpCarbonMessage outboundMsg, ObjectValue outboundMsgObj) {
        setHeadersToTransportMessage(outboundMsg, outboundMsgObj);
        setPropertiesToTransportMessage(outboundMsg, outboundMsgObj);
    }

    private static void setHeadersToTransportMessage(HttpCarbonMessage outboundMsg, ObjectValue messageObj) {
        boolean request = isRequest(messageObj);
        ObjectValue entityObj = (ObjectValue) messageObj
                .get(request ? REQUEST_ENTITY_FIELD : RESPONSE_ENTITY_FIELD);
        HttpHeaders transportHeaders = outboundMsg.getHeaders();
        if (request || isResponse(messageObj)) {
            addRemovedPropertiesBackToHeadersMap(messageObj, transportHeaders);
            // Since now the InRequest & OutRequest are merged to a single Request and InResponse & OutResponse
            // are merged to a single Response, without returning need to populate all headers from the struct
            // to the HttpCarbonMessage.
            // TODO: refactor this logic properly.
            // return;
        }
        HttpHeaders httpHeaders = (HttpHeaders) entityObj.getNativeData(ENTITY_HEADERS);
        if (httpHeaders != transportHeaders) {
            //This is done only when the entity map and transport message do not refer to the same header map
            if (httpHeaders != null) {
                transportHeaders.add(httpHeaders);
            }
            //Once the headers are synced, set the entity headers to transport message headers so that they
            //both refer the same header map for future operations
            entityObj.addNativeData(ENTITY_HEADERS, outboundMsg.getHeaders());
        }
        if (!request) {
            HttpHeaders transportTrailingHeaders = outboundMsg.getTrailerHeaders();
            HttpHeaders trailingHeaders = (HttpHeaders) entityObj.getNativeData(ENTITY_TRAILER_HEADERS);
            if (trailingHeaders != null && trailingHeaders != transportTrailingHeaders) {
                transportTrailingHeaders.add(trailingHeaders);
            }
        }
    }

    private static boolean isRequest(ObjectValue value) {
        return value.getType().getName().equals(REQUEST);
    }

    private static boolean isResponse(ObjectValue value) {
        return value.getType().getName().equals(HttpConstants.RESPONSE);
    }

    private static void addRemovedPropertiesBackToHeadersMap(ObjectValue messageObj, HttpHeaders transportHeaders) {
        if (isRequest(messageObj)) {
            Object userAgent = messageObj.get(HttpConstants.REQUEST_USER_AGENT_FIELD);
            if (userAgent != null && !userAgent.toString().isEmpty()) {
                transportHeaders.set(HttpHeaderNames.USER_AGENT.toString(), userAgent.toString());
            }
        } else {
            Object server = messageObj.get(HttpConstants.RESPONSE_SERVER_FIELD);
            if (server != null && !server.toString().isEmpty()) {
                transportHeaders.set(HttpHeaderNames.SERVER.toString(), server.toString());
            }
        }
    }

    private static void setPropertiesToTransportMessage(HttpCarbonMessage outboundResponseMsg, ObjectValue messageObj) {
        if (isResponse(messageObj)) {
            //TODO fix following logic
            long statusCode = (Long) messageObj.get(RESPONSE_STATUS_CODE_FIELD);
            if (statusCode != 0) {
                outboundResponseMsg.setHttpStatusCode(getIntValue(statusCode));
            }
            Object respPhrase = messageObj.get(RESPONSE_REASON_PHRASE_FIELD);
            if (respPhrase != null && !respPhrase.toString().isEmpty()) {
                outboundResponseMsg.setProperty(HttpConstants.HTTP_REASON_PHRASE, respPhrase.toString());
            }
        }
    }

    /**
     * Check the existence of entity. Set new entity of not present.
     *
     * @param value  request/response struct.
     */
    public static void checkEntityAvailability(ObjectValue value) {
        ObjectValue entity = (ObjectValue) value.get(isRequest(value) ? REQUEST_ENTITY_FIELD : RESPONSE_ENTITY_FIELD);
        if (entity == null) {
            createNewEntity(value);
        }
    }

    /**
     * Check the existence of content-length and transfer-encoding headers.
     *
     * @param message transport message
     * @return true if the headers are available else false.
     */
    public static Boolean checkRequestBodySizeHeadersAvailability(HttpCarbonMessage message) {
        String contentLength = message.getHeader(HttpHeaderNames.CONTENT_LENGTH.toString());
        String transferEncoding = message.getHeader(HttpHeaderNames.TRANSFER_ENCODING.toString());
        return contentLength != null || transferEncoding != null;
    }

    /**
     * Check the existence of the message entity data source.
     *
     * @param value  request/response object.
     * @return true if the message entity data source is available else false.
     */
    public static boolean isEntityDataSourceAvailable(ObjectValue value) {
        ObjectValue entityObj = (ObjectValue) value
                .get(isRequest(value) ? REQUEST_ENTITY_FIELD : RESPONSE_ENTITY_FIELD);
        return (entityObj != null && EntityBodyHandler.getMessageDataSource(entityObj) != null);
    }

    private static void setCompressionHeaders(MapValue<BString, Object> compressionConfig, HttpCarbonMessage requestMsg,
                                              HttpCarbonMessage outboundResponseMsg) {
        if (!checkConfigAnnotationAvailability(compressionConfig)) {
            return;
        }
        String contentEncoding = outboundResponseMsg.getHeaders().get(HttpHeaderNames.CONTENT_ENCODING);
        if (contentEncoding != null) {
            return;
        }
        CompressionConfigState compressionState = getCompressionState(
                compressionConfig.getStringValue(ANN_CONFIG_ATTR_COMPRESSION_ENABLE).getValue());
        if (compressionState == CompressionConfigState.NEVER) {
            outboundResponseMsg.getHeaders().set(HttpHeaderNames.CONTENT_ENCODING, HTTP_TRANSFER_ENCODING_IDENTITY);
            return;
        }

        String acceptEncodingValue = requestMsg.getHeaders().get(HttpHeaderNames.ACCEPT_ENCODING);
        List<String> contentTypesAnnotationValues = getAsStringList(
                compressionConfig.getArrayValue(ANN_CONFIG_ATTR_COMPRESSION_CONTENT_TYPES).getStringArray());
        String contentType = outboundResponseMsg.getHeader(HttpHeaderNames.CONTENT_TYPE.toString());

        if (contentTypesAnnotationValues.isEmpty() || isContentTypeMatched(contentTypesAnnotationValues, contentType)) {
            if (compressionState == CompressionConfigState.ALWAYS &&
                    (acceptEncodingValue == null || HTTP_TRANSFER_ENCODING_IDENTITY.equals(acceptEncodingValue))) {
                outboundResponseMsg.getHeaders().set(HttpHeaderNames.CONTENT_ENCODING, ENCODING_GZIP);
            }
        } else {
            outboundResponseMsg.getHeaders().set(HttpHeaderNames.CONTENT_ENCODING, HTTP_TRANSFER_ENCODING_IDENTITY);
        }
    }

    public static CompressionConfigState getCompressionState(String compressionState) {
        switch (compressionState) {
            case AUTO:
                return CompressionConfigState.AUTO;
            case ALWAYS:
                return CompressionConfigState.ALWAYS;
            case NEVER:
                return CompressionConfigState.NEVER;
            default:
                return null;
        }
    }

    private static boolean isContentTypeMatched(List<String> contentTypes, String contentType) {
        return contentType != null && contentTypes.stream().anyMatch(contentType.toLowerCase()::contains);
    }

    private static List<String> getAsStringList(Object[] values) {
        List<String> valuesList = new ArrayList<>();
        if (values == null) {
            return valuesList;
        }
        for (Object val : values) {
            valuesList.add(val.toString().trim().toLowerCase());
        }
        return valuesList;
    }

    public static String getListenerInterface(String host, int port) {
        host = host != null ? host : "0.0.0.0";
        return host + ":" + port;
    }

    public static ChunkConfig getChunkConfig(String chunkConfig) {
        switch (chunkConfig) {
            case HttpConstants.AUTO:
                return ChunkConfig.AUTO;
            case HttpConstants.ALWAYS:
                return ChunkConfig.ALWAYS;
            case NEVER:
                return ChunkConfig.NEVER;
            default:
                throw new BallerinaConnectorException(
                        "Invalid configuration found for Transfer-Encoding: " + chunkConfig);
        }
    }

    public static KeepAliveConfig getKeepAliveConfig(String keepAliveConfig) {
        switch (keepAliveConfig) {
            case HttpConstants.AUTO:
                return KeepAliveConfig.AUTO;
            case HttpConstants.ALWAYS:
                return KeepAliveConfig.ALWAYS;
            case NEVER:
                return KeepAliveConfig.NEVER;
            default:
                throw new BallerinaConnectorException(
                        "Invalid configuration found for Keep-Alive: " + keepAliveConfig);
        }
    }

    public static ForwardedExtensionConfig getForwardedExtensionConfig(String forwarded) {
        ForwardedExtensionConfig forwardedConfig;
        if (HttpConstants.FORWARDED_ENABLE.equalsIgnoreCase(forwarded)) {
            forwardedConfig = ForwardedExtensionConfig.ENABLE;
        } else if (HttpConstants.FORWARDED_TRANSITION.equalsIgnoreCase(forwarded)) {
            forwardedConfig = ForwardedExtensionConfig.TRANSITION;
        } else if (HttpConstants.FORWARDED_DISABLE.equalsIgnoreCase(forwarded)) {
            forwardedConfig = ForwardedExtensionConfig.DISABLE;
        } else {
            throw new BallerinaConnectorException("Invalid configuration found for Forwarded : " + forwarded);
        }
        return forwardedConfig;
    }

    public static HttpCarbonMessage createHttpCarbonMessage(boolean isRequest) {
        HttpCarbonMessage httpCarbonMessage;
        if (isRequest) {
            httpCarbonMessage = new HttpCarbonMessage(
                    new DefaultHttpRequest(HttpVersion.HTTP_1_1, HttpMethod.GET, ""));
        } else {
            httpCarbonMessage = new HttpCarbonMessage(
                    new DefaultHttpResponse(HttpVersion.HTTP_1_1, HttpResponseStatus.OK));
        }
        httpCarbonMessage.completeMessage();
        return httpCarbonMessage;
    }

    public static void checkFunctionValidity(ObjectValue connectionObj, HttpCarbonMessage reqMsg,
                                             HttpCarbonMessage outboundResponseMsg) {
        serverConnectionStructCheck(reqMsg);
        int statusCode = outboundResponseMsg.getHttpStatusCode();
        methodInvocationCheck(connectionObj, reqMsg, statusCode);
    }

    private static void methodInvocationCheck(ObjectValue connectionObj, HttpCarbonMessage reqMsg, int statusCode) {
        if (connectionObj.getNativeData(METHOD_ACCESSED) != null || reqMsg == null) {
            throw new IllegalStateException("illegal function invocation");
        }

        if (!is100ContinueRequest(reqMsg, statusCode)) {
            connectionObj.addNativeData(METHOD_ACCESSED, true);
        }
    }

    public static void serverConnectionStructCheck(HttpCarbonMessage reqMsg) {
        if (reqMsg == null) {
            throw createHttpError("operation not allowed:invalid Connection variable",
                    HttpErrorType.GENERIC_LISTENER_ERROR);
        }
    }

    private static boolean is100ContinueRequest(HttpCarbonMessage reqMsg, int statusCode) {
        return HttpConstants.HEADER_VAL_100_CONTINUE.equalsIgnoreCase(
                reqMsg.getHeader(HttpHeaderNames.EXPECT.toString())) || statusCode == 100;
    }

    public static MapValue getTransactionConfigAnnotation(AttachedFunction resource, String transactionPackagePath) {
        return (MapValue) resource.getAnnotation(transactionPackagePath,
                                                 TransactionConstants.ANN_NAME_TRX_PARTICIPANT_CONFIG);
    }

    private static int getIntValue(long val) {
        int intVal = (int) val;

        if (intVal != val) {
            throw new IllegalArgumentException("invalid argument: " + val);
        }

        return intVal;
    }

    public static String getContentTypeFromTransportMessage(HttpCarbonMessage transportMessage) {
        return transportMessage.getHeader(HttpHeaderNames.CONTENT_TYPE.toString());
    }

    /**
     * If the given Content-Type header value doesn't have a boundary parameter value, get a new boundary string and
     * append it to Content-Type and set it to transport message.
     *
     * @param transportMessage Represent transport message
     * @param contentType      Represent the Content-Type header value
     * @return The boundary string that was extracted from header or the newly generated one
     */
    public static String addBoundaryIfNotExist(HttpCarbonMessage transportMessage, String contentType) {
        String boundaryString;
        String boundaryValue = HeaderUtil.extractBoundaryParameter(contentType);
        boundaryString = boundaryValue != null ? boundaryValue : HttpUtil.addBoundaryParameter(transportMessage,
                                                                                               contentType);
        return boundaryString;
    }

    /**
     * Generate a new boundary string and append it Content-Type and set that to transport message.
     *
     * @param transportMessage Represent transport message
     * @param contentType      Represent the Content-Type header value
     * @return The newly generated boundary string
     */
    private static String addBoundaryParameter(HttpCarbonMessage transportMessage, String contentType) {
        String boundaryString = null;
        if (contentType != null && contentType.startsWith(MULTIPART_AS_PRIMARY_TYPE)) {
            boundaryString = MimeUtil.getNewMultipartDelimiter();
            transportMessage.setHeader(HttpHeaderNames.CONTENT_TYPE.toString(), contentType + "; " + BOUNDARY + "=" +
                    boundaryString);
        }
        return boundaryString;
    }

    public static HttpWsConnectorFactory createHttpWsConnectionFactory() {
        return new DefaultHttpWsConnectorFactory();
    }

    public static void checkAndObserveHttpRequest(Strand strand, HttpCarbonMessage message) {
        Optional<ObserverContext> observerContext = ObserveUtils.getObserverContextOfCurrentFrame(strand);
        observerContext.ifPresent(ctx -> {
            HttpUtil.injectHeaders(message, ObserveUtils.getContextProperties(strand.observerContext));
            strand.observerContext.addTag(TAG_KEY_HTTP_METHOD, message.getHttpMethod());
            strand.observerContext.addTag(TAG_KEY_HTTP_URL, String.valueOf(message.getProperty(HttpConstants.TO)));
            strand.observerContext.addTag(TAG_KEY_PEER_ADDRESS,
                       message.getProperty(PROPERTY_HTTP_HOST) + ":" + message.getProperty(PROPERTY_HTTP_PORT));
            // Add HTTP Status Code tag. The HTTP status code will be set using the response message.
            // Sometimes the HTTP status code will not be set due to errors etc. Therefore, it's very important to set
            // some value to HTTP Status Code to make sure that tags will not change depending on various
            // circumstances.
            // HTTP Status code must be a number.
            strand.observerContext.addTag(TAG_KEY_HTTP_STATUS_CODE, Integer.toString(0));
        });
    }

    public static void injectHeaders(HttpCarbonMessage msg, Map<String, String> headers) {
        if (headers != null) {
            headers.forEach((key, value) -> msg.setHeader(key, String.valueOf(value)));
        }
    }

    private static void setChunkingHeader(String transferValue, HttpCarbonMessage outboundResponseMsg) {
        if (transferValue == null) { //TODO check this logic - chamil
            return;
        }
        outboundResponseMsg.setProperty(CHUNKING_CONFIG, getChunkConfig(transferValue));
    }

    /**
     * Creates InResponse using the native {@code HttpCarbonMessage}.
     *
     * @param httpCarbonMessage the HttpCarbonMessage
     * @return the Response struct
     */
    public static ObjectValue createResponseStruct(HttpCarbonMessage httpCarbonMessage) {
        ObjectValue responseObj = ValueCreatorUtils.createResponseObject();
        ObjectValue entity = ValueCreatorUtils.createEntityObject();

        HttpUtil.populateInboundResponse(responseObj, entity, httpCarbonMessage);
        return responseObj;
    }

    public static void populateSenderConfigurations(SenderConfiguration senderConfiguration,
            MapValue<BString, Object> clientEndpointConfig, String scheme) {
        ProxyServerConfiguration proxyServerConfiguration;
        MapValue secureSocket = clientEndpointConfig.getMapValue(HttpConstants.ENDPOINT_CONFIG_SECURE_SOCKET);
        String httpVersion = clientEndpointConfig.getStringValue(HttpConstants.CLIENT_EP_HTTP_VERSION).getValue();
        if (secureSocket != null) {
            HttpUtil.populateSSLConfiguration(senderConfiguration, secureSocket);
        } else if (scheme.equals(PROTOCOL_HTTPS)) {
            if (httpVersion.equals(HTTP_2_0_VERSION)) {
                throw createHttpError("To enable https you need to configure secureSocket record",
                        HttpErrorType.SSL_ERROR);
            } else {
                senderConfiguration.useJavaDefaults();
            }
        }
        if (HTTP_1_1_VERSION.equals(httpVersion)) {
            MapValue<BString, Object> http1Settings = (MapValue<BString, Object>) clientEndpointConfig
                    .get(HttpConstants.HTTP1_SETTINGS);
            MapValue proxy = http1Settings.getMapValue(HttpConstants.PROXY_STRUCT_REFERENCE);
            if (proxy != null) {
                String proxyHost = proxy.getStringValue(HttpConstants.PROXY_HOST).getValue();
                int proxyPort = proxy.getIntValue(HttpConstants.PROXY_PORT).intValue();
                String proxyUserName = proxy.getStringValue(HttpConstants.PROXY_USERNAME).getValue();
                String proxyPassword = proxy.getStringValue(HttpConstants.PROXY_PASSWORD).getValue();
                try {
                    proxyServerConfiguration = new ProxyServerConfiguration(proxyHost, proxyPort);
                } catch (UnknownHostException e) {
                    throw new BallerinaConnectorException("Failed to resolve host" + proxyHost, e);
                }
                if (!proxyUserName.isEmpty()) {
                    proxyServerConfiguration.setProxyUsername(proxyUserName);
                }
                if (!proxyPassword.isEmpty()) {
                    proxyServerConfiguration.setProxyPassword(proxyPassword);
                }
                senderConfiguration.setProxyServerConfiguration(proxyServerConfiguration);
            }
        }
        long timeoutMillis = clientEndpointConfig.getIntValue(HttpConstants.CLIENT_EP_ENDPOINT_TIMEOUT);
        if (timeoutMillis < 0) {
            senderConfiguration.setSocketIdleTimeout(0);
        } else {
            senderConfiguration.setSocketIdleTimeout(
                    validateConfig(timeoutMillis, HttpConstants.CLIENT_EP_ENDPOINT_TIMEOUT.getValue()));
        }
        if (httpVersion != null) {
            senderConfiguration.setHttpVersion(httpVersion);
        }
        String forwardedExtension = clientEndpointConfig.getStringValue(HttpConstants.CLIENT_EP_FORWARDED).getValue();
        senderConfiguration.setForwardedExtensionConfig(HttpUtil.getForwardedExtensionConfig(forwardedExtension));
    }

    public static ConnectionManager getConnectionManager(MapValue<BString, Long> poolStruct) {
        ConnectionManager poolManager = (ConnectionManager) poolStruct.getNativeData(CONNECTION_MANAGER);
        if (poolManager == null) {
            synchronized (poolStruct) {
                if (poolStruct.getNativeData(CONNECTION_MANAGER) == null) {
                    PoolConfiguration userDefinedPool = new PoolConfiguration();
                    populatePoolingConfig(poolStruct, userDefinedPool);
                    poolManager = new ConnectionManager(userDefinedPool);
                    poolStruct.addNativeData(CONNECTION_MANAGER, poolManager);
                }
            }
        }
        return poolManager;
    }

    public static void populatePoolingConfig(MapValue<BString, Long> poolRecord, PoolConfiguration poolConfiguration) {
        long maxActiveConnections = poolRecord.get(HttpConstants.CONNECTION_POOLING_MAX_ACTIVE_CONNECTIONS);
        poolConfiguration.setMaxActivePerPool(
                validateConfig(maxActiveConnections,
                               HttpConstants.CONNECTION_POOLING_MAX_ACTIVE_CONNECTIONS.getValue()));

        long maxIdleConnections = poolRecord.get(HttpConstants.CONNECTION_POOLING_MAX_IDLE_CONNECTIONS);
        poolConfiguration.setMaxIdlePerPool(
                validateConfig(maxIdleConnections, HttpConstants.CONNECTION_POOLING_MAX_IDLE_CONNECTIONS.getValue()));

        long waitTime = poolRecord.get(HttpConstants.CONNECTION_POOLING_WAIT_TIME);
        poolConfiguration.setMaxWaitTime(waitTime);

        long maxActiveStreamsPerConnection = poolRecord.get(CONNECTION_POOLING_MAX_ACTIVE_STREAMS_PER_CONNECTION);
        poolConfiguration.setHttp2MaxActiveStreamsPerConnection(
                maxActiveStreamsPerConnection == -1 ? Integer.MAX_VALUE : validateConfig(
                        maxActiveStreamsPerConnection,
                        CONNECTION_POOLING_MAX_ACTIVE_STREAMS_PER_CONNECTION.getValue()));
    }

    private static int validateConfig(long value, String configName) {
        try {
            return Math.toIntExact(value);
        } catch (ArithmeticException e) {
            log.warn("The value set for the configuration needs to be less than {}. The " + configName +
                             "value is set to {}", Integer.MAX_VALUE);
            return Integer.MAX_VALUE;
        }
    }

    /**
     * Populates SSL configuration instance with secure socket configuration.
     *
     * @param sslConfiguration  ssl configuration instance.
     * @param secureSocket    secure socket configuration.
     */
    public static void populateSSLConfiguration(SslConfiguration sslConfiguration, MapValue secureSocket) {
        MapValue trustStore = secureSocket.getMapValue(ENDPOINT_CONFIG_TRUST_STORE);
        MapValue keyStore = secureSocket.getMapValue(ENDPOINT_CONFIG_KEY_STORE);
        MapValue protocols = secureSocket.getMapValue(ENDPOINT_CONFIG_PROTOCOLS);
        MapValue validateCert = secureSocket.getMapValue(ENDPOINT_CONFIG_VALIDATE_CERT);
        String keyFile = secureSocket.getStringValue(ENDPOINT_CONFIG_KEY).getValue();
        String certFile = secureSocket.getStringValue(ENDPOINT_CONFIG_CERTIFICATE).getValue();
        String trustCerts = secureSocket.getStringValue(ENDPOINT_CONFIG_TRUST_CERTIFICATES).getValue();
        String keyPassword = secureSocket.getStringValue(ENDPOINT_CONFIG_KEY_PASSWORD).getValue();
        boolean disableSslValidation = secureSocket.getBooleanValue(ENDPOINT_CONFIG_DISABLE_SSL);
        List<Parameter> clientParams = new ArrayList<>();
        if (disableSslValidation) {
            sslConfiguration.disableSsl();
            return;
        } else if (StringUtils.isEmpty(trustCerts) && trustStore == null) {
            sslConfiguration.useJavaDefaults();
            return;
        }
        if (trustStore != null && StringUtils.isNotBlank(trustCerts)) {
            throw createHttpError("Cannot configure both trustStore and trustCerts at the same time.",
                    HttpErrorType.SSL_ERROR);
        }
        if (trustStore != null) {
            String trustStoreFile = trustStore.getStringValue(FILE_PATH).getValue();
            if (StringUtils.isNotBlank(trustStoreFile)) {
                sslConfiguration.setTrustStoreFile(trustStoreFile);
            }
            String trustStorePassword = trustStore.getStringValue(PASSWORD).getValue();
            if (StringUtils.isNotBlank(trustStorePassword)) {
                sslConfiguration.setTrustStorePass(trustStorePassword);
            }
        } else if (StringUtils.isNotBlank(trustCerts)) {
            sslConfiguration.setClientTrustCertificates(trustCerts);
        }
        if (keyStore != null && StringUtils.isNotBlank(keyFile)) {
            throw createHttpError("Cannot configure both keyStore and keyFile.", HttpErrorType.SSL_ERROR);
        } else if (StringUtils.isNotBlank(keyFile) && StringUtils.isBlank(certFile)) {
            throw createHttpError("Need to configure certFile containing client ssl certificates.",
                    HttpErrorType.SSL_ERROR);
        }
        if (keyStore != null) {
            String keyStoreFile = keyStore.getStringValue(FILE_PATH).getValue();
            if (StringUtils.isNotBlank(keyStoreFile)) {
                sslConfiguration.setKeyStoreFile(keyStoreFile);
            }
            String keyStorePassword = keyStore.getStringValue(PASSWORD).getValue();
            if (StringUtils.isNotBlank(keyStorePassword)) {
                sslConfiguration.setKeyStorePass(keyStorePassword);
            }
        } else if (StringUtils.isNotBlank(keyFile)) {
            sslConfiguration.setClientKeyFile(keyFile);
            sslConfiguration.setClientCertificates(certFile);
            if (StringUtils.isNotBlank(keyPassword)) {
                sslConfiguration.setClientKeyPassword(keyPassword);
            }
        }
        if (protocols != null) {
            List<String> sslEnabledProtocolsValueList = Arrays.asList(
                    protocols.getArrayValue(ENABLED_PROTOCOLS).getStringArray());
            if (!sslEnabledProtocolsValueList.isEmpty()) {
                String sslEnabledProtocols = sslEnabledProtocolsValueList.stream()
                        .collect(Collectors.joining(",", "", ""));
                Parameter clientProtocols = new Parameter(ANN_CONFIG_ATTR_SSL_ENABLED_PROTOCOLS, sslEnabledProtocols);
                clientParams.add(clientProtocols);
            }

            String sslProtocol = protocols.getStringValue(SSL_PROTOCOL_VERSION).getValue();
            if (StringUtils.isNotBlank(sslProtocol)) {
                sslConfiguration.setSSLProtocol(sslProtocol);
            }
        }

        if (validateCert != null) {
            boolean validateCertEnabled = validateCert.getBooleanValue(HttpConstants.ENABLE);
            int cacheSize = validateCert.getIntValue(HttpConstants.SSL_CONFIG_CACHE_SIZE).intValue();
            int cacheValidityPeriod = validateCert.getIntValue(HttpConstants.SSL_CONFIG_CACHE_VALIDITY_PERIOD)
                    .intValue();
            sslConfiguration.setValidateCertEnabled(validateCertEnabled);
            if (cacheValidityPeriod != 0) {
                sslConfiguration.setCacheValidityPeriod(cacheValidityPeriod);
            }
            if (cacheSize != 0) {
                sslConfiguration.setCacheSize(cacheSize);
            }
        }
        boolean hostNameVerificationEnabled = secureSocket
                .getBooleanValue(HttpConstants.SSL_CONFIG_HOST_NAME_VERIFICATION_ENABLED);
        boolean ocspStaplingEnabled = secureSocket.getBooleanValue(HttpConstants.ENDPOINT_CONFIG_OCSP_STAPLING);
        sslConfiguration.setOcspStaplingEnabled(ocspStaplingEnabled);
        sslConfiguration.setHostNameVerificationEnabled(hostNameVerificationEnabled);

        sslConfiguration
                .setSslSessionTimeOut((int) secureSocket.getDefaultableIntValue(ENDPOINT_CONFIG_SESSION_TIMEOUT));

        sslConfiguration.setSslHandshakeTimeOut(secureSocket.getDefaultableIntValue(ENDPOINT_CONFIG_HANDSHAKE_TIMEOUT));

        Object[] cipherConfigs = secureSocket.getArrayValue(HttpConstants.SSL_CONFIG_CIPHERS).getStringArray();
        if (cipherConfigs != null) {
            List<Object> ciphersValueList = Arrays.asList(cipherConfigs);
            if (ciphersValueList.size() > 0) {
                String ciphers = ciphersValueList.stream().map(Object::toString)
                        .collect(Collectors.joining(",", "", ""));
                Parameter clientCiphers = new Parameter(HttpConstants.CIPHERS, ciphers);
                clientParams.add(clientCiphers);
            }
        }
        String enableSessionCreation = String.valueOf(
                secureSocket.getBooleanValue(HttpConstants.SSL_CONFIG_ENABLE_SESSION_CREATION));
        Parameter clientEnableSessionCreation = new Parameter(
                HttpConstants.SSL_CONFIG_ENABLE_SESSION_CREATION.getValue(), enableSessionCreation);
        clientParams.add(clientEnableSessionCreation);
        if (!clientParams.isEmpty()) {
            sslConfiguration.setParameters(clientParams);
        }
    }

    public static String sanitizeBasePath(String basePath) {
        basePath = basePath.trim();

        if (!basePath.startsWith(HttpConstants.DEFAULT_BASE_PATH)) {
            basePath = HttpConstants.DEFAULT_BASE_PATH.concat(basePath);
        }

        if ((basePath.endsWith(HttpConstants.DEFAULT_BASE_PATH) && basePath.length() != 1)) {
            basePath = basePath.substring(0, basePath.length() - 1);
        }

        if (basePath.endsWith("*")) {
            basePath = basePath.substring(0, basePath.length() - 1);
        }

        return basePath;
    }

    /**
     * Serialize outbound message.
     *
     * @param outboundMessageSource Represent the outbound message datasource
     * @param entity                Represent the entity of the outbound message
     * @param messageOutputStream   Represent the output stream
     * @throws IOException In case an error occurs while writing to output stream
     */
    public static void serializeDataSource(Object outboundMessageSource, ObjectValue entity,
                                           OutputStream messageOutputStream) throws IOException {
        if (MimeUtil.generateAsJSON(outboundMessageSource, entity)) {
            JSONGenerator gen = new JSONGenerator(messageOutputStream);
            gen.serialize(outboundMessageSource);
            gen.flush();
        } else {
            serialize(outboundMessageSource, messageOutputStream);
        }
    }

    public static void serialize(Object value, OutputStream outputStream) throws IOException {
        //TODO check the possibility of value being null
        if (value == null) {
            throw createHttpError("error occurred while serializing null data");
        } else if (value instanceof ArrayValue) {
            if (value instanceof StreamingJsonValue) {
                ((StreamingJsonValue) value).serialize(outputStream);
            } else {
                ((ArrayValue) value).serialize(outputStream);
            }
        } else if (value instanceof MultipartDataSource) {
            ((MultipartDataSource) value).serialize(outputStream);
        } else if (value instanceof XMLItem) {
            ((XMLItem) value).serialize(outputStream);
        } else if (value instanceof XMLSequence) {
            ((XMLSequence) value).serialize(outputStream);
        } else if (value instanceof Long || value instanceof String ||
                value instanceof Double || value instanceof Integer || value instanceof Boolean) {
            outputStream.write(value.toString().getBytes(Charset.defaultCharset()));
        } else {
            ((RefValue) value).serialize(outputStream);
        }
    }

    /**
     * Check the availability of an annotation.
     *
     * @param configAnnotation      Represent the annotation
     * @return True if the annotation and the annotation value are available
     */
    public static boolean checkConfigAnnotationAvailability(MapValue configAnnotation) {
        return configAnnotation != null;
    }

    /**
     * Returns Listener configuration instance populated with endpoint config.
     *
     * @param port              listener port.
     * @param endpointConfig    listener endpoint configuration.
     * @return                  transport listener configuration instance.
     */
    public static ListenerConfiguration getListenerConfig(long port, MapValue endpointConfig) {
        String host = endpointConfig.getStringValue(HttpConstants.ENDPOINT_CONFIG_HOST).getValue();
        MapValue sslConfig = endpointConfig.getMapValue(HttpConstants.ENDPOINT_CONFIG_SECURE_SOCKET);
        String httpVersion = endpointConfig.getStringValue(HttpConstants.ENDPOINT_CONFIG_VERSION).getValue();
        MapValue<BString, Object> http1Settings;
        long idleTimeout = endpointConfig.getIntValue(HttpConstants.ENDPOINT_CONFIG_TIMEOUT);

        ListenerConfiguration listenerConfiguration = new ListenerConfiguration();
        if (HTTP_1_1_VERSION.equals(httpVersion)) {
            http1Settings = (MapValue<BString, Object>) endpointConfig.get(HttpConstants.HTTP1_SETTINGS);
            listenerConfiguration.setPipeliningLimit(http1Settings.getIntValue(HttpConstants.PIPELINING_REQUEST_LIMIT));
            String keepAlive = http1Settings.getStringValue(HttpConstants.ENDPOINT_CONFIG_KEEP_ALIVE).getValue();
            listenerConfiguration.setKeepAliveConfig(HttpUtil.getKeepAliveConfig(keepAlive));
            // Set Request validation limits.
            setRequestSizeValidationConfig(http1Settings, listenerConfiguration);
        }

        if (host == null || host.trim().isEmpty()) {
            listenerConfiguration.setHost(ConfigRegistry.getInstance().getConfigOrDefault("b7a.http.host",
                    HttpConstants.HTTP_DEFAULT_HOST));
        } else {
            listenerConfiguration.setHost(host);
        }

        if (port == 0) {
            throw new BallerinaConnectorException("Listener port is not defined!");
        }
        listenerConfiguration.setPort(Math.toIntExact(port));

        if (idleTimeout < 0) {
            throw new BallerinaConnectorException("Idle timeout cannot be negative. If you want to disable the " +
                    "timeout please use value 0");
        }
        listenerConfiguration.setSocketIdleTimeout(Math.toIntExact(idleTimeout));

        // Set HTTP version
        if (httpVersion != null) {
            listenerConfiguration.setVersion(httpVersion);
        }

        if (endpointConfig.getType().getName().equalsIgnoreCase(LISTENER_CONFIGURATION)) {
            BString serverName = endpointConfig.getStringValue(SERVER_NAME);
            listenerConfiguration.setServerHeader(serverName != null ? serverName.getValue() : getServerName());
        } else {
            listenerConfiguration.setServerHeader(getServerName());
        }

        if (sslConfig != null) {
            return setSslConfig(sslConfig, listenerConfiguration);
        }

        listenerConfiguration.setPipeliningEnabled(true); //Pipelining is enabled all the time
        Object webSocketCompressionEnabled = endpointConfig.get(WebSocketConstants.COMPRESSION_ENABLED_CONFIG);
        if (webSocketCompressionEnabled != null) {
            listenerConfiguration.setWebSocketCompressionEnabled((Boolean) webSocketCompressionEnabled);
        }

        return listenerConfiguration;
    }

    private static void setRequestSizeValidationConfig(MapValue http1Settings,
                                                     ListenerConfiguration listenerConfiguration) {
        long maxUriLength = http1Settings.getIntValue(HttpConstants.REQUEST_LIMITS_MAXIMUM_URL_LENGTH);
        long maxHeaderSize = http1Settings.getIntValue(HttpConstants.REQUEST_LIMITS_MAXIMUM_HEADER_SIZE);
        long maxEntityBodySize = http1Settings.getIntValue(HttpConstants.REQUEST_LIMITS_MAXIMUM_ENTITY_BODY_SIZE);
        RequestSizeValidationConfig requestSizeValidationConfig = listenerConfiguration
                .getRequestSizeValidationConfig();

        if (maxUriLength >= 0) {
            requestSizeValidationConfig.setMaxUriLength(Math.toIntExact(maxUriLength));
        } else {
            throw new BallerinaConnectorException("Invalid configuration found for maxUriLength : " + maxUriLength);
        }

        if (maxHeaderSize >= 0) {
            requestSizeValidationConfig.setMaxHeaderSize(Math.toIntExact(maxHeaderSize));
        } else {
            throw new BallerinaConnectorException("Invalid configuration found for maxHeaderSize : " + maxHeaderSize);
        }

        if (maxEntityBodySize != -1) {
            if (maxEntityBodySize >= 0) {
                requestSizeValidationConfig.setMaxEntityBodySize(maxEntityBodySize);
            } else {
                throw new BallerinaConnectorException(
                        "Invalid configuration found for maxEntityBodySize : " + maxEntityBodySize);
            }
        }
    }

    private static String getServerName() {
        String userAgent;
        String version = System.getProperty(BALLERINA_VERSION);
        if (version != null) {
            userAgent = "ballerina/" + version;
        } else {
            userAgent = "ballerina";
        }
        return userAgent;
    }

    private static ListenerConfiguration setSslConfig(MapValue sslConfig, ListenerConfiguration listenerConfiguration) {
        listenerConfiguration.setScheme(PROTOCOL_HTTPS);
        MapValue trustStore = sslConfig.getMapValue(ENDPOINT_CONFIG_TRUST_STORE);
        MapValue keyStore = sslConfig.getMapValue(ENDPOINT_CONFIG_KEY_STORE);
        MapValue protocols = sslConfig.getMapValue(ENDPOINT_CONFIG_PROTOCOLS);
        MapValue validateCert = sslConfig.getMapValue(ENDPOINT_CONFIG_VALIDATE_CERT);
        MapValue ocspStapling = sslConfig.getMapValue(ENDPOINT_CONFIG_OCSP_STAPLING);
        String keyFile = sslConfig.getStringValue(ENDPOINT_CONFIG_KEY).getValue();
        String certFile = sslConfig.getStringValue(ENDPOINT_CONFIG_CERTIFICATE).getValue();
        String trustCerts = sslConfig.getStringValue(ENDPOINT_CONFIG_TRUST_CERTIFICATES).getValue();
        String keyPassword = sslConfig.getStringValue(ENDPOINT_CONFIG_KEY_PASSWORD).getValue();

        if (keyStore != null && StringUtils.isNotBlank(keyFile)) {
            throw createHttpError("Cannot configure both keyStore and keyFile at the same time.",
                                  HttpErrorType.SSL_ERROR);
        } else if (keyStore == null && (StringUtils.isBlank(keyFile) || StringUtils.isBlank(certFile))) {
            throw createHttpError("Either keystore or certificateKey and server certificates must be provided "
                                          + "for secure connection", HttpErrorType.SSL_ERROR);
        }
        if (keyStore != null) {
            String keyStoreFile = keyStore.getStringValue(FILE_PATH).getValue();
            if (StringUtils.isBlank(keyStoreFile)) {
                throw createHttpError("Keystore file location must be provided for secure connection.",
                        HttpErrorType.SSL_ERROR);
            }
            String keyStorePassword = keyStore.getStringValue(PASSWORD).getValue();
            if (StringUtils.isBlank(keyStorePassword)) {
                throw createHttpError("Keystore password must be provided for secure connection",
                        HttpErrorType.SSL_ERROR);
            }
            listenerConfiguration.setKeyStoreFile(keyStoreFile);
            listenerConfiguration.setKeyStorePass(keyStorePassword);
        } else {
            listenerConfiguration.setServerKeyFile(keyFile);
            listenerConfiguration.setServerCertificates(certFile);
            if (StringUtils.isNotBlank(keyPassword)) {
                listenerConfiguration.setServerKeyPassword(keyPassword);
            }
        }
        String sslVerifyClient = sslConfig.getStringValue(SSL_CONFIG_SSL_VERIFY_CLIENT).getValue();
        listenerConfiguration.setVerifyClient(sslVerifyClient);
        listenerConfiguration
                .setSslSessionTimeOut((int) sslConfig.getDefaultableIntValue(ENDPOINT_CONFIG_SESSION_TIMEOUT));
        listenerConfiguration
                .setSslHandshakeTimeOut(sslConfig.getDefaultableIntValue(ENDPOINT_CONFIG_HANDSHAKE_TIMEOUT));
        if (trustStore == null && StringUtils.isNotBlank(sslVerifyClient) && StringUtils.isBlank(trustCerts)) {
            throw createHttpError("Truststore location or trustCertificates must be provided to enable Mutual SSL",
                    HttpErrorType.SSL_ERROR);
        }
        if (trustStore != null) {
            String trustStoreFile = trustStore.getStringValue(FILE_PATH).getValue();
            String trustStorePassword = trustStore.getStringValue(PASSWORD).getValue();
            if (StringUtils.isBlank(trustStoreFile) && StringUtils.isNotBlank(sslVerifyClient)) {
                throw createHttpError("Truststore location must be provided to enable Mutual SSL",
                                      HttpErrorType.SSL_ERROR);
            }
            if (StringUtils.isBlank(trustStorePassword) && StringUtils.isNotBlank(sslVerifyClient)) {
                throw createHttpError("Truststore password value must be provided to enable Mutual SSL",
                                      HttpErrorType.SSL_ERROR);
            }
            listenerConfiguration.setTrustStoreFile(trustStoreFile);
            listenerConfiguration.setTrustStorePass(trustStorePassword);
        } else if (StringUtils.isNotBlank(trustCerts)) {
            listenerConfiguration.setServerTrustCertificates(trustCerts);
        }
        List<Parameter> serverParamList = new ArrayList<>();
        Parameter serverParameters;
        if (protocols != null) {
            List<String> sslEnabledProtocolsValueList = Arrays.asList(
                    protocols.getArrayValue(ENABLED_PROTOCOLS).getStringArray());
            if (!sslEnabledProtocolsValueList.isEmpty()) {
                String sslEnabledProtocols = sslEnabledProtocolsValueList.stream()
                        .collect(Collectors.joining(",", "", ""));
                serverParameters = new Parameter(ANN_CONFIG_ATTR_SSL_ENABLED_PROTOCOLS, sslEnabledProtocols);
                serverParamList.add(serverParameters);
            }

            String sslProtocol = protocols.getStringValue(SSL_PROTOCOL_VERSION).getValue();
            if (StringUtils.isNotBlank(sslProtocol)) {
                listenerConfiguration.setSSLProtocol(sslProtocol);
            }
        }

        List<String> ciphersValueList = Arrays.asList(
                sslConfig.getArrayValue(HttpConstants.SSL_CONFIG_CIPHERS).getStringArray());
        if (!ciphersValueList.isEmpty()) {
            String ciphers = ciphersValueList.stream().collect(Collectors.joining(",", "", ""));
            serverParameters = new Parameter(HttpConstants.CIPHERS, ciphers);
            serverParamList.add(serverParameters);
        }
        if (validateCert != null) {
            boolean validateCertificateEnabled = validateCert.getBooleanValue(HttpConstants.ENABLE);
            long cacheSize = validateCert.getIntValue(HttpConstants.SSL_CONFIG_CACHE_SIZE);
            long cacheValidationPeriod = validateCert.getIntValue(HttpConstants.SSL_CONFIG_CACHE_VALIDITY_PERIOD);
            listenerConfiguration.setValidateCertEnabled(validateCertificateEnabled);
            if (validateCertificateEnabled) {
                if (cacheSize != 0) {
                    listenerConfiguration.setCacheSize(Math.toIntExact(cacheSize));
                }
                if (cacheValidationPeriod != 0) {
                    listenerConfiguration.setCacheValidityPeriod(Math.toIntExact(cacheValidationPeriod));
                }
            }
        }
        if (ocspStapling != null) {
            boolean ocspStaplingEnabled = ocspStapling.getBooleanValue(HttpConstants.ENABLE);
            listenerConfiguration.setOcspStaplingEnabled(ocspStaplingEnabled);
            long cacheSize = ocspStapling.getIntValue(HttpConstants.SSL_CONFIG_CACHE_SIZE);
            long cacheValidationPeriod = ocspStapling.getIntValue(HttpConstants.SSL_CONFIG_CACHE_VALIDITY_PERIOD);
            listenerConfiguration.setValidateCertEnabled(ocspStaplingEnabled);
            if (ocspStaplingEnabled) {
                if (cacheSize != 0) {
                    listenerConfiguration.setCacheSize(Math.toIntExact(cacheSize));
                }
                if (cacheValidationPeriod != 0) {
                    listenerConfiguration.setCacheValidityPeriod(Math.toIntExact(cacheValidationPeriod));
                }
            }
        }
        listenerConfiguration.setTLSStoreType(PKCS_STORE_TYPE);
        String serverEnableSessionCreation = String
                .valueOf(sslConfig.getBooleanValue(SSL_CONFIG_ENABLE_SESSION_CREATION));
        Parameter enableSessionCreationParam = new Parameter(SSL_CONFIG_ENABLE_SESSION_CREATION.getValue(),
                                                             serverEnableSessionCreation);
        serverParamList.add(enableSessionCreationParam);
        if (!serverParamList.isEmpty()) {
            listenerConfiguration.setParameters(serverParamList);
        }

        listenerConfiguration
                .setId(HttpUtil.getListenerInterface(listenerConfiguration.getHost(), listenerConfiguration.getPort()));

        return listenerConfiguration;
    }

    public static String getServiceName(ObjectValue balService) {
        String serviceTypeName = balService.getType().getName();
        int serviceIndex = serviceTypeName.lastIndexOf("$$service$");
        return serviceTypeName.substring(0, serviceIndex);
    }

    public static ErrorValue createHttpError(String reason, String errorName, String reasonType, String errorMsg) {
<<<<<<< HEAD
        BType detailType = BValueCreator.createRecordValue(new BPackage(PACKAGE, MODULE), HTTP_ERROR_DETAIL_RECORD)
                .getType();
        int mask = TypeFlags.asMask(TypeFlags.ANYDATA, TypeFlags.PURETYPE);
        Set<Object> valueSpace = new HashSet<>();
        valueSpace.add(reason);
        return BallerinaErrors.createError(
                new BErrorType(errorName, new BPackage(PACKAGE, MODULE, HTTP_MODULE_VERSION), detailType),
                reasonType, errorMsg);
        // todo: this need to fixed
=======
        Object detail = createHttpErrorDetailRecord(errorMsg, BallerinaErrors.createError(reasonType, errorMsg));

        return new ErrorValue(
                new BErrorType(errorName, new BPackage(PACKAGE, MODULE, HTTP_MODULE_VERSION), BTypes.typeString,
                               TypeChecker.getType(detail)), org.ballerinalang.jvm.StringUtils.fromString(reason),
                detail);
>>>>>>> a605c07d
    }

    private HttpUtil() {
    }
}<|MERGE_RESOLUTION|>--- conflicted
+++ resolved
@@ -416,11 +416,7 @@
         if (!errorDetails.isEmpty()) {
             return errorDetails.get(HTTP_ERROR_MESSAGE).toString();
         }
-<<<<<<< HEAD
-        return error.getMessage();
-=======
-        return error.getReason().getValue();
->>>>>>> a605c07d
+        return error.getErrorMessage().getValue();
     }
 
     private static int getStatusCode(HttpCarbonMessage requestMessage, String errorMsg) {
@@ -1720,25 +1716,14 @@
         return serviceTypeName.substring(0, serviceIndex);
     }
 
-    public static ErrorValue createHttpError(String reason, String errorName, String reasonType, String errorMsg) {
-<<<<<<< HEAD
-        BType detailType = BValueCreator.createRecordValue(new BPackage(PACKAGE, MODULE), HTTP_ERROR_DETAIL_RECORD)
-                .getType();
-        int mask = TypeFlags.asMask(TypeFlags.ANYDATA, TypeFlags.PURETYPE);
-        Set<Object> valueSpace = new HashSet<>();
-        valueSpace.add(reason);
-        return BallerinaErrors.createError(
-                new BErrorType(errorName, new BPackage(PACKAGE, MODULE, HTTP_MODULE_VERSION), detailType),
-                reasonType, errorMsg);
-        // todo: this need to fixed
-=======
+    public static ErrorValue createHttpError(String errorMessage, String errorName, String reasonType, String errorMsg) {
         Object detail = createHttpErrorDetailRecord(errorMsg, BallerinaErrors.createError(reasonType, errorMsg));
 
         return new ErrorValue(
-                new BErrorType(errorName, new BPackage(PACKAGE, MODULE, HTTP_MODULE_VERSION), BTypes.typeString,
-                               TypeChecker.getType(detail)), org.ballerinalang.jvm.StringUtils.fromString(reason),
-                detail);
->>>>>>> a605c07d
+                new BErrorType(errorName, new BPackage(PACKAGE, MODULE, HTTP_MODULE_VERSION),
+                        TypeChecker.getType(detail)),
+                org.ballerinalang.jvm.StringUtils.fromString(errorMessage),
+                null, detail);
     }
 
     private HttpUtil() {
