--- conflicted
+++ resolved
@@ -19,13 +19,8 @@
 package org.ballerinalang.net.http.serviceendpoint;
 
 import org.ballerinalang.bre.Context;
-<<<<<<< HEAD
-import org.ballerinalang.jvm.Strand;
-import org.ballerinalang.jvm.values.ObjectValue;
-=======
 import org.ballerinalang.connector.api.BLangConnectorSPIUtil;
 import org.ballerinalang.connector.api.Struct;
->>>>>>> 8bdd01b7
 import org.ballerinalang.model.types.TypeKind;
 import org.ballerinalang.natives.annotations.BallerinaFunction;
 import org.ballerinalang.natives.annotations.Receiver;
@@ -59,13 +54,6 @@
 
     @Override
     public void execute(Context context) {
-<<<<<<< HEAD
-//        context.setReturnValues();
-    }
-
-    public static void start(Strand strand, ObjectValue liste) {
-
-=======
         Struct listener = BLangConnectorSPIUtil.getConnectorEndpointStruct(context);
         HTTPServicesRegistry httpServicesRegistry = getHttpServicesRegistry(listener);
         WebSocketServicesRegistry webSocketServicesRegistry = getWebSocketServicesRegistry(listener);
@@ -74,7 +62,6 @@
             startServerConnector(listener, httpServicesRegistry, webSocketServicesRegistry);
         }
         context.setReturnValues();
->>>>>>> 8bdd01b7
     }
 
     private void startServerConnector(Struct serviceEndpoint, HTTPServicesRegistry httpServicesRegistry,
