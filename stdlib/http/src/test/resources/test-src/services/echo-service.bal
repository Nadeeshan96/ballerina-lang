--- conflicted
+++ resolved
@@ -118,26 +118,24 @@
             json responseJson = {"Name":(name is string ? name : "") , "Team":(team is string ? team : "")};
             res.setJsonPayload(<@untainted json> responseJson);
         } else {
-<<<<<<< HEAD
             if (params is http:GenericClientError) {
-                error err = params.detail().cause;
-                string errMsg = <string> err.detail().message;
-                res.setPayload(<@untainted string> errMsg);
+                error? cause = params.detail()?.cause;
+                string? errorMsg;
+                if (cause is error) {
+                    errorMsg = cause.detail()?.message;
+                } else {
+                    errorMsg = params.detail()?.message;
+                }
+                if (errorMsg is string) {
+                    res.setPayload(<@untainted string> errorMsg);
+                } else {
+                    res.setPayload("Error occrred");
+                }
             } else {
                 error err = params;
-                string errMsg = <string> err.detail().message;
-                res.setPayload(<@untainted string> errMsg);
+                string? errMsg = <string> err.detail()?.message;
+                res.setPayload(errMsg is string ? <@untainted string> errMsg : "Error in parsing form params");
             }
-=======
-            //string? errMsg = <string> params.detail()?.message;
-            //res.setPayload(errMsg is string ? <@untainted string> errMsg : "Error in parsing form params");
-
-            //TODO:Error cannot be accessed directly due to a bug. Once it is fixed remove the following code block
-            //and use the above commented code snippet
-            error err = params;
-            string? errMsg = <string> err.detail()?.message;
-            res.setPayload(errMsg is string ? <@untainted string> errMsg : "Error in parsing form params");
->>>>>>> b5df24cc
         }
         checkpanic caller->respond(res);
     }
