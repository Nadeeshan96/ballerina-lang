--- conflicted
+++ resolved
@@ -59,11 +59,7 @@
         body: "person"
     }
     resource function body5(http:Caller caller, http:Request req, byte[] person) {
-<<<<<<< HEAD
-        string name = <@untainted string> mime:byteArrayToString(person, "UTF-8");
-=======
-        string name = untaint encoding:byteArrayToString(person, encoding = "UTF-8");
->>>>>>> 1478b0be
+        string name = <@untainted> encoding:byteArrayToString(person, encoding = "UTF-8");
         checkpanic caller->respond({ Key: name });
     }
 
