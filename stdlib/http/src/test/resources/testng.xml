--- conflicted
+++ resolved
@@ -50,12 +50,8 @@
             <!--<package name="org.ballerinalang.stdlib.websocket.*"/>-->
             <package name="org.ballerinalang.stdlib.cachingclient.*"/>
             <package name="org.ballerinalang.stdlib.connectionpool.*"/>
-<<<<<<< HEAD
-=======
             <!--<package name="org.ballerinalang.stdlib.auth.*"/>-->
->>>>>>> 11b12508
             <package name="org.ballerinalang.stdlib.resiliency.*"/>
-            <package name="org.ballerinalang.stdlib.auth.*"/>
         </packages>
         <classes>
             <class name="org.ballerinalang.stdlib.services.basics.SignatureTest"/>
