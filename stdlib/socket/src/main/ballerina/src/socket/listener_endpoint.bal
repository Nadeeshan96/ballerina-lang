// Copyright (c) 2018 WSO2 Inc. (http://www.wso2.org) All Rights Reserved.
//
// WSO2 Inc. licenses this file to you under the Apache License,
// Version 2.0 (the "License"); you may not use this file except
// in compliance with the License.
// You may obtain a copy of the License at
//
// http://www.apache.org/licenses/LICENSE-2.0
//
// Unless required by applicable law or agreed to in writing,
// software distributed under the License is distributed on an
// "AS IS" BASIS, WITHOUT WARRANTIES OR CONDITIONS OF ANY
// KIND, either express or implied.  See the License for the
// specific language governing permissions and limitations
// under the License.

import ballerina/java;
import ballerina/lang.'object as lang;
<<<<<<< HEAD
import ballerina/java;
=======
>>>>>>> 596a4651

# Represents service endpoint where socket server service registered and start.
#
public type Listener object {

    *lang:Listener;

    # Initializes the TCP socket listener with a port and an optional listener configuration.
    #
    # + port - The port number to which this listener is attached and will listen
    # + config - This optional listener configuration is used to provide properties like bind interface and read timeout
    public function __init(int port, ListenerConfig? config = ()) {
        var result = initServer(self, port, config ?: {});
        if (result is error) {
            panic result;
        }
    }

    # Starts the registered service.
    #
    # + return - Returns an error if an error occurs while starting the server or returns nil otherwise.
    public function __start() returns error? {
        return startService(self);
    }

    # Stops the registered service. Behaviours of this and the __immediateStop() function are similar.
    #
    # + return - Returns an error if an error occurs while stopping the server or returns nil otherwise.
    public function __gracefulStop() returns error? {
        return externStop(self, true);
    }

    # Stops the registered service. Behaviours of this and the __gracefulStop() function are similar.
    #
    # + return - Returns an error if an error occurs while stopping the server or returns nil otherwise
    public function __immediateStop() returns error? {
        return externStop(self, false);
    }

    # Gets called every time a service attaches itself to this listener. Also, happens at the initialization of  the module.
    #
    # + s - The type of the service to be registered
    # + name - Name of the service
    # + return - Returns an error if an error occurs while attaching the service or returns nil otherwise
    public function __attach(service s, string? name = ()) returns error? {
        return externRegister(self, s);
    }

    # Gets called every time a service detaches itself from this listener
    #
    # + s - The type of the service to be detached
    # + return - Returns an error if an error occurs while detaching the service or returns nil otherwise
    public function __detach(service s) returns error? {
    // Socket listener operations are strictly bound to the attached service. In fact, a listener doesn't support
    // multiple services. Therefore, an already attached service is not removed during the detachment.
    }
};

# Represents the socket server configuration.
#
# + interface - the interface that server with to bind
# + readTimeoutInMillis - Socket read timeout value to be used in milliseconds. Default is 300000 milliseconds (5 minutes)
public type ListenerConfig record {|
    string? interface = ();
    int readTimeoutInMillis = 300000;
|};

function initServer(Listener lis, int port, ListenerConfig config) returns error? =
@java:Method {
    class: "org.ballerinalang.stdlib.socket.endpoint.tcp.ServerActions"
} external;

function externRegister(Listener lis, service s) returns error? =
@java:Method {
    name: "register",
    class: "org.ballerinalang.stdlib.socket.endpoint.tcp.ServerActions"
} external;

function startService(Listener lis) returns error? =
@java:Method {
    name: "start",
    class: "org.ballerinalang.stdlib.socket.endpoint.tcp.ServerActions"
} external;

function externStop(Listener lis, boolean graceful) returns error? =
@java:Method {
    name: "stop",
    class: "org.ballerinalang.stdlib.socket.endpoint.tcp.ServerActions"
} external;<|MERGE_RESOLUTION|>--- conflicted
+++ resolved
@@ -16,10 +16,6 @@
 
 import ballerina/java;
 import ballerina/lang.'object as lang;
-<<<<<<< HEAD
-import ballerina/java;
-=======
->>>>>>> 596a4651
 
 # Represents service endpoint where socket server service registered and start.
 #
