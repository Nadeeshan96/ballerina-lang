/*
 * Copyright (c) 2019, WSO2 Inc. (http://www.wso2.org) All Rights Reserved.
 *
 * Licensed under the Apache License, Version 2.0 (the "License");
 * you may not use this file except in compliance with the License.
 * You may obtain a copy of the License at
 *
 * http://www.apache.org/licenses/LICENSE-2.0
 *
 * Unless required by applicable law or agreed to in writing, software
 * distributed under the License is distributed on an "AS IS" BASIS,
 * WITHOUT WARRANTIES OR CONDITIONS OF ANY KIND, either express or implied.
 * See the License for the specific language governing permissions and
 * limitations under the License.
 *
 */
 
apply from: "$rootDir/gradle/balNativeLibProject.gradle"
apply from: "$rootDir/gradle/baseNativeStdLibProject.gradle"

description = 'Ballerina - File'

configurations.all {
    resolutionStrategy.preferProjectModules()
}

configurations.testCompileClasspath {
    resolutionStrategy {
        preferProjectModules()
    }
}

configurations {
    testCompile.exclude group: 'org.slf4j', module: 'slf4j-log4j12'
    testCompile.exclude group: 'org.slf4j', module: 'slf4j-simple'
    testCompile.exclude group: 'org.ops4j.pax.logging', module: 'pax-logging-api'
}

dependencies {
    baloCreat project(':lib-creator')
    implementation project(':ballerina-lang')
    implementation project(':ballerina-core')
    implementation project(':ballerina-runtime')
    implementation project(':ballerina-lang:object')
    implementation 'org.wso2.transport.file:org.wso2.transport.local-file-system'

    testCompile project(':ballerina-test-utils')
    testCompile project(':ballerina-reflect')
<<<<<<< HEAD
    testCompile project(':ballerina-jvm')
    testCompile project(':ballerina-lang:annotations')
=======
    testCompile project(':ballerina-builtin')
>>>>>>> caee7af1
    testCompile project(':ballerina-runtime-api')
    testCompile project(path: ':ballerina-test-common', configuration: 'tests')
    testCompile 'org.awaitility:awaitility'
    testCompile 'org.testng:testng'
    testCompile 'org.slf4j:slf4j-jdk14'

    baloImplementation project(path: ':ballerina-lang:annotations', configuration: 'baloImplementation')
    baloImplementation project(path: ':ballerina-lang:object', configuration: 'baloImplementation')
    baloImplementation project(path: ':ballerina-runtime-api', configuration: 'baloImplementation')

    baloTestImplementation project(path: ':ballerina-time', configuration: 'baloImplementation')
}

createBalo {
    jvmTarget = 'true'
}<|MERGE_RESOLUTION|>--- conflicted
+++ resolved
@@ -46,12 +46,7 @@
 
     testCompile project(':ballerina-test-utils')
     testCompile project(':ballerina-reflect')
-<<<<<<< HEAD
-    testCompile project(':ballerina-jvm')
     testCompile project(':ballerina-lang:annotations')
-=======
-    testCompile project(':ballerina-builtin')
->>>>>>> caee7af1
     testCompile project(':ballerina-runtime-api')
     testCompile project(path: ':ballerina-test-common', configuration: 'tests')
     testCompile 'org.awaitility:awaitility'
