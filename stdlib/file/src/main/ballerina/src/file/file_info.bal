--- conflicted
+++ resolved
@@ -26,15 +26,6 @@
     boolean dir;
     string path;
 
-<<<<<<< HEAD
-# Creates a FileInfo object.
-#
-# + name - Name of the file
-# + size - Size of the file (in bytes)
-# + modifiedTime - The last modified time of the file
-# + dir - Whether the file is a directory or not
-# + path - Absolute path of the file
-=======
     # Creates a FileInfo object.
     #
     # + name - Name of the file
@@ -42,7 +33,6 @@
     # + modifiedTime - The last modified time of the file
     # + dir - Whether the file is a directory or not
     # + path - Absolute path of the file
->>>>>>> d9d792d6
     public function __init(string name, int size, time:Time modifiedTime, boolean dir, string path) {
         self.name = name;
         self.size = size;
