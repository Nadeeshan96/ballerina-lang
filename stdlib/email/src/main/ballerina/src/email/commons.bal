// Copyright (c) 2020 WSO2 Inc. (http://www.wso2.org) All Rights Reserved.
//
// WSO2 Inc. licenses this file to you under the Apache License,
// Version 2.0 (the "License"); you may not use this file except
// in compliance with the License.
// You may obtain a copy of the License at
//
// http://www.apache.org/licenses/LICENSE-2.0
//
// Unless required by applicable law or agreed to in writing,
// software distributed under the License is distributed on an
// "AS IS" BASIS, WITHOUT WARRANTIES OR CONDITIONS OF ANY
// KIND, either express or implied.  See the License for the
// specific language governing permissions and limitations
// under the License.

<<<<<<< HEAD
import ballerina/mime;

# Email message sending and receiving configurations.
=======
# Email message properties.
>>>>>>> 35ac19ec
#
# + to - TO address list
# + cc - CC address list
# + bcc - BCC address list
# + subject - Subject of email
# + body - Body of the email message
# + from - From address
# + sender - Sender's address
# + replyTo - Reply To addresses
# + attachments - Email attachements
public type Email record {|
    string[] to;
    string[] cc?;
    string[] bcc?;
    string subject;
    string body;
    string 'from;
    string sender?;
    string[] replyTo?;
    mime:Entity[] attachments?;
|};

# Default folder to read emails.
public const DEFAULT_FOLDER = "INBOX";<|MERGE_RESOLUTION|>--- conflicted
+++ resolved
@@ -14,13 +14,10 @@
 // specific language governing permissions and limitations
 // under the License.
 
-<<<<<<< HEAD
+
 import ballerina/mime;
 
-# Email message sending and receiving configurations.
-=======
 # Email message properties.
->>>>>>> 35ac19ec
 #
 # + to - TO address list
 # + cc - CC address list
