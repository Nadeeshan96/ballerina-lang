--- conflicted
+++ resolved
@@ -156,34 +156,23 @@
         String fromAddress = extractFromAddressFromMessage(message);
         String senderAddress = getSenderAddress(message);
         BArray attachments = extractAttachmentsFromMessage(message);
-<<<<<<< HEAD
         valueMap.put(EmailConstants.MESSAGE_TO.getValue(), toAddressArrayValue);
         valueMap.put(EmailConstants.MESSAGE_CC.getValue(), ccAddressArrayValue);
         valueMap.put(EmailConstants.MESSAGE_BCC.getValue(), bccAddressArrayValue);
         valueMap.put(EmailConstants.MESSAGE_REPLY_TO.getValue(), replyToAddressArrayValue);
         valueMap.put(EmailConstants.MESSAGE_SUBJECT.getValue(), subject);
-        valueMap.put(EmailConstants.MESSAGE_MESSAGE_BODY.getValue(), messageBody);
-        valueMap.put(EmailConstants.MESSAGE_FROM.getValue(), fromAddress);
-        valueMap.put(EmailConstants.MESSAGE_SENDER.getValue(), senderAddress);
-=======
-        valueMap.put(EmailConstants.MESSAGE_TO, toAddressArrayValue);
-        valueMap.put(EmailConstants.MESSAGE_CC, ccAddressArrayValue);
-        valueMap.put(EmailConstants.MESSAGE_BCC, bccAddressArrayValue);
-        valueMap.put(EmailConstants.MESSAGE_REPLY_TO, replyToAddressArrayValue);
-        valueMap.put(EmailConstants.MESSAGE_SUBJECT, subject);
         if (CommonUtil.isJsonBased(message.getContentType())) {
-            valueMap.put(EmailConstants.MESSAGE_MESSAGE_BODY, getJsonContent(messageBody));
+            valueMap.put(EmailConstants.MESSAGE_MESSAGE_BODY.getValue(), getJsonContent(messageBody));
         } else if (CommonUtil.isXmlBased(message.getContentType())) {
-            valueMap.put(EmailConstants.MESSAGE_MESSAGE_BODY, parseToXml(messageBody));
+            valueMap.put(EmailConstants.MESSAGE_MESSAGE_BODY.getValue(), parseToXml(messageBody));
         } else {
-            valueMap.put(EmailConstants.MESSAGE_MESSAGE_BODY, messageBody);
+            valueMap.put(EmailConstants.MESSAGE_MESSAGE_BODY.getValue(), messageBody);
         }
         if (messageContentType != null && !messageContentType.equals("")) {
             valueMap.put(EmailConstants.MESSAGE_BODY_CONTENT_TYPE, messageContentType);
         }
         valueMap.put(EmailConstants.MESSAGE_FROM, fromAddress);
         valueMap.put(EmailConstants.MESSAGE_SENDER, senderAddress);
->>>>>>> 6a0f2d93
         if (attachments != null && attachments.size() > 0) {
             valueMap.put(EmailConstants.MESSAGE_ATTACHMENTS.getValue(), attachments);
         }
