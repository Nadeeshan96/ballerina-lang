/*
 *  Copyright (c) 2019, WSO2 Inc. (http://www.wso2.org) All Rights Reserved.
 *
 *  WSO2 Inc. licenses this file to you under the Apache License,
 *  Version 2.0 (the "License"); you may not use this file except
 *  in compliance with the License.
 *  You may obtain a copy of the License at
 *
 *  http://www.apache.org/licenses/LICENSE-2.0
 *
 *  Unless required by applicable law or agreed to in writing,
 *  software distributed under the License is distributed on an
 *  "AS IS" BASIS, WITHOUT WARRANTIES OR CONDITIONS OF ANY
 *  KIND, either express or implied.  See the License for the
 *  specific language governing permissions and limitations
 *  under the License.
 */

package org.ballerinalang.net.grpc.nativeimpl.client;

import io.netty.handler.codec.http.HttpHeaders;
import org.ballerinalang.jvm.BRuntime;
import org.ballerinalang.jvm.BallerinaValues;
import org.ballerinalang.jvm.TypeChecker;
import org.ballerinalang.jvm.scheduling.Scheduler;
import org.ballerinalang.jvm.scheduling.State;
import org.ballerinalang.jvm.scheduling.Strand;
import org.ballerinalang.jvm.types.TypeTags;
import org.ballerinalang.jvm.values.ErrorValue;
import org.ballerinalang.jvm.values.MapValue;
import org.ballerinalang.jvm.values.ObjectValue;
import org.ballerinalang.jvm.values.api.BString;
import org.ballerinalang.jvm.values.connector.NonBlockingCallback;
import org.ballerinalang.net.grpc.DataContext;
import org.ballerinalang.net.grpc.Message;
import org.ballerinalang.net.grpc.MessageUtils;
import org.ballerinalang.net.grpc.MethodDescriptor;
import org.ballerinalang.net.grpc.ServiceDefinition;
import org.ballerinalang.net.grpc.Status;
import org.ballerinalang.net.grpc.StreamObserver;
import org.ballerinalang.net.grpc.exception.GrpcClientException;
import org.ballerinalang.net.grpc.exception.StatusRuntimeException;
import org.ballerinalang.net.grpc.stubs.BlockingStub;
import org.ballerinalang.net.grpc.stubs.DefaultStreamObserver;
import org.ballerinalang.net.grpc.stubs.NonBlockingStub;
import org.ballerinalang.net.http.HttpConnectionManager;
import org.ballerinalang.net.http.HttpConstants;
import org.ballerinalang.net.http.HttpUtil;
import org.wso2.transport.http.netty.contract.Constants;
import org.wso2.transport.http.netty.contract.HttpClientConnector;
import org.wso2.transport.http.netty.contract.config.SenderConfiguration;
import org.wso2.transport.http.netty.contractimpl.sender.channel.pool.ConnectionManager;
import org.wso2.transport.http.netty.contractimpl.sender.channel.pool.PoolConfiguration;
import org.wso2.transport.http.netty.message.HttpConnectorUtil;

import java.net.MalformedURLException;
import java.net.URL;
import java.util.Map;
import java.util.concurrent.Semaphore;

import static org.ballerinalang.net.grpc.GrpcConstants.BLOCKING_TYPE;
import static org.ballerinalang.net.grpc.GrpcConstants.CLIENT_CONNECTOR;
import static org.ballerinalang.net.grpc.GrpcConstants.ENDPOINT_URL;
import static org.ballerinalang.net.grpc.GrpcConstants.MESSAGE_HEADERS;
import static org.ballerinalang.net.grpc.GrpcConstants.METHOD_DESCRIPTORS;
import static org.ballerinalang.net.grpc.GrpcConstants.NON_BLOCKING_TYPE;
import static org.ballerinalang.net.grpc.GrpcConstants.PROTOCOL_GRPC_PKG_ID;
import static org.ballerinalang.net.grpc.GrpcConstants.REQUEST_MESSAGE_DEFINITION;
import static org.ballerinalang.net.grpc.GrpcConstants.REQUEST_SENDER;
import static org.ballerinalang.net.grpc.GrpcConstants.SERVICE_STUB;
import static org.ballerinalang.net.grpc.GrpcConstants.STREAMING_CLIENT;
import static org.ballerinalang.net.grpc.GrpcUtil.getConnectionManager;
import static org.ballerinalang.net.grpc.GrpcUtil.populatePoolingConfig;
import static org.ballerinalang.net.grpc.GrpcUtil.populateSenderConfigurations;
import static org.ballerinalang.net.grpc.Status.Code.INTERNAL;
import static org.ballerinalang.net.http.HttpConstants.CONNECTION_MANAGER;

/**
 * Utility methods represents actions for the client.
 *
 * @since 1.0.0
 */
public class FunctionUtils extends AbstractExecute {

    /**
     * Extern function to initialize global connection pool.
     *
     * @param endpointObject client endpoint instance.
     * @param globalPoolConfig global pool configuration.
     */
    public static void externInitGlobalPool(ObjectValue endpointObject, MapValue<BString, Long> globalPoolConfig) {
        PoolConfiguration globalPool = new PoolConfiguration();
        populatePoolingConfig(globalPoolConfig, globalPool);
        ConnectionManager connectionManager = new ConnectionManager(globalPool);
        globalPoolConfig.addNativeData(CONNECTION_MANAGER, connectionManager);
    }

    /**
     * Extern function to initialize client endpoint.
     *
     * @param clientEndpoint client endpoint instance.
     * @param urlString service Url.
     * @param clientEndpointConfig endpoint configuration.
     * @param globalPoolConfig global pool configuration.
     * @return Error if there is an error while initializing the client endpoint, else returns nil
     */
    @SuppressWarnings("unchecked")
    public static Object externInit(ObjectValue clientEndpoint, BString urlString,
                                    MapValue clientEndpointConfig, MapValue globalPoolConfig) {
        HttpConnectionManager connectionManager = HttpConnectionManager.getInstance();
        URL url;
        try {
            url = new URL(urlString.getValue());
        } catch (MalformedURLException e) {
            return MessageUtils.getConnectorError(new StatusRuntimeException(Status
                    .fromCode(Status.Code.INTERNAL.toStatus().getCode()).withDescription("Malformed URL: "
                            + urlString.getValue())));
        }

        String scheme = url.getProtocol();
        Map<String, Object> properties =
                HttpConnectorUtil.getTransportProperties(connectionManager.getTransportConfig());
        SenderConfiguration senderConfiguration =
                HttpConnectorUtil.getSenderConfiguration(connectionManager.getTransportConfig(), scheme);

        if (connectionManager.isHTTPTraceLoggerEnabled()) {
            senderConfiguration.setHttpTraceLogEnabled(true);
        }
        senderConfiguration.setTLSStoreType(HttpConstants.PKCS_STORE_TYPE);

        try {
            populateSenderConfigurations(senderConfiguration, clientEndpointConfig, scheme);
            MapValue userDefinedPoolConfig = (MapValue) clientEndpointConfig.get(
                    HttpConstants.USER_DEFINED_POOL_CONFIG);
            ConnectionManager poolManager = userDefinedPoolConfig == null ? getConnectionManager(globalPoolConfig) :
                    getConnectionManager(userDefinedPoolConfig);
            senderConfiguration.setHttpVersion(Constants.HTTP_2_0);
            senderConfiguration.setForceHttp2(true);
            HttpClientConnector clientConnector = HttpUtil.createHttpWsConnectionFactory()
                    .createHttpClientConnector(properties, senderConfiguration, poolManager);

            clientEndpoint.addNativeData(CLIENT_CONNECTOR, clientConnector);
            clientEndpoint.addNativeData(ENDPOINT_URL, urlString.getValue());
        } catch (ErrorValue ex) {
            return ex;
        } catch (RuntimeException ex) {
            return MessageUtils.getConnectorError(new StatusRuntimeException(Status
                    .fromCode(Status.Code.INTERNAL.toStatus().getCode()).withCause(ex)));
        }
        return null;
    }

    /**
     * Extern function to initialize client stub.
     *
     * @param genericEndpoint generic client endpoint instance.
     * @param clientEndpoint generated client endpoint instance.
     * @param stubType stub type (blocking or non-blocking).
     * @param rootDescriptor service descriptor.
     * @param descriptorMap dependent descriptor map.
     * @return Error if there is an error while initializing the stub, else returns nil
     */
    public static Object externInitStub(ObjectValue genericEndpoint, ObjectValue clientEndpoint, BString stubType,
                                        BString rootDescriptor, MapValue<BString, Object> descriptorMap) {
        HttpClientConnector clientConnector = (HttpClientConnector) genericEndpoint.getNativeData(CLIENT_CONNECTOR);
        String urlString = (String) genericEndpoint.getNativeData(ENDPOINT_URL);

        if (stubType == null || rootDescriptor == null || descriptorMap == null) {
            return MessageUtils.getConnectorError(new StatusRuntimeException(Status
                    .fromCode(Status.Code.INTERNAL.toStatus().getCode()).withDescription("Error while initializing " +
                            "connector. message descriptor keys not exist. Please check the generated sub file")));
        }

        try {
            ServiceDefinition serviceDefinition = new ServiceDefinition(rootDescriptor.getValue(), descriptorMap);
            Map<String, MethodDescriptor> methodDescriptorMap =
                    serviceDefinition.getMethodDescriptors(clientEndpoint.getType());

            genericEndpoint.addNativeData(METHOD_DESCRIPTORS, methodDescriptorMap);
            if (BLOCKING_TYPE.equalsIgnoreCase(stubType.getValue())) {
                BlockingStub blockingStub = new BlockingStub(clientConnector, urlString);
                genericEndpoint.addNativeData(SERVICE_STUB, blockingStub);
            } else if (NON_BLOCKING_TYPE.equalsIgnoreCase(stubType.getValue())) {
                NonBlockingStub nonBlockingStub = new NonBlockingStub(clientConnector, urlString);
                genericEndpoint.addNativeData(SERVICE_STUB, nonBlockingStub);
            } else {
                return MessageUtils.getConnectorError(new StatusRuntimeException(Status
                        .fromCode(Status.Code.INTERNAL.toStatus().getCode()).withDescription("Error while " +
                                "initializing connector. invalid connector type")));
            }
        } catch (RuntimeException | GrpcClientException e) {
            return MessageUtils.getConnectorError(e);
        }
        return null;
    }

    /**
     * Extern function to perform blocking call for the gRPC client.
     *
     * @param clientEndpoint client endpoint instance.
     * @param methodName remote method name.
     * @param payloadBValue request payload.
     * @param headerValues custom metadata to send with the request.
     * @return Error if there is an error while calling remote method, else returns response message.
     */
    @SuppressWarnings("unchecked")
    public static Object externBlockingExecute(ObjectValue clientEndpoint, BString methodName,
                                               Object payloadBValue, Object headerValues) {
        if (clientEndpoint == null) {
            return notifyErrorReply(INTERNAL, "Error while getting connector. gRPC client connector " +
                    "is not initialized properly");
        }

        Object connectionStub = clientEndpoint.getNativeData(SERVICE_STUB);
        if (connectionStub == null) {
            return notifyErrorReply(INTERNAL, "Error while getting connection stub. gRPC Client " +
                    "connector is not initialized properly");
        }

        if (methodName == null) {
            return notifyErrorReply(INTERNAL, "Error while processing the request. RPC endpoint " +
                    "doesn't set properly");
        }
        Map<String, MethodDescriptor> methodDescriptors = (Map<String, MethodDescriptor>) clientEndpoint.getNativeData
                (METHOD_DESCRIPTORS);
        if (methodDescriptors == null) {
            return notifyErrorReply(INTERNAL, "Error while processing the request. method descriptors " +
                    "doesn't set properly");
        }

        com.google.protobuf.Descriptors.MethodDescriptor methodDescriptor = methodDescriptors
                .get(methodName.getValue()) != null ? methodDescriptors.get(methodName.getValue()).getSchemaDescriptor()
                        : null;
        if (methodDescriptor == null) {
            return notifyErrorReply(INTERNAL, "No registered method descriptor for '" + methodName.getValue() + "'");
        }

        if (connectionStub instanceof BlockingStub) {
            Message requestMsg = new Message(methodDescriptor.getInputType().getName(), payloadBValue);
            // Update request headers when request headers exists in the context.
            HttpHeaders headers = null;
            if (headerValues != null && (TypeChecker.getType(headerValues).getTag() == TypeTags.OBJECT_TYPE_TAG)) {
                headers = (HttpHeaders) ((ObjectValue) headerValues).getNativeData(MESSAGE_HEADERS);
            }
            if (headers != null) {
                requestMsg.setHeaders(headers);
            }
            BlockingStub blockingStub = (BlockingStub) connectionStub;
            DataContext dataContext = null;
            try {
                MethodDescriptor.MethodType methodType = getMethodType(methodDescriptor);
                if (methodType.equals(MethodDescriptor.MethodType.UNARY)) {

                    dataContext = new DataContext(Scheduler.getStrand(),
                            new NonBlockingCallback(Scheduler.getStrand()));
                    blockingStub.executeUnary(requestMsg, methodDescriptors.get(methodName.getValue()), dataContext);
                } else {
                    return notifyErrorReply(INTERNAL, "Error while executing the client call. Method type " +
                            methodType.name() + " not supported");
                }
            } catch (Exception e) {
                if (dataContext != null) {
                    unBlockStrand(dataContext.getStrand());
                }
                return notifyErrorReply(INTERNAL, "gRPC Client Connector Error :" + e.getMessage());
            }
        } else {
            return notifyErrorReply(INTERNAL, "Error while processing the request message. Connection Sub " +
                    "type not supported");
        }
        return null;
    }

    // Please refer #18763. This should be done through a JBallerina API which provides the capability
    // of high level strand state handling - There is no such API ATM.
    private static void unBlockStrand(Strand strand) {
        strand.setState(State.RUNNABLE);
        strand.blockedOnExtern = false;
    }

    /**
     * Extern function to perform non blocking call for the gRPC client.
     *
     * @param clientEndpoint client endpoint instance.
     * @param methodName remote method name.
     * @param payload request payload.
     * @param callbackService response callback listener service.
     * @param headerValues custom metadata to send with the request.
     * @return Error if there is an error while initializing the stub, else returns nil
     */
    @SuppressWarnings("unchecked")
    public static Object externNonBlockingExecute(ObjectValue clientEndpoint, BString methodName,
                                                  Object payload, ObjectValue callbackService, Object headerValues) {
        if (clientEndpoint == null) {
            return notifyErrorReply(INTERNAL, "Error while getting connector. gRPC Client connector is " +
                    "not initialized properly");
        }

        Object connectionStub = clientEndpoint.getNativeData(SERVICE_STUB);
        if (connectionStub == null) {
            return notifyErrorReply(INTERNAL, "Error while getting connection stub. gRPC Client connector " +
                    "is not initialized properly");
        }

        if (methodName == null) {
            return notifyErrorReply(INTERNAL, "Error while processing the request. RPC endpoint doesn't " +
                    "set properly");
        }

        Map<String, MethodDescriptor> methodDescriptors = (Map<String, MethodDescriptor>) clientEndpoint.getNativeData
                (METHOD_DESCRIPTORS);
        if (methodDescriptors == null) {
            return notifyErrorReply(INTERNAL, "Error while processing the request. method descriptors " +
                    "doesn't set properly");
        }

        com.google.protobuf.Descriptors.MethodDescriptor methodDescriptor = methodDescriptors
                .get(methodName.getValue()) != null ? methodDescriptors.get(methodName.getValue()).getSchemaDescriptor()
                        : null;
        if (methodDescriptor == null) {
            return notifyErrorReply(INTERNAL, "No registered method descriptor for '" + methodName.getValue() + "'");
        }

        if (connectionStub instanceof NonBlockingStub) {
            Message requestMsg = new Message(methodDescriptor.getInputType().getName(), payload);
            // Update request headers when request headers exists in the context.
            HttpHeaders headers = null;
            if (headerValues != null && (TypeChecker.getType(headerValues).getTag() == TypeTags.OBJECT_TYPE_TAG)) {
                headers = (HttpHeaders) ((ObjectValue) headerValues).getNativeData(MESSAGE_HEADERS);
            }
            if (headers != null) {
                requestMsg.setHeaders(headers);
            }

            NonBlockingStub nonBlockingStub = (NonBlockingStub) connectionStub;
            try {
                MethodDescriptor.MethodType methodType = getMethodType(methodDescriptor);
                DataContext context = new DataContext(Scheduler.getStrand(), null);
                Semaphore semaphore = new Semaphore(1, true);
                if (methodType.equals(MethodDescriptor.MethodType.UNARY)) {
                    nonBlockingStub.executeUnary(requestMsg, new DefaultStreamObserver(BRuntime.getCurrentRuntime(),
<<<<<<< HEAD
                            callbackService), methodDescriptors.get(methodName.getValue()), context);
                } else if (methodType.equals(MethodDescriptor.MethodType.SERVER_STREAMING)) {
                    nonBlockingStub.executeServerStreaming(requestMsg,
                            new DefaultStreamObserver(BRuntime.getCurrentRuntime(), callbackService),
                            methodDescriptors.get(methodName.getValue()), context);
=======
                            callbackService, semaphore), methodDescriptors.get(methodName), context);
                } else if (methodType.equals(MethodDescriptor.MethodType.SERVER_STREAMING)) {
                    nonBlockingStub.executeServerStreaming(requestMsg,
                            new DefaultStreamObserver(BRuntime.getCurrentRuntime(), callbackService, semaphore),
                            methodDescriptors.get(methodName), context);
>>>>>>> f56ecf00
                } else {
                    return notifyErrorReply(INTERNAL, "Error while executing the client call. Method type " +
                            methodType.name() + " not supported");
                }
                return null;
            } catch (Exception e) {
                return notifyErrorReply(INTERNAL, "gRPC Client Connector Error :" + e.getMessage());
            }
        } else {
            return notifyErrorReply(INTERNAL, "Error while processing the request message. Connection Sub " +
                    "type not supported");
        }
    }

    /**
     * Extern function to perform streaming call for the gRPC client.
     *
     * @param clientEndpoint client endpoint instance.
     * @param methodName remote method name.
     * @param callbackService response callback listener service.
     * @param headerValues custom metadata to send with the request.
     * @return Error if there is an error while initializing the stub, else returns nil
     */
    @SuppressWarnings("unchecked")
    public static Object externStreamingExecute(ObjectValue clientEndpoint, BString methodName,
                                                ObjectValue callbackService, Object headerValues) {
        if (clientEndpoint == null) {
            return notifyErrorReply(INTERNAL, "Error while getting connector. gRPC Client connector " +
                    "is not initialized properly");
        }

        Object connectionStub = clientEndpoint.getNativeData(SERVICE_STUB);
        if (connectionStub == null) {
            return notifyErrorReply(INTERNAL, "Error while getting connection stub. gRPC Client connector is " +
                    "not initialized properly");
        }

        if (methodName == null) {
            return notifyErrorReply(INTERNAL, "Error while processing the request. RPC endpoint doesn't " +
                    "set properly");
        }

        Map<String, MethodDescriptor> methodDescriptors = (Map<String, MethodDescriptor>) clientEndpoint.getNativeData
                (METHOD_DESCRIPTORS);
        if (methodDescriptors == null) {
            return notifyErrorReply(INTERNAL, "Error while processing the request. method descriptors " +
                    "doesn't set properly");
        }

        com.google.protobuf.Descriptors.MethodDescriptor methodDescriptor = methodDescriptors
                .get(methodName.getValue()) != null ? methodDescriptors.get(methodName.getValue()).getSchemaDescriptor()
                        : null;
        if (methodDescriptor == null) {
            return notifyErrorReply(INTERNAL, "No registered method descriptor for '" + methodName.getValue() + "'");
        }

        if (connectionStub instanceof NonBlockingStub) {
            NonBlockingStub nonBlockingStub = (NonBlockingStub) connectionStub;
            HttpHeaders headers = null;
            if (headerValues != null && (TypeChecker.getType(headerValues).getTag() == TypeTags.OBJECT_TYPE_TAG)) {
                headers = (HttpHeaders) ((ObjectValue) headerValues).getNativeData(MESSAGE_HEADERS);
            }

            try {
                MethodDescriptor.MethodType methodType = getMethodType(methodDescriptor);
                Semaphore semaphore = new Semaphore(1, true);
                DefaultStreamObserver responseObserver = new DefaultStreamObserver(BRuntime.getCurrentRuntime(),
                        callbackService, semaphore);
                StreamObserver requestSender;
                DataContext context = new DataContext(Scheduler.getStrand(), null);
                if (methodType.equals(MethodDescriptor.MethodType.CLIENT_STREAMING)) {
                    requestSender = nonBlockingStub.executeClientStreaming(headers, responseObserver,
                            methodDescriptors.get(methodName.getValue()), context);
                } else if (methodType.equals(MethodDescriptor.MethodType.BIDI_STREAMING)) {
                    requestSender = nonBlockingStub.executeBidiStreaming(headers, responseObserver, methodDescriptors
                            .get(methodName.getValue()), context);
                } else {
                    return notifyErrorReply(INTERNAL, "Error while executing the client call. Method type " +
                            methodType.name() + " not supported");
                }
                ObjectValue streamingConnection = BallerinaValues.createObjectValue(PROTOCOL_GRPC_PKG_ID,
                        STREAMING_CLIENT);
                streamingConnection.addNativeData(REQUEST_SENDER, requestSender);
                streamingConnection.addNativeData(REQUEST_MESSAGE_DEFINITION, methodDescriptor
                        .getInputType());
                return streamingConnection;
            } catch (RuntimeException | GrpcClientException e) {
                return notifyErrorReply(INTERNAL, "gRPC Client Connector Error :" + e.getMessage());
            }
        } else {
            return notifyErrorReply(INTERNAL, "Error while processing the request message. Connection Sub " +
                    "type not supported");
        }
    }

}<|MERGE_RESOLUTION|>--- conflicted
+++ resolved
@@ -339,19 +339,11 @@
                 Semaphore semaphore = new Semaphore(1, true);
                 if (methodType.equals(MethodDescriptor.MethodType.UNARY)) {
                     nonBlockingStub.executeUnary(requestMsg, new DefaultStreamObserver(BRuntime.getCurrentRuntime(),
-<<<<<<< HEAD
-                            callbackService), methodDescriptors.get(methodName.getValue()), context);
-                } else if (methodType.equals(MethodDescriptor.MethodType.SERVER_STREAMING)) {
-                    nonBlockingStub.executeServerStreaming(requestMsg,
-                            new DefaultStreamObserver(BRuntime.getCurrentRuntime(), callbackService),
-                            methodDescriptors.get(methodName.getValue()), context);
-=======
-                            callbackService, semaphore), methodDescriptors.get(methodName), context);
+                            callbackService, semaphore), methodDescriptors.get(methodName.getValue()), context);
                 } else if (methodType.equals(MethodDescriptor.MethodType.SERVER_STREAMING)) {
                     nonBlockingStub.executeServerStreaming(requestMsg,
                             new DefaultStreamObserver(BRuntime.getCurrentRuntime(), callbackService, semaphore),
-                            methodDescriptors.get(methodName), context);
->>>>>>> f56ecf00
+                            methodDescriptors.get(methodName.getValue()), context);
                 } else {
                     return notifyErrorReply(INTERNAL, "Error while executing the client call. Method type " +
                             methodType.name() + " not supported");
