--- conflicted
+++ resolved
@@ -2,11 +2,7 @@
 import ballerina/io;
 {{/if}}{{#stubList}}
 public type {{serviceName}}{{#equals stubType "blocking"}}Blocking{{/equals}}Client client object {
-<<<<<<< HEAD
-    public grpc:Client grpcClient = new;
-=======
     private grpc:Client grpcClient = new;
->>>>>>> ac06ab92
 
     new (grpc:ClientEndpointConfig config) {
         // initialize client endpoint.
@@ -23,12 +19,7 @@
 {{#blockingFunctions}}
     remote function {{methodName}} ({{#if inputType}}{{inputType}} req, {{/if}}grpc:Headers? headers = ()) returns ({{#if outputType}}({{outputType}}, grpc:Headers){{else}}grpc:Headers{{/if}}|error) {
         {{#unless inputType}}Empty req = {};{{/unless}}
-<<<<<<< HEAD
-        grpc:Client ep = self.grpcClient;
-        var payload = check ep->blockingExecute("{{methodId}}", req, headers = headers);
-=======
         var payload = check self.grpcClient->blockingExecute("{{methodId}}", req, headers = headers);
->>>>>>> ac06ab92
         grpc:Headers resHeaders = new;
         {{#if outputType}}any result = ();
         (result, resHeaders) = payload;
@@ -38,23 +29,11 @@
 {{/blockingFunctions}}{{#nonBlockingFunctions}}
     remote function {{methodName}} ({{#if inputType}}{{inputType}} req, {{/if}}typedesc listener, grpc:Headers? headers = ()) returns (error?) {
         {{#unless inputType}}Empty req = {};{{/unless}}
-<<<<<<< HEAD
-        grpc:Client ep = self.grpcClient;
-        error? res =  ep->nonBlockingExecute("{{methodId}}", req, listener, headers = headers);
-        return res;
-    }
-{{/nonBlockingFunctions}}{{#streamingFunctions}}
-    remote function {{methodName}} (typedesc listener, grpc:Headers? headers = ()) returns (grpc:Client| error)  {
-        grpc:Client ep = self.grpcClient;
-        error? res =  ep->streamingExecute("{{methodId}}", listener, headers = headers);
-        return res;
-=======
         return self.grpcClient->nonBlockingExecute("{{methodId}}", req, listener, headers = headers);;
     }
 {{/nonBlockingFunctions}}{{#streamingFunctions}}
     remote function {{methodName}} (typedesc listener, grpc:Headers? headers = ()) returns (grpc:Client| error)  {
         return self.grpcClient->streamingExecute("{{methodId}}", listener, headers = headers);
->>>>>>> ac06ab92
     }{{/streamingFunctions}}
 };
 {{/stubList}}{{#messageList}}
