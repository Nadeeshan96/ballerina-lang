// Copyright (c) 2017, WSO2 Inc. (http://www.wso2.org) All Rights Reserved.
//
// WSO2 Inc. licenses this file to you under the Apache License,
// Version 2.0 (the "License"); you may not use this file except
// in compliance with the License.
// You may obtain a copy of the License at
// http://www.apache.org/licenses/LICENSE-2.0
//
// Unless required by applicable law or agreed to in writing,
// software distributed under the License is distributed on an
// "AS IS" BASIS, WITHOUT WARRANTIES OR CONDITIONS OF ANY
// KIND, either express or implied. See the License for the
// specific language governing permissions and limitations
// under the License.

import ballerina/sql;
import ballerina/h2;
import ballerina/time;
import ballerina/io;

type ResultCustomers record {
    string FIRSTNAME;
};

type CustomerFullName record {
    string FIRSTNAME;
    string LASTNAME;
};

type ResultIntType record {
    int INT_TYPE;
};

type ResultBlob record {
    byte[] BLOB_TYPE;
};

type ResultRowIDBlob record {
    int row_id;
};

type ResultDataType record {
    int INT_TYPE;
    int LONG_TYPE;
    float FLOAT_TYPE;
    float DOUBLE_TYPE;
    decimal DECIMAL_TYPE;
};

type ResultCount record {
    int COUNTVAL;
};

type ResultArrayType record {
    int[] INT_ARRAY;
    int[] LONG_ARRAY;
    float[] DOUBLE_ARRAY;
    boolean[] BOOLEAN_ARRAY;
    string[] STRING_ARRAY;
    float[] FLOAT_ARRAY;
};

type ResultDates record {
    string DATE_TYPE;
    string TIME_TYPE;
    string TIMESTAMP_TYPE;
    string DATETIME_TYPE;
};

type ResultBalTypes record {
    int INT_TYPE;
    int LONG_TYPE;
    float FLOAT_TYPE;
    float DOUBLE_TYPE;
    boolean BOOLEAN_TYPE;
    string STRING_TYPE;
    decimal NUMERIC_TYPE;
    decimal DECIMAL_TYPE;
    float REAL_TYPE;
};

type Employee record {
    int id;
    string name;
    string address;
};

function testInsertTableData() returns int {
    h2:Client testDB = new({
            path: "./target/tempdb/",
            name: "TEST_SQL_CONNECTOR_H2",
            username: "SA",
            password: "",
            poolOptions: { maximumPoolSize: 1 }
        });
    var result = testDB->update("Insert into Customers (firstName,lastName,registrationID,creditLimit,country)
                                         values ('James', 'Clerk', 3, 5000.75, 'USA')");
    int insertCount = 0;
    if (result is sql:UpdateResult) {
        insertCount = result.updatedRowCount;
    }
    checkpanic testDB.stop();
    return insertCount;
}

function testCreateTable() returns int {
    h2:Client testDB = new({
            path: "./target/tempdb/",
            name: "TEST_SQL_CONNECTOR_H2",
            username: "SA",
            password: "",
            poolOptions: { maximumPoolSize: 1 }
        });
    var result = testDB->update("CREATE TABLE IF NOT EXISTS Students(studentID int, LastName varchar(255))");
    int returnValue = 0;
    if (result is sql:UpdateResult) {
        returnValue = result.updatedRowCount;
    }
    checkpanic testDB.stop();
    return returnValue;
}

function testUpdateTableData() returns int {
    h2:Client testDB = new({
            path: "./target/tempdb/",
            name: "TEST_SQL_CONNECTOR_H2",
            username: "SA",
            password: "",
            poolOptions: { maximumPoolSize: 1 }
        });
    int updateCount = 0;
    var result = testDB->update("Update Customers set country = 'UK' where registrationID = 1");
    if (result is sql:UpdateResult) {
        updateCount = result.updatedRowCount;
    }
    checkpanic testDB.stop();
    return updateCount;
}

function testGeneratedKeyOnInsert() returns [int, int] {
    h2:Client testDB = new({
            path: "./target/tempdb/",
            name: "TEST_SQL_CONNECTOR_H2",
            username: "SA",
            password: "",
            poolOptions: { maximumPoolSize: 1 }
        });
    int count = 0;
    int generatedKey = 0;
    var x = testDB->update("insert into Customers (firstName,lastName,
            registrationID,creditLimit,country) values ('Mary', 'Williams', 3, 5000.75, 'USA')");
    if (x is sql:UpdateResult) {
        count = x.updatedRowCount;
        generatedKey = <int>x.generatedKeys.CUSTOMERID;
    }
    checkpanic testDB.stop();
    return [count, generatedKey];
}

function testGeneratedKeyOnInsertEmptyResults() returns (int|string) {
    h2:Client testDB = new({
            path: "./target/tempdb/",
            name: "TEST_SQL_CONNECTOR_H2",
            username: "SA",
            password: "",
            poolOptions: { maximumPoolSize: 1 }
        });

    int|string returnVal = "";

    var x = testDB->update("insert into CustomersNoKey (firstName,lastName,
            registrationID,creditLimit,country) values ('Mary', 'Williams', 3, 5000.75, 'USA')");

    if (x is sql:UpdateResult) {
        returnVal = x.generatedKeys.length();
    } else {
        returnVal = x.reason();
    }
    checkpanic testDB.stop();
    return returnVal;
}


function testGeneratedKeyWithColumn() returns int {
    h2:Client testDB = new({
            path: "./target/tempdb/",
            name: "TEST_SQL_CONNECTOR_H2",
            username: "SA",
            password: "",
            poolOptions: { maximumPoolSize: 1 }
        });

    string[] keyColumnNames = ["CUSTOMERID"];
    string firstName = "Kathy";
    string lastName = "Williams";
    string queryString = "insert into Customers (firstName,lastName,registrationID,creditLimit,country) values (?,
        ?, 4, 5000.75, 'USA')";
    var x = testDB->update(queryString, keyColumns = keyColumnNames, firstName, lastName);

    int generatedID = 0;
    if (x is sql:UpdateResult) {
        generatedID = <int>x.generatedKeys.CUSTOMERID;
    }
    checkpanic testDB.stop();
    return generatedID;
}

function testSelectData() returns @tainted string {
    h2:Client testDB = new({
            path: "./target/tempdb/",
            name: "TEST_SQL_CONNECTOR_H2",
            username: "SA",
            password: "",
            poolOptions: { maximumPoolSize: 1 }
        });
    var dt = testDB->select("SELECT  FirstName from Customers where registrationID = 1", ResultCustomers);
    string firstName = getTableFirstNameColumn(dt);
    checkpanic testDB.stop();
    return firstName;
}

<<<<<<< HEAD
function testSelectIntFloatData() returns @tainted (int, int, float, float, decimal) {
=======
function testSelectIntFloatData() returns [int, int, float, float, decimal] {
>>>>>>> 7845821f
    h2:Client testDB = new({
            path: "./target/tempdb/",
            name: "TEST_SQL_CONNECTOR_H2",
            username: "SA",
            password: "",
            poolOptions: { maximumPoolSize: 1 }
        });

    var dt = testDB->select("SELECT  int_type, long_type, float_type, double_type, decimal_type from DataTypeTable
        where row_id = 1", ResultDataType);
    int int_type = -1;
    int long_type = -1;
    float float_type = -1;
    float double_type = -1;
    decimal decimal_type = -1;
    if (dt is table<ResultDataType>) {
        while (dt.hasNext()) {
            var rs = dt.getNext();
            if (rs is ResultDataType) {
                int_type = rs.INT_TYPE;
                long_type = rs.LONG_TYPE;
                float_type = rs.FLOAT_TYPE;
                double_type = rs.DOUBLE_TYPE;
                decimal_type = rs.DECIMAL_TYPE;
            }
        }
    }
    checkpanic testDB.stop();
    return [int_type, long_type, float_type, double_type, decimal_type];
}

function testQueryParameters() returns @tainted string {
    h2:Client testDB = new({
            path: "./target/tempdb/",
            name: "TEST_SQL_CONNECTOR_H2",
            username: "SA",
            password: "",
            poolOptions: { maximumPoolSize: 1 }
        });
    var dt = testDB->select("SELECT  FirstName from Customers where registrationID = ?", ResultCustomers, 1);
    string firstName = getTableFirstNameColumn(dt);
    checkpanic testDB.stop();
    return firstName;
}

function testQueryParameters2() returns @tainted string {
    h2:Client testDB = new({
            path: "./target/tempdb/",
            name: "TEST_SQL_CONNECTOR_H2",
            username: "SA",
            password: "",
            poolOptions: { maximumPoolSize: 1 }
        });

    sql:Parameter p1 = { sqlType: sql:TYPE_INTEGER, value: 1 };
    var dt = testDB->select("SELECT  FirstName from Customers where registrationID = ?", ResultCustomers, p1);
    string firstName = getTableFirstNameColumn(dt);
    checkpanic testDB.stop();
    return firstName;
}

function testInsertTableDataWithParameters() returns int {
    h2:Client testDB = new({
            path: "./target/tempdb/",
            name: "TEST_SQL_CONNECTOR_H2",
            username: "SA",
            password: "",
            poolOptions: { maximumPoolSize: 1 }
        });

    string s1 = "Anne";
    sql:Parameter para1 = { sqlType: sql:TYPE_VARCHAR, value: s1, direction: sql:DIRECTION_IN };
    sql:Parameter para2 = { sqlType: sql:TYPE_VARCHAR, value: "James", direction: sql:DIRECTION_IN };
    sql:Parameter para3 = { sqlType: sql:TYPE_INTEGER, value: 3, direction: sql:DIRECTION_IN };
    sql:Parameter para4 = { sqlType: sql:TYPE_DOUBLE, value: 5000.75, direction: sql:DIRECTION_IN };
    sql:Parameter para5 = { sqlType: sql:TYPE_VARCHAR, value: "UK", direction: sql:DIRECTION_IN };

    var result = testDB->update("Insert into Customers (firstName,lastName,registrationID,creditLimit,country)
                                     values (?,?,?,?,?)", para1, para2, para3, para4, para5);
    int insertCount = 0;
    if (result is sql:UpdateResult) {
        insertCount = result.updatedRowCount;
    }
    checkpanic testDB.stop();
    return insertCount;
}

function testInsertTableDataWithParameters2() returns int {
    h2:Client testDB = new({
            path: "./target/tempdb/",
            name: "TEST_SQL_CONNECTOR_H2",
            username: "SA",
            password: "",
            poolOptions: { maximumPoolSize: 1 }
        });

    var result = testDB->update("Insert into Customers (firstName,lastName,registrationID,creditLimit,country)
                                     values (?,?,?,?,?)", "Anne", "James", 3, 5000.75, "UK");
    int insertCount = 0;
    if (result is sql:UpdateResult) {
        insertCount = result.updatedRowCount;
    }
    checkpanic testDB.stop();
    return insertCount;
}

function testInsertTableDataWithParameters3() returns int {
    h2:Client testDB = new({
            path: "./target/tempdb/",
            name: "TEST_SQL_CONNECTOR_H2",
            username: "SA",
            password: "",
            poolOptions: { maximumPoolSize: 1 }
        });

    string s1 = "Anne";
    var result = testDB->update("Insert into Customers (firstName,lastName,registrationID,creditLimit,country)
                                     values (?,?,?,?,?)", s1, "James", 3, 5000.75, "UK");
    int insertCount = 0;
    if (result is sql:UpdateResult) {
        insertCount = result.updatedRowCount;
    }
    checkpanic testDB.stop();
    return insertCount;
}

function testArrayofQueryParameters() returns @tainted string {
    h2:Client testDB = new({
            path: "./target/tempdb/",
            name: "TEST_SQL_CONNECTOR_H2",
            username: "SA",
            password: "",
            poolOptions: { maximumPoolSize: 1 }
        });

    int[] intDataArray = [1, 4343];
    string[] stringDataArray = ["A", "B"];
    float[] doubleArray = [233.4, 433.4];
    decimal[] decimalArray = [1233.4d, 1433.4d];
    sql:Parameter para0 = { sqlType: sql:TYPE_VARCHAR, value: "Johhhn" };
    sql:Parameter para1 = { sqlType: sql:TYPE_INTEGER, value: intDataArray };
    sql:Parameter para2 = { sqlType: sql:TYPE_VARCHAR, value: stringDataArray };
    sql:Parameter para3 = { sqlType: sql:TYPE_DOUBLE, value: doubleArray };
    sql:Parameter para4 = { sqlType: sql:TYPE_DOUBLE, value: decimalArray };

    var dt = testDB->select("SELECT  FirstName from Customers where FirstName = ? or lastName = 'A' or
        lastName = '\"BB\"' or registrationID in(?) or lastName in(?) or creditLimit in(?) or creditLimit in (?)",
        ResultCustomers, para0, para1, para2, para3, para4);
    string firstName = getTableFirstNameColumn(dt);
    checkpanic testDB.stop();
    return firstName;
}

function testBoolArrayofQueryParameters() returns @tainted int {
    h2:Client testDB = new({
            path: "./target/tempdb/",
            name: "TEST_SQL_CONNECTOR_H2",
            username: "SA",
            password: "",
            poolOptions: { maximumPoolSize: 1 }
        });

    boolean accepted1 = false;
    boolean accepted2 = false;
    boolean accepted3 = true;
    boolean[] boolDataArray = [accepted1, accepted2, accepted3];

    string[] stringDataArray = ["Hello", "World", "Test"];

    sql:Parameter para1 = { sqlType: sql:TYPE_BOOLEAN, value: boolDataArray };
    sql:Parameter para2 = { sqlType: sql:TYPE_VARCHAR, value: stringDataArray };

    var dt = testDB->select("SELECT int_type from DataTypeTable where row_id = ? and boolean_type in(?) and
        string_type in (?)", ResultIntType, 1, para1, para2);
    int value = -1;
    if (dt is table<ResultIntType>) {
        while (dt.hasNext()) {
            var rs = dt.getNext();
            if (rs is ResultIntType) {
                value = rs.INT_TYPE;
            }
        }
    }
    checkpanic testDB.stop();
    return value;
}

function testBlobArrayQueryParameter() returns @tainted int {
    h2:Client testDB = new({
            path: "./target/tempdb/",
            name: "TEST_SQL_CONNECTOR_H2",
            username: "SA",
            password: "",
            poolOptions: { maximumPoolSize: 1 }
        });

    var dt1 = testDB->select("SELECT blob_type from BlobTable where row_id = 7", ResultBlob);
    byte[] blobData = [];
    if (dt1 is table<ResultBlob>) {
        while (dt1.hasNext()) {
            var rs = dt1.getNext();
            if (rs is ResultBlob) {
                blobData = rs.BLOB_TYPE;
            }
        }
    }
    byte[][] blobDataArray = [blobData, blobData];

    sql:Parameter para1 = { sqlType: sql:TYPE_BLOB, value: blobDataArray };

    var dt = testDB->select("SELECT row_id from BlobTable where row_id = ? and blob_type in (?)", ResultRowIDBlob, 7,
        para1);
    int value = -1;
    if (dt is table<ResultRowIDBlob>) {
        while (dt.hasNext()) {
            var rs = dt.getNext();
            if (rs is ResultRowIDBlob) {
                value = rs.row_id;
            }
        }
    }
    checkpanic testDB.stop();
    return value;
}

function testINParameters() returns int {
    h2:Client testDB = new({
            path: "./target/tempdb/",
            name: "TEST_SQL_CONNECTOR_H2",
            username: "SA",
            password: "",
            poolOptions: { maximumPoolSize: 1 }
        });

    sql:Parameter paraID = { sqlType: sql:TYPE_INTEGER, value: 3 };
    sql:Parameter paraInt = { sqlType: sql:TYPE_INTEGER, value: 1 };
    sql:Parameter paraLong = { sqlType: sql:TYPE_BIGINT, value: 9223372036854774807 };
    sql:Parameter paraFloat = { sqlType: sql:TYPE_FLOAT, value: 123.34 };
    sql:Parameter paraDouble = { sqlType: sql:TYPE_DOUBLE, value: 2139095039 };
    sql:Parameter paraBool = { sqlType: sql:TYPE_BOOLEAN, value: true };
    sql:Parameter paraString = { sqlType: sql:TYPE_VARCHAR, value: "Hello" };
    sql:Parameter paraNumeric = { sqlType: sql:TYPE_NUMERIC, value: 1234.567 };
    sql:Parameter paraDecimal = { sqlType: sql:TYPE_DECIMAL, value: 1234.567 };
    sql:Parameter paraReal = { sqlType: sql:TYPE_REAL, value: 1234.567 };
    sql:Parameter paraTinyInt = { sqlType: sql:TYPE_TINYINT, value: 1 };
    sql:Parameter paraSmallInt = { sqlType: sql:TYPE_SMALLINT, value: 5555 };
    sql:Parameter paraClob = { sqlType: sql:TYPE_CLOB, value: "very long text" };
    sql:Parameter paraBinary = { sqlType: sql:TYPE_BINARY, value: "d3NvMiBiYWxsZXJpbmEgYmluYXJ5IHRlc3Qu" };

    var result = testDB->update("INSERT INTO DataTypeTable (row_id,int_type, long_type,
            float_type, double_type, boolean_type, string_type, numeric_type, decimal_type, real_type, tinyint_type,
            smallint_type, clob_type, binary_type) VALUES (?,?,?,?,?,?,?,?,?,?,?,?,?,?)",
        paraID, paraInt, paraLong, paraFloat, paraDouble, paraBool, paraString, paraNumeric,
        paraDecimal, paraReal, paraTinyInt, paraSmallInt, paraClob, paraBinary);
    int insertCount = 0;
    if (result is sql:UpdateResult) {
        insertCount = result.updatedRowCount;
    }
    checkpanic testDB.stop();
    return insertCount;
}

<<<<<<< HEAD
function testBlobInParameter() returns @tainted (int, byte[]) {
=======
function testBlobInParameter() returns [int, byte[]] {
>>>>>>> 7845821f
    h2:Client testDB = new({
            path: "./target/tempdb/",
            name: "TEST_SQL_CONNECTOR_H2",
            username: "SA",
            password: "",
            poolOptions: { maximumPoolSize: 1 }
        });

    sql:Parameter paraID = { sqlType: sql:TYPE_INTEGER, value: 3 };
    sql:Parameter paraBlob = { sqlType: sql:TYPE_BLOB, value: "YmxvYiBkYXRh" };

    byte[] blobVal = [];

    var result = testDB->update("INSERT INTO BlobTable (row_id,blob_type) VALUES (?,?)",
        paraID, paraBlob);
    int insertCount = 0;
    if (result is sql:UpdateResult) {
        insertCount = result.updatedRowCount;
    }
    var dt = testDB->select("SELECT blob_type from BlobTable where row_id=3", ResultBlob);
    if (dt is table<ResultBlob>) {
        while (dt.hasNext()) {
            var rs = dt.getNext();
            if (rs is ResultBlob) {
                blobVal = rs.BLOB_TYPE;
            }
        }
    }
    checkpanic testDB.stop();
    return [insertCount, blobVal];
}

<<<<<<< HEAD
function testINParametersWithDirectValues() returns @tainted (int, int, float, float, boolean, string, decimal, decimal, float) {
=======
function testINParametersWithDirectValues() returns [int, int, float, float, boolean, string, decimal, decimal, float] {
>>>>>>> 7845821f
    h2:Client testDB = new({
            path: "./target/tempdb/",
            name: "TEST_SQL_CONNECTOR_H2",
            username: "SA",
            password: "",
            poolOptions: { maximumPoolSize: 1 }
        });

    var result = testDB->update("INSERT INTO DataTypeTable (row_id, int_type, long_type, float_type,
        double_type, boolean_type, string_type, numeric_type, decimal_type, real_type,
        bit_type) VALUES (?,?,?,?,?,?,?,?,?,?,?)", 25, 1, 9223372036854774807, 123.34, 2139095039.1, true, "Hello",
        1234.567, 1234.567, 1234.567, [1, 2]);
    int insertCount = 0;
    if (result is sql:UpdateResult) {
        insertCount = result.updatedRowCount;
    }
    var dt = testDB->select("SELECT int_type, long_type,
            float_type, double_type, boolean_type, string_type, numeric_type, decimal_type, real_type from
            DataTypeTable where row_id = 25", ResultBalTypes);
    int i = -1;
    int l = -1;
    float f = -1;
    float d = -1;
    boolean b = false;
    string s = "";
    decimal n = -1;
    decimal dec = -1;
    float real = -1;
    if (dt is table<ResultBalTypes>) {
        while (dt.hasNext()) {
            var rs = dt.getNext();
            if (rs is ResultBalTypes) {
                i = rs.INT_TYPE;
                l = rs.LONG_TYPE;
                f = rs.FLOAT_TYPE;
                d = rs.DOUBLE_TYPE;
                s = rs.STRING_TYPE;
                n = rs.NUMERIC_TYPE;
                dec = rs.DECIMAL_TYPE;
                real = rs.REAL_TYPE;
            }
        }
    }
    checkpanic testDB.stop();
    return [i, l, f, d, b, s, n, dec, real];
}

<<<<<<< HEAD
function testINParametersWithDirectVariables() returns @tainted (int, int, float,
        float, boolean, string, decimal, decimal, float) {
=======
function testINParametersWithDirectVariables() returns [int, int, float,
        float, boolean, string, decimal, decimal, float] {
>>>>>>> 7845821f
    h2:Client testDB = new({
            path: "./target/tempdb/",
            name: "TEST_SQL_CONNECTOR_H2",
            username: "SA",
            password: "",
            poolOptions: { maximumPoolSize: 1 }
        });

    int rowid = 26;
    int intType = 1;
    int longType = 9223372036854774807;
    float floatType = 123.34;
    float doubleType = 2139095039.1;
    boolean boolType = true;
    string stringType = "Hello";
    decimal numericType = 1234.567;
    decimal decimalType = 1234.567;
    float realType = 1234.567;
    byte[] byteArray = [1, 2];

    var result = testDB->update("INSERT INTO DataTypeTable (row_id, int_type, long_type,
            float_type, double_type, boolean_type, string_type, numeric_type, decimal_type, real_type, bit_type)
            VALUES (?,?,?,?,?,?,?,?,?,?,?)", rowid, intType, longType, floatType, doubleType, boolType,
            stringType, numericType, decimalType, realType, byteArray);
    int insertCount = 0;
    if (result is sql:UpdateResult) {
        insertCount = result.updatedRowCount;
    }
    var dt = testDB->select("SELECT int_type, long_type,
            float_type, double_type, boolean_type, string_type, numeric_type, decimal_type, real_type from
            DataTypeTable where row_id = 26", ResultBalTypes);
    int i = -1;
    int l = -1;
    float f = -1;
    float d = -1;
    boolean b = false;
    string s = "";
    decimal n = -1;
    decimal dec = -1;
    float real = -1;

    if (dt is table<ResultBalTypes>) {
        while (dt.hasNext()) {
            var rs = dt.getNext();
            if (rs is ResultBalTypes) {
                i = rs.INT_TYPE;
                l = rs.LONG_TYPE;
                f = rs.FLOAT_TYPE;
                d = rs.DOUBLE_TYPE;
                s = rs.STRING_TYPE;
                n = rs.NUMERIC_TYPE;
                dec = rs.DECIMAL_TYPE;
                real = rs.REAL_TYPE;
            }
        }
    }
    checkpanic testDB.stop();
    return [i, l, f, d, b, s, n, dec, real];
}

function testNullINParameterValues() returns int {
    h2:Client testDB = new({
            path: "./target/tempdb/",
            name: "TEST_SQL_CONNECTOR_H2",
            username: "SA",
            password: "",
            poolOptions: { maximumPoolSize: 1 }
        });

    sql:Parameter paraID = { sqlType: sql:TYPE_INTEGER, value: 4 };
    sql:Parameter paraInt = { sqlType: sql:TYPE_INTEGER, value: () };
    sql:Parameter paraLong = { sqlType: sql:TYPE_BIGINT, value: () };
    sql:Parameter paraFloat = { sqlType: sql:TYPE_FLOAT, value: () };
    sql:Parameter paraDouble = { sqlType: sql:TYPE_DOUBLE, value: () };
    sql:Parameter paraBool = { sqlType: sql:TYPE_BOOLEAN, value: () };
    sql:Parameter paraString = { sqlType: sql:TYPE_VARCHAR, value: () };
    sql:Parameter paraNumeric = { sqlType: sql:TYPE_NUMERIC, value: () };
    sql:Parameter paraDecimal = { sqlType: sql:TYPE_DECIMAL, value: () };
    sql:Parameter paraReal = { sqlType: sql:TYPE_REAL, value: () };
    sql:Parameter paraTinyInt = { sqlType: sql:TYPE_TINYINT, value: () };
    sql:Parameter paraSmallInt = { sqlType: sql:TYPE_SMALLINT, value: () };
    sql:Parameter paraClob = { sqlType: sql:TYPE_CLOB, value: () };
    sql:Parameter paraBinary = { sqlType: sql:TYPE_BINARY, value: () };

    var result = testDB->update("INSERT INTO DataTypeTable (row_id, int_type, long_type,
            float_type, double_type, boolean_type, string_type, numeric_type, decimal_type, real_type, tinyint_type,
            smallint_type, clob_type, binary_type) VALUES (?,?,?,?,?,?,?,?,?,?,?,?,?,?)",
        paraID, paraInt, paraLong, paraFloat, paraDouble, paraBool, paraString, paraNumeric,
        paraDecimal, paraReal, paraTinyInt, paraSmallInt, paraClob, paraBinary);
    int insertCount = 0;
    if (result is sql:UpdateResult) {
        insertCount = result.updatedRowCount;
    }
    checkpanic testDB.stop();
    return insertCount;
}

function testNullINParameterBlobValue() returns int {
    h2:Client testDB = new({
            path: "./target/tempdb/",
            name: "TEST_SQL_CONNECTOR_H2",
            username: "SA",
            password: "",
            poolOptions: { maximumPoolSize: 1 }
        });

    sql:Parameter paraID = { sqlType: sql:TYPE_INTEGER, value: 4 };
    sql:Parameter paraBlob = { sqlType: sql:TYPE_BLOB, value: () };

    var result = testDB->update("INSERT INTO BlobTable (row_id, blob_type) VALUES (?,?)",
        paraID, paraBlob);
    int insertCount = 0;
    if (result is sql:UpdateResult) {
        insertCount = result.updatedRowCount;
    }
    checkpanic testDB.stop();
    return insertCount;
}

function testEmptySQLType() returns int {
    h2:Client testDB = new({
            path: "./target/tempdb/",
            name: "TEST_SQL_CONNECTOR_H2",
            username: "SA",
            password: "",
            poolOptions: { maximumPoolSize: 1 }
        });
    var result = testDB->update("Insert into Customers (firstName) values (?)", "Anne");
    int insertCount = 0;
    if (result is sql:UpdateResult) {
        insertCount = result.updatedRowCount;
    }
    checkpanic testDB.stop();
    return insertCount;
}

function testBatchUpdate() returns int[] {
    h2:Client testDB = new({
            path: "./target/tempdb/",
            name: "TEST_SQL_CONNECTOR_H2",
            username: "SA",
            password: "",
            poolOptions: { maximumPoolSize: 1 }
        });

    //Batch 1
    sql:Parameter para1 = { sqlType: sql:TYPE_VARCHAR, value: "Alex" };
    sql:Parameter para2 = { sqlType: sql:TYPE_VARCHAR, value: "Smith" };
    sql:Parameter para3 = { sqlType: sql:TYPE_INTEGER, value: 20 };
    sql:Parameter para4 = { sqlType: sql:TYPE_DOUBLE, value: 3400.5 };
    sql:Parameter para5 = { sqlType: sql:TYPE_VARCHAR, value: "Colombo" };
    sql:Parameter?[] parameters1 = [para1, para2, para3, para4, para5];

    //Batch 2
    para1 = { sqlType: sql:TYPE_VARCHAR, value: "Alex" };
    para2 = { sqlType: sql:TYPE_VARCHAR, value: "Smith" };
    para3 = { sqlType: sql:TYPE_INTEGER, value: 20 };
    para4 = { sqlType: sql:TYPE_DOUBLE, value: 3400.5 };
    para5 = { sqlType: sql:TYPE_VARCHAR, value: "Colombo" };
    sql:Parameter?[] parameters2 = [para1, para2, para3, para4, para5];

    var ret = testDB->batchUpdate("Insert into Customers (firstName,lastName,registrationID,creditLimit,country)
                                     values (?,?,?,?,?)", parameters1, parameters2);
    int[] updateCount = getBatchUpdateCount(ret);
    checkpanic testDB.stop();
    return updateCount;
}

function testBatchUpdateSingleValParamArray() returns int[] {
    h2:Client testDB = new({
            path: "./target/tempdb/",
            name: "TEST_SQL_CONNECTOR_H2",
            username: "SA",
            password: "",
            poolOptions: { maximumPoolSize: 1 }
        });

    string[] parameters1 = ["Harry"];

    string[] parameters2 = ["Ron"];

    string[][] arrayofParamArrays = [parameters1, parameters2];

    var ret = testDB->batchUpdate("Insert into Customers (firstName) values (?)", ...arrayofParamArrays);
    int[] updateCount = getBatchUpdateCount(ret);
    checkpanic testDB.stop();
    return updateCount;
}

type myBatchType string|int|float;

function testBatchUpdateWithValues() returns int[] {
    h2:Client testDB = new({
            path: "./target/tempdb/",
            name: "TEST_SQL_CONNECTOR_H2",
            username: "SA",
            password: "",
            poolOptions: { maximumPoolSize: 1 }
        });

    //Batch 1
    myBatchType?[] parameters1 = ["Alex", "Smith", 20, 3400.5, "Colombo"];

    //Batch 2
    myBatchType?[] parameters2 = ["John", "Gates", 45, 2400.5, "NY"];

    var ret = testDB->batchUpdate("Insert into Customers (firstName,lastName,registrationID,
                            creditLimit,country) values (?,?,?,?,?)", parameters1, parameters2);
    int[] updateCount = getBatchUpdateCount(ret);
    checkpanic testDB.stop();
    return updateCount;
}

function testBatchUpdateWithVariables() returns int[] {
    h2:Client testDB = new({
            path: "./target/tempdb/",
            name: "TEST_SQL_CONNECTOR_H2",
            username: "SA",
            password: "",
            poolOptions: { maximumPoolSize: 1 }
        });

    //Batch 1
    string firstName1 = "Alex";
    string lastName1 = "Smith";
    int id = 20;
    float creditlimit = 3400.5;
    string city = "Colombo";

    myBatchType?[] parameters1 = [firstName1, lastName1, id, creditlimit, city];

    //Batch 2
    myBatchType?[] parameters2 = ["John", "Gates", 45, 2400.5, "NY"];

    var ret = testDB->batchUpdate("Insert into Customers (firstName,lastName,registrationID,
                            creditLimit,country) values (?,?,?,?,?)", parameters1, parameters2);
    int[] updateCount = getBatchUpdateCount(ret);
    checkpanic testDB.stop();
    return updateCount;
}

<<<<<<< HEAD
function testBatchUpdateWithFailure() returns @tainted (int[], int) {
=======
function testBatchUpdateWithFailure() returns [int[], int] {
>>>>>>> 7845821f
    h2:Client testDB = new({
            path: "./target/tempdb/",
            name: "TEST_SQL_CONNECTOR_H2",
            username: "SA",
            password: "",
            poolOptions: { maximumPoolSize: 1 }
        });

    //Batch 1
    sql:Parameter para0 = { sqlType: sql:TYPE_INTEGER, value: 111 };
    sql:Parameter para1 = { sqlType: sql:TYPE_VARCHAR, value: "Alex" };
    sql:Parameter para2 = { sqlType: sql:TYPE_VARCHAR, value: "Smith" };
    sql:Parameter para3 = { sqlType: sql:TYPE_INTEGER, value: 20 };
    sql:Parameter para4 = { sqlType: sql:TYPE_DOUBLE, value: 3400.5 };
    sql:Parameter para5 = { sqlType: sql:TYPE_VARCHAR, value: "Colombo" };
    sql:Parameter?[] parameters1 = [para0, para1, para2, para3, para4, para5];

    //Batch 2
    para0 = { sqlType: sql:TYPE_INTEGER, value: 222 };
    para1 = { sqlType: sql:TYPE_VARCHAR, value: "Alex" };
    para2 = { sqlType: sql:TYPE_VARCHAR, value: "Smith" };
    para3 = { sqlType: sql:TYPE_INTEGER, value: 20 };
    para4 = { sqlType: sql:TYPE_DOUBLE, value: 3400.5 };
    para5 = { sqlType: sql:TYPE_VARCHAR, value: "Colombo" };
    sql:Parameter?[] parameters2 = [para0, para1, para2, para3, para4, para5];

    //Batch 3
    para0 = { sqlType: sql:TYPE_INTEGER, value: 222 };
    para1 = { sqlType: sql:TYPE_VARCHAR, value: "Alex" };
    para2 = { sqlType: sql:TYPE_VARCHAR, value: "Smith" };
    para3 = { sqlType: sql:TYPE_INTEGER, value: 20 };
    para4 = { sqlType: sql:TYPE_DOUBLE, value: 3400.5 };
    para5 = { sqlType: sql:TYPE_VARCHAR, value: "Colombo" };
    sql:Parameter?[] parameters3 = [para0, para1, para2, para3, para4, para5];

    //Batch 4
    para0 = { sqlType: sql:TYPE_INTEGER, value: 333 };
    para1 = { sqlType: sql:TYPE_VARCHAR, value: "Alex" };
    para2 = { sqlType: sql:TYPE_VARCHAR, value: "Smith" };
    para3 = { sqlType: sql:TYPE_INTEGER, value: 20 };
    para4 = { sqlType: sql:TYPE_DOUBLE, value: 3400.5 };
    para5 = { sqlType: sql:TYPE_VARCHAR, value: "Colombo" };
    sql:Parameter?[] parameters4 = [para0, para1, para2, para3, para4, para5];

    var ret = testDB->batchUpdate("Insert into Customers (customerId, firstName,lastName,registrationID,
        creditLimit, country) values (?,?,?,?,?,?)", parameters1, parameters2, parameters3, parameters4);
    int[] updateCount = getBatchUpdateCount(ret);
    var dt = testDB->select("SELECT count(*) as countval from Customers where customerId in (111,222,333)",
        ResultCount);
    int count = getTableCountValColumn(dt);
    checkpanic testDB.stop();
    return [updateCount, count];
}

function testBatchUpdateWithNullParam() returns int[] {
    h2:Client testDB = new({
            path: "./target/tempdb/",
            name: "TEST_SQL_CONNECTOR_H2",
            username: "SA",
            password: "",
            poolOptions: { maximumPoolSize: 1 }
        });

    var ret = testDB->batchUpdate("Insert into Customers (firstName,lastName,registrationID,creditLimit,country)
                                     values ('Alex','Smith',20,3400.5,'Colombo')");
    int[] updateCount = getBatchUpdateCount(ret);
    checkpanic testDB.stop();
    return updateCount;
}

function testDateTimeInParameters() returns int[] {
    h2:Client testDB = new({
            path: "./target/tempdb/",
            name: "TEST_SQL_CONNECTOR_H2",
            username: "SA",
            password: "",
            poolOptions: { maximumPoolSize: 1 }
        });

    string stmt =
    "Insert into DateTimeTypes(row_id,date_type,time_type,datetime_type,timestamp_type) values (?,?,?,?,?)";
    int[] returnValues = [];
    sql:Parameter para1 = { sqlType: sql:TYPE_INTEGER, value: 100 };
    sql:Parameter para2 = { sqlType: sql:TYPE_DATE, value: "2017-01-30-08:01" };
    sql:Parameter para3 = { sqlType: sql:TYPE_TIME, value: "13:27:01.999999+08:33" };
    sql:Parameter para4 = { sqlType: sql:TYPE_TIMESTAMP, value: "2017-01-30T13:27:01.999-08:00" };
    sql:Parameter para5 = { sqlType: sql:TYPE_DATETIME, value: "2017-01-30T13:27:01.999999Z" };

    var result1 = testDB->update(stmt, para1, para2, para3, para4, para5);
    int insertCount1 = 0;
    if (result1 is sql:UpdateResult) {
        insertCount1 = result1.updatedRowCount;
    }

    returnValues[0] = insertCount1;

    para1 = { sqlType: sql:TYPE_INTEGER, value: 200 };
    para2 = { sqlType: sql:TYPE_DATE, value: "-2017-01-30Z" };
    para3 = { sqlType: sql:TYPE_TIME, value: "13:27:01+08:33" };
    para4 = { sqlType: sql:TYPE_TIMESTAMP, value: "2017-01-30T13:27:01.999" };
    para5 = { sqlType: sql:TYPE_DATETIME, value: "-2017-01-30T13:27:01.999999-08:30" };

    var result2 = testDB->update(stmt, para1, para2, para3, para4, para5);
    int insertCount2 = 0;
    if (result2 is sql:UpdateResult) {
        insertCount2 = result2.updatedRowCount;
    }

    returnValues[1] = insertCount2;

    time:Time timeNow = time:currentTime();
    para1 = { sqlType: sql:TYPE_INTEGER, value: 300 };
    para2 = { sqlType: sql:TYPE_DATE, value: timeNow };
    para3 = { sqlType: sql:TYPE_TIME, value: timeNow };
    para4 = { sqlType: sql:TYPE_TIMESTAMP, value: timeNow };
    para5 = { sqlType: sql:TYPE_DATETIME, value: timeNow };

    var result3 = testDB->update(stmt, para1, para2, para3, para4, para5);
    int insertCount3 = 0;
    if (result3 is sql:UpdateResult) {
        insertCount3 = result3.updatedRowCount;
    }
    returnValues[2] = insertCount3;

    checkpanic testDB.stop();
    return returnValues;
}

function testDateTimeNullInValues() returns string {
    h2:Client testDB = new({
            path: "./target/tempdb/",
            name: "TEST_SQL_CONNECTOR_H2",
            username: "SA",
            password: "",
            poolOptions: { maximumPoolSize: 1 }
        });

    sql:Parameter para0 = { sqlType: sql:TYPE_INTEGER, value: 33 };
    sql:Parameter para1 = { sqlType: sql:TYPE_DATE, value: () };
    sql:Parameter para2 = { sqlType: sql:TYPE_TIME, value: () };
    sql:Parameter para3 = { sqlType: sql:TYPE_TIMESTAMP, value: () };
    sql:Parameter para4 = { sqlType: sql:TYPE_DATETIME, value: () };
    sql:Parameter?[] parameters = [para0, para1, para2, para3, para4];

    _ = checkpanic testDB->update("Insert into DateTimeTypes
        (row_id, date_type, time_type, timestamp_type, datetime_type) values (?,?,?,?,?)",
        para0, para1, para2, para3, para4);
    var dt = testDB->select("SELECT date_type, time_type, timestamp_type, datetime_type
                from DateTimeTypes where row_id = 33", ResultDates);
    json j = getJsonConversionResult(dt);
    string data = io:sprintf("%s", j);
    checkpanic testDB.stop();
    return data;
}

function testComplexTypeRetrieval() returns [string, string, string, string] {
    h2:Client testDB = new({
            path: "./target/tempdb/",
            name: "TEST_SQL_CONNECTOR_H2",
            username: "SA",
            password: "",
            poolOptions: { maximumPoolSize: 1 }
        });

    string s1;
    string s2;
    string s3;
    string s4;

    var dt1 = testDB->select("SELECT * from BlobTable where row_id = 1", ());
    xml x1 = getXMLConversionResult(dt1);
    s1 = io:sprintf("%s", x1);

    var dt2 = testDB->select("SELECT * from DateTimeTypes where row_id = 1", ());
    xml x2 = getXMLConversionResult(dt2);
    s2 = io:sprintf("%s", x2);

    var dt3 = testDB->select("SELECT * from BlobTable where row_id = 1", ());
    json j = getJsonConversionResult(dt3);
    s3 = io:sprintf("%s", j);

    var dt4 = testDB->select("SELECT * from DateTimeTypes where row_id = 1", ());
    j = getJsonConversionResult(dt4);
    s4 = io:sprintf("%s", j);

    checkpanic testDB.stop();
    return [s1, s2, s3, s4];
}

<<<<<<< HEAD
function testSelectLoadToMemory() returns @tainted (CustomerFullName[], CustomerFullName[], CustomerFullName[]) {
    h2:Client testDB = new({
            path: "./target/tempdb/",
            name: "TEST_SQL_CONNECTOR_H2",
            username: "SA",
            password: "",
            poolOptions: { maximumPoolSize: 1 }
        });

    var dt = testDB->select(
        "SELECT firstName, lastName from Customers where registrationID < 3", CustomerFullName , loadToMemory = true);

    CustomerFullName[] fullNameArray1 = [];
    CustomerFullName[] fullNameArray2 = [];
    CustomerFullName[] fullNameArray3 = [];

    if (dt is table<CustomerFullName>) {
        int i = 0;
        foreach var x in dt {
            fullNameArray1[i] = x;
            i += 1;
        }
        i = 0;
        foreach var x in dt {
            fullNameArray2[i] = x;
            i += 1;
        }
        i = 0;
        foreach var x in dt {
            fullNameArray3[i] = x;
            i += 1;
        }
    }
    checkpanic testDB.stop();
    return (fullNameArray1, fullNameArray2, fullNameArray3);
}

function testLoadToMemorySelectAfterTableClose() returns @tainted (CustomerFullName[], CustomerFullName[], error?) {
    h2:Client testDB = new({
            path: "./target/tempdb/",
            name: "TEST_SQL_CONNECTOR_H2",
            username: "SA",
            password: "",
            poolOptions: { maximumPoolSize: 1 }
        });

    var dt = testDB->select(
        "SELECT firstName, lastName from Customers where registrationID < 3", CustomerFullName, loadToMemory = true);

    CustomerFullName[] fullNameArray1 = [];
    CustomerFullName[] fullNameArray2 = [];
    error? e = ();
    if (dt is table<CustomerFullName>) {
        fullNameArray1 = iterateTableAndReturnResultArray(dt);
        fullNameArray2 = iterateTableAndReturnResultArray(dt);
        CustomerFullName[] fullNameArray3 = [];
        dt.close();

        var ret = trap iterateTableAndReturnResultArray(dt);

        if (ret is CustomerFullName[]) {
            fullNameArray3 = ret;
        } else {
            e = ret;
        }
    }
    checkpanic testDB.stop();
    return (fullNameArray1, fullNameArray2, e);
}
=======
// TODO: #16033
//function testSelectLoadToMemory() returns (CustomerFullName[], CustomerFullName[], CustomerFullName[]) {
//    h2:Client testDB = new({
//            path: "./target/tempdb/",
//            name: "TEST_SQL_CONNECTOR_H2",
//            username: "SA",
//            password: "",
//            poolOptions: { maximumPoolSize: 1 }
//        });
//
//    var dt = testDB->select(
//        "SELECT firstName, lastName from Customers where registrationID < 3", CustomerFullName , loadToMemory = true);
//
//    CustomerFullName[] fullNameArray1 = [];
//    CustomerFullName[] fullNameArray2 = [];
//    CustomerFullName[] fullNameArray3 = [];
//
//    if (dt is table<CustomerFullName>) {
//        int i = 0;
//        foreach var x in dt {
//            fullNameArray1[i] = x;
//            i += 1;
//        }
//        i = 0;
//        foreach var x in dt {
//            fullNameArray2[i] = x;
//            i += 1;
//        }
//        i = 0;
//        foreach var x in dt {
//            fullNameArray3[i] = x;
//            i += 1;
//        }
//    }
//    checkpanic testDB.stop();
//    return (fullNameArray1, fullNameArray2, fullNameArray3);
//}

//function testLoadToMemorySelectAfterTableClose() returns (CustomerFullName[], CustomerFullName[], error?) {
//    h2:Client testDB = new({
//            path: "./target/tempdb/",
//            name: "TEST_SQL_CONNECTOR_H2",
//            username: "SA",
//            password: "",
//            poolOptions: { maximumPoolSize: 1 }
//        });
//
//    var dt = testDB->select(
//        "SELECT firstName, lastName from Customers where registrationID < 3", CustomerFullName, loadToMemory = true);
//
//    CustomerFullName[] fullNameArray1 = [];
//    CustomerFullName[] fullNameArray2 = [];
//    error? e = ();
//    if (dt is table<CustomerFullName>) {
//        fullNameArray1 = iterateTableAndReturnResultArray(dt);
//        fullNameArray2 = iterateTableAndReturnResultArray(dt);
//        CustomerFullName[] fullNameArray3 = [];
//        dt.close();
//
//        var ret = trap iterateTableAndReturnResultArray(dt);
//
//        if (ret is CustomerFullName[]) {
//            fullNameArray3 = ret;
//        } else {
//            e = ret;
//        }
//    }
//    checkpanic testDB.stop();
//    return (fullNameArray1, fullNameArray2, e);
//}
>>>>>>> 7845821f

function iterateTableAndReturnResultArray(table<CustomerFullName> dt) returns CustomerFullName[] {
    CustomerFullName[] fullNameArray = [];
    int i = 0;
    foreach var x in dt {
        fullNameArray[i] = x;
        i += 1;
    }
    return fullNameArray;
}

function testCloseConnectionPool(string connectionCountQuery)
             returns @tainted (int) {
    h2:Client testDB = new({
            path: "./target/tempdb/",
            name: "TEST_SQL_CONNECTOR_H2",
            username: "SA",
            password: "",
            poolOptions: { maximumPoolSize: 1 }
        });
    var dt = testDB->select(connectionCountQuery, ResultCount);
    int count = getTableCountValColumn(dt);
    checkpanic testDB.stop();
    return count;
}

function testStopClient() returns error? {
    h2:Client testDB = new({
            path: "./target/tempdb/",
            name: "TEST_SQL_CONNECTOR_H2",
            username: "SA",
            password: "",
            poolOptions: { maximumPoolSize: 1 }
        });
    return testDB.stop();
}

function getTableCountValColumn(table<record {}>|error result) returns int {
    int count = -1;
    if (result is table<record {}>) {
        while (result.hasNext()) {
            var rs = result.getNext();
            if (rs is ResultCount) {
                count = rs.COUNTVAL;
            }
        }
        return count;
    }
    return -1;
}

function getTableFirstNameColumn(table<record {}>|error result) returns string {
    if (result is table<record {}>) {
        string firstName= "";
        while (result.hasNext()) {
            var rs = result.getNext();
            if (rs is ResultCustomers) {
                firstName = rs.FIRSTNAME;
            }
        }
        return firstName;
    }
    return "";
}

function getBatchUpdateCount(int[]|error result) returns int[] {
    if (result is int[]) {
        return result;
    }
    return [];
}

function getJsonConversionResult(table<record {}>|error tableOrError) returns json {
    json retVal = {};
    if (tableOrError is table<record {}>) {
        var jsonConversionResult = json.convert(tableOrError);
        if (jsonConversionResult is json) {
            retVal = jsonConversionResult;
        } else {
            retVal = { "Error": <string> jsonConversionResult.detail().message };
        }
    } else {
        retVal = { "Error": <string> tableOrError.detail().message };
    }
    return retVal;
}

function getXMLConversionResult(table<record {}>|error tableOrError) returns xml {
    xml retVal = xml `<Error/>`;
    if (tableOrError is table<record {}>) {
        var xmlConversionResult = xml.convert(tableOrError);
        if (xmlConversionResult is xml) {
            retVal = xmlConversionResult;
        } else {
            string errorXML = <string> xmlConversionResult.detail().message;
            retVal = xml `<Error>{{errorXML}}</Error>`;
        }
    } else {
        string errorXML = <string> tableOrError.detail().message;
        retVal = xml `<Error>{{errorXML}}</Error>`;
    }
    return retVal;
}<|MERGE_RESOLUTION|>--- conflicted
+++ resolved
@@ -205,7 +205,7 @@
     return generatedID;
 }
 
-function testSelectData() returns @tainted string {
+function testSelectData() returns string {
     h2:Client testDB = new({
             path: "./target/tempdb/",
             name: "TEST_SQL_CONNECTOR_H2",
@@ -219,11 +219,7 @@
     return firstName;
 }
 
-<<<<<<< HEAD
-function testSelectIntFloatData() returns @tainted (int, int, float, float, decimal) {
-=======
 function testSelectIntFloatData() returns [int, int, float, float, decimal] {
->>>>>>> 7845821f
     h2:Client testDB = new({
             path: "./target/tempdb/",
             name: "TEST_SQL_CONNECTOR_H2",
@@ -255,7 +251,7 @@
     return [int_type, long_type, float_type, double_type, decimal_type];
 }
 
-function testQueryParameters() returns @tainted string {
+function testQueryParameters() returns string {
     h2:Client testDB = new({
             path: "./target/tempdb/",
             name: "TEST_SQL_CONNECTOR_H2",
@@ -269,7 +265,7 @@
     return firstName;
 }
 
-function testQueryParameters2() returns @tainted string {
+function testQueryParameters2() returns string {
     h2:Client testDB = new({
             path: "./target/tempdb/",
             name: "TEST_SQL_CONNECTOR_H2",
@@ -350,7 +346,7 @@
     return insertCount;
 }
 
-function testArrayofQueryParameters() returns @tainted string {
+function testArrayofQueryParameters() returns string {
     h2:Client testDB = new({
             path: "./target/tempdb/",
             name: "TEST_SQL_CONNECTOR_H2",
@@ -377,7 +373,7 @@
     return firstName;
 }
 
-function testBoolArrayofQueryParameters() returns @tainted int {
+function testBoolArrayofQueryParameters() returns int {
     h2:Client testDB = new({
             path: "./target/tempdb/",
             name: "TEST_SQL_CONNECTOR_H2",
@@ -411,7 +407,7 @@
     return value;
 }
 
-function testBlobArrayQueryParameter() returns @tainted int {
+function testBlobArrayQueryParameter() returns int {
     h2:Client testDB = new({
             path: "./target/tempdb/",
             name: "TEST_SQL_CONNECTOR_H2",
@@ -486,11 +482,7 @@
     return insertCount;
 }
 
-<<<<<<< HEAD
-function testBlobInParameter() returns @tainted (int, byte[]) {
-=======
 function testBlobInParameter() returns [int, byte[]] {
->>>>>>> 7845821f
     h2:Client testDB = new({
             path: "./target/tempdb/",
             name: "TEST_SQL_CONNECTOR_H2",
@@ -523,11 +515,7 @@
     return [insertCount, blobVal];
 }
 
-<<<<<<< HEAD
-function testINParametersWithDirectValues() returns @tainted (int, int, float, float, boolean, string, decimal, decimal, float) {
-=======
 function testINParametersWithDirectValues() returns [int, int, float, float, boolean, string, decimal, decimal, float] {
->>>>>>> 7845821f
     h2:Client testDB = new({
             path: "./target/tempdb/",
             name: "TEST_SQL_CONNECTOR_H2",
@@ -575,13 +563,8 @@
     return [i, l, f, d, b, s, n, dec, real];
 }
 
-<<<<<<< HEAD
-function testINParametersWithDirectVariables() returns @tainted (int, int, float,
-        float, boolean, string, decimal, decimal, float) {
-=======
 function testINParametersWithDirectVariables() returns [int, int, float,
         float, boolean, string, decimal, decimal, float] {
->>>>>>> 7845821f
     h2:Client testDB = new({
             path: "./target/tempdb/",
             name: "TEST_SQL_CONNECTOR_H2",
@@ -823,11 +806,7 @@
     return updateCount;
 }
 
-<<<<<<< HEAD
-function testBatchUpdateWithFailure() returns @tainted (int[], int) {
-=======
 function testBatchUpdateWithFailure() returns [int[], int] {
->>>>>>> 7845821f
     h2:Client testDB = new({
             path: "./target/tempdb/",
             name: "TEST_SQL_CONNECTOR_H2",
@@ -1017,77 +996,6 @@
     return [s1, s2, s3, s4];
 }
 
-<<<<<<< HEAD
-function testSelectLoadToMemory() returns @tainted (CustomerFullName[], CustomerFullName[], CustomerFullName[]) {
-    h2:Client testDB = new({
-            path: "./target/tempdb/",
-            name: "TEST_SQL_CONNECTOR_H2",
-            username: "SA",
-            password: "",
-            poolOptions: { maximumPoolSize: 1 }
-        });
-
-    var dt = testDB->select(
-        "SELECT firstName, lastName from Customers where registrationID < 3", CustomerFullName , loadToMemory = true);
-
-    CustomerFullName[] fullNameArray1 = [];
-    CustomerFullName[] fullNameArray2 = [];
-    CustomerFullName[] fullNameArray3 = [];
-
-    if (dt is table<CustomerFullName>) {
-        int i = 0;
-        foreach var x in dt {
-            fullNameArray1[i] = x;
-            i += 1;
-        }
-        i = 0;
-        foreach var x in dt {
-            fullNameArray2[i] = x;
-            i += 1;
-        }
-        i = 0;
-        foreach var x in dt {
-            fullNameArray3[i] = x;
-            i += 1;
-        }
-    }
-    checkpanic testDB.stop();
-    return (fullNameArray1, fullNameArray2, fullNameArray3);
-}
-
-function testLoadToMemorySelectAfterTableClose() returns @tainted (CustomerFullName[], CustomerFullName[], error?) {
-    h2:Client testDB = new({
-            path: "./target/tempdb/",
-            name: "TEST_SQL_CONNECTOR_H2",
-            username: "SA",
-            password: "",
-            poolOptions: { maximumPoolSize: 1 }
-        });
-
-    var dt = testDB->select(
-        "SELECT firstName, lastName from Customers where registrationID < 3", CustomerFullName, loadToMemory = true);
-
-    CustomerFullName[] fullNameArray1 = [];
-    CustomerFullName[] fullNameArray2 = [];
-    error? e = ();
-    if (dt is table<CustomerFullName>) {
-        fullNameArray1 = iterateTableAndReturnResultArray(dt);
-        fullNameArray2 = iterateTableAndReturnResultArray(dt);
-        CustomerFullName[] fullNameArray3 = [];
-        dt.close();
-
-        var ret = trap iterateTableAndReturnResultArray(dt);
-
-        if (ret is CustomerFullName[]) {
-            fullNameArray3 = ret;
-        } else {
-            e = ret;
-        }
-    }
-    checkpanic testDB.stop();
-    return (fullNameArray1, fullNameArray2, e);
-}
-=======
 // TODO: #16033
 //function testSelectLoadToMemory() returns (CustomerFullName[], CustomerFullName[], CustomerFullName[]) {
 //    h2:Client testDB = new({
@@ -1158,7 +1066,6 @@
 //    checkpanic testDB.stop();
 //    return (fullNameArray1, fullNameArray2, e);
 //}
->>>>>>> 7845821f
 
 function iterateTableAndReturnResultArray(table<CustomerFullName> dt) returns CustomerFullName[] {
     CustomerFullName[] fullNameArray = [];
@@ -1171,7 +1078,7 @@
 }
 
 function testCloseConnectionPool(string connectionCountQuery)
-             returns @tainted (int) {
+             returns (int) {
     h2:Client testDB = new({
             path: "./target/tempdb/",
             name: "TEST_SQL_CONNECTOR_H2",
