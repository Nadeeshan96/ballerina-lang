--- conflicted
+++ resolved
@@ -32,7 +32,7 @@
 map<any> propertiesMap3 = { "AUTO_RECONNECT": "TRUE" };
 sql:PoolOptions properties6 = { dataSourceClassName: "org.h2.jdbcx.JdbcDataSource" };
 
-function testConnectionPoolProperties1() returns @tainted json {
+function testConnectionPoolProperties1() returns json {
     h2:Client testDB = new({
         path: "./target/tempdb/",
         name: "TEST_SQL_CONNECTOR_INIT",
@@ -48,11 +48,7 @@
     return j;
 }
 
-<<<<<<< HEAD
-function testConnectionPoolProperties2() returns @tainted (json) {
-=======
 function testConnectionPoolProperties2() returns json {
->>>>>>> 7845821f
     h2:Client testDB = new({
         path: "./target/tempdb/",
         name: "TEST_SQL_CONNECTOR_INIT",
@@ -68,11 +64,7 @@
     return j;
 }
 
-<<<<<<< HEAD
-function testConnectionPoolProperties3() returns @tainted (json) {
-=======
 function testConnectionPoolProperties3() returns json {
->>>>>>> 7845821f
     h2:Client testDB = new({
         path: "./target/tempdb/",
         name: "TEST_SQL_CONNECTOR_INIT",
@@ -88,11 +80,7 @@
 }
 
 
-<<<<<<< HEAD
-function testConnectorWithDefaultPropertiesForListedDB() returns @tainted (json) {
-=======
 function testConnectorWithDefaultPropertiesForListedDB() returns json {
->>>>>>> 7845821f
     h2:Client testDB = new({
         path: "./target/tempdb/",
         name: "TEST_SQL_CONNECTOR_INIT",
@@ -133,11 +121,7 @@
     return wait w1;
 }
 
-<<<<<<< HEAD
-function testConnectorWithDataSourceClass() returns @tainted (json) {
-=======
 function testConnectorWithDataSourceClass() returns json {
->>>>>>> 7845821f
     h2:Client testDB = new({
         path: "./target/tempdb/",
         name: "TEST_SQL_CONNECTOR_INIT",
@@ -154,11 +138,7 @@
     return j;
 }
 
-<<<<<<< HEAD
-function testConnectorWithDataSourceClassAndProps() returns @tainted (json) {
-=======
 function testConnectorWithDataSourceClassAndProps() returns json {
->>>>>>> 7845821f
     h2:Client testDB = new({
         path: "./target/tempdb/",
         name: "TEST_SQL_CONNECTOR_INIT",
@@ -175,11 +155,7 @@
     return j;
 }
 
-<<<<<<< HEAD
-function testConnectorWithDataSourceClassWithoutURL() returns @tainted (json) {
-=======
 function testConnectorWithDataSourceClassWithoutURL() returns json {
->>>>>>> 7845821f
     h2:Client testDB = new({
         path: "./target/tempdb/",
         name: "TEST_SQL_CONNECTOR_INIT",
@@ -195,11 +171,7 @@
     return j;
 }
 
-<<<<<<< HEAD
-function testConnectorWithDataSourceClassURLPriority() returns @tainted (json) {
-=======
 function testConnectorWithDataSourceClassURLPriority() returns json {
->>>>>>> 7845821f
     h2:Client testDB = new({
         path: "./target/tempdb/",
         name: "TEST_SQL_CONNECTOR_INIT",
@@ -218,11 +190,7 @@
 }
 
 
-<<<<<<< HEAD
-function testPropertiesGetUsedOnlyIfDataSourceGiven() returns @tainted (json) {
-=======
 function testPropertiesGetUsedOnlyIfDataSourceGiven() returns json {
->>>>>>> 7845821f
     h2:Client testDB = new({
         path: "./target/tempdb/",
         name: "TEST_SQL_CONNECTOR_INIT",
