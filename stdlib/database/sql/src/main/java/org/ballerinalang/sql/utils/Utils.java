--- conflicted
+++ resolved
@@ -30,12 +30,9 @@
 import org.ballerinalang.jvm.values.DecimalValue;
 import org.ballerinalang.jvm.values.MapValue;
 import org.ballerinalang.jvm.values.MapValueImpl;
-<<<<<<< HEAD
+import org.ballerinalang.jvm.values.api.BValueCreator;
 import org.ballerinalang.jvm.values.ObjectValue;
 import org.ballerinalang.jvm.values.api.BValue;
-=======
-import org.ballerinalang.jvm.values.api.BValueCreator;
->>>>>>> 24eec40b
 import org.ballerinalang.sql.Constants;
 import org.ballerinalang.sql.exception.ApplicationError;
 import org.ballerinalang.stdlib.io.channels.base.Channel;
@@ -80,9 +77,6 @@
  */
 class Utils {
 
-<<<<<<< HEAD
-    static void closeResources(ResultSet resultSet, Statement statement, Connection connection) {
-=======
     private static final BArrayType stringArrayType = new BArrayType(BTypes.typeString);
     private static final BArrayType booleanArrayType = new BArrayType(BTypes.typeBoolean);
     private static final BArrayType intArrayType = new BArrayType(BTypes.typeInt);
@@ -90,7 +84,6 @@
     private static final BArrayType decimalArrayType = new BArrayType(BTypes.typeDecimal);
 
     public static void closeResources(ResultSet resultSet, Statement statement, Connection connection) {
->>>>>>> 24eec40b
         if (resultSet != null) {
             try {
                 resultSet.close();
