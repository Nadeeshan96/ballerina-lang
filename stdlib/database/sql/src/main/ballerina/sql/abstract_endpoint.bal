// Copyright (c) 2018 WSO2 Inc. (http://www.wso2.org) All Rights Reserved.
//
// WSO2 Inc. licenses this file to you under the Apache License,
// Version 2.0 (the "License"); you may not use this file except
// in compliance with the License.
// You may obtain a copy of the License at
//
// http://www.apache.org/licenses/LICENSE-2.0
//
// Unless required by applicable law or agreed to in writing,
// software distributed under the License is distributed on an
// "AS IS" BASIS, WITHOUT WARRANTIES OR CONDITIONS OF ANY
// KIND, either express or implied.  See the License for the
// specific language governing permissions and limitations
// under the License.

# The abstract SQL Client object for SQL databases.
public type AbstractSQLClient abstract client object {

    # The call operation implementation for SQL Client to invoke stored procedures/functions.
    #
    # + sqlQuery - The SQL stored procedure to execute
    # + recordType - Array of record types of the returned tables if there is any
    # + parameters - The parameters to be passed to the procedure/function call. The number of parameters is variable
    # + return - A `table[]` if there are tables returned by the call remote function and else nil,
    #            `error` will be returned if there is any error
    public remote function call(@sensitive string sqlQuery, typedesc[]? recordType, Param... parameters)
       returns @tainted table<record {}>[]|()|error;

    # The select operation implementation for SQL Client to select data from tables.
    #
    # + sqlQuery - SQL query to execute
    # + recordType - Type of the returned table
    # + loadToMemory - Indicates whether to load the retrieved data to memory or not
    # + parameters - The parameters to be passed to the select query. The number of parameters is variable
    # + return - A `table` returned by the sql query statement else `error` will be returned if there is any error
    public remote function select(@sensitive string sqlQuery, typedesc? recordType, boolean loadToMemory = false,
       Param... parameters) returns @tainted table<record {}>|error;

    # The update operation implementation for SQL Client to update data and schema of the database.
    #
    # + sqlQuery - SQL statement to execute
    # + parameters - The parameters to be passed to the update query. The number of parameters is variable
    # + return - `int` number of rows updated by the statement and else `error` will be returned if there is any error
    public remote function update(@sensitive string sqlQuery, Param... parameters) returns int|error;

    # The batchUpdate operation implementation for SQL Client to batch data insert.
    #
    # + sqlQuery - SQL statement to execute
    # + parameters - Variable number of parameter arrays each representing the set of parameters of belonging to each
    #                individual update
    # + return - An `int[]` - The elements in the array returned by the operation may be one of the following  or else
    #            an`error` will be returned if there is any error.
    #            A number greater than or equal to zero - indicates that the command was processed successfully
    #                                                     and is an update count giving the number of rows
    #            A value of -2 - Indicates that the command was processed successfully but that the number of rows affected
    #                            is unknown
    #            A value of -3 - Indicates that the command failed to execute successfully and occurs only if a driver
    #                            continues to process commands after a command fails
<<<<<<< HEAD
    public remote function batchUpdate(@sensitive string sqlQuery, Param[]... parameters) returns int[]|error;
=======
    public remote function batchUpdate(@sensitive string sqlQuery, Param?[]... parameters) returns int[]|error;

    # The updateWithGeneratedKeys operation implementation for SQL Client which returns the auto
    # generated keys during the `update` remote function.
    #
    # + sqlQuery - SQL statement to execute
    # + keyColumns - Names of auto generated columns for which the auto generated key values are returned
    # + parameters - The parameters to be passed to the update query. The number of parameters is variable
    # + return - A `Tuple` will be returned and would represent updated row count during the query exectuion,
    #            aray of auto generated key values during the query execution, in order.
    #            Else `error` will be returned if there is any error.
    public remote function updateWithGeneratedKeys(@sensitive string sqlQuery, string[]? keyColumns,
       Param... parameters) returns (int, string[])|error;
>>>>>>> 79d00cf0
};<|MERGE_RESOLUTION|>--- conflicted
+++ resolved
@@ -57,21 +57,5 @@
     #                            is unknown
     #            A value of -3 - Indicates that the command failed to execute successfully and occurs only if a driver
     #                            continues to process commands after a command fails
-<<<<<<< HEAD
-    public remote function batchUpdate(@sensitive string sqlQuery, Param[]... parameters) returns int[]|error;
-=======
     public remote function batchUpdate(@sensitive string sqlQuery, Param?[]... parameters) returns int[]|error;
-
-    # The updateWithGeneratedKeys operation implementation for SQL Client which returns the auto
-    # generated keys during the `update` remote function.
-    #
-    # + sqlQuery - SQL statement to execute
-    # + keyColumns - Names of auto generated columns for which the auto generated key values are returned
-    # + parameters - The parameters to be passed to the update query. The number of parameters is variable
-    # + return - A `Tuple` will be returned and would represent updated row count during the query exectuion,
-    #            aray of auto generated key values during the query execution, in order.
-    #            Else `error` will be returned if there is any error.
-    public remote function updateWithGeneratedKeys(@sensitive string sqlQuery, string[]? keyColumns,
-       Param... parameters) returns (int, string[])|error;
->>>>>>> 79d00cf0
 };