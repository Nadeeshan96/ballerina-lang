// Copyright (c) 2020 WSO2 Inc. (http://www.wso2.org) All Rights Reserved.
//
// WSO2 Inc. licenses this file to you under the Apache License,
// Version 2.0 (the "License"); you may not use this file except
// in compliance with the License.
// You may obtain a copy of the License at
//
// http://www.apache.org/licenses/LICENSE-2.0
//
// Unless required by applicable law or agreed to in writing,
// software distributed under the License is distributed on an
// "AS IS" BASIS, WITHOUT WARRANTIES OR CONDITIONS OF ANY
// KIND, either express or implied.  See the License for the
// specific language governing permissions and limitations
// under the License.

# Represents the properties belonging to a `BatchExecuteError`.
#
# + errorCode - SQL error code
# + sqlState - SQL state
# + executionResults - Result of execution of commands.
public type BatchExecuteErrorDetail record {|
    int errorCode;
    string sqlState;
    ExecutionResult[] executionResults;
|};

# Represents the properties belonging to a `DatabaseError`.
#
# + errorCode - SQL error code
# + sqlState - SQL state
public type DatabaseErrorDetail record {|
    int errorCode;
    string sqlState;
|};

# Represents an error caused by an issue related to database accessibility, erroneous queries, constraint violations,
# database resource clean-up, and other similar scenarios.
public type DatabaseError distinct error<DatabaseErrorDetail>;

<<<<<<< HEAD
# Represents an error occurred when a batch execution is running.
public type BatchExecuteError error<BATCH_EXECUTE_ERROR_REASON, BatchExecuteErrorData>;
=======
# Represents an error occured when a batch execution is running.
public type BatchExecuteError distinct error<BatchExecuteErrorDetail>;
>>>>>>> 6021adb3

# Represents an error originating from application-level causes.
public type ApplicationError distinct error;

# Represents a database or application level error returned from JDBC client remote functions.
public type Error DatabaseError|BatchExecuteError|ApplicationError;<|MERGE_RESOLUTION|>--- conflicted
+++ resolved
@@ -38,13 +38,8 @@
 # database resource clean-up, and other similar scenarios.
 public type DatabaseError distinct error<DatabaseErrorDetail>;
 
-<<<<<<< HEAD
 # Represents an error occurred when a batch execution is running.
-public type BatchExecuteError error<BATCH_EXECUTE_ERROR_REASON, BatchExecuteErrorData>;
-=======
-# Represents an error occured when a batch execution is running.
 public type BatchExecuteError distinct error<BatchExecuteErrorDetail>;
->>>>>>> 6021adb3
 
 # Represents an error originating from application-level causes.
 public type ApplicationError distinct error;
