// Copyright (c) 2018 WSO2 Inc. (http://www.wso2.org) All Rights Reserved.
//
// WSO2 Inc. licenses this file to you under the Apache License,
// Version 2.0 (the "License"); you may not use this file except
// in compliance with the License.
// You may obtain a copy of the License at
//
// http://www.apache.org/licenses/LICENSE-2.0
//
// Unless required by applicable law or agreed to in writing,
// software distributed under the License is distributed on an
// "AS IS" BASIS, WITHOUT WARRANTIES OR CONDITIONS OF ANY
// KIND, either express or implied.  See the License for the
// specific language governing permissions and limitations
// under the License.

import ballerina/cache;
import ballerina/crypto;
import ballerina/encoding;
import ballerina/io;
import ballerina/time;

# Represents JWT validator configurations.
# + issuer - Expected issuer
# + audience - Expected audience
# + clockSkew - Clock skew in seconds
# + trustStore - Trust store used for signature verification
# + certificateAlias - Token signed public key certificate alias
# + validateCertificate - Validate public key certificate notBefore and notAfter periods
# + jwtCache - Cache used to store parsed JWT information as CachedJwt
public type JwtValidatorConfig record {|
    string issuer?;
    string[] audience?;
    int clockSkew = 0;
    crypto:TrustStore trustStore?;
    string certificateAlias?;
    boolean validateCertificate?;
    cache:Cache jwtCache = new(capacity = 1000);
|};

# Represents parsed and cached JWT.
#
# + jwtPayload - Parsed JWT payload
# + expiryTime - Expiry time of the JWT
public type CachedJwt record {|
    JwtPayload jwtPayload;
    int expiryTime;
|};

# Validity given JWT string.
#
# + jwtToken - JWT token that need to validate
# + config - JWT validator config record
<<<<<<< HEAD
# + return - If JWT token is valied return the JWT payload. An `JwtError` if token validation fails.
public function validateJwt(string jwtToken, JwtValidatorConfig config) returns JwtPayload|JwtError {
=======
# + return - If JWT token is valied return the JWT payload.
#            An error if token validation fails.
public function validateJwt(string jwtToken, JwtValidatorConfig config) returns @tainted (JwtPayload|error) {
>>>>>>> 2084e2b2
    string[] encodedJWTComponents = [];
    var jwtComponents = getJWTComponents(jwtToken);
    if (jwtComponents is string[]) {
        encodedJWTComponents = jwtComponents;
    } else {
        return jwtComponents;
    }

    string[] aud = [];
    JwtHeader header = {};
    JwtPayload payload = {};
    var decodedJwt = parseJWT(encodedJWTComponents);
    if (decodedJwt is [JwtHeader, JwtPayload]) {
        [header, payload] = decodedJwt;
    } else {
        return decodedJwt;
    }

    var jwtValidity = validateJwtRecords(encodedJWTComponents, header, payload, config);
    if (jwtValidity is JwtError) {
        return jwtValidity;
    } else {
        if (jwtValidity) {
            return payload;
        } else {
            return prepareJwtError("Invalid JWT token.");
        }
    }
}

function getJWTComponents(string jwtToken) returns string[]|JwtError {
    string[] jwtComponents = jwtToken.split("\\.");
    if (jwtComponents.length() < 2 || jwtComponents.length() > 3) {
        return prepareJwtError("Invalid JWT token.");
    }
    return jwtComponents;
}

<<<<<<< HEAD
function parseJWT(string[] encodedJWTComponents) returns [JwtHeader, JwtPayload]|JwtError {
=======
function parseJWT(string[] encodedJWTComponents) returns @tainted ([JwtHeader, JwtPayload]|error) {
>>>>>>> 2084e2b2
    json headerJson = {};
    json payloadJson = {};
    var decodedJWTComponents = getDecodedJWTComponents(encodedJWTComponents);
    if (decodedJWTComponents is [json, json]) {
        [headerJson, payloadJson] = decodedJWTComponents;
    } else {
        return decodedJWTComponents;
    }

    JwtHeader jwtHeader = parseHeader(headerJson);
    JwtPayload jwtPayload = check parsePayload(payloadJson);
    return [jwtHeader, jwtPayload];
}

<<<<<<< HEAD
function getDecodedJWTComponents(string[] encodedJWTComponents) returns [json, json]|JwtError {
    string jwtHeader = "";
    string jwtPayload = "";

    var decodeResult = encoding:decodeBase64Url(encodedJWTComponents[0]);
    if (decodeResult is byte[]) {
        jwtHeader = encoding:byteArrayToString(decodeResult);
    } else {
        return prepareJwtError("Base64 url decode failed for JWT header.", err = decodeResult);
    }

    decodeResult = encoding:decodeBase64Url(encodedJWTComponents[1]);
    if (decodeResult is byte[]) {
        jwtPayload = encoding:byteArrayToString(decodeResult);
    } else {
        return prepareJwtError("Base64 url decode failed for JWT payload.", err = decodeResult);
    }

=======
function getDecodedJWTComponents(string[] encodedJWTComponents) returns @tainted ([json, json]|error) {
    string jwtHeader = encoding:byteArrayToString(check
        encoding:decodeBase64Url(encodedJWTComponents[0]));
    string jwtPayload = encoding:byteArrayToString(check
        encoding:decodeBase64Url(encodedJWTComponents[1]));
>>>>>>> 2084e2b2
    json jwtHeaderJson = {};
    json jwtPayloadJson = {};

    io:StringReader reader = new(jwtHeader);
    var jsonHeader = reader.readJson();
    if (jsonHeader is json) {
        jwtHeaderJson = jsonHeader;
    } else {
        return prepareJwtError("String to Json conversion failed for JWT header.", err = jsonHeader);
    }

    reader = new(jwtPayload);
    var jsonPayload = reader.readJson();
    if (jsonPayload is json) {
        jwtPayloadJson = jsonPayload;
    } else {
        return prepareJwtError("String to Json conversion failed for JWT paylaod.", err = jsonPayload);
    }
    return [jwtHeaderJson, jwtPayloadJson];
}

function parseHeader(json jwtHeaderJson) returns JwtHeader {
    JwtHeader jwtHeader = {};
    string[] keys = jwtHeaderJson.getKeys();
    foreach var key in keys {
        if (key == ALG) {
            if (jwtHeaderJson[key].toString() == "RS256") {
                jwtHeader.alg = RS256;
            } else if (jwtHeaderJson[key].toString() == "RS384") {
                jwtHeader.alg = RS384;
            } else if (jwtHeaderJson[key].toString() == "RS512") {
                jwtHeader.alg = RS512;
            }
        } else if (key == TYP) {
            jwtHeader.typ = jwtHeaderJson[key].toString();
        } else if (key == CTY) {
            jwtHeader.cty = jwtHeaderJson[key].toString();
        } else if (key == KID) {
            jwtHeader.kid = jwtHeaderJson[key].toString();
        }
    }
    return jwtHeader;
}

function parsePayload(json jwtPayloadJson) returns JwtPayload|JwtError {
    string[] aud = [];
    JwtPayload jwtPayload = {};
    map<json> customClaims = {};
    string[] keys = jwtPayloadJson.getKeys();
    foreach var key in keys {
        if (key == ISS) {
            jwtPayload.iss = jwtPayloadJson[key].toString();
        } else if (key == SUB) {
            jwtPayload.sub = jwtPayloadJson[key].toString();
        } else if (key == AUD) {
            jwtPayload.aud = check convertToStringArray(jwtPayloadJson[key]);
        } else if (key == JTI) {
            jwtPayload.jti = jwtPayloadJson[key].toString();
        } else if (key == EXP) {
            string exp = jwtPayloadJson[key].toString();
            var value = int.convert(exp);
            if (value is int) {
                jwtPayload.exp = value;
            } else {
                jwtPayload.exp = 0;
            }
        } else if (key == NBF) {
            string nbf = jwtPayloadJson[key].toString();
            var value = int.convert(nbf);
            if (value is int) {
                jwtPayload.nbf = value;
            } else {
                jwtPayload.nbf = 0;
            }
        } else if (key == IAT) {
            string iat = jwtPayloadJson[key].toString();
            var value = int.convert(iat);
            if (value is int) {
                jwtPayload.iat = value;
            } else {
                jwtPayload.iat = 0;
            }
        } else {
            customClaims[key] = jwtPayloadJson[key];
        }
    }
    jwtPayload.customClaims = customClaims;
    return jwtPayload;
}

function validateJwtRecords(string[] encodedJWTComponents, JwtHeader jwtHeader, JwtPayload jwtPayload,
                            JwtValidatorConfig config) returns boolean|JwtError {
    if (!validateMandatoryJwtHeaderFields(jwtHeader)) {
        return prepareJwtError("Mandatory field signing algorithm(alg) is empty in the given JWT.");
    }
    if (config["validateCertificate"] is ()) {
        config.validateCertificate = true;
    }
    if (config.validateCertificate == true && !check validateCertificate(config)) {
        return prepareJwtError("Public key certificate validity period has passed.");
    }
    var trustStore = config["trustStore"];
    if (trustStore is crypto:TrustStore) {
        var signatureValidationResult = validateSignature(encodedJWTComponents, jwtHeader, config);
        if (signatureValidationResult is JwtError) {
            return signatureValidationResult;
        }
    }
    var iss = config["issuer"];
    if (iss is string) {
        var issuerStatus = validateIssuer(jwtPayload, config);
        if (issuerStatus is JwtError) {
            return issuerStatus;
        }
    }
    var aud = config["audience"];
    if (aud is string[]) {
        var audienceStatus = validateAudience(jwtPayload, config);
        if (audienceStatus is JwtError) {
            return audienceStatus;
        }
    }
    var exp = jwtPayload["exp"];
    if (exp is int) {
        if (!validateExpirationTime(jwtPayload, config)) {
            return prepareJwtError("JWT token is expired.");
        }
    }
    var nbf = jwtPayload["nbf"];
    if (nbf is int) {
        if (!validateNotBeforeTime(jwtPayload)) {
            return prepareJwtError("JWT token is used before Not_Before_Time.");
        }
    }
    //TODO : Need to validate jwt id (jti) and custom claims.
    return true;
}

function validateMandatoryJwtHeaderFields(JwtHeader jwtHeader) returns boolean {
    if (jwtHeader.alg == "") {
        return false;
    }
    return true;
}

function validateCertificate(JwtValidatorConfig config) returns boolean|JwtError {
    var publicKey = crypto:decodePublicKey(keyStore = config.trustStore, keyAlias = config.certificateAlias);
    if (publicKey is crypto:PublicKey) {
        time:Time currTimeInGmt = check time:toTimeZone(time:currentTime(), "GMT");
        int currTimeInGmtMillis = currTimeInGmt.time;

        var certificate = publicKey.certificate;
        if (certificate is crypto:Certificate) {
            int notBefore = certificate.notBefore.time;
            int notAfter = certificate.notAfter.time;
            if (currTimeInGmtMillis >= notBefore && currTimeInGmtMillis <= notAfter) {
                return true;
            }
        }
        return false;
    } else {
        return prepareJwtError("Public key decode failed.", err = publicKey);
    }
}

function validateSignature(string[] encodedJWTComponents, JwtHeader jwtHeader, JwtValidatorConfig config)
                           returns boolean|JwtError {
    if (jwtHeader.alg == NONE) {
        return prepareJwtError("Not a valid JWS. Signature algorithm is NONE.");
    } else {
        if (encodedJWTComponents.length() == 2) {
            return prepareJwtError("Not a valid JWS. Signature is required.");
        } else {
            string assertion = encodedJWTComponents[0] + "." + encodedJWTComponents[1];
            var signPart = encoding:decodeBase64Url(encodedJWTComponents[2]);
            if (signPart is byte[]) {
                var publicKey = crypto:decodePublicKey(keyStore = config.trustStore, keyAlias = config.certificateAlias);
                if (publicKey is crypto:PublicKey) {
                    if (jwtHeader.alg == RS256) {
                        var verification = crypto:verifyRsaSha256Signature(assertion.toByteArray("UTF-8"), signPart, publicKey);
                        if (verification is boolean) {
                            return verification;
                        } else {
                            return prepareJwtError("SHA256 singature verification failed.", err = verification);
                        }
                    } else if (jwtHeader.alg == RS384) {
                        var verification = crypto:verifyRsaSha384Signature(assertion.toByteArray("UTF-8"), signPart, publicKey);
                        if (verification is boolean) {
                            return verification;
                        } else {
                            return prepareJwtError("SHA384 singature verification failed.", err = verification);
                        }
                    } else if (jwtHeader.alg == RS512) {
                        var verification = crypto:verifyRsaSha512Signature(assertion.toByteArray("UTF-8"), signPart, publicKey);
                        if (verification is boolean) {
                            return verification;
                        } else {
                            return prepareJwtError("SHA512 singature verification failed.", err = verification);
                        }
                    } else {
                        return prepareJwtError("Unsupported JWS algorithm.");
                    }
                } else {
                    return prepareJwtError("Public key decode failed.", err = publicKey);
                }
            } else {
                return prepareJwtError("Base64 url decode failed for JWT signature.", err = signPart);
            }
        }
    }
}

function validateIssuer(JwtPayload jwtPayload, JwtValidatorConfig config) returns JwtError? {
    var iss = jwtPayload["iss"];
    if (iss is string) {
        if (jwtPayload.iss != config.issuer) {
            return prepareJwtError("JWT contained invalid issuer name : " + jwtPayload.iss);
        }
    } else {
        return prepareJwtError("JWT must contain a valid issuer name.");
    }
}

function validateAudience(JwtPayload jwtPayload, JwtValidatorConfig config) returns JwtError? {
    var aud = jwtPayload["aud"];
    if (aud is string[]) {
        boolean validationStatus = false;
        foreach string audiencePayload in jwtPayload.aud {
            validationStatus = matchAudience(audiencePayload, config);
            if (validationStatus) {
                break;
            }
        }
        if (!validationStatus) {
            return prepareJwtError("Invalid audience.");
        }
    } else {
        return prepareJwtError("JWT must contain a valid audience.");
    }
}

function matchAudience(string audiencePayload, JwtValidatorConfig config) returns boolean {
    foreach string audienceConfig in config.audience {
        if (audiencePayload == audienceConfig) {
            return true;
        }
    }
    return false;
}

function validateExpirationTime(JwtPayload jwtPayload, JwtValidatorConfig config) returns boolean {
    //Convert current time which is in milliseconds to seconds.
    int expTime = jwtPayload.exp;
    if (config.clockSkew > 0){
        expTime = expTime + config.clockSkew;
    }
    return expTime > time:currentTime().time / 1000;
}

function validateNotBeforeTime(JwtPayload jwtPayload) returns boolean {
    return time:currentTime().time > (jwtPayload["nbf"] ?: 0);
}

function convertToStringArray(json jsonData) returns string[]|JwtError {
    if (jsonData is json[]) {
        var result = string[].convert(jsonData);
        if (result is string[]) {
            return result;
        } else {
            return prepareJwtError("JsonData to String convertion failed.", err = result);
        }
    } else {
        return [jsonData.toString()];
    }
}<|MERGE_RESOLUTION|>--- conflicted
+++ resolved
@@ -51,14 +51,8 @@
 #
 # + jwtToken - JWT token that need to validate
 # + config - JWT validator config record
-<<<<<<< HEAD
 # + return - If JWT token is valied return the JWT payload. An `JwtError` if token validation fails.
-public function validateJwt(string jwtToken, JwtValidatorConfig config) returns JwtPayload|JwtError {
-=======
-# + return - If JWT token is valied return the JWT payload.
-#            An error if token validation fails.
-public function validateJwt(string jwtToken, JwtValidatorConfig config) returns @tainted (JwtPayload|error) {
->>>>>>> 2084e2b2
+public function validateJwt(string jwtToken, JwtValidatorConfig config) returns @tainted JwtPayload|JwtError {
     string[] encodedJWTComponents = [];
     var jwtComponents = getJWTComponents(jwtToken);
     if (jwtComponents is string[]) {
@@ -97,11 +91,7 @@
     return jwtComponents;
 }
 
-<<<<<<< HEAD
-function parseJWT(string[] encodedJWTComponents) returns [JwtHeader, JwtPayload]|JwtError {
-=======
-function parseJWT(string[] encodedJWTComponents) returns @tainted ([JwtHeader, JwtPayload]|error) {
->>>>>>> 2084e2b2
+function parseJWT(string[] encodedJWTComponents) returns @tainted [JwtHeader, JwtPayload]|JwtError {
     json headerJson = {};
     json payloadJson = {};
     var decodedJWTComponents = getDecodedJWTComponents(encodedJWTComponents);
@@ -116,8 +106,7 @@
     return [jwtHeader, jwtPayload];
 }
 
-<<<<<<< HEAD
-function getDecodedJWTComponents(string[] encodedJWTComponents) returns [json, json]|JwtError {
+function getDecodedJWTComponents(string[] encodedJWTComponents) returns @tainted [json, json]|JwtError {
     string jwtHeader = "";
     string jwtPayload = "";
 
@@ -135,13 +124,6 @@
         return prepareJwtError("Base64 url decode failed for JWT payload.", err = decodeResult);
     }
 
-=======
-function getDecodedJWTComponents(string[] encodedJWTComponents) returns @tainted ([json, json]|error) {
-    string jwtHeader = encoding:byteArrayToString(check
-        encoding:decodeBase64Url(encodedJWTComponents[0]));
-    string jwtPayload = encoding:byteArrayToString(check
-        encoding:decodeBase64Url(encodedJWTComponents[1]));
->>>>>>> 2084e2b2
     json jwtHeaderJson = {};
     json jwtPayloadJson = {};
 
