--- conflicted
+++ resolved
@@ -44,11 +44,7 @@
     baloImplementation project(path: ':ballerina-stringutils', configuration: 'baloImplementation')
     baloImplementation project(path: ':ballerina-java', configuration: 'baloImplementation')
 
-<<<<<<< HEAD
-    interopImports project(':ballerina-task')
     interopImports project(':ballerina-config-api')
-=======
->>>>>>> f459002c
     interopImports project(':ballerina-math')
     interopImports project(':ballerina-task')
     interopImports project(':ballerina-time')
