--- conflicted
+++ resolved
@@ -51,6 +51,8 @@
     interopImports project(':ballerina-system')
     interopImports project(':ballerina-task')
     interopImports project(':ballerina-time')
+    interopImports project(':ballerina-reflect')
+    interopImports project(':ballerina-crypto')
 
     //transitive
     baloImplementation project(path: ':ballerina-cache', configuration: 'baloImplementation')
@@ -62,12 +64,6 @@
     baloImplementation project(path: ':ballerina-reflect', configuration: 'baloImplementation')
     baloImplementation project(path: ':ballerina-jwt', configuration: 'baloImplementation')
     baloImplementation project(path: ':ballerina-config-api', configuration: 'baloImplementation')
-
-<<<<<<< HEAD
-    interopImports project(':ballerina-reflect')
-=======
-    interopImports project(':ballerina-crypto')
->>>>>>> 1b512482
 }
 
 configurations.all {
