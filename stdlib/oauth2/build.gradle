/*
 * Copyright (c) 2019, WSO2 Inc. (http://www.wso2.org) All Rights Reserved.
 *
 * WSO2 Inc. licenses this file to you under the Apache License,
 * Version 2.0 (the "License"); you may not use this file except
 * in compliance with the License.
 * You may obtain a copy of the License at
 *
 *    http://www.apache.org/licenses/LICENSE-2.0
 *
 * Unless required by applicable law or agreed to in writing,
 * software distributed under the License is distributed on an
 * "AS IS" BASIS, WITHOUT WARRANTIES OR CONDITIONS OF ANY
 * KIND, either express or implied. See the License for the
 * specific language governing permissions and limitations
 * under the License.
 */

apply from: "$rootDir/gradle/balNativeLibProject.gradle"
apply from: "$rootDir/gradle/baseNativeStdLibProject.gradle"

dependencies {
    baloCreat project(':lib-creator')

    implementation project(':ballerina-lang')
    implementation project(':ballerina-lang:annotations')
    implementation project(':ballerina-auth')
    implementation project(':ballerina-http')
    implementation project(':ballerina-log-api')
    implementation project(':ballerina-mime')
    implementation project(':ballerina-runtime-api')
    implementation project(':ballerina-time')
    implementation project(':ballerina-utils')
    implementation project(':ballerina-stringutils')

    baloImplementation project(path: ':ballerina-lang:annotations', configuration: 'baloImplementation')
    baloImplementation project(path: ':ballerina-auth', configuration: 'baloImplementation')
    baloImplementation project(path: ':ballerina-http', configuration: 'baloImplementation')
    baloImplementation project(path: ':ballerina-log-api', configuration: 'baloImplementation')
    baloImplementation project(path: ':ballerina-mime', configuration: 'baloImplementation')
    baloImplementation project(path: ':ballerina-runtime-api', configuration: 'baloImplementation')
    baloImplementation project(path: ':ballerina-time', configuration: 'baloImplementation')
    baloImplementation project(path: ':ballerina-utils', configuration: 'baloImplementation')
    baloImplementation project(path: ':ballerina-stringutils', configuration: 'baloImplementation')
    baloImplementation project(path: ':ballerina-java', configuration: 'baloImplementation')

    interopImports project(':ballerina-config-api')
    interopImports project(':ballerina-io')
    interopImports project(':ballerina-log-api')
    interopImports project(':ballerina-math')
    interopImports project(':ballerina-system')
    interopImports project(':ballerina-task')
    interopImports project(':ballerina-time')
<<<<<<< HEAD
    interopImports project(':ballerina-http')
=======
    interopImports project(':ballerina-reflect')
    interopImports project(':ballerina-crypto')
>>>>>>> 96e43b96

    //transitive
    baloImplementation project(path: ':ballerina-cache', configuration: 'baloImplementation')
    baloImplementation project(path: ':ballerina-task', configuration: 'baloImplementation')
    baloImplementation project(path: ':ballerina-system', configuration: 'baloImplementation')
    baloImplementation project(path: ':ballerina-io', configuration: 'baloImplementation')
    baloImplementation project(path: ':ballerina-crypto', configuration: 'baloImplementation')
    baloImplementation project(path: ':ballerina-math', configuration: 'baloImplementation')
    baloImplementation project(path: ':ballerina-reflect', configuration: 'baloImplementation')
    baloImplementation project(path: ':ballerina-jwt', configuration: 'baloImplementation')
    baloImplementation project(path: ':ballerina-config-api', configuration: 'baloImplementation')
}

configurations.all {
    resolutionStrategy.preferProjectModules()
}

configurations.testCompileClasspath {
    resolutionStrategy {
        preferProjectModules()
    }
}

configurations {
    testCompile.exclude group: 'org.slf4j', module: 'slf4j-log4j12'
    testCompile.exclude group: 'org.slf4j', module: 'slf4j-simple'
    testCompile.exclude group: 'org.ops4j.pax.logging', module: 'pax-logging-api'
}

createBalo {
    jvmTarget = 'true'
}

description = 'Ballerina - OAuth2'<|MERGE_RESOLUTION|>--- conflicted
+++ resolved
@@ -51,12 +51,9 @@
     interopImports project(':ballerina-system')
     interopImports project(':ballerina-task')
     interopImports project(':ballerina-time')
-<<<<<<< HEAD
-    interopImports project(':ballerina-http')
-=======
     interopImports project(':ballerina-reflect')
     interopImports project(':ballerina-crypto')
->>>>>>> 96e43b96
+    interopImports project(':ballerina-http')
 
     //transitive
     baloImplementation project(path: ':ballerina-cache', configuration: 'baloImplementation')
