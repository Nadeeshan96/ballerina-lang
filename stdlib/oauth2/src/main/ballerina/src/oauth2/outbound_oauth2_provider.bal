--- conflicted
+++ resolved
@@ -588,16 +588,9 @@
     } else {
         var payload = response.getTextPayload();
         if (payload is string) {
-<<<<<<< HEAD
-            return prepareError("Received an invalid response. StatusCode: " + response.statusCode.toString() +
-                                " Payload: " + payload);
-        } else {
-            return prepareError("Received an invalid response. StatusCode: " + response.statusCode.toString(), payload);
-=======
-            return prepareError("Received an invalid response with status-code: " + response.statusCode + "; and payload: " + payload);
-        } else {
-            return prepareError("Received an invalid response with status-code: " + response.statusCode, payload);
->>>>>>> 69835375
+            return prepareError("Received an invalid response with status-code: " + response.statusCode.toString() + "; and payload: " + payload);
+        } else {
+            return prepareError("Received an invalid response with status-code: " + response.statusCode.toString(), payload);
         }
     }
 }
