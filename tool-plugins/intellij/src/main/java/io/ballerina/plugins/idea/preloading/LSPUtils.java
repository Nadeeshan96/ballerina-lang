/*
 *  Copyright (c) 2020, WSO2 Inc. (http://www.wso2.org) All Rights Reserved.
 *
 *  Licensed under the Apache License, Version 2.0 (the "License");
 *  you may not use this file except in compliance with the License.
 *  You may obtain a copy of the License at
 *
 *  http://www.apache.org/licenses/LICENSE-2.0
 *
 *  Unless required by applicable law or agreed to in writing, software
 *  distributed under the License is distributed on an "AS IS" BASIS,
 *  WITHOUT WARRANTIES OR CONDITIONS OF ANY KIND, either express or implied.
 *  See the License for the specific language governing permissions and
 *  limitations under the License.
 */

package io.ballerina.plugins.idea.preloading;

import com.google.common.base.Strings;
import com.intellij.openapi.application.ApplicationManager;
import com.intellij.openapi.diagnostic.Logger;
import com.intellij.openapi.project.Project;
import com.intellij.openapi.project.ProjectManager;
import com.intellij.openapi.ui.MessageType;
import com.intellij.openapi.util.Pair;
import io.ballerina.plugins.idea.extensions.BallerinaLSPExtensionManager;
import io.ballerina.plugins.idea.notifiers.BallerinaAutoDetectNotifier;
import io.ballerina.plugins.idea.sdk.BallerinaSdk;
import io.ballerina.plugins.idea.sdk.BallerinaSdkUtils;
import io.ballerina.plugins.idea.settings.autodetect.BallerinaAutoDetectionSettings;
import io.ballerina.plugins.idea.settings.experimental.BallerinaExperimentalFeatureSettings;
import io.ballerina.plugins.idea.settings.langserverlogs.LangServerLogsSettings;
import io.ballerina.plugins.idea.settings.soucenavigation.BallerinaSourceNavigationSettings;
import org.eclipse.lsp4j.DidChangeConfigurationParams;
import org.jetbrains.annotations.NotNull;
import org.jetbrains.annotations.Nullable;
import org.wso2.lsp4intellij.IntellijLanguageClient;
import org.wso2.lsp4intellij.client.languageserver.serverdefinition.ProcessBuilderServerDefinition;

import java.io.File;
import java.nio.file.Paths;
import java.util.ArrayList;
import java.util.List;

import static io.ballerina.plugins.idea.BallerinaConstants.BALLERINA_CMD;
import static io.ballerina.plugins.idea.BallerinaConstants.BALLERINA_HOME_CMD;
import static io.ballerina.plugins.idea.BallerinaConstants.BALLERINA_LS_CMD;
import static io.ballerina.plugins.idea.BallerinaConstants.BAL_FILE_EXT;
import static io.ballerina.plugins.idea.BallerinaConstants.ENV_DEBUG_LOG;
import static io.ballerina.plugins.idea.BallerinaConstants.ENV_DEF_STDLIBS;
import static io.ballerina.plugins.idea.BallerinaConstants.ENV_EXPERIMENTAL;
import static io.ballerina.plugins.idea.BallerinaConstants.ENV_TRACE_LOG;
import static io.ballerina.plugins.idea.BallerinaConstants.LAUNCHER_SCRIPT_PATH;
import static io.ballerina.plugins.idea.BallerinaConstants.SYS_PROP_EXPERIMENTAL;
import static io.ballerina.plugins.idea.BallerinaConstants.SYS_PROP_LS_DEBUG;
import static io.ballerina.plugins.idea.BallerinaConstants.SYS_PROP_LS_TRACE;
import static io.ballerina.plugins.idea.sdk.BallerinaSdkService.getBallerinaExecutablePath;
import static io.ballerina.plugins.idea.sdk.BallerinaSdkUtils.execBalHomeCmd;
import static io.ballerina.plugins.idea.sdk.BallerinaSdkUtils.getMajorVersion;
import static io.ballerina.plugins.idea.sdk.BallerinaSdkUtils.getMinorVersion;

/**
 * Language server protocol related utils.
 *
 * @since 1.1.4
 */
public class LSPUtils {

    private static BallerinaAutoDetectNotifier autoDetectNotifier = new BallerinaAutoDetectNotifier();
    private static final Logger LOG = Logger.getInstance(LSPUtils.class);

    /**
     * Notifies plugin settings changes to the ballerina language server.
     *
     * @param project project instance related to the plugin settings change(s).
     * @return true if the config change notification is sent successfully, or false otherwise.
     */
    public static boolean notifyConfigChanges(Project project) {

<<<<<<< HEAD
        Pair<String, Boolean> balSdk;
        try {
            balSdk = getOrDetectBalSdkHome(project);
        } catch (BallerinaCmdException e) {
            LOG.warn("unexpected error occurred when notifying plugin config changes to language server.", e);
            return false;
        }
=======
        Pair<String, Boolean> balSdk = getOrDetectBalSdkHome(project, false);
        String balSdkPath = balSdk.first;
>>>>>>> bc9fc3d6

        String balSdkPath = balSdk.first;
        String version = BallerinaSdkUtils.retrieveBallerinaVersion(balSdkPath);
        if (version == null) {
            LOG.warn("unable to retrieve ballerina version from sdk path: " + balSdkPath);
            return false;
        }

        if (!hasDidChangeConfigSupport(version)) {
            LOG.warn("on-the-fly config changes are not supported in ballerina: " + version);
            return false;
        }

        // Checks user-configurable settings and sets flags accordingly.
        LSClientConfig clientConfig = new LSClientConfig();
        clientConfig.setAllowExperimental(BallerinaExperimentalFeatureSettings.getInstance(project)
                .isAllowedExperimental());
        clientConfig.setDebugLog(LangServerLogsSettings.getInstance(project).isLangServerDebugLogsEnabled());
        clientConfig.setTraceLog(LangServerLogsSettings.getInstance(project).isLangServerTraceLogsEnabled());
        clientConfig.setGoToDefStdLibs(BallerinaSourceNavigationSettings.getInstance(project).isEnableStdlibGotoDef());

        IntellijLanguageClient.didChangeConfiguration(new DidChangeConfigurationParams(clientConfig), project);
        return true;
    }

    /**
     * Registered language server definition using currently opened ballerina projects.
     */
    static void registerServerDefinition() {
        Project[] openProjects = ProjectManager.getInstance().getOpenProjects();
        for (Project project : openProjects) {
            registerServerDefinition(project);
        }
    }

    static boolean registerServerDefinition(Project project) {

<<<<<<< HEAD
        Pair<String, Boolean> balSdk;
        try {
            balSdk = getOrDetectBalSdkHome(project);

            String balSdkPath = balSdk.first;
            boolean autoDetected = balSdk.second;

            if (!Strings.isNullOrEmpty(balSdkPath)) {
                boolean success = doRegister(project, balSdkPath, autoDetected);
                if (success && autoDetected) {
                    BallerinaPreloadingActivity.LOG.info(String.format("Auto-detected Ballerina Home: %s for the " +
                            "project: %s", balSdkPath, project.getBasePath()));
                    showInIdeaEventLog(project, "Auto-Detected Ballerina Home: " + balSdkPath);
                }
                return success;
            } else if (BallerinaAutoDetectionSettings.getInstance(project).isAutoDetectionEnabled()) {
                showInIdeaEventLog(project, "Auto-Detection Failed for: " + project.getBasePath());
=======
        Pair<String, Boolean> balSdk = getOrDetectBalSdkHome(project, true);
        String balSdkPath = balSdk.first;
        boolean autoDetected = balSdk.second;

        if (!Strings.isNullOrEmpty(balSdkPath)) {
            boolean success = doRegister(project, balSdkPath, autoDetected);
            if (success && autoDetected) {
                BallerinaPreloadingActivity.LOG.info(String.format("Auto-detected Ballerina Home: %s for the " +
                        "project: %s", balSdkPath, project.getBasePath()));
                showInIdeaEventLog(project, "Auto-Detected Ballerina Home: " + balSdkPath);
>>>>>>> bc9fc3d6
            }
            return false;
        } catch (BallerinaCmdException e) {
            showInIdeaEventLog(project, String.format("Auto-Detection Failed for project: %s, due to: %s",
                    project.getBasePath(), e.getMessage()));
            return false;
        }
    }

    private static boolean doRegister(@NotNull Project project, @NotNull String sdkPath, boolean autoDetected) {

        ProcessBuilder processBuilder = getLangServerProcessBuilder(project, sdkPath, autoDetected);
        if (processBuilder == null || project.getBasePath() == null) {
            return false;
        }
        processBuilder.directory(new File(project.getBasePath()));

        // Adds ballerina-specific custom LSP extensions by creating a ballerina lsp extension manager.
        IntellijLanguageClient.addExtensionManager(BAL_FILE_EXT, new BallerinaLSPExtensionManager());
        // Registers language server definition in the lsp4intellij lang-client library.
        IntellijLanguageClient.addServerDefinition(new ProcessBuilderServerDefinition(BAL_FILE_EXT, processBuilder),
                project);
        BallerinaPreloadingActivity.LOG.info("language server definition is registered using sdk path: " + sdkPath);
        return true;
    }

    /**
     * Returns ballerina sdk location for a given project. First checks for a user-configured ballerina SDK for the
     * project if nothing found, tries to auto detect the active ballerina distribution location.
     *
     * @param project Project instance.
     * @return SDK location path string and a flag which indicates whether the location is auto detected.
     */
<<<<<<< HEAD
    public static Pair<String, Boolean> getOrDetectBalSdkHome(Project project) throws BallerinaCmdException {
=======
    public static Pair<String, Boolean> getOrDetectBalSdkHome(Project project, boolean verboseMode) {
>>>>>>> bc9fc3d6

        //If the project does not have a ballerina SDK attached, ballerinaSdkPath will be null.
        BallerinaSdk balSdk = BallerinaSdkUtils.getBallerinaSdkFor(project);
        String balSdkPath = balSdk.getSdkPath();

        if (balSdkPath != null) {
            return new Pair<>(balSdkPath, false);
        } else if (BallerinaAutoDetectionSettings.getInstance(project).isAutoDetectionEnabled()) {
            if (verboseMode) {
                showInIdeaEventLog(project, String.format("No ballerina SDK is found for project: %s\n " +
                        "Trying to Auto detect Ballerina Home...", project.getBasePath()));
            }
            // If a ballerina SDK is not configured for the project, Plugin tries to auto detect the ballerina SDK.
            balSdkPath = BallerinaSdkUtils.autoDetectSdk(project);
            return new Pair<>(balSdkPath, true);
        } else {
            return new Pair<>(null, false);
        }
    }

    @Nullable
    private static ProcessBuilder getLangServerProcessBuilder(Project project, String sdkPath, boolean autoDetected) {

        String version = BallerinaSdkUtils.retrieveBallerinaVersion(sdkPath);
        if (version == null) {
            LOG.warn("unable to retrieve ballerina version from sdk path: " + sdkPath);
            return null;
        }

        return hasLangServerCmdSupport(version) ? createCmdBasedProcess(project, sdkPath, autoDetected) :
                createScriptBasedProcess(project, sdkPath);
    }

    /**
     * Creates a process builder instance based on language server launcher scripts, which are used in ballerina
     * v1.2.0 and earlier.
     */
    @Nullable
    private static ProcessBuilder createScriptBasedProcess(Project project, String sdkPath) {

        String os = OSUtils.getOperatingSystem();
        if (os == null) {
            return null;
        }
        // Creates the args list to register the language server definition using the ballerina lang-server launcher
        // script.
        ProcessBuilder processBuilder;
        List<String> args = new ArrayList<>();
        if (os.equals(OSUtils.UNIX) || os.equals(OSUtils.MAC)) {
            args.add(Paths.get(sdkPath, LAUNCHER_SCRIPT_PATH, "language-server-launcher.sh").toString());
        } else if (os.equals(OSUtils.WINDOWS)) {
            args.add(Paths.get(sdkPath, LAUNCHER_SCRIPT_PATH, "language-server-launcher.bat").toString());
        }

        processBuilder = new ProcessBuilder(args);
        // Checks user-configurable setting for allowing ballerina experimental features and sets the flag accordingly.
        if (BallerinaExperimentalFeatureSettings.getInstance(project).isAllowedExperimental()) {
            processBuilder.environment().put(SYS_PROP_EXPERIMENTAL, "true");
        }

        // Checks user-configurable setting for allowing language server debug logs and sets the flag accordingly.
        if (LangServerLogsSettings.getInstance(project).isLangServerDebugLogsEnabled()) {
            processBuilder.environment().put(SYS_PROP_LS_DEBUG, "true");
        }

        // Checks user-configurable setting for allowing language server trace logs and sets the flag accordingly.
        if (LangServerLogsSettings.getInstance(project).isLangServerTraceLogsEnabled()) {
            processBuilder.environment().put(SYS_PROP_LS_TRACE, "true");
        }

        return processBuilder;
    }

    /**
     * Creates a process builder instance based on language server CLI command, introduced with ballerina
     * v1.2.0.
     */
    @Nullable
    private static ProcessBuilder createCmdBasedProcess(Project project, String balSdkPath, boolean autoDetected) {

        // Creates the args list to register the language server definition using the ballerina lang-server launcher
        // command.
        List<String> args = getLangServerCmdArgs(project, balSdkPath, autoDetected);
        if (args == null || args.isEmpty()) {
            LOG.warn("Couldn't find ballerina executable to execute language server launch command.");
            return null;
        }

        ProcessBuilder cmdProcessBuilder = new ProcessBuilder(args);
        // Checks user-configurable setting for allowing ballerina experimental features and sets the flag accordingly.
        if (BallerinaExperimentalFeatureSettings.getInstance(project).isAllowedExperimental()) {
            cmdProcessBuilder.environment().put(ENV_EXPERIMENTAL, "true");
        }

        // Checks user-configurable setting for allowing language server debug logs and sets the flag accordingly.
        if (LangServerLogsSettings.getInstance(project).isLangServerDebugLogsEnabled()) {
            cmdProcessBuilder.environment().put(ENV_DEBUG_LOG, "true");
        }

        // Checks user-configurable setting for allowing language server trace logs and sets the flag accordingly.
        if (LangServerLogsSettings.getInstance(project).isLangServerTraceLogsEnabled()) {
            cmdProcessBuilder.environment().put(ENV_TRACE_LOG, "true");
        }

        if (BallerinaSourceNavigationSettings.getInstance(project).isEnableStdlibGotoDef()) {
            cmdProcessBuilder.environment().put(ENV_DEF_STDLIBS, "true");
        }

        return cmdProcessBuilder;
    }

    @Nullable
    private static List<String> getLangServerCmdArgs(Project project, String balSdkPath, boolean autoDetected) {

        List<String> cmdArgs = new ArrayList<>();
        try {
            // If the user has configured an SDK.
            if (!autoDetected) {
                String balExecPath = getBallerinaExecutablePath(balSdkPath);
                String homeCmd = OSUtils.isWindows() ? String.format("\"%s\" %s", balExecPath, BALLERINA_HOME_CMD) :
                        String.format("%s %s", balExecPath, BALLERINA_HOME_CMD);
                String ballerinaPath = execBalHomeCmd(homeCmd);
                if (!ballerinaPath.isEmpty()) {
                    cmdArgs.add(balExecPath);
                    cmdArgs.add(BALLERINA_LS_CMD);
                    return cmdArgs;
                }
            } else {
                // Checks if the ballerina command works.
                String ballerinaPath = execBalHomeCmd(String.format("%s %s", BALLERINA_CMD, BALLERINA_HOME_CMD));
                if (!ballerinaPath.isEmpty()) {
                    cmdArgs.add(BALLERINA_CMD);
                    cmdArgs.add(BALLERINA_LS_CMD);
                    return cmdArgs;
                }
                // Todo - Verify
                // Tries for default installer based locations since "ballerina" commands might not work
                // because of the IntelliJ issue of PATH variable might not being identified by the IntelliJ java
                // runtime.
                String routerScriptPath = BallerinaSdkUtils.getByDefaultPath();
                if (routerScriptPath.isEmpty()) {
                    // Returns the empty list.
                    return cmdArgs;
                }
                cmdArgs.add(OSUtils.isWindows() ? String.format("\"%s\"", routerScriptPath) : routerScriptPath);
            }

            cmdArgs.add(BALLERINA_LS_CMD);
            return cmdArgs;
        } catch (BallerinaCmdException e) {
            showInIdeaEventLog(project, String.format("Failed to start language server for project: %s, due to: %s",
                    project.getBasePath(), e.getMessage()));
            return null;
        }
    }

    private static boolean hasLangServerCmdSupport(String balVersion) {
        int majorV = Integer.parseInt(getMajorVersion(balVersion));
        int minorV = Integer.parseInt(getMinorVersion(balVersion));

        // returns true if the ballerina version >= 1.2.0.
        return majorV == 1 && minorV >= 2;
    }

    public static boolean hasDidChangeConfigSupport(String balVersion) {
        int majorV = Integer.parseInt(getMajorVersion(balVersion));
        int minorV = Integer.parseInt(getMinorVersion(balVersion));

        // returns true if the ballerina version >= 1.2.0.
        return majorV == 1 && minorV >= 2;
    }

    private static void showInIdeaEventLog(@NotNull Project project, String message) {
        ApplicationManager.getApplication().invokeLater(() -> autoDetectNotifier.showMessage(project, message,
                MessageType.INFO));
    }
}<|MERGE_RESOLUTION|>--- conflicted
+++ resolved
@@ -77,18 +77,13 @@
      */
     public static boolean notifyConfigChanges(Project project) {
 
-<<<<<<< HEAD
         Pair<String, Boolean> balSdk;
         try {
-            balSdk = getOrDetectBalSdkHome(project);
+            balSdk = getOrDetectBalSdkHome(project, false);
         } catch (BallerinaCmdException e) {
             LOG.warn("unexpected error occurred when notifying plugin config changes to language server.", e);
             return false;
         }
-=======
-        Pair<String, Boolean> balSdk = getOrDetectBalSdkHome(project, false);
-        String balSdkPath = balSdk.first;
->>>>>>> bc9fc3d6
 
         String balSdkPath = balSdk.first;
         String version = BallerinaSdkUtils.retrieveBallerinaVersion(balSdkPath);
@@ -126,10 +121,9 @@
 
     static boolean registerServerDefinition(Project project) {
 
-<<<<<<< HEAD
         Pair<String, Boolean> balSdk;
         try {
-            balSdk = getOrDetectBalSdkHome(project);
+            balSdk = getOrDetectBalSdkHome(project, true);
 
             String balSdkPath = balSdk.first;
             boolean autoDetected = balSdk.second;
@@ -144,18 +138,6 @@
                 return success;
             } else if (BallerinaAutoDetectionSettings.getInstance(project).isAutoDetectionEnabled()) {
                 showInIdeaEventLog(project, "Auto-Detection Failed for: " + project.getBasePath());
-=======
-        Pair<String, Boolean> balSdk = getOrDetectBalSdkHome(project, true);
-        String balSdkPath = balSdk.first;
-        boolean autoDetected = balSdk.second;
-
-        if (!Strings.isNullOrEmpty(balSdkPath)) {
-            boolean success = doRegister(project, balSdkPath, autoDetected);
-            if (success && autoDetected) {
-                BallerinaPreloadingActivity.LOG.info(String.format("Auto-detected Ballerina Home: %s for the " +
-                        "project: %s", balSdkPath, project.getBasePath()));
-                showInIdeaEventLog(project, "Auto-Detected Ballerina Home: " + balSdkPath);
->>>>>>> bc9fc3d6
             }
             return false;
         } catch (BallerinaCmdException e) {
@@ -189,11 +171,7 @@
      * @param project Project instance.
      * @return SDK location path string and a flag which indicates whether the location is auto detected.
      */
-<<<<<<< HEAD
-    public static Pair<String, Boolean> getOrDetectBalSdkHome(Project project) throws BallerinaCmdException {
-=======
-    public static Pair<String, Boolean> getOrDetectBalSdkHome(Project project, boolean verboseMode) {
->>>>>>> bc9fc3d6
+    public static Pair<String, Boolean> getOrDetectBalSdkHome(Project project, boolean verboseMode) throws BallerinaCmdException {
 
         //If the project does not have a ballerina SDK attached, ballerinaSdkPath will be null.
         BallerinaSdk balSdk = BallerinaSdkUtils.getBallerinaSdkFor(project);
