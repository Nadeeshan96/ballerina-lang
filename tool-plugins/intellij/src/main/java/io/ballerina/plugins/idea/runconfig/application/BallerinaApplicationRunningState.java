/*
 * Copyright (c) 2018, WSO2 Inc. (http://www.wso2.org) All Rights Reserved.
 *
 * Licensed under the Apache License, Version 2.0 (the "License");
 * you may not use this file except in compliance with the License.
 * You may obtain a copy of the License at
 *
 * http://www.apache.org/licenses/LICENSE-2.0
 *
 * Unless required by applicable law or agreed to in writing, software
 * distributed under the License is distributed on an "AS IS" BASIS,
 * WITHOUT WARRANTIES OR CONDITIONS OF ANY KIND, either express or implied.
 * See the License for the specific language governing permissions and
 * limitations under the License.
 */

package io.ballerina.plugins.idea.runconfig.application;

import com.google.common.base.Strings;
import com.intellij.execution.ExecutionException;
import com.intellij.execution.executors.DefaultDebugExecutor;
import com.intellij.execution.process.ProcessAdapter;
import com.intellij.execution.process.ProcessEvent;
import com.intellij.execution.process.ProcessHandler;
import com.intellij.execution.runners.ExecutionEnvironment;
import com.intellij.openapi.module.Module;
import com.intellij.openapi.module.ModuleUtilCore;
import com.intellij.openapi.project.Project;
import com.intellij.openapi.vfs.VirtualFile;
import com.intellij.psi.PsiFile;
import io.ballerina.plugins.idea.configuration.BallerinaProjectSettings;
import io.ballerina.plugins.idea.psi.impl.BallerinaPsiImplUtil;
import io.ballerina.plugins.idea.runconfig.BallerinaRunningState;
import io.ballerina.plugins.idea.sdk.BallerinaSdkService;
import io.ballerina.plugins.idea.sdk.BallerinaSdkUtils;
import io.ballerina.plugins.idea.util.BallerinaExecutor;
import io.ballerina.plugins.idea.util.BallerinaHistoryProcessListener;
import org.jetbrains.annotations.NotNull;
import org.jetbrains.annotations.Nullable;

import java.io.File;
import java.nio.file.Paths;
import java.util.HashMap;
import java.util.Map;

import static io.ballerina.plugins.idea.BallerinaConstants.BALLERINA_SRC_DIR_NAME;

/**
 * Represents Ballerina application running state.
 */
public class BallerinaApplicationRunningState extends BallerinaRunningState<BallerinaApplicationConfiguration> {

    private int myDebugPort = 5006;
    @Nullable
    public BallerinaHistoryProcessListener myHistoryProcessHandler;

    BallerinaApplicationRunningState(@NotNull ExecutionEnvironment env, @NotNull Module module,
                                     @NotNull BallerinaApplicationConfiguration configuration) {
        super(env, module, configuration);
    }

    @NotNull
    @Override
    protected ProcessHandler startProcess() throws ExecutionException {
        ProcessHandler processHandler = super.startProcess();
        processHandler.addProcessListener(new ProcessAdapter() {
            @Override
            public void startNotified(@NotNull ProcessEvent event) {
                if (myHistoryProcessHandler != null) {
                    myHistoryProcessHandler.apply(processHandler);
                }
            }
        });
        return processHandler;
    }

    @Override
    protected BallerinaExecutor patchExecutor(@NotNull BallerinaExecutor executor) throws ExecutionException {

        Project project = myConfiguration.getProject();
        String projectPath = project.getBasePath();
        if (projectPath == null) {
            return super.patchExecutor(executor);
        }

        String filePath;

        // Find the file in the project. This is needed to find the module. Otherwise if the file is in a sub-module
        // and the SDK for the project is not set, SDK home path will be null.
        PsiFile file = BallerinaPsiImplUtil.findFileInProject(project, myConfiguration.getFilePath());
        if (file == null) {
            return executor;
        }

        VirtualFile fileDir = file.getVirtualFile().getParent();
        // Sets IDEA project as the termination for the recursive search.
        String projectRoot = BallerinaSdkUtils.searchForBallerinaProjectRoot(fileDir.getPath(),
                project.getBasePath());
        // if no ballerina project is found.
        if (projectRoot.isEmpty()) {
            filePath = Paths.get(file.getVirtualFile().getPath()).toString();
        } else {
            String relativeFilePath =
                    Paths.get(file.getVirtualFile().getPath()).toString().replace(projectRoot, "").substring(1);
            //If file is found in a ballerina package, runs the whole package.
            if (relativeFilePath.startsWith(BALLERINA_SRC_DIR_NAME)) {
                filePath = relativeFilePath.replace(BALLERINA_SRC_DIR_NAME + File.separator, "");
                if (filePath.contains(File.separator)) {
                    // package, instead of the single file.
                    filePath = filePath.substring(0, filePath.indexOf(File.separator));
                } else {
                    filePath = relativeFilePath;
                }
            } else {
                filePath = relativeFilePath;
            }
        }

        Module module = ModuleUtilCore.findModuleForPsiElement(file);
        if (module == null) {
            throw new ExecutionException("Cannot find module for the file '" + file.getVirtualFile().getPath() + "'");
        }
        if (filePath.isEmpty()) {
            filePath = myConfiguration.getFilePath();
            // Note File.separator will not work here since filepath contains "/" regardless of the OS.
            filePath = filePath.replace(projectPath + "/", "");
        }

        BallerinaExecutor ballerinaExecutor;
        if (!projectRoot.isEmpty()) {
            ballerinaExecutor = executor.withParameters("run");

            // If debugging mode is running, we need to add the debugging flag.
            if (isDebug()) {
                ballerinaExecutor.withParameters("--debug", String.valueOf(myDebugPort));
            }
            ballerinaExecutor.withParameters("--sourceroot").withParameters(projectRoot)
                    .withParameterString(myConfiguration.getBallerinaToolParams());

<<<<<<< HEAD
            if (BallerinaExperimentalFeatureSettings.getInstance(project).isAllowedExperimental()) {
=======
            if (BallerinaProjectSettings.getStoredSettings(project).isAllowExperimental()) {
>>>>>>> 596a4651
                ballerinaExecutor.withParameters("--experimental");
            }

            // Tries to get the ballerina executable path using the SDK.
            String balSdkPath = BallerinaSdkService.getInstance(getConfiguration().getProject()).getSdkHomePath(module);
            // If any sdk is not found and user has chosen to auto detect ballerina home.
<<<<<<< HEAD
            if (Strings.isNullOrEmpty(balSdkPath) && BallerinaAutoDetectionSettings.getInstance(project).
                    isAutoDetectionEnabled()) {
=======
            if (Strings.isNullOrEmpty(balSdkPath) && BallerinaProjectSettings.getStoredSettings(project).
                    isAutodetect()) {
>>>>>>> 596a4651
                balSdkPath = BallerinaSdkUtils.autoDetectSdk(project);
            }
            ballerinaExecutor.withBallerinaPath(balSdkPath);

            // Todo - remove after fixing ballerina script
            Map<String, String> balHomeEnv = new HashMap<>();
            balHomeEnv.put("BALLERINA_HOME", balSdkPath);
            ballerinaExecutor.withExtraEnvironment(balHomeEnv);
        } else {
            ballerinaExecutor = executor.withParameters("run");

            // If debugging mode is running, we need to add the debugging flag.
            if (isDebug()) {
                ballerinaExecutor.withParameters("--debug", String.valueOf(myDebugPort));
            }

<<<<<<< HEAD
            if (BallerinaExperimentalFeatureSettings.getInstance(project).isAllowedExperimental()) {
=======
            if (BallerinaProjectSettings.getStoredSettings(project).isAllowExperimental()) {
>>>>>>> 596a4651
                ballerinaExecutor.withParameters("--experimental");
            }

            ballerinaExecutor.withParameterString(myConfiguration.getBallerinaToolParams());

            // Tries to get the ballerina executable path using the SDK.
            String balSdkPath = BallerinaSdkService.getInstance(getConfiguration().getProject()).getSdkHomePath(module);
            // If any sdk is not found and user has chosen to auto detect ballerina home.
<<<<<<< HEAD
            if (Strings.isNullOrEmpty(balSdkPath) && BallerinaAutoDetectionSettings.getInstance(project)
                    .isAutoDetectionEnabled()) {
=======
            if (Strings.isNullOrEmpty(balSdkPath) && BallerinaProjectSettings.getStoredSettings(project)
                    .isAutodetect()) {
>>>>>>> 596a4651
                balSdkPath = BallerinaSdkUtils.autoDetectSdk(project);
            }
            ballerinaExecutor.withBallerinaPath(balSdkPath);

            // Todo - remove after fixing ballerina script
            Map<String, String> balHomeEnv = new HashMap<>();
            balHomeEnv.put("BALLERINA_HOME", balSdkPath);
            ballerinaExecutor.withExtraEnvironment(balHomeEnv);
        }

        // Adds ballerina file/package name after flags.
        ballerinaExecutor.withParameters(filePath);

        return ballerinaExecutor;
    }

    public void setDebugPort(int debugPort) {
        myDebugPort = debugPort;
    }

    public void setHistoryProcessHandler(@Nullable BallerinaHistoryProcessListener historyProcessHandler) {
        myHistoryProcessHandler = historyProcessHandler;
    }

    /**
     * Indicates whether the debugging is invoked or not.
     *
     * @return {@code true} if debugging is running, {@code false} otherwise.
     */
    private boolean isDebug() {
        return DefaultDebugExecutor.EXECUTOR_ID.equals(getEnvironment().getExecutor().getId());
    }
}<|MERGE_RESOLUTION|>--- conflicted
+++ resolved
@@ -137,24 +137,15 @@
             ballerinaExecutor.withParameters("--sourceroot").withParameters(projectRoot)
                     .withParameterString(myConfiguration.getBallerinaToolParams());
 
-<<<<<<< HEAD
-            if (BallerinaExperimentalFeatureSettings.getInstance(project).isAllowedExperimental()) {
-=======
             if (BallerinaProjectSettings.getStoredSettings(project).isAllowExperimental()) {
->>>>>>> 596a4651
                 ballerinaExecutor.withParameters("--experimental");
             }
 
             // Tries to get the ballerina executable path using the SDK.
             String balSdkPath = BallerinaSdkService.getInstance(getConfiguration().getProject()).getSdkHomePath(module);
             // If any sdk is not found and user has chosen to auto detect ballerina home.
-<<<<<<< HEAD
-            if (Strings.isNullOrEmpty(balSdkPath) && BallerinaAutoDetectionSettings.getInstance(project).
-                    isAutoDetectionEnabled()) {
-=======
             if (Strings.isNullOrEmpty(balSdkPath) && BallerinaProjectSettings.getStoredSettings(project).
                     isAutodetect()) {
->>>>>>> 596a4651
                 balSdkPath = BallerinaSdkUtils.autoDetectSdk(project);
             }
             ballerinaExecutor.withBallerinaPath(balSdkPath);
@@ -171,11 +162,7 @@
                 ballerinaExecutor.withParameters("--debug", String.valueOf(myDebugPort));
             }
 
-<<<<<<< HEAD
-            if (BallerinaExperimentalFeatureSettings.getInstance(project).isAllowedExperimental()) {
-=======
             if (BallerinaProjectSettings.getStoredSettings(project).isAllowExperimental()) {
->>>>>>> 596a4651
                 ballerinaExecutor.withParameters("--experimental");
             }
 
@@ -184,13 +171,8 @@
             // Tries to get the ballerina executable path using the SDK.
             String balSdkPath = BallerinaSdkService.getInstance(getConfiguration().getProject()).getSdkHomePath(module);
             // If any sdk is not found and user has chosen to auto detect ballerina home.
-<<<<<<< HEAD
-            if (Strings.isNullOrEmpty(balSdkPath) && BallerinaAutoDetectionSettings.getInstance(project)
-                    .isAutoDetectionEnabled()) {
-=======
             if (Strings.isNullOrEmpty(balSdkPath) && BallerinaProjectSettings.getStoredSettings(project)
                     .isAutodetect()) {
->>>>>>> 596a4651
                 balSdkPath = BallerinaSdkUtils.autoDetectSdk(project);
             }
             ballerinaExecutor.withBallerinaPath(balSdkPath);
