--- conflicted
+++ resolved
@@ -29,11 +29,8 @@
 import com.intellij.openapi.fileEditor.TextEditor;
 import com.intellij.openapi.project.Project;
 import com.intellij.openapi.vfs.VirtualFile;
-<<<<<<< HEAD
 import io.ballerina.plugins.idea.preloading.BallerinaCmdException;
-=======
 import io.ballerina.plugins.idea.configuration.BallerinaProjectSettings;
->>>>>>> 918f2afc
 import io.ballerina.plugins.idea.sdk.BallerinaSdkUtils;
 import org.jetbrains.annotations.NonNls;
 import org.jetbrains.annotations.NotNull;
@@ -91,18 +88,13 @@
 
         // Checks for the user-configured auto detection settings.
         if (Strings.isNullOrEmpty(balSdkPath)
-<<<<<<< HEAD
-                && BallerinaAutoDetectionSettings.getInstance(project).isAutoDetectionEnabled()) {
+                &&  BallerinaProjectSettings.getStoredSettings(project).isAutodetect()) {
             try {
                 balSdkPath = BallerinaSdkUtils.autoDetectSdk(project);
             } catch (BallerinaCmdException e) {
                 LOG.warn(String.format("failed to auto detect ballerina home for the project: %s", project.getName()));
                 return "";
             }
-=======
-                &&  BallerinaProjectSettings.getStoredSettings(project).isAutodetect()) {
-            balSdkPath = BallerinaSdkUtils.autoDetectSdk(project);
->>>>>>> 918f2afc
         }
 
         if (Strings.isNullOrEmpty(balSdkPath)) {
