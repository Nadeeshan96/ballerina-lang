/*
 *  Copyright (c) 2020, WSO2 Inc. (http://www.wso2.org) All Rights Reserved.
 *
 *  Licensed under the Apache License, Version 2.0 (the "License");
 *  you may not use this file except in compliance with the License.
 *  You may obtain a copy of the License at
 *
 *  http://www.apache.org/licenses/LICENSE-2.0
 *
 *  Unless required by applicable law or agreed to in writing, software
 *  distributed under the License is distributed on an "AS IS" BASIS,
 *  WITHOUT WARRANTIES OR CONDITIONS OF ANY KIND, either express or implied.
 *  See the License for the specific language governing permissions and
 *  limitations under the License.
 */

// This is a generated file. Not intended for manual editing.
package io.ballerina.plugins.idea.parser;

import com.intellij.lang.PsiBuilder;
import com.intellij.lang.PsiBuilder.Marker;
import static io.ballerina.plugins.idea.psi.BallerinaTypes.*;
import static io.ballerina.plugins.idea.parser.BallerinaParserUtil.*;
import com.intellij.psi.tree.IElementType;
import com.intellij.lang.ASTNode;
import com.intellij.psi.tree.TokenSet;
import com.intellij.lang.PsiParser;
import com.intellij.lang.LightPsiParser;

@SuppressWarnings({"SimplifiableIfStatement", "UnusedAssignment"})
public class BallerinaParser implements PsiParser, LightPsiParser {

  public ASTNode parse(IElementType t, PsiBuilder b) {
    parseLight(t, b);
    return b.getTreeBuilt();
  }

  public void parseLight(IElementType t, PsiBuilder b) {
    boolean r;
    b = adapt_builder_(t, b, this, EXTENDS_SETS_);
    Marker m = enter_section_(b, 0, _COLLAPSE_, null);
    r = parse_root_(t, b);
    exit_section_(b, 0, m, t, r, true, TRUE_CONDITION);
  }

  protected boolean parse_root_(IElementType t, PsiBuilder b) {
    return parse_root_(t, b, 0);
  }

  static boolean parse_root_(IElementType t, PsiBuilder b, int l) {
    return CompilationUnit(b, l + 1);
  }

  public static final TokenSet[] EXTENDS_SETS_ = new TokenSet[] {
    create_token_set_(CONSTANT_EXPRESSION, CONST_ADD_SUB_EXPRESSION, CONST_DIV_MUL_MOD_EXPRESSION, CONST_GROUP_EXPRESSION,
      RECORD_LITERAL_CONST_EXPRESSION, SIMPLE_LITERAL_CONST_EXPRESSION),
    create_token_set_(STATIC_MATCH_IDENTIFIER_LITERAL, STATIC_MATCH_LIST_LITERAL, STATIC_MATCH_LITERAL, STATIC_MATCH_OR_EXPRESSION,
      STATIC_MATCH_RECORD_LITERAL, STATIC_MATCH_SIMPLE_LITERAL),
    create_token_set_(ARRAY_TYPE_NAME, EXCLUSIVE_RECORD_TYPE_DESCRIPTOR, GROUP_TYPE_NAME, INCLUSIVE_RECORD_TYPE_DESCRIPTOR,
      NULLABLE_TYPE_NAME, OBJECT_TYPE_NAME, SIMPLE_TYPE_NAME, TUPLE_TYPE_NAME,
      TYPE_NAME, UNION_TYPE_NAME),
    create_token_set_(ANNOTATION_ACCESS_REFERENCE, FIELD_VARIABLE_REFERENCE, FUNCTION_INVOCATION_REFERENCE, GROUP_FIELD_VARIABLE_REFERENCE,
      GROUP_INVOCATION_REFERENCE, GROUP_MAP_ARRAY_VARIABLE_REFERENCE, GROUP_STRING_FUNCTION_INVOCATION_REFERENCE, INVOCATION_REFERENCE,
      MAP_ARRAY_VARIABLE_REFERENCE, SIMPLE_VARIABLE_REFERENCE, STRING_FUNCTION_INVOCATION_REFERENCE, TYPE_DESC_EXPR_INVOCATION_REFERENCE,
      VARIABLE_REFERENCE, XML_ATTRIB_VARIABLE_REFERENCE, XML_ELEMENT_FILTER_REFERENCE, XML_STEP_EXPRESSION_REFERENCE),
    create_token_set_(ACTION_INVOCATION_EXPRESSION, ANNOTATION_ACTION_EXPRESSION, ANONYMOUS_FUNCTION_EXPRESSION, BINARY_ADD_SUB_EXPRESSION,
      BINARY_AND_EXPRESSION, BINARY_COMPARE_EXPRESSION, BINARY_DIV_MUL_MOD_EXPRESSION, BINARY_EQUAL_EXPRESSION,
      BINARY_OR_EXPRESSION, BINARY_REF_EQUAL_EXPRESSION, BITWISE_EXPRESSION, BITWISE_SHIFT_EXPRESSION,
      CHECKED_EXPRESSION, CHECK_PANIC_EXPRESSION, ELVIS_EXPRESSION, EXPRESSION,
      FLUSH_WORKER_EXPRESSION, GROUP_EXPRESSION, INTEGER_RANGE_EXPRESSION, LET_EXPRESSION,
<<<<<<< HEAD
      LIST_CONSTRUCTOR_EXPRESSION, QUERY_EXPRESSION, RECORD_LITERAL_EXPRESSION, SERVICE_CONSTRUCTOR_EXPRESSION,
      SIMPLE_LITERAL_EXPRESSION, STRING_TEMPLATE_LITERAL_EXPRESSION, TABLE_LITERAL_EXPRESSION, TERNARY_EXPRESSION,
      TRAP_EXPRESSION, TYPE_CONVERSION_EXPRESSION, TYPE_DESC_EXPRESSION, TYPE_INIT_EXPRESSION,
      TYPE_TEST_EXPRESSION, UNARY_EXPRESSION, VARIABLE_REFERENCE_EXPRESSION, WAIT_EXPRESSION,
      WORKER_RECEIVE_EXPRESSION, WORKER_SEND_SYNC_EXPRESSION, XML_LITERAL_EXPRESSION),
=======
      LIST_CONSTRUCTOR_EXPRESSION, QUERY_ACTION_EXPRESSION, QUERY_EXPRESSION, RECORD_LITERAL_EXPRESSION,
      SERVICE_CONSTRUCTOR_EXPRESSION, SIMPLE_LITERAL_EXPRESSION, STRING_TEMPLATE_LITERAL_EXPRESSION, TABLE_LITERAL_EXPRESSION,
      TERNARY_EXPRESSION, TRAP_EXPRESSION, TYPE_CONVERSION_EXPRESSION, TYPE_DESC_EXPRESSION,
      TYPE_INIT_EXPRESSION, TYPE_TEST_EXPRESSION, UNARY_EXPRESSION, VARIABLE_REFERENCE_EXPRESSION,
      WAIT_EXPRESSION, WORKER_RECEIVE_EXPRESSION, WORKER_SEND_SYNC_EXPRESSION, XML_LITERAL_EXPRESSION),
>>>>>>> d9d792d6
  };

  /* ********************************************************** */
  // abort SEMICOLON
  public static boolean AbortStatement(PsiBuilder b, int l) {
    if (!recursion_guard_(b, l, "AbortStatement")) return false;
    if (!nextTokenIs(b, ABORT)) return false;
    boolean r, p;
    Marker m = enter_section_(b, l, _NONE_, ABORT_STATEMENT, null);
    r = consumeTokens(b, 1, ABORT, SEMICOLON);
    p = r; // pin = 1
    exit_section_(b, l, m, r, p, null);
    return r || p;
  }

  /* ********************************************************** */
  // aborted LEFT_BRACE Block RIGHT_BRACE
  public static boolean AbortedClause(PsiBuilder b, int l) {
    if (!recursion_guard_(b, l, "AbortedClause")) return false;
    if (!nextTokenIs(b, ABORTED)) return false;
    boolean r, p;
    Marker m = enter_section_(b, l, _NONE_, ABORTED_CLAUSE, null);
    r = consumeTokens(b, 1, ABORTED, LEFT_BRACE);
    p = r; // pin = 1
    r = r && report_error_(b, Block(b, l + 1));
    r = p && consumeToken(b, RIGHT_BRACE) && r;
    exit_section_(b, l, m, r, p, null);
    return r || p;
  }

  /* ********************************************************** */
  // (AnnotationAttachment* start)? VariableReference RARROW FunctionInvocation {/*pin=3 recoverWhile=StatementRecover*/}
  public static boolean ActionInvocation(PsiBuilder b, int l) {
    if (!recursion_guard_(b, l, "ActionInvocation")) return false;
    boolean r;
    Marker m = enter_section_(b, l, _NONE_, ACTION_INVOCATION, "<action invocation>");
    r = ActionInvocation_0(b, l + 1);
    r = r && VariableReference(b, l + 1, -1);
    r = r && consumeToken(b, RARROW);
    r = r && FunctionInvocation(b, l + 1);
    r = r && ActionInvocation_4(b, l + 1);
    exit_section_(b, l, m, r, false, null);
    return r;
  }

  // (AnnotationAttachment* start)?
  private static boolean ActionInvocation_0(PsiBuilder b, int l) {
    if (!recursion_guard_(b, l, "ActionInvocation_0")) return false;
    ActionInvocation_0_0(b, l + 1);
    return true;
  }

  // AnnotationAttachment* start
  private static boolean ActionInvocation_0_0(PsiBuilder b, int l) {
    if (!recursion_guard_(b, l, "ActionInvocation_0_0")) return false;
    boolean r;
    Marker m = enter_section_(b);
    r = ActionInvocation_0_0_0(b, l + 1);
    r = r && consumeToken(b, START);
    exit_section_(b, m, null, r);
    return r;
  }

  // AnnotationAttachment*
  private static boolean ActionInvocation_0_0_0(PsiBuilder b, int l) {
    if (!recursion_guard_(b, l, "ActionInvocation_0_0_0")) return false;
    while (true) {
      int c = current_position_(b);
      if (!AnnotationAttachment(b, l + 1)) break;
      if (!empty_element_parsed_guard_(b, "ActionInvocation_0_0_0", c)) break;
    }
    return true;
  }

  // {/*pin=3 recoverWhile=StatementRecover*/}
  private static boolean ActionInvocation_4(PsiBuilder b, int l) {
    return true;
  }

  /* ********************************************************** */
  // as identifier
  public static boolean Alias(PsiBuilder b, int l) {
    if (!recursion_guard_(b, l, "Alias")) return false;
    if (!nextTokenIs(b, AS)) return false;
    boolean r, p;
    Marker m = enter_section_(b, l, _NONE_, ALIAS, null);
    r = consumeTokens(b, 1, AS, IDENTIFIER);
    p = r; // pin = 1
    exit_section_(b, l, m, r, p, null);
    return r || p;
  }

  /* ********************************************************** */
  // AT NameReference RecordLiteral?
  public static boolean AnnotationAttachment(PsiBuilder b, int l) {
    if (!recursion_guard_(b, l, "AnnotationAttachment")) return false;
    if (!nextTokenIs(b, AT)) return false;
    boolean r, p;
    Marker m = enter_section_(b, l, _NONE_, ANNOTATION_ATTACHMENT, null);
    r = consumeToken(b, AT);
    p = r; // pin = 1
    r = r && report_error_(b, NameReference(b, l + 1));
    r = p && AnnotationAttachment_2(b, l + 1) && r;
    exit_section_(b, l, m, r, p, null);
    return r || p;
  }

  // RecordLiteral?
  private static boolean AnnotationAttachment_2(PsiBuilder b, int l) {
    if (!recursion_guard_(b, l, "AnnotationAttachment_2")) return false;
    RecordLiteral(b, l + 1);
    return true;
  }

  /* ********************************************************** */
  // public? const? annotation (TypeName identifier | identifier) (on AttachmentPoint (COMMA AttachmentPoint)*)? SEMICOLON
  public static boolean AnnotationDefinition(PsiBuilder b, int l) {
    if (!recursion_guard_(b, l, "AnnotationDefinition")) return false;
    boolean r, p;
    Marker m = enter_section_(b, l, _NONE_, ANNOTATION_DEFINITION, "<annotation definition>");
    r = AnnotationDefinition_0(b, l + 1);
    r = r && AnnotationDefinition_1(b, l + 1);
    r = r && consumeToken(b, ANNOTATION);
    p = r; // pin = 3
    r = r && report_error_(b, AnnotationDefinition_3(b, l + 1));
    r = p && report_error_(b, AnnotationDefinition_4(b, l + 1)) && r;
    r = p && consumeToken(b, SEMICOLON) && r;
    exit_section_(b, l, m, r, p, null);
    return r || p;
  }

  // public?
  private static boolean AnnotationDefinition_0(PsiBuilder b, int l) {
    if (!recursion_guard_(b, l, "AnnotationDefinition_0")) return false;
    consumeToken(b, PUBLIC);
    return true;
  }

  // const?
  private static boolean AnnotationDefinition_1(PsiBuilder b, int l) {
    if (!recursion_guard_(b, l, "AnnotationDefinition_1")) return false;
    consumeToken(b, CONST);
    return true;
  }

  // TypeName identifier | identifier
  private static boolean AnnotationDefinition_3(PsiBuilder b, int l) {
    if (!recursion_guard_(b, l, "AnnotationDefinition_3")) return false;
    boolean r;
    Marker m = enter_section_(b);
    r = AnnotationDefinition_3_0(b, l + 1);
    if (!r) r = consumeToken(b, IDENTIFIER);
    exit_section_(b, m, null, r);
    return r;
  }

  // TypeName identifier
  private static boolean AnnotationDefinition_3_0(PsiBuilder b, int l) {
    if (!recursion_guard_(b, l, "AnnotationDefinition_3_0")) return false;
    boolean r;
    Marker m = enter_section_(b);
    r = TypeName(b, l + 1, -1);
    r = r && consumeToken(b, IDENTIFIER);
    exit_section_(b, m, null, r);
    return r;
  }

  // (on AttachmentPoint (COMMA AttachmentPoint)*)?
  private static boolean AnnotationDefinition_4(PsiBuilder b, int l) {
    if (!recursion_guard_(b, l, "AnnotationDefinition_4")) return false;
    AnnotationDefinition_4_0(b, l + 1);
    return true;
  }

  // on AttachmentPoint (COMMA AttachmentPoint)*
  private static boolean AnnotationDefinition_4_0(PsiBuilder b, int l) {
    if (!recursion_guard_(b, l, "AnnotationDefinition_4_0")) return false;
    boolean r;
    Marker m = enter_section_(b);
    r = consumeToken(b, ON);
    r = r && AttachmentPoint(b, l + 1);
    r = r && AnnotationDefinition_4_0_2(b, l + 1);
    exit_section_(b, m, null, r);
    return r;
  }

  // (COMMA AttachmentPoint)*
  private static boolean AnnotationDefinition_4_0_2(PsiBuilder b, int l) {
    if (!recursion_guard_(b, l, "AnnotationDefinition_4_0_2")) return false;
    while (true) {
      int c = current_position_(b);
      if (!AnnotationDefinition_4_0_2_0(b, l + 1)) break;
      if (!empty_element_parsed_guard_(b, "AnnotationDefinition_4_0_2", c)) break;
    }
    return true;
  }

  // COMMA AttachmentPoint
  private static boolean AnnotationDefinition_4_0_2_0(PsiBuilder b, int l) {
    if (!recursion_guard_(b, l, "AnnotationDefinition_4_0_2_0")) return false;
    boolean r;
    Marker m = enter_section_(b);
    r = consumeToken(b, COMMA);
    r = r && AttachmentPoint(b, l + 1);
    exit_section_(b, m, null, r);
    return r;
  }

  /* ********************************************************** */
  // ExplicitAnonymousFunctionExpr | InferAnonymousFunctionExpr
  public static boolean AnonymousFunctionExpr(PsiBuilder b, int l) {
    if (!recursion_guard_(b, l, "AnonymousFunctionExpr")) return false;
    boolean r;
    Marker m = enter_section_(b, l, _NONE_, ANONYMOUS_FUNCTION_EXPR, "<anonymous function expr>");
    r = ExplicitAnonymousFunctionExpr(b, l + 1);
    if (!r) r = InferAnonymousFunctionExpr(b, l + 1);
    exit_section_(b, l, m, r, false, null);
    return r;
  }

  /* ********************************************************** */
  // anydata
  public static boolean AnyDataTypeName(PsiBuilder b, int l) {
    if (!recursion_guard_(b, l, "AnyDataTypeName")) return false;
    if (!nextTokenIs(b, ANYDATA)) return false;
    boolean r;
    Marker m = enter_section_(b);
    r = consumeToken(b, ANYDATA);
    exit_section_(b, m, ANY_DATA_TYPE_NAME, r);
    return r;
  }

  /* ********************************************************** */
  // identifier | ReservedWord
  public static boolean AnyIdentifierName(PsiBuilder b, int l) {
    if (!recursion_guard_(b, l, "AnyIdentifierName")) return false;
    boolean r;
    Marker m = enter_section_(b, l, _NONE_, ANY_IDENTIFIER_NAME, "<any identifier name>");
    r = consumeToken(b, IDENTIFIER);
    if (!r) r = ReservedWord(b, l + 1);
    exit_section_(b, l, m, r, false, null);
    return r;
  }

  /* ********************************************************** */
  // any
  public static boolean AnyTypeName(PsiBuilder b, int l) {
    if (!recursion_guard_(b, l, "AnyTypeName")) return false;
    if (!nextTokenIs(b, ANY)) return false;
    boolean r;
    Marker m = enter_section_(b);
    r = consumeToken(b, ANY);
    exit_section_(b, m, ANY_TYPE_NAME, r);
    return r;
  }

  /* ********************************************************** */
  // VariableReference ASSIGN Expression SEMICOLON
  public static boolean AssignmentStatement(PsiBuilder b, int l) {
    if (!recursion_guard_(b, l, "AssignmentStatement")) return false;
    boolean r, p;
    Marker m = enter_section_(b, l, _NONE_, ASSIGNMENT_STATEMENT, "<assignment statement>");
    r = VariableReference(b, l + 1, -1);
    r = r && consumeToken(b, ASSIGN);
    p = r; // pin = 2
    r = r && report_error_(b, Expression(b, l + 1, -1));
    r = p && consumeToken(b, SEMICOLON) && r;
    exit_section_(b, l, m, r, p, null);
    return r || p;
  }

  /* ********************************************************** */
  // DualAttachPoint | SourceOnlyAttachPoint
  public static boolean AttachmentPoint(PsiBuilder b, int l) {
    if (!recursion_guard_(b, l, "AttachmentPoint")) return false;
    boolean r;
    Marker m = enter_section_(b, l, _NONE_, ATTACHMENT_POINT, "<attachment point>");
    r = DualAttachPoint(b, l + 1);
    if (!r) r = SourceOnlyAttachPoint(b, l + 1);
    exit_section_(b, l, m, r, false, null);
    return r;
  }

  /* ********************************************************** */
  // identifier | StructuredBindingPattern
  public static boolean BindingPattern(PsiBuilder b, int l) {
    if (!recursion_guard_(b, l, "BindingPattern")) return false;
    boolean r;
    Marker m = enter_section_(b, l, _NONE_, BINDING_PATTERN, "<binding pattern>");
    r = consumeToken(b, IDENTIFIER);
    if (!r) r = StructuredBindingPattern(b, l + 1);
    exit_section_(b, l, m, r, false, null);
    return r;
  }

  /* ********************************************************** */
  // VariableReference
  //                     | StructuredRefBindingPattern
  //                     | ErrorRefBindingPattern
  public static boolean BindingRefPattern(PsiBuilder b, int l) {
    if (!recursion_guard_(b, l, "BindingRefPattern")) return false;
    boolean r;
    Marker m = enter_section_(b, l, _NONE_, BINDING_REF_PATTERN, "<binding ref pattern>");
    r = VariableReference(b, l + 1, -1);
    if (!r) r = StructuredRefBindingPattern(b, l + 1);
    if (!r) r = ErrorRefBindingPattern(b, l + 1);
    exit_section_(b, l, m, r, false, null);
    return r;
  }

  /* ********************************************************** */
  // BASE_16_BLOB_LITERAL | BASE_64_BLOB_LITERAL
  public static boolean BlobLiteral(PsiBuilder b, int l) {
    if (!recursion_guard_(b, l, "BlobLiteral")) return false;
    if (!nextTokenIs(b, "<blob literal>", BASE_16_BLOB_LITERAL, BASE_64_BLOB_LITERAL)) return false;
    boolean r;
    Marker m = enter_section_(b, l, _NONE_, BLOB_LITERAL, "<blob literal>");
    r = consumeToken(b, BASE_16_BLOB_LITERAL);
    if (!r) r = consumeToken(b, BASE_64_BLOB_LITERAL);
    exit_section_(b, l, m, r, false, null);
    return r;
  }

  /* ********************************************************** */
  // Statement*
  public static boolean Block(PsiBuilder b, int l) {
    if (!recursion_guard_(b, l, "Block")) return false;
    Marker m = enter_section_(b, l, _NONE_, BLOCK, "<block>");
    while (true) {
      int c = current_position_(b);
      if (!Statement(b, l + 1)) break;
      if (!empty_element_parsed_guard_(b, "Block", c)) break;
    }
    exit_section_(b, l, m, true, false, null);
    return true;
  }

  /* ********************************************************** */
  // LEFT_BRACE (RIGHT_BRACE | Statement* WorkerWithStatementsBlock+ RIGHT_BRACE | Statement+ RIGHT_BRACE )
  public static boolean BlockFunctionBody(PsiBuilder b, int l) {
    if (!recursion_guard_(b, l, "BlockFunctionBody")) return false;
    if (!nextTokenIs(b, LEFT_BRACE)) return false;
    boolean r, p;
    Marker m = enter_section_(b, l, _NONE_, BLOCK_FUNCTION_BODY, null);
    r = consumeToken(b, LEFT_BRACE);
    p = r; // pin = 1
    r = r && BlockFunctionBody_1(b, l + 1);
    exit_section_(b, l, m, r, p, null);
    return r || p;
  }

  // RIGHT_BRACE | Statement* WorkerWithStatementsBlock+ RIGHT_BRACE | Statement+ RIGHT_BRACE
  private static boolean BlockFunctionBody_1(PsiBuilder b, int l) {
    if (!recursion_guard_(b, l, "BlockFunctionBody_1")) return false;
    boolean r;
    Marker m = enter_section_(b);
    r = consumeToken(b, RIGHT_BRACE);
    if (!r) r = BlockFunctionBody_1_1(b, l + 1);
    if (!r) r = BlockFunctionBody_1_2(b, l + 1);
    exit_section_(b, m, null, r);
    return r;
  }

  // Statement* WorkerWithStatementsBlock+ RIGHT_BRACE
  private static boolean BlockFunctionBody_1_1(PsiBuilder b, int l) {
    if (!recursion_guard_(b, l, "BlockFunctionBody_1_1")) return false;
    boolean r;
    Marker m = enter_section_(b);
    r = BlockFunctionBody_1_1_0(b, l + 1);
    r = r && BlockFunctionBody_1_1_1(b, l + 1);
    r = r && consumeToken(b, RIGHT_BRACE);
    exit_section_(b, m, null, r);
    return r;
  }

  // Statement*
  private static boolean BlockFunctionBody_1_1_0(PsiBuilder b, int l) {
    if (!recursion_guard_(b, l, "BlockFunctionBody_1_1_0")) return false;
    while (true) {
      int c = current_position_(b);
      if (!Statement(b, l + 1)) break;
      if (!empty_element_parsed_guard_(b, "BlockFunctionBody_1_1_0", c)) break;
    }
    return true;
  }

  // WorkerWithStatementsBlock+
  private static boolean BlockFunctionBody_1_1_1(PsiBuilder b, int l) {
    if (!recursion_guard_(b, l, "BlockFunctionBody_1_1_1")) return false;
    boolean r;
    Marker m = enter_section_(b);
    r = WorkerWithStatementsBlock(b, l + 1);
    while (r) {
      int c = current_position_(b);
      if (!WorkerWithStatementsBlock(b, l + 1)) break;
      if (!empty_element_parsed_guard_(b, "BlockFunctionBody_1_1_1", c)) break;
    }
    exit_section_(b, m, null, r);
    return r;
  }

  // Statement+ RIGHT_BRACE
  private static boolean BlockFunctionBody_1_2(PsiBuilder b, int l) {
    if (!recursion_guard_(b, l, "BlockFunctionBody_1_2")) return false;
    boolean r;
    Marker m = enter_section_(b);
    r = BlockFunctionBody_1_2_0(b, l + 1);
    r = r && consumeToken(b, RIGHT_BRACE);
    exit_section_(b, m, null, r);
    return r;
  }

  // Statement+
  private static boolean BlockFunctionBody_1_2_0(PsiBuilder b, int l) {
    if (!recursion_guard_(b, l, "BlockFunctionBody_1_2_0")) return false;
    boolean r;
    Marker m = enter_section_(b);
    r = Statement(b, l + 1);
    while (r) {
      int c = current_position_(b);
      if (!Statement(b, l + 1)) break;
      if (!empty_element_parsed_guard_(b, "BlockFunctionBody_1_2_0", c)) break;
    }
    exit_section_(b, m, null, r);
    return r;
  }

  /* ********************************************************** */
  // break SEMICOLON
  public static boolean BreakStatement(PsiBuilder b, int l) {
    if (!recursion_guard_(b, l, "BreakStatement")) return false;
    if (!nextTokenIs(b, BREAK)) return false;
    boolean r, p;
    Marker m = enter_section_(b, l, _NONE_, BREAK_STATEMENT, null);
    r = consumeTokens(b, 1, BREAK, SEMICOLON);
    p = r; // pin = 1
    exit_section_(b, l, m, r, p, null);
    return r || p;
  }

  /* ********************************************************** */
  // MapTypeName
  //                              | FutureTypeName
  //                              | XmlTypeName
  //                              | JsonTypeName
  //                              | StreamTypeName
  //                              | TableTypeName
  //                              | ServiceTypeName
  //                              | TypeDescReferenceTypeName
  //                              | ErrorTypeName
  //                              | FunctionTypeName
  public static boolean BuiltInReferenceTypeName(PsiBuilder b, int l) {
    if (!recursion_guard_(b, l, "BuiltInReferenceTypeName")) return false;
    boolean r;
    Marker m = enter_section_(b, l, _NONE_, BUILT_IN_REFERENCE_TYPE_NAME, "<built in reference type name>");
    r = MapTypeName(b, l + 1);
    if (!r) r = FutureTypeName(b, l + 1);
    if (!r) r = XmlTypeName(b, l + 1);
    if (!r) r = JsonTypeName(b, l + 1);
    if (!r) r = StreamTypeName(b, l + 1);
    if (!r) r = TableTypeName(b, l + 1);
    if (!r) r = ServiceTypeName(b, l + 1);
    if (!r) r = TypeDescReferenceTypeName(b, l + 1);
    if (!r) r = ErrorTypeName(b, l + 1);
    if (!r) r = FunctionTypeName(b, l + 1);
    exit_section_(b, l, m, r, false, null);
    return r;
  }

  /* ********************************************************** */
  // catch (LEFT_PARENTHESIS TypeName identifier RIGHT_PARENTHESIS (LEFT_BRACE Block RIGHT_BRACE))
  public static boolean CatchClause(PsiBuilder b, int l) {
    if (!recursion_guard_(b, l, "CatchClause")) return false;
    if (!nextTokenIs(b, CATCH)) return false;
    boolean r, p;
    Marker m = enter_section_(b, l, _NONE_, CATCH_CLAUSE, null);
    r = consumeToken(b, CATCH);
    p = r; // pin = 1
    r = r && CatchClause_1(b, l + 1);
    exit_section_(b, l, m, r, p, null);
    return r || p;
  }

  // LEFT_PARENTHESIS TypeName identifier RIGHT_PARENTHESIS (LEFT_BRACE Block RIGHT_BRACE)
  private static boolean CatchClause_1(PsiBuilder b, int l) {
    if (!recursion_guard_(b, l, "CatchClause_1")) return false;
    boolean r, p;
    Marker m = enter_section_(b, l, _NONE_);
    r = consumeToken(b, LEFT_PARENTHESIS);
    p = r; // pin = 1
    r = r && report_error_(b, TypeName(b, l + 1, -1));
    r = p && report_error_(b, consumeTokens(b, -1, IDENTIFIER, RIGHT_PARENTHESIS)) && r;
    r = p && CatchClause_1_4(b, l + 1) && r;
    exit_section_(b, l, m, r, p, null);
    return r || p;
  }

  // LEFT_BRACE Block RIGHT_BRACE
  private static boolean CatchClause_1_4(PsiBuilder b, int l) {
    if (!recursion_guard_(b, l, "CatchClause_1_4")) return false;
    boolean r, p;
    Marker m = enter_section_(b, l, _NONE_);
    r = consumeToken(b, LEFT_BRACE);
    p = r; // pin = 1
    r = r && report_error_(b, Block(b, l + 1));
    r = p && consumeToken(b, RIGHT_BRACE) && r;
    exit_section_(b, l, m, r, p, null);
    return r || p;
  }

  /* ********************************************************** */
  // CatchClause+ FinallyClause? | FinallyClause
  public static boolean CatchClauses(PsiBuilder b, int l) {
    if (!recursion_guard_(b, l, "CatchClauses")) return false;
    if (!nextTokenIs(b, "<catch clauses>", CATCH, FINALLY)) return false;
    boolean r;
    Marker m = enter_section_(b, l, _NONE_, CATCH_CLAUSES, "<catch clauses>");
    r = CatchClauses_0(b, l + 1);
    if (!r) r = FinallyClause(b, l + 1);
    exit_section_(b, l, m, r, false, null);
    return r;
  }

  // CatchClause+ FinallyClause?
  private static boolean CatchClauses_0(PsiBuilder b, int l) {
    if (!recursion_guard_(b, l, "CatchClauses_0")) return false;
    boolean r;
    Marker m = enter_section_(b);
    r = CatchClauses_0_0(b, l + 1);
    r = r && CatchClauses_0_1(b, l + 1);
    exit_section_(b, m, null, r);
    return r;
  }

  // CatchClause+
  private static boolean CatchClauses_0_0(PsiBuilder b, int l) {
    if (!recursion_guard_(b, l, "CatchClauses_0_0")) return false;
    boolean r;
    Marker m = enter_section_(b);
    r = CatchClause(b, l + 1);
    while (r) {
      int c = current_position_(b);
      if (!CatchClause(b, l + 1)) break;
      if (!empty_element_parsed_guard_(b, "CatchClauses_0_0", c)) break;
    }
    exit_section_(b, m, null, r);
    return r;
  }

  // FinallyClause?
  private static boolean CatchClauses_0_1(PsiBuilder b, int l) {
    if (!recursion_guard_(b, l, "CatchClauses_0_1")) return false;
    FinallyClause(b, l + 1);
    return true;
  }

  /* ********************************************************** */
  // LEFT_CLOSED_RECORD_DELIMITER PIPE FieldBindingPattern (COMMA FieldBindingPattern)* PIPE RIGHT_CLOSED_RECORD_DELIMITER
  public static boolean ClosedRecordBindingPattern(PsiBuilder b, int l) {
    if (!recursion_guard_(b, l, "ClosedRecordBindingPattern")) return false;
    if (!nextTokenIs(b, LEFT_CLOSED_RECORD_DELIMITER)) return false;
    boolean r, p;
    Marker m = enter_section_(b, l, _NONE_, CLOSED_RECORD_BINDING_PATTERN, null);
    r = consumeTokens(b, 2, LEFT_CLOSED_RECORD_DELIMITER, PIPE);
    p = r; // pin = 2
    r = r && report_error_(b, FieldBindingPattern(b, l + 1));
    r = p && report_error_(b, ClosedRecordBindingPattern_3(b, l + 1)) && r;
    r = p && report_error_(b, consumeTokens(b, -1, PIPE, RIGHT_CLOSED_RECORD_DELIMITER)) && r;
    exit_section_(b, l, m, r, p, null);
    return r || p;
  }

  // (COMMA FieldBindingPattern)*
  private static boolean ClosedRecordBindingPattern_3(PsiBuilder b, int l) {
    if (!recursion_guard_(b, l, "ClosedRecordBindingPattern_3")) return false;
    while (true) {
      int c = current_position_(b);
      if (!ClosedRecordBindingPattern_3_0(b, l + 1)) break;
      if (!empty_element_parsed_guard_(b, "ClosedRecordBindingPattern_3", c)) break;
    }
    return true;
  }

  // COMMA FieldBindingPattern
  private static boolean ClosedRecordBindingPattern_3_0(PsiBuilder b, int l) {
    if (!recursion_guard_(b, l, "ClosedRecordBindingPattern_3_0")) return false;
    boolean r;
    Marker m = enter_section_(b);
    r = consumeToken(b, COMMA);
    r = r && FieldBindingPattern(b, l + 1);
    exit_section_(b, m, null, r);
    return r;
  }

  /* ********************************************************** */
  // CommittedClause AbortedClause | AbortedClause CommittedClause | AbortedClause | CommittedClause
  public static boolean CommittedAbortedClauses(PsiBuilder b, int l) {
    if (!recursion_guard_(b, l, "CommittedAbortedClauses")) return false;
    if (!nextTokenIs(b, "<committed aborted clauses>", ABORTED, COMMITTED)) return false;
    boolean r;
    Marker m = enter_section_(b, l, _NONE_, COMMITTED_ABORTED_CLAUSES, "<committed aborted clauses>");
    r = CommittedAbortedClauses_0(b, l + 1);
    if (!r) r = CommittedAbortedClauses_1(b, l + 1);
    if (!r) r = AbortedClause(b, l + 1);
    if (!r) r = CommittedClause(b, l + 1);
    exit_section_(b, l, m, r, false, null);
    return r;
  }

  // CommittedClause AbortedClause
  private static boolean CommittedAbortedClauses_0(PsiBuilder b, int l) {
    if (!recursion_guard_(b, l, "CommittedAbortedClauses_0")) return false;
    boolean r;
    Marker m = enter_section_(b);
    r = CommittedClause(b, l + 1);
    r = r && AbortedClause(b, l + 1);
    exit_section_(b, m, null, r);
    return r;
  }

  // AbortedClause CommittedClause
  private static boolean CommittedAbortedClauses_1(PsiBuilder b, int l) {
    if (!recursion_guard_(b, l, "CommittedAbortedClauses_1")) return false;
    boolean r;
    Marker m = enter_section_(b);
    r = AbortedClause(b, l + 1);
    r = r && CommittedClause(b, l + 1);
    exit_section_(b, m, null, r);
    return r;
  }

  /* ********************************************************** */
  // committed LEFT_BRACE Block RIGHT_BRACE
  public static boolean CommittedClause(PsiBuilder b, int l) {
    if (!recursion_guard_(b, l, "CommittedClause")) return false;
    if (!nextTokenIs(b, COMMITTED)) return false;
    boolean r, p;
    Marker m = enter_section_(b, l, _NONE_, COMMITTED_CLAUSE, null);
    r = consumeTokens(b, 1, COMMITTED, LEFT_BRACE);
    p = r; // pin = 1
    r = r && report_error_(b, Block(b, l + 1));
    r = p && consumeToken(b, RIGHT_BRACE) && r;
    exit_section_(b, l, m, r, p, null);
    return r || p;
  }

  /* ********************************************************** */
  // (ImportDeclaration | NamespaceDeclaration)* (DefinitionWithoutAnnotationAttachments |  DefinitionWithMultipleAnnotationAttachments | DefinitionWithSingleAnnotationAttachment)* <<eof>>
  static boolean CompilationUnit(PsiBuilder b, int l) {
    if (!recursion_guard_(b, l, "CompilationUnit")) return false;
    boolean r;
    Marker m = enter_section_(b);
    r = CompilationUnit_0(b, l + 1);
    r = r && CompilationUnit_1(b, l + 1);
    r = r && eof(b, l + 1);
    exit_section_(b, m, null, r);
    return r;
  }

  // (ImportDeclaration | NamespaceDeclaration)*
  private static boolean CompilationUnit_0(PsiBuilder b, int l) {
    if (!recursion_guard_(b, l, "CompilationUnit_0")) return false;
    while (true) {
      int c = current_position_(b);
      if (!CompilationUnit_0_0(b, l + 1)) break;
      if (!empty_element_parsed_guard_(b, "CompilationUnit_0", c)) break;
    }
    return true;
  }

  // ImportDeclaration | NamespaceDeclaration
  private static boolean CompilationUnit_0_0(PsiBuilder b, int l) {
    if (!recursion_guard_(b, l, "CompilationUnit_0_0")) return false;
    boolean r;
    r = ImportDeclaration(b, l + 1);
    if (!r) r = NamespaceDeclaration(b, l + 1);
    return r;
  }

  // (DefinitionWithoutAnnotationAttachments |  DefinitionWithMultipleAnnotationAttachments | DefinitionWithSingleAnnotationAttachment)*
  private static boolean CompilationUnit_1(PsiBuilder b, int l) {
    if (!recursion_guard_(b, l, "CompilationUnit_1")) return false;
    while (true) {
      int c = current_position_(b);
      if (!CompilationUnit_1_0(b, l + 1)) break;
      if (!empty_element_parsed_guard_(b, "CompilationUnit_1", c)) break;
    }
    return true;
  }

  // DefinitionWithoutAnnotationAttachments |  DefinitionWithMultipleAnnotationAttachments | DefinitionWithSingleAnnotationAttachment
  private static boolean CompilationUnit_1_0(PsiBuilder b, int l) {
    if (!recursion_guard_(b, l, "CompilationUnit_1_0")) return false;
    boolean r;
    r = DefinitionWithoutAnnotationAttachments(b, l + 1);
    if (!r) r = DefinitionWithMultipleAnnotationAttachments(b, l + 1);
    if (!r) r = DefinitionWithSingleAnnotationAttachment(b, l + 1);
    return r;
  }

  /* ********************************************************** */
  // PackageName (DOT PackageName)*
  public static boolean CompletePackageName(PsiBuilder b, int l) {
    if (!recursion_guard_(b, l, "CompletePackageName")) return false;
    if (!nextTokenIs(b, IDENTIFIER)) return false;
    boolean r, p;
    Marker m = enter_section_(b, l, _NONE_, COMPLETE_PACKAGE_NAME, null);
    r = PackageName(b, l + 1);
    p = r; // pin = 1
    r = r && CompletePackageName_1(b, l + 1);
    exit_section_(b, l, m, r, p, null);
    return r || p;
  }

  // (DOT PackageName)*
  private static boolean CompletePackageName_1(PsiBuilder b, int l) {
    if (!recursion_guard_(b, l, "CompletePackageName_1")) return false;
    while (true) {
      int c = current_position_(b);
      if (!CompletePackageName_1_0(b, l + 1)) break;
      if (!empty_element_parsed_guard_(b, "CompletePackageName_1", c)) break;
    }
    return true;
  }

  // DOT PackageName
  private static boolean CompletePackageName_1_0(PsiBuilder b, int l) {
    if (!recursion_guard_(b, l, "CompletePackageName_1_0")) return false;
    boolean r, p;
    Marker m = enter_section_(b, l, _NONE_);
    r = consumeToken(b, DOT);
    p = r; // pin = 1
    r = r && PackageName(b, l + 1);
    exit_section_(b, l, m, r, p, null);
    return r || p;
  }

  /* ********************************************************** */
  // VariableReference CompoundOperator Expression SEMICOLON
  public static boolean CompoundAssignmentStatement(PsiBuilder b, int l) {
    if (!recursion_guard_(b, l, "CompoundAssignmentStatement")) return false;
    boolean r;
    Marker m = enter_section_(b, l, _NONE_, COMPOUND_ASSIGNMENT_STATEMENT, "<compound assignment statement>");
    r = VariableReference(b, l + 1, -1);
    r = r && CompoundOperator(b, l + 1);
    r = r && Expression(b, l + 1, -1);
    r = r && consumeToken(b, SEMICOLON);
    exit_section_(b, l, m, r, false, null);
    return r;
  }

  /* ********************************************************** */
  // COMPOUND_ADD
  //                     | COMPOUND_SUB
  //                     | COMPOUND_MUL
  //                     | COMPOUND_DIV
  //                     | COMPOUND_BIT_AND
  //                     | COMPOUND_BIT_OR
  //                     | COMPOUND_BIT_XOR
  //                     | COMPOUND_LEFT_SHIFT
  //                     | COMPOUND_RIGHT_SHIFT
  //                     | COMPOUND_LOGICAL_SHIFT
  public static boolean CompoundOperator(PsiBuilder b, int l) {
    if (!recursion_guard_(b, l, "CompoundOperator")) return false;
    boolean r;
    Marker m = enter_section_(b, l, _NONE_, COMPOUND_OPERATOR, "<compound operator>");
    r = consumeToken(b, COMPOUND_ADD);
    if (!r) r = consumeToken(b, COMPOUND_SUB);
    if (!r) r = consumeToken(b, COMPOUND_MUL);
    if (!r) r = consumeToken(b, COMPOUND_DIV);
    if (!r) r = consumeToken(b, COMPOUND_BIT_AND);
    if (!r) r = consumeToken(b, COMPOUND_BIT_OR);
    if (!r) r = consumeToken(b, COMPOUND_BIT_XOR);
    if (!r) r = consumeToken(b, COMPOUND_LEFT_SHIFT);
    if (!r) r = consumeToken(b, COMPOUND_RIGHT_SHIFT);
    if (!r) r = consumeToken(b, COMPOUND_LOGICAL_SHIFT);
    exit_section_(b, l, m, r, false, null);
    return r;
  }

  /* ********************************************************** */
  // public? const (TypeName identifier  | identifier) ASSIGN ConstantExpression SEMICOLON
  public static boolean ConstantDefinition(PsiBuilder b, int l) {
    if (!recursion_guard_(b, l, "ConstantDefinition")) return false;
    if (!nextTokenIs(b, "<constant definition>", CONST, PUBLIC)) return false;
    boolean r, p;
    Marker m = enter_section_(b, l, _NONE_, CONSTANT_DEFINITION, "<constant definition>");
    r = ConstantDefinition_0(b, l + 1);
    r = r && consumeToken(b, CONST);
    p = r; // pin = 2
    r = r && report_error_(b, ConstantDefinition_2(b, l + 1));
    r = p && report_error_(b, consumeToken(b, ASSIGN)) && r;
    r = p && report_error_(b, ConstantExpression(b, l + 1, -1)) && r;
    r = p && consumeToken(b, SEMICOLON) && r;
    exit_section_(b, l, m, r, p, null);
    return r || p;
  }

  // public?
  private static boolean ConstantDefinition_0(PsiBuilder b, int l) {
    if (!recursion_guard_(b, l, "ConstantDefinition_0")) return false;
    consumeToken(b, PUBLIC);
    return true;
  }

  // TypeName identifier  | identifier
  private static boolean ConstantDefinition_2(PsiBuilder b, int l) {
    if (!recursion_guard_(b, l, "ConstantDefinition_2")) return false;
    boolean r;
    Marker m = enter_section_(b);
    r = ConstantDefinition_2_0(b, l + 1);
    if (!r) r = consumeToken(b, IDENTIFIER);
    exit_section_(b, m, null, r);
    return r;
  }

  // TypeName identifier
  private static boolean ConstantDefinition_2_0(PsiBuilder b, int l) {
    if (!recursion_guard_(b, l, "ConstantDefinition_2_0")) return false;
    boolean r;
    Marker m = enter_section_(b);
    r = TypeName(b, l + 1, -1);
    r = r && consumeToken(b, IDENTIFIER);
    exit_section_(b, m, null, r);
    return r;
  }

  /* ********************************************************** */
  // continue SEMICOLON
  public static boolean ContinueStatement(PsiBuilder b, int l) {
    if (!recursion_guard_(b, l, "ContinueStatement")) return false;
    if (!nextTokenIs(b, CONTINUE)) return false;
    boolean r, p;
    Marker m = enter_section_(b, l, _NONE_, CONTINUE_STATEMENT, null);
    r = consumeTokens(b, 1, CONTINUE, SEMICOLON);
    p = r; // pin = 1
    exit_section_(b, l, m, r, p, null);
    return r || p;
  }

  /* ********************************************************** */
  // Parameter ASSIGN Expression
  public static boolean DefaultableParameter(PsiBuilder b, int l) {
    if (!recursion_guard_(b, l, "DefaultableParameter")) return false;
    boolean r;
    Marker m = enter_section_(b, l, _NONE_, DEFAULTABLE_PARAMETER, "<defaultable parameter>");
    r = Parameter(b, l + 1);
    r = r && consumeToken(b, ASSIGN);
    r = r && Expression(b, l + 1, -1);
    exit_section_(b, l, m, r, false, null);
    return r;
  }

  /* ********************************************************** */
  // TypeDefinition
  //                | ServiceDefinition
  //                | GlobalVariableDefinition
  //                | FunctionDefinition
  //                | AnnotationDefinition
  //                | ConstantDefinition
  public static boolean Definition(PsiBuilder b, int l) {
    if (!recursion_guard_(b, l, "Definition")) return false;
    boolean r;
    Marker m = enter_section_(b, l, _NONE_, DEFINITION, "<definition>");
    r = TypeDefinition(b, l + 1);
    if (!r) r = ServiceDefinition(b, l + 1);
    if (!r) r = GlobalVariableDefinition(b, l + 1);
    if (!r) r = FunctionDefinition(b, l + 1);
    if (!r) r = AnnotationDefinition(b, l + 1);
    if (!r) r = ConstantDefinition(b, l + 1);
    exit_section_(b, l, m, r, false, TopLevelDefinitionRecover_parser_);
    return r;
  }

  /* ********************************************************** */
  // documentationString? AnnotationAttachment AnnotationAttachment+ Definition
  public static boolean DefinitionWithMultipleAnnotationAttachments(PsiBuilder b, int l) {
    if (!recursion_guard_(b, l, "DefinitionWithMultipleAnnotationAttachments")) return false;
    if (!nextTokenIs(b, "<definition with multiple annotation attachments>", AT, MARKDOWN_DOCUMENTATION_LINE_START)) return false;
    boolean r, p;
    Marker m = enter_section_(b, l, _NONE_, DEFINITION, "<definition with multiple annotation attachments>");
    r = DefinitionWithMultipleAnnotationAttachments_0(b, l + 1);
    r = r && AnnotationAttachment(b, l + 1);
    r = r && DefinitionWithMultipleAnnotationAttachments_2(b, l + 1);
    p = r; // pin = 3
    r = r && Definition(b, l + 1);
    exit_section_(b, l, m, r, p, null);
    return r || p;
  }

  // documentationString?
  private static boolean DefinitionWithMultipleAnnotationAttachments_0(PsiBuilder b, int l) {
    if (!recursion_guard_(b, l, "DefinitionWithMultipleAnnotationAttachments_0")) return false;
    documentationString(b, l + 1);
    return true;
  }

  // AnnotationAttachment+
  private static boolean DefinitionWithMultipleAnnotationAttachments_2(PsiBuilder b, int l) {
    if (!recursion_guard_(b, l, "DefinitionWithMultipleAnnotationAttachments_2")) return false;
    boolean r;
    Marker m = enter_section_(b);
    r = AnnotationAttachment(b, l + 1);
    while (r) {
      int c = current_position_(b);
      if (!AnnotationAttachment(b, l + 1)) break;
      if (!empty_element_parsed_guard_(b, "DefinitionWithMultipleAnnotationAttachments_2", c)) break;
    }
    exit_section_(b, m, null, r);
    return r;
  }

  /* ********************************************************** */
  // documentationString? AnnotationAttachment Definition
  public static boolean DefinitionWithSingleAnnotationAttachment(PsiBuilder b, int l) {
    if (!recursion_guard_(b, l, "DefinitionWithSingleAnnotationAttachment")) return false;
    if (!nextTokenIs(b, "<definition with single annotation attachment>", AT, MARKDOWN_DOCUMENTATION_LINE_START)) return false;
    boolean r, p;
    Marker m = enter_section_(b, l, _NONE_, DEFINITION, "<definition with single annotation attachment>");
    r = DefinitionWithSingleAnnotationAttachment_0(b, l + 1);
    r = r && AnnotationAttachment(b, l + 1);
    p = r; // pin = 2
    r = r && Definition(b, l + 1);
    exit_section_(b, l, m, r, p, null);
    return r || p;
  }

  // documentationString?
  private static boolean DefinitionWithSingleAnnotationAttachment_0(PsiBuilder b, int l) {
    if (!recursion_guard_(b, l, "DefinitionWithSingleAnnotationAttachment_0")) return false;
    documentationString(b, l + 1);
    return true;
  }

  /* ********************************************************** */
  // documentationString? Definition
  public static boolean DefinitionWithoutAnnotationAttachments(PsiBuilder b, int l) {
    if (!recursion_guard_(b, l, "DefinitionWithoutAnnotationAttachments")) return false;
    boolean r;
    Marker m = enter_section_(b, l, _COLLAPSE_, DEFINITION, "<definition without annotation attachments>");
    r = DefinitionWithoutAnnotationAttachments_0(b, l + 1);
    r = r && Definition(b, l + 1);
    exit_section_(b, l, m, r, false, null);
    return r;
  }

  // documentationString?
  private static boolean DefinitionWithoutAnnotationAttachments_0(PsiBuilder b, int l) {
    if (!recursion_guard_(b, l, "DefinitionWithoutAnnotationAttachments_0")) return false;
    documentationString(b, l + 1);
    return true;
  }

  /* ********************************************************** */
  // do LEFT_BRACE Statement* RIGHT_BRACE
  public static boolean DoClause(PsiBuilder b, int l) {
    if (!recursion_guard_(b, l, "DoClause")) return false;
    if (!nextTokenIs(b, DO)) return false;
    boolean r, p;
    Marker m = enter_section_(b, l, _NONE_, DO_CLAUSE, null);
    r = consumeTokens(b, 1, DO, LEFT_BRACE);
    p = r; // pin = 1
    r = r && report_error_(b, DoClause_2(b, l + 1));
    r = p && consumeToken(b, RIGHT_BRACE) && r;
    exit_section_(b, l, m, r, p, null);
    return r || p;
  }

  // Statement*
  private static boolean DoClause_2(PsiBuilder b, int l) {
    if (!recursion_guard_(b, l, "DoClause_2")) return false;
    while (true) {
      int c = current_position_(b);
      if (!Statement(b, l + 1)) break;
      if (!empty_element_parsed_guard_(b, "DoClause_2", c)) break;
    }
    return true;
  }

  /* ********************************************************** */
  // source? DualAttachPointIdent
  public static boolean DualAttachPoint(PsiBuilder b, int l) {
    if (!recursion_guard_(b, l, "DualAttachPoint")) return false;
    boolean r;
    Marker m = enter_section_(b, l, _NONE_, DUAL_ATTACH_POINT, "<dual attach point>");
    r = DualAttachPoint_0(b, l + 1);
    r = r && DualAttachPointIdent(b, l + 1);
    exit_section_(b, l, m, r, false, null);
    return r;
  }

  // source?
  private static boolean DualAttachPoint_0(PsiBuilder b, int l) {
    if (!recursion_guard_(b, l, "DualAttachPoint_0")) return false;
    consumeToken(b, SOURCE);
    return true;
  }

  /* ********************************************************** */
  // object? type
  //                        | (object | resource)? function
  //                        | TYPE_PARAMETER
  //                        | return
  //                        | service
  //                        | (object | record)? TYPE_FIELD
  public static boolean DualAttachPointIdent(PsiBuilder b, int l) {
    if (!recursion_guard_(b, l, "DualAttachPointIdent")) return false;
    boolean r;
    Marker m = enter_section_(b, l, _NONE_, DUAL_ATTACH_POINT_IDENT, "<dual attach point ident>");
    r = DualAttachPointIdent_0(b, l + 1);
    if (!r) r = DualAttachPointIdent_1(b, l + 1);
    if (!r) r = consumeToken(b, TYPE_PARAMETER);
    if (!r) r = consumeToken(b, RETURN);
    if (!r) r = consumeToken(b, SERVICE);
    if (!r) r = DualAttachPointIdent_5(b, l + 1);
    exit_section_(b, l, m, r, false, null);
    return r;
  }

  // object? type
  private static boolean DualAttachPointIdent_0(PsiBuilder b, int l) {
    if (!recursion_guard_(b, l, "DualAttachPointIdent_0")) return false;
    boolean r;
    Marker m = enter_section_(b);
    r = DualAttachPointIdent_0_0(b, l + 1);
    r = r && consumeToken(b, TYPE);
    exit_section_(b, m, null, r);
    return r;
  }

  // object?
  private static boolean DualAttachPointIdent_0_0(PsiBuilder b, int l) {
    if (!recursion_guard_(b, l, "DualAttachPointIdent_0_0")) return false;
    consumeToken(b, OBJECT);
    return true;
  }

  // (object | resource)? function
  private static boolean DualAttachPointIdent_1(PsiBuilder b, int l) {
    if (!recursion_guard_(b, l, "DualAttachPointIdent_1")) return false;
    boolean r;
    Marker m = enter_section_(b);
    r = DualAttachPointIdent_1_0(b, l + 1);
    r = r && consumeToken(b, FUNCTION);
    exit_section_(b, m, null, r);
    return r;
  }

  // (object | resource)?
  private static boolean DualAttachPointIdent_1_0(PsiBuilder b, int l) {
    if (!recursion_guard_(b, l, "DualAttachPointIdent_1_0")) return false;
    DualAttachPointIdent_1_0_0(b, l + 1);
    return true;
  }

  // object | resource
  private static boolean DualAttachPointIdent_1_0_0(PsiBuilder b, int l) {
    if (!recursion_guard_(b, l, "DualAttachPointIdent_1_0_0")) return false;
    boolean r;
    r = consumeToken(b, OBJECT);
    if (!r) r = consumeToken(b, RESOURCE);
    return r;
  }

  // (object | record)? TYPE_FIELD
  private static boolean DualAttachPointIdent_5(PsiBuilder b, int l) {
    if (!recursion_guard_(b, l, "DualAttachPointIdent_5")) return false;
    boolean r;
    Marker m = enter_section_(b);
    r = DualAttachPointIdent_5_0(b, l + 1);
    r = r && consumeToken(b, TYPE_FIELD);
    exit_section_(b, m, null, r);
    return r;
  }

  // (object | record)?
  private static boolean DualAttachPointIdent_5_0(PsiBuilder b, int l) {
    if (!recursion_guard_(b, l, "DualAttachPointIdent_5_0")) return false;
    DualAttachPointIdent_5_0_0(b, l + 1);
    return true;
  }

  // object | record
  private static boolean DualAttachPointIdent_5_0_0(PsiBuilder b, int l) {
    if (!recursion_guard_(b, l, "DualAttachPointIdent_5_0_0")) return false;
    boolean r;
    r = consumeToken(b, OBJECT);
    if (!r) r = consumeToken(b, RECORD);
    return r;
  }

  /* ********************************************************** */
  // else (LEFT_BRACE Block RIGHT_BRACE)
  public static boolean ElseClause(PsiBuilder b, int l) {
    if (!recursion_guard_(b, l, "ElseClause")) return false;
    if (!nextTokenIs(b, ELSE)) return false;
    boolean r, p;
    Marker m = enter_section_(b, l, _NONE_, ELSE_CLAUSE, null);
    r = consumeToken(b, ELSE);
    p = r; // pin = 1
    r = r && ElseClause_1(b, l + 1);
    exit_section_(b, l, m, r, p, null);
    return r || p;
  }

  // LEFT_BRACE Block RIGHT_BRACE
  private static boolean ElseClause_1(PsiBuilder b, int l) {
    if (!recursion_guard_(b, l, "ElseClause_1")) return false;
    boolean r, p;
    Marker m = enter_section_(b, l, _NONE_);
    r = consumeToken(b, LEFT_BRACE);
    p = r; // pin = 1
    r = r && report_error_(b, Block(b, l + 1));
    r = p && consumeToken(b, RIGHT_BRACE) && r;
    exit_section_(b, l, m, r, p, null);
    return r || p;
  }

  /* ********************************************************** */
  // else pinnedElseClause
  public static boolean ElseIfClause(PsiBuilder b, int l) {
    if (!recursion_guard_(b, l, "ElseIfClause")) return false;
    if (!nextTokenIs(b, ELSE)) return false;
    boolean r;
    Marker m = enter_section_(b);
    r = consumeToken(b, ELSE);
    r = r && pinnedElseClause(b, l + 1);
    exit_section_(b, m, ELSE_IF_CLAUSE, r);
    return r;
  }

  /* ********************************************************** */
  // FieldBindingPattern (COMMA FieldBindingPattern)* (COMMA RestBindingPattern)? | RestBindingPattern
  public static boolean EntryBindingPattern(PsiBuilder b, int l) {
    if (!recursion_guard_(b, l, "EntryBindingPattern")) return false;
    if (!nextTokenIs(b, "<entry binding pattern>", ELLIPSIS, IDENTIFIER)) return false;
    boolean r;
    Marker m = enter_section_(b, l, _NONE_, ENTRY_BINDING_PATTERN, "<entry binding pattern>");
    r = EntryBindingPattern_0(b, l + 1);
    if (!r) r = RestBindingPattern(b, l + 1);
    exit_section_(b, l, m, r, false, null);
    return r;
  }

  // FieldBindingPattern (COMMA FieldBindingPattern)* (COMMA RestBindingPattern)?
  private static boolean EntryBindingPattern_0(PsiBuilder b, int l) {
    if (!recursion_guard_(b, l, "EntryBindingPattern_0")) return false;
    boolean r;
    Marker m = enter_section_(b);
    r = FieldBindingPattern(b, l + 1);
    r = r && EntryBindingPattern_0_1(b, l + 1);
    r = r && EntryBindingPattern_0_2(b, l + 1);
    exit_section_(b, m, null, r);
    return r;
  }

  // (COMMA FieldBindingPattern)*
  private static boolean EntryBindingPattern_0_1(PsiBuilder b, int l) {
    if (!recursion_guard_(b, l, "EntryBindingPattern_0_1")) return false;
    while (true) {
      int c = current_position_(b);
      if (!EntryBindingPattern_0_1_0(b, l + 1)) break;
      if (!empty_element_parsed_guard_(b, "EntryBindingPattern_0_1", c)) break;
    }
    return true;
  }

  // COMMA FieldBindingPattern
  private static boolean EntryBindingPattern_0_1_0(PsiBuilder b, int l) {
    if (!recursion_guard_(b, l, "EntryBindingPattern_0_1_0")) return false;
    boolean r;
    Marker m = enter_section_(b);
    r = consumeToken(b, COMMA);
    r = r && FieldBindingPattern(b, l + 1);
    exit_section_(b, m, null, r);
    return r;
  }

  // (COMMA RestBindingPattern)?
  private static boolean EntryBindingPattern_0_2(PsiBuilder b, int l) {
    if (!recursion_guard_(b, l, "EntryBindingPattern_0_2")) return false;
    EntryBindingPattern_0_2_0(b, l + 1);
    return true;
  }

  // COMMA RestBindingPattern
  private static boolean EntryBindingPattern_0_2_0(PsiBuilder b, int l) {
    if (!recursion_guard_(b, l, "EntryBindingPattern_0_2_0")) return false;
    boolean r;
    Marker m = enter_section_(b);
    r = consumeToken(b, COMMA);
    r = r && RestBindingPattern(b, l + 1);
    exit_section_(b, m, null, r);
    return r;
  }

  /* ********************************************************** */
  // FieldRefBindingPattern (COMMA FieldRefBindingPattern)* (COMMA RestRefBindingPattern)? | RestRefBindingPattern?
  public static boolean EntryRefBindingPattern(PsiBuilder b, int l) {
    if (!recursion_guard_(b, l, "EntryRefBindingPattern")) return false;
    boolean r;
    Marker m = enter_section_(b, l, _NONE_, ENTRY_REF_BINDING_PATTERN, "<entry ref binding pattern>");
    r = EntryRefBindingPattern_0(b, l + 1);
    if (!r) r = EntryRefBindingPattern_1(b, l + 1);
    exit_section_(b, l, m, r, false, null);
    return r;
  }

  // FieldRefBindingPattern (COMMA FieldRefBindingPattern)* (COMMA RestRefBindingPattern)?
  private static boolean EntryRefBindingPattern_0(PsiBuilder b, int l) {
    if (!recursion_guard_(b, l, "EntryRefBindingPattern_0")) return false;
    boolean r;
    Marker m = enter_section_(b);
    r = FieldRefBindingPattern(b, l + 1);
    r = r && EntryRefBindingPattern_0_1(b, l + 1);
    r = r && EntryRefBindingPattern_0_2(b, l + 1);
    exit_section_(b, m, null, r);
    return r;
  }

  // (COMMA FieldRefBindingPattern)*
  private static boolean EntryRefBindingPattern_0_1(PsiBuilder b, int l) {
    if (!recursion_guard_(b, l, "EntryRefBindingPattern_0_1")) return false;
    while (true) {
      int c = current_position_(b);
      if (!EntryRefBindingPattern_0_1_0(b, l + 1)) break;
      if (!empty_element_parsed_guard_(b, "EntryRefBindingPattern_0_1", c)) break;
    }
    return true;
  }

  // COMMA FieldRefBindingPattern
  private static boolean EntryRefBindingPattern_0_1_0(PsiBuilder b, int l) {
    if (!recursion_guard_(b, l, "EntryRefBindingPattern_0_1_0")) return false;
    boolean r;
    Marker m = enter_section_(b);
    r = consumeToken(b, COMMA);
    r = r && FieldRefBindingPattern(b, l + 1);
    exit_section_(b, m, null, r);
    return r;
  }

  // (COMMA RestRefBindingPattern)?
  private static boolean EntryRefBindingPattern_0_2(PsiBuilder b, int l) {
    if (!recursion_guard_(b, l, "EntryRefBindingPattern_0_2")) return false;
    EntryRefBindingPattern_0_2_0(b, l + 1);
    return true;
  }

  // COMMA RestRefBindingPattern
  private static boolean EntryRefBindingPattern_0_2_0(PsiBuilder b, int l) {
    if (!recursion_guard_(b, l, "EntryRefBindingPattern_0_2_0")) return false;
    boolean r;
    Marker m = enter_section_(b);
    r = consumeToken(b, COMMA);
    r = r && RestRefBindingPattern(b, l + 1);
    exit_section_(b, m, null, r);
    return r;
  }

  // RestRefBindingPattern?
  private static boolean EntryRefBindingPattern_1(PsiBuilder b, int l) {
    if (!recursion_guard_(b, l, "EntryRefBindingPattern_1")) return false;
    RestRefBindingPattern(b, l + 1);
    return true;
  }

  /* ********************************************************** */
  // SimpleMatchPattern (COMMA ErrorDetailBindingPattern)* (COMMA RestMatchPattern)?
  //                           | ErrorDetailBindingPattern (COMMA ErrorDetailBindingPattern)* (COMMA RestMatchPattern)?
  //                           | RestMatchPattern
  public static boolean ErrorArgListMatchPattern(PsiBuilder b, int l) {
    if (!recursion_guard_(b, l, "ErrorArgListMatchPattern")) return false;
    boolean r;
    Marker m = enter_section_(b, l, _NONE_, ERROR_ARG_LIST_MATCH_PATTERN, "<error arg list match pattern>");
    r = ErrorArgListMatchPattern_0(b, l + 1);
    if (!r) r = ErrorArgListMatchPattern_1(b, l + 1);
    if (!r) r = RestMatchPattern(b, l + 1);
    exit_section_(b, l, m, r, false, null);
    return r;
  }

  // SimpleMatchPattern (COMMA ErrorDetailBindingPattern)* (COMMA RestMatchPattern)?
  private static boolean ErrorArgListMatchPattern_0(PsiBuilder b, int l) {
    if (!recursion_guard_(b, l, "ErrorArgListMatchPattern_0")) return false;
    boolean r;
    Marker m = enter_section_(b);
    r = SimpleMatchPattern(b, l + 1);
    r = r && ErrorArgListMatchPattern_0_1(b, l + 1);
    r = r && ErrorArgListMatchPattern_0_2(b, l + 1);
    exit_section_(b, m, null, r);
    return r;
  }

  // (COMMA ErrorDetailBindingPattern)*
  private static boolean ErrorArgListMatchPattern_0_1(PsiBuilder b, int l) {
    if (!recursion_guard_(b, l, "ErrorArgListMatchPattern_0_1")) return false;
    while (true) {
      int c = current_position_(b);
      if (!ErrorArgListMatchPattern_0_1_0(b, l + 1)) break;
      if (!empty_element_parsed_guard_(b, "ErrorArgListMatchPattern_0_1", c)) break;
    }
    return true;
  }

  // COMMA ErrorDetailBindingPattern
  private static boolean ErrorArgListMatchPattern_0_1_0(PsiBuilder b, int l) {
    if (!recursion_guard_(b, l, "ErrorArgListMatchPattern_0_1_0")) return false;
    boolean r;
    Marker m = enter_section_(b);
    r = consumeToken(b, COMMA);
    r = r && ErrorDetailBindingPattern(b, l + 1);
    exit_section_(b, m, null, r);
    return r;
  }

  // (COMMA RestMatchPattern)?
  private static boolean ErrorArgListMatchPattern_0_2(PsiBuilder b, int l) {
    if (!recursion_guard_(b, l, "ErrorArgListMatchPattern_0_2")) return false;
    ErrorArgListMatchPattern_0_2_0(b, l + 1);
    return true;
  }

  // COMMA RestMatchPattern
  private static boolean ErrorArgListMatchPattern_0_2_0(PsiBuilder b, int l) {
    if (!recursion_guard_(b, l, "ErrorArgListMatchPattern_0_2_0")) return false;
    boolean r;
    Marker m = enter_section_(b);
    r = consumeToken(b, COMMA);
    r = r && RestMatchPattern(b, l + 1);
    exit_section_(b, m, null, r);
    return r;
  }

  // ErrorDetailBindingPattern (COMMA ErrorDetailBindingPattern)* (COMMA RestMatchPattern)?
  private static boolean ErrorArgListMatchPattern_1(PsiBuilder b, int l) {
    if (!recursion_guard_(b, l, "ErrorArgListMatchPattern_1")) return false;
    boolean r;
    Marker m = enter_section_(b);
    r = ErrorDetailBindingPattern(b, l + 1);
    r = r && ErrorArgListMatchPattern_1_1(b, l + 1);
    r = r && ErrorArgListMatchPattern_1_2(b, l + 1);
    exit_section_(b, m, null, r);
    return r;
  }

  // (COMMA ErrorDetailBindingPattern)*
  private static boolean ErrorArgListMatchPattern_1_1(PsiBuilder b, int l) {
    if (!recursion_guard_(b, l, "ErrorArgListMatchPattern_1_1")) return false;
    while (true) {
      int c = current_position_(b);
      if (!ErrorArgListMatchPattern_1_1_0(b, l + 1)) break;
      if (!empty_element_parsed_guard_(b, "ErrorArgListMatchPattern_1_1", c)) break;
    }
    return true;
  }

  // COMMA ErrorDetailBindingPattern
  private static boolean ErrorArgListMatchPattern_1_1_0(PsiBuilder b, int l) {
    if (!recursion_guard_(b, l, "ErrorArgListMatchPattern_1_1_0")) return false;
    boolean r;
    Marker m = enter_section_(b);
    r = consumeToken(b, COMMA);
    r = r && ErrorDetailBindingPattern(b, l + 1);
    exit_section_(b, m, null, r);
    return r;
  }

  // (COMMA RestMatchPattern)?
  private static boolean ErrorArgListMatchPattern_1_2(PsiBuilder b, int l) {
    if (!recursion_guard_(b, l, "ErrorArgListMatchPattern_1_2")) return false;
    ErrorArgListMatchPattern_1_2_0(b, l + 1);
    return true;
  }

  // COMMA RestMatchPattern
  private static boolean ErrorArgListMatchPattern_1_2_0(PsiBuilder b, int l) {
    if (!recursion_guard_(b, l, "ErrorArgListMatchPattern_1_2_0")) return false;
    boolean r;
    Marker m = enter_section_(b);
    r = consumeToken(b, COMMA);
    r = r && RestMatchPattern(b, l + 1);
    exit_section_(b, m, null, r);
    return r;
  }

  /* ********************************************************** */
  // (error LEFT_PARENTHESIS identifier (COMMA ErrorDetailBindingPattern)* (COMMA ErrorRestBindingPattern)? RIGHT_PARENTHESIS)
  //                            | (TypeName LEFT_PARENTHESIS ErrorFieldBindingPatterns RIGHT_PARENTHESIS)
  public static boolean ErrorBindingPattern(PsiBuilder b, int l) {
    if (!recursion_guard_(b, l, "ErrorBindingPattern")) return false;
    boolean r;
    Marker m = enter_section_(b, l, _NONE_, ERROR_BINDING_PATTERN, "<error binding pattern>");
    r = ErrorBindingPattern_0(b, l + 1);
    if (!r) r = ErrorBindingPattern_1(b, l + 1);
    exit_section_(b, l, m, r, false, null);
    return r;
  }

  // error LEFT_PARENTHESIS identifier (COMMA ErrorDetailBindingPattern)* (COMMA ErrorRestBindingPattern)? RIGHT_PARENTHESIS
  private static boolean ErrorBindingPattern_0(PsiBuilder b, int l) {
    if (!recursion_guard_(b, l, "ErrorBindingPattern_0")) return false;
    boolean r;
    Marker m = enter_section_(b);
    r = consumeTokens(b, 0, ERROR, LEFT_PARENTHESIS, IDENTIFIER);
    r = r && ErrorBindingPattern_0_3(b, l + 1);
    r = r && ErrorBindingPattern_0_4(b, l + 1);
    r = r && consumeToken(b, RIGHT_PARENTHESIS);
    exit_section_(b, m, null, r);
    return r;
  }

  // (COMMA ErrorDetailBindingPattern)*
  private static boolean ErrorBindingPattern_0_3(PsiBuilder b, int l) {
    if (!recursion_guard_(b, l, "ErrorBindingPattern_0_3")) return false;
    while (true) {
      int c = current_position_(b);
      if (!ErrorBindingPattern_0_3_0(b, l + 1)) break;
      if (!empty_element_parsed_guard_(b, "ErrorBindingPattern_0_3", c)) break;
    }
    return true;
  }

  // COMMA ErrorDetailBindingPattern
  private static boolean ErrorBindingPattern_0_3_0(PsiBuilder b, int l) {
    if (!recursion_guard_(b, l, "ErrorBindingPattern_0_3_0")) return false;
    boolean r;
    Marker m = enter_section_(b);
    r = consumeToken(b, COMMA);
    r = r && ErrorDetailBindingPattern(b, l + 1);
    exit_section_(b, m, null, r);
    return r;
  }

  // (COMMA ErrorRestBindingPattern)?
  private static boolean ErrorBindingPattern_0_4(PsiBuilder b, int l) {
    if (!recursion_guard_(b, l, "ErrorBindingPattern_0_4")) return false;
    ErrorBindingPattern_0_4_0(b, l + 1);
    return true;
  }

  // COMMA ErrorRestBindingPattern
  private static boolean ErrorBindingPattern_0_4_0(PsiBuilder b, int l) {
    if (!recursion_guard_(b, l, "ErrorBindingPattern_0_4_0")) return false;
    boolean r;
    Marker m = enter_section_(b);
    r = consumeToken(b, COMMA);
    r = r && ErrorRestBindingPattern(b, l + 1);
    exit_section_(b, m, null, r);
    return r;
  }

  // TypeName LEFT_PARENTHESIS ErrorFieldBindingPatterns RIGHT_PARENTHESIS
  private static boolean ErrorBindingPattern_1(PsiBuilder b, int l) {
    if (!recursion_guard_(b, l, "ErrorBindingPattern_1")) return false;
    boolean r;
    Marker m = enter_section_(b);
    r = TypeName(b, l + 1, -1);
    r = r && consumeToken(b, LEFT_PARENTHESIS);
    r = r && ErrorFieldBindingPatterns(b, l + 1);
    r = r && consumeToken(b, RIGHT_PARENTHESIS);
    exit_section_(b, m, null, r);
    return r;
  }

  /* ********************************************************** */
  // ErrorRefBindingPattern ASSIGN Expression SEMICOLON
  public static boolean ErrorDestructuringStatement(PsiBuilder b, int l) {
    if (!recursion_guard_(b, l, "ErrorDestructuringStatement")) return false;
    boolean r;
    Marker m = enter_section_(b, l, _NONE_, ERROR_DESTRUCTURING_STATEMENT, "<error destructuring statement>");
    r = ErrorRefBindingPattern(b, l + 1);
    r = r && consumeToken(b, ASSIGN);
    r = r && Expression(b, l + 1, -1);
    r = r && consumeToken(b, SEMICOLON);
    exit_section_(b, l, m, r, false, null);
    return r;
  }

  /* ********************************************************** */
  // identifier ASSIGN BindingPattern
  public static boolean ErrorDetailBindingPattern(PsiBuilder b, int l) {
    if (!recursion_guard_(b, l, "ErrorDetailBindingPattern")) return false;
    if (!nextTokenIs(b, IDENTIFIER)) return false;
    boolean r;
    Marker m = enter_section_(b);
    r = consumeTokens(b, 0, IDENTIFIER, ASSIGN);
    r = r && BindingPattern(b, l + 1);
    exit_section_(b, m, ERROR_DETAIL_BINDING_PATTERN, r);
    return r;
  }

  /* ********************************************************** */
  // ErrorDetailBindingPattern (COMMA ErrorDetailBindingPattern)* (COMMA ErrorRestBindingPattern)? | ErrorRestBindingPattern
  public static boolean ErrorFieldBindingPatterns(PsiBuilder b, int l) {
    if (!recursion_guard_(b, l, "ErrorFieldBindingPatterns")) return false;
    if (!nextTokenIs(b, "<error field binding patterns>", ELLIPSIS, IDENTIFIER)) return false;
    boolean r;
    Marker m = enter_section_(b, l, _NONE_, ERROR_FIELD_BINDING_PATTERNS, "<error field binding patterns>");
    r = ErrorFieldBindingPatterns_0(b, l + 1);
    if (!r) r = ErrorRestBindingPattern(b, l + 1);
    exit_section_(b, l, m, r, false, null);
    return r;
  }

  // ErrorDetailBindingPattern (COMMA ErrorDetailBindingPattern)* (COMMA ErrorRestBindingPattern)?
  private static boolean ErrorFieldBindingPatterns_0(PsiBuilder b, int l) {
    if (!recursion_guard_(b, l, "ErrorFieldBindingPatterns_0")) return false;
    boolean r;
    Marker m = enter_section_(b);
    r = ErrorDetailBindingPattern(b, l + 1);
    r = r && ErrorFieldBindingPatterns_0_1(b, l + 1);
    r = r && ErrorFieldBindingPatterns_0_2(b, l + 1);
    exit_section_(b, m, null, r);
    return r;
  }

  // (COMMA ErrorDetailBindingPattern)*
  private static boolean ErrorFieldBindingPatterns_0_1(PsiBuilder b, int l) {
    if (!recursion_guard_(b, l, "ErrorFieldBindingPatterns_0_1")) return false;
    while (true) {
      int c = current_position_(b);
      if (!ErrorFieldBindingPatterns_0_1_0(b, l + 1)) break;
      if (!empty_element_parsed_guard_(b, "ErrorFieldBindingPatterns_0_1", c)) break;
    }
    return true;
  }

  // COMMA ErrorDetailBindingPattern
  private static boolean ErrorFieldBindingPatterns_0_1_0(PsiBuilder b, int l) {
    if (!recursion_guard_(b, l, "ErrorFieldBindingPatterns_0_1_0")) return false;
    boolean r;
    Marker m = enter_section_(b);
    r = consumeToken(b, COMMA);
    r = r && ErrorDetailBindingPattern(b, l + 1);
    exit_section_(b, m, null, r);
    return r;
  }

  // (COMMA ErrorRestBindingPattern)?
  private static boolean ErrorFieldBindingPatterns_0_2(PsiBuilder b, int l) {
    if (!recursion_guard_(b, l, "ErrorFieldBindingPatterns_0_2")) return false;
    ErrorFieldBindingPatterns_0_2_0(b, l + 1);
    return true;
  }

  // COMMA ErrorRestBindingPattern
  private static boolean ErrorFieldBindingPatterns_0_2_0(PsiBuilder b, int l) {
    if (!recursion_guard_(b, l, "ErrorFieldBindingPatterns_0_2_0")) return false;
    boolean r;
    Marker m = enter_section_(b);
    r = consumeToken(b, COMMA);
    r = r && ErrorRestBindingPattern(b, l + 1);
    exit_section_(b, m, null, r);
    return r;
  }

  /* ********************************************************** */
  // ErrorDetailBindingPattern (COMMA ErrorDetailBindingPattern)* (COMMA RestMatchPattern)? | RestMatchPattern
  public static boolean ErrorFieldMatchPatterns(PsiBuilder b, int l) {
    if (!recursion_guard_(b, l, "ErrorFieldMatchPatterns")) return false;
    if (!nextTokenIs(b, "<error field match patterns>", ELLIPSIS, IDENTIFIER)) return false;
    boolean r;
    Marker m = enter_section_(b, l, _NONE_, ERROR_FIELD_MATCH_PATTERNS, "<error field match patterns>");
    r = ErrorFieldMatchPatterns_0(b, l + 1);
    if (!r) r = RestMatchPattern(b, l + 1);
    exit_section_(b, l, m, r, false, null);
    return r;
  }

  // ErrorDetailBindingPattern (COMMA ErrorDetailBindingPattern)* (COMMA RestMatchPattern)?
  private static boolean ErrorFieldMatchPatterns_0(PsiBuilder b, int l) {
    if (!recursion_guard_(b, l, "ErrorFieldMatchPatterns_0")) return false;
    boolean r;
    Marker m = enter_section_(b);
    r = ErrorDetailBindingPattern(b, l + 1);
    r = r && ErrorFieldMatchPatterns_0_1(b, l + 1);
    r = r && ErrorFieldMatchPatterns_0_2(b, l + 1);
    exit_section_(b, m, null, r);
    return r;
  }

  // (COMMA ErrorDetailBindingPattern)*
  private static boolean ErrorFieldMatchPatterns_0_1(PsiBuilder b, int l) {
    if (!recursion_guard_(b, l, "ErrorFieldMatchPatterns_0_1")) return false;
    while (true) {
      int c = current_position_(b);
      if (!ErrorFieldMatchPatterns_0_1_0(b, l + 1)) break;
      if (!empty_element_parsed_guard_(b, "ErrorFieldMatchPatterns_0_1", c)) break;
    }
    return true;
  }

  // COMMA ErrorDetailBindingPattern
  private static boolean ErrorFieldMatchPatterns_0_1_0(PsiBuilder b, int l) {
    if (!recursion_guard_(b, l, "ErrorFieldMatchPatterns_0_1_0")) return false;
    boolean r;
    Marker m = enter_section_(b);
    r = consumeToken(b, COMMA);
    r = r && ErrorDetailBindingPattern(b, l + 1);
    exit_section_(b, m, null, r);
    return r;
  }

  // (COMMA RestMatchPattern)?
  private static boolean ErrorFieldMatchPatterns_0_2(PsiBuilder b, int l) {
    if (!recursion_guard_(b, l, "ErrorFieldMatchPatterns_0_2")) return false;
    ErrorFieldMatchPatterns_0_2_0(b, l + 1);
    return true;
  }

  // COMMA RestMatchPattern
  private static boolean ErrorFieldMatchPatterns_0_2_0(PsiBuilder b, int l) {
    if (!recursion_guard_(b, l, "ErrorFieldMatchPatterns_0_2_0")) return false;
    boolean r;
    Marker m = enter_section_(b);
    r = consumeToken(b, COMMA);
    r = r && RestMatchPattern(b, l + 1);
    exit_section_(b, m, null, r);
    return r;
  }

  /* ********************************************************** */
  // error LEFT_PARENTHESIS ErrorArgListMatchPattern RIGHT_PARENTHESIS | TypeName LEFT_PARENTHESIS ErrorFieldMatchPatterns RIGHT_PARENTHESIS
  public static boolean ErrorMatchPattern(PsiBuilder b, int l) {
    if (!recursion_guard_(b, l, "ErrorMatchPattern")) return false;
    boolean r;
    Marker m = enter_section_(b, l, _NONE_, ERROR_MATCH_PATTERN, "<error match pattern>");
    r = ErrorMatchPattern_0(b, l + 1);
    if (!r) r = ErrorMatchPattern_1(b, l + 1);
    exit_section_(b, l, m, r, false, null);
    return r;
  }

  // error LEFT_PARENTHESIS ErrorArgListMatchPattern RIGHT_PARENTHESIS
  private static boolean ErrorMatchPattern_0(PsiBuilder b, int l) {
    if (!recursion_guard_(b, l, "ErrorMatchPattern_0")) return false;
    boolean r;
    Marker m = enter_section_(b);
    r = consumeTokens(b, 0, ERROR, LEFT_PARENTHESIS);
    r = r && ErrorArgListMatchPattern(b, l + 1);
    r = r && consumeToken(b, RIGHT_PARENTHESIS);
    exit_section_(b, m, null, r);
    return r;
  }

  // TypeName LEFT_PARENTHESIS ErrorFieldMatchPatterns RIGHT_PARENTHESIS
  private static boolean ErrorMatchPattern_1(PsiBuilder b, int l) {
    if (!recursion_guard_(b, l, "ErrorMatchPattern_1")) return false;
    boolean r;
    Marker m = enter_section_(b);
    r = TypeName(b, l + 1, -1);
    r = r && consumeToken(b, LEFT_PARENTHESIS);
    r = r && ErrorFieldMatchPatterns(b, l + 1);
    r = r && consumeToken(b, RIGHT_PARENTHESIS);
    exit_section_(b, m, null, r);
    return r;
  }

  /* ********************************************************** */
  // ErrorMatchPattern (if Expression)? EQUAL_GT LEFT_BRACE Statement* RIGHT_BRACE
  public static boolean ErrorMatchPatternClause(PsiBuilder b, int l) {
    if (!recursion_guard_(b, l, "ErrorMatchPatternClause")) return false;
    boolean r;
    Marker m = enter_section_(b, l, _NONE_, ERROR_MATCH_PATTERN_CLAUSE, "<error match pattern clause>");
    r = ErrorMatchPattern(b, l + 1);
    r = r && ErrorMatchPatternClause_1(b, l + 1);
    r = r && consumeTokens(b, 0, EQUAL_GT, LEFT_BRACE);
    r = r && ErrorMatchPatternClause_4(b, l + 1);
    r = r && consumeToken(b, RIGHT_BRACE);
    exit_section_(b, l, m, r, false, null);
    return r;
  }

  // (if Expression)?
  private static boolean ErrorMatchPatternClause_1(PsiBuilder b, int l) {
    if (!recursion_guard_(b, l, "ErrorMatchPatternClause_1")) return false;
    ErrorMatchPatternClause_1_0(b, l + 1);
    return true;
  }

  // if Expression
  private static boolean ErrorMatchPatternClause_1_0(PsiBuilder b, int l) {
    if (!recursion_guard_(b, l, "ErrorMatchPatternClause_1_0")) return false;
    boolean r;
    Marker m = enter_section_(b);
    r = consumeToken(b, IF);
    r = r && Expression(b, l + 1, -1);
    exit_section_(b, m, null, r);
    return r;
  }

  // Statement*
  private static boolean ErrorMatchPatternClause_4(PsiBuilder b, int l) {
    if (!recursion_guard_(b, l, "ErrorMatchPatternClause_4")) return false;
    while (true) {
      int c = current_position_(b);
      if (!Statement(b, l + 1)) break;
      if (!empty_element_parsed_guard_(b, "ErrorMatchPatternClause_4", c)) break;
    }
    return true;
  }

  /* ********************************************************** */
  // identifier ASSIGN BindingRefPattern
  public static boolean ErrorNamedArgRefPattern(PsiBuilder b, int l) {
    if (!recursion_guard_(b, l, "ErrorNamedArgRefPattern")) return false;
    if (!nextTokenIs(b, IDENTIFIER)) return false;
    boolean r;
    Marker m = enter_section_(b);
    r = consumeTokens(b, 0, IDENTIFIER, ASSIGN);
    r = r && BindingRefPattern(b, l + 1);
    exit_section_(b, m, ERROR_NAMED_ARG_REF_PATTERN, r);
    return r;
  }

  /* ********************************************************** */
  // (error LEFT_PARENTHESIS ((VariableReference (COMMA ErrorNamedArgRefPattern)*) | ErrorNamedArgRefPattern+) (COMMA ErrorRefRestPattern)? RIGHT_PARENTHESIS)
  //                             | (error LEFT_PARENTHESIS ErrorRefRestPattern RIGHT_PARENTHESIS)
  //                             | (TypeName LEFT_PARENTHESIS ErrorNamedArgRefPattern (COMMA ErrorNamedArgRefPattern)*  (COMMA ErrorRefRestPattern)? RIGHT_PARENTHESIS)
  public static boolean ErrorRefBindingPattern(PsiBuilder b, int l) {
    if (!recursion_guard_(b, l, "ErrorRefBindingPattern")) return false;
    boolean r;
    Marker m = enter_section_(b, l, _NONE_, ERROR_REF_BINDING_PATTERN, "<error ref binding pattern>");
    r = ErrorRefBindingPattern_0(b, l + 1);
    if (!r) r = ErrorRefBindingPattern_1(b, l + 1);
    if (!r) r = ErrorRefBindingPattern_2(b, l + 1);
    exit_section_(b, l, m, r, false, null);
    return r;
  }

  // error LEFT_PARENTHESIS ((VariableReference (COMMA ErrorNamedArgRefPattern)*) | ErrorNamedArgRefPattern+) (COMMA ErrorRefRestPattern)? RIGHT_PARENTHESIS
  private static boolean ErrorRefBindingPattern_0(PsiBuilder b, int l) {
    if (!recursion_guard_(b, l, "ErrorRefBindingPattern_0")) return false;
    boolean r;
    Marker m = enter_section_(b);
    r = consumeTokens(b, 0, ERROR, LEFT_PARENTHESIS);
    r = r && ErrorRefBindingPattern_0_2(b, l + 1);
    r = r && ErrorRefBindingPattern_0_3(b, l + 1);
    r = r && consumeToken(b, RIGHT_PARENTHESIS);
    exit_section_(b, m, null, r);
    return r;
  }

  // (VariableReference (COMMA ErrorNamedArgRefPattern)*) | ErrorNamedArgRefPattern+
  private static boolean ErrorRefBindingPattern_0_2(PsiBuilder b, int l) {
    if (!recursion_guard_(b, l, "ErrorRefBindingPattern_0_2")) return false;
    boolean r;
    Marker m = enter_section_(b);
    r = ErrorRefBindingPattern_0_2_0(b, l + 1);
    if (!r) r = ErrorRefBindingPattern_0_2_1(b, l + 1);
    exit_section_(b, m, null, r);
    return r;
  }

  // VariableReference (COMMA ErrorNamedArgRefPattern)*
  private static boolean ErrorRefBindingPattern_0_2_0(PsiBuilder b, int l) {
    if (!recursion_guard_(b, l, "ErrorRefBindingPattern_0_2_0")) return false;
    boolean r;
    Marker m = enter_section_(b);
    r = VariableReference(b, l + 1, -1);
    r = r && ErrorRefBindingPattern_0_2_0_1(b, l + 1);
    exit_section_(b, m, null, r);
    return r;
  }

  // (COMMA ErrorNamedArgRefPattern)*
  private static boolean ErrorRefBindingPattern_0_2_0_1(PsiBuilder b, int l) {
    if (!recursion_guard_(b, l, "ErrorRefBindingPattern_0_2_0_1")) return false;
    while (true) {
      int c = current_position_(b);
      if (!ErrorRefBindingPattern_0_2_0_1_0(b, l + 1)) break;
      if (!empty_element_parsed_guard_(b, "ErrorRefBindingPattern_0_2_0_1", c)) break;
    }
    return true;
  }

  // COMMA ErrorNamedArgRefPattern
  private static boolean ErrorRefBindingPattern_0_2_0_1_0(PsiBuilder b, int l) {
    if (!recursion_guard_(b, l, "ErrorRefBindingPattern_0_2_0_1_0")) return false;
    boolean r;
    Marker m = enter_section_(b);
    r = consumeToken(b, COMMA);
    r = r && ErrorNamedArgRefPattern(b, l + 1);
    exit_section_(b, m, null, r);
    return r;
  }

  // ErrorNamedArgRefPattern+
  private static boolean ErrorRefBindingPattern_0_2_1(PsiBuilder b, int l) {
    if (!recursion_guard_(b, l, "ErrorRefBindingPattern_0_2_1")) return false;
    boolean r;
    Marker m = enter_section_(b);
    r = ErrorNamedArgRefPattern(b, l + 1);
    while (r) {
      int c = current_position_(b);
      if (!ErrorNamedArgRefPattern(b, l + 1)) break;
      if (!empty_element_parsed_guard_(b, "ErrorRefBindingPattern_0_2_1", c)) break;
    }
    exit_section_(b, m, null, r);
    return r;
  }

  // (COMMA ErrorRefRestPattern)?
  private static boolean ErrorRefBindingPattern_0_3(PsiBuilder b, int l) {
    if (!recursion_guard_(b, l, "ErrorRefBindingPattern_0_3")) return false;
    ErrorRefBindingPattern_0_3_0(b, l + 1);
    return true;
  }

  // COMMA ErrorRefRestPattern
  private static boolean ErrorRefBindingPattern_0_3_0(PsiBuilder b, int l) {
    if (!recursion_guard_(b, l, "ErrorRefBindingPattern_0_3_0")) return false;
    boolean r;
    Marker m = enter_section_(b);
    r = consumeToken(b, COMMA);
    r = r && ErrorRefRestPattern(b, l + 1);
    exit_section_(b, m, null, r);
    return r;
  }

  // error LEFT_PARENTHESIS ErrorRefRestPattern RIGHT_PARENTHESIS
  private static boolean ErrorRefBindingPattern_1(PsiBuilder b, int l) {
    if (!recursion_guard_(b, l, "ErrorRefBindingPattern_1")) return false;
    boolean r;
    Marker m = enter_section_(b);
    r = consumeTokens(b, 0, ERROR, LEFT_PARENTHESIS);
    r = r && ErrorRefRestPattern(b, l + 1);
    r = r && consumeToken(b, RIGHT_PARENTHESIS);
    exit_section_(b, m, null, r);
    return r;
  }

  // TypeName LEFT_PARENTHESIS ErrorNamedArgRefPattern (COMMA ErrorNamedArgRefPattern)*  (COMMA ErrorRefRestPattern)? RIGHT_PARENTHESIS
  private static boolean ErrorRefBindingPattern_2(PsiBuilder b, int l) {
    if (!recursion_guard_(b, l, "ErrorRefBindingPattern_2")) return false;
    boolean r;
    Marker m = enter_section_(b);
    r = TypeName(b, l + 1, -1);
    r = r && consumeToken(b, LEFT_PARENTHESIS);
    r = r && ErrorNamedArgRefPattern(b, l + 1);
    r = r && ErrorRefBindingPattern_2_3(b, l + 1);
    r = r && ErrorRefBindingPattern_2_4(b, l + 1);
    r = r && consumeToken(b, RIGHT_PARENTHESIS);
    exit_section_(b, m, null, r);
    return r;
  }

  // (COMMA ErrorNamedArgRefPattern)*
  private static boolean ErrorRefBindingPattern_2_3(PsiBuilder b, int l) {
    if (!recursion_guard_(b, l, "ErrorRefBindingPattern_2_3")) return false;
    while (true) {
      int c = current_position_(b);
      if (!ErrorRefBindingPattern_2_3_0(b, l + 1)) break;
      if (!empty_element_parsed_guard_(b, "ErrorRefBindingPattern_2_3", c)) break;
    }
    return true;
  }

  // COMMA ErrorNamedArgRefPattern
  private static boolean ErrorRefBindingPattern_2_3_0(PsiBuilder b, int l) {
    if (!recursion_guard_(b, l, "ErrorRefBindingPattern_2_3_0")) return false;
    boolean r;
    Marker m = enter_section_(b);
    r = consumeToken(b, COMMA);
    r = r && ErrorNamedArgRefPattern(b, l + 1);
    exit_section_(b, m, null, r);
    return r;
  }

  // (COMMA ErrorRefRestPattern)?
  private static boolean ErrorRefBindingPattern_2_4(PsiBuilder b, int l) {
    if (!recursion_guard_(b, l, "ErrorRefBindingPattern_2_4")) return false;
    ErrorRefBindingPattern_2_4_0(b, l + 1);
    return true;
  }

  // COMMA ErrorRefRestPattern
  private static boolean ErrorRefBindingPattern_2_4_0(PsiBuilder b, int l) {
    if (!recursion_guard_(b, l, "ErrorRefBindingPattern_2_4_0")) return false;
    boolean r;
    Marker m = enter_section_(b);
    r = consumeToken(b, COMMA);
    r = r && ErrorRefRestPattern(b, l + 1);
    exit_section_(b, m, null, r);
    return r;
  }

  /* ********************************************************** */
  // ELLIPSIS VariableReference
  public static boolean ErrorRefRestPattern(PsiBuilder b, int l) {
    if (!recursion_guard_(b, l, "ErrorRefRestPattern")) return false;
    if (!nextTokenIs(b, ELLIPSIS)) return false;
    boolean r;
    Marker m = enter_section_(b);
    r = consumeToken(b, ELLIPSIS);
    r = r && VariableReference(b, l + 1, -1);
    exit_section_(b, m, ERROR_REF_REST_PATTERN, r);
    return r;
  }

  /* ********************************************************** */
  // ELLIPSIS identifier
  public static boolean ErrorRestBindingPattern(PsiBuilder b, int l) {
    if (!recursion_guard_(b, l, "ErrorRestBindingPattern")) return false;
    if (!nextTokenIs(b, ELLIPSIS)) return false;
    boolean r;
    Marker m = enter_section_(b);
    r = consumeTokens(b, 0, ELLIPSIS, IDENTIFIER);
    exit_section_(b, m, ERROR_REST_BINDING_PATTERN, r);
    return r;
  }

  /* ********************************************************** */
  // error (LT TypeName (COMMA TypeName)? GT)?
  public static boolean ErrorTypeName(PsiBuilder b, int l) {
    if (!recursion_guard_(b, l, "ErrorTypeName")) return false;
    if (!nextTokenIs(b, ERROR)) return false;
    boolean r, p;
    Marker m = enter_section_(b, l, _NONE_, ERROR_TYPE_NAME, null);
    r = consumeToken(b, ERROR);
    p = r; // pin = 1
    r = r && ErrorTypeName_1(b, l + 1);
    exit_section_(b, l, m, r, p, null);
    return r || p;
  }

  // (LT TypeName (COMMA TypeName)? GT)?
  private static boolean ErrorTypeName_1(PsiBuilder b, int l) {
    if (!recursion_guard_(b, l, "ErrorTypeName_1")) return false;
    ErrorTypeName_1_0(b, l + 1);
    return true;
  }

  // LT TypeName (COMMA TypeName)? GT
  private static boolean ErrorTypeName_1_0(PsiBuilder b, int l) {
    if (!recursion_guard_(b, l, "ErrorTypeName_1_0")) return false;
    boolean r;
    Marker m = enter_section_(b);
    r = consumeToken(b, LT);
    r = r && TypeName(b, l + 1, -1);
    r = r && ErrorTypeName_1_0_2(b, l + 1);
    r = r && consumeToken(b, GT);
    exit_section_(b, m, null, r);
    return r;
  }

  // (COMMA TypeName)?
  private static boolean ErrorTypeName_1_0_2(PsiBuilder b, int l) {
    if (!recursion_guard_(b, l, "ErrorTypeName_1_0_2")) return false;
    ErrorTypeName_1_0_2_0(b, l + 1);
    return true;
  }

  // COMMA TypeName
  private static boolean ErrorTypeName_1_0_2_0(PsiBuilder b, int l) {
    if (!recursion_guard_(b, l, "ErrorTypeName_1_0_2_0")) return false;
    boolean r;
    Marker m = enter_section_(b);
    r = consumeToken(b, COMMA);
    r = r && TypeName(b, l + 1, -1);
    exit_section_(b, m, null, r);
    return r;
  }

  /* ********************************************************** */
  // function FunctionSignature (BlockFunctionBody | ExprFunctionBody)
  public static boolean ExplicitAnonymousFunctionExpr(PsiBuilder b, int l) {
    if (!recursion_guard_(b, l, "ExplicitAnonymousFunctionExpr")) return false;
    if (!nextTokenIs(b, FUNCTION)) return false;
    boolean r, p;
    Marker m = enter_section_(b, l, _NONE_, EXPLICIT_ANONYMOUS_FUNCTION_EXPR, null);
    r = consumeToken(b, FUNCTION);
    p = r; // pin = 1
    r = r && report_error_(b, FunctionSignature(b, l + 1));
    r = p && ExplicitAnonymousFunctionExpr_2(b, l + 1) && r;
    exit_section_(b, l, m, r, p, null);
    return r || p;
  }

  // BlockFunctionBody | ExprFunctionBody
  private static boolean ExplicitAnonymousFunctionExpr_2(PsiBuilder b, int l) {
    if (!recursion_guard_(b, l, "ExplicitAnonymousFunctionExpr_2")) return false;
    boolean r;
    r = BlockFunctionBody(b, l + 1);
    if (!r) r = ExprFunctionBody(b, l + 1);
    return r;
  }

  /* ********************************************************** */
  // !(SEMICOLON)
  static boolean ExprFuncBodyRecover(PsiBuilder b, int l) {
    if (!recursion_guard_(b, l, "ExprFuncBodyRecover")) return false;
    boolean r;
    Marker m = enter_section_(b, l, _NOT_);
    r = !consumeToken(b, SEMICOLON);
    exit_section_(b, l, m, r, false, null);
    return r;
  }

  /* ********************************************************** */
  // EQUAL_GT Expression
  public static boolean ExprFunctionBody(PsiBuilder b, int l) {
    if (!recursion_guard_(b, l, "ExprFunctionBody")) return false;
    if (!nextTokenIs(b, EQUAL_GT)) return false;
    boolean r, p;
    Marker m = enter_section_(b, l, _NONE_, EXPR_FUNCTION_BODY, null);
    r = consumeToken(b, EQUAL_GT);
    p = r; // pin = 1
    r = r && Expression(b, l + 1, -1);
    exit_section_(b, l, m, r, p, null);
    return r || p;
  }

  /* ********************************************************** */
  // EQUAL_GT Expression
  public static boolean ExprFunctionBodySpec(PsiBuilder b, int l) {
    if (!recursion_guard_(b, l, "ExprFunctionBodySpec")) return false;
    boolean r, p;
    Marker m = enter_section_(b, l, _NONE_, EXPR_FUNCTION_BODY_SPEC, "<expr function body spec>");
    r = consumeToken(b, EQUAL_GT);
    p = r; // pin = 1
    r = r && Expression(b, l + 1, -1);
    exit_section_(b, l, m, r, p, ExprFuncBodyRecover_parser_);
    return r || p;
  }

  /* ********************************************************** */
  // Expression (COMMA Expression)*
  public static boolean ExpressionList(PsiBuilder b, int l) {
    if (!recursion_guard_(b, l, "ExpressionList")) return false;
    boolean r, p;
    Marker m = enter_section_(b, l, _NONE_, EXPRESSION_LIST, "<expression list>");
    r = Expression(b, l + 1, -1);
    p = r; // pin = 1
    r = r && ExpressionList_1(b, l + 1);
    exit_section_(b, l, m, r, p, null);
    return r || p;
  }

  // (COMMA Expression)*
  private static boolean ExpressionList_1(PsiBuilder b, int l) {
    if (!recursion_guard_(b, l, "ExpressionList_1")) return false;
    while (true) {
      int c = current_position_(b);
      if (!ExpressionList_1_0(b, l + 1)) break;
      if (!empty_element_parsed_guard_(b, "ExpressionList_1", c)) break;
    }
    return true;
  }

  // COMMA Expression
  private static boolean ExpressionList_1_0(PsiBuilder b, int l) {
    if (!recursion_guard_(b, l, "ExpressionList_1_0")) return false;
    boolean r, p;
    Marker m = enter_section_(b, l, _NONE_);
    r = consumeToken(b, COMMA);
    p = r; // pin = 1
    r = r && Expression(b, l + 1, -1);
    exit_section_(b, l, m, r, p, null);
    return r || p;
  }

  /* ********************************************************** */
  // !(NULL_LITERAL|int|string|float|boolean|byte|any|map|table|typeof|function|stream|'}'|';'|var|while|match|foreach|continue|break|fork|try|throw|return|abort|aborted|committed|fail|lock|xmlns|transaction|if|forever|object|trap|wait|flush|error|check|checkpanic)
  static boolean ExpressionRecover(PsiBuilder b, int l) {
    if (!recursion_guard_(b, l, "ExpressionRecover")) return false;
    boolean r;
    Marker m = enter_section_(b, l, _NOT_);
    r = !ExpressionRecover_0(b, l + 1);
    exit_section_(b, l, m, r, false, null);
    return r;
  }

  // NULL_LITERAL|int|string|float|boolean|byte|any|map|table|typeof|function|stream|'}'|';'|var|while|match|foreach|continue|break|fork|try|throw|return|abort|aborted|committed|fail|lock|xmlns|transaction|if|forever|object|trap|wait|flush|error|check|checkpanic
  private static boolean ExpressionRecover_0(PsiBuilder b, int l) {
    if (!recursion_guard_(b, l, "ExpressionRecover_0")) return false;
    boolean r;
    Marker m = enter_section_(b);
    r = consumeToken(b, NULL_LITERAL);
    if (!r) r = consumeToken(b, INT);
    if (!r) r = consumeToken(b, STRING);
    if (!r) r = consumeToken(b, FLOAT);
    if (!r) r = consumeToken(b, BOOLEAN);
    if (!r) r = consumeToken(b, BYTE);
    if (!r) r = consumeToken(b, ANY);
    if (!r) r = consumeToken(b, MAP);
    if (!r) r = consumeToken(b, TABLE);
    if (!r) r = consumeToken(b, TYPEOF);
    if (!r) r = consumeToken(b, FUNCTION);
    if (!r) r = consumeToken(b, STREAM);
    if (!r) r = consumeToken(b, RIGHT_BRACE);
    if (!r) r = consumeToken(b, SEMICOLON);
    if (!r) r = consumeToken(b, VAR);
    if (!r) r = consumeToken(b, WHILE);
    if (!r) r = consumeToken(b, MATCH);
    if (!r) r = consumeToken(b, FOREACH);
    if (!r) r = consumeToken(b, CONTINUE);
    if (!r) r = consumeToken(b, BREAK);
    if (!r) r = consumeToken(b, FORK);
    if (!r) r = consumeToken(b, TRY);
    if (!r) r = consumeToken(b, THROW);
    if (!r) r = consumeToken(b, RETURN);
    if (!r) r = consumeToken(b, ABORT);
    if (!r) r = consumeToken(b, ABORTED);
    if (!r) r = consumeToken(b, COMMITTED);
    if (!r) r = consumeToken(b, FAIL);
    if (!r) r = consumeToken(b, LOCK);
    if (!r) r = consumeToken(b, XMLNS);
    if (!r) r = consumeToken(b, TRANSACTION);
    if (!r) r = consumeToken(b, IF);
    if (!r) r = consumeToken(b, FOREVER);
    if (!r) r = consumeToken(b, OBJECT);
    if (!r) r = consumeToken(b, TRAP);
    if (!r) r = consumeToken(b, WAIT);
    if (!r) r = consumeToken(b, FLUSH);
    if (!r) r = consumeToken(b, ERROR);
    if (!r) r = consumeToken(b, CHECK);
    if (!r) r = consumeToken(b, CHECKPANIC);
    exit_section_(b, m, null, r);
    return r;
  }

  /* ********************************************************** */
  // Expression SEMICOLON
  public static boolean ExpressionStmt(PsiBuilder b, int l) {
    if (!recursion_guard_(b, l, "ExpressionStmt")) return false;
    boolean r;
    Marker m = enter_section_(b, l, _NONE_, EXPRESSION_STMT, "<expression stmt>");
    r = Expression(b, l + 1, -1);
    r = r && consumeToken(b, SEMICOLON);
    exit_section_(b, l, m, r, false, null);
    return r;
  }

  /* ********************************************************** */
  // ASSIGN AnnotationAttachment* external
  public static boolean ExternalFunctionBody(PsiBuilder b, int l) {
    if (!recursion_guard_(b, l, "ExternalFunctionBody")) return false;
    if (!nextTokenIs(b, ASSIGN)) return false;
    boolean r;
    Marker m = enter_section_(b);
    r = consumeToken(b, ASSIGN);
    r = r && ExternalFunctionBody_1(b, l + 1);
    r = r && consumeToken(b, EXTERNAL);
    exit_section_(b, m, EXTERNAL_FUNCTION_BODY, r);
    return r;
  }

  // AnnotationAttachment*
  private static boolean ExternalFunctionBody_1(PsiBuilder b, int l) {
    if (!recursion_guard_(b, l, "ExternalFunctionBody_1")) return false;
    while (true) {
      int c = current_position_(b);
      if (!AnnotationAttachment(b, l + 1)) break;
      if (!empty_element_parsed_guard_(b, "ExternalFunctionBody_1", c)) break;
    }
    return true;
  }

  /* ********************************************************** */
  // (DOT | OPTIONAL_FIELD_ACCESS) ((identifier COLON)? identifier | MUL)
  public static boolean Field(PsiBuilder b, int l) {
    if (!recursion_guard_(b, l, "Field")) return false;
    if (!nextTokenIs(b, "<field>", DOT, OPTIONAL_FIELD_ACCESS)) return false;
    boolean r;
    Marker m = enter_section_(b, l, _NONE_, FIELD, "<field>");
    r = Field_0(b, l + 1);
    r = r && Field_1(b, l + 1);
    exit_section_(b, l, m, r, false, null);
    return r;
  }

  // DOT | OPTIONAL_FIELD_ACCESS
  private static boolean Field_0(PsiBuilder b, int l) {
    if (!recursion_guard_(b, l, "Field_0")) return false;
    boolean r;
    r = consumeToken(b, DOT);
    if (!r) r = consumeToken(b, OPTIONAL_FIELD_ACCESS);
    return r;
  }

  // (identifier COLON)? identifier | MUL
  private static boolean Field_1(PsiBuilder b, int l) {
    if (!recursion_guard_(b, l, "Field_1")) return false;
    boolean r;
    Marker m = enter_section_(b);
    r = Field_1_0(b, l + 1);
    if (!r) r = consumeToken(b, MUL);
    exit_section_(b, m, null, r);
    return r;
  }

  // (identifier COLON)? identifier
  private static boolean Field_1_0(PsiBuilder b, int l) {
    if (!recursion_guard_(b, l, "Field_1_0")) return false;
    boolean r;
    Marker m = enter_section_(b);
    r = Field_1_0_0(b, l + 1);
    r = r && consumeToken(b, IDENTIFIER);
    exit_section_(b, m, null, r);
    return r;
  }

  // (identifier COLON)?
  private static boolean Field_1_0_0(PsiBuilder b, int l) {
    if (!recursion_guard_(b, l, "Field_1_0_0")) return false;
    Field_1_0_0_0(b, l + 1);
    return true;
  }

  // identifier COLON
  private static boolean Field_1_0_0_0(PsiBuilder b, int l) {
    if (!recursion_guard_(b, l, "Field_1_0_0_0")) return false;
    boolean r;
    Marker m = enter_section_(b);
    r = consumeTokens(b, 0, IDENTIFIER, COLON);
    exit_section_(b, m, null, r);
    return r;
  }

  /* ********************************************************** */
  // identifier (COLON BindingPattern)?
  public static boolean FieldBindingPattern(PsiBuilder b, int l) {
    if (!recursion_guard_(b, l, "FieldBindingPattern")) return false;
    if (!nextTokenIs(b, IDENTIFIER)) return false;
    boolean r, p;
    Marker m = enter_section_(b, l, _NONE_, FIELD_BINDING_PATTERN, null);
    r = consumeToken(b, IDENTIFIER);
    p = r; // pin = 1
    r = r && FieldBindingPattern_1(b, l + 1);
    exit_section_(b, l, m, r, p, null);
    return r || p;
  }

  // (COLON BindingPattern)?
  private static boolean FieldBindingPattern_1(PsiBuilder b, int l) {
    if (!recursion_guard_(b, l, "FieldBindingPattern_1")) return false;
    FieldBindingPattern_1_0(b, l + 1);
    return true;
  }

  // COLON BindingPattern
  private static boolean FieldBindingPattern_1_0(PsiBuilder b, int l) {
    if (!recursion_guard_(b, l, "FieldBindingPattern_1_0")) return false;
    boolean r;
    Marker m = enter_section_(b);
    r = consumeToken(b, COLON);
    r = r && BindingPattern(b, l + 1);
    exit_section_(b, m, null, r);
    return r;
  }

  /* ********************************************************** */
  // documentationString? AnnotationAttachment* TypeName identifier QUESTION_MARK? (ASSIGN Expression)? SEMICOLON
  public static boolean FieldDefinition(PsiBuilder b, int l) {
    if (!recursion_guard_(b, l, "FieldDefinition")) return false;
    boolean r, p;
    Marker m = enter_section_(b, l, _NONE_, FIELD_DEFINITION, "<field definition>");
    r = FieldDefinition_0(b, l + 1);
    r = r && FieldDefinition_1(b, l + 1);
    r = r && TypeName(b, l + 1, -1);
    p = r; // pin = 3
    r = r && report_error_(b, consumeToken(b, IDENTIFIER));
    r = p && report_error_(b, FieldDefinition_4(b, l + 1)) && r;
    r = p && report_error_(b, FieldDefinition_5(b, l + 1)) && r;
    r = p && consumeToken(b, SEMICOLON) && r;
    exit_section_(b, l, m, r, p, null);
    return r || p;
  }

  // documentationString?
  private static boolean FieldDefinition_0(PsiBuilder b, int l) {
    if (!recursion_guard_(b, l, "FieldDefinition_0")) return false;
    documentationString(b, l + 1);
    return true;
  }

  // AnnotationAttachment*
  private static boolean FieldDefinition_1(PsiBuilder b, int l) {
    if (!recursion_guard_(b, l, "FieldDefinition_1")) return false;
    while (true) {
      int c = current_position_(b);
      if (!AnnotationAttachment(b, l + 1)) break;
      if (!empty_element_parsed_guard_(b, "FieldDefinition_1", c)) break;
    }
    return true;
  }

  // QUESTION_MARK?
  private static boolean FieldDefinition_4(PsiBuilder b, int l) {
    if (!recursion_guard_(b, l, "FieldDefinition_4")) return false;
    consumeToken(b, QUESTION_MARK);
    return true;
  }

  // (ASSIGN Expression)?
  private static boolean FieldDefinition_5(PsiBuilder b, int l) {
    if (!recursion_guard_(b, l, "FieldDefinition_5")) return false;
    FieldDefinition_5_0(b, l + 1);
    return true;
  }

  // ASSIGN Expression
  private static boolean FieldDefinition_5_0(PsiBuilder b, int l) {
    if (!recursion_guard_(b, l, "FieldDefinition_5_0")) return false;
    boolean r;
    Marker m = enter_section_(b);
    r = consumeToken(b, ASSIGN);
    r = r && Expression(b, l + 1, -1);
    exit_section_(b, m, null, r);
    return r;
  }

  /* ********************************************************** */
  // FieldDefinition | TypeReference
  public static boolean FieldDescriptor(PsiBuilder b, int l) {
    if (!recursion_guard_(b, l, "FieldDescriptor")) return false;
    boolean r;
    Marker m = enter_section_(b, l, _NONE_, FIELD_DESCRIPTOR, "<field descriptor>");
    r = FieldDefinition(b, l + 1);
    if (!r) r = TypeReference(b, l + 1);
    exit_section_(b, l, m, r, false, null);
    return r;
  }

  /* ********************************************************** */
  // identifier (COLON BindingRefPattern)?
  public static boolean FieldRefBindingPattern(PsiBuilder b, int l) {
    if (!recursion_guard_(b, l, "FieldRefBindingPattern")) return false;
    if (!nextTokenIs(b, IDENTIFIER)) return false;
    boolean r, p;
    Marker m = enter_section_(b, l, _NONE_, FIELD_REF_BINDING_PATTERN, null);
    r = consumeToken(b, IDENTIFIER);
    p = r; // pin = 1
    r = r && FieldRefBindingPattern_1(b, l + 1);
    exit_section_(b, l, m, r, p, null);
    return r || p;
  }

  // (COLON BindingRefPattern)?
  private static boolean FieldRefBindingPattern_1(PsiBuilder b, int l) {
    if (!recursion_guard_(b, l, "FieldRefBindingPattern_1")) return false;
    FieldRefBindingPattern_1_0(b, l + 1);
    return true;
  }

  // COLON BindingRefPattern
  private static boolean FieldRefBindingPattern_1_0(PsiBuilder b, int l) {
    if (!recursion_guard_(b, l, "FieldRefBindingPattern_1_0")) return false;
    boolean r;
    Marker m = enter_section_(b);
    r = consumeToken(b, COLON);
    r = r && BindingRefPattern(b, l + 1);
    exit_section_(b, m, null, r);
    return r;
  }

  /* ********************************************************** */
  // finally {LEFT_BRACE Block RIGHT_BRACE}
  public static boolean FinallyClause(PsiBuilder b, int l) {
    if (!recursion_guard_(b, l, "FinallyClause")) return false;
    if (!nextTokenIs(b, FINALLY)) return false;
    boolean r, p;
    Marker m = enter_section_(b, l, _NONE_, FINALLY_CLAUSE, null);
    r = consumeToken(b, FINALLY);
    p = r; // pin = 1
    r = r && FinallyClause_1(b, l + 1);
    exit_section_(b, l, m, r, p, null);
    return r || p;
  }

  // LEFT_BRACE Block RIGHT_BRACE
  private static boolean FinallyClause_1(PsiBuilder b, int l) {
    if (!recursion_guard_(b, l, "FinallyClause_1")) return false;
    boolean r, p;
    Marker m = enter_section_(b, l, _NONE_);
    r = consumeToken(b, LEFT_BRACE);
    p = r; // pin = 1
    r = r && report_error_(b, Block(b, l + 1));
    r = p && consumeToken(b, RIGHT_BRACE) && r;
    exit_section_(b, l, m, r, p, null);
    return r || p;
  }

  /* ********************************************************** */
  // FiniteTypeUnit (PIPE FiniteTypeUnit)*
  public static boolean FiniteType(PsiBuilder b, int l) {
    if (!recursion_guard_(b, l, "FiniteType")) return false;
    boolean r;
    Marker m = enter_section_(b, l, _NONE_, FINITE_TYPE, "<finite type>");
    r = FiniteTypeUnit(b, l + 1);
    r = r && FiniteType_1(b, l + 1);
    exit_section_(b, l, m, r, false, null);
    return r;
  }

  // (PIPE FiniteTypeUnit)*
  private static boolean FiniteType_1(PsiBuilder b, int l) {
    if (!recursion_guard_(b, l, "FiniteType_1")) return false;
    while (true) {
      int c = current_position_(b);
      if (!FiniteType_1_0(b, l + 1)) break;
      if (!empty_element_parsed_guard_(b, "FiniteType_1", c)) break;
    }
    return true;
  }

  // PIPE FiniteTypeUnit
  private static boolean FiniteType_1_0(PsiBuilder b, int l) {
    if (!recursion_guard_(b, l, "FiniteType_1_0")) return false;
    boolean r;
    Marker m = enter_section_(b);
    r = consumeToken(b, PIPE);
    r = r && FiniteTypeUnit(b, l + 1);
    exit_section_(b, m, null, r);
    return r;
  }

  /* ********************************************************** */
  // SimpleLiteral | TypeName
  public static boolean FiniteTypeUnit(PsiBuilder b, int l) {
    if (!recursion_guard_(b, l, "FiniteTypeUnit")) return false;
    boolean r;
    Marker m = enter_section_(b, l, _NONE_, FINITE_TYPE_UNIT, "<finite type unit>");
    r = SimpleLiteral(b, l + 1);
    if (!r) r = TypeName(b, l + 1, -1);
    exit_section_(b, l, m, r, false, null);
    return r;
  }

  /* ********************************************************** */
  // DECIMAL_FLOATING_POINT_NUMBER | HEXADECIMAL_FLOATING_POINT_LITERAL
  public static boolean FloatingPointLiteral(PsiBuilder b, int l) {
    if (!recursion_guard_(b, l, "FloatingPointLiteral")) return false;
    if (!nextTokenIs(b, "<floating point literal>", DECIMAL_FLOATING_POINT_NUMBER, HEXADECIMAL_FLOATING_POINT_LITERAL)) return false;
    boolean r;
    Marker m = enter_section_(b, l, _NONE_, FLOATING_POINT_LITERAL, "<floating point literal>");
    r = consumeToken(b, DECIMAL_FLOATING_POINT_NUMBER);
    if (!r) r = consumeToken(b, HEXADECIMAL_FLOATING_POINT_LITERAL);
    exit_section_(b, l, m, r, false, null);
    return r;
  }

  /* ********************************************************** */
  // flush identifier?
  public static boolean FlushWorker(PsiBuilder b, int l) {
    if (!recursion_guard_(b, l, "FlushWorker")) return false;
    if (!nextTokenIs(b, FLUSH)) return false;
    boolean r, p;
    Marker m = enter_section_(b, l, _NONE_, FLUSH_WORKER, null);
    r = consumeToken(b, FLUSH);
    p = r; // pin = 1
    r = r && FlushWorker_1(b, l + 1);
    exit_section_(b, l, m, r, p, null);
    return r || p;
  }

  // identifier?
  private static boolean FlushWorker_1(PsiBuilder b, int l) {
    if (!recursion_guard_(b, l, "FlushWorker_1")) return false;
    consumeToken(b, IDENTIFIER);
    return true;
  }

  /* ********************************************************** */
  // foreach (LEFT_PARENTHESIS? (TypeName | var) BindingPattern in Expression RIGHT_PARENTHESIS? (LEFT_BRACE Block RIGHT_BRACE))
  public static boolean ForeachStatement(PsiBuilder b, int l) {
    if (!recursion_guard_(b, l, "ForeachStatement")) return false;
    if (!nextTokenIs(b, FOREACH)) return false;
    boolean r, p;
    Marker m = enter_section_(b, l, _NONE_, FOREACH_STATEMENT, null);
    r = consumeToken(b, FOREACH);
    p = r; // pin = 1
    r = r && ForeachStatement_1(b, l + 1);
    exit_section_(b, l, m, r, p, null);
    return r || p;
  }

  // LEFT_PARENTHESIS? (TypeName | var) BindingPattern in Expression RIGHT_PARENTHESIS? (LEFT_BRACE Block RIGHT_BRACE)
  private static boolean ForeachStatement_1(PsiBuilder b, int l) {
    if (!recursion_guard_(b, l, "ForeachStatement_1")) return false;
    boolean r, p;
    Marker m = enter_section_(b, l, _NONE_);
    r = ForeachStatement_1_0(b, l + 1);
    p = r; // pin = 1
    r = r && report_error_(b, ForeachStatement_1_1(b, l + 1));
    r = p && report_error_(b, BindingPattern(b, l + 1)) && r;
    r = p && report_error_(b, consumeToken(b, IN)) && r;
    r = p && report_error_(b, Expression(b, l + 1, -1)) && r;
    r = p && report_error_(b, ForeachStatement_1_5(b, l + 1)) && r;
    r = p && ForeachStatement_1_6(b, l + 1) && r;
    exit_section_(b, l, m, r, p, null);
    return r || p;
  }

  // LEFT_PARENTHESIS?
  private static boolean ForeachStatement_1_0(PsiBuilder b, int l) {
    if (!recursion_guard_(b, l, "ForeachStatement_1_0")) return false;
    consumeToken(b, LEFT_PARENTHESIS);
    return true;
  }

  // TypeName | var
  private static boolean ForeachStatement_1_1(PsiBuilder b, int l) {
    if (!recursion_guard_(b, l, "ForeachStatement_1_1")) return false;
    boolean r;
    r = TypeName(b, l + 1, -1);
    if (!r) r = consumeToken(b, VAR);
    return r;
  }

  // RIGHT_PARENTHESIS?
  private static boolean ForeachStatement_1_5(PsiBuilder b, int l) {
    if (!recursion_guard_(b, l, "ForeachStatement_1_5")) return false;
    consumeToken(b, RIGHT_PARENTHESIS);
    return true;
  }

  // LEFT_BRACE Block RIGHT_BRACE
  private static boolean ForeachStatement_1_6(PsiBuilder b, int l) {
    if (!recursion_guard_(b, l, "ForeachStatement_1_6")) return false;
    boolean r, p;
    Marker m = enter_section_(b, l, _NONE_);
    r = consumeToken(b, LEFT_BRACE);
    p = r; // pin = 1
    r = r && report_error_(b, Block(b, l + 1));
    r = p && consumeToken(b, RIGHT_BRACE) && r;
    exit_section_(b, l, m, r, p, null);
    return r || p;
  }

  /* ********************************************************** */
  // fork LEFT_BRACE WorkerDefinition* RIGHT_BRACE
  public static boolean ForkJoinStatement(PsiBuilder b, int l) {
    if (!recursion_guard_(b, l, "ForkJoinStatement")) return false;
    if (!nextTokenIs(b, FORK)) return false;
    boolean r, p;
    Marker m = enter_section_(b, l, _NONE_, FORK_JOIN_STATEMENT, null);
    r = consumeTokens(b, 1, FORK, LEFT_BRACE);
    p = r; // pin = 1
    r = r && report_error_(b, ForkJoinStatement_2(b, l + 1));
    r = p && consumeToken(b, RIGHT_BRACE) && r;
    exit_section_(b, l, m, r, p, null);
    return r || p;
  }

  // WorkerDefinition*
  private static boolean ForkJoinStatement_2(PsiBuilder b, int l) {
    if (!recursion_guard_(b, l, "ForkJoinStatement_2")) return false;
    while (true) {
      int c = current_position_(b);
      if (!WorkerDefinition(b, l + 1)) break;
      if (!empty_element_parsed_guard_(b, "ForkJoinStatement_2", c)) break;
    }
    return true;
  }

  /* ********************************************************** */
  // (DefaultableParameter | Parameter) (COMMA (DefaultableParameter | Parameter))* (COMMA RestParameter)? | RestParameter
  public static boolean FormalParameterList(PsiBuilder b, int l) {
    if (!recursion_guard_(b, l, "FormalParameterList")) return false;
    boolean r;
    Marker m = enter_section_(b, l, _NONE_, FORMAL_PARAMETER_LIST, "<formal parameter list>");
    r = FormalParameterList_0(b, l + 1);
    if (!r) r = RestParameter(b, l + 1);
    exit_section_(b, l, m, r, false, FormalParameterListRecover_parser_);
    return r;
  }

  // (DefaultableParameter | Parameter) (COMMA (DefaultableParameter | Parameter))* (COMMA RestParameter)?
  private static boolean FormalParameterList_0(PsiBuilder b, int l) {
    if (!recursion_guard_(b, l, "FormalParameterList_0")) return false;
    boolean r;
    Marker m = enter_section_(b);
    r = FormalParameterList_0_0(b, l + 1);
    r = r && FormalParameterList_0_1(b, l + 1);
    r = r && FormalParameterList_0_2(b, l + 1);
    exit_section_(b, m, null, r);
    return r;
  }

  // DefaultableParameter | Parameter
  private static boolean FormalParameterList_0_0(PsiBuilder b, int l) {
    if (!recursion_guard_(b, l, "FormalParameterList_0_0")) return false;
    boolean r;
    r = DefaultableParameter(b, l + 1);
    if (!r) r = Parameter(b, l + 1);
    return r;
  }

  // (COMMA (DefaultableParameter | Parameter))*
  private static boolean FormalParameterList_0_1(PsiBuilder b, int l) {
    if (!recursion_guard_(b, l, "FormalParameterList_0_1")) return false;
    while (true) {
      int c = current_position_(b);
      if (!FormalParameterList_0_1_0(b, l + 1)) break;
      if (!empty_element_parsed_guard_(b, "FormalParameterList_0_1", c)) break;
    }
    return true;
  }

  // COMMA (DefaultableParameter | Parameter)
  private static boolean FormalParameterList_0_1_0(PsiBuilder b, int l) {
    if (!recursion_guard_(b, l, "FormalParameterList_0_1_0")) return false;
    boolean r;
    Marker m = enter_section_(b);
    r = consumeToken(b, COMMA);
    r = r && FormalParameterList_0_1_0_1(b, l + 1);
    exit_section_(b, m, null, r);
    return r;
  }

  // DefaultableParameter | Parameter
  private static boolean FormalParameterList_0_1_0_1(PsiBuilder b, int l) {
    if (!recursion_guard_(b, l, "FormalParameterList_0_1_0_1")) return false;
    boolean r;
    r = DefaultableParameter(b, l + 1);
    if (!r) r = Parameter(b, l + 1);
    return r;
  }

  // (COMMA RestParameter)?
  private static boolean FormalParameterList_0_2(PsiBuilder b, int l) {
    if (!recursion_guard_(b, l, "FormalParameterList_0_2")) return false;
    FormalParameterList_0_2_0(b, l + 1);
    return true;
  }

  // COMMA RestParameter
  private static boolean FormalParameterList_0_2_0(PsiBuilder b, int l) {
    if (!recursion_guard_(b, l, "FormalParameterList_0_2_0")) return false;
    boolean r;
    Marker m = enter_section_(b);
    r = consumeToken(b, COMMA);
    r = r && RestParameter(b, l + 1);
    exit_section_(b, m, null, r);
    return r;
  }

  /* ********************************************************** */
  // !(')')
  static boolean FormalParameterListRecover(PsiBuilder b, int l) {
    if (!recursion_guard_(b, l, "FormalParameterListRecover")) return false;
    boolean r;
    Marker m = enter_section_(b, l, _NOT_);
    r = !consumeToken(b, RIGHT_PARENTHESIS);
    exit_section_(b, l, m, r, false, null);
    return r;
  }

  /* ********************************************************** */
  // from (TypeName | var) BindingPattern IN Expression
  public static boolean FromClause(PsiBuilder b, int l) {
    if (!recursion_guard_(b, l, "FromClause")) return false;
    if (!nextTokenIs(b, FROM)) return false;
    boolean r, p;
    Marker m = enter_section_(b, l, _NONE_, FROM_CLAUSE, null);
    r = consumeToken(b, FROM);
    p = r; // pin = 1
    r = r && report_error_(b, FromClause_1(b, l + 1));
    r = p && report_error_(b, BindingPattern(b, l + 1)) && r;
    r = p && report_error_(b, consumeToken(b, IN)) && r;
    r = p && Expression(b, l + 1, -1) && r;
    exit_section_(b, l, m, r, p, null);
    return r || p;
  }

  // TypeName | var
  private static boolean FromClause_1(PsiBuilder b, int l) {
    if (!recursion_guard_(b, l, "FromClause_1")) return false;
    boolean r;
    r = TypeName(b, l + 1, -1);
    if (!r) r = consumeToken(b, VAR);
    return r;
  }

  /* ********************************************************** */
  // (public|private)? remote? function AnyIdentifierName FunctionSignature FunctionDefinitionBody
  public static boolean FunctionDefinition(PsiBuilder b, int l) {
    if (!recursion_guard_(b, l, "FunctionDefinition")) return false;
    boolean r, p;
    Marker m = enter_section_(b, l, _NONE_, FUNCTION_DEFINITION, "<function definition>");
    r = FunctionDefinition_0(b, l + 1);
    r = r && FunctionDefinition_1(b, l + 1);
    r = r && consumeToken(b, FUNCTION);
    p = r; // pin = 3
    r = r && report_error_(b, AnyIdentifierName(b, l + 1));
    r = p && report_error_(b, FunctionSignature(b, l + 1)) && r;
    r = p && FunctionDefinitionBody(b, l + 1) && r;
    exit_section_(b, l, m, r, p, null);
    return r || p;
  }

  // (public|private)?
  private static boolean FunctionDefinition_0(PsiBuilder b, int l) {
    if (!recursion_guard_(b, l, "FunctionDefinition_0")) return false;
    FunctionDefinition_0_0(b, l + 1);
    return true;
  }

  // public|private
  private static boolean FunctionDefinition_0_0(PsiBuilder b, int l) {
    if (!recursion_guard_(b, l, "FunctionDefinition_0_0")) return false;
    boolean r;
    r = consumeToken(b, PUBLIC);
    if (!r) r = consumeToken(b, PRIVATE);
    return r;
  }

  // remote?
  private static boolean FunctionDefinition_1(PsiBuilder b, int l) {
    if (!recursion_guard_(b, l, "FunctionDefinition_1")) return false;
    consumeToken(b, REMOTE);
    return true;
  }

  /* ********************************************************** */
  // (ExprFunctionBodySpec SEMICOLON) | (ExternalFunctionBody SEMICOLON) | BlockFunctionBody
  public static boolean FunctionDefinitionBody(PsiBuilder b, int l) {
    if (!recursion_guard_(b, l, "FunctionDefinitionBody")) return false;
    boolean r;
    Marker m = enter_section_(b, l, _NONE_, FUNCTION_DEFINITION_BODY, "<function definition body>");
    r = FunctionDefinitionBody_0(b, l + 1);
    if (!r) r = FunctionDefinitionBody_1(b, l + 1);
    if (!r) r = BlockFunctionBody(b, l + 1);
    exit_section_(b, l, m, r, false, null);
    return r;
  }

  // ExprFunctionBodySpec SEMICOLON
  private static boolean FunctionDefinitionBody_0(PsiBuilder b, int l) {
    if (!recursion_guard_(b, l, "FunctionDefinitionBody_0")) return false;
    boolean r;
    Marker m = enter_section_(b);
    r = ExprFunctionBodySpec(b, l + 1);
    r = r && consumeToken(b, SEMICOLON);
    exit_section_(b, m, null, r);
    return r;
  }

  // ExternalFunctionBody SEMICOLON
  private static boolean FunctionDefinitionBody_1(PsiBuilder b, int l) {
    if (!recursion_guard_(b, l, "FunctionDefinitionBody_1")) return false;
    boolean r;
    Marker m = enter_section_(b);
    r = ExternalFunctionBody(b, l + 1);
    r = r && consumeToken(b, SEMICOLON);
    exit_section_(b, m, null, r);
    return r;
  }

  /* ********************************************************** */
  // functionNameReference LEFT_PARENTHESIS InvocationArgList? RIGHT_PARENTHESIS
  public static boolean FunctionInvocation(PsiBuilder b, int l) {
    if (!recursion_guard_(b, l, "FunctionInvocation")) return false;
    boolean r, p;
    Marker m = enter_section_(b, l, _NONE_, FUNCTION_INVOCATION, "<function invocation>");
    r = functionNameReference(b, l + 1);
    r = r && consumeToken(b, LEFT_PARENTHESIS);
    p = r; // pin = 2
    r = r && report_error_(b, FunctionInvocation_2(b, l + 1));
    r = p && consumeToken(b, RIGHT_PARENTHESIS) && r;
    exit_section_(b, l, m, r, p, null);
    return r || p;
  }

  // InvocationArgList?
  private static boolean FunctionInvocation_2(PsiBuilder b, int l) {
    if (!recursion_guard_(b, l, "FunctionInvocation_2")) return false;
    InvocationArgList(b, l + 1);
    return true;
  }

  /* ********************************************************** */
  // LEFT_PARENTHESIS FormalParameterList? RIGHT_PARENTHESIS ReturnParameter?
  public static boolean FunctionSignature(PsiBuilder b, int l) {
    if (!recursion_guard_(b, l, "FunctionSignature")) return false;
    if (!nextTokenIs(b, LEFT_PARENTHESIS)) return false;
    boolean r;
    Marker m = enter_section_(b);
    r = consumeToken(b, LEFT_PARENTHESIS);
    r = r && FunctionSignature_1(b, l + 1);
    r = r && consumeToken(b, RIGHT_PARENTHESIS);
    r = r && FunctionSignature_3(b, l + 1);
    exit_section_(b, m, FUNCTION_SIGNATURE, r);
    return r;
  }

  // FormalParameterList?
  private static boolean FunctionSignature_1(PsiBuilder b, int l) {
    if (!recursion_guard_(b, l, "FunctionSignature_1")) return false;
    FormalParameterList(b, l + 1);
    return true;
  }

  // ReturnParameter?
  private static boolean FunctionSignature_3(PsiBuilder b, int l) {
    if (!recursion_guard_(b, l, "FunctionSignature_3")) return false;
    ReturnParameter(b, l + 1);
    return true;
  }

  /* ********************************************************** */
  // function LEFT_PARENTHESIS (ParameterList | ParameterTypeNameList)? RIGHT_PARENTHESIS ReturnParameter?
  public static boolean FunctionTypeName(PsiBuilder b, int l) {
    if (!recursion_guard_(b, l, "FunctionTypeName")) return false;
    if (!nextTokenIs(b, FUNCTION)) return false;
    boolean r, p;
    Marker m = enter_section_(b, l, _NONE_, FUNCTION_TYPE_NAME, null);
    r = consumeTokens(b, 0, FUNCTION, LEFT_PARENTHESIS);
    r = r && FunctionTypeName_2(b, l + 1);
    p = r; // pin = 3
    r = r && report_error_(b, consumeToken(b, RIGHT_PARENTHESIS));
    r = p && FunctionTypeName_4(b, l + 1) && r;
    exit_section_(b, l, m, r, p, null);
    return r || p;
  }

  // (ParameterList | ParameterTypeNameList)?
  private static boolean FunctionTypeName_2(PsiBuilder b, int l) {
    if (!recursion_guard_(b, l, "FunctionTypeName_2")) return false;
    FunctionTypeName_2_0(b, l + 1);
    return true;
  }

  // ParameterList | ParameterTypeNameList
  private static boolean FunctionTypeName_2_0(PsiBuilder b, int l) {
    if (!recursion_guard_(b, l, "FunctionTypeName_2_0")) return false;
    boolean r;
    r = ParameterList(b, l + 1);
    if (!r) r = ParameterTypeNameList(b, l + 1);
    return r;
  }

  // ReturnParameter?
  private static boolean FunctionTypeName_4(PsiBuilder b, int l) {
    if (!recursion_guard_(b, l, "FunctionTypeName_4")) return false;
    ReturnParameter(b, l + 1);
    return true;
  }

  /* ********************************************************** */
  // future LT TypeName GT
  public static boolean FutureTypeName(PsiBuilder b, int l) {
    if (!recursion_guard_(b, l, "FutureTypeName")) return false;
    if (!nextTokenIs(b, FUTURE)) return false;
    boolean r, p;
    Marker m = enter_section_(b, l, _NONE_, FUTURE_TYPE_NAME, null);
    r = consumeTokens(b, 1, FUTURE, LT);
    p = r; // pin = 1
    r = r && report_error_(b, TypeName(b, l + 1, -1));
    r = p && consumeToken(b, GT) && r;
    exit_section_(b, l, m, r, p, null);
    return r || p;
  }

  /* ********************************************************** */
  // varDefinition
  //                             | listenerDefinition
  //                             | typedVariableDefinition
  public static boolean GlobalVariableDefinition(PsiBuilder b, int l) {
    if (!recursion_guard_(b, l, "GlobalVariableDefinition")) return false;
    boolean r;
    Marker m = enter_section_(b, l, _NONE_, GLOBAL_VARIABLE_DEFINITION, "<global variable definition>");
    r = varDefinition(b, l + 1);
    if (!r) r = listenerDefinition(b, l + 1);
    if (!r) r = typedVariableDefinition(b, l + 1);
    exit_section_(b, l, m, r, false, null);
    return r;
  }

  /* ********************************************************** */
  // handle
  public static boolean HandleTypeName(PsiBuilder b, int l) {
    if (!recursion_guard_(b, l, "HandleTypeName")) return false;
    if (!nextTokenIs(b, HANDLE)) return false;
    boolean r;
    Marker m = enter_section_(b);
    r = consumeToken(b, HANDLE);
    exit_section_(b, m, HANDLE_TYPE_NAME, r);
    return r;
  }

  /* ********************************************************** */
  // if Expression (LEFT_BRACE Block RIGHT_BRACE)
  public static boolean IfClause(PsiBuilder b, int l) {
    if (!recursion_guard_(b, l, "IfClause")) return false;
    if (!nextTokenIs(b, IF)) return false;
    boolean r, p;
    Marker m = enter_section_(b, l, _NONE_, IF_CLAUSE, null);
    r = consumeToken(b, IF);
    p = r; // pin = 1
    r = r && report_error_(b, Expression(b, l + 1, -1));
    r = p && IfClause_2(b, l + 1) && r;
    exit_section_(b, l, m, r, p, null);
    return r || p;
  }

  // LEFT_BRACE Block RIGHT_BRACE
  private static boolean IfClause_2(PsiBuilder b, int l) {
    if (!recursion_guard_(b, l, "IfClause_2")) return false;
    boolean r, p;
    Marker m = enter_section_(b, l, _NONE_);
    r = consumeToken(b, LEFT_BRACE);
    p = r; // pin = 1
    r = r && report_error_(b, Block(b, l + 1));
    r = p && consumeToken(b, RIGHT_BRACE) && r;
    exit_section_(b, l, m, r, p, null);
    return r || p;
  }

  /* ********************************************************** */
  // IfClause ElseIfClause* ElseClause?
  public static boolean IfElseStatement(PsiBuilder b, int l) {
    if (!recursion_guard_(b, l, "IfElseStatement")) return false;
    if (!nextTokenIs(b, IF)) return false;
    boolean r;
    Marker m = enter_section_(b);
    r = IfClause(b, l + 1);
    r = r && IfElseStatement_1(b, l + 1);
    r = r && IfElseStatement_2(b, l + 1);
    exit_section_(b, m, IF_ELSE_STATEMENT, r);
    return r;
  }

  // ElseIfClause*
  private static boolean IfElseStatement_1(PsiBuilder b, int l) {
    if (!recursion_guard_(b, l, "IfElseStatement_1")) return false;
    while (true) {
      int c = current_position_(b);
      if (!ElseIfClause(b, l + 1)) break;
      if (!empty_element_parsed_guard_(b, "IfElseStatement_1", c)) break;
    }
    return true;
  }

  // ElseClause?
  private static boolean IfElseStatement_2(PsiBuilder b, int l) {
    if (!recursion_guard_(b, l, "IfElseStatement_2")) return false;
    ElseClause(b, l + 1);
    return true;
  }

  /* ********************************************************** */
  // import (OrgName DIV)? CompletePackageName PackageVersion? Alias? SEMICOLON
  public static boolean ImportDeclaration(PsiBuilder b, int l) {
    if (!recursion_guard_(b, l, "ImportDeclaration")) return false;
    if (!nextTokenIs(b, IMPORT)) return false;
    boolean r, p;
    Marker m = enter_section_(b, l, _NONE_, IMPORT_DECLARATION, null);
    r = consumeToken(b, IMPORT);
    p = r; // pin = 1
    r = r && report_error_(b, ImportDeclaration_1(b, l + 1));
    r = p && report_error_(b, CompletePackageName(b, l + 1)) && r;
    r = p && report_error_(b, ImportDeclaration_3(b, l + 1)) && r;
    r = p && report_error_(b, ImportDeclaration_4(b, l + 1)) && r;
    r = p && consumeToken(b, SEMICOLON) && r;
    exit_section_(b, l, m, r, p, null);
    return r || p;
  }

  // (OrgName DIV)?
  private static boolean ImportDeclaration_1(PsiBuilder b, int l) {
    if (!recursion_guard_(b, l, "ImportDeclaration_1")) return false;
    ImportDeclaration_1_0(b, l + 1);
    return true;
  }

  // OrgName DIV
  private static boolean ImportDeclaration_1_0(PsiBuilder b, int l) {
    if (!recursion_guard_(b, l, "ImportDeclaration_1_0")) return false;
    boolean r;
    Marker m = enter_section_(b);
    r = OrgName(b, l + 1);
    r = r && consumeToken(b, DIV);
    exit_section_(b, m, null, r);
    return r;
  }

  // PackageVersion?
  private static boolean ImportDeclaration_3(PsiBuilder b, int l) {
    if (!recursion_guard_(b, l, "ImportDeclaration_3")) return false;
    PackageVersion(b, l + 1);
    return true;
  }

  // Alias?
  private static boolean ImportDeclaration_4(PsiBuilder b, int l) {
    if (!recursion_guard_(b, l, "ImportDeclaration_4")) return false;
    Alias(b, l + 1);
    return true;
  }

  /* ********************************************************** */
  // LEFT_BRACKET Expression RIGHT_BRACKET
  public static boolean Index(PsiBuilder b, int l) {
    if (!recursion_guard_(b, l, "Index")) return false;
    if (!nextTokenIs(b, LEFT_BRACKET)) return false;
    boolean r;
    Marker m = enter_section_(b);
    r = consumeToken(b, LEFT_BRACKET);
    r = r && Expression(b, l + 1, -1);
    r = r && consumeToken(b, RIGHT_BRACKET);
    exit_section_(b, m, INDEX, r);
    return r;
  }

  /* ********************************************************** */
  // InferParamList ExprFunctionBody
  public static boolean InferAnonymousFunctionExpr(PsiBuilder b, int l) {
    if (!recursion_guard_(b, l, "InferAnonymousFunctionExpr")) return false;
    if (!nextTokenIs(b, "<infer anonymous function expr>", IDENTIFIER, LEFT_PARENTHESIS)) return false;
    boolean r;
    Marker m = enter_section_(b, l, _NONE_, INFER_ANONYMOUS_FUNCTION_EXPR, "<infer anonymous function expr>");
    r = InferParamList(b, l + 1);
    r = r && ExprFunctionBody(b, l + 1);
    exit_section_(b, l, m, r, false, null);
    return r;
  }

  /* ********************************************************** */
  // identifier
  public static boolean InferParam(PsiBuilder b, int l) {
    if (!recursion_guard_(b, l, "InferParam")) return false;
    if (!nextTokenIs(b, IDENTIFIER)) return false;
    boolean r;
    Marker m = enter_section_(b);
    r = consumeToken(b, IDENTIFIER);
    exit_section_(b, m, INFER_PARAM, r);
    return r;
  }

  /* ********************************************************** */
  // (LEFT_PARENTHESIS (InferParam (COMMA InferParam)*)? RIGHT_PARENTHESIS) | InferParam
  public static boolean InferParamList(PsiBuilder b, int l) {
    if (!recursion_guard_(b, l, "InferParamList")) return false;
    if (!nextTokenIs(b, "<infer param list>", IDENTIFIER, LEFT_PARENTHESIS)) return false;
    boolean r;
    Marker m = enter_section_(b, l, _NONE_, INFER_PARAM_LIST, "<infer param list>");
    r = InferParamList_0(b, l + 1);
    if (!r) r = InferParam(b, l + 1);
    exit_section_(b, l, m, r, false, null);
    return r;
  }

  // LEFT_PARENTHESIS (InferParam (COMMA InferParam)*)? RIGHT_PARENTHESIS
  private static boolean InferParamList_0(PsiBuilder b, int l) {
    if (!recursion_guard_(b, l, "InferParamList_0")) return false;
    boolean r;
    Marker m = enter_section_(b);
    r = consumeToken(b, LEFT_PARENTHESIS);
    r = r && InferParamList_0_1(b, l + 1);
    r = r && consumeToken(b, RIGHT_PARENTHESIS);
    exit_section_(b, m, null, r);
    return r;
  }

  // (InferParam (COMMA InferParam)*)?
  private static boolean InferParamList_0_1(PsiBuilder b, int l) {
    if (!recursion_guard_(b, l, "InferParamList_0_1")) return false;
    InferParamList_0_1_0(b, l + 1);
    return true;
  }

  // InferParam (COMMA InferParam)*
  private static boolean InferParamList_0_1_0(PsiBuilder b, int l) {
    if (!recursion_guard_(b, l, "InferParamList_0_1_0")) return false;
    boolean r;
    Marker m = enter_section_(b);
    r = InferParam(b, l + 1);
    r = r && InferParamList_0_1_0_1(b, l + 1);
    exit_section_(b, m, null, r);
    return r;
  }

  // (COMMA InferParam)*
  private static boolean InferParamList_0_1_0_1(PsiBuilder b, int l) {
    if (!recursion_guard_(b, l, "InferParamList_0_1_0_1")) return false;
    while (true) {
      int c = current_position_(b);
      if (!InferParamList_0_1_0_1_0(b, l + 1)) break;
      if (!empty_element_parsed_guard_(b, "InferParamList_0_1_0_1", c)) break;
    }
    return true;
  }

  // COMMA InferParam
  private static boolean InferParamList_0_1_0_1_0(PsiBuilder b, int l) {
    if (!recursion_guard_(b, l, "InferParamList_0_1_0_1_0")) return false;
    boolean r;
    Marker m = enter_section_(b);
    r = consumeToken(b, COMMA);
    r = r && InferParam(b, l + 1);
    exit_section_(b, m, null, r);
    return r;
  }

  /* ********************************************************** */
  // DECIMAL_INTEGER_LITERAL | HEX_INTEGER_LITERAL
  public static boolean IntegerLiteral(PsiBuilder b, int l) {
    if (!recursion_guard_(b, l, "IntegerLiteral")) return false;
    if (!nextTokenIs(b, "<integer literal>", DECIMAL_INTEGER_LITERAL, HEX_INTEGER_LITERAL)) return false;
    boolean r;
    Marker m = enter_section_(b, l, _NONE_, INTEGER_LITERAL, "<integer literal>");
    r = consumeToken(b, DECIMAL_INTEGER_LITERAL);
    if (!r) r = consumeToken(b, HEX_INTEGER_LITERAL);
    exit_section_(b, l, m, r, false, null);
    return r;
  }

  /* ********************************************************** */
  // DOT AnyIdentifierName LEFT_PARENTHESIS InvocationArgList? RIGHT_PARENTHESIS
  public static boolean Invocation(PsiBuilder b, int l) {
    if (!recursion_guard_(b, l, "Invocation")) return false;
    if (!nextTokenIs(b, DOT)) return false;
    boolean r;
    Marker m = enter_section_(b);
    r = consumeToken(b, DOT);
    r = r && AnyIdentifierName(b, l + 1);
    r = r && consumeToken(b, LEFT_PARENTHESIS);
    r = r && Invocation_3(b, l + 1);
    r = r && consumeToken(b, RIGHT_PARENTHESIS);
    exit_section_(b, m, INVOCATION, r);
    return r;
  }

  // InvocationArgList?
  private static boolean Invocation_3(PsiBuilder b, int l) {
    if (!recursion_guard_(b, l, "Invocation_3")) return false;
    InvocationArgList(b, l + 1);
    return true;
  }

  /* ********************************************************** */
  // NamedArgs | RestArgs | Expression
  public static boolean InvocationArg(PsiBuilder b, int l) {
    if (!recursion_guard_(b, l, "InvocationArg")) return false;
    boolean r;
    Marker m = enter_section_(b, l, _NONE_, INVOCATION_ARG, "<invocation arg>");
    r = NamedArgs(b, l + 1);
    if (!r) r = RestArgs(b, l + 1);
    if (!r) r = Expression(b, l + 1, -1);
    exit_section_(b, l, m, r, false, null);
    return r;
  }

  /* ********************************************************** */
  // InvocationArg (COMMA InvocationArg)*
  public static boolean InvocationArgList(PsiBuilder b, int l) {
    if (!recursion_guard_(b, l, "InvocationArgList")) return false;
    boolean r, p;
    Marker m = enter_section_(b, l, _NONE_, INVOCATION_ARG_LIST, "<invocation arg list>");
    r = InvocationArg(b, l + 1);
    p = r; // pin = 1
    r = r && InvocationArgList_1(b, l + 1);
    exit_section_(b, l, m, r, p, InvocationArgListRecover_parser_);
    return r || p;
  }

  // (COMMA InvocationArg)*
  private static boolean InvocationArgList_1(PsiBuilder b, int l) {
    if (!recursion_guard_(b, l, "InvocationArgList_1")) return false;
    while (true) {
      int c = current_position_(b);
      if (!InvocationArgList_1_0(b, l + 1)) break;
      if (!empty_element_parsed_guard_(b, "InvocationArgList_1", c)) break;
    }
    return true;
  }

  // COMMA InvocationArg
  private static boolean InvocationArgList_1_0(PsiBuilder b, int l) {
    if (!recursion_guard_(b, l, "InvocationArgList_1_0")) return false;
    boolean r, p;
    Marker m = enter_section_(b, l, _NONE_);
    r = consumeToken(b, COMMA);
    p = r; // pin = 1
    r = r && InvocationArg(b, l + 1);
    exit_section_(b, l, m, r, p, null);
    return r || p;
  }

  /* ********************************************************** */
  // !(')')
  static boolean InvocationArgListRecover(PsiBuilder b, int l) {
    if (!recursion_guard_(b, l, "InvocationArgListRecover")) return false;
    boolean r;
    Marker m = enter_section_(b, l, _NOT_);
    r = !consumeToken(b, RIGHT_PARENTHESIS);
    exit_section_(b, l, m, r, false, null);
    return r;
  }

  /* ********************************************************** */
  // json
  public static boolean JsonTypeName(PsiBuilder b, int l) {
    if (!recursion_guard_(b, l, "JsonTypeName")) return false;
    if (!nextTokenIs(b, JSON)) return false;
    boolean r;
    Marker m = enter_section_(b);
    r = consumeToken(b, JSON);
    exit_section_(b, m, JSON_TYPE_NAME, r);
    return r;
  }

  /* ********************************************************** */
  // let LetVarDecl (COMMA LetVarDecl)*
  public static boolean LetClause(PsiBuilder b, int l) {
    if (!recursion_guard_(b, l, "LetClause")) return false;
    if (!nextTokenIs(b, LET)) return false;
    boolean r, p;
    Marker m = enter_section_(b, l, _NONE_, LET_CLAUSE, null);
    r = consumeToken(b, LET);
    p = r; // pin = 1
    r = r && report_error_(b, LetVarDecl(b, l + 1));
    r = p && LetClause_2(b, l + 1) && r;
    exit_section_(b, l, m, r, p, null);
    return r || p;
  }

  // (COMMA LetVarDecl)*
  private static boolean LetClause_2(PsiBuilder b, int l) {
    if (!recursion_guard_(b, l, "LetClause_2")) return false;
    while (true) {
      int c = current_position_(b);
      if (!LetClause_2_0(b, l + 1)) break;
      if (!empty_element_parsed_guard_(b, "LetClause_2", c)) break;
    }
    return true;
  }

  // COMMA LetVarDecl
  private static boolean LetClause_2_0(PsiBuilder b, int l) {
    if (!recursion_guard_(b, l, "LetClause_2_0")) return false;
    boolean r;
    Marker m = enter_section_(b);
    r = consumeToken(b, COMMA);
    r = r && LetVarDecl(b, l + 1);
    exit_section_(b, m, null, r);
    return r;
  }

  /* ********************************************************** */
  // AnnotationAttachment* (TypeName | var) BindingPattern ASSIGN Expression
  public static boolean LetVarDecl(PsiBuilder b, int l) {
    if (!recursion_guard_(b, l, "LetVarDecl")) return false;
    boolean r;
    Marker m = enter_section_(b, l, _NONE_, LET_VAR_DECL, "<let var decl>");
    r = LetVarDecl_0(b, l + 1);
    r = r && LetVarDecl_1(b, l + 1);
    r = r && BindingPattern(b, l + 1);
    r = r && consumeToken(b, ASSIGN);
    r = r && Expression(b, l + 1, -1);
    exit_section_(b, l, m, r, false, null);
    return r;
  }

  // AnnotationAttachment*
  private static boolean LetVarDecl_0(PsiBuilder b, int l) {
    if (!recursion_guard_(b, l, "LetVarDecl_0")) return false;
    while (true) {
      int c = current_position_(b);
      if (!AnnotationAttachment(b, l + 1)) break;
      if (!empty_element_parsed_guard_(b, "LetVarDecl_0", c)) break;
    }
    return true;
  }

  // TypeName | var
  private static boolean LetVarDecl_1(PsiBuilder b, int l) {
    if (!recursion_guard_(b, l, "LetVarDecl_1")) return false;
    boolean r;
    r = TypeName(b, l + 1, -1);
    if (!r) r = consumeToken(b, VAR);
    return r;
  }

  /* ********************************************************** */
  // LEFT_BRACKET BindingPattern (COMMA BindingPattern)+ RIGHT_BRACKET
  public static boolean ListBindingPattern(PsiBuilder b, int l) {
    if (!recursion_guard_(b, l, "ListBindingPattern")) return false;
    if (!nextTokenIs(b, LEFT_BRACKET)) return false;
    boolean r;
    Marker m = enter_section_(b);
    r = consumeToken(b, LEFT_BRACKET);
    r = r && BindingPattern(b, l + 1);
    r = r && ListBindingPattern_2(b, l + 1);
    r = r && consumeToken(b, RIGHT_BRACKET);
    exit_section_(b, m, LIST_BINDING_PATTERN, r);
    return r;
  }

  // (COMMA BindingPattern)+
  private static boolean ListBindingPattern_2(PsiBuilder b, int l) {
    if (!recursion_guard_(b, l, "ListBindingPattern_2")) return false;
    boolean r;
    Marker m = enter_section_(b);
    r = ListBindingPattern_2_0(b, l + 1);
    while (r) {
      int c = current_position_(b);
      if (!ListBindingPattern_2_0(b, l + 1)) break;
      if (!empty_element_parsed_guard_(b, "ListBindingPattern_2", c)) break;
    }
    exit_section_(b, m, null, r);
    return r;
  }

  // COMMA BindingPattern
  private static boolean ListBindingPattern_2_0(PsiBuilder b, int l) {
    if (!recursion_guard_(b, l, "ListBindingPattern_2_0")) return false;
    boolean r;
    Marker m = enter_section_(b);
    r = consumeToken(b, COMMA);
    r = r && BindingPattern(b, l + 1);
    exit_section_(b, m, null, r);
    return r;
  }

  /* ********************************************************** */
  // LEFT_BRACKET ExpressionList? RIGHT_BRACKET
  public static boolean ListConstructorExpr(PsiBuilder b, int l) {
    if (!recursion_guard_(b, l, "ListConstructorExpr")) return false;
    if (!nextTokenIs(b, LEFT_BRACKET)) return false;
    boolean r;
    Marker m = enter_section_(b);
    r = consumeToken(b, LEFT_BRACKET);
    r = r && ListConstructorExpr_1(b, l + 1);
    r = r && consumeToken(b, RIGHT_BRACKET);
    exit_section_(b, m, LIST_CONSTRUCTOR_EXPR, r);
    return r;
  }

  // ExpressionList?
  private static boolean ListConstructorExpr_1(PsiBuilder b, int l) {
    if (!recursion_guard_(b, l, "ListConstructorExpr_1")) return false;
    ExpressionList(b, l + 1);
    return true;
  }

  /* ********************************************************** */
  // ListRefBindingPattern ASSIGN Expression SEMICOLON
  public static boolean ListDestructuringStatement(PsiBuilder b, int l) {
    if (!recursion_guard_(b, l, "ListDestructuringStatement")) return false;
    if (!nextTokenIs(b, LEFT_BRACKET)) return false;
    boolean r, p;
    Marker m = enter_section_(b, l, _NONE_, LIST_DESTRUCTURING_STATEMENT, null);
    r = ListRefBindingPattern(b, l + 1);
    r = r && consumeToken(b, ASSIGN);
    p = r; // pin = 2
    r = r && report_error_(b, Expression(b, l + 1, -1));
    r = p && consumeToken(b, SEMICOLON) && r;
    exit_section_(b, l, m, r, p, null);
    return r || p;
  }

  /* ********************************************************** */
  // LEFT_BRACKET ((BindingRefPattern (COMMA BindingRefPattern)* (COMMA ListRefRestPattern)?) | ListRefRestPattern) RIGHT_BRACKET
  public static boolean ListRefBindingPattern(PsiBuilder b, int l) {
    if (!recursion_guard_(b, l, "ListRefBindingPattern")) return false;
    if (!nextTokenIs(b, LEFT_BRACKET)) return false;
    boolean r, p;
    Marker m = enter_section_(b, l, _NONE_, LIST_REF_BINDING_PATTERN, null);
    r = consumeToken(b, LEFT_BRACKET);
    p = r; // pin = 1
    r = r && report_error_(b, ListRefBindingPattern_1(b, l + 1));
    r = p && consumeToken(b, RIGHT_BRACKET) && r;
    exit_section_(b, l, m, r, p, null);
    return r || p;
  }

  // (BindingRefPattern (COMMA BindingRefPattern)* (COMMA ListRefRestPattern)?) | ListRefRestPattern
  private static boolean ListRefBindingPattern_1(PsiBuilder b, int l) {
    if (!recursion_guard_(b, l, "ListRefBindingPattern_1")) return false;
    boolean r;
    Marker m = enter_section_(b);
    r = ListRefBindingPattern_1_0(b, l + 1);
    if (!r) r = ListRefRestPattern(b, l + 1);
    exit_section_(b, m, null, r);
    return r;
  }

  // BindingRefPattern (COMMA BindingRefPattern)* (COMMA ListRefRestPattern)?
  private static boolean ListRefBindingPattern_1_0(PsiBuilder b, int l) {
    if (!recursion_guard_(b, l, "ListRefBindingPattern_1_0")) return false;
    boolean r;
    Marker m = enter_section_(b);
    r = BindingRefPattern(b, l + 1);
    r = r && ListRefBindingPattern_1_0_1(b, l + 1);
    r = r && ListRefBindingPattern_1_0_2(b, l + 1);
    exit_section_(b, m, null, r);
    return r;
  }

  // (COMMA BindingRefPattern)*
  private static boolean ListRefBindingPattern_1_0_1(PsiBuilder b, int l) {
    if (!recursion_guard_(b, l, "ListRefBindingPattern_1_0_1")) return false;
    while (true) {
      int c = current_position_(b);
      if (!ListRefBindingPattern_1_0_1_0(b, l + 1)) break;
      if (!empty_element_parsed_guard_(b, "ListRefBindingPattern_1_0_1", c)) break;
    }
    return true;
  }

  // COMMA BindingRefPattern
  private static boolean ListRefBindingPattern_1_0_1_0(PsiBuilder b, int l) {
    if (!recursion_guard_(b, l, "ListRefBindingPattern_1_0_1_0")) return false;
    boolean r;
    Marker m = enter_section_(b);
    r = consumeToken(b, COMMA);
    r = r && BindingRefPattern(b, l + 1);
    exit_section_(b, m, null, r);
    return r;
  }

  // (COMMA ListRefRestPattern)?
  private static boolean ListRefBindingPattern_1_0_2(PsiBuilder b, int l) {
    if (!recursion_guard_(b, l, "ListRefBindingPattern_1_0_2")) return false;
    ListRefBindingPattern_1_0_2_0(b, l + 1);
    return true;
  }

  // COMMA ListRefRestPattern
  private static boolean ListRefBindingPattern_1_0_2_0(PsiBuilder b, int l) {
    if (!recursion_guard_(b, l, "ListRefBindingPattern_1_0_2_0")) return false;
    boolean r;
    Marker m = enter_section_(b);
    r = consumeToken(b, COMMA);
    r = r && ListRefRestPattern(b, l + 1);
    exit_section_(b, m, null, r);
    return r;
  }

  /* ********************************************************** */
  // ELLIPSIS VariableReference
  public static boolean ListRefRestPattern(PsiBuilder b, int l) {
    if (!recursion_guard_(b, l, "ListRefRestPattern")) return false;
    if (!nextTokenIs(b, ELLIPSIS)) return false;
    boolean r, p;
    Marker m = enter_section_(b, l, _NONE_, LIST_REF_REST_PATTERN, null);
    r = consumeToken(b, ELLIPSIS);
    p = r; // pin = 1
    r = r && VariableReference(b, l + 1, -1);
    exit_section_(b, l, m, r, p, null);
    return r || p;
  }

  /* ********************************************************** */
  // lock LEFT_BRACE Block RIGHT_BRACE
  public static boolean LockStatement(PsiBuilder b, int l) {
    if (!recursion_guard_(b, l, "LockStatement")) return false;
    if (!nextTokenIs(b, LOCK)) return false;
    boolean r, p;
    Marker m = enter_section_(b, l, _NONE_, LOCK_STATEMENT, null);
    r = consumeTokens(b, 1, LOCK, LEFT_BRACE);
    p = r; // pin = 1
    r = r && report_error_(b, Block(b, l + 1));
    r = p && consumeToken(b, RIGHT_BRACE) && r;
    exit_section_(b, l, m, r, p, null);
    return r || p;
  }

  /* ********************************************************** */
  // map LT TypeName GT
  public static boolean MapTypeName(PsiBuilder b, int l) {
    if (!recursion_guard_(b, l, "MapTypeName")) return false;
    if (!nextTokenIs(b, MAP)) return false;
    boolean r, p;
    Marker m = enter_section_(b, l, _NONE_, MAP_TYPE_NAME, null);
    r = consumeTokens(b, 1, MAP, LT);
    p = r; // pin = 1
    r = r && report_error_(b, TypeName(b, l + 1, -1));
    r = p && consumeToken(b, GT) && r;
    exit_section_(b, l, m, r, p, null);
    return r || p;
  }

  /* ********************************************************** */
  // VarMatchPatternClause | StaticMatchPatternClause | ErrorMatchPatternClause
  public static boolean MatchPatternClause(PsiBuilder b, int l) {
    if (!recursion_guard_(b, l, "MatchPatternClause")) return false;
    boolean r;
    Marker m = enter_section_(b, l, _NONE_, MATCH_PATTERN_CLAUSE, "<match pattern clause>");
    r = VarMatchPatternClause(b, l + 1);
    if (!r) r = StaticMatchPatternClause(b, l + 1);
    if (!r) r = ErrorMatchPatternClause(b, l + 1);
    exit_section_(b, l, m, r, false, null);
    return r;
  }

  /* ********************************************************** */
  // match Expression MatchStatementBody
  public static boolean MatchStatement(PsiBuilder b, int l) {
    if (!recursion_guard_(b, l, "MatchStatement")) return false;
    if (!nextTokenIs(b, MATCH)) return false;
    boolean r, p;
    Marker m = enter_section_(b, l, _NONE_, MATCH_STATEMENT, null);
    r = consumeToken(b, MATCH);
    p = r; // pin = 1
    r = r && report_error_(b, Expression(b, l + 1, -1));
    r = p && MatchStatementBody(b, l + 1) && r;
    exit_section_(b, l, m, r, p, null);
    return r || p;
  }

  /* ********************************************************** */
  // LEFT_BRACE MatchPatternClause+ RIGHT_BRACE
  public static boolean MatchStatementBody(PsiBuilder b, int l) {
    if (!recursion_guard_(b, l, "MatchStatementBody")) return false;
    if (!nextTokenIs(b, LEFT_BRACE)) return false;
    boolean r;
    Marker m = enter_section_(b);
    r = consumeToken(b, LEFT_BRACE);
    r = r && MatchStatementBody_1(b, l + 1);
    r = r && consumeToken(b, RIGHT_BRACE);
    exit_section_(b, m, MATCH_STATEMENT_BODY, r);
    return r;
  }

  // MatchPatternClause+
  private static boolean MatchStatementBody_1(PsiBuilder b, int l) {
    if (!recursion_guard_(b, l, "MatchStatementBody_1")) return false;
    boolean r;
    Marker m = enter_section_(b);
    r = MatchPatternClause(b, l + 1);
    while (r) {
      int c = current_position_(b);
      if (!MatchPatternClause(b, l + 1)) break;
      if (!empty_element_parsed_guard_(b, "MatchStatementBody_1", c)) break;
    }
    exit_section_(b, m, null, r);
    return r;
  }

  /* ********************************************************** */
  // documentationString? AnnotationAttachment* (public | private)? (remote|resource)? function AnyIdentifierName FunctionSignature SEMICOLON
  public static boolean MethodDeclaration(PsiBuilder b, int l) {
    if (!recursion_guard_(b, l, "MethodDeclaration")) return false;
    boolean r;
    Marker m = enter_section_(b, l, _NONE_, METHOD_DECLARATION, "<method declaration>");
    r = MethodDeclaration_0(b, l + 1);
    r = r && MethodDeclaration_1(b, l + 1);
    r = r && MethodDeclaration_2(b, l + 1);
    r = r && MethodDeclaration_3(b, l + 1);
    r = r && consumeToken(b, FUNCTION);
    r = r && AnyIdentifierName(b, l + 1);
    r = r && FunctionSignature(b, l + 1);
    r = r && consumeToken(b, SEMICOLON);
    exit_section_(b, l, m, r, false, null);
    return r;
  }

  // documentationString?
  private static boolean MethodDeclaration_0(PsiBuilder b, int l) {
    if (!recursion_guard_(b, l, "MethodDeclaration_0")) return false;
    documentationString(b, l + 1);
    return true;
  }

  // AnnotationAttachment*
  private static boolean MethodDeclaration_1(PsiBuilder b, int l) {
    if (!recursion_guard_(b, l, "MethodDeclaration_1")) return false;
    while (true) {
      int c = current_position_(b);
      if (!AnnotationAttachment(b, l + 1)) break;
      if (!empty_element_parsed_guard_(b, "MethodDeclaration_1", c)) break;
    }
    return true;
  }

  // (public | private)?
  private static boolean MethodDeclaration_2(PsiBuilder b, int l) {
    if (!recursion_guard_(b, l, "MethodDeclaration_2")) return false;
    MethodDeclaration_2_0(b, l + 1);
    return true;
  }

  // public | private
  private static boolean MethodDeclaration_2_0(PsiBuilder b, int l) {
    if (!recursion_guard_(b, l, "MethodDeclaration_2_0")) return false;
    boolean r;
    r = consumeToken(b, PUBLIC);
    if (!r) r = consumeToken(b, PRIVATE);
    return r;
  }

  // (remote|resource)?
  private static boolean MethodDeclaration_3(PsiBuilder b, int l) {
    if (!recursion_guard_(b, l, "MethodDeclaration_3")) return false;
    MethodDeclaration_3_0(b, l + 1);
    return true;
  }

  // remote|resource
  private static boolean MethodDeclaration_3_0(PsiBuilder b, int l) {
    if (!recursion_guard_(b, l, "MethodDeclaration_3_0")) return false;
    boolean r;
    r = consumeToken(b, REMOTE);
    if (!r) r = consumeToken(b, RESOURCE);
    return r;
  }

  /* ********************************************************** */
  // documentationString? AnnotationAttachment* (public | private)? (remote | resource)? function AnyIdentifierName FunctionSignature FunctionDefinitionBody
  public static boolean MethodDefinition(PsiBuilder b, int l) {
    if (!recursion_guard_(b, l, "MethodDefinition")) return false;
    boolean r;
    Marker m = enter_section_(b, l, _NONE_, METHOD_DEFINITION, "<method definition>");
    r = MethodDefinition_0(b, l + 1);
    r = r && MethodDefinition_1(b, l + 1);
    r = r && MethodDefinition_2(b, l + 1);
    r = r && MethodDefinition_3(b, l + 1);
    r = r && consumeToken(b, FUNCTION);
    r = r && AnyIdentifierName(b, l + 1);
    r = r && FunctionSignature(b, l + 1);
    r = r && FunctionDefinitionBody(b, l + 1);
    exit_section_(b, l, m, r, false, null);
    return r;
  }

  // documentationString?
  private static boolean MethodDefinition_0(PsiBuilder b, int l) {
    if (!recursion_guard_(b, l, "MethodDefinition_0")) return false;
    documentationString(b, l + 1);
    return true;
  }

  // AnnotationAttachment*
  private static boolean MethodDefinition_1(PsiBuilder b, int l) {
    if (!recursion_guard_(b, l, "MethodDefinition_1")) return false;
    while (true) {
      int c = current_position_(b);
      if (!AnnotationAttachment(b, l + 1)) break;
      if (!empty_element_parsed_guard_(b, "MethodDefinition_1", c)) break;
    }
    return true;
  }

  // (public | private)?
  private static boolean MethodDefinition_2(PsiBuilder b, int l) {
    if (!recursion_guard_(b, l, "MethodDefinition_2")) return false;
    MethodDefinition_2_0(b, l + 1);
    return true;
  }

  // public | private
  private static boolean MethodDefinition_2_0(PsiBuilder b, int l) {
    if (!recursion_guard_(b, l, "MethodDefinition_2_0")) return false;
    boolean r;
    r = consumeToken(b, PUBLIC);
    if (!r) r = consumeToken(b, PRIVATE);
    return r;
  }

  // (remote | resource)?
  private static boolean MethodDefinition_3(PsiBuilder b, int l) {
    if (!recursion_guard_(b, l, "MethodDefinition_3")) return false;
    MethodDefinition_3_0(b, l + 1);
    return true;
  }

  // remote | resource
  private static boolean MethodDefinition_3_0(PsiBuilder b, int l) {
    if (!recursion_guard_(b, l, "MethodDefinition_3_0")) return false;
    boolean r;
    r = consumeToken(b, REMOTE);
    if (!r) r = consumeToken(b, RESOURCE);
    return r;
  }

  /* ********************************************************** */
  // <<isPackageExpected>> PackageReference identifier | identifier
  public static boolean NameReference(PsiBuilder b, int l) {
    if (!recursion_guard_(b, l, "NameReference")) return false;
    boolean r;
    Marker m = enter_section_(b, l, _NONE_, NAME_REFERENCE, "<name reference>");
    r = NameReference_0(b, l + 1);
    if (!r) r = consumeToken(b, IDENTIFIER);
    exit_section_(b, l, m, r, false, null);
    return r;
  }

  // <<isPackageExpected>> PackageReference identifier
  private static boolean NameReference_0(PsiBuilder b, int l) {
    if (!recursion_guard_(b, l, "NameReference_0")) return false;
    boolean r;
    Marker m = enter_section_(b);
    r = isPackageExpected(b, l + 1);
    r = r && PackageReference(b, l + 1);
    r = r && consumeToken(b, IDENTIFIER);
    exit_section_(b, m, null, r);
    return r;
  }

  /* ********************************************************** */
  // identifier ASSIGN Expression
  public static boolean NamedArgs(PsiBuilder b, int l) {
    if (!recursion_guard_(b, l, "NamedArgs")) return false;
    if (!nextTokenIs(b, IDENTIFIER)) return false;
    boolean r, p;
    Marker m = enter_section_(b, l, _NONE_, NAMED_ARGS, null);
    r = consumeTokens(b, 2, IDENTIFIER, ASSIGN);
    p = r; // pin = 2
    r = r && Expression(b, l + 1, -1);
    exit_section_(b, l, m, r, p, null);
    return r || p;
  }

  /* ********************************************************** */
  // xmlns QUOTED_STRING_LITERAL (as identifier)? SEMICOLON
  public static boolean NamespaceDeclaration(PsiBuilder b, int l) {
    if (!recursion_guard_(b, l, "NamespaceDeclaration")) return false;
    if (!nextTokenIs(b, XMLNS)) return false;
    boolean r, p;
    Marker m = enter_section_(b, l, _NONE_, NAMESPACE_DECLARATION, null);
    r = consumeTokens(b, 1, XMLNS, QUOTED_STRING_LITERAL);
    p = r; // pin = 1
    r = r && report_error_(b, NamespaceDeclaration_2(b, l + 1));
    r = p && consumeToken(b, SEMICOLON) && r;
    exit_section_(b, l, m, r, p, null);
    return r || p;
  }

  // (as identifier)?
  private static boolean NamespaceDeclaration_2(PsiBuilder b, int l) {
    if (!recursion_guard_(b, l, "NamespaceDeclaration_2")) return false;
    NamespaceDeclaration_2_0(b, l + 1);
    return true;
  }

  // as identifier
  private static boolean NamespaceDeclaration_2_0(PsiBuilder b, int l) {
    if (!recursion_guard_(b, l, "NamespaceDeclaration_2_0")) return false;
    boolean r;
    Marker m = enter_section_(b);
    r = consumeTokens(b, 0, AS, IDENTIFIER);
    exit_section_(b, m, null, r);
    return r;
  }

  /* ********************************************************** */
  // NamespaceDeclaration
  public static boolean NamespaceDeclarationStatement(PsiBuilder b, int l) {
    if (!recursion_guard_(b, l, "NamespaceDeclarationStatement")) return false;
    if (!nextTokenIs(b, XMLNS)) return false;
    boolean r;
    Marker m = enter_section_(b);
    r = NamespaceDeclaration(b, l + 1);
    exit_section_(b, m, NAMESPACE_DECLARATION_STATEMENT, r);
    return r;
  }

  /* ********************************************************** */
  // LEFT_PARENTHESIS RIGHT_PARENTHESIS
  public static boolean NilLiteral(PsiBuilder b, int l) {
    if (!recursion_guard_(b, l, "NilLiteral")) return false;
    if (!nextTokenIs(b, LEFT_PARENTHESIS)) return false;
    boolean r;
    Marker m = enter_section_(b);
    r = consumeTokens(b, 0, LEFT_PARENTHESIS, RIGHT_PARENTHESIS);
    exit_section_(b, m, NIL_LITERAL, r);
    return r;
  }

  /* ********************************************************** */
  // (ObjectFieldDefinition | ObjectMethod | TypeReference)*
  public static boolean ObjectBody(PsiBuilder b, int l) {
    if (!recursion_guard_(b, l, "ObjectBody")) return false;
    Marker m = enter_section_(b, l, _NONE_, OBJECT_BODY, "<object body>");
    while (true) {
      int c = current_position_(b);
      if (!ObjectBody_0(b, l + 1)) break;
      if (!empty_element_parsed_guard_(b, "ObjectBody", c)) break;
    }
    exit_section_(b, l, m, true, false, null);
    return true;
  }

  // ObjectFieldDefinition | ObjectMethod | TypeReference
  private static boolean ObjectBody_0(PsiBuilder b, int l) {
    if (!recursion_guard_(b, l, "ObjectBody_0")) return false;
    boolean r;
    r = ObjectFieldDefinition(b, l + 1);
    if (!r) r = ObjectMethod(b, l + 1);
    if (!r) r = TypeReference(b, l + 1);
    return r;
  }

  /* ********************************************************** */
  // documentationString? AnnotationAttachment* (public | private)? TypeName identifier (ASSIGN Expression)? (COMMA | SEMICOLON)
  public static boolean ObjectFieldDefinition(PsiBuilder b, int l) {
    if (!recursion_guard_(b, l, "ObjectFieldDefinition")) return false;
    boolean r, p;
    Marker m = enter_section_(b, l, _NONE_, OBJECT_FIELD_DEFINITION, "<object field definition>");
    r = ObjectFieldDefinition_0(b, l + 1);
    r = r && ObjectFieldDefinition_1(b, l + 1);
    r = r && ObjectFieldDefinition_2(b, l + 1);
    r = r && TypeName(b, l + 1, -1);
    p = r; // pin = 4
    r = r && report_error_(b, consumeToken(b, IDENTIFIER));
    r = p && report_error_(b, ObjectFieldDefinition_5(b, l + 1)) && r;
    r = p && ObjectFieldDefinition_6(b, l + 1) && r;
    exit_section_(b, l, m, r, p, null);
    return r || p;
  }

  // documentationString?
  private static boolean ObjectFieldDefinition_0(PsiBuilder b, int l) {
    if (!recursion_guard_(b, l, "ObjectFieldDefinition_0")) return false;
    documentationString(b, l + 1);
    return true;
  }

  // AnnotationAttachment*
  private static boolean ObjectFieldDefinition_1(PsiBuilder b, int l) {
    if (!recursion_guard_(b, l, "ObjectFieldDefinition_1")) return false;
    while (true) {
      int c = current_position_(b);
      if (!AnnotationAttachment(b, l + 1)) break;
      if (!empty_element_parsed_guard_(b, "ObjectFieldDefinition_1", c)) break;
    }
    return true;
  }

  // (public | private)?
  private static boolean ObjectFieldDefinition_2(PsiBuilder b, int l) {
    if (!recursion_guard_(b, l, "ObjectFieldDefinition_2")) return false;
    ObjectFieldDefinition_2_0(b, l + 1);
    return true;
  }

  // public | private
  private static boolean ObjectFieldDefinition_2_0(PsiBuilder b, int l) {
    if (!recursion_guard_(b, l, "ObjectFieldDefinition_2_0")) return false;
    boolean r;
    r = consumeToken(b, PUBLIC);
    if (!r) r = consumeToken(b, PRIVATE);
    return r;
  }

  // (ASSIGN Expression)?
  private static boolean ObjectFieldDefinition_5(PsiBuilder b, int l) {
    if (!recursion_guard_(b, l, "ObjectFieldDefinition_5")) return false;
    ObjectFieldDefinition_5_0(b, l + 1);
    return true;
  }

  // ASSIGN Expression
  private static boolean ObjectFieldDefinition_5_0(PsiBuilder b, int l) {
    if (!recursion_guard_(b, l, "ObjectFieldDefinition_5_0")) return false;
    boolean r;
    Marker m = enter_section_(b);
    r = consumeToken(b, ASSIGN);
    r = r && Expression(b, l + 1, -1);
    exit_section_(b, m, null, r);
    return r;
  }

  // COMMA | SEMICOLON
  private static boolean ObjectFieldDefinition_6(PsiBuilder b, int l) {
    if (!recursion_guard_(b, l, "ObjectFieldDefinition_6")) return false;
    boolean r;
    r = consumeToken(b, COMMA);
    if (!r) r = consumeToken(b, SEMICOLON);
    return r;
  }

  /* ********************************************************** */
  // MethodDeclaration | MethodDefinition
  public static boolean ObjectMethod(PsiBuilder b, int l) {
    if (!recursion_guard_(b, l, "ObjectMethod")) return false;
    boolean r;
    Marker m = enter_section_(b, l, _NONE_, OBJECT_METHOD, "<object method>");
    r = MethodDeclaration(b, l + 1);
    if (!r) r = MethodDefinition(b, l + 1);
    exit_section_(b, l, m, r, false, null);
    return r;
  }

  /* ********************************************************** */
  // onretry (LEFT_BRACE (Block RIGHT_BRACE))
  public static boolean OnRetryClause(PsiBuilder b, int l) {
    if (!recursion_guard_(b, l, "OnRetryClause")) return false;
    if (!nextTokenIs(b, ONRETRY)) return false;
    boolean r, p;
    Marker m = enter_section_(b, l, _NONE_, ON_RETRY_CLAUSE, null);
    r = consumeToken(b, ONRETRY);
    p = r; // pin = 1
    r = r && OnRetryClause_1(b, l + 1);
    exit_section_(b, l, m, r, p, null);
    return r || p;
  }

  // LEFT_BRACE (Block RIGHT_BRACE)
  private static boolean OnRetryClause_1(PsiBuilder b, int l) {
    if (!recursion_guard_(b, l, "OnRetryClause_1")) return false;
    boolean r, p;
    Marker m = enter_section_(b, l, _NONE_);
    r = consumeToken(b, LEFT_BRACE);
    p = r; // pin = 1
    r = r && OnRetryClause_1_1(b, l + 1);
    exit_section_(b, l, m, r, p, null);
    return r || p;
  }

  // Block RIGHT_BRACE
  private static boolean OnRetryClause_1_1(PsiBuilder b, int l) {
    if (!recursion_guard_(b, l, "OnRetryClause_1_1")) return false;
    boolean r, p;
    Marker m = enter_section_(b, l, _NONE_);
    r = Block(b, l + 1);
    p = r; // pin = 1
    r = r && consumeToken(b, RIGHT_BRACE);
    exit_section_(b, l, m, r, p, null);
    return r || p;
  }

  /* ********************************************************** */
  // LEFT_BRACE EntryBindingPattern RIGHT_BRACE
  public static boolean OpenRecordBindingPattern(PsiBuilder b, int l) {
    if (!recursion_guard_(b, l, "OpenRecordBindingPattern")) return false;
    if (!nextTokenIs(b, LEFT_BRACE)) return false;
    boolean r, p;
    Marker m = enter_section_(b, l, _NONE_, OPEN_RECORD_BINDING_PATTERN, null);
    r = consumeToken(b, LEFT_BRACE);
    p = r; // pin = 1
    r = r && report_error_(b, EntryBindingPattern(b, l + 1));
    r = p && consumeToken(b, RIGHT_BRACE) && r;
    exit_section_(b, l, m, r, p, null);
    return r || p;
  }

  /* ********************************************************** */
  // identifier {
  // }
  public static boolean OrgName(PsiBuilder b, int l) {
    if (!recursion_guard_(b, l, "OrgName")) return false;
    if (!nextTokenIs(b, IDENTIFIER)) return false;
    boolean r;
    Marker m = enter_section_(b);
    r = consumeToken(b, IDENTIFIER);
    r = r && OrgName_1(b, l + 1);
    exit_section_(b, m, ORG_NAME, r);
    return r;
  }

  // {
  // }
  private static boolean OrgName_1(PsiBuilder b, int l) {
    return true;
  }

  /* ********************************************************** */
  // identifier
  public static boolean PackageName(PsiBuilder b, int l) {
    if (!recursion_guard_(b, l, "PackageName")) return false;
    if (!nextTokenIs(b, IDENTIFIER)) return false;
    boolean r;
    Marker m = enter_section_(b);
    r = consumeToken(b, IDENTIFIER);
    exit_section_(b, m, PACKAGE_NAME, r);
    return r;
  }

  /* ********************************************************** */
  // identifier COLON
  public static boolean PackageReference(PsiBuilder b, int l) {
    if (!recursion_guard_(b, l, "PackageReference")) return false;
    if (!nextTokenIs(b, IDENTIFIER)) return false;
    boolean r;
    Marker m = enter_section_(b);
    r = consumeTokens(b, 2, IDENTIFIER, COLON);
    exit_section_(b, m, PACKAGE_REFERENCE, r);
    return r;
  }

  /* ********************************************************** */
  // version VersionPattern
  public static boolean PackageVersion(PsiBuilder b, int l) {
    if (!recursion_guard_(b, l, "PackageVersion")) return false;
    if (!nextTokenIs(b, VERSION)) return false;
    boolean r, p;
    Marker m = enter_section_(b, l, _NONE_, PACKAGE_VERSION, null);
    r = consumeToken(b, VERSION);
    p = r; // pin = 1
    r = r && VersionPattern(b, l + 1);
    exit_section_(b, l, m, r, p, null);
    return r || p;
  }

  /* ********************************************************** */
  // panic Expression SEMICOLON
  public static boolean PanicStatement(PsiBuilder b, int l) {
    if (!recursion_guard_(b, l, "PanicStatement")) return false;
    if (!nextTokenIs(b, PANIC)) return false;
    boolean r, p;
    Marker m = enter_section_(b, l, _NONE_, PANIC_STATEMENT, null);
    r = consumeToken(b, PANIC);
    p = r; // pin = 1
    r = r && report_error_(b, Expression(b, l + 1, -1));
    r = p && consumeToken(b, SEMICOLON) && r;
    exit_section_(b, l, m, r, p, null);
    return r || p;
  }

  /* ********************************************************** */
  // AnnotationAttachment* public? TypeName identifier
  public static boolean Parameter(PsiBuilder b, int l) {
    if (!recursion_guard_(b, l, "Parameter")) return false;
    boolean r;
    Marker m = enter_section_(b, l, _NONE_, PARAMETER, "<parameter>");
    r = Parameter_0(b, l + 1);
    r = r && Parameter_1(b, l + 1);
    r = r && TypeName(b, l + 1, -1);
    r = r && consumeToken(b, IDENTIFIER);
    exit_section_(b, l, m, r, false, null);
    return r;
  }

  // AnnotationAttachment*
  private static boolean Parameter_0(PsiBuilder b, int l) {
    if (!recursion_guard_(b, l, "Parameter_0")) return false;
    while (true) {
      int c = current_position_(b);
      if (!AnnotationAttachment(b, l + 1)) break;
      if (!empty_element_parsed_guard_(b, "Parameter_0", c)) break;
    }
    return true;
  }

  // public?
  private static boolean Parameter_1(PsiBuilder b, int l) {
    if (!recursion_guard_(b, l, "Parameter_1")) return false;
    consumeToken(b, PUBLIC);
    return true;
  }

  /* ********************************************************** */
  // (Parameter (COMMA Parameter)* (COMMA RestParameter)?) | RestParameter
  public static boolean ParameterList(PsiBuilder b, int l) {
    if (!recursion_guard_(b, l, "ParameterList")) return false;
    boolean r;
    Marker m = enter_section_(b, l, _NONE_, PARAMETER_LIST, "<parameter list>");
    r = ParameterList_0(b, l + 1);
    if (!r) r = RestParameter(b, l + 1);
    exit_section_(b, l, m, r, false, null);
    return r;
  }

  // Parameter (COMMA Parameter)* (COMMA RestParameter)?
  private static boolean ParameterList_0(PsiBuilder b, int l) {
    if (!recursion_guard_(b, l, "ParameterList_0")) return false;
    boolean r;
    Marker m = enter_section_(b);
    r = Parameter(b, l + 1);
    r = r && ParameterList_0_1(b, l + 1);
    r = r && ParameterList_0_2(b, l + 1);
    exit_section_(b, m, null, r);
    return r;
  }

  // (COMMA Parameter)*
  private static boolean ParameterList_0_1(PsiBuilder b, int l) {
    if (!recursion_guard_(b, l, "ParameterList_0_1")) return false;
    while (true) {
      int c = current_position_(b);
      if (!ParameterList_0_1_0(b, l + 1)) break;
      if (!empty_element_parsed_guard_(b, "ParameterList_0_1", c)) break;
    }
    return true;
  }

  // COMMA Parameter
  private static boolean ParameterList_0_1_0(PsiBuilder b, int l) {
    if (!recursion_guard_(b, l, "ParameterList_0_1_0")) return false;
    boolean r;
    Marker m = enter_section_(b);
    r = consumeToken(b, COMMA);
    r = r && Parameter(b, l + 1);
    exit_section_(b, m, null, r);
    return r;
  }

  // (COMMA RestParameter)?
  private static boolean ParameterList_0_2(PsiBuilder b, int l) {
    if (!recursion_guard_(b, l, "ParameterList_0_2")) return false;
    ParameterList_0_2_0(b, l + 1);
    return true;
  }

  // COMMA RestParameter
  private static boolean ParameterList_0_2_0(PsiBuilder b, int l) {
    if (!recursion_guard_(b, l, "ParameterList_0_2_0")) return false;
    boolean r;
    Marker m = enter_section_(b);
    r = consumeToken(b, COMMA);
    r = r && RestParameter(b, l + 1);
    exit_section_(b, m, null, r);
    return r;
  }

  /* ********************************************************** */
  // AnnotationAttachment* TypeName ELLIPSIS?
  public static boolean ParameterTypeName(PsiBuilder b, int l) {
    if (!recursion_guard_(b, l, "ParameterTypeName")) return false;
    boolean r;
    Marker m = enter_section_(b, l, _NONE_, PARAMETER_TYPE_NAME, "<parameter type name>");
    r = ParameterTypeName_0(b, l + 1);
    r = r && TypeName(b, l + 1, -1);
    r = r && ParameterTypeName_2(b, l + 1);
    exit_section_(b, l, m, r, false, null);
    return r;
  }

  // AnnotationAttachment*
  private static boolean ParameterTypeName_0(PsiBuilder b, int l) {
    if (!recursion_guard_(b, l, "ParameterTypeName_0")) return false;
    while (true) {
      int c = current_position_(b);
      if (!AnnotationAttachment(b, l + 1)) break;
      if (!empty_element_parsed_guard_(b, "ParameterTypeName_0", c)) break;
    }
    return true;
  }

  // ELLIPSIS?
  private static boolean ParameterTypeName_2(PsiBuilder b, int l) {
    if (!recursion_guard_(b, l, "ParameterTypeName_2")) return false;
    consumeToken(b, ELLIPSIS);
    return true;
  }

  /* ********************************************************** */
  // ParameterTypeName (COMMA ParameterTypeName)*
  public static boolean ParameterTypeNameList(PsiBuilder b, int l) {
    if (!recursion_guard_(b, l, "ParameterTypeNameList")) return false;
    boolean r;
    Marker m = enter_section_(b, l, _NONE_, PARAMETER_TYPE_NAME_LIST, "<parameter type name list>");
    r = ParameterTypeName(b, l + 1);
    r = r && ParameterTypeNameList_1(b, l + 1);
    exit_section_(b, l, m, r, false, null);
    return r;
  }

  // (COMMA ParameterTypeName)*
  private static boolean ParameterTypeNameList_1(PsiBuilder b, int l) {
    if (!recursion_guard_(b, l, "ParameterTypeNameList_1")) return false;
    while (true) {
      int c = current_position_(b);
      if (!ParameterTypeNameList_1_0(b, l + 1)) break;
      if (!empty_element_parsed_guard_(b, "ParameterTypeNameList_1", c)) break;
    }
    return true;
  }

  // COMMA ParameterTypeName
  private static boolean ParameterTypeNameList_1_0(PsiBuilder b, int l) {
    if (!recursion_guard_(b, l, "ParameterTypeNameList_1_0")) return false;
    boolean r;
    Marker m = enter_section_(b);
    r = consumeToken(b, COMMA);
    r = r && ParameterTypeName(b, l + 1);
    exit_section_(b, m, null, r);
    return r;
  }

  /* ********************************************************** */
  // WorkerName | default
  public static boolean PeerWorker(PsiBuilder b, int l) {
    if (!recursion_guard_(b, l, "PeerWorker")) return false;
    if (!nextTokenIs(b, "<peer worker>", DEFAULT, IDENTIFIER)) return false;
    boolean r;
    Marker m = enter_section_(b, l, _NONE_, PEER_WORKER, "<peer worker>");
    r = WorkerName(b, l + 1);
    if (!r) r = consumeToken(b, DEFAULT);
    exit_section_(b, l, m, r, false, null);
    return r;
  }

  /* ********************************************************** */
  // QueryPipeline SelectClause
  public static boolean QueryExpr(PsiBuilder b, int l) {
    if (!recursion_guard_(b, l, "QueryExpr")) return false;
    if (!nextTokenIs(b, FROM)) return false;
    boolean r;
    Marker m = enter_section_(b);
    r = QueryPipeline(b, l + 1);
    r = r && SelectClause(b, l + 1);
    exit_section_(b, m, QUERY_EXPR, r);
    return r;
  }

  /* ********************************************************** */
  // FromClause (FromClause | LetClause | WhereClause)*
  public static boolean QueryPipeline(PsiBuilder b, int l) {
    if (!recursion_guard_(b, l, "QueryPipeline")) return false;
    if (!nextTokenIs(b, FROM)) return false;
    boolean r;
    Marker m = enter_section_(b);
    r = FromClause(b, l + 1);
    r = r && QueryPipeline_1(b, l + 1);
    exit_section_(b, m, QUERY_PIPELINE, r);
    return r;
  }

  // (FromClause | LetClause | WhereClause)*
  private static boolean QueryPipeline_1(PsiBuilder b, int l) {
    if (!recursion_guard_(b, l, "QueryPipeline_1")) return false;
    while (true) {
      int c = current_position_(b);
      if (!QueryPipeline_1_0(b, l + 1)) break;
      if (!empty_element_parsed_guard_(b, "QueryPipeline_1", c)) break;
    }
    return true;
  }

  // FromClause | LetClause | WhereClause
  private static boolean QueryPipeline_1_0(PsiBuilder b, int l) {
    if (!recursion_guard_(b, l, "QueryPipeline_1_0")) return false;
    boolean r;
    r = FromClause(b, l + 1);
    if (!r) r = LetClause(b, l + 1);
    if (!r) r = WhereClause(b, l + 1);
    return r;
  }

  /* ********************************************************** */
  // ClosedRecordBindingPattern |  OpenRecordBindingPattern
  public static boolean RecordBindingPattern(PsiBuilder b, int l) {
    if (!recursion_guard_(b, l, "RecordBindingPattern")) return false;
    if (!nextTokenIs(b, "<record binding pattern>", LEFT_BRACE, LEFT_CLOSED_RECORD_DELIMITER)) return false;
    boolean r;
    Marker m = enter_section_(b, l, _NONE_, RECORD_BINDING_PATTERN, "<record binding pattern>");
    r = ClosedRecordBindingPattern(b, l + 1);
    if (!r) r = OpenRecordBindingPattern(b, l + 1);
    exit_section_(b, l, m, r, false, null);
    return r;
  }

  /* ********************************************************** */
  // RecordRefBindingPattern ASSIGN Expression SEMICOLON
  public static boolean RecordDestructuringStatement(PsiBuilder b, int l) {
    if (!recursion_guard_(b, l, "RecordDestructuringStatement")) return false;
    if (!nextTokenIs(b, LEFT_BRACE)) return false;
    boolean r, p;
    Marker m = enter_section_(b, l, _NONE_, RECORD_DESTRUCTURING_STATEMENT, null);
    r = RecordRefBindingPattern(b, l + 1);
    r = r && consumeToken(b, ASSIGN);
    r = r && Expression(b, l + 1, -1);
    p = r; // pin = 3
    r = r && consumeToken(b, SEMICOLON);
    exit_section_(b, l, m, r, p, null);
    return r || p;
  }

  /* ********************************************************** */
  // RecordKeyValueField
  //               | RecordRestField
  //               | identifier
  public static boolean RecordField(PsiBuilder b, int l) {
    if (!recursion_guard_(b, l, "RecordField")) return false;
    boolean r;
    Marker m = enter_section_(b, l, _NONE_, RECORD_FIELD, "<record field>");
    r = RecordKeyValueField(b, l + 1);
    if (!r) r = RecordRestField(b, l + 1);
    if (!r) r = consumeToken(b, IDENTIFIER);
    exit_section_(b, l, m, r, false, null);
    return r;
  }

  /* ********************************************************** */
  // LEFT_BRACKET Expression RIGHT_BRACKET | Expression | identifier
  public static boolean RecordKey(PsiBuilder b, int l) {
    if (!recursion_guard_(b, l, "RecordKey")) return false;
    boolean r;
    Marker m = enter_section_(b, l, _NONE_, RECORD_KEY, "<record key>");
    r = RecordKey_0(b, l + 1);
    if (!r) r = Expression(b, l + 1, -1);
    if (!r) r = consumeToken(b, IDENTIFIER);
    exit_section_(b, l, m, r, false, null);
    return r;
  }

  // LEFT_BRACKET Expression RIGHT_BRACKET
  private static boolean RecordKey_0(PsiBuilder b, int l) {
    if (!recursion_guard_(b, l, "RecordKey_0")) return false;
    boolean r;
    Marker m = enter_section_(b);
    r = consumeToken(b, LEFT_BRACKET);
    r = r && Expression(b, l + 1, -1);
    r = r && consumeToken(b, RIGHT_BRACKET);
    exit_section_(b, m, null, r);
    return r;
  }

  /* ********************************************************** */
  // RecordKey COLON Expression
  public static boolean RecordKeyValueField(PsiBuilder b, int l) {
    if (!recursion_guard_(b, l, "RecordKeyValueField")) return false;
    boolean r, p;
    Marker m = enter_section_(b, l, _NONE_, RECORD_KEY_VALUE_FIELD, "<record key value field>");
    r = RecordKey(b, l + 1);
    p = r; // pin = 1
    r = r && report_error_(b, consumeToken(b, COLON));
    r = p && Expression(b, l + 1, -1) && r;
    exit_section_(b, l, m, r, p, null);
    return r || p;
  }

  /* ********************************************************** */
  // LEFT_BRACE RecordLiteralBody? RIGHT_BRACE
  public static boolean RecordLiteral(PsiBuilder b, int l) {
    if (!recursion_guard_(b, l, "RecordLiteral")) return false;
    if (!nextTokenIs(b, LEFT_BRACE)) return false;
    boolean r, p;
    Marker m = enter_section_(b, l, _NONE_, RECORD_LITERAL, null);
    r = consumeToken(b, LEFT_BRACE);
    p = r; // pin = 1
    r = r && report_error_(b, RecordLiteral_1(b, l + 1));
    r = p && consumeToken(b, RIGHT_BRACE) && r;
    exit_section_(b, l, m, r, p, null);
    return r || p;
  }

  // RecordLiteralBody?
  private static boolean RecordLiteral_1(PsiBuilder b, int l) {
    if (!recursion_guard_(b, l, "RecordLiteral_1")) return false;
    RecordLiteralBody(b, l + 1);
    return true;
  }

  /* ********************************************************** */
  // RecordField (COMMA RecordField)*
  public static boolean RecordLiteralBody(PsiBuilder b, int l) {
    if (!recursion_guard_(b, l, "RecordLiteralBody")) return false;
    boolean r, p;
    Marker m = enter_section_(b, l, _NONE_, RECORD_LITERAL_BODY, "<record literal body>");
    r = RecordField(b, l + 1);
    p = r; // pin = 1
    r = r && RecordLiteralBody_1(b, l + 1);
    exit_section_(b, l, m, r, p, null);
    return r || p;
  }

  // (COMMA RecordField)*
  private static boolean RecordLiteralBody_1(PsiBuilder b, int l) {
    if (!recursion_guard_(b, l, "RecordLiteralBody_1")) return false;
    while (true) {
      int c = current_position_(b);
      if (!RecordLiteralBody_1_0(b, l + 1)) break;
      if (!empty_element_parsed_guard_(b, "RecordLiteralBody_1", c)) break;
    }
    return true;
  }

  // COMMA RecordField
  private static boolean RecordLiteralBody_1_0(PsiBuilder b, int l) {
    if (!recursion_guard_(b, l, "RecordLiteralBody_1_0")) return false;
    boolean r, p;
    Marker m = enter_section_(b, l, _NONE_);
    r = consumeToken(b, COMMA);
    p = r; // pin = 1
    r = r && RecordField(b, l + 1);
    exit_section_(b, l, m, r, p, null);
    return r || p;
  }

  /* ********************************************************** */
  // LEFT_BRACE EntryRefBindingPattern RIGHT_BRACE
  public static boolean RecordRefBindingPattern(PsiBuilder b, int l) {
    if (!recursion_guard_(b, l, "RecordRefBindingPattern")) return false;
    if (!nextTokenIs(b, LEFT_BRACE)) return false;
    boolean r;
    Marker m = enter_section_(b);
    r = consumeToken(b, LEFT_BRACE);
    r = r && EntryRefBindingPattern(b, l + 1);
    r = r && consumeToken(b, RIGHT_BRACE);
    exit_section_(b, m, RECORD_REF_BINDING_PATTERN, r);
    return r;
  }

  /* ********************************************************** */
  // ELLIPSIS Expression
  public static boolean RecordRestField(PsiBuilder b, int l) {
    if (!recursion_guard_(b, l, "RecordRestField")) return false;
    if (!nextTokenIs(b, ELLIPSIS)) return false;
    boolean r, p;
    Marker m = enter_section_(b, l, _NONE_, RECORD_REST_FIELD, null);
    r = consumeToken(b, ELLIPSIS);
    p = r; // pin = 1
    r = r && Expression(b, l + 1, -1);
    exit_section_(b, l, m, r, p, null);
    return r || p;
  }

  /* ********************************************************** */
  // TypeName <<restDescriptorPredicate>> ELLIPSIS SEMICOLON
  public static boolean RecordRestFieldDefinition(PsiBuilder b, int l) {
    if (!recursion_guard_(b, l, "RecordRestFieldDefinition")) return false;
    boolean r;
    Marker m = enter_section_(b, l, _NONE_, RECORD_REST_FIELD_DEFINITION, "<record rest field definition>");
    r = TypeName(b, l + 1, -1);
    r = r && restDescriptorPredicate(b, l + 1);
    r = r && consumeTokens(b, 0, ELLIPSIS, SEMICOLON);
    exit_section_(b, l, m, r, false, null);
    return r;
  }

  /* ********************************************************** */
  // BuiltInReferenceTypeName
  //                       | UserDefineTypeName
  public static boolean ReferenceTypeName(PsiBuilder b, int l) {
    if (!recursion_guard_(b, l, "ReferenceTypeName")) return false;
    boolean r;
    Marker m = enter_section_(b, l, _NONE_, REFERENCE_TYPE_NAME, "<reference type name>");
    r = BuiltInReferenceTypeName(b, l + 1);
    if (!r) r = UserDefineTypeName(b, l + 1);
    exit_section_(b, l, m, r, false, null);
    return r;
  }

  /* ********************************************************** */
  // foreach | map | start | continue | OBJECT_INIT | error
  public static boolean ReservedWord(PsiBuilder b, int l) {
    if (!recursion_guard_(b, l, "ReservedWord")) return false;
    boolean r;
    Marker m = enter_section_(b, l, _NONE_, RESERVED_WORD, "<reserved word>");
    r = consumeToken(b, FOREACH);
    if (!r) r = consumeToken(b, MAP);
    if (!r) r = consumeToken(b, START);
    if (!r) r = consumeToken(b, CONTINUE);
    if (!r) r = consumeToken(b, OBJECT_INIT);
    if (!r) r = consumeToken(b, ERROR);
    exit_section_(b, l, m, r, false, null);
    return r;
  }

  /* ********************************************************** */
  // ELLIPSIS Expression
  public static boolean RestArgs(PsiBuilder b, int l) {
    if (!recursion_guard_(b, l, "RestArgs")) return false;
    if (!nextTokenIs(b, ELLIPSIS)) return false;
    boolean r, p;
    Marker m = enter_section_(b, l, _NONE_, REST_ARGS, null);
    r = consumeToken(b, ELLIPSIS);
    p = r; // pin = 1
    r = r && Expression(b, l + 1, -1);
    exit_section_(b, l, m, r, p, null);
    return r || p;
  }

  /* ********************************************************** */
  // ELLIPSIS identifier
  public static boolean RestBindingPattern(PsiBuilder b, int l) {
    if (!recursion_guard_(b, l, "RestBindingPattern")) return false;
    if (!nextTokenIs(b, ELLIPSIS)) return false;
    boolean r;
    Marker m = enter_section_(b);
    r = consumeTokens(b, 0, ELLIPSIS, IDENTIFIER);
    exit_section_(b, m, REST_BINDING_PATTERN, r);
    return r;
  }

  /* ********************************************************** */
  // ELLIPSIS var identifier
  public static boolean RestMatchPattern(PsiBuilder b, int l) {
    if (!recursion_guard_(b, l, "RestMatchPattern")) return false;
    if (!nextTokenIs(b, ELLIPSIS)) return false;
    boolean r;
    Marker m = enter_section_(b);
    r = consumeTokens(b, 0, ELLIPSIS, VAR, IDENTIFIER);
    exit_section_(b, m, REST_MATCH_PATTERN, r);
    return r;
  }

  /* ********************************************************** */
  // AnnotationAttachment* TypeName ELLIPSIS identifier
  public static boolean RestParameter(PsiBuilder b, int l) {
    if (!recursion_guard_(b, l, "RestParameter")) return false;
    boolean r;
    Marker m = enter_section_(b, l, _NONE_, REST_PARAMETER, "<rest parameter>");
    r = RestParameter_0(b, l + 1);
    r = r && TypeName(b, l + 1, -1);
    r = r && consumeTokens(b, 2, ELLIPSIS, IDENTIFIER);
    exit_section_(b, l, m, r, false, null);
    return r;
  }

  // AnnotationAttachment*
  private static boolean RestParameter_0(PsiBuilder b, int l) {
    if (!recursion_guard_(b, l, "RestParameter_0")) return false;
    while (true) {
      int c = current_position_(b);
      if (!AnnotationAttachment(b, l + 1)) break;
      if (!empty_element_parsed_guard_(b, "RestParameter_0", c)) break;
    }
    return true;
  }

  /* ********************************************************** */
  // ELLIPSIS VariableReference | SealedLiteral
  public static boolean RestRefBindingPattern(PsiBuilder b, int l) {
    if (!recursion_guard_(b, l, "RestRefBindingPattern")) return false;
    if (!nextTokenIs(b, "<rest ref binding pattern>", ELLIPSIS, NOT)) return false;
    boolean r;
    Marker m = enter_section_(b, l, _NONE_, REST_REF_BINDING_PATTERN, "<rest ref binding pattern>");
    r = RestRefBindingPattern_0(b, l + 1);
    if (!r) r = SealedLiteral(b, l + 1);
    exit_section_(b, l, m, r, false, null);
    return r;
  }

  // ELLIPSIS VariableReference
  private static boolean RestRefBindingPattern_0(PsiBuilder b, int l) {
    if (!recursion_guard_(b, l, "RestRefBindingPattern_0")) return false;
    boolean r;
    Marker m = enter_section_(b);
    r = consumeToken(b, ELLIPSIS);
    r = r && VariableReference(b, l + 1, -1);
    exit_section_(b, m, null, r);
    return r;
  }

  /* ********************************************************** */
  // retries ASSIGN Expression
  public static boolean RetriesStatement(PsiBuilder b, int l) {
    if (!recursion_guard_(b, l, "RetriesStatement")) return false;
    if (!nextTokenIs(b, RETRIES)) return false;
    boolean r, p;
    Marker m = enter_section_(b, l, _NONE_, RETRIES_STATEMENT, null);
    r = consumeTokens(b, 1, RETRIES, ASSIGN);
    p = r; // pin = 1
    r = r && Expression(b, l + 1, -1);
    exit_section_(b, l, m, r, p, null);
    return r || p;
  }

  /* ********************************************************** */
  // retry SEMICOLON
  public static boolean RetryStatement(PsiBuilder b, int l) {
    if (!recursion_guard_(b, l, "RetryStatement")) return false;
    if (!nextTokenIs(b, RETRY)) return false;
    boolean r, p;
    Marker m = enter_section_(b, l, _NONE_, RETRY_STATEMENT, null);
    r = consumeTokens(b, 1, RETRY, SEMICOLON);
    p = r; // pin = 1
    exit_section_(b, l, m, r, p, null);
    return r || p;
  }

  /* ********************************************************** */
  // returns AnnotationAttachment* TypeName
  public static boolean ReturnParameter(PsiBuilder b, int l) {
    if (!recursion_guard_(b, l, "ReturnParameter")) return false;
    if (!nextTokenIs(b, RETURNS)) return false;
    boolean r, p;
    Marker m = enter_section_(b, l, _NONE_, RETURN_PARAMETER, null);
    r = consumeToken(b, RETURNS);
    p = r; // pin = 1
    r = r && report_error_(b, ReturnParameter_1(b, l + 1));
    r = p && TypeName(b, l + 1, -1) && r;
    exit_section_(b, l, m, r, p, null);
    return r || p;
  }

  // AnnotationAttachment*
  private static boolean ReturnParameter_1(PsiBuilder b, int l) {
    if (!recursion_guard_(b, l, "ReturnParameter_1")) return false;
    while (true) {
      int c = current_position_(b);
      if (!AnnotationAttachment(b, l + 1)) break;
      if (!empty_element_parsed_guard_(b, "ReturnParameter_1", c)) break;
    }
    return true;
  }

  /* ********************************************************** */
  // return Expression? SEMICOLON
  public static boolean ReturnStatement(PsiBuilder b, int l) {
    if (!recursion_guard_(b, l, "ReturnStatement")) return false;
    if (!nextTokenIs(b, RETURN)) return false;
    boolean r, p;
    Marker m = enter_section_(b, l, _NONE_, RETURN_STATEMENT, null);
    r = consumeToken(b, RETURN);
    p = r; // pin = 1
    r = r && report_error_(b, ReturnStatement_1(b, l + 1));
    r = p && consumeToken(b, SEMICOLON) && r;
    exit_section_(b, l, m, r, p, null);
    return r || p;
  }

  // Expression?
  private static boolean ReturnStatement_1(PsiBuilder b, int l) {
    if (!recursion_guard_(b, l, "ReturnStatement_1")) return false;
    Expression(b, l + 1, -1);
    return true;
  }

  /* ********************************************************** */
  // NOT <<restDescriptorPredicate>> ELLIPSIS
  public static boolean SealedLiteral(PsiBuilder b, int l) {
    if (!recursion_guard_(b, l, "SealedLiteral")) return false;
    if (!nextTokenIs(b, NOT)) return false;
    boolean r;
    Marker m = enter_section_(b);
    r = consumeToken(b, NOT);
    r = r && restDescriptorPredicate(b, l + 1);
    r = r && consumeToken(b, ELLIPSIS);
    exit_section_(b, m, SEALED_LITERAL, r);
    return r;
  }

  /* ********************************************************** */
  // select Expression
  public static boolean SelectClause(PsiBuilder b, int l) {
    if (!recursion_guard_(b, l, "SelectClause")) return false;
    if (!nextTokenIs(b, SELECT)) return false;
    boolean r, p;
    Marker m = enter_section_(b, l, _NONE_, SELECT_CLAUSE, null);
    r = consumeToken(b, SELECT);
    p = r; // pin = 1
    r = r && Expression(b, l + 1, -1);
    exit_section_(b, l, m, r, p, null);
    return r || p;
  }

  /* ********************************************************** */
  // LEFT_BRACE ObjectMethod* RIGHT_BRACE
  public static boolean ServiceBody(PsiBuilder b, int l) {
    if (!recursion_guard_(b, l, "ServiceBody")) return false;
    if (!nextTokenIs(b, LEFT_BRACE)) return false;
    boolean r;
    Marker m = enter_section_(b);
    r = consumeToken(b, LEFT_BRACE);
    r = r && ServiceBody_1(b, l + 1);
    r = r && consumeToken(b, RIGHT_BRACE);
    exit_section_(b, m, SERVICE_BODY, r);
    return r;
  }

  // ObjectMethod*
  private static boolean ServiceBody_1(PsiBuilder b, int l) {
    if (!recursion_guard_(b, l, "ServiceBody_1")) return false;
    while (true) {
      int c = current_position_(b);
      if (!ObjectMethod(b, l + 1)) break;
      if (!empty_element_parsed_guard_(b, "ServiceBody_1", c)) break;
    }
    return true;
  }

  /* ********************************************************** */
  // service identifier? on ExpressionList ServiceBody
  public static boolean ServiceDefinition(PsiBuilder b, int l) {
    if (!recursion_guard_(b, l, "ServiceDefinition")) return false;
    if (!nextTokenIs(b, SERVICE)) return false;
    boolean r, p;
    Marker m = enter_section_(b, l, _NONE_, SERVICE_DEFINITION, null);
    r = consumeToken(b, SERVICE);
    r = r && ServiceDefinition_1(b, l + 1);
    r = r && consumeToken(b, ON);
    p = r; // pin = 3
    r = r && report_error_(b, ExpressionList(b, l + 1));
    r = p && ServiceBody(b, l + 1) && r;
    exit_section_(b, l, m, r, p, null);
    return r || p;
  }

  // identifier?
  private static boolean ServiceDefinition_1(PsiBuilder b, int l) {
    if (!recursion_guard_(b, l, "ServiceDefinition_1")) return false;
    consumeToken(b, IDENTIFIER);
    return true;
  }

  /* ********************************************************** */
  // service
  public static boolean ServiceTypeName(PsiBuilder b, int l) {
    if (!recursion_guard_(b, l, "ServiceTypeName")) return false;
    if (!nextTokenIs(b, SERVICE)) return false;
    boolean r;
    Marker m = enter_section_(b);
    r = consumeToken(b, SERVICE);
    exit_section_(b, m, SERVICE_TYPE_NAME, r);
    return r;
  }

  /* ********************************************************** */
  // GT <<shiftExprPredicate>> GT
  //     | LT <<shiftExprPredicate>> LT
  //     | GT <<shiftExprPredicate>> GT <<shiftExprPredicate>> GT
  public static boolean ShiftExpression(PsiBuilder b, int l) {
    if (!recursion_guard_(b, l, "ShiftExpression")) return false;
    if (!nextTokenIs(b, "<shift expression>", GT, LT)) return false;
    boolean r;
    Marker m = enter_section_(b, l, _NONE_, SHIFT_EXPRESSION, "<shift expression>");
    r = ShiftExpression_0(b, l + 1);
    if (!r) r = ShiftExpression_1(b, l + 1);
    if (!r) r = ShiftExpression_2(b, l + 1);
    exit_section_(b, l, m, r, false, null);
    return r;
  }

  // GT <<shiftExprPredicate>> GT
  private static boolean ShiftExpression_0(PsiBuilder b, int l) {
    if (!recursion_guard_(b, l, "ShiftExpression_0")) return false;
    boolean r;
    Marker m = enter_section_(b);
    r = consumeToken(b, GT);
    r = r && shiftExprPredicate(b, l + 1);
    r = r && consumeToken(b, GT);
    exit_section_(b, m, null, r);
    return r;
  }

  // LT <<shiftExprPredicate>> LT
  private static boolean ShiftExpression_1(PsiBuilder b, int l) {
    if (!recursion_guard_(b, l, "ShiftExpression_1")) return false;
    boolean r;
    Marker m = enter_section_(b);
    r = consumeToken(b, LT);
    r = r && shiftExprPredicate(b, l + 1);
    r = r && consumeToken(b, LT);
    exit_section_(b, m, null, r);
    return r;
  }

  // GT <<shiftExprPredicate>> GT <<shiftExprPredicate>> GT
  private static boolean ShiftExpression_2(PsiBuilder b, int l) {
    if (!recursion_guard_(b, l, "ShiftExpression_2")) return false;
    boolean r;
    Marker m = enter_section_(b);
    r = consumeToken(b, GT);
    r = r && shiftExprPredicate(b, l + 1);
    r = r && consumeToken(b, GT);
    r = r && shiftExprPredicate(b, l + 1);
    r = r && consumeToken(b, GT);
    exit_section_(b, m, null, r);
    return r;
  }

  /* ********************************************************** */
  // SUB? IntegerLiteral
  //                   | SUB? FloatingPointLiteral
  //                   | QUOTED_STRING_LITERAL
  //                   | BOOLEAN_LITERAL
  //                   | NilLiteral
  //                   | BlobLiteral
  //                   | NULL_LITERAL
  public static boolean SimpleLiteral(PsiBuilder b, int l) {
    if (!recursion_guard_(b, l, "SimpleLiteral")) return false;
    boolean r;
    Marker m = enter_section_(b, l, _NONE_, SIMPLE_LITERAL, "<simple literal>");
    r = SimpleLiteral_0(b, l + 1);
    if (!r) r = SimpleLiteral_1(b, l + 1);
    if (!r) r = consumeToken(b, QUOTED_STRING_LITERAL);
    if (!r) r = consumeToken(b, BOOLEAN_LITERAL);
    if (!r) r = NilLiteral(b, l + 1);
    if (!r) r = BlobLiteral(b, l + 1);
    if (!r) r = consumeToken(b, NULL_LITERAL);
    exit_section_(b, l, m, r, false, null);
    return r;
  }

  // SUB? IntegerLiteral
  private static boolean SimpleLiteral_0(PsiBuilder b, int l) {
    if (!recursion_guard_(b, l, "SimpleLiteral_0")) return false;
    boolean r;
    Marker m = enter_section_(b);
    r = SimpleLiteral_0_0(b, l + 1);
    r = r && IntegerLiteral(b, l + 1);
    exit_section_(b, m, null, r);
    return r;
  }

  // SUB?
  private static boolean SimpleLiteral_0_0(PsiBuilder b, int l) {
    if (!recursion_guard_(b, l, "SimpleLiteral_0_0")) return false;
    consumeToken(b, SUB);
    return true;
  }

  // SUB? FloatingPointLiteral
  private static boolean SimpleLiteral_1(PsiBuilder b, int l) {
    if (!recursion_guard_(b, l, "SimpleLiteral_1")) return false;
    boolean r;
    Marker m = enter_section_(b);
    r = SimpleLiteral_1_0(b, l + 1);
    r = r && FloatingPointLiteral(b, l + 1);
    exit_section_(b, m, null, r);
    return r;
  }

  // SUB?
  private static boolean SimpleLiteral_1_0(PsiBuilder b, int l) {
    if (!recursion_guard_(b, l, "SimpleLiteral_1_0")) return false;
    consumeToken(b, SUB);
    return true;
  }

  /* ********************************************************** */
  // var? (identifier | QUOTED_STRING_LITERAL)
  public static boolean SimpleMatchPattern(PsiBuilder b, int l) {
    if (!recursion_guard_(b, l, "SimpleMatchPattern")) return false;
    boolean r;
    Marker m = enter_section_(b, l, _NONE_, SIMPLE_MATCH_PATTERN, "<simple match pattern>");
    r = SimpleMatchPattern_0(b, l + 1);
    r = r && SimpleMatchPattern_1(b, l + 1);
    exit_section_(b, l, m, r, false, null);
    return r;
  }

  // var?
  private static boolean SimpleMatchPattern_0(PsiBuilder b, int l) {
    if (!recursion_guard_(b, l, "SimpleMatchPattern_0")) return false;
    consumeToken(b, VAR);
    return true;
  }

  // identifier | QUOTED_STRING_LITERAL
  private static boolean SimpleMatchPattern_1(PsiBuilder b, int l) {
    if (!recursion_guard_(b, l, "SimpleMatchPattern_1")) return false;
    boolean r;
    r = consumeToken(b, IDENTIFIER);
    if (!r) r = consumeToken(b, QUOTED_STRING_LITERAL);
    return r;
  }

  /* ********************************************************** */
  // source SourceOnlyAttachPointIdent
  public static boolean SourceOnlyAttachPoint(PsiBuilder b, int l) {
    if (!recursion_guard_(b, l, "SourceOnlyAttachPoint")) return false;
    if (!nextTokenIs(b, SOURCE)) return false;
    boolean r, p;
    Marker m = enter_section_(b, l, _NONE_, SOURCE_ONLY_ATTACH_POINT, null);
    r = consumeToken(b, SOURCE);
    p = r; // pin = 1
    r = r && SourceOnlyAttachPointIdent(b, l + 1);
    exit_section_(b, l, m, r, p, null);
    return r || p;
  }

  /* ********************************************************** */
  // annotation | external | var | const | listener | worker
  public static boolean SourceOnlyAttachPointIdent(PsiBuilder b, int l) {
    if (!recursion_guard_(b, l, "SourceOnlyAttachPointIdent")) return false;
    boolean r;
    Marker m = enter_section_(b, l, _NONE_, SOURCE_ONLY_ATTACH_POINT_IDENT, "<source only attach point ident>");
    r = consumeToken(b, ANNOTATION);
    if (!r) r = consumeToken(b, EXTERNAL);
    if (!r) r = consumeToken(b, VAR);
    if (!r) r = consumeToken(b, CONST);
    if (!r) r = consumeToken(b, LISTENER);
    if (!r) r = consumeToken(b, WORKER);
    exit_section_(b, l, m, r, false, null);
    return r;
  }

  /* ********************************************************** */
  // WhileStatement
  //     |   ContinueStatement
  //     |   ForeachStatement
  //     |   MatchStatement
  //     |   BreakStatement
  //     |   ThrowStatement
  //     |   PanicStatement
  //     |   ReturnStatement
  //     |   AbortStatement
  //     |   RetryStatement
  //     |   LockStatement
  //     |   NamespaceDeclarationStatement
  //     |   TransactionStatement
  //     |   IfElseStatement
  //     |   TryCatchStatement
  //     |   ForkJoinStatement
  //     |   ListDestructuringStatement
  //     |   RecordDestructuringStatement
  //     |   WorkerSendAsyncStatement
  //     |   AssignmentStatement
  //     |   VariableDefinitionStatement
  //     |   CompoundAssignmentStatement
  //     |   ExpressionStmt
  //     |   ErrorDestructuringStatement
  public static boolean Statement(PsiBuilder b, int l) {
    if (!recursion_guard_(b, l, "Statement")) return false;
    boolean r;
    Marker m = enter_section_(b, l, _NONE_, STATEMENT, "<statement>");
    r = WhileStatement(b, l + 1);
    if (!r) r = ContinueStatement(b, l + 1);
    if (!r) r = ForeachStatement(b, l + 1);
    if (!r) r = MatchStatement(b, l + 1);
    if (!r) r = BreakStatement(b, l + 1);
    if (!r) r = ThrowStatement(b, l + 1);
    if (!r) r = PanicStatement(b, l + 1);
    if (!r) r = ReturnStatement(b, l + 1);
    if (!r) r = AbortStatement(b, l + 1);
    if (!r) r = RetryStatement(b, l + 1);
    if (!r) r = LockStatement(b, l + 1);
    if (!r) r = NamespaceDeclarationStatement(b, l + 1);
    if (!r) r = TransactionStatement(b, l + 1);
    if (!r) r = IfElseStatement(b, l + 1);
    if (!r) r = TryCatchStatement(b, l + 1);
    if (!r) r = ForkJoinStatement(b, l + 1);
    if (!r) r = ListDestructuringStatement(b, l + 1);
    if (!r) r = RecordDestructuringStatement(b, l + 1);
    if (!r) r = WorkerSendAsyncStatement(b, l + 1);
    if (!r) r = AssignmentStatement(b, l + 1);
    if (!r) r = VariableDefinitionStatement(b, l + 1);
    if (!r) r = CompoundAssignmentStatement(b, l + 1);
    if (!r) r = ExpressionStmt(b, l + 1);
    if (!r) r = ErrorDestructuringStatement(b, l + 1);
    exit_section_(b, l, m, r, false, StatementRecover_parser_);
    return r;
  }

  /* ********************************************************** */
  // !(BOOLEAN_LITERAL|QUOTED_STRING_LITERAL|DECIMAL_INTEGER_LITERAL|HEX_INTEGER_LITERAL|OCTAL_INTEGER_LITERAL|BINARY_INTEGER_LITERAL|NULL_LITERAL|DECIMAL_FLOATING_POINT_NUMBER|HEXADECIMAL_FLOATING_POINT_LITERAL|int|string|float|decimal|boolean|byte|any|anydata|json|xml|xmlns|map|table|function|stream|'{'|'['|'}'|';'|typedesc|future|var|while|match|foreach|continue|break|fork|try|throw|return|abort|aborted|committed|retry|fail|lock|transaction|if|forever|object|service|check|checkpanic|error|panic|from|worker|record|identifier|wait)
  static boolean StatementRecover(PsiBuilder b, int l) {
    if (!recursion_guard_(b, l, "StatementRecover")) return false;
    boolean r;
    Marker m = enter_section_(b, l, _NOT_);
    r = !StatementRecover_0(b, l + 1);
    exit_section_(b, l, m, r, false, null);
    return r;
  }

  // BOOLEAN_LITERAL|QUOTED_STRING_LITERAL|DECIMAL_INTEGER_LITERAL|HEX_INTEGER_LITERAL|OCTAL_INTEGER_LITERAL|BINARY_INTEGER_LITERAL|NULL_LITERAL|DECIMAL_FLOATING_POINT_NUMBER|HEXADECIMAL_FLOATING_POINT_LITERAL|int|string|float|decimal|boolean|byte|any|anydata|json|xml|xmlns|map|table|function|stream|'{'|'['|'}'|';'|typedesc|future|var|while|match|foreach|continue|break|fork|try|throw|return|abort|aborted|committed|retry|fail|lock|transaction|if|forever|object|service|check|checkpanic|error|panic|from|worker|record|identifier|wait
  private static boolean StatementRecover_0(PsiBuilder b, int l) {
    if (!recursion_guard_(b, l, "StatementRecover_0")) return false;
    boolean r;
    Marker m = enter_section_(b);
    r = consumeToken(b, BOOLEAN_LITERAL);
    if (!r) r = consumeToken(b, QUOTED_STRING_LITERAL);
    if (!r) r = consumeToken(b, DECIMAL_INTEGER_LITERAL);
    if (!r) r = consumeToken(b, HEX_INTEGER_LITERAL);
    if (!r) r = consumeToken(b, OCTAL_INTEGER_LITERAL);
    if (!r) r = consumeToken(b, BINARY_INTEGER_LITERAL);
    if (!r) r = consumeToken(b, NULL_LITERAL);
    if (!r) r = consumeToken(b, DECIMAL_FLOATING_POINT_NUMBER);
    if (!r) r = consumeToken(b, HEXADECIMAL_FLOATING_POINT_LITERAL);
    if (!r) r = consumeToken(b, INT);
    if (!r) r = consumeToken(b, STRING);
    if (!r) r = consumeToken(b, FLOAT);
    if (!r) r = consumeToken(b, DECIMAL);
    if (!r) r = consumeToken(b, BOOLEAN);
    if (!r) r = consumeToken(b, BYTE);
    if (!r) r = consumeToken(b, ANY);
    if (!r) r = consumeToken(b, ANYDATA);
    if (!r) r = consumeToken(b, JSON);
    if (!r) r = consumeToken(b, XML);
    if (!r) r = consumeToken(b, XMLNS);
    if (!r) r = consumeToken(b, MAP);
    if (!r) r = consumeToken(b, TABLE);
    if (!r) r = consumeToken(b, FUNCTION);
    if (!r) r = consumeToken(b, STREAM);
    if (!r) r = consumeToken(b, LEFT_BRACE);
    if (!r) r = consumeToken(b, LEFT_BRACKET);
    if (!r) r = consumeToken(b, RIGHT_BRACE);
    if (!r) r = consumeToken(b, SEMICOLON);
    if (!r) r = consumeToken(b, TYPEDESC);
    if (!r) r = consumeToken(b, FUTURE);
    if (!r) r = consumeToken(b, VAR);
    if (!r) r = consumeToken(b, WHILE);
    if (!r) r = consumeToken(b, MATCH);
    if (!r) r = consumeToken(b, FOREACH);
    if (!r) r = consumeToken(b, CONTINUE);
    if (!r) r = consumeToken(b, BREAK);
    if (!r) r = consumeToken(b, FORK);
    if (!r) r = consumeToken(b, TRY);
    if (!r) r = consumeToken(b, THROW);
    if (!r) r = consumeToken(b, RETURN);
    if (!r) r = consumeToken(b, ABORT);
    if (!r) r = consumeToken(b, ABORTED);
    if (!r) r = consumeToken(b, COMMITTED);
    if (!r) r = consumeToken(b, RETRY);
    if (!r) r = consumeToken(b, FAIL);
    if (!r) r = consumeToken(b, LOCK);
    if (!r) r = consumeToken(b, TRANSACTION);
    if (!r) r = consumeToken(b, IF);
    if (!r) r = consumeToken(b, FOREVER);
    if (!r) r = consumeToken(b, OBJECT);
    if (!r) r = consumeToken(b, SERVICE);
    if (!r) r = consumeToken(b, CHECK);
    if (!r) r = consumeToken(b, CHECKPANIC);
    if (!r) r = consumeToken(b, ERROR);
    if (!r) r = consumeToken(b, PANIC);
    if (!r) r = consumeToken(b, FROM);
    if (!r) r = consumeToken(b, WORKER);
    if (!r) r = consumeToken(b, RECORD);
    if (!r) r = consumeToken(b, IDENTIFIER);
    if (!r) r = consumeToken(b, WAIT);
    exit_section_(b, m, null, r);
    return r;
  }

  /* ********************************************************** */
  // StaticMatchLiteral EQUAL_GT LEFT_BRACE Block RIGHT_BRACE
  public static boolean StaticMatchPatternClause(PsiBuilder b, int l) {
    if (!recursion_guard_(b, l, "StaticMatchPatternClause")) return false;
    boolean r;
    Marker m = enter_section_(b, l, _NONE_, STATIC_MATCH_PATTERN_CLAUSE, "<static match pattern clause>");
    r = StaticMatchLiteral(b, l + 1, -1);
    r = r && consumeTokens(b, 0, EQUAL_GT, LEFT_BRACE);
    r = r && Block(b, l + 1);
    r = r && consumeToken(b, RIGHT_BRACE);
    exit_section_(b, l, m, r, false, null);
    return r;
  }

  /* ********************************************************** */
  // stream (LT TypeName (COMMA TypeName)? GT)?
  public static boolean StreamTypeName(PsiBuilder b, int l) {
    if (!recursion_guard_(b, l, "StreamTypeName")) return false;
    if (!nextTokenIs(b, STREAM)) return false;
    boolean r, p;
    Marker m = enter_section_(b, l, _NONE_, STREAM_TYPE_NAME, null);
    r = consumeToken(b, STREAM);
    p = r; // pin = 1
    r = r && StreamTypeName_1(b, l + 1);
    exit_section_(b, l, m, r, p, null);
    return r || p;
  }

  // (LT TypeName (COMMA TypeName)? GT)?
  private static boolean StreamTypeName_1(PsiBuilder b, int l) {
    if (!recursion_guard_(b, l, "StreamTypeName_1")) return false;
    StreamTypeName_1_0(b, l + 1);
    return true;
  }

  // LT TypeName (COMMA TypeName)? GT
  private static boolean StreamTypeName_1_0(PsiBuilder b, int l) {
    if (!recursion_guard_(b, l, "StreamTypeName_1_0")) return false;
    boolean r;
    Marker m = enter_section_(b);
    r = consumeToken(b, LT);
    r = r && TypeName(b, l + 1, -1);
    r = r && StreamTypeName_1_0_2(b, l + 1);
    r = r && consumeToken(b, GT);
    exit_section_(b, m, null, r);
    return r;
  }

  // (COMMA TypeName)?
  private static boolean StreamTypeName_1_0_2(PsiBuilder b, int l) {
    if (!recursion_guard_(b, l, "StreamTypeName_1_0_2")) return false;
    StreamTypeName_1_0_2_0(b, l + 1);
    return true;
  }

  // COMMA TypeName
  private static boolean StreamTypeName_1_0_2_0(PsiBuilder b, int l) {
    if (!recursion_guard_(b, l, "StreamTypeName_1_0_2_0")) return false;
    boolean r;
    Marker m = enter_section_(b);
    r = consumeToken(b, COMMA);
    r = r && TypeName(b, l + 1, -1);
    exit_section_(b, m, null, r);
    return r;
  }

  /* ********************************************************** */
  // StringTemplateExpressionContent | StringTemplateTextContent
  public static boolean StringTemplateContent(PsiBuilder b, int l) {
    if (!recursion_guard_(b, l, "StringTemplateContent")) return false;
    if (!nextTokenIs(b, "<string template content>", STRING_TEMPLATE_EXPRESSION_START, STRING_TEMPLATE_TEXT)) return false;
    boolean r;
    Marker m = enter_section_(b, l, _NONE_, STRING_TEMPLATE_CONTENT, "<string template content>");
    r = StringTemplateExpressionContent(b, l + 1);
    if (!r) r = StringTemplateTextContent(b, l + 1);
    exit_section_(b, l, m, r, false, null);
    return r;
  }

  /* ********************************************************** */
  // STRING_TEMPLATE_EXPRESSION_START Expression STRING_TEMPLATE_EXPRESSION_END
  static boolean StringTemplateExpression(PsiBuilder b, int l) {
    if (!recursion_guard_(b, l, "StringTemplateExpression")) return false;
    if (!nextTokenIs(b, STRING_TEMPLATE_EXPRESSION_START)) return false;
    boolean r;
    Marker m = enter_section_(b);
    r = consumeToken(b, STRING_TEMPLATE_EXPRESSION_START);
    r = r && Expression(b, l + 1, -1);
    r = r && consumeToken(b, STRING_TEMPLATE_EXPRESSION_END);
    exit_section_(b, m, null, r);
    return r;
  }

  /* ********************************************************** */
  // StringTemplateExpression+ STRING_TEMPLATE_TEXT?
  static boolean StringTemplateExpressionContent(PsiBuilder b, int l) {
    if (!recursion_guard_(b, l, "StringTemplateExpressionContent")) return false;
    if (!nextTokenIs(b, STRING_TEMPLATE_EXPRESSION_START)) return false;
    boolean r;
    Marker m = enter_section_(b);
    r = StringTemplateExpressionContent_0(b, l + 1);
    r = r && StringTemplateExpressionContent_1(b, l + 1);
    exit_section_(b, m, null, r);
    return r;
  }

  // StringTemplateExpression+
  private static boolean StringTemplateExpressionContent_0(PsiBuilder b, int l) {
    if (!recursion_guard_(b, l, "StringTemplateExpressionContent_0")) return false;
    boolean r;
    Marker m = enter_section_(b);
    r = StringTemplateExpression(b, l + 1);
    while (r) {
      int c = current_position_(b);
      if (!StringTemplateExpression(b, l + 1)) break;
      if (!empty_element_parsed_guard_(b, "StringTemplateExpressionContent_0", c)) break;
    }
    exit_section_(b, m, null, r);
    return r;
  }

  // STRING_TEMPLATE_TEXT?
  private static boolean StringTemplateExpressionContent_1(PsiBuilder b, int l) {
    if (!recursion_guard_(b, l, "StringTemplateExpressionContent_1")) return false;
    consumeToken(b, STRING_TEMPLATE_TEXT);
    return true;
  }

  /* ********************************************************** */
  // STRING_TEMPLATE_LITERAL_START StringTemplateContent? STRING_TEMPLATE_LITERAL_END
  public static boolean StringTemplateLiteral(PsiBuilder b, int l) {
    if (!recursion_guard_(b, l, "StringTemplateLiteral")) return false;
    if (!nextTokenIs(b, STRING_TEMPLATE_LITERAL_START)) return false;
    boolean r, p;
    Marker m = enter_section_(b, l, _NONE_, STRING_TEMPLATE_LITERAL, null);
    r = consumeToken(b, STRING_TEMPLATE_LITERAL_START);
    p = r; // pin = 1
    r = r && report_error_(b, StringTemplateLiteral_1(b, l + 1));
    r = p && consumeToken(b, STRING_TEMPLATE_LITERAL_END) && r;
    exit_section_(b, l, m, r, p, null);
    return r || p;
  }

  // StringTemplateContent?
  private static boolean StringTemplateLiteral_1(PsiBuilder b, int l) {
    if (!recursion_guard_(b, l, "StringTemplateLiteral_1")) return false;
    StringTemplateContent(b, l + 1);
    return true;
  }

  /* ********************************************************** */
  // STRING_TEMPLATE_TEXT
  static boolean StringTemplateTextContent(PsiBuilder b, int l) {
    return consumeToken(b, STRING_TEMPLATE_TEXT);
  }

  /* ********************************************************** */
  // ListBindingPattern | RecordBindingPattern | ErrorBindingPattern
  public static boolean StructuredBindingPattern(PsiBuilder b, int l) {
    if (!recursion_guard_(b, l, "StructuredBindingPattern")) return false;
    boolean r;
    Marker m = enter_section_(b, l, _NONE_, STRUCTURED_BINDING_PATTERN, "<structured binding pattern>");
    r = ListBindingPattern(b, l + 1);
    if (!r) r = RecordBindingPattern(b, l + 1);
    if (!r) r = ErrorBindingPattern(b, l + 1);
    exit_section_(b, l, m, r, false, null);
    return r;
  }

  /* ********************************************************** */
  // ListRefBindingPattern | RecordRefBindingPattern
  public static boolean StructuredRefBindingPattern(PsiBuilder b, int l) {
    if (!recursion_guard_(b, l, "StructuredRefBindingPattern")) return false;
    if (!nextTokenIs(b, "<structured ref binding pattern>", LEFT_BRACE, LEFT_BRACKET)) return false;
    boolean r;
    Marker m = enter_section_(b, l, _NONE_, STRUCTURED_REF_BINDING_PATTERN, "<structured ref binding pattern>");
    r = ListRefBindingPattern(b, l + 1);
    if (!r) r = RecordRefBindingPattern(b, l + 1);
    exit_section_(b, l, m, r, false, null);
    return r;
  }

  /* ********************************************************** */
  // identifier identifier | identifier
  public static boolean TableColumn(PsiBuilder b, int l) {
    if (!recursion_guard_(b, l, "TableColumn")) return false;
    if (!nextTokenIs(b, IDENTIFIER)) return false;
    boolean r;
    Marker m = enter_section_(b);
    r = parseTokens(b, 0, IDENTIFIER, IDENTIFIER);
    if (!r) r = consumeToken(b, IDENTIFIER);
    exit_section_(b, m, TABLE_COLUMN, r);
    return r;
  }

  /* ********************************************************** */
  // LEFT_BRACE (TableColumn (COMMA TableColumn)*)? RIGHT_BRACE
  public static boolean TableColumnDefinition(PsiBuilder b, int l) {
    if (!recursion_guard_(b, l, "TableColumnDefinition")) return false;
    if (!nextTokenIs(b, LEFT_BRACE)) return false;
    boolean r;
    Marker m = enter_section_(b);
    r = consumeToken(b, LEFT_BRACE);
    r = r && TableColumnDefinition_1(b, l + 1);
    r = r && consumeToken(b, RIGHT_BRACE);
    exit_section_(b, m, TABLE_COLUMN_DEFINITION, r);
    return r;
  }

  // (TableColumn (COMMA TableColumn)*)?
  private static boolean TableColumnDefinition_1(PsiBuilder b, int l) {
    if (!recursion_guard_(b, l, "TableColumnDefinition_1")) return false;
    TableColumnDefinition_1_0(b, l + 1);
    return true;
  }

  // TableColumn (COMMA TableColumn)*
  private static boolean TableColumnDefinition_1_0(PsiBuilder b, int l) {
    if (!recursion_guard_(b, l, "TableColumnDefinition_1_0")) return false;
    boolean r;
    Marker m = enter_section_(b);
    r = TableColumn(b, l + 1);
    r = r && TableColumnDefinition_1_0_1(b, l + 1);
    exit_section_(b, m, null, r);
    return r;
  }

  // (COMMA TableColumn)*
  private static boolean TableColumnDefinition_1_0_1(PsiBuilder b, int l) {
    if (!recursion_guard_(b, l, "TableColumnDefinition_1_0_1")) return false;
    while (true) {
      int c = current_position_(b);
      if (!TableColumnDefinition_1_0_1_0(b, l + 1)) break;
      if (!empty_element_parsed_guard_(b, "TableColumnDefinition_1_0_1", c)) break;
    }
    return true;
  }

  // COMMA TableColumn
  private static boolean TableColumnDefinition_1_0_1_0(PsiBuilder b, int l) {
    if (!recursion_guard_(b, l, "TableColumnDefinition_1_0_1_0")) return false;
    boolean r;
    Marker m = enter_section_(b);
    r = consumeToken(b, COMMA);
    r = r && TableColumn(b, l + 1);
    exit_section_(b, m, null, r);
    return r;
  }

  /* ********************************************************** */
  // LEFT_BRACE ExpressionList RIGHT_BRACE
  public static boolean TableData(PsiBuilder b, int l) {
    if (!recursion_guard_(b, l, "TableData")) return false;
    if (!nextTokenIs(b, LEFT_BRACE)) return false;
    boolean r;
    Marker m = enter_section_(b);
    r = consumeToken(b, LEFT_BRACE);
    r = r && ExpressionList(b, l + 1);
    r = r && consumeToken(b, RIGHT_BRACE);
    exit_section_(b, m, TABLE_DATA, r);
    return r;
  }

  /* ********************************************************** */
  // LEFT_BRACKET TableDataList? RIGHT_BRACKET
  public static boolean TableDataArray(PsiBuilder b, int l) {
    if (!recursion_guard_(b, l, "TableDataArray")) return false;
    if (!nextTokenIs(b, LEFT_BRACKET)) return false;
    boolean r;
    Marker m = enter_section_(b);
    r = consumeToken(b, LEFT_BRACKET);
    r = r && TableDataArray_1(b, l + 1);
    r = r && consumeToken(b, RIGHT_BRACKET);
    exit_section_(b, m, TABLE_DATA_ARRAY, r);
    return r;
  }

  // TableDataList?
  private static boolean TableDataArray_1(PsiBuilder b, int l) {
    if (!recursion_guard_(b, l, "TableDataArray_1")) return false;
    TableDataList(b, l + 1);
    return true;
  }

  /* ********************************************************** */
  // TableData (COMMA TableData)* | ExpressionList
  public static boolean TableDataList(PsiBuilder b, int l) {
    if (!recursion_guard_(b, l, "TableDataList")) return false;
    boolean r;
    Marker m = enter_section_(b, l, _NONE_, TABLE_DATA_LIST, "<table data list>");
    r = TableDataList_0(b, l + 1);
    if (!r) r = ExpressionList(b, l + 1);
    exit_section_(b, l, m, r, false, null);
    return r;
  }

  // TableData (COMMA TableData)*
  private static boolean TableDataList_0(PsiBuilder b, int l) {
    if (!recursion_guard_(b, l, "TableDataList_0")) return false;
    boolean r;
    Marker m = enter_section_(b);
    r = TableData(b, l + 1);
    r = r && TableDataList_0_1(b, l + 1);
    exit_section_(b, m, null, r);
    return r;
  }

  // (COMMA TableData)*
  private static boolean TableDataList_0_1(PsiBuilder b, int l) {
    if (!recursion_guard_(b, l, "TableDataList_0_1")) return false;
    while (true) {
      int c = current_position_(b);
      if (!TableDataList_0_1_0(b, l + 1)) break;
      if (!empty_element_parsed_guard_(b, "TableDataList_0_1", c)) break;
    }
    return true;
  }

  // COMMA TableData
  private static boolean TableDataList_0_1_0(PsiBuilder b, int l) {
    if (!recursion_guard_(b, l, "TableDataList_0_1_0")) return false;
    boolean r;
    Marker m = enter_section_(b);
    r = consumeToken(b, COMMA);
    r = r && TableData(b, l + 1);
    exit_section_(b, m, null, r);
    return r;
  }

  /* ********************************************************** */
  // table LEFT_BRACE TableColumnDefinition? (COMMA TableDataArray)? RIGHT_BRACE
  public static boolean TableLiteral(PsiBuilder b, int l) {
    if (!recursion_guard_(b, l, "TableLiteral")) return false;
    if (!nextTokenIs(b, TABLE)) return false;
    boolean r, p;
    Marker m = enter_section_(b, l, _NONE_, TABLE_LITERAL, null);
    r = consumeTokens(b, 1, TABLE, LEFT_BRACE);
    p = r; // pin = 1
    r = r && report_error_(b, TableLiteral_2(b, l + 1));
    r = p && report_error_(b, TableLiteral_3(b, l + 1)) && r;
    r = p && consumeToken(b, RIGHT_BRACE) && r;
    exit_section_(b, l, m, r, p, null);
    return r || p;
  }

  // TableColumnDefinition?
  private static boolean TableLiteral_2(PsiBuilder b, int l) {
    if (!recursion_guard_(b, l, "TableLiteral_2")) return false;
    TableColumnDefinition(b, l + 1);
    return true;
  }

  // (COMMA TableDataArray)?
  private static boolean TableLiteral_3(PsiBuilder b, int l) {
    if (!recursion_guard_(b, l, "TableLiteral_3")) return false;
    TableLiteral_3_0(b, l + 1);
    return true;
  }

  // COMMA TableDataArray
  private static boolean TableLiteral_3_0(PsiBuilder b, int l) {
    if (!recursion_guard_(b, l, "TableLiteral_3_0")) return false;
    boolean r;
    Marker m = enter_section_(b);
    r = consumeToken(b, COMMA);
    r = r && TableDataArray(b, l + 1);
    exit_section_(b, m, null, r);
    return r;
  }

  /* ********************************************************** */
  // table LT TypeName GT
  public static boolean TableTypeName(PsiBuilder b, int l) {
    if (!recursion_guard_(b, l, "TableTypeName")) return false;
    if (!nextTokenIs(b, TABLE)) return false;
    boolean r, p;
    Marker m = enter_section_(b, l, _NONE_, TABLE_TYPE_NAME, null);
    r = consumeTokens(b, 1, TABLE, LT);
    p = r; // pin = 1
    r = r && report_error_(b, TypeName(b, l + 1, -1));
    r = p && consumeToken(b, GT) && r;
    exit_section_(b, l, m, r, p, null);
    return r || p;
  }

  /* ********************************************************** */
  // throw Expression SEMICOLON
  public static boolean ThrowStatement(PsiBuilder b, int l) {
    if (!recursion_guard_(b, l, "ThrowStatement")) return false;
    if (!nextTokenIs(b, THROW)) return false;
    boolean r, p;
    Marker m = enter_section_(b, l, _NONE_, THROW_STATEMENT, null);
    r = consumeToken(b, THROW);
    p = r; // pin = 1
    r = r && report_error_(b, Expression(b, l + 1, -1));
    r = p && consumeToken(b, SEMICOLON) && r;
    exit_section_(b, l, m, r, p, null);
    return r || p;
  }

  /* ********************************************************** */
  // !(MARKDOWN_DOCUMENTATION_LINE_START|PARAMETER_DOCUMENTATION_START|RETURN_PARAMETER_DOCUMENTATION_START|'@'|external|remote|client|abstract|public|type|typedesc|service|listener|function|enum|annotation|int|float|decimal|boolean|string|byte|map|xml|xmlns|json|table|any|stream|object|record|channel|const|final|var|future|identifier|'{')
  static boolean TopLevelDefinitionRecover(PsiBuilder b, int l) {
    if (!recursion_guard_(b, l, "TopLevelDefinitionRecover")) return false;
    boolean r;
    Marker m = enter_section_(b, l, _NOT_);
    r = !TopLevelDefinitionRecover_0(b, l + 1);
    exit_section_(b, l, m, r, false, null);
    return r;
  }

  // MARKDOWN_DOCUMENTATION_LINE_START|PARAMETER_DOCUMENTATION_START|RETURN_PARAMETER_DOCUMENTATION_START|'@'|external|remote|client|abstract|public|type|typedesc|service|listener|function|enum|annotation|int|float|decimal|boolean|string|byte|map|xml|xmlns|json|table|any|stream|object|record|channel|const|final|var|future|identifier|'{'
  private static boolean TopLevelDefinitionRecover_0(PsiBuilder b, int l) {
    if (!recursion_guard_(b, l, "TopLevelDefinitionRecover_0")) return false;
    boolean r;
    Marker m = enter_section_(b);
    r = consumeToken(b, MARKDOWN_DOCUMENTATION_LINE_START);
    if (!r) r = consumeToken(b, PARAMETER_DOCUMENTATION_START);
    if (!r) r = consumeToken(b, RETURN_PARAMETER_DOCUMENTATION_START);
    if (!r) r = consumeToken(b, AT);
    if (!r) r = consumeToken(b, EXTERNAL);
    if (!r) r = consumeToken(b, REMOTE);
    if (!r) r = consumeToken(b, CLIENT);
    if (!r) r = consumeToken(b, ABSTRACT);
    if (!r) r = consumeToken(b, PUBLIC);
    if (!r) r = consumeToken(b, TYPE);
    if (!r) r = consumeToken(b, TYPEDESC);
    if (!r) r = consumeToken(b, SERVICE);
    if (!r) r = consumeToken(b, LISTENER);
    if (!r) r = consumeToken(b, FUNCTION);
    if (!r) r = consumeToken(b, ENUM);
    if (!r) r = consumeToken(b, ANNOTATION);
    if (!r) r = consumeToken(b, INT);
    if (!r) r = consumeToken(b, FLOAT);
    if (!r) r = consumeToken(b, DECIMAL);
    if (!r) r = consumeToken(b, BOOLEAN);
    if (!r) r = consumeToken(b, STRING);
    if (!r) r = consumeToken(b, BYTE);
    if (!r) r = consumeToken(b, MAP);
    if (!r) r = consumeToken(b, XML);
    if (!r) r = consumeToken(b, XMLNS);
    if (!r) r = consumeToken(b, JSON);
    if (!r) r = consumeToken(b, TABLE);
    if (!r) r = consumeToken(b, ANY);
    if (!r) r = consumeToken(b, STREAM);
    if (!r) r = consumeToken(b, OBJECT);
    if (!r) r = consumeToken(b, RECORD);
    if (!r) r = consumeToken(b, CHANNEL);
    if (!r) r = consumeToken(b, CONST);
    if (!r) r = consumeToken(b, FINAL);
    if (!r) r = consumeToken(b, VAR);
    if (!r) r = consumeToken(b, FUTURE);
    if (!r) r = consumeToken(b, IDENTIFIER);
    if (!r) r = consumeToken(b, LEFT_BRACE);
    exit_section_(b, m, null, r);
    return r;
  }

  /* ********************************************************** */
  // transaction (with TransactionPropertyInitStatementList)? (LEFT_BRACE (Block RIGHT_BRACE))
  public static boolean TransactionClause(PsiBuilder b, int l) {
    if (!recursion_guard_(b, l, "TransactionClause")) return false;
    if (!nextTokenIs(b, TRANSACTION)) return false;
    boolean r, p;
    Marker m = enter_section_(b, l, _NONE_, TRANSACTION_CLAUSE, null);
    r = consumeToken(b, TRANSACTION);
    p = r; // pin = 1
    r = r && report_error_(b, TransactionClause_1(b, l + 1));
    r = p && TransactionClause_2(b, l + 1) && r;
    exit_section_(b, l, m, r, p, null);
    return r || p;
  }

  // (with TransactionPropertyInitStatementList)?
  private static boolean TransactionClause_1(PsiBuilder b, int l) {
    if (!recursion_guard_(b, l, "TransactionClause_1")) return false;
    TransactionClause_1_0(b, l + 1);
    return true;
  }

  // with TransactionPropertyInitStatementList
  private static boolean TransactionClause_1_0(PsiBuilder b, int l) {
    if (!recursion_guard_(b, l, "TransactionClause_1_0")) return false;
    boolean r, p;
    Marker m = enter_section_(b, l, _NONE_);
    r = consumeToken(b, WITH);
    p = r; // pin = 1
    r = r && TransactionPropertyInitStatementList(b, l + 1);
    exit_section_(b, l, m, r, p, null);
    return r || p;
  }

  // LEFT_BRACE (Block RIGHT_BRACE)
  private static boolean TransactionClause_2(PsiBuilder b, int l) {
    if (!recursion_guard_(b, l, "TransactionClause_2")) return false;
    boolean r, p;
    Marker m = enter_section_(b, l, _NONE_);
    r = consumeToken(b, LEFT_BRACE);
    p = r; // pin = 1
    r = r && TransactionClause_2_1(b, l + 1);
    exit_section_(b, l, m, r, p, null);
    return r || p;
  }

  // Block RIGHT_BRACE
  private static boolean TransactionClause_2_1(PsiBuilder b, int l) {
    if (!recursion_guard_(b, l, "TransactionClause_2_1")) return false;
    boolean r, p;
    Marker m = enter_section_(b, l, _NONE_);
    r = Block(b, l + 1);
    p = r; // pin = 1
    r = r && consumeToken(b, RIGHT_BRACE);
    exit_section_(b, l, m, r, p, null);
    return r || p;
  }

  /* ********************************************************** */
  // RetriesStatement
  public static boolean TransactionPropertyInitStatement(PsiBuilder b, int l) {
    if (!recursion_guard_(b, l, "TransactionPropertyInitStatement")) return false;
    if (!nextTokenIs(b, RETRIES)) return false;
    boolean r;
    Marker m = enter_section_(b);
    r = RetriesStatement(b, l + 1);
    exit_section_(b, m, TRANSACTION_PROPERTY_INIT_STATEMENT, r);
    return r;
  }

  /* ********************************************************** */
  // TransactionPropertyInitStatement (COMMA TransactionPropertyInitStatement)*
  public static boolean TransactionPropertyInitStatementList(PsiBuilder b, int l) {
    if (!recursion_guard_(b, l, "TransactionPropertyInitStatementList")) return false;
    if (!nextTokenIs(b, RETRIES)) return false;
    boolean r, p;
    Marker m = enter_section_(b, l, _NONE_, TRANSACTION_PROPERTY_INIT_STATEMENT_LIST, null);
    r = TransactionPropertyInitStatement(b, l + 1);
    p = r; // pin = 1
    r = r && TransactionPropertyInitStatementList_1(b, l + 1);
    exit_section_(b, l, m, r, p, null);
    return r || p;
  }

  // (COMMA TransactionPropertyInitStatement)*
  private static boolean TransactionPropertyInitStatementList_1(PsiBuilder b, int l) {
    if (!recursion_guard_(b, l, "TransactionPropertyInitStatementList_1")) return false;
    while (true) {
      int c = current_position_(b);
      if (!TransactionPropertyInitStatementList_1_0(b, l + 1)) break;
      if (!empty_element_parsed_guard_(b, "TransactionPropertyInitStatementList_1", c)) break;
    }
    return true;
  }

  // COMMA TransactionPropertyInitStatement
  private static boolean TransactionPropertyInitStatementList_1_0(PsiBuilder b, int l) {
    if (!recursion_guard_(b, l, "TransactionPropertyInitStatementList_1_0")) return false;
    boolean r, p;
    Marker m = enter_section_(b, l, _NONE_);
    r = consumeToken(b, COMMA);
    p = r; // pin = 1
    r = r && TransactionPropertyInitStatement(b, l + 1);
    exit_section_(b, l, m, r, p, null);
    return r || p;
  }

  /* ********************************************************** */
  // TransactionClause OnRetryClause? CommittedAbortedClauses?
  public static boolean TransactionStatement(PsiBuilder b, int l) {
    if (!recursion_guard_(b, l, "TransactionStatement")) return false;
    if (!nextTokenIs(b, TRANSACTION)) return false;
    boolean r, p;
    Marker m = enter_section_(b, l, _NONE_, TRANSACTION_STATEMENT, null);
    r = TransactionClause(b, l + 1);
    p = r; // pin = 1
    r = r && report_error_(b, TransactionStatement_1(b, l + 1));
    r = p && TransactionStatement_2(b, l + 1) && r;
    exit_section_(b, l, m, r, p, null);
    return r || p;
  }

  // OnRetryClause?
  private static boolean TransactionStatement_1(PsiBuilder b, int l) {
    if (!recursion_guard_(b, l, "TransactionStatement_1")) return false;
    OnRetryClause(b, l + 1);
    return true;
  }

  // CommittedAbortedClauses?
  private static boolean TransactionStatement_2(PsiBuilder b, int l) {
    if (!recursion_guard_(b, l, "TransactionStatement_2")) return false;
    CommittedAbortedClauses(b, l + 1);
    return true;
  }

  /* ********************************************************** */
  // try (LEFT_BRACE Block RIGHT_BRACE CatchClauses)
  public static boolean TryCatchStatement(PsiBuilder b, int l) {
    if (!recursion_guard_(b, l, "TryCatchStatement")) return false;
    if (!nextTokenIs(b, TRY)) return false;
    boolean r, p;
    Marker m = enter_section_(b, l, _NONE_, TRY_CATCH_STATEMENT, null);
    r = consumeToken(b, TRY);
    p = r; // pin = 1
    r = r && TryCatchStatement_1(b, l + 1);
    exit_section_(b, l, m, r, p, null);
    return r || p;
  }

  // LEFT_BRACE Block RIGHT_BRACE CatchClauses
  private static boolean TryCatchStatement_1(PsiBuilder b, int l) {
    if (!recursion_guard_(b, l, "TryCatchStatement_1")) return false;
    boolean r, p;
    Marker m = enter_section_(b, l, _NONE_);
    r = consumeToken(b, LEFT_BRACE);
    p = r; // pin = 1
    r = r && report_error_(b, Block(b, l + 1));
    r = p && report_error_(b, consumeToken(b, RIGHT_BRACE)) && r;
    r = p && CatchClauses(b, l + 1) && r;
    exit_section_(b, l, m, r, p, null);
    return r || p;
  }

  /* ********************************************************** */
  // TypeName ELLIPSIS
  public static boolean TupleRestDescriptor(PsiBuilder b, int l) {
    if (!recursion_guard_(b, l, "TupleRestDescriptor")) return false;
    boolean r;
    Marker m = enter_section_(b, l, _NONE_, TUPLE_REST_DESCRIPTOR, "<tuple rest descriptor>");
    r = TypeName(b, l + 1, -1);
    r = r && consumeToken(b, ELLIPSIS);
    exit_section_(b, l, m, r, false, null);
    return r;
  }

  /* ********************************************************** */
  // public? type identifier FiniteType SEMICOLON
  public static boolean TypeDefinition(PsiBuilder b, int l) {
    if (!recursion_guard_(b, l, "TypeDefinition")) return false;
    if (!nextTokenIs(b, "<type definition>", PUBLIC, TYPE)) return false;
    boolean r, p;
    Marker m = enter_section_(b, l, _NONE_, TYPE_DEFINITION, "<type definition>");
    r = TypeDefinition_0(b, l + 1);
    r = r && consumeTokens(b, 1, TYPE, IDENTIFIER);
    p = r; // pin = 2
    r = r && report_error_(b, FiniteType(b, l + 1));
    r = p && consumeToken(b, SEMICOLON) && r;
    exit_section_(b, l, m, r, p, null);
    return r || p;
  }

  // public?
  private static boolean TypeDefinition_0(PsiBuilder b, int l) {
    if (!recursion_guard_(b, l, "TypeDefinition_0")) return false;
    consumeToken(b, PUBLIC);
    return true;
  }

  /* ********************************************************** */
  // typedesc LT TypeName GT
  public static boolean TypeDescReferenceTypeName(PsiBuilder b, int l) {
    if (!recursion_guard_(b, l, "TypeDescReferenceTypeName")) return false;
    if (!nextTokenIs(b, TYPEDESC)) return false;
    boolean r, p;
    Marker m = enter_section_(b, l, _NONE_, TYPE_DESC_REFERENCE_TYPE_NAME, null);
    r = consumeTokens(b, 2, TYPEDESC, LT);
    p = r; // pin = 2
    r = r && report_error_(b, TypeName(b, l + 1, -1));
    r = p && consumeToken(b, GT) && r;
    exit_section_(b, l, m, r, p, null);
    return r || p;
  }

  /* ********************************************************** */
  // typedesc
  public static boolean TypeDescTypeName(PsiBuilder b, int l) {
    if (!recursion_guard_(b, l, "TypeDescTypeName")) return false;
    if (!nextTokenIs(b, TYPEDESC)) return false;
    boolean r;
    Marker m = enter_section_(b);
    r = consumeToken(b, TYPEDESC);
    exit_section_(b, m, TYPE_DESC_TYPE_NAME, r);
    return r;
  }

  /* ********************************************************** */
  // MUL SimpleTypeName SEMICOLON
  public static boolean TypeReference(PsiBuilder b, int l) {
    if (!recursion_guard_(b, l, "TypeReference")) return false;
    if (!nextTokenIs(b, MUL)) return false;
    boolean r, p;
    Marker m = enter_section_(b, l, _NONE_, TYPE_REFERENCE, null);
    r = consumeToken(b, MUL);
    p = r; // pin = 1
    r = r && report_error_(b, SimpleTypeName(b, l + 1));
    r = p && consumeToken(b, SEMICOLON) && r;
    exit_section_(b, l, m, r, p, null);
    return r || p;
  }

  /* ********************************************************** */
  // NameReference
  public static boolean UserDefineTypeName(PsiBuilder b, int l) {
    if (!recursion_guard_(b, l, "UserDefineTypeName")) return false;
    boolean r;
    Marker m = enter_section_(b, l, _NONE_, USER_DEFINE_TYPE_NAME, "<user define type name>");
    r = NameReference(b, l + 1);
    exit_section_(b, l, m, r, false, null);
    return r;
  }

  /* ********************************************************** */
  // boolean | int | float | decimal | string | byte
  public static boolean ValueTypeName(PsiBuilder b, int l) {
    if (!recursion_guard_(b, l, "ValueTypeName")) return false;
    boolean r;
    Marker m = enter_section_(b, l, _NONE_, VALUE_TYPE_NAME, "<value type name>");
    r = consumeToken(b, BOOLEAN);
    if (!r) r = consumeToken(b, INT);
    if (!r) r = consumeToken(b, FLOAT);
    if (!r) r = consumeToken(b, DECIMAL);
    if (!r) r = consumeToken(b, STRING);
    if (!r) r = consumeToken(b, BYTE);
    exit_section_(b, l, m, r, false, null);
    return r;
  }

  /* ********************************************************** */
  // var BindingPattern (if Expression)? EQUAL_GT LEFT_BRACE Block RIGHT_BRACE
  public static boolean VarMatchPatternClause(PsiBuilder b, int l) {
    if (!recursion_guard_(b, l, "VarMatchPatternClause")) return false;
    if (!nextTokenIs(b, VAR)) return false;
    boolean r, p;
    Marker m = enter_section_(b, l, _NONE_, VAR_MATCH_PATTERN_CLAUSE, null);
    r = consumeToken(b, VAR);
    p = r; // pin = 1
    r = r && report_error_(b, BindingPattern(b, l + 1));
    r = p && report_error_(b, VarMatchPatternClause_2(b, l + 1)) && r;
    r = p && report_error_(b, consumeTokens(b, -1, EQUAL_GT, LEFT_BRACE)) && r;
    r = p && report_error_(b, Block(b, l + 1)) && r;
    r = p && consumeToken(b, RIGHT_BRACE) && r;
    exit_section_(b, l, m, r, p, null);
    return r || p;
  }

  // (if Expression)?
  private static boolean VarMatchPatternClause_2(PsiBuilder b, int l) {
    if (!recursion_guard_(b, l, "VarMatchPatternClause_2")) return false;
    VarMatchPatternClause_2_0(b, l + 1);
    return true;
  }

  // if Expression
  private static boolean VarMatchPatternClause_2_0(PsiBuilder b, int l) {
    if (!recursion_guard_(b, l, "VarMatchPatternClause_2_0")) return false;
    boolean r;
    Marker m = enter_section_(b);
    r = consumeToken(b, IF);
    r = r && Expression(b, l + 1, -1);
    exit_section_(b, m, null, r);
    return r;
  }

  /* ********************************************************** */
  // variableDefinitionStatementWithAssignment | variableDefinitionStatementWithoutAssignment
  public static boolean VariableDefinitionStatement(PsiBuilder b, int l) {
    if (!recursion_guard_(b, l, "VariableDefinitionStatement")) return false;
    boolean r;
    Marker m = enter_section_(b, l, _NONE_, VARIABLE_DEFINITION_STATEMENT, "<variable definition statement>");
    r = variableDefinitionStatementWithAssignment(b, l + 1);
    if (!r) r = variableDefinitionStatementWithoutAssignment(b, l + 1);
    exit_section_(b, l, m, r, false, null);
    return r;
  }

  /* ********************************************************** */
  // DECIMAL_INTEGER_LITERAL
  //     |   DECIMAL_FLOATING_POINT_NUMBER
  //     |   DECIMAL_EXTENDED_FLOATING_POINT_NUMBER
  public static boolean VersionPattern(PsiBuilder b, int l) {
    if (!recursion_guard_(b, l, "VersionPattern")) return false;
    boolean r;
    Marker m = enter_section_(b, l, _NONE_, VERSION_PATTERN, "<version pattern>");
    r = consumeToken(b, DECIMAL_INTEGER_LITERAL);
    if (!r) r = consumeToken(b, DECIMAL_FLOATING_POINT_NUMBER);
    if (!r) r = consumeToken(b, DECIMAL_EXTENDED_FLOATING_POINT_NUMBER);
    exit_section_(b, l, m, r, false, null);
    return r;
  }

  /* ********************************************************** */
  // LEFT_BRACE WaitKeyValue (COMMA WaitKeyValue)* RIGHT_BRACE
  public static boolean WaitForCollection(PsiBuilder b, int l) {
    if (!recursion_guard_(b, l, "WaitForCollection")) return false;
    if (!nextTokenIs(b, LEFT_BRACE)) return false;
    boolean r, p;
    Marker m = enter_section_(b, l, _NONE_, WAIT_FOR_COLLECTION, null);
    r = consumeToken(b, LEFT_BRACE);
    p = r; // pin = 1
    r = r && report_error_(b, WaitKeyValue(b, l + 1));
    r = p && report_error_(b, WaitForCollection_2(b, l + 1)) && r;
    r = p && consumeToken(b, RIGHT_BRACE) && r;
    exit_section_(b, l, m, r, p, null);
    return r || p;
  }

  // (COMMA WaitKeyValue)*
  private static boolean WaitForCollection_2(PsiBuilder b, int l) {
    if (!recursion_guard_(b, l, "WaitForCollection_2")) return false;
    while (true) {
      int c = current_position_(b);
      if (!WaitForCollection_2_0(b, l + 1)) break;
      if (!empty_element_parsed_guard_(b, "WaitForCollection_2", c)) break;
    }
    return true;
  }

  // COMMA WaitKeyValue
  private static boolean WaitForCollection_2_0(PsiBuilder b, int l) {
    if (!recursion_guard_(b, l, "WaitForCollection_2_0")) return false;
    boolean r;
    Marker m = enter_section_(b);
    r = consumeToken(b, COMMA);
    r = r && WaitKeyValue(b, l + 1);
    exit_section_(b, m, null, r);
    return r;
  }

  /* ********************************************************** */
  // identifier COLON Expression | identifier
  public static boolean WaitKeyValue(PsiBuilder b, int l) {
    if (!recursion_guard_(b, l, "WaitKeyValue")) return false;
    if (!nextTokenIs(b, IDENTIFIER)) return false;
    boolean r;
    Marker m = enter_section_(b);
    r = WaitKeyValue_0(b, l + 1);
    if (!r) r = consumeToken(b, IDENTIFIER);
    exit_section_(b, m, WAIT_KEY_VALUE, r);
    return r;
  }

  // identifier COLON Expression
  private static boolean WaitKeyValue_0(PsiBuilder b, int l) {
    if (!recursion_guard_(b, l, "WaitKeyValue_0")) return false;
    boolean r;
    Marker m = enter_section_(b);
    r = consumeTokens(b, 0, IDENTIFIER, COLON);
    r = r && Expression(b, l + 1, -1);
    exit_section_(b, m, null, r);
    return r;
  }

  /* ********************************************************** */
  // where Expression
  public static boolean WhereClause(PsiBuilder b, int l) {
    if (!recursion_guard_(b, l, "WhereClause")) return false;
    if (!nextTokenIs(b, WHERE)) return false;
    boolean r, p;
    Marker m = enter_section_(b, l, _NONE_, WHERE_CLAUSE, null);
    r = consumeToken(b, WHERE);
    p = r; // pin = 1
    r = r && Expression(b, l + 1, -1);
    exit_section_(b, l, m, r, p, null);
    return r || p;
  }

  /* ********************************************************** */
  // while Expression WhileStatementBody
  public static boolean WhileStatement(PsiBuilder b, int l) {
    if (!recursion_guard_(b, l, "WhileStatement")) return false;
    if (!nextTokenIs(b, WHILE)) return false;
    boolean r, p;
    Marker m = enter_section_(b, l, _NONE_, WHILE_STATEMENT, null);
    r = consumeToken(b, WHILE);
    p = r; // pin = 1
    r = r && report_error_(b, Expression(b, l + 1, -1));
    r = p && WhileStatementBody(b, l + 1) && r;
    exit_section_(b, l, m, r, p, null);
    return r || p;
  }

  /* ********************************************************** */
  // LEFT_BRACE Block RIGHT_BRACE
  public static boolean WhileStatementBody(PsiBuilder b, int l) {
    if (!recursion_guard_(b, l, "WhileStatementBody")) return false;
    if (!nextTokenIs(b, LEFT_BRACE)) return false;
    boolean r;
    Marker m = enter_section_(b);
    r = consumeToken(b, LEFT_BRACE);
    r = r && Block(b, l + 1);
    r = r && consumeToken(b, RIGHT_BRACE);
    exit_section_(b, m, WHILE_STATEMENT_BODY, r);
    return r;
  }

  /* ********************************************************** */
  // LEFT_BRACE Block RIGHT_BRACE
  public static boolean WorkerBody(PsiBuilder b, int l) {
    if (!recursion_guard_(b, l, "WorkerBody")) return false;
    if (!nextTokenIs(b, LEFT_BRACE)) return false;
    boolean r;
    Marker m = enter_section_(b);
    r = consumeToken(b, LEFT_BRACE);
    r = r && Block(b, l + 1);
    r = r && consumeToken(b, RIGHT_BRACE);
    exit_section_(b, m, WORKER_BODY, r);
    return r;
  }

  /* ********************************************************** */
  // AnnotationAttachment* worker identifier ReturnParameter? WorkerBody
  public static boolean WorkerDefinition(PsiBuilder b, int l) {
    if (!recursion_guard_(b, l, "WorkerDefinition")) return false;
    boolean r, p;
    Marker m = enter_section_(b, l, _NONE_, WORKER_DEFINITION, "<worker definition>");
    r = WorkerDefinition_0(b, l + 1);
    r = r && consumeTokens(b, 1, WORKER, IDENTIFIER);
    p = r; // pin = 2
    r = r && report_error_(b, WorkerDefinition_3(b, l + 1));
    r = p && WorkerBody(b, l + 1) && r;
    exit_section_(b, l, m, r, p, WorkerDefinitionRecover_parser_);
    return r || p;
  }

  // AnnotationAttachment*
  private static boolean WorkerDefinition_0(PsiBuilder b, int l) {
    if (!recursion_guard_(b, l, "WorkerDefinition_0")) return false;
    while (true) {
      int c = current_position_(b);
      if (!AnnotationAttachment(b, l + 1)) break;
      if (!empty_element_parsed_guard_(b, "WorkerDefinition_0", c)) break;
    }
    return true;
  }

  // ReturnParameter?
  private static boolean WorkerDefinition_3(PsiBuilder b, int l) {
    if (!recursion_guard_(b, l, "WorkerDefinition_3")) return false;
    ReturnParameter(b, l + 1);
    return true;
  }

  /* ********************************************************** */
  // StatementRecover
  static boolean WorkerDefinitionRecover(PsiBuilder b, int l) {
    return StatementRecover(b, l + 1);
  }

  /* ********************************************************** */
  // identifier
  public static boolean WorkerName(PsiBuilder b, int l) {
    if (!recursion_guard_(b, l, "WorkerName")) return false;
    if (!nextTokenIs(b, IDENTIFIER)) return false;
    boolean r;
    Marker m = enter_section_(b);
    r = consumeToken(b, IDENTIFIER);
    exit_section_(b, m, WORKER_NAME, r);
    return r;
  }

  /* ********************************************************** */
  // Expression RARROW PeerWorker (COMMA Expression)? SEMICOLON
  public static boolean WorkerSendAsyncStatement(PsiBuilder b, int l) {
    if (!recursion_guard_(b, l, "WorkerSendAsyncStatement")) return false;
    boolean r, p;
    Marker m = enter_section_(b, l, _NONE_, WORKER_SEND_ASYNC_STATEMENT, "<worker send async statement>");
    r = Expression(b, l + 1, -1);
    r = r && consumeToken(b, RARROW);
    p = r; // pin = 2
    r = r && report_error_(b, PeerWorker(b, l + 1));
    r = p && report_error_(b, WorkerSendAsyncStatement_3(b, l + 1)) && r;
    r = p && consumeToken(b, SEMICOLON) && r;
    exit_section_(b, l, m, r, p, null);
    return r || p;
  }

  // (COMMA Expression)?
  private static boolean WorkerSendAsyncStatement_3(PsiBuilder b, int l) {
    if (!recursion_guard_(b, l, "WorkerSendAsyncStatement_3")) return false;
    WorkerSendAsyncStatement_3_0(b, l + 1);
    return true;
  }

  // COMMA Expression
  private static boolean WorkerSendAsyncStatement_3_0(PsiBuilder b, int l) {
    if (!recursion_guard_(b, l, "WorkerSendAsyncStatement_3_0")) return false;
    boolean r;
    Marker m = enter_section_(b);
    r = consumeToken(b, COMMA);
    r = r && Expression(b, l + 1, -1);
    exit_section_(b, m, null, r);
    return r;
  }

  /* ********************************************************** */
  // WorkerDefinition+ Statement*
  public static boolean WorkerWithStatementsBlock(PsiBuilder b, int l) {
    if (!recursion_guard_(b, l, "WorkerWithStatementsBlock")) return false;
    if (!nextTokenIs(b, "<worker with statements block>", AT, WORKER)) return false;
    boolean r;
    Marker m = enter_section_(b, l, _NONE_, WORKER_WITH_STATEMENTS_BLOCK, "<worker with statements block>");
    r = WorkerWithStatementsBlock_0(b, l + 1);
    r = r && WorkerWithStatementsBlock_1(b, l + 1);
    exit_section_(b, l, m, r, false, null);
    return r;
  }

  // WorkerDefinition+
  private static boolean WorkerWithStatementsBlock_0(PsiBuilder b, int l) {
    if (!recursion_guard_(b, l, "WorkerWithStatementsBlock_0")) return false;
    boolean r;
    Marker m = enter_section_(b);
    r = WorkerDefinition(b, l + 1);
    while (r) {
      int c = current_position_(b);
      if (!WorkerDefinition(b, l + 1)) break;
      if (!empty_element_parsed_guard_(b, "WorkerWithStatementsBlock_0", c)) break;
    }
    exit_section_(b, m, null, r);
    return r;
  }

  // Statement*
  private static boolean WorkerWithStatementsBlock_1(PsiBuilder b, int l) {
    if (!recursion_guard_(b, l, "WorkerWithStatementsBlock_1")) return false;
    while (true) {
      int c = current_position_(b);
      if (!Statement(b, l + 1)) break;
      if (!empty_element_parsed_guard_(b, "WorkerWithStatementsBlock_1", c)) break;
    }
    return true;
  }

  /* ********************************************************** */
  // XML_ALL_CHAR*
  public static boolean XmlAllowedText(PsiBuilder b, int l) {
    if (!recursion_guard_(b, l, "XmlAllowedText")) return false;
    Marker m = enter_section_(b, l, _NONE_, XML_ALLOWED_TEXT, "<xml allowed text>");
    while (true) {
      int c = current_position_(b);
      if (!consumeToken(b, XML_ALL_CHAR)) break;
      if (!empty_element_parsed_guard_(b, "XmlAllowedText", c)) break;
    }
    exit_section_(b, l, m, true, false, null);
    return true;
  }

  /* ********************************************************** */
  // AT (LEFT_BRACKET Expression RIGHT_BRACKET)?
  public static boolean XmlAttrib(PsiBuilder b, int l) {
    if (!recursion_guard_(b, l, "XmlAttrib")) return false;
    if (!nextTokenIs(b, AT)) return false;
    boolean r, p;
    Marker m = enter_section_(b, l, _NONE_, XML_ATTRIB, null);
    r = consumeToken(b, AT);
    p = r; // pin = 1
    r = r && XmlAttrib_1(b, l + 1);
    exit_section_(b, l, m, r, p, null);
    return r || p;
  }

  // (LEFT_BRACKET Expression RIGHT_BRACKET)?
  private static boolean XmlAttrib_1(PsiBuilder b, int l) {
    if (!recursion_guard_(b, l, "XmlAttrib_1")) return false;
    XmlAttrib_1_0(b, l + 1);
    return true;
  }

  // LEFT_BRACKET Expression RIGHT_BRACKET
  private static boolean XmlAttrib_1_0(PsiBuilder b, int l) {
    if (!recursion_guard_(b, l, "XmlAttrib_1_0")) return false;
    boolean r;
    Marker m = enter_section_(b);
    r = consumeToken(b, LEFT_BRACKET);
    r = r && Expression(b, l + 1, -1);
    r = r && consumeToken(b, RIGHT_BRACKET);
    exit_section_(b, m, null, r);
    return r;
  }

  /* ********************************************************** */
  // (identifier COLON)? (identifier | MUL)
  public static boolean XmlElementAccessFilter(PsiBuilder b, int l) {
    if (!recursion_guard_(b, l, "XmlElementAccessFilter")) return false;
    if (!nextTokenIs(b, "<xml element access filter>", IDENTIFIER, MUL)) return false;
    boolean r;
    Marker m = enter_section_(b, l, _NONE_, XML_ELEMENT_ACCESS_FILTER, "<xml element access filter>");
    r = XmlElementAccessFilter_0(b, l + 1);
    r = r && XmlElementAccessFilter_1(b, l + 1);
    exit_section_(b, l, m, r, false, null);
    return r;
  }

  // (identifier COLON)?
  private static boolean XmlElementAccessFilter_0(PsiBuilder b, int l) {
    if (!recursion_guard_(b, l, "XmlElementAccessFilter_0")) return false;
    XmlElementAccessFilter_0_0(b, l + 1);
    return true;
  }

  // identifier COLON
  private static boolean XmlElementAccessFilter_0_0(PsiBuilder b, int l) {
    if (!recursion_guard_(b, l, "XmlElementAccessFilter_0_0")) return false;
    boolean r;
    Marker m = enter_section_(b);
    r = consumeTokens(b, 0, IDENTIFIER, COLON);
    exit_section_(b, m, null, r);
    return r;
  }

  // identifier | MUL
  private static boolean XmlElementAccessFilter_1(PsiBuilder b, int l) {
    if (!recursion_guard_(b, l, "XmlElementAccessFilter_1")) return false;
    boolean r;
    r = consumeToken(b, IDENTIFIER);
    if (!r) r = consumeToken(b, MUL);
    return r;
  }

  /* ********************************************************** */
  // LT XmlElementAccessFilter (PIPE XmlElementAccessFilter)* GT
  public static boolean XmlElementNames(PsiBuilder b, int l) {
    if (!recursion_guard_(b, l, "XmlElementNames")) return false;
    if (!nextTokenIs(b, LT)) return false;
    boolean r;
    Marker m = enter_section_(b);
    r = consumeToken(b, LT);
    r = r && XmlElementAccessFilter(b, l + 1);
    r = r && XmlElementNames_2(b, l + 1);
    r = r && consumeToken(b, GT);
    exit_section_(b, m, XML_ELEMENT_NAMES, r);
    return r;
  }

  // (PIPE XmlElementAccessFilter)*
  private static boolean XmlElementNames_2(PsiBuilder b, int l) {
    if (!recursion_guard_(b, l, "XmlElementNames_2")) return false;
    while (true) {
      int c = current_position_(b);
      if (!XmlElementNames_2_0(b, l + 1)) break;
      if (!empty_element_parsed_guard_(b, "XmlElementNames_2", c)) break;
    }
    return true;
  }

  // PIPE XmlElementAccessFilter
  private static boolean XmlElementNames_2_0(PsiBuilder b, int l) {
    if (!recursion_guard_(b, l, "XmlElementNames_2_0")) return false;
    boolean r;
    Marker m = enter_section_(b);
    r = consumeToken(b, PIPE);
    r = r && XmlElementAccessFilter(b, l + 1);
    exit_section_(b, m, null, r);
    return r;
  }

  /* ********************************************************** */
  // XML_LITERAL_START XmlAllowedText XML_LITERAL_END
  public static boolean XmlLiteral(PsiBuilder b, int l) {
    if (!recursion_guard_(b, l, "XmlLiteral")) return false;
    if (!nextTokenIs(b, XML_LITERAL_START)) return false;
    boolean r;
    Marker m = enter_section_(b);
    r = consumeToken(b, XML_LITERAL_START);
    r = r && XmlAllowedText(b, l + 1);
    r = r && consumeToken(b, XML_LITERAL_END);
    exit_section_(b, m, XML_LITERAL, r);
    return r;
  }

  /* ********************************************************** */
  // DIV XmlElementNames Index?
  //                     | DIV MUL
  //                     | DIV MUL MUL DIV XmlElementNames
  public static boolean XmlStepExpression(PsiBuilder b, int l) {
    if (!recursion_guard_(b, l, "XmlStepExpression")) return false;
    if (!nextTokenIs(b, DIV)) return false;
    boolean r;
    Marker m = enter_section_(b);
    r = XmlStepExpression_0(b, l + 1);
    if (!r) r = parseTokens(b, 0, DIV, MUL);
    if (!r) r = XmlStepExpression_2(b, l + 1);
    exit_section_(b, m, XML_STEP_EXPRESSION, r);
    return r;
  }

  // DIV XmlElementNames Index?
  private static boolean XmlStepExpression_0(PsiBuilder b, int l) {
    if (!recursion_guard_(b, l, "XmlStepExpression_0")) return false;
    boolean r;
    Marker m = enter_section_(b);
    r = consumeToken(b, DIV);
    r = r && XmlElementNames(b, l + 1);
    r = r && XmlStepExpression_0_2(b, l + 1);
    exit_section_(b, m, null, r);
    return r;
  }

  // Index?
  private static boolean XmlStepExpression_0_2(PsiBuilder b, int l) {
    if (!recursion_guard_(b, l, "XmlStepExpression_0_2")) return false;
    Index(b, l + 1);
    return true;
  }

  // DIV MUL MUL DIV XmlElementNames
  private static boolean XmlStepExpression_2(PsiBuilder b, int l) {
    if (!recursion_guard_(b, l, "XmlStepExpression_2")) return false;
    boolean r;
    Marker m = enter_section_(b);
    r = consumeTokens(b, 0, DIV, MUL, MUL, DIV);
    r = r && XmlElementNames(b, l + 1);
    exit_section_(b, m, null, r);
    return r;
  }

  /* ********************************************************** */
  // xml (LT TypeName GT)?
  public static boolean XmlTypeName(PsiBuilder b, int l) {
    if (!recursion_guard_(b, l, "XmlTypeName")) return false;
    if (!nextTokenIs(b, XML)) return false;
    boolean r, p;
    Marker m = enter_section_(b, l, _NONE_, XML_TYPE_NAME, null);
    r = consumeToken(b, XML);
    p = r; // pin = 1
    r = r && XmlTypeName_1(b, l + 1);
    exit_section_(b, l, m, r, p, null);
    return r || p;
  }

  // (LT TypeName GT)?
  private static boolean XmlTypeName_1(PsiBuilder b, int l) {
    if (!recursion_guard_(b, l, "XmlTypeName_1")) return false;
    XmlTypeName_1_0(b, l + 1);
    return true;
  }

  // LT TypeName GT
  private static boolean XmlTypeName_1_0(PsiBuilder b, int l) {
    if (!recursion_guard_(b, l, "XmlTypeName_1_0")) return false;
    boolean r;
    Marker m = enter_section_(b);
    r = consumeToken(b, LT);
    r = r && TypeName(b, l + 1, -1);
    r = r && consumeToken(b, GT);
    exit_section_(b, m, null, r);
    return r;
  }

  /* ********************************************************** */
  // tripleBacktickedBlock | doubleBacktickedBlock | singleBacktickedBlock
  public static boolean backtickedBlock(PsiBuilder b, int l) {
    if (!recursion_guard_(b, l, "backtickedBlock")) return false;
    boolean r;
    Marker m = enter_section_(b, l, _NONE_, BACKTICKED_BLOCK, "<backticked block>");
    r = tripleBacktickedBlock(b, l + 1);
    if (!r) r = doubleBacktickedBlock(b, l + 1);
    if (!r) r = singleBacktickedBlock(b, l + 1);
    exit_section_(b, l, m, r, false, null);
    return r;
  }

  /* ********************************************************** */
  // MARKDOWN_DOCUMENTATION_LINE_START documentationText?
  public static boolean deprecateAnnotationDescriptionLin(PsiBuilder b, int l) {
    if (!recursion_guard_(b, l, "deprecateAnnotationDescriptionLin")) return false;
    if (!nextTokenIs(b, MARKDOWN_DOCUMENTATION_LINE_START)) return false;
    boolean r;
    Marker m = enter_section_(b);
    r = consumeToken(b, MARKDOWN_DOCUMENTATION_LINE_START);
    r = r && deprecateAnnotationDescriptionLin_1(b, l + 1);
    exit_section_(b, m, DEPRECATE_ANNOTATION_DESCRIPTION_LIN, r);
    return r;
  }

  // documentationText?
  private static boolean deprecateAnnotationDescriptionLin_1(PsiBuilder b, int l) {
    if (!recursion_guard_(b, l, "deprecateAnnotationDescriptionLin_1")) return false;
    documentationText(b, l + 1);
    return true;
  }

  /* ********************************************************** */
  // DEPRECATED_DOCUMENTATION
  public static boolean deprecatedAnnotationDocumentation(PsiBuilder b, int l) {
    if (!recursion_guard_(b, l, "deprecatedAnnotationDocumentation")) return false;
    if (!nextTokenIs(b, DEPRECATED_DOCUMENTATION)) return false;
    boolean r;
    Marker m = enter_section_(b);
    r = consumeToken(b, DEPRECATED_DOCUMENTATION);
    exit_section_(b, m, DEPRECATED_ANNOTATION_DOCUMENTATION, r);
    return r;
  }

  /* ********************************************************** */
  // deprecatedAnnotationDocumentation deprecateAnnotationDescriptionLine*
  public static boolean deprecatedAnnotationDocumentationLine(PsiBuilder b, int l) {
    if (!recursion_guard_(b, l, "deprecatedAnnotationDocumentationLine")) return false;
    if (!nextTokenIs(b, DEPRECATED_DOCUMENTATION)) return false;
    boolean r;
    Marker m = enter_section_(b);
    r = deprecatedAnnotationDocumentation(b, l + 1);
    r = r && deprecatedAnnotationDocumentationLine_1(b, l + 1);
    exit_section_(b, m, DEPRECATED_ANNOTATION_DOCUMENTATION_LINE, r);
    return r;
  }

  // deprecateAnnotationDescriptionLine*
  private static boolean deprecatedAnnotationDocumentationLine_1(PsiBuilder b, int l) {
    if (!recursion_guard_(b, l, "deprecatedAnnotationDocumentationLine_1")) return false;
    while (true) {
      int c = current_position_(b);
      if (!consumeToken(b, DEPRECATEANNOTATIONDESCRIPTIONLINE)) break;
      if (!empty_element_parsed_guard_(b, "deprecatedAnnotationDocumentationLine_1", c)) break;
    }
    return true;
  }

  /* ********************************************************** */
  // documentationText?
  public static boolean docParameterDescription(PsiBuilder b, int l) {
    if (!recursion_guard_(b, l, "docParameterDescription")) return false;
    Marker m = enter_section_(b, l, _NONE_, DOC_PARAMETER_DESCRIPTION, "<doc parameter description>");
    documentationText(b, l + 1);
    exit_section_(b, l, m, true, false, null);
    return true;
  }

  /* ********************************************************** */
  // documentationText?
  public static boolean documentationContent(PsiBuilder b, int l) {
    if (!recursion_guard_(b, l, "documentationContent")) return false;
    Marker m = enter_section_(b, l, _NONE_, DOCUMENTATION_CONTENT, "<documentation content>");
    documentationText(b, l + 1);
    exit_section_(b, l, m, true, false, null);
    return true;
  }

  /* ********************************************************** */
  // MARKDOWN_DOCUMENTATION_LINE_START documentationContent
  public static boolean documentationLine(PsiBuilder b, int l) {
    if (!recursion_guard_(b, l, "documentationLine")) return false;
    if (!nextTokenIs(b, MARKDOWN_DOCUMENTATION_LINE_START)) return false;
    boolean r, p;
    Marker m = enter_section_(b, l, _NONE_, DOCUMENTATION_LINE, null);
    r = consumeToken(b, MARKDOWN_DOCUMENTATION_LINE_START);
    p = r; // pin = 1
    r = r && documentationContent(b, l + 1);
    exit_section_(b, l, m, r, p, null);
    return r || p;
  }

  /* ********************************************************** */
  // referenceType SINGLE_BACKTICK_CONTENT SINGLE_BACKTICK_MARKDOWN_END
  public static boolean documentationReference(PsiBuilder b, int l) {
    if (!recursion_guard_(b, l, "documentationReference")) return false;
    boolean r, p;
    Marker m = enter_section_(b, l, _NONE_, DOCUMENTATION_REFERENCE, "<documentation reference>");
    r = referenceType(b, l + 1);
    p = r; // pin = 1
    r = r && report_error_(b, consumeTokens(b, -1, SINGLE_BACKTICK_CONTENT, SINGLE_BACKTICK_MARKDOWN_END));
    exit_section_(b, l, m, r, p, null);
    return r || p;
  }

  /* ********************************************************** */
  // documentationLine+ parameterDocumentationLine* returnParameterDocumentationLine? deprecatedAnnotationDocumentationLine?
  public static boolean documentationString(PsiBuilder b, int l) {
    if (!recursion_guard_(b, l, "documentationString")) return false;
    if (!nextTokenIs(b, MARKDOWN_DOCUMENTATION_LINE_START)) return false;
    boolean r;
    Marker m = enter_section_(b);
    r = documentationString_0(b, l + 1);
    r = r && documentationString_1(b, l + 1);
    r = r && documentationString_2(b, l + 1);
    r = r && documentationString_3(b, l + 1);
    exit_section_(b, m, DOCUMENTATION_STRING, r);
    return r;
  }

  // documentationLine+
  private static boolean documentationString_0(PsiBuilder b, int l) {
    if (!recursion_guard_(b, l, "documentationString_0")) return false;
    boolean r;
    Marker m = enter_section_(b);
    r = documentationLine(b, l + 1);
    while (r) {
      int c = current_position_(b);
      if (!documentationLine(b, l + 1)) break;
      if (!empty_element_parsed_guard_(b, "documentationString_0", c)) break;
    }
    exit_section_(b, m, null, r);
    return r;
  }

  // parameterDocumentationLine*
  private static boolean documentationString_1(PsiBuilder b, int l) {
    if (!recursion_guard_(b, l, "documentationString_1")) return false;
    while (true) {
      int c = current_position_(b);
      if (!parameterDocumentationLine(b, l + 1)) break;
      if (!empty_element_parsed_guard_(b, "documentationString_1", c)) break;
    }
    return true;
  }

  // returnParameterDocumentationLine?
  private static boolean documentationString_2(PsiBuilder b, int l) {
    if (!recursion_guard_(b, l, "documentationString_2")) return false;
    returnParameterDocumentationLine(b, l + 1);
    return true;
  }

  // deprecatedAnnotationDocumentationLine?
  private static boolean documentationString_3(PsiBuilder b, int l) {
    if (!recursion_guard_(b, l, "documentationString_3")) return false;
    deprecatedAnnotationDocumentationLine(b, l + 1);
    return true;
  }

  /* ********************************************************** */
  // (documentationReference | referenceType | backtickedBlock | documentationTextContent)+
  public static boolean documentationText(PsiBuilder b, int l) {
    if (!recursion_guard_(b, l, "documentationText")) return false;
    boolean r;
    Marker m = enter_section_(b, l, _NONE_, DOCUMENTATION_TEXT, "<documentation text>");
    r = documentationText_0(b, l + 1);
    while (r) {
      int c = current_position_(b);
      if (!documentationText_0(b, l + 1)) break;
      if (!empty_element_parsed_guard_(b, "documentationText", c)) break;
    }
    exit_section_(b, l, m, r, false, null);
    return r;
  }

  // documentationReference | referenceType | backtickedBlock | documentationTextContent
  private static boolean documentationText_0(PsiBuilder b, int l) {
    if (!recursion_guard_(b, l, "documentationText_0")) return false;
    boolean r;
    r = documentationReference(b, l + 1);
    if (!r) r = referenceType(b, l + 1);
    if (!r) r = backtickedBlock(b, l + 1);
    if (!r) r = documentationTextContent(b, l + 1);
    return r;
  }

  /* ********************************************************** */
  // MARKDOWN_DOCUMENTATION_TEXT | DOCUMENTATION_ESCAPED_CHARACTERS
  public static boolean documentationTextContent(PsiBuilder b, int l) {
    if (!recursion_guard_(b, l, "documentationTextContent")) return false;
    if (!nextTokenIs(b, "<documentation text content>", DOCUMENTATION_ESCAPED_CHARACTERS, MARKDOWN_DOCUMENTATION_TEXT)) return false;
    boolean r;
    Marker m = enter_section_(b, l, _NONE_, DOCUMENTATION_TEXT_CONTENT, "<documentation text content>");
    r = consumeToken(b, MARKDOWN_DOCUMENTATION_TEXT);
    if (!r) r = consumeToken(b, DOCUMENTATION_ESCAPED_CHARACTERS);
    exit_section_(b, l, m, r, false, null);
    return r;
  }

  /* ********************************************************** */
  // DOUBLE_BACKTICK_MARKDOWN_START DOUBLE_BACKTICK_CONTENT? DOUBLE_BACKTICK_MARKDOWN_END
  public static boolean doubleBacktickedBlock(PsiBuilder b, int l) {
    if (!recursion_guard_(b, l, "doubleBacktickedBlock")) return false;
    if (!nextTokenIs(b, DOUBLE_BACKTICK_MARKDOWN_START)) return false;
    boolean r, p;
    Marker m = enter_section_(b, l, _NONE_, DOUBLE_BACKTICKED_BLOCK, null);
    r = consumeToken(b, DOUBLE_BACKTICK_MARKDOWN_START);
    p = r; // pin = 1
    r = r && report_error_(b, doubleBacktickedBlock_1(b, l + 1));
    r = p && consumeToken(b, DOUBLE_BACKTICK_MARKDOWN_END) && r;
    exit_section_(b, l, m, r, p, null);
    return r || p;
  }

  // DOUBLE_BACKTICK_CONTENT?
  private static boolean doubleBacktickedBlock_1(PsiBuilder b, int l) {
    if (!recursion_guard_(b, l, "doubleBacktickedBlock_1")) return false;
    consumeToken(b, DOUBLE_BACKTICK_CONTENT);
    return true;
  }

  /* ********************************************************** */
  // <<isPackageExpected>> PackageReference? AnyIdentifierName
  public static boolean functionNameReference(PsiBuilder b, int l) {
    if (!recursion_guard_(b, l, "functionNameReference")) return false;
    boolean r;
    Marker m = enter_section_(b, l, _NONE_, FUNCTION_NAME_REFERENCE, "<function name reference>");
    r = isPackageExpected(b, l + 1);
    r = r && functionNameReference_1(b, l + 1);
    r = r && AnyIdentifierName(b, l + 1);
    exit_section_(b, l, m, r, false, null);
    return r;
  }

  // PackageReference?
  private static boolean functionNameReference_1(PsiBuilder b, int l) {
    if (!recursion_guard_(b, l, "functionNameReference_1")) return false;
    PackageReference(b, l + 1);
    return true;
  }

  /* ********************************************************** */
  // new (UserDefineTypeName | StreamTypeName) LEFT_PARENTHESIS InvocationArgList? RIGHT_PARENTHESIS
  public static boolean initWithType(PsiBuilder b, int l) {
    if (!recursion_guard_(b, l, "initWithType")) return false;
    if (!nextTokenIs(b, NEW)) return false;
    boolean r, p;
    Marker m = enter_section_(b, l, _NONE_, INIT_WITH_TYPE, null);
    r = consumeToken(b, NEW);
    r = r && initWithType_1(b, l + 1);
    r = r && consumeToken(b, LEFT_PARENTHESIS);
    p = r; // pin = 3
    r = r && report_error_(b, initWithType_3(b, l + 1));
    r = p && consumeToken(b, RIGHT_PARENTHESIS) && r;
    exit_section_(b, l, m, r, p, null);
    return r || p;
  }

  // UserDefineTypeName | StreamTypeName
  private static boolean initWithType_1(PsiBuilder b, int l) {
    if (!recursion_guard_(b, l, "initWithType_1")) return false;
    boolean r;
    r = UserDefineTypeName(b, l + 1);
    if (!r) r = StreamTypeName(b, l + 1);
    return r;
  }

  // InvocationArgList?
  private static boolean initWithType_3(PsiBuilder b, int l) {
    if (!recursion_guard_(b, l, "initWithType_3")) return false;
    InvocationArgList(b, l + 1);
    return true;
  }

  /* ********************************************************** */
  // new (LEFT_PARENTHESIS InvocationArgList? RIGHT_PARENTHESIS)?
  public static boolean initWithoutType(PsiBuilder b, int l) {
    if (!recursion_guard_(b, l, "initWithoutType")) return false;
    if (!nextTokenIs(b, NEW)) return false;
    boolean r;
    Marker m = enter_section_(b);
    r = consumeToken(b, NEW);
    r = r && initWithoutType_1(b, l + 1);
    exit_section_(b, m, INIT_WITHOUT_TYPE, r);
    return r;
  }

  // (LEFT_PARENTHESIS InvocationArgList? RIGHT_PARENTHESIS)?
  private static boolean initWithoutType_1(PsiBuilder b, int l) {
    if (!recursion_guard_(b, l, "initWithoutType_1")) return false;
    initWithoutType_1_0(b, l + 1);
    return true;
  }

  // LEFT_PARENTHESIS InvocationArgList? RIGHT_PARENTHESIS
  private static boolean initWithoutType_1_0(PsiBuilder b, int l) {
    if (!recursion_guard_(b, l, "initWithoutType_1_0")) return false;
    boolean r;
    Marker m = enter_section_(b);
    r = consumeToken(b, LEFT_PARENTHESIS);
    r = r && initWithoutType_1_0_1(b, l + 1);
    r = r && consumeToken(b, RIGHT_PARENTHESIS);
    exit_section_(b, m, null, r);
    return r;
  }

  // InvocationArgList?
  private static boolean initWithoutType_1_0_1(PsiBuilder b, int l) {
    if (!recursion_guard_(b, l, "initWithoutType_1_0_1")) return false;
    InvocationArgList(b, l + 1);
    return true;
  }

  /* ********************************************************** */
  // public? listener TypeName? identifier ASSIGN Expression SEMICOLON
  static boolean listenerDefinition(PsiBuilder b, int l) {
    if (!recursion_guard_(b, l, "listenerDefinition")) return false;
    if (!nextTokenIs(b, "", LISTENER, PUBLIC)) return false;
    boolean r, p;
    Marker m = enter_section_(b, l, _NONE_);
    r = listenerDefinition_0(b, l + 1);
    r = r && consumeToken(b, LISTENER);
    p = r; // pin = 2
    r = r && report_error_(b, listenerDefinition_2(b, l + 1));
    r = p && report_error_(b, consumeTokens(b, -1, IDENTIFIER, ASSIGN)) && r;
    r = p && report_error_(b, Expression(b, l + 1, -1)) && r;
    r = p && consumeToken(b, SEMICOLON) && r;
    exit_section_(b, l, m, r, p, null);
    return r || p;
  }

  // public?
  private static boolean listenerDefinition_0(PsiBuilder b, int l) {
    if (!recursion_guard_(b, l, "listenerDefinition_0")) return false;
    consumeToken(b, PUBLIC);
    return true;
  }

  // TypeName?
  private static boolean listenerDefinition_2(PsiBuilder b, int l) {
    if (!recursion_guard_(b, l, "listenerDefinition_2")) return false;
    TypeName(b, l + 1, -1);
    return true;
  }

  /* ********************************************************** */
  // MARKDOWN_DOCUMENTATION_LINE_START documentationText?
  public static boolean parameterDescription(PsiBuilder b, int l) {
    if (!recursion_guard_(b, l, "parameterDescription")) return false;
    if (!nextTokenIs(b, MARKDOWN_DOCUMENTATION_LINE_START)) return false;
    boolean r;
    Marker m = enter_section_(b);
    r = consumeToken(b, MARKDOWN_DOCUMENTATION_LINE_START);
    r = r && parameterDescription_1(b, l + 1);
    exit_section_(b, m, PARAMETER_DESCRIPTION, r);
    return r;
  }

  // documentationText?
  private static boolean parameterDescription_1(PsiBuilder b, int l) {
    if (!recursion_guard_(b, l, "parameterDescription_1")) return false;
    documentationText(b, l + 1);
    return true;
  }

  /* ********************************************************** */
  // PARAMETER_DOCUMENTATION_START PARAMETER_NAME DESCRIPTION_SEPARATOR documentationText?
  public static boolean parameterDocumentation(PsiBuilder b, int l) {
    if (!recursion_guard_(b, l, "parameterDocumentation")) return false;
    if (!nextTokenIs(b, PARAMETER_DOCUMENTATION_START)) return false;
    boolean r, p;
    Marker m = enter_section_(b, l, _NONE_, PARAMETER_DOCUMENTATION, null);
    r = consumeTokens(b, 3, PARAMETER_DOCUMENTATION_START, PARAMETER_NAME, DESCRIPTION_SEPARATOR);
    p = r; // pin = 3
    r = r && parameterDocumentation_3(b, l + 1);
    exit_section_(b, l, m, r, p, null);
    return r || p;
  }

  // documentationText?
  private static boolean parameterDocumentation_3(PsiBuilder b, int l) {
    if (!recursion_guard_(b, l, "parameterDocumentation_3")) return false;
    documentationText(b, l + 1);
    return true;
  }

  /* ********************************************************** */
  // parameterDocumentation parameterDescription*
  public static boolean parameterDocumentationLine(PsiBuilder b, int l) {
    if (!recursion_guard_(b, l, "parameterDocumentationLine")) return false;
    if (!nextTokenIs(b, PARAMETER_DOCUMENTATION_START)) return false;
    boolean r;
    Marker m = enter_section_(b);
    r = parameterDocumentation(b, l + 1);
    r = r && parameterDocumentationLine_1(b, l + 1);
    exit_section_(b, m, PARAMETER_DOCUMENTATION_LINE, r);
    return r;
  }

  // parameterDescription*
  private static boolean parameterDocumentationLine_1(PsiBuilder b, int l) {
    if (!recursion_guard_(b, l, "parameterDocumentationLine_1")) return false;
    while (true) {
      int c = current_position_(b);
      if (!parameterDescription(b, l + 1)) break;
      if (!empty_element_parsed_guard_(b, "parameterDocumentationLine_1", c)) break;
    }
    return true;
  }

  /* ********************************************************** */
  // if Expression (LEFT_BRACE Block RIGHT_BRACE)
  static boolean pinnedElseClause(PsiBuilder b, int l) {
    if (!recursion_guard_(b, l, "pinnedElseClause")) return false;
    if (!nextTokenIs(b, IF)) return false;
    boolean r, p;
    Marker m = enter_section_(b, l, _NONE_);
    r = consumeToken(b, IF);
    p = r; // pin = 1
    r = r && report_error_(b, Expression(b, l + 1, -1));
    r = p && pinnedElseClause_2(b, l + 1) && r;
    exit_section_(b, l, m, r, p, null);
    return r || p;
  }

  // LEFT_BRACE Block RIGHT_BRACE
  private static boolean pinnedElseClause_2(PsiBuilder b, int l) {
    if (!recursion_guard_(b, l, "pinnedElseClause_2")) return false;
    boolean r, p;
    Marker m = enter_section_(b, l, _NONE_);
    r = consumeToken(b, LEFT_BRACE);
    p = r; // pin = 1
    r = r && report_error_(b, Block(b, l + 1));
    r = p && consumeToken(b, RIGHT_BRACE) && r;
    exit_section_(b, l, m, r, p, null);
    return r || p;
  }

  /* ********************************************************** */
  // DOCTYPE
  //                 | DOCSERVICE
  //                 | DOCVARIABLE
  //                 | DOCVAR
  //                 | DOCANNOTATION
  //                 | DOCMODULE
  //                 | DOCFUNCTION
  //                 | DOCPARAMETER
  //                 | DOCCONST
  public static boolean referenceType(PsiBuilder b, int l) {
    if (!recursion_guard_(b, l, "referenceType")) return false;
    boolean r;
    Marker m = enter_section_(b, l, _NONE_, REFERENCE_TYPE, "<reference type>");
    r = consumeToken(b, DOCTYPE);
    if (!r) r = consumeToken(b, DOCSERVICE);
    if (!r) r = consumeToken(b, DOCVARIABLE);
    if (!r) r = consumeToken(b, DOCVAR);
    if (!r) r = consumeToken(b, DOCANNOTATION);
    if (!r) r = consumeToken(b, DOCMODULE);
    if (!r) r = consumeToken(b, DOCFUNCTION);
    if (!r) r = consumeToken(b, DOCPARAMETER);
    if (!r) r = consumeToken(b, DOCCONST);
    exit_section_(b, l, m, r, false, null);
    return r;
  }

  /* ********************************************************** */
  // MARKDOWN_DOCUMENTATION_LINE_START documentationText?
  public static boolean returnParameterDescription(PsiBuilder b, int l) {
    if (!recursion_guard_(b, l, "returnParameterDescription")) return false;
    if (!nextTokenIs(b, MARKDOWN_DOCUMENTATION_LINE_START)) return false;
    boolean r;
    Marker m = enter_section_(b);
    r = consumeToken(b, MARKDOWN_DOCUMENTATION_LINE_START);
    r = r && returnParameterDescription_1(b, l + 1);
    exit_section_(b, m, RETURN_PARAMETER_DESCRIPTION, r);
    return r;
  }

  // documentationText?
  private static boolean returnParameterDescription_1(PsiBuilder b, int l) {
    if (!recursion_guard_(b, l, "returnParameterDescription_1")) return false;
    documentationText(b, l + 1);
    return true;
  }

  /* ********************************************************** */
  // RETURN_PARAMETER_DOCUMENTATION_START docParameterDescription
  public static boolean returnParameterDocumentation(PsiBuilder b, int l) {
    if (!recursion_guard_(b, l, "returnParameterDocumentation")) return false;
    if (!nextTokenIs(b, RETURN_PARAMETER_DOCUMENTATION_START)) return false;
    boolean r;
    Marker m = enter_section_(b);
    r = consumeToken(b, RETURN_PARAMETER_DOCUMENTATION_START);
    r = r && docParameterDescription(b, l + 1);
    exit_section_(b, m, RETURN_PARAMETER_DOCUMENTATION, r);
    return r;
  }

  /* ********************************************************** */
  // returnParameterDocumentation returnParameterDescription*
  public static boolean returnParameterDocumentationLine(PsiBuilder b, int l) {
    if (!recursion_guard_(b, l, "returnParameterDocumentationLine")) return false;
    if (!nextTokenIs(b, RETURN_PARAMETER_DOCUMENTATION_START)) return false;
    boolean r;
    Marker m = enter_section_(b);
    r = returnParameterDocumentation(b, l + 1);
    r = r && returnParameterDocumentationLine_1(b, l + 1);
    exit_section_(b, m, RETURN_PARAMETER_DOCUMENTATION_LINE, r);
    return r;
  }

  // returnParameterDescription*
  private static boolean returnParameterDocumentationLine_1(PsiBuilder b, int l) {
    if (!recursion_guard_(b, l, "returnParameterDocumentationLine_1")) return false;
    while (true) {
      int c = current_position_(b);
      if (!returnParameterDescription(b, l + 1)) break;
      if (!empty_element_parsed_guard_(b, "returnParameterDocumentationLine_1", c)) break;
    }
    return true;
  }

  /* ********************************************************** */
  // SINGLE_BACKTICK_MARKDOWN_START SINGLE_BACKTICK_CONTENT? SINGLE_BACKTICK_MARKDOWN_END
  public static boolean singleBacktickedBlock(PsiBuilder b, int l) {
    if (!recursion_guard_(b, l, "singleBacktickedBlock")) return false;
    if (!nextTokenIs(b, SINGLE_BACKTICK_MARKDOWN_START)) return false;
    boolean r, p;
    Marker m = enter_section_(b, l, _NONE_, SINGLE_BACKTICKED_BLOCK, null);
    r = consumeToken(b, SINGLE_BACKTICK_MARKDOWN_START);
    p = r; // pin = 1
    r = r && report_error_(b, singleBacktickedBlock_1(b, l + 1));
    r = p && consumeToken(b, SINGLE_BACKTICK_MARKDOWN_END) && r;
    exit_section_(b, l, m, r, p, null);
    return r || p;
  }

  // SINGLE_BACKTICK_CONTENT?
  private static boolean singleBacktickedBlock_1(PsiBuilder b, int l) {
    if (!recursion_guard_(b, l, "singleBacktickedBlock_1")) return false;
    consumeToken(b, SINGLE_BACKTICK_CONTENT);
    return true;
  }

  /* ********************************************************** */
  // TRIPLE_BACKTICK_MARKDOWN_START TRIPLE_BACKTICK_CONTENT? TRIPLE_BACKTICK_MARKDOWN_END
  public static boolean tripleBacktickedBlock(PsiBuilder b, int l) {
    if (!recursion_guard_(b, l, "tripleBacktickedBlock")) return false;
    if (!nextTokenIs(b, TRIPLE_BACKTICK_MARKDOWN_START)) return false;
    boolean r, p;
    Marker m = enter_section_(b, l, _NONE_, TRIPLE_BACKTICKED_BLOCK, null);
    r = consumeToken(b, TRIPLE_BACKTICK_MARKDOWN_START);
    p = r; // pin = 1
    r = r && report_error_(b, tripleBacktickedBlock_1(b, l + 1));
    r = p && consumeToken(b, TRIPLE_BACKTICK_MARKDOWN_END) && r;
    exit_section_(b, l, m, r, p, null);
    return r || p;
  }

  // TRIPLE_BACKTICK_CONTENT?
  private static boolean tripleBacktickedBlock_1(PsiBuilder b, int l) {
    if (!recursion_guard_(b, l, "tripleBacktickedBlock_1")) return false;
    consumeToken(b, TRIPLE_BACKTICK_CONTENT);
    return true;
  }

  /* ********************************************************** */
  // final? TypeName identifier ASSIGN Expression SEMICOLON
  static boolean typedVariableDefinition(PsiBuilder b, int l) {
    if (!recursion_guard_(b, l, "typedVariableDefinition")) return false;
    boolean r, p;
    Marker m = enter_section_(b, l, _NONE_);
    r = typedVariableDefinition_0(b, l + 1);
    r = r && TypeName(b, l + 1, -1);
    p = r; // pin = 2
    r = r && report_error_(b, consumeTokens(b, -1, IDENTIFIER, ASSIGN));
    r = p && report_error_(b, Expression(b, l + 1, -1)) && r;
    r = p && consumeToken(b, SEMICOLON) && r;
    exit_section_(b, l, m, r, p, null);
    return r || p;
  }

  // final?
  private static boolean typedVariableDefinition_0(PsiBuilder b, int l) {
    if (!recursion_guard_(b, l, "typedVariableDefinition_0")) return false;
    consumeToken(b, FINAL);
    return true;
  }

  /* ********************************************************** */
  // final? var identifier ASSIGN Expression SEMICOLON
  static boolean varDefinition(PsiBuilder b, int l) {
    if (!recursion_guard_(b, l, "varDefinition")) return false;
    if (!nextTokenIs(b, "", FINAL, VAR)) return false;
    boolean r, p;
    Marker m = enter_section_(b, l, _NONE_);
    r = varDefinition_0(b, l + 1);
    r = r && consumeTokens(b, 1, VAR, IDENTIFIER, ASSIGN);
    p = r; // pin = 2
    r = r && report_error_(b, Expression(b, l + 1, -1));
    r = p && consumeToken(b, SEMICOLON) && r;
    exit_section_(b, l, m, r, p, null);
    return r || p;
  }

  // final?
  private static boolean varDefinition_0(PsiBuilder b, int l) {
    if (!recursion_guard_(b, l, "varDefinition_0")) return false;
    consumeToken(b, FINAL);
    return true;
  }

  /* ********************************************************** */
  // final? (TypeName | var) BindingPattern ASSIGN Expression SEMICOLON
  public static boolean variableDefinitionStatementWithAssignment(PsiBuilder b, int l) {
    if (!recursion_guard_(b, l, "variableDefinitionStatementWithAssignment")) return false;
    boolean r, p;
    Marker m = enter_section_(b, l, _NONE_, VARIABLE_DEFINITION_STATEMENT_WITH_ASSIGNMENT, "<variable definition statement with assignment>");
    r = variableDefinitionStatementWithAssignment_0(b, l + 1);
    r = r && variableDefinitionStatementWithAssignment_1(b, l + 1);
    r = r && BindingPattern(b, l + 1);
    r = r && consumeToken(b, ASSIGN);
    p = r; // pin = 4
    r = r && report_error_(b, Expression(b, l + 1, -1));
    r = p && consumeToken(b, SEMICOLON) && r;
    exit_section_(b, l, m, r, p, null);
    return r || p;
  }

  // final?
  private static boolean variableDefinitionStatementWithAssignment_0(PsiBuilder b, int l) {
    if (!recursion_guard_(b, l, "variableDefinitionStatementWithAssignment_0")) return false;
    consumeToken(b, FINAL);
    return true;
  }

  // TypeName | var
  private static boolean variableDefinitionStatementWithAssignment_1(PsiBuilder b, int l) {
    if (!recursion_guard_(b, l, "variableDefinitionStatementWithAssignment_1")) return false;
    boolean r;
    r = TypeName(b, l + 1, -1);
    if (!r) r = consumeToken(b, VAR);
    return r;
  }

  /* ********************************************************** */
  // TypeName identifier SEMICOLON
  public static boolean variableDefinitionStatementWithoutAssignment(PsiBuilder b, int l) {
    if (!recursion_guard_(b, l, "variableDefinitionStatementWithoutAssignment")) return false;
    boolean r, p;
    Marker m = enter_section_(b, l, _NONE_, VARIABLE_DEFINITION_STATEMENT_WITHOUT_ASSIGNMENT, "<variable definition statement without assignment>");
    r = TypeName(b, l + 1, -1);
    r = r && consumeTokens(b, 1, IDENTIFIER, SEMICOLON);
    p = r; // pin = 2
    exit_section_(b, l, m, r, p, null);
    return r || p;
  }

  /* ********************************************************** */
  // DOT XmlElementNames
  public static boolean xmlElementFilter(PsiBuilder b, int l) {
    if (!recursion_guard_(b, l, "xmlElementFilter")) return false;
    if (!nextTokenIs(b, DOT)) return false;
    boolean r;
    Marker m = enter_section_(b);
    r = consumeToken(b, DOT);
    r = r && XmlElementNames(b, l + 1);
    exit_section_(b, m, XML_ELEMENT_FILTER, r);
    return r;
  }

  /* ********************************************************** */
  // Expression root: ConstantExpression
  // Operator priority table:
  // 0: ATOM(SimpleLiteralConstExpression)
  // 1: ATOM(RecordLiteralConstExpression)
  // 2: BINARY(ConstDivMulModExpression)
  // 3: BINARY(ConstAddSubExpression)
  // 4: PREFIX(ConstGroupExpression)
  public static boolean ConstantExpression(PsiBuilder b, int l, int g) {
    if (!recursion_guard_(b, l, "ConstantExpression")) return false;
    addVariant(b, "<constant expression>");
    boolean r, p;
    Marker m = enter_section_(b, l, _NONE_, "<constant expression>");
    r = SimpleLiteralConstExpression(b, l + 1);
    if (!r) r = RecordLiteralConstExpression(b, l + 1);
    if (!r) r = ConstGroupExpression(b, l + 1);
    p = r;
    r = r && ConstantExpression_0(b, l + 1, g);
    exit_section_(b, l, m, null, r, p, null);
    return r || p;
  }

  public static boolean ConstantExpression_0(PsiBuilder b, int l, int g) {
    if (!recursion_guard_(b, l, "ConstantExpression_0")) return false;
    boolean r = true;
    while (true) {
      Marker m = enter_section_(b, l, _LEFT_, null);
      if (g < 2 && ConstDivMulModExpression_0(b, l + 1)) {
        r = ConstantExpression(b, l, 2);
        exit_section_(b, l, m, CONST_DIV_MUL_MOD_EXPRESSION, r, true, null);
      }
      else if (g < 3 && ConstAddSubExpression_0(b, l + 1)) {
        r = ConstantExpression(b, l, 3);
        exit_section_(b, l, m, CONST_ADD_SUB_EXPRESSION, r, true, null);
      }
      else {
        exit_section_(b, l, m, null, false, false, null);
        break;
      }
    }
    return r;
  }

  // SimpleLiteral
  public static boolean SimpleLiteralConstExpression(PsiBuilder b, int l) {
    if (!recursion_guard_(b, l, "SimpleLiteralConstExpression")) return false;
    boolean r;
    Marker m = enter_section_(b, l, _NONE_, SIMPLE_LITERAL_CONST_EXPRESSION, "<simple literal const expression>");
    r = SimpleLiteral(b, l + 1);
    exit_section_(b, l, m, r, false, null);
    return r;
  }

  // RecordLiteral
  public static boolean RecordLiteralConstExpression(PsiBuilder b, int l) {
    if (!recursion_guard_(b, l, "RecordLiteralConstExpression")) return false;
    if (!nextTokenIsSmart(b, LEFT_BRACE)) return false;
    boolean r;
    Marker m = enter_section_(b);
    r = RecordLiteral(b, l + 1);
    exit_section_(b, m, RECORD_LITERAL_CONST_EXPRESSION, r);
    return r;
  }

  // DIV | MUL
  private static boolean ConstDivMulModExpression_0(PsiBuilder b, int l) {
    if (!recursion_guard_(b, l, "ConstDivMulModExpression_0")) return false;
    boolean r;
    r = consumeTokenSmart(b, DIV);
    if (!r) r = consumeTokenSmart(b, MUL);
    return r;
  }

  // ADD | SUB
  private static boolean ConstAddSubExpression_0(PsiBuilder b, int l) {
    if (!recursion_guard_(b, l, "ConstAddSubExpression_0")) return false;
    boolean r;
    r = consumeTokenSmart(b, ADD);
    if (!r) r = consumeTokenSmart(b, SUB);
    return r;
  }

  public static boolean ConstGroupExpression(PsiBuilder b, int l) {
    if (!recursion_guard_(b, l, "ConstGroupExpression")) return false;
    if (!nextTokenIsSmart(b, LEFT_PARENTHESIS)) return false;
    boolean r, p;
    Marker m = enter_section_(b, l, _NONE_, null);
    r = consumeTokenSmart(b, LEFT_PARENTHESIS);
    p = r;
    r = p && ConstantExpression(b, l, -1);
    r = p && report_error_(b, consumeToken(b, RIGHT_PARENTHESIS)) && r;
    exit_section_(b, l, m, CONST_GROUP_EXPRESSION, r, p, null);
    return r || p;
  }

  /* ********************************************************** */
  // Expression root: Expression
  // Operator priority table:
  // 0: ATOM(AnonymousFunctionExpression)
  // 1: ATOM(SimpleLiteralExpression)
  // 2: ATOM(StringTemplateLiteralExpression)
  // 3: ATOM(XmlLiteralExpression)
  // 4: ATOM(TableLiteralExpression)
  // 5: ATOM(RecordLiteralExpression)
  // 6: PREFIX(GroupExpression)
  // 7: POSTFIX(TernaryExpression)
  // 8: ATOM(ListConstructorExpression)
  // 9: ATOM(ActionInvocationExpression)
  // 10: ATOM(VariableReferenceExpression)
  // 11: ATOM(TypeInitExpression)
  // 12: ATOM(TypeConversionExpression)
  // 13: ATOM(UnaryExpression)
  // 14: BINARY(BinaryDivMulModExpression)
  // 15: BINARY(BinaryAddSubExpression)
  // 16: BINARY(BinaryCompareExpression)
  // 17: BINARY(BinaryEqualExpression)
  // 18: BINARY(BinaryAndExpression)
  // 19: BINARY(BinaryOrExpression)
  // 20: ATOM(CheckedExpression)
  // 21: ATOM(CheckPanicExpression)
  // 22: BINARY(ElvisExpression)
  // 23: ATOM(WaitExpression)
  // 24: POSTFIX(WorkerSendSyncExpression)
  // 25: ATOM(WorkerReceiveExpression)
  // 26: ATOM(FlushWorkerExpression)
  // 27: BINARY(IntegerRangeExpression)
  // 28: BINARY(BitwiseExpression)
  // 29: BINARY(BitwiseShiftExpression)
  // 30: ATOM(ServiceConstructorExpression)
  // 31: POSTFIX(TypeTestExpression)
  // 32: BINARY(BinaryRefEqualExpression)
  // 33: ATOM(TrapExpression)
  // 34: ATOM(TypeDescExpression)
  // 35: POSTFIX(AnnotationActionExpression)
  // 36: ATOM(QueryExpression)
<<<<<<< HEAD
  // 37: ATOM(LetExpression)
=======
  // 37: ATOM(QueryActionExpression)
  // 38: ATOM(LetExpression)
>>>>>>> d9d792d6
  public static boolean Expression(PsiBuilder b, int l, int g) {
    if (!recursion_guard_(b, l, "Expression")) return false;
    addVariant(b, "<expression>");
    boolean r, p;
    Marker m = enter_section_(b, l, _NONE_, "<expression>");
    r = AnonymousFunctionExpression(b, l + 1);
    if (!r) r = SimpleLiteralExpression(b, l + 1);
    if (!r) r = StringTemplateLiteralExpression(b, l + 1);
    if (!r) r = XmlLiteralExpression(b, l + 1);
    if (!r) r = TableLiteralExpression(b, l + 1);
    if (!r) r = RecordLiteralExpression(b, l + 1);
    if (!r) r = GroupExpression(b, l + 1);
    if (!r) r = ListConstructorExpression(b, l + 1);
    if (!r) r = ActionInvocationExpression(b, l + 1);
    if (!r) r = VariableReferenceExpression(b, l + 1);
    if (!r) r = TypeInitExpression(b, l + 1);
    if (!r) r = TypeConversionExpression(b, l + 1);
    if (!r) r = UnaryExpression(b, l + 1);
    if (!r) r = CheckedExpression(b, l + 1);
    if (!r) r = CheckPanicExpression(b, l + 1);
    if (!r) r = WaitExpression(b, l + 1);
    if (!r) r = WorkerReceiveExpression(b, l + 1);
    if (!r) r = FlushWorkerExpression(b, l + 1);
    if (!r) r = ServiceConstructorExpression(b, l + 1);
    if (!r) r = TrapExpression(b, l + 1);
    if (!r) r = TypeDescExpression(b, l + 1);
    if (!r) r = QueryExpression(b, l + 1);
    if (!r) r = QueryActionExpression(b, l + 1);
    if (!r) r = LetExpression(b, l + 1);
    p = r;
    r = r && Expression_0(b, l + 1, g);
    exit_section_(b, l, m, null, r, p, null);
    return r || p;
  }

  public static boolean Expression_0(PsiBuilder b, int l, int g) {
    if (!recursion_guard_(b, l, "Expression_0")) return false;
    boolean r = true;
    while (true) {
      Marker m = enter_section_(b, l, _LEFT_, null);
      if (g < 7 && TernaryExpression_0(b, l + 1)) {
        r = true;
        exit_section_(b, l, m, TERNARY_EXPRESSION, r, true, null);
      }
      else if (g < 14 && BinaryDivMulModExpression_0(b, l + 1)) {
        r = Expression(b, l, 14);
        exit_section_(b, l, m, BINARY_DIV_MUL_MOD_EXPRESSION, r, true, null);
      }
      else if (g < 15 && BinaryAddSubExpression_0(b, l + 1)) {
        r = Expression(b, l, 15);
        exit_section_(b, l, m, BINARY_ADD_SUB_EXPRESSION, r, true, null);
      }
      else if (g < 16 && BinaryCompareExpression_0(b, l + 1)) {
        r = Expression(b, l, 16);
        exit_section_(b, l, m, BINARY_COMPARE_EXPRESSION, r, true, null);
      }
      else if (g < 17 && BinaryEqualExpression_0(b, l + 1)) {
        r = Expression(b, l, 17);
        exit_section_(b, l, m, BINARY_EQUAL_EXPRESSION, r, true, null);
      }
      else if (g < 18 && BinaryAndExpression_0(b, l + 1)) {
        r = Expression(b, l, 18);
        exit_section_(b, l, m, BINARY_AND_EXPRESSION, r, true, null);
      }
      else if (g < 19 && consumeTokenSmart(b, OR)) {
        r = Expression(b, l, 19);
        exit_section_(b, l, m, BINARY_OR_EXPRESSION, r, true, null);
      }
      else if (g < 22 && consumeTokenSmart(b, ELVIS)) {
        r = Expression(b, l, 22);
        exit_section_(b, l, m, ELVIS_EXPRESSION, r, true, null);
      }
      else if (g < 24 && WorkerSendSyncExpression_0(b, l + 1)) {
        r = true;
        exit_section_(b, l, m, WORKER_SEND_SYNC_EXPRESSION, r, true, null);
      }
      else if (g < 27 && IntegerRangeExpression_0(b, l + 1)) {
        r = Expression(b, l, 27);
        exit_section_(b, l, m, INTEGER_RANGE_EXPRESSION, r, true, null);
      }
      else if (g < 28 && BitwiseExpression_0(b, l + 1)) {
        r = Expression(b, l, 28);
        exit_section_(b, l, m, BITWISE_EXPRESSION, r, true, null);
      }
      else if (g < 29 && BitwiseShiftExpression_0(b, l + 1)) {
        r = Expression(b, l, 29);
        exit_section_(b, l, m, BITWISE_SHIFT_EXPRESSION, r, true, null);
      }
      else if (g < 31 && TypeTestExpression_0(b, l + 1)) {
        r = true;
        exit_section_(b, l, m, TYPE_TEST_EXPRESSION, r, true, null);
      }
      else if (g < 32 && BinaryRefEqualExpression_0(b, l + 1)) {
        r = Expression(b, l, 32);
        exit_section_(b, l, m, BINARY_REF_EQUAL_EXPRESSION, r, true, null);
      }
      else if (g < 35 && AnnotationActionExpression_0(b, l + 1)) {
        r = true;
        exit_section_(b, l, m, ANNOTATION_ACTION_EXPRESSION, r, true, null);
      }
      else {
        exit_section_(b, l, m, null, false, false, null);
        break;
      }
    }
    return r;
  }

  // AnonymousFunctionExpr
  public static boolean AnonymousFunctionExpression(PsiBuilder b, int l) {
    if (!recursion_guard_(b, l, "AnonymousFunctionExpression")) return false;
    boolean r;
    Marker m = enter_section_(b, l, _NONE_, ANONYMOUS_FUNCTION_EXPRESSION, "<anonymous function expression>");
    r = AnonymousFunctionExpr(b, l + 1);
    exit_section_(b, l, m, r, false, null);
    return r;
  }

  // SimpleLiteral
  public static boolean SimpleLiteralExpression(PsiBuilder b, int l) {
    if (!recursion_guard_(b, l, "SimpleLiteralExpression")) return false;
    boolean r;
    Marker m = enter_section_(b, l, _NONE_, SIMPLE_LITERAL_EXPRESSION, "<simple literal expression>");
    r = SimpleLiteral(b, l + 1);
    exit_section_(b, l, m, r, false, null);
    return r;
  }

  // StringTemplateLiteral
  public static boolean StringTemplateLiteralExpression(PsiBuilder b, int l) {
    if (!recursion_guard_(b, l, "StringTemplateLiteralExpression")) return false;
    if (!nextTokenIsSmart(b, STRING_TEMPLATE_LITERAL_START)) return false;
    boolean r;
    Marker m = enter_section_(b);
    r = StringTemplateLiteral(b, l + 1);
    exit_section_(b, m, STRING_TEMPLATE_LITERAL_EXPRESSION, r);
    return r;
  }

  // XmlLiteral
  public static boolean XmlLiteralExpression(PsiBuilder b, int l) {
    if (!recursion_guard_(b, l, "XmlLiteralExpression")) return false;
    if (!nextTokenIsSmart(b, XML_LITERAL_START)) return false;
    boolean r;
    Marker m = enter_section_(b);
    r = XmlLiteral(b, l + 1);
    exit_section_(b, m, XML_LITERAL_EXPRESSION, r);
    return r;
  }

  // TableLiteral
  public static boolean TableLiteralExpression(PsiBuilder b, int l) {
    if (!recursion_guard_(b, l, "TableLiteralExpression")) return false;
    if (!nextTokenIsSmart(b, TABLE)) return false;
    boolean r;
    Marker m = enter_section_(b);
    r = TableLiteral(b, l + 1);
    exit_section_(b, m, TABLE_LITERAL_EXPRESSION, r);
    return r;
  }

  // RecordLiteral
  public static boolean RecordLiteralExpression(PsiBuilder b, int l) {
    if (!recursion_guard_(b, l, "RecordLiteralExpression")) return false;
    if (!nextTokenIsSmart(b, LEFT_BRACE)) return false;
    boolean r;
    Marker m = enter_section_(b);
    r = RecordLiteral(b, l + 1);
    exit_section_(b, m, RECORD_LITERAL_EXPRESSION, r);
    return r;
  }

  public static boolean GroupExpression(PsiBuilder b, int l) {
    if (!recursion_guard_(b, l, "GroupExpression")) return false;
    if (!nextTokenIsSmart(b, LEFT_PARENTHESIS)) return false;
    boolean r, p;
    Marker m = enter_section_(b, l, _NONE_, null);
    r = consumeTokenSmart(b, LEFT_PARENTHESIS);
    p = r;
    r = p && Expression(b, l, 6);
    r = p && report_error_(b, consumeToken(b, RIGHT_PARENTHESIS)) && r;
    exit_section_(b, l, m, GROUP_EXPRESSION, r, p, null);
    return r || p;
  }

  // QUESTION_MARK Expression COLON Expression
  private static boolean TernaryExpression_0(PsiBuilder b, int l) {
    if (!recursion_guard_(b, l, "TernaryExpression_0")) return false;
    boolean r, p;
    Marker m = enter_section_(b, l, _NONE_);
    r = consumeTokenSmart(b, QUESTION_MARK);
    p = r; // pin = 1
    r = r && report_error_(b, Expression(b, l + 1, -1));
    r = p && report_error_(b, consumeToken(b, COLON)) && r;
    r = p && Expression(b, l + 1, -1) && r;
    exit_section_(b, l, m, r, p, null);
    return r || p;
  }

  // ListConstructorExpr
  public static boolean ListConstructorExpression(PsiBuilder b, int l) {
    if (!recursion_guard_(b, l, "ListConstructorExpression")) return false;
    if (!nextTokenIsSmart(b, LEFT_BRACKET)) return false;
    boolean r;
    Marker m = enter_section_(b);
    r = ListConstructorExpr(b, l + 1);
    exit_section_(b, m, LIST_CONSTRUCTOR_EXPRESSION, r);
    return r;
  }

  // ActionInvocation
  public static boolean ActionInvocationExpression(PsiBuilder b, int l) {
    if (!recursion_guard_(b, l, "ActionInvocationExpression")) return false;
    boolean r;
    Marker m = enter_section_(b, l, _NONE_, ACTION_INVOCATION_EXPRESSION, "<action invocation expression>");
    r = ActionInvocation(b, l + 1);
    exit_section_(b, l, m, r, false, null);
    return r;
  }

  // AnnotationAttachment* start? VariableReference
  public static boolean VariableReferenceExpression(PsiBuilder b, int l) {
    if (!recursion_guard_(b, l, "VariableReferenceExpression")) return false;
    boolean r;
    Marker m = enter_section_(b, l, _NONE_, VARIABLE_REFERENCE_EXPRESSION, "<variable reference expression>");
    r = VariableReferenceExpression_0(b, l + 1);
    r = r && VariableReferenceExpression_1(b, l + 1);
    r = r && VariableReference(b, l + 1, -1);
    exit_section_(b, l, m, r, false, null);
    return r;
  }

  // AnnotationAttachment*
  private static boolean VariableReferenceExpression_0(PsiBuilder b, int l) {
    if (!recursion_guard_(b, l, "VariableReferenceExpression_0")) return false;
    while (true) {
      int c = current_position_(b);
      if (!AnnotationAttachment(b, l + 1)) break;
      if (!empty_element_parsed_guard_(b, "VariableReferenceExpression_0", c)) break;
    }
    return true;
  }

  // start?
  private static boolean VariableReferenceExpression_1(PsiBuilder b, int l) {
    if (!recursion_guard_(b, l, "VariableReferenceExpression_1")) return false;
    consumeTokenSmart(b, START);
    return true;
  }

  // initWithType | initWithoutType
  public static boolean TypeInitExpression(PsiBuilder b, int l) {
    if (!recursion_guard_(b, l, "TypeInitExpression")) return false;
    if (!nextTokenIsSmart(b, NEW)) return false;
    boolean r;
    Marker m = enter_section_(b);
    r = initWithType(b, l + 1);
    if (!r) r = initWithoutType(b, l + 1);
    exit_section_(b, m, TYPE_INIT_EXPRESSION, r);
    return r;
  }

  // LT (AnnotationAttachment+ TypeName? | TypeName) GT Expression
  public static boolean TypeConversionExpression(PsiBuilder b, int l) {
    if (!recursion_guard_(b, l, "TypeConversionExpression")) return false;
    if (!nextTokenIsSmart(b, LT)) return false;
    boolean r, p;
    Marker m = enter_section_(b, l, _NONE_, TYPE_CONVERSION_EXPRESSION, null);
    r = consumeTokenSmart(b, LT);
    p = r; // pin = 1
    r = r && report_error_(b, TypeConversionExpression_1(b, l + 1));
    r = p && report_error_(b, consumeToken(b, GT)) && r;
    r = p && Expression(b, l + 1, -1) && r;
    exit_section_(b, l, m, r, p, null);
    return r || p;
  }

  // AnnotationAttachment+ TypeName? | TypeName
  private static boolean TypeConversionExpression_1(PsiBuilder b, int l) {
    if (!recursion_guard_(b, l, "TypeConversionExpression_1")) return false;
    boolean r;
    Marker m = enter_section_(b);
    r = TypeConversionExpression_1_0(b, l + 1);
    if (!r) r = TypeName(b, l + 1, -1);
    exit_section_(b, m, null, r);
    return r;
  }

  // AnnotationAttachment+ TypeName?
  private static boolean TypeConversionExpression_1_0(PsiBuilder b, int l) {
    if (!recursion_guard_(b, l, "TypeConversionExpression_1_0")) return false;
    boolean r;
    Marker m = enter_section_(b);
    r = TypeConversionExpression_1_0_0(b, l + 1);
    r = r && TypeConversionExpression_1_0_1(b, l + 1);
    exit_section_(b, m, null, r);
    return r;
  }

  // AnnotationAttachment+
  private static boolean TypeConversionExpression_1_0_0(PsiBuilder b, int l) {
    if (!recursion_guard_(b, l, "TypeConversionExpression_1_0_0")) return false;
    boolean r;
    Marker m = enter_section_(b);
    r = AnnotationAttachment(b, l + 1);
    while (r) {
      int c = current_position_(b);
      if (!AnnotationAttachment(b, l + 1)) break;
      if (!empty_element_parsed_guard_(b, "TypeConversionExpression_1_0_0", c)) break;
    }
    exit_section_(b, m, null, r);
    return r;
  }

  // TypeName?
  private static boolean TypeConversionExpression_1_0_1(PsiBuilder b, int l) {
    if (!recursion_guard_(b, l, "TypeConversionExpression_1_0_1")) return false;
    TypeName(b, l + 1, -1);
    return true;
  }

  // (ADD | SUB | BIT_COMPLEMENT | NOT | typeof) Expression
  public static boolean UnaryExpression(PsiBuilder b, int l) {
    if (!recursion_guard_(b, l, "UnaryExpression")) return false;
    boolean r, p;
    Marker m = enter_section_(b, l, _COLLAPSE_, UNARY_EXPRESSION, "<unary expression>");
    r = UnaryExpression_0(b, l + 1);
    p = r; // pin = 1
    r = r && Expression(b, l + 1, -1);
    exit_section_(b, l, m, r, p, null);
    return r || p;
  }

  // ADD | SUB | BIT_COMPLEMENT | NOT | typeof
  private static boolean UnaryExpression_0(PsiBuilder b, int l) {
    if (!recursion_guard_(b, l, "UnaryExpression_0")) return false;
    boolean r;
    r = consumeTokenSmart(b, ADD);
    if (!r) r = consumeTokenSmart(b, SUB);
    if (!r) r = consumeTokenSmart(b, BIT_COMPLEMENT);
    if (!r) r = consumeTokenSmart(b, NOT);
    if (!r) r = consumeTokenSmart(b, TYPEOF);
    return r;
  }

  // DIV | MUL | MOD
  private static boolean BinaryDivMulModExpression_0(PsiBuilder b, int l) {
    if (!recursion_guard_(b, l, "BinaryDivMulModExpression_0")) return false;
    boolean r;
    r = consumeTokenSmart(b, DIV);
    if (!r) r = consumeTokenSmart(b, MUL);
    if (!r) r = consumeTokenSmart(b, MOD);
    return r;
  }

  // ADD | SUB
  private static boolean BinaryAddSubExpression_0(PsiBuilder b, int l) {
    if (!recursion_guard_(b, l, "BinaryAddSubExpression_0")) return false;
    boolean r;
    r = consumeTokenSmart(b, ADD);
    if (!r) r = consumeTokenSmart(b, SUB);
    return r;
  }

  // LT_EQUAL | GT_EQUAL | GT | LT
  private static boolean BinaryCompareExpression_0(PsiBuilder b, int l) {
    if (!recursion_guard_(b, l, "BinaryCompareExpression_0")) return false;
    boolean r;
    r = consumeTokenSmart(b, LT_EQUAL);
    if (!r) r = consumeTokenSmart(b, GT_EQUAL);
    if (!r) r = consumeTokenSmart(b, GT);
    if (!r) r = consumeTokenSmart(b, LT);
    return r;
  }

  // EQUAL | NOT_EQUAL
  private static boolean BinaryEqualExpression_0(PsiBuilder b, int l) {
    if (!recursion_guard_(b, l, "BinaryEqualExpression_0")) return false;
    boolean r;
    r = consumeTokenSmart(b, EQUAL);
    if (!r) r = consumeTokenSmart(b, NOT_EQUAL);
    return r;
  }

  // <<isNotInStreams>> AND
  private static boolean BinaryAndExpression_0(PsiBuilder b, int l) {
    if (!recursion_guard_(b, l, "BinaryAndExpression_0")) return false;
    boolean r;
    Marker m = enter_section_(b);
    r = isNotInStreams(b, l + 1);
    r = r && consumeToken(b, AND);
    exit_section_(b, m, null, r);
    return r;
  }

  // check Expression
  public static boolean CheckedExpression(PsiBuilder b, int l) {
    if (!recursion_guard_(b, l, "CheckedExpression")) return false;
    if (!nextTokenIsSmart(b, CHECK)) return false;
    boolean r, p;
    Marker m = enter_section_(b, l, _NONE_, CHECKED_EXPRESSION, null);
    r = consumeTokenSmart(b, CHECK);
    p = r; // pin = 1
    r = r && Expression(b, l + 1, -1);
    exit_section_(b, l, m, r, p, null);
    return r || p;
  }

  // checkpanic Expression
  public static boolean CheckPanicExpression(PsiBuilder b, int l) {
    if (!recursion_guard_(b, l, "CheckPanicExpression")) return false;
    if (!nextTokenIsSmart(b, CHECKPANIC)) return false;
    boolean r, p;
    Marker m = enter_section_(b, l, _NONE_, CHECK_PANIC_EXPRESSION, null);
    r = consumeTokenSmart(b, CHECKPANIC);
    p = r; // pin = 1
    r = r && Expression(b, l + 1, -1);
    exit_section_(b, l, m, r, p, null);
    return r || p;
  }

  // wait (WaitForCollection | Expression)
  public static boolean WaitExpression(PsiBuilder b, int l) {
    if (!recursion_guard_(b, l, "WaitExpression")) return false;
    if (!nextTokenIsSmart(b, WAIT)) return false;
    boolean r, p;
    Marker m = enter_section_(b, l, _NONE_, WAIT_EXPRESSION, null);
    r = consumeTokenSmart(b, WAIT);
    p = r; // pin = 1
    r = r && WaitExpression_1(b, l + 1);
    exit_section_(b, l, m, r, p, null);
    return r || p;
  }

  // WaitForCollection | Expression
  private static boolean WaitExpression_1(PsiBuilder b, int l) {
    if (!recursion_guard_(b, l, "WaitExpression_1")) return false;
    boolean r;
    Marker m = enter_section_(b);
    r = WaitForCollection(b, l + 1);
    if (!r) r = Expression(b, l + 1, -1);
    exit_section_(b, m, null, r);
    return r;
  }

  // SYNCRARROW PeerWorker
  private static boolean WorkerSendSyncExpression_0(PsiBuilder b, int l) {
    if (!recursion_guard_(b, l, "WorkerSendSyncExpression_0")) return false;
    boolean r;
    Marker m = enter_section_(b);
    r = consumeTokenSmart(b, SYNCRARROW);
    r = r && PeerWorker(b, l + 1);
    exit_section_(b, m, null, r);
    return r;
  }

  // LARROW PeerWorker (COMMA Expression)?
  public static boolean WorkerReceiveExpression(PsiBuilder b, int l) {
    if (!recursion_guard_(b, l, "WorkerReceiveExpression")) return false;
    if (!nextTokenIsSmart(b, LARROW)) return false;
    boolean r, p;
    Marker m = enter_section_(b, l, _NONE_, WORKER_RECEIVE_EXPRESSION, null);
    r = consumeTokenSmart(b, LARROW);
    p = r; // pin = 1
    r = r && report_error_(b, PeerWorker(b, l + 1));
    r = p && WorkerReceiveExpression_2(b, l + 1) && r;
    exit_section_(b, l, m, r, p, null);
    return r || p;
  }

  // (COMMA Expression)?
  private static boolean WorkerReceiveExpression_2(PsiBuilder b, int l) {
    if (!recursion_guard_(b, l, "WorkerReceiveExpression_2")) return false;
    WorkerReceiveExpression_2_0(b, l + 1);
    return true;
  }

  // COMMA Expression
  private static boolean WorkerReceiveExpression_2_0(PsiBuilder b, int l) {
    if (!recursion_guard_(b, l, "WorkerReceiveExpression_2_0")) return false;
    boolean r;
    Marker m = enter_section_(b);
    r = consumeTokenSmart(b, COMMA);
    r = r && Expression(b, l + 1, -1);
    exit_section_(b, m, null, r);
    return r;
  }

  // FlushWorker
  public static boolean FlushWorkerExpression(PsiBuilder b, int l) {
    if (!recursion_guard_(b, l, "FlushWorkerExpression")) return false;
    if (!nextTokenIsSmart(b, FLUSH)) return false;
    boolean r;
    Marker m = enter_section_(b);
    r = FlushWorker(b, l + 1);
    exit_section_(b, m, FLUSH_WORKER_EXPRESSION, r);
    return r;
  }

  // ELLIPSIS | HALF_OPEN_RANGE
  private static boolean IntegerRangeExpression_0(PsiBuilder b, int l) {
    if (!recursion_guard_(b, l, "IntegerRangeExpression_0")) return false;
    boolean r;
    r = consumeTokenSmart(b, ELLIPSIS);
    if (!r) r = consumeTokenSmart(b, HALF_OPEN_RANGE);
    return r;
  }

  // BITAND | PIPE | BITXOR
  private static boolean BitwiseExpression_0(PsiBuilder b, int l) {
    if (!recursion_guard_(b, l, "BitwiseExpression_0")) return false;
    boolean r;
    r = consumeTokenSmart(b, BITAND);
    if (!r) r = consumeTokenSmart(b, PIPE);
    if (!r) r = consumeTokenSmart(b, BITXOR);
    return r;
  }

  // (ShiftExpression)
  private static boolean BitwiseShiftExpression_0(PsiBuilder b, int l) {
    if (!recursion_guard_(b, l, "BitwiseShiftExpression_0")) return false;
    boolean r;
    Marker m = enter_section_(b);
    r = ShiftExpression(b, l + 1);
    exit_section_(b, m, null, r);
    return r;
  }

  // AnnotationAttachment* service ServiceBody
  public static boolean ServiceConstructorExpression(PsiBuilder b, int l) {
    if (!recursion_guard_(b, l, "ServiceConstructorExpression")) return false;
    if (!nextTokenIsSmart(b, AT, SERVICE)) return false;
    boolean r, p;
    Marker m = enter_section_(b, l, _NONE_, SERVICE_CONSTRUCTOR_EXPRESSION, "<service constructor expression>");
    r = ServiceConstructorExpression_0(b, l + 1);
    r = r && consumeToken(b, SERVICE);
    p = r; // pin = 2
    r = r && ServiceBody(b, l + 1);
    exit_section_(b, l, m, r, p, null);
    return r || p;
  }

  // AnnotationAttachment*
  private static boolean ServiceConstructorExpression_0(PsiBuilder b, int l) {
    if (!recursion_guard_(b, l, "ServiceConstructorExpression_0")) return false;
    while (true) {
      int c = current_position_(b);
      if (!AnnotationAttachment(b, l + 1)) break;
      if (!empty_element_parsed_guard_(b, "ServiceConstructorExpression_0", c)) break;
    }
    return true;
  }

  // is TypeName
  private static boolean TypeTestExpression_0(PsiBuilder b, int l) {
    if (!recursion_guard_(b, l, "TypeTestExpression_0")) return false;
    boolean r;
    Marker m = enter_section_(b);
    r = consumeTokenSmart(b, IS);
    r = r && TypeName(b, l + 1, -1);
    exit_section_(b, m, null, r);
    return r;
  }

  // REF_EQUAL | REF_NOT_EQUAL
  private static boolean BinaryRefEqualExpression_0(PsiBuilder b, int l) {
    if (!recursion_guard_(b, l, "BinaryRefEqualExpression_0")) return false;
    boolean r;
    r = consumeTokenSmart(b, REF_EQUAL);
    if (!r) r = consumeTokenSmart(b, REF_NOT_EQUAL);
    return r;
  }

  // trap Expression
  public static boolean TrapExpression(PsiBuilder b, int l) {
    if (!recursion_guard_(b, l, "TrapExpression")) return false;
    if (!nextTokenIsSmart(b, TRAP)) return false;
    boolean r, p;
    Marker m = enter_section_(b, l, _NONE_, TRAP_EXPRESSION, null);
    r = consumeTokenSmart(b, TRAP);
    p = r; // pin = 1
    r = r && Expression(b, l + 1, -1);
    exit_section_(b, l, m, r, p, null);
    return r || p;
  }

  // TypeName
  public static boolean TypeDescExpression(PsiBuilder b, int l) {
    if (!recursion_guard_(b, l, "TypeDescExpression")) return false;
    boolean r;
    Marker m = enter_section_(b, l, _NONE_, TYPE_DESC_EXPRESSION, "<type desc expression>");
    r = TypeName(b, l + 1, -1);
    exit_section_(b, l, m, r, false, null);
    return r;
  }

  // ANNOTATION_ACCESS NameReference
  private static boolean AnnotationActionExpression_0(PsiBuilder b, int l) {
    if (!recursion_guard_(b, l, "AnnotationActionExpression_0")) return false;
    boolean r;
    Marker m = enter_section_(b);
    r = consumeTokenSmart(b, ANNOTATION_ACCESS);
    r = r && NameReference(b, l + 1);
    exit_section_(b, m, null, r);
    return r;
  }

  // QueryExpr
  public static boolean QueryExpression(PsiBuilder b, int l) {
    if (!recursion_guard_(b, l, "QueryExpression")) return false;
    if (!nextTokenIsSmart(b, FROM)) return false;
    boolean r;
    Marker m = enter_section_(b);
    r = QueryExpr(b, l + 1);
    exit_section_(b, m, QUERY_EXPRESSION, r);
    return r;
  }

  // QueryPipeline DoClause
  public static boolean QueryActionExpression(PsiBuilder b, int l) {
    if (!recursion_guard_(b, l, "QueryActionExpression")) return false;
    if (!nextTokenIsSmart(b, FROM)) return false;
    boolean r;
    Marker m = enter_section_(b);
    r = QueryPipeline(b, l + 1);
    r = r && DoClause(b, l + 1);
    exit_section_(b, m, QUERY_ACTION_EXPRESSION, r);
    return r;
  }

  // let LetVarDecl (COMMA LetVarDecl)* IN Expression
  public static boolean LetExpression(PsiBuilder b, int l) {
    if (!recursion_guard_(b, l, "LetExpression")) return false;
    if (!nextTokenIsSmart(b, LET)) return false;
    boolean r, p;
    Marker m = enter_section_(b, l, _NONE_, LET_EXPRESSION, null);
    r = consumeTokenSmart(b, LET);
    p = r; // pin = 1
    r = r && report_error_(b, LetVarDecl(b, l + 1));
    r = p && report_error_(b, LetExpression_2(b, l + 1)) && r;
    r = p && report_error_(b, consumeToken(b, IN)) && r;
    r = p && Expression(b, l + 1, -1) && r;
    exit_section_(b, l, m, r, p, null);
    return r || p;
  }

  // (COMMA LetVarDecl)*
  private static boolean LetExpression_2(PsiBuilder b, int l) {
    if (!recursion_guard_(b, l, "LetExpression_2")) return false;
    while (true) {
      int c = current_position_(b);
      if (!LetExpression_2_0(b, l + 1)) break;
      if (!empty_element_parsed_guard_(b, "LetExpression_2", c)) break;
    }
    return true;
  }

  // COMMA LetVarDecl
  private static boolean LetExpression_2_0(PsiBuilder b, int l) {
    if (!recursion_guard_(b, l, "LetExpression_2_0")) return false;
    boolean r;
    Marker m = enter_section_(b);
    r = consumeTokenSmart(b, COMMA);
    r = r && LetVarDecl(b, l + 1);
    exit_section_(b, m, null, r);
    return r;
  }

  /* ********************************************************** */
  // Expression root: StaticMatchLiteral
  // Operator priority table:
  // 0: ATOM(StaticMatchSimpleLiteral)
  // 1: ATOM(StaticMatchRecordLiteral)
  // 2: ATOM(StaticMatchListLiteral)
  // 3: ATOM(StaticMatchIdentifierLiteral)
  // 4: BINARY(StaticMatchOrExpression)
  public static boolean StaticMatchLiteral(PsiBuilder b, int l, int g) {
    if (!recursion_guard_(b, l, "StaticMatchLiteral")) return false;
    addVariant(b, "<static match literal>");
    boolean r, p;
    Marker m = enter_section_(b, l, _NONE_, "<static match literal>");
    r = StaticMatchSimpleLiteral(b, l + 1);
    if (!r) r = StaticMatchRecordLiteral(b, l + 1);
    if (!r) r = StaticMatchListLiteral(b, l + 1);
    if (!r) r = StaticMatchIdentifierLiteral(b, l + 1);
    p = r;
    r = r && StaticMatchLiteral_0(b, l + 1, g);
    exit_section_(b, l, m, null, r, p, null);
    return r || p;
  }

  public static boolean StaticMatchLiteral_0(PsiBuilder b, int l, int g) {
    if (!recursion_guard_(b, l, "StaticMatchLiteral_0")) return false;
    boolean r = true;
    while (true) {
      Marker m = enter_section_(b, l, _LEFT_, null);
      if (g < 4 && consumeTokenSmart(b, PIPE)) {
        r = StaticMatchLiteral(b, l, 4);
        exit_section_(b, l, m, STATIC_MATCH_OR_EXPRESSION, r, true, null);
      }
      else {
        exit_section_(b, l, m, null, false, false, null);
        break;
      }
    }
    return r;
  }

  // SimpleLiteral
  public static boolean StaticMatchSimpleLiteral(PsiBuilder b, int l) {
    if (!recursion_guard_(b, l, "StaticMatchSimpleLiteral")) return false;
    boolean r;
    Marker m = enter_section_(b, l, _NONE_, STATIC_MATCH_SIMPLE_LITERAL, "<static match simple literal>");
    r = SimpleLiteral(b, l + 1);
    exit_section_(b, l, m, r, false, null);
    return r;
  }

  // RecordLiteral
  public static boolean StaticMatchRecordLiteral(PsiBuilder b, int l) {
    if (!recursion_guard_(b, l, "StaticMatchRecordLiteral")) return false;
    if (!nextTokenIsSmart(b, LEFT_BRACE)) return false;
    boolean r;
    Marker m = enter_section_(b);
    r = RecordLiteral(b, l + 1);
    exit_section_(b, m, STATIC_MATCH_RECORD_LITERAL, r);
    return r;
  }

  // ListConstructorExpr
  public static boolean StaticMatchListLiteral(PsiBuilder b, int l) {
    if (!recursion_guard_(b, l, "StaticMatchListLiteral")) return false;
    if (!nextTokenIsSmart(b, LEFT_BRACKET)) return false;
    boolean r;
    Marker m = enter_section_(b);
    r = ListConstructorExpr(b, l + 1);
    exit_section_(b, m, STATIC_MATCH_LIST_LITERAL, r);
    return r;
  }

  // identifier
  public static boolean StaticMatchIdentifierLiteral(PsiBuilder b, int l) {
    if (!recursion_guard_(b, l, "StaticMatchIdentifierLiteral")) return false;
    if (!nextTokenIsSmart(b, IDENTIFIER)) return false;
    boolean r;
    Marker m = enter_section_(b);
    r = consumeTokenSmart(b, IDENTIFIER);
    exit_section_(b, m, STATIC_MATCH_IDENTIFIER_LITERAL, r);
    return r;
  }

  /* ********************************************************** */
  // Expression root: TypeName
  // Operator priority table:
  // 0: ATOM(TupleTypeName)
  // 1: ATOM(SimpleTypeName)
  // 2: ATOM(GroupTypeName)
  // 3: POSTFIX(ArrayTypeName)
  // 4: N_ARY(UnionTypeName)
  // 5: ATOM(ObjectTypeName)
  // 6: POSTFIX(NullableTypeName)
  // 7: ATOM(InclusiveRecordTypeDescriptor)
  // 8: ATOM(ExclusiveRecordTypeDescriptor)
  public static boolean TypeName(PsiBuilder b, int l, int g) {
    if (!recursion_guard_(b, l, "TypeName")) return false;
    addVariant(b, "<type name>");
    boolean r, p;
    Marker m = enter_section_(b, l, _NONE_, "<type name>");
    r = TupleTypeName(b, l + 1);
    if (!r) r = SimpleTypeName(b, l + 1);
    if (!r) r = GroupTypeName(b, l + 1);
    if (!r) r = ObjectTypeName(b, l + 1);
    if (!r) r = InclusiveRecordTypeDescriptor(b, l + 1);
    if (!r) r = ExclusiveRecordTypeDescriptor(b, l + 1);
    p = r;
    r = r && TypeName_0(b, l + 1, g);
    exit_section_(b, l, m, null, r, p, null);
    return r || p;
  }

  public static boolean TypeName_0(PsiBuilder b, int l, int g) {
    if (!recursion_guard_(b, l, "TypeName_0")) return false;
    boolean r = true;
    while (true) {
      Marker m = enter_section_(b, l, _LEFT_, null);
      if (g < 3 && ArrayTypeName_0(b, l + 1)) {
        r = true;
        exit_section_(b, l, m, ARRAY_TYPE_NAME, r, true, null);
      }
      else if (g < 4 && consumeTokenSmart(b, PIPE)) {
        while (true) {
          r = report_error_(b, TypeName(b, l, 4));
          if (!consumeTokenSmart(b, PIPE)) break;
        }
        exit_section_(b, l, m, UNION_TYPE_NAME, r, true, null);
      }
      else if (g < 6 && NullableTypeName_0(b, l + 1)) {
        r = true;
        exit_section_(b, l, m, NULLABLE_TYPE_NAME, r, true, null);
      }
      else {
        exit_section_(b, l, m, null, false, false, null);
        break;
      }
    }
    return r;
  }

  // LEFT_BRACKET ((TypeName (COMMA TypeName)* (COMMA TupleRestDescriptor)?) | TupleRestDescriptor) RIGHT_BRACKET
  public static boolean TupleTypeName(PsiBuilder b, int l) {
    if (!recursion_guard_(b, l, "TupleTypeName")) return false;
    if (!nextTokenIsSmart(b, LEFT_BRACKET)) return false;
    boolean r, p;
    Marker m = enter_section_(b, l, _NONE_, TUPLE_TYPE_NAME, null);
    r = consumeTokenSmart(b, LEFT_BRACKET);
    p = r; // pin = 1
    r = r && report_error_(b, TupleTypeName_1(b, l + 1));
    r = p && consumeToken(b, RIGHT_BRACKET) && r;
    exit_section_(b, l, m, r, p, null);
    return r || p;
  }

  // (TypeName (COMMA TypeName)* (COMMA TupleRestDescriptor)?) | TupleRestDescriptor
  private static boolean TupleTypeName_1(PsiBuilder b, int l) {
    if (!recursion_guard_(b, l, "TupleTypeName_1")) return false;
    boolean r;
    Marker m = enter_section_(b);
    r = TupleTypeName_1_0(b, l + 1);
    if (!r) r = TupleRestDescriptor(b, l + 1);
    exit_section_(b, m, null, r);
    return r;
  }

  // TypeName (COMMA TypeName)* (COMMA TupleRestDescriptor)?
  private static boolean TupleTypeName_1_0(PsiBuilder b, int l) {
    if (!recursion_guard_(b, l, "TupleTypeName_1_0")) return false;
    boolean r;
    Marker m = enter_section_(b);
    r = TypeName(b, l + 1, -1);
    r = r && TupleTypeName_1_0_1(b, l + 1);
    r = r && TupleTypeName_1_0_2(b, l + 1);
    exit_section_(b, m, null, r);
    return r;
  }

  // (COMMA TypeName)*
  private static boolean TupleTypeName_1_0_1(PsiBuilder b, int l) {
    if (!recursion_guard_(b, l, "TupleTypeName_1_0_1")) return false;
    while (true) {
      int c = current_position_(b);
      if (!TupleTypeName_1_0_1_0(b, l + 1)) break;
      if (!empty_element_parsed_guard_(b, "TupleTypeName_1_0_1", c)) break;
    }
    return true;
  }

  // COMMA TypeName
  private static boolean TupleTypeName_1_0_1_0(PsiBuilder b, int l) {
    if (!recursion_guard_(b, l, "TupleTypeName_1_0_1_0")) return false;
    boolean r;
    Marker m = enter_section_(b);
    r = consumeTokenSmart(b, COMMA);
    r = r && TypeName(b, l + 1, -1);
    exit_section_(b, m, null, r);
    return r;
  }

  // (COMMA TupleRestDescriptor)?
  private static boolean TupleTypeName_1_0_2(PsiBuilder b, int l) {
    if (!recursion_guard_(b, l, "TupleTypeName_1_0_2")) return false;
    TupleTypeName_1_0_2_0(b, l + 1);
    return true;
  }

  // COMMA TupleRestDescriptor
  private static boolean TupleTypeName_1_0_2_0(PsiBuilder b, int l) {
    if (!recursion_guard_(b, l, "TupleTypeName_1_0_2_0")) return false;
    boolean r;
    Marker m = enter_section_(b);
    r = consumeTokenSmart(b, COMMA);
    r = r && TupleRestDescriptor(b, l + 1);
    exit_section_(b, m, null, r);
    return r;
  }

  // NULL_LITERAL
  //                    | AnyTypeName
  //                    | AnyDataTypeName
  //                    | HandleTypeName
  //                    | ValueTypeName
  //                    | ReferenceTypeName
  //                    | TypeDescTypeName
  //                    | NilLiteral
  public static boolean SimpleTypeName(PsiBuilder b, int l) {
    if (!recursion_guard_(b, l, "SimpleTypeName")) return false;
    boolean r;
    Marker m = enter_section_(b, l, _NONE_, SIMPLE_TYPE_NAME, "<simple type name>");
    r = consumeTokenSmart(b, NULL_LITERAL);
    if (!r) r = AnyTypeName(b, l + 1);
    if (!r) r = AnyDataTypeName(b, l + 1);
    if (!r) r = HandleTypeName(b, l + 1);
    if (!r) r = ValueTypeName(b, l + 1);
    if (!r) r = ReferenceTypeName(b, l + 1);
    if (!r) r = TypeDescTypeName(b, l + 1);
    if (!r) r = NilLiteral(b, l + 1);
    exit_section_(b, l, m, r, false, null);
    return r;
  }

  // LEFT_PARENTHESIS <<isGroupType>> TypeName RIGHT_PARENTHESIS
  public static boolean GroupTypeName(PsiBuilder b, int l) {
    if (!recursion_guard_(b, l, "GroupTypeName")) return false;
    if (!nextTokenIsSmart(b, LEFT_PARENTHESIS)) return false;
    boolean r, p;
    Marker m = enter_section_(b, l, _NONE_, GROUP_TYPE_NAME, null);
    r = consumeTokenSmart(b, LEFT_PARENTHESIS);
    p = r; // pin = 1
    r = r && report_error_(b, isGroupType(b, l + 1));
    r = p && report_error_(b, TypeName(b, l + 1, -1)) && r;
    r = p && consumeToken(b, RIGHT_PARENTHESIS) && r;
    exit_section_(b, l, m, r, p, null);
    return r || p;
  }

  // (LEFT_BRACKET (IntegerLiteral | MUL)? RIGHT_BRACKET)+
  private static boolean ArrayTypeName_0(PsiBuilder b, int l) {
    if (!recursion_guard_(b, l, "ArrayTypeName_0")) return false;
    boolean r;
    Marker m = enter_section_(b);
    r = ArrayTypeName_0_0(b, l + 1);
    while (r) {
      int c = current_position_(b);
      if (!ArrayTypeName_0_0(b, l + 1)) break;
      if (!empty_element_parsed_guard_(b, "ArrayTypeName_0", c)) break;
    }
    exit_section_(b, m, null, r);
    return r;
  }

  // LEFT_BRACKET (IntegerLiteral | MUL)? RIGHT_BRACKET
  private static boolean ArrayTypeName_0_0(PsiBuilder b, int l) {
    if (!recursion_guard_(b, l, "ArrayTypeName_0_0")) return false;
    boolean r;
    Marker m = enter_section_(b);
    r = consumeTokenSmart(b, LEFT_BRACKET);
    r = r && ArrayTypeName_0_0_1(b, l + 1);
    r = r && consumeToken(b, RIGHT_BRACKET);
    exit_section_(b, m, null, r);
    return r;
  }

  // (IntegerLiteral | MUL)?
  private static boolean ArrayTypeName_0_0_1(PsiBuilder b, int l) {
    if (!recursion_guard_(b, l, "ArrayTypeName_0_0_1")) return false;
    ArrayTypeName_0_0_1_0(b, l + 1);
    return true;
  }

  // IntegerLiteral | MUL
  private static boolean ArrayTypeName_0_0_1_0(PsiBuilder b, int l) {
    if (!recursion_guard_(b, l, "ArrayTypeName_0_0_1_0")) return false;
    boolean r;
    r = IntegerLiteral(b, l + 1);
    if (!r) r = consumeTokenSmart(b, MUL);
    return r;
  }

  // ((client? abstract) | (abstract? client?)) object LEFT_BRACE ObjectBody RIGHT_BRACE
  public static boolean ObjectTypeName(PsiBuilder b, int l) {
    if (!recursion_guard_(b, l, "ObjectTypeName")) return false;
    boolean r, p;
    Marker m = enter_section_(b, l, _NONE_, OBJECT_TYPE_NAME, "<object type name>");
    r = ObjectTypeName_0(b, l + 1);
    r = r && consumeTokensSmart(b, 2, OBJECT, LEFT_BRACE);
    p = r; // pin = 3
    r = r && report_error_(b, ObjectBody(b, l + 1));
    r = p && consumeToken(b, RIGHT_BRACE) && r;
    exit_section_(b, l, m, r, p, null);
    return r || p;
  }

  // (client? abstract) | (abstract? client?)
  private static boolean ObjectTypeName_0(PsiBuilder b, int l) {
    if (!recursion_guard_(b, l, "ObjectTypeName_0")) return false;
    boolean r;
    Marker m = enter_section_(b);
    r = ObjectTypeName_0_0(b, l + 1);
    if (!r) r = ObjectTypeName_0_1(b, l + 1);
    exit_section_(b, m, null, r);
    return r;
  }

  // client? abstract
  private static boolean ObjectTypeName_0_0(PsiBuilder b, int l) {
    if (!recursion_guard_(b, l, "ObjectTypeName_0_0")) return false;
    boolean r;
    Marker m = enter_section_(b);
    r = ObjectTypeName_0_0_0(b, l + 1);
    r = r && consumeToken(b, ABSTRACT);
    exit_section_(b, m, null, r);
    return r;
  }

  // client?
  private static boolean ObjectTypeName_0_0_0(PsiBuilder b, int l) {
    if (!recursion_guard_(b, l, "ObjectTypeName_0_0_0")) return false;
    consumeTokenSmart(b, CLIENT);
    return true;
  }

  // abstract? client?
  private static boolean ObjectTypeName_0_1(PsiBuilder b, int l) {
    if (!recursion_guard_(b, l, "ObjectTypeName_0_1")) return false;
    boolean r;
    Marker m = enter_section_(b);
    r = ObjectTypeName_0_1_0(b, l + 1);
    r = r && ObjectTypeName_0_1_1(b, l + 1);
    exit_section_(b, m, null, r);
    return r;
  }

  // abstract?
  private static boolean ObjectTypeName_0_1_0(PsiBuilder b, int l) {
    if (!recursion_guard_(b, l, "ObjectTypeName_0_1_0")) return false;
    consumeTokenSmart(b, ABSTRACT);
    return true;
  }

  // client?
  private static boolean ObjectTypeName_0_1_1(PsiBuilder b, int l) {
    if (!recursion_guard_(b, l, "ObjectTypeName_0_1_1")) return false;
    consumeTokenSmart(b, CLIENT);
    return true;
  }

  // <<nullableTypePredicate>> QUESTION_MARK
  private static boolean NullableTypeName_0(PsiBuilder b, int l) {
    if (!recursion_guard_(b, l, "NullableTypeName_0")) return false;
    boolean r;
    Marker m = enter_section_(b);
    r = nullableTypePredicate(b, l + 1);
    r = r && consumeToken(b, QUESTION_MARK);
    exit_section_(b, m, null, r);
    return r;
  }

  // record LEFT_BRACE FieldDescriptor* RIGHT_BRACE
  public static boolean InclusiveRecordTypeDescriptor(PsiBuilder b, int l) {
    if (!recursion_guard_(b, l, "InclusiveRecordTypeDescriptor")) return false;
    if (!nextTokenIsSmart(b, RECORD)) return false;
    boolean r;
    Marker m = enter_section_(b);
    r = consumeTokensSmart(b, 0, RECORD, LEFT_BRACE);
    r = r && InclusiveRecordTypeDescriptor_2(b, l + 1);
    r = r && consumeToken(b, RIGHT_BRACE);
    exit_section_(b, m, INCLUSIVE_RECORD_TYPE_DESCRIPTOR, r);
    return r;
  }

  // FieldDescriptor*
  private static boolean InclusiveRecordTypeDescriptor_2(PsiBuilder b, int l) {
    if (!recursion_guard_(b, l, "InclusiveRecordTypeDescriptor_2")) return false;
    while (true) {
      int c = current_position_(b);
      if (!FieldDescriptor(b, l + 1)) break;
      if (!empty_element_parsed_guard_(b, "InclusiveRecordTypeDescriptor_2", c)) break;
    }
    return true;
  }

  // record LEFT_CLOSED_RECORD_DELIMITER FieldDescriptor* RecordRestFieldDefinition? RIGHT_CLOSED_RECORD_DELIMITER
  public static boolean ExclusiveRecordTypeDescriptor(PsiBuilder b, int l) {
    if (!recursion_guard_(b, l, "ExclusiveRecordTypeDescriptor")) return false;
    if (!nextTokenIsSmart(b, RECORD)) return false;
    boolean r, p;
    Marker m = enter_section_(b, l, _NONE_, EXCLUSIVE_RECORD_TYPE_DESCRIPTOR, null);
    r = consumeTokensSmart(b, 2, RECORD, LEFT_CLOSED_RECORD_DELIMITER);
    p = r; // pin = 2
    r = r && report_error_(b, ExclusiveRecordTypeDescriptor_2(b, l + 1));
    r = p && report_error_(b, ExclusiveRecordTypeDescriptor_3(b, l + 1)) && r;
    r = p && consumeToken(b, RIGHT_CLOSED_RECORD_DELIMITER) && r;
    exit_section_(b, l, m, r, p, null);
    return r || p;
  }

  // FieldDescriptor*
  private static boolean ExclusiveRecordTypeDescriptor_2(PsiBuilder b, int l) {
    if (!recursion_guard_(b, l, "ExclusiveRecordTypeDescriptor_2")) return false;
    while (true) {
      int c = current_position_(b);
      if (!FieldDescriptor(b, l + 1)) break;
      if (!empty_element_parsed_guard_(b, "ExclusiveRecordTypeDescriptor_2", c)) break;
    }
    return true;
  }

  // RecordRestFieldDefinition?
  private static boolean ExclusiveRecordTypeDescriptor_3(PsiBuilder b, int l) {
    if (!recursion_guard_(b, l, "ExclusiveRecordTypeDescriptor_3")) return false;
    RecordRestFieldDefinition(b, l + 1);
    return true;
  }

  /* ********************************************************** */
  // Expression root: VariableReference
  // Operator priority table:
  // 0: POSTFIX(MapArrayVariableReference)
  // 1: ATOM(StringFunctionInvocationReference)
  // 2: POSTFIX(InvocationReference)
  // 3: POSTFIX(FieldVariableReference)
  // 4: POSTFIX(XmlAttribVariableReference)
  // 5: POSTFIX(XmlElementFilterReference)
  // 6: ATOM(FunctionInvocationReference)
  // 7: ATOM(SimpleVariableReference)
  // 8: ATOM(TypeDescExprInvocationReference)
  // 9: POSTFIX(AnnotationAccessReference)
  // 10: PREFIX(GroupFieldVariableReference)
  // 11: PREFIX(GroupInvocationReference)
  // 12: PREFIX(GroupMapArrayVariableReference)
  // 13: ATOM(GroupStringFunctionInvocationReference)
  // 14: POSTFIX(XmlStepExpressionReference)
  public static boolean VariableReference(PsiBuilder b, int l, int g) {
    if (!recursion_guard_(b, l, "VariableReference")) return false;
    addVariant(b, "<variable reference>");
    boolean r, p;
    Marker m = enter_section_(b, l, _NONE_, "<variable reference>");
    r = StringFunctionInvocationReference(b, l + 1);
    if (!r) r = FunctionInvocationReference(b, l + 1);
    if (!r) r = SimpleVariableReference(b, l + 1);
    if (!r) r = TypeDescExprInvocationReference(b, l + 1);
    if (!r) r = GroupFieldVariableReference(b, l + 1);
    if (!r) r = GroupStringFunctionInvocationReference(b, l + 1);
    p = r;
    r = r && VariableReference_0(b, l + 1, g);
    exit_section_(b, l, m, null, r, p, null);
    return r || p;
  }

  public static boolean VariableReference_0(PsiBuilder b, int l, int g) {
    if (!recursion_guard_(b, l, "VariableReference_0")) return false;
    boolean r = true;
    while (true) {
      Marker m = enter_section_(b, l, _LEFT_, null);
      if (g < 0 && Index(b, l + 1)) {
        r = true;
        exit_section_(b, l, m, MAP_ARRAY_VARIABLE_REFERENCE, r, true, null);
      }
      else if (g < 2 && Invocation(b, l + 1)) {
        r = true;
        exit_section_(b, l, m, INVOCATION_REFERENCE, r, true, null);
      }
      else if (g < 3 && Field(b, l + 1)) {
        r = true;
        exit_section_(b, l, m, FIELD_VARIABLE_REFERENCE, r, true, null);
      }
      else if (g < 4 && XmlAttrib(b, l + 1)) {
        r = true;
        exit_section_(b, l, m, XML_ATTRIB_VARIABLE_REFERENCE, r, true, null);
      }
      else if (g < 5 && xmlElementFilter(b, l + 1)) {
        r = true;
        exit_section_(b, l, m, XML_ELEMENT_FILTER_REFERENCE, r, true, null);
      }
      else if (g < 9 && AnnotationAccessReference_0(b, l + 1)) {
        r = true;
        exit_section_(b, l, m, ANNOTATION_ACCESS_REFERENCE, r, true, null);
      }
      else if (g < 14 && XmlStepExpression(b, l + 1)) {
        r = true;
        exit_section_(b, l, m, XML_STEP_EXPRESSION_REFERENCE, r, true, null);
      }
      else {
        exit_section_(b, l, m, null, false, false, null);
        break;
      }
    }
    return r;
  }

  // QUOTED_STRING_LITERAL Invocation
  public static boolean StringFunctionInvocationReference(PsiBuilder b, int l) {
    if (!recursion_guard_(b, l, "StringFunctionInvocationReference")) return false;
    if (!nextTokenIsSmart(b, QUOTED_STRING_LITERAL)) return false;
    boolean r;
    Marker m = enter_section_(b);
    r = consumeTokenSmart(b, QUOTED_STRING_LITERAL);
    r = r && Invocation(b, l + 1);
    exit_section_(b, m, STRING_FUNCTION_INVOCATION_REFERENCE, r);
    return r;
  }

  // FunctionInvocation
  public static boolean FunctionInvocationReference(PsiBuilder b, int l) {
    if (!recursion_guard_(b, l, "FunctionInvocationReference")) return false;
    boolean r;
    Marker m = enter_section_(b, l, _NONE_, FUNCTION_INVOCATION_REFERENCE, "<function invocation reference>");
    r = FunctionInvocation(b, l + 1);
    exit_section_(b, l, m, r, false, null);
    return r;
  }

  // NameReference
  public static boolean SimpleVariableReference(PsiBuilder b, int l) {
    if (!recursion_guard_(b, l, "SimpleVariableReference")) return false;
    boolean r;
    Marker m = enter_section_(b, l, _NONE_, SIMPLE_VARIABLE_REFERENCE, "<simple variable reference>");
    r = NameReference(b, l + 1);
    exit_section_(b, l, m, r, false, null);
    return r;
  }

  // TypeDescExpression Invocation
  public static boolean TypeDescExprInvocationReference(PsiBuilder b, int l) {
    if (!recursion_guard_(b, l, "TypeDescExprInvocationReference")) return false;
    boolean r;
    Marker m = enter_section_(b, l, _NONE_, TYPE_DESC_EXPR_INVOCATION_REFERENCE, "<type desc expr invocation reference>");
    r = TypeDescExpression(b, l + 1);
    r = r && Invocation(b, l + 1);
    exit_section_(b, l, m, r, false, null);
    return r;
  }

  // ANNOTATION_ACCESS NameReference
  private static boolean AnnotationAccessReference_0(PsiBuilder b, int l) {
    if (!recursion_guard_(b, l, "AnnotationAccessReference_0")) return false;
    boolean r;
    Marker m = enter_section_(b);
    r = consumeTokenSmart(b, ANNOTATION_ACCESS);
    r = r && NameReference(b, l + 1);
    exit_section_(b, m, null, r);
    return r;
  }

  public static boolean GroupFieldVariableReference(PsiBuilder b, int l) {
    if (!recursion_guard_(b, l, "GroupFieldVariableReference")) return false;
    if (!nextTokenIsSmart(b, LEFT_PARENTHESIS)) return false;
    boolean r, p;
    Marker m = enter_section_(b, l, _NONE_, null);
    r = consumeTokenSmart(b, LEFT_PARENTHESIS);
    p = r;
    r = p && VariableReference(b, l, 10);
    r = p && report_error_(b, GroupFieldVariableReference_1(b, l + 1)) && r;
    exit_section_(b, l, m, GROUP_FIELD_VARIABLE_REFERENCE, r, p, null);
    return r || p;
  }

  // RIGHT_PARENTHESIS Field
  private static boolean GroupFieldVariableReference_1(PsiBuilder b, int l) {
    if (!recursion_guard_(b, l, "GroupFieldVariableReference_1")) return false;
    boolean r;
    Marker m = enter_section_(b);
    r = consumeToken(b, RIGHT_PARENTHESIS);
    r = r && Field(b, l + 1);
    exit_section_(b, m, null, r);
    return r;
  }

  public static boolean GroupInvocationReference(PsiBuilder b, int l) {
    if (!recursion_guard_(b, l, "GroupInvocationReference")) return false;
    if (!nextTokenIsSmart(b, LEFT_PARENTHESIS)) return false;
    boolean r, p;
    Marker m = enter_section_(b, l, _NONE_, null);
    r = consumeTokenSmart(b, LEFT_PARENTHESIS);
    p = r;
    r = p && VariableReference(b, l, 11);
    r = p && report_error_(b, GroupInvocationReference_1(b, l + 1)) && r;
    exit_section_(b, l, m, GROUP_INVOCATION_REFERENCE, r, p, null);
    return r || p;
  }

  // RIGHT_PARENTHESIS Invocation
  private static boolean GroupInvocationReference_1(PsiBuilder b, int l) {
    if (!recursion_guard_(b, l, "GroupInvocationReference_1")) return false;
    boolean r;
    Marker m = enter_section_(b);
    r = consumeToken(b, RIGHT_PARENTHESIS);
    r = r && Invocation(b, l + 1);
    exit_section_(b, m, null, r);
    return r;
  }

  public static boolean GroupMapArrayVariableReference(PsiBuilder b, int l) {
    if (!recursion_guard_(b, l, "GroupMapArrayVariableReference")) return false;
    if (!nextTokenIsSmart(b, LEFT_PARENTHESIS)) return false;
    boolean r, p;
    Marker m = enter_section_(b, l, _NONE_, null);
    r = consumeTokenSmart(b, LEFT_PARENTHESIS);
    p = r;
    r = p && VariableReference(b, l, 12);
    r = p && report_error_(b, GroupMapArrayVariableReference_1(b, l + 1)) && r;
    exit_section_(b, l, m, GROUP_MAP_ARRAY_VARIABLE_REFERENCE, r, p, null);
    return r || p;
  }

  // RIGHT_PARENTHESIS Index
  private static boolean GroupMapArrayVariableReference_1(PsiBuilder b, int l) {
    if (!recursion_guard_(b, l, "GroupMapArrayVariableReference_1")) return false;
    boolean r;
    Marker m = enter_section_(b);
    r = consumeToken(b, RIGHT_PARENTHESIS);
    r = r && Index(b, l + 1);
    exit_section_(b, m, null, r);
    return r;
  }

  // LEFT_PARENTHESIS QUOTED_STRING_LITERAL RIGHT_PARENTHESIS Invocation
  public static boolean GroupStringFunctionInvocationReference(PsiBuilder b, int l) {
    if (!recursion_guard_(b, l, "GroupStringFunctionInvocationReference")) return false;
    if (!nextTokenIsSmart(b, LEFT_PARENTHESIS)) return false;
    boolean r;
    Marker m = enter_section_(b);
    r = consumeTokensSmart(b, 0, LEFT_PARENTHESIS, QUOTED_STRING_LITERAL, RIGHT_PARENTHESIS);
    r = r && Invocation(b, l + 1);
    exit_section_(b, m, GROUP_STRING_FUNCTION_INVOCATION_REFERENCE, r);
    return r;
  }

  static final Parser ExprFuncBodyRecover_parser_ = new Parser() {
    public boolean parse(PsiBuilder b, int l) {
      return ExprFuncBodyRecover(b, l + 1);
    }
  };
  static final Parser FormalParameterListRecover_parser_ = new Parser() {
    public boolean parse(PsiBuilder b, int l) {
      return FormalParameterListRecover(b, l + 1);
    }
  };
  static final Parser InvocationArgListRecover_parser_ = new Parser() {
    public boolean parse(PsiBuilder b, int l) {
      return InvocationArgListRecover(b, l + 1);
    }
  };
  static final Parser StatementRecover_parser_ = new Parser() {
    public boolean parse(PsiBuilder b, int l) {
      return StatementRecover(b, l + 1);
    }
  };
  static final Parser TopLevelDefinitionRecover_parser_ = new Parser() {
    public boolean parse(PsiBuilder b, int l) {
      return TopLevelDefinitionRecover(b, l + 1);
    }
  };
  static final Parser WorkerDefinitionRecover_parser_ = new Parser() {
    public boolean parse(PsiBuilder b, int l) {
      return WorkerDefinitionRecover(b, l + 1);
    }
  };
}<|MERGE_RESOLUTION|>--- conflicted
+++ resolved
@@ -68,19 +68,11 @@
       BINARY_OR_EXPRESSION, BINARY_REF_EQUAL_EXPRESSION, BITWISE_EXPRESSION, BITWISE_SHIFT_EXPRESSION,
       CHECKED_EXPRESSION, CHECK_PANIC_EXPRESSION, ELVIS_EXPRESSION, EXPRESSION,
       FLUSH_WORKER_EXPRESSION, GROUP_EXPRESSION, INTEGER_RANGE_EXPRESSION, LET_EXPRESSION,
-<<<<<<< HEAD
-      LIST_CONSTRUCTOR_EXPRESSION, QUERY_EXPRESSION, RECORD_LITERAL_EXPRESSION, SERVICE_CONSTRUCTOR_EXPRESSION,
-      SIMPLE_LITERAL_EXPRESSION, STRING_TEMPLATE_LITERAL_EXPRESSION, TABLE_LITERAL_EXPRESSION, TERNARY_EXPRESSION,
-      TRAP_EXPRESSION, TYPE_CONVERSION_EXPRESSION, TYPE_DESC_EXPRESSION, TYPE_INIT_EXPRESSION,
-      TYPE_TEST_EXPRESSION, UNARY_EXPRESSION, VARIABLE_REFERENCE_EXPRESSION, WAIT_EXPRESSION,
-      WORKER_RECEIVE_EXPRESSION, WORKER_SEND_SYNC_EXPRESSION, XML_LITERAL_EXPRESSION),
-=======
       LIST_CONSTRUCTOR_EXPRESSION, QUERY_ACTION_EXPRESSION, QUERY_EXPRESSION, RECORD_LITERAL_EXPRESSION,
       SERVICE_CONSTRUCTOR_EXPRESSION, SIMPLE_LITERAL_EXPRESSION, STRING_TEMPLATE_LITERAL_EXPRESSION, TABLE_LITERAL_EXPRESSION,
       TERNARY_EXPRESSION, TRAP_EXPRESSION, TYPE_CONVERSION_EXPRESSION, TYPE_DESC_EXPRESSION,
       TYPE_INIT_EXPRESSION, TYPE_TEST_EXPRESSION, UNARY_EXPRESSION, VARIABLE_REFERENCE_EXPRESSION,
       WAIT_EXPRESSION, WORKER_RECEIVE_EXPRESSION, WORKER_SEND_SYNC_EXPRESSION, XML_LITERAL_EXPRESSION),
->>>>>>> d9d792d6
   };
 
   /* ********************************************************** */
@@ -7143,12 +7135,8 @@
   // 34: ATOM(TypeDescExpression)
   // 35: POSTFIX(AnnotationActionExpression)
   // 36: ATOM(QueryExpression)
-<<<<<<< HEAD
-  // 37: ATOM(LetExpression)
-=======
   // 37: ATOM(QueryActionExpression)
   // 38: ATOM(LetExpression)
->>>>>>> d9d792d6
   public static boolean Expression(PsiBuilder b, int l, int g) {
     if (!recursion_guard_(b, l, "Expression")) return false;
     addVariant(b, "<expression>");
