'use strict';
/**
 * Copyright (c) 2018, WSO2 Inc. (http://www.wso2.org) All Rights Reserved.
 *
 * WSO2 Inc. licenses this file to you under the Apache License,
 * Version 2.0 (the "License"); you may not use this file except
 * in compliance with the License.
 * You may obtain a copy of the License at
 *
 *     http://www.apache.org/licenses/LICENSE-2.0
 *
 * Unless required by applicable law or agreed to in writing,
 * software distributed under the License is distributed on an
 * "AS IS" BASIS, WITHOUT WARRANTIES OR CONDITIONS OF ANY
 * KIND, either express or implied. See the License for the
 * specific language governing permissions and limitations
 * under the License.
 *
 */
import { ExtensionContext } from 'vscode';
import { ballerinaExtInstance } from './core';
import { activate as activateAPIEditor } from './api-editor';
import { activate as activateDiagram } from './diagram'; 
import { activate as activateBBE } from './bbe';
import { activate as activateDocs } from './docs';
import { activate as activateTraceLogs } from './trace-logs';
import { activateDebugConfigProvider } from './debugger';
import { activateTestRunner } from './test-runner';
import { StaticFeature, ClientCapabilities, DocumentSelector, ServerCapabilities } from 'vscode-languageclient';
import { ExtendedLangClient } from './core/extended-language-client';
<<<<<<< HEAD
import { activate as activateTraceLogs } from './trace-logs';

// TODO move this to tracing component
=======

// TODO initializations should be contributions from each component
>>>>>>> d18de3e2
function onBeforeInit(langClient: ExtendedLangClient) {
    class TraceLogsFeature implements StaticFeature {
        fillClientCapabilities(capabilities: ClientCapabilities): void {
            capabilities.experimental = capabilities.experimental || {};
            capabilities.experimental.introspection = true;
        }
        initialize(capabilities: ServerCapabilities, documentSelector: DocumentSelector | undefined): void {
        }
    }

    class ShowFileFeature implements StaticFeature {
        fillClientCapabilities(capabilities: ClientCapabilities): void {
            capabilities.experimental = capabilities.experimental || {};
            capabilities.experimental.showTextDocument = true;
        }
        initialize(capabilities: ServerCapabilities, documentSelector: DocumentSelector | undefined): void {
        }
    }

    langClient.registerFeature(new TraceLogsFeature());
    langClient.registerFeature(new ShowFileFeature());
}

export function activate(context: ExtensionContext): void {
<<<<<<< HEAD
	ballerinaExtInstance.setContext(context);
	ballerinaExtInstance.init(onBeforeInit);
	// start the features.
	// Enable Ballerina diagram
	activateDiagram(ballerinaExtInstance);
	// Enable Ballerina by examples
    activateBBE(ballerinaExtInstance);
    // Enable tracing 
    activateTraceLogs(ballerinaExtInstance);
	// Enable Ballerina Debug Config Provider
	activateDebugConfigProvider(ballerinaExtInstance);
	// Enable Test Runner
	activateTestRunner(ballerinaExtInstance);
  // Enable API Docs Live Preview
	activateDocs(ballerinaExtInstance);
    activateDebugConfigProvider(ballerinaExtInstance);
=======
    ballerinaExtInstance.setContext(context);
    ballerinaExtInstance.init(onBeforeInit).then(() => {
        // start the features.
        // Enable Ballerina diagram
        activateDiagram(ballerinaExtInstance);
        // Enable Ballerina by examples
        activateBBE(ballerinaExtInstance);
        // Enable Network logs
        activateTraceLogs(ballerinaExtInstance);
        // Enable Ballerina Debug Config Provider
        activateDebugConfigProvider(ballerinaExtInstance);
        // Enable Test Runner
        activateTestRunner(ballerinaExtInstance);
        // Enable API Docs Live Preview
        activateDocs(ballerinaExtInstance);
        activateDebugConfigProvider(ballerinaExtInstance);
		// Enable Ballerina API Designer
		activateAPIEditor(ballerinaExtInstance);
    });
>>>>>>> d18de3e2
}<|MERGE_RESOLUTION|>--- conflicted
+++ resolved
@@ -28,14 +28,8 @@
 import { activateTestRunner } from './test-runner';
 import { StaticFeature, ClientCapabilities, DocumentSelector, ServerCapabilities } from 'vscode-languageclient';
 import { ExtendedLangClient } from './core/extended-language-client';
-<<<<<<< HEAD
-import { activate as activateTraceLogs } from './trace-logs';
-
-// TODO move this to tracing component
-=======
 
 // TODO initializations should be contributions from each component
->>>>>>> d18de3e2
 function onBeforeInit(langClient: ExtendedLangClient) {
     class TraceLogsFeature implements StaticFeature {
         fillClientCapabilities(capabilities: ClientCapabilities): void {
@@ -60,24 +54,6 @@
 }
 
 export function activate(context: ExtensionContext): void {
-<<<<<<< HEAD
-	ballerinaExtInstance.setContext(context);
-	ballerinaExtInstance.init(onBeforeInit);
-	// start the features.
-	// Enable Ballerina diagram
-	activateDiagram(ballerinaExtInstance);
-	// Enable Ballerina by examples
-    activateBBE(ballerinaExtInstance);
-    // Enable tracing 
-    activateTraceLogs(ballerinaExtInstance);
-	// Enable Ballerina Debug Config Provider
-	activateDebugConfigProvider(ballerinaExtInstance);
-	// Enable Test Runner
-	activateTestRunner(ballerinaExtInstance);
-  // Enable API Docs Live Preview
-	activateDocs(ballerinaExtInstance);
-    activateDebugConfigProvider(ballerinaExtInstance);
-=======
     ballerinaExtInstance.setContext(context);
     ballerinaExtInstance.init(onBeforeInit).then(() => {
         // start the features.
@@ -97,5 +73,4 @@
 		// Enable Ballerina API Designer
 		activateAPIEditor(ballerinaExtInstance);
     });
->>>>>>> d18de3e2
 }