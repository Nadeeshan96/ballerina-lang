--- conflicted
+++ resolved
@@ -21,17 +21,12 @@
     <parent>
         <groupId>org.wso2.siddhi</groupId>
         <artifactId>siddhi-samples</artifactId>
-<<<<<<< HEAD
-        <version>4.0.0-M87-SNAPSHOT</version>
-=======
         <version>4.0.0-M88-SNAPSHOT</version>
->>>>>>> ccf6bfd5
     </parent>
     <modelVersion>4.0.0</modelVersion>
     <artifactId>performance-samples</artifactId>
     <name>Siddhi Performance Samples</name>
     <!--<packaging>bundle</packaging>-->
-
 
     <dependencies>
         <dependency>
